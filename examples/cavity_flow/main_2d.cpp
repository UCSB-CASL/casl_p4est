--- conflicted
+++ resolved
@@ -191,7 +191,6 @@
 const string default_cell_solver            = "bicgstab";
 const string default_pc_face                = "sor";
 
-<<<<<<< HEAD
 const double default_cfl                = 1.0;
 const double default_vorticity_thresh   = 0.1;
 const double default_norm_grad_u_thresh = DBL_MAX;
@@ -199,14 +198,6 @@
 const double default_smoke_thresh       = 0.5;
 const double default_vtk_dt             = 0.2;
 const std::string default_root_vtk_dir  = "/home/regan/workspace/projects/cavity_flow/" + std::to_string(P4EST_DIM) + "d";
-=======
-const double default_cfl            = 1.0;
-const double default_thresh         = 0.1;
-const double default_uniform_band   = 5.0;
-const double default_smoke_thresh   = 0.5;
-const double default_vtk_dt         = 0.2;
-const string default_root_vtk_dir = "/home/regan/workspace/projects/cavity_flow/" + to_string(P4EST_DIM) + "d";
->>>>>>> f69eef17
 
 class INIT_SMOKE : public CF_2
 {
@@ -581,7 +572,6 @@
 
   cmdParser cmd;
   // computational grid parameters
-<<<<<<< HEAD
   cmd.add_option("lmin",                  "min level of the trees, default is " + std::to_string(default_lmin));
   cmd.add_option("lmax",                  "max level of the trees, default is " + std::to_string(default_lmax));
   cmd.add_option("vort_thresh",           "the threshold used for the vorticity-based refinement criterion, default is " + std::to_string(default_vorticity_thresh));
@@ -590,15 +580,6 @@
   cmd.add_option("nx",                    "number of trees in the macromesh along x. The default value is " + std::to_string(default_nx));
   cmd.add_option("ny",                    "number of trees in the macromesh along y. The default value is " + std::to_string(default_ny));
   cmd.add_option("smoke_thresh",          "threshold for smoke refinement, default is " + std::to_string(default_smoke_thresh));
-=======
-  cmd.add_option("lmin",                  "min level of the trees, default is " + to_string(default_lmin));
-  cmd.add_option("lmax",                  "max level of the trees, default is " + to_string(default_lmax));
-  cmd.add_option("thresh",                "the threshold used for the refinement criteria, default is " + to_string(default_thresh));
-  cmd.add_option("uniform_band",          "size of the uniform band around the interface, in number of dx (a minimum of 2 is strictly enforced), default is " + to_string(default_uniform_band));
-  cmd.add_option("nx",                    "number of trees in the macromesh along x. The default value is " + to_string(default_nx));
-  cmd.add_option("ny",                    "number of trees in the macromesh along y. The default value is " + to_string(default_ny));
-  cmd.add_option("smoke_thresh",          "threshold for smoke refinement, default is " + to_string(default_smoke_thresh));
->>>>>>> f69eef17
   cmd.add_option("refine_with_smoke",     "refine the grid with the smoke density and threshold smoke_thresh if present");
   // physical parameters for the simulations
   cmd.add_option("duration",              "the duration of the simulation. tstart = 0.0, default duration is " + to_string(default_tf));
