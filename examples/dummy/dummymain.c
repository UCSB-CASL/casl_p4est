
#include <p4est_vtk.h>
#include "../../src/my_p4est_nodes.h"
#include "../../src/my_p4est_tools.h"

static int
simple_refine (p4est_t * p4est, p4est_topidx_t which_tree,
        p4est_quadrant_t * quadrant)
{
        return which_tree == 0 && quadrant->level < 2;
}

int
main (int argc, char ** argv)
{
	int mpiret;
	int mpirank;
	int lp;
        int owner;
	int i, j;
        double xy[2];
	MPI_Comm mpicomm;
        p4est_topidx_t which_tree;
	p4est_connectivity_t * conn;
	p4est_t * p4est;
<<<<<<< HEAD
        p4est_ghost_t * ghost;
        my_p4est_brick_t thebrick, *brick = &thebrick;
        my_p4est_nodes_t * nodes;
=======
        p4est_nodes_t * nodes;
>>>>>>> 4dc56616

	mpiret = MPI_Init (&argc, &argv);
	SC_CHECK_MPI (mpiret);

	mpicomm = MPI_COMM_WORLD;
	mpiret = MPI_Comm_rank (mpicomm, &mpirank);
	SC_CHECK_MPI (mpiret);
	printf ("Hello world %d\n", mpirank);

	/* make sure to use a barrier before anything is timed */
	mpiret = MPI_Barrier (mpicomm);
	SC_CHECK_MPI (mpiret);

	/* set log level */
	/* lp = SC_LP_ESSENTIAL; */
	lp = SC_LP_DEFAULT;
	sc_init (mpicomm, 1, 1, NULL, lp);
	p4est_init (NULL, lp);

        /* create some p4est refinement */
        conn = my_p4est_brick_new (1, 2, brick);
	p4est = p4est_new (mpicomm, conn, 0, NULL, NULL);
        p4est_refine (p4est, 1, simple_refine, NULL);
        p4est_partition (p4est, NULL);
        p4est_vtk_write_file (p4est, NULL, "twobrick");

        /* create ghost and node information */
        ghost = p4est_ghost_new (p4est, P4EST_CONNECT_FULL);
        nodes = my_p4est_nodes_new (p4est);

        /* look up a point */
	for (j = 0; j <= 2 * brick->nxytrees[1]; ++j) {
            for (i = 0; i <= 2 * brick->nxytrees[0]; ++i) {
                xy[0] = i * .5;
        	xy[1] = j * .5;
	        which_tree = conn->num_trees - 1;
        	owner = my_p4est_brick_point_lookup (p4est, ghost, brick,
                	                             xy, &which_tree,
                        	                     NULL, NULL);
	        P4EST_INFOF ("Owner of point %g %g is %d\n",
			     xy[0], xy[1], owner);
	    }
	}

        /* clean up */
<<<<<<< HEAD
        my_p4est_nodes_destroy (nodes);
        p4est_ghost_destroy (ghost);
=======
        p4est_nodes_destroy (nodes);
>>>>>>> 4dc56616
	p4est_destroy (p4est);
	my_p4est_brick_destroy (conn, brick);

	/* make sure internally used memory has been freed */
	sc_finalize ();

	mpiret = MPI_Finalize ();
	SC_CHECK_MPI (mpiret);

	return 0;
}<|MERGE_RESOLUTION|>--- conflicted
+++ resolved
@@ -23,13 +23,9 @@
         p4est_topidx_t which_tree;
 	p4est_connectivity_t * conn;
 	p4est_t * p4est;
-<<<<<<< HEAD
         p4est_ghost_t * ghost;
         my_p4est_brick_t thebrick, *brick = &thebrick;
-        my_p4est_nodes_t * nodes;
-=======
         p4est_nodes_t * nodes;
->>>>>>> 4dc56616
 
 	mpiret = MPI_Init (&argc, &argv);
 	SC_CHECK_MPI (mpiret);
@@ -52,7 +48,7 @@
         /* create some p4est refinement */
         conn = my_p4est_brick_new (1, 2, brick);
 	p4est = p4est_new (mpicomm, conn, 0, NULL, NULL);
-        p4est_refine (p4est, 1, simple_refine, NULL);
+        p4est_refine (p4est, 2, simple_refine, NULL);
         p4est_partition (p4est, NULL);
         p4est_vtk_write_file (p4est, NULL, "twobrick");
 
@@ -75,12 +71,8 @@
 	}
 
         /* clean up */
-<<<<<<< HEAD
-        my_p4est_nodes_destroy (nodes);
+        p4est_nodes_destroy (nodes);
         p4est_ghost_destroy (ghost);
-=======
-        p4est_nodes_destroy (nodes);
->>>>>>> 4dc56616
 	p4est_destroy (p4est);
 	my_p4est_brick_destroy (conn, brick);
 
