// System
#include <stdexcept>
#include <iostream>
#include <sys/stat.h>
#include <vector>
#include <algorithm>
#include <iterator>
#include <set>
#include <time.h>
#include <stdio.h>
#include <boost/math/special_functions/expint.hpp>
#include <boost/math/special_functions/erf.hpp>


// p4est Library
#ifdef P4_TO_P8
#include <p8est_bits.h>
#include <p8est_extended.h>
#include <src/my_p8est_utils.h>
#include <src/my_p8est_vtk.h>
#include <src/my_p8est_nodes.h>
#include <src/my_p8est_tools.h>
#include <src/my_p8est_refine_coarsen.h>
#include <src/my_p8est_semi_lagrangian.h>
#include <src/my_p8est_log_wrappers.h>
#include <src/my_p8est_node_neighbors.h>
#include <src/my_p8est_level_set.h>
#include <src/my_p8est_poisson_nodes.h>
#include <src/my_p8est_multialloy.h>
#else
#include <p4est_bits.h>
#include <p4est_extended.h>
#include <src/my_p4est_utils.h>
#include <src/my_p4est_vtk.h>
#include <src/my_p4est_nodes.h>
#include <src/my_p4est_tools.h>
#include <src/my_p4est_refine_coarsen.h>
#include <src/my_p4est_semi_lagrangian.h>
#include <src/my_p4est_log_wrappers.h>
#include <src/my_p4est_node_neighbors.h>
#include <src/my_p4est_level_set.h>
#include <src/my_p4est_poisson_nodes.h>
#include <src/my_p4est_multialloy.h>
#endif

#include <src/point3.h>

#include <src/petsc_compatibility.h>
#include <src/Parser.h>
#include <src/parameter_list.h>

#undef MIN
#undef MAX

using namespace std;

param_list_t pl;

param_t<bool> track_memory_usage (pl, 1, "track_memory_usage", "");

//-------------------------------------
// computational domain parameters
//-------------------------------------
param_t<int>    nx   (pl, 1,  "nx", "Number of trees in the x-direction");
param_t<int>    ny   (pl, 16, "ny", "Number of trees in the y-direction");
param_t<int>    nz   (pl, 1,  "nz", "Number of trees in the z-direction");

param_t<double> xmin (pl, 0, "xmin", "Box xmin");
param_t<double> ymin (pl, 0, "ymin", "Box ymin");
param_t<double> zmin (pl, 0, "zmin", "Box zmin");

param_t<double> xmax (pl, 1,  "xmax", "Box xmax");
param_t<double> ymax (pl, 16, "ymax", "Box ymax");
param_t<double> zmax (pl, 1,  "zmax", "Box zmax");

param_t<double> xc   (pl, .51, "xc", "Centering point x");
param_t<double> yc   (pl, .32, "yc", "Centering point y");
param_t<double> zc   (pl, .53, "zc", "Centering point z");

//-------------------------------------
// refinement parameters
//-------------------------------------
#ifdef P4_TO_P8
param_t<int> lmin (pl, 5, "lmin", "Min level of the tree");
param_t<int> lmax (pl, 5, "lmax", "Max level of the tree");
#else
param_t<int> lmin (pl, 3, "lmin", "Min level of the tree");
param_t<int> lmax (pl, 10, "lmax", "Max level of the tree");
#endif

param_t<int> sub_split_lvl (pl, 0, "sub_split_lvl", "");
param_t<int> sub_split_num (pl, 0, "sub_split_num", "");

param_t<double> lip  (pl, 1.5, "lip",  "Fine-to-coarse grid transition width");
param_t<double> band (pl, 1.5, "band", "Uniform band width around interfaces");

//-------------------------------------
// solver parameters
//-------------------------------------
param_t<bool> use_points_on_interface   (pl, 1, "use_points_on_interface", "");
param_t<bool> use_superconvergent_robin (pl, 0, "use_superconvergent_robin", "");

param_t<int>    update_c0_robin (pl, 1,     "update_c0_robin", "Solve for c0 using Robin BC: 0 - never (pl, 1 - once (pl, 2 - always");
param_t<int>    order_in_time   (pl, 2,     "order_in_time",   "");
param_t<int>    max_iterations  (pl, 7,     "max_iterations",  "");
param_t<double> bc_tolerance    (pl, 1.e-5, "bc_tolerance",    "");
param_t<double> cfl_number      (pl, 0.6,   "cfl_number",      "");
//param_t<double> base_cfl        (pl, pow(1.0,1.5)*0.0811,   "base_cfl",      "");
param_t<double> base_cfl        (pl, 0.111/pow(4.,1.5),   "base_cfl",      "");

param_t<double> proximity_smoothing       (pl, 1.01, "proximity_smoothing",       "");

//-------------------------------------
// output parameters
//-------------------------------------
param_t<bool>   save_characteristics (pl, 1, "save_characteristics", "");
param_t<bool>   save_dendrites       (pl, 0, "save_dendrites", "");
param_t<bool>   save_accuracy        (pl, 0, "save_accuracy", "");
param_t<bool>   save_timings         (pl, 0, "save_timings", "");
param_t<bool>   save_params          (pl, 1, "save_params", "");
param_t<bool>   save_vtk             (pl, 1, "save_vtk", "");
param_t<bool>   save_vtk_solid       (pl, 1, "save_vtk_solid", "");
param_t<bool>   save_vtk_analytical  (pl, 0, "save_vtk_analytical", "");
param_t<bool>   save_p4est           (pl, 1, "save_p4est", "");
param_t<bool>   save_p4est_solid     (pl, 1, "save_p4est_solid", "");
param_t<bool>   save_step_convergence(pl, 0, "save_step_convergence", "");

param_t<int>    save_every_dn (pl, 1000, "save_every_dn", "");
param_t<double> save_every_dl (pl, 0.025, "save_every_dl", "");
param_t<double> save_every_dt (pl, 0.1,  "save_every_dt",  "");

param_t<int>    save_type (pl, 0, "save_type", "0 - every n iterations (pl, 1 - every dl of growth (pl, 2 - every dt of time");

param_t<double> dendrite_cut_off_fraction (pl, 1.05, "dendrite_cut_off_fraction", "");
param_t<double> dendrite_min_length       (pl, 0.05, "dendrite_min_length", "");

//-------------------------------------
// alloy parameters
//-------------------------------------
param_t<double> density_l (pl, 8.88e-3, "density_l", "Density of liq. alloy (pl, kg.cm-3");
param_t<double> density_s (pl, 8.88e-3, "density_s", "Density of sol. alloy (pl, kg.cm-3");

param_t<double> heat_capacity_l (pl, 0.46e3, "heat_capacity_l", "Heat capacity of liq. alloy (pl, J.kg-1.K-1 ");
param_t<double> heat_capacity_s (pl, 0.46e3, "heat_capacity_s", "Heat capacity of sol. alloy (pl, J.kg-1.K-1 ");

param_t<double> thermal_cond_l (pl, 6.07e-1, "thermal_cond_l", "Thermal conductivity of liq. alloy (pl, W.cm-1.K-1 ");
param_t<double> thermal_cond_s (pl, 6.07e-1, "thermal_cond_s", "Thermal conductivity of sol. alloy (pl, W.cm-1.K-1 ");

param_t<double> latent_heat  (pl, 2350, "latent_heat",  "Latent heat of fusion (pl, J.cm-3");

param_t<bool>   linearized_liquidus (pl, 0, "linearized_liquidus", "Use linearized liquidus surface or true one");
param_t<bool>   const_part_coeff    (pl, 0, "const_part_coeff",    "Use averaged partition coefficients or true ones");

param_t<int>    num_comps (pl, 1, "num_comps", "Number of solutes");

param_t<double> initial_conc_0 (pl, 0.4, "initial_conc_0", "Initial concentration of component no. 0");
param_t<double> initial_conc_1 (pl, 0.4, "initial_conc_1", "Initial concentration of component no. 1");
param_t<double> initial_conc_2 (pl, 0.4, "initial_conc_2", "Initial concentration of component no. 2");
param_t<double> initial_conc_3 (pl, 0.4, "initial_conc_3", "Initial concentration of component no. 3");

double* initial_conc_all[] = { &initial_conc_0.val,
                               &initial_conc_1.val,
                               &initial_conc_2.val,
                               &initial_conc_3.val };

param_t<double> solute_diff_0 (pl, 1.0e-5, "solute_diff_0", "Diffusivity of component no. 0 in liquid phase - cm2.s-1");
param_t<double> solute_diff_1 (pl, 1.0e-5, "solute_diff_1", "Diffusivity of component no. 1 in liquid phase - cm2.s-1");
param_t<double> solute_diff_2 (pl, 1.0e-5, "solute_diff_2", "Diffusivity of component no. 2 in liquid phase - cm2.s-1");
param_t<double> solute_diff_3 (pl, 1.0e-5, "solute_diff_3", "Diffusivity of component no. 3 in liquid phase - cm2.s-1");

double* solute_diff_all[] = { &solute_diff_0.val,
                              &solute_diff_1.val,
                              &solute_diff_2.val,
                              &solute_diff_3.val };

param_t<double> eps_c    (pl, 0, "eps_c",    "Curvature undercooling coefficient - cm.K");
param_t<double> eps_v    (pl, 0, "eps_v",    "Kinetic undercooling coefficient - s.K.cm-1");
param_t<double> eps_a    (pl, 0, "eps_a",    "Anisotropy coefficient");
param_t<double> symmetry (pl, 4, "symmetry", "Symmetric of crystals");

// auxiliary variable for linearized phase diagram
param_t<double> melting_temp (pl, 1728, "melting_temp", "Pure-substance melting point for linearized slope (pl, K");

param_t<double> liquidus_slope_0 (pl, -357, "liquidus_slope_0", "Slope of linearized liqiudus w.r.t component no. 0 (pl, K^-1");
param_t<double> liquidus_slope_1 (pl, -357, "liquidus_slope_1", "Slope of linearized liqiudus w.r.t component no. 1 (pl, K^-1");
param_t<double> liquidus_slope_2 (pl, -357, "liquidus_slope_2", "Slope of linearized liqiudus w.r.t component no. 2 (pl, K^-1");
param_t<double> liquidus_slope_3 (pl, -357, "liquidus_slope_3", "Slope of linearized liqiudus w.r.t component no. 3 (pl, K^-1");

double* liquidus_slope_all[] = { &liquidus_slope_0.val,
                                 &liquidus_slope_1.val,
                                 &liquidus_slope_2.val,
                                 &liquidus_slope_3.val };

param_t<double> part_coeff_0 (pl, 0.86, "part_coeff_0", "Partition coefficient for component no. 0");
param_t<double> part_coeff_1 (pl, 0.86, "part_coeff_1", "Partition coefficient for component no. 1");
param_t<double> part_coeff_2 (pl, 0.86, "part_coeff_2", "Partition coefficient for component no. 2");
param_t<double> part_coeff_3 (pl, 0.86, "part_coeff_3", "Partition coefficient for component no. 3");

double* part_coeff_all[] = { &part_coeff_0.val,
                             &part_coeff_1.val,
                             &part_coeff_2.val,
                             &part_coeff_3.val };

param_t<int> alloy (pl, 2, "alloy", "0: Ni -  0.4at%Cu bi-alloy, "
                                    "1: Ni -  0.2at%Cu -  0.2at%Cu tri-alloy, "
                                    "2: Co - 10.7at%W  -  9.4at%Al tri-alloy, "
                                    "3: Co -  9.4at%Al - 10.7at%W  tri-alloy, "
                                    "4: Ni - 15.2wt%Al -  5.8wt%Ta tri-alloy, "
                                    "5: Ni -  5.8wt%Ta - 15.2wt%Al tri-alloy, "
                                    "6: a made-up tetra-alloy, "", "
                                    "7: a made-up penta-alloy");

double scale = 30;

//-------------------------------------
// problem parameters
//-------------------------------------
//param_t<double> volumetric_heat (pl,  0, "", "Volumetric heat generation (pl, J/cm^3");
param_t<double> cooling_velocity        (pl, 0.001*scale,  "cooling_velocity", "Cooling velocity (pl, cm/s");
param_t<double> gradient_ratio          (pl, 0.75,  "gradient_ratio",   "Ratio of compositional and thermal gradients at the front");
param_t<double> temp_gradient           (pl, 500, "temp_gradient",    "Temperature gradient (pl, K/cm");
param_t<bool>   start_from_moving_front (pl, 0, "start_from_moving_front", "Relevant only for geometry==0");

param_t<int>    smoothstep_order (pl, 5,     "smoothstep_order", "Smoothness of cooling/heating ");
param_t<double> starting_time    (pl, 0.e-3, "starting_time",    "Time for cooling/heating to fully switch on (pl, s");

param_t<BoundaryConditionType> bc_type_conc (pl, NEUMANN, "bc_type_conc", "DIRICHLET/NEUMANN");
param_t<BoundaryConditionType> bc_type_temp (pl, NEUMANN, "bc_type_temp", "DIRICHLET/NEUMANN");
//param_t<BoundaryConditionType> bc_type_temp (pl, DIRICHLET, "bc_type_temp", "DIRICHLET/NEUMANN");

param_t<int>    step_limit           (pl, INT_MAX, "step_limit",   "");
//param_t<int>    step_limit           (pl, 200, "step_limit",   "");
param_t<double> time_limit           (pl, DBL_MAX, "time_limit",   "");
param_t<double> growth_limit         (pl, 15, "growth_limit", "");
param_t<double> init_perturb         (pl, 1.e-10,  "init_perturb",         "");
param_t<bool>   enforce_planar_front (pl, 0,       "enforce_planar_front", "");

param_t<double> front_location         (pl, 0.100,     "front_location",         "");
param_t<double> front_location_final   (pl, 0.25,     "front_location_final",   "");
param_t<double> container_radius_inner (pl, 0.1,     "container_radius_inner", "");
param_t<double> container_radius_outer (pl, 0.45,     "container_radius_outer", "");
param_t<double> seed_radius            (pl, 0.005,    "seed_radius",            "");
param_t<double> seed_dist              (pl, 0.1,      "seed_dist",              "");
param_t<double> seed_rot               (pl, PI/12.,   "seed_rot",               "");
param_t<double> crystal_orientation    (pl, 0.*PI/6., "crystal_orientation",    "");
param_t<int>    seed_type              (pl, 0, "seed_type", "0 - aligned,"
                                                            "1 - misaligned");
//param_t<double> box_size (pl, 0.08/sqrt(scale)/3./2., "box_size", "Physical width (in x) of the box in cm");
param_t<double> box_size (pl, 0.0075, "box_size", "Physical width (in x) of the box in cm");

param_t<int>    geometry (pl, 0, "geometry", "-3 - analytical spherical solidification,"
                                              "-2 - analytical cylindrical solidification,"
                                              "-1 - analytical planar solidification,"
                                              " 0 - directional solidification,"
                                              " 1 - growth of a spherical seed in a spherical container,"
                                              " 2 - growth of a spherical film in a spherical container,"
                                              " 3 - radial directional solidification in,"
                                              " 4 - radial directional solidification out,"
                                              " 5 - three spherical seeds,"
                                              " 6 - planar front and three spherical seeds");



// ----------------------------------------
// alloy parameters
// ----------------------------------------
void set_alloy_parameters()
{
  switch (alloy())
  {
    case 0: // Ni - 0.4at%Cu
      density_l.val       = 8.88e-3; // kg.cm-3
      density_s.val       = 8.88e-3; // kg.cm-3
      heat_capacity_l.val = 0.46e3;  // J.kg-1.K-1
      heat_capacity_s.val = 0.46e3;  // J.kg-1.K-1
      thermal_cond_l.val  = 6.07e-1; // W.cm-1.K-1
      thermal_cond_s.val  = 6.07e-1; // W.cm-1.K-1
      latent_heat.val     = 2350;    // J.cm-3

      num_comps.val = 1;

      solute_diff_0.val    = 1.e-3;  // cm2.s-1 - concentration diffusion coefficient
      initial_conc_0.val   = 0.4;    // at frac.

      eps_c.val = 0;
      eps_v.val = 0;
      eps_a.val = 0.05;
      symmetry.val = 4;

      // linearized phase diagram
      melting_temp.val     = 1728;   // K
      liquidus_slope_0.val = -357;   // K / at frac. - liquidous slope
      part_coeff_0.val     = 0.86;   // partition coefficient

      break;

    case 1: // Ni - 0.2at%Cu - 0.2at%Cu
      density_l.val       = 8.88e-3; // kg.cm-3
      density_s.val       = 8.88e-3; // kg.cm-3
      heat_capacity_l.val = 0.46e3;  // J.kg-1.K-1
      heat_capacity_s.val = 0.46e3;  // J.kg-1.K-1
      thermal_cond_l.val  = 6.07e-1; // W.cm-1.K-1
      thermal_cond_s.val  = 6.07e-1; // W.cm-1.K-1
      latent_heat.val     = 2350;    // J.cm-3

      num_comps.val = 2;

      solute_diff_0.val    = 1.e-5;  // cm2.s-1 - concentration diffusion coefficient
      solute_diff_1.val    = 5.e-5;  // cm2.s-1 - concentration diffusion coefficient
      initial_conc_0.val   = 0.2;    // at frac.
      initial_conc_1.val   = 0.2;    // at frac.

      eps_c.val = 4.e-5;
      eps_v.val = 0.0;
      eps_a.val = 0.00;
      symmetry.val = 4;

      // linearized phase diagram
      melting_temp.val     = 1728;   // K
      liquidus_slope_0.val = -357;   // K / at frac. - liquidous slope
      liquidus_slope_1.val = -357;   // K / at frac. - liquidous slope
      part_coeff_0.val     = 0.86;   // partition coefficient
      part_coeff_1.val     = 0.86;   // partition coefficient
      break;

    case 2: // Co - 10.7at%W - 9.4at%Al (more realistic since D_W < D_Al)
      density_l.val       = 9.24e-3; // kg.cm-3
      density_s.val       = 9.24e-3; // kg.cm-3
      heat_capacity_l.val = 356;       // J.kg-1.K-1
      heat_capacity_s.val = 356;       // J.kg-1.K-1
      thermal_cond_l.val  = 1.3;       // W.cm-1.K-1
      thermal_cond_s.val  = 1.3;       // W.cm-1.K-1
      latent_heat.val     = 2600;    // J.cm-3

      num_comps.val = 2;

      solute_diff_0.val    = 1e-5;     // cm2.s-1 - concentration diffusion coefficient
      solute_diff_1.val    = 2e-5;     // cm2.s-1 - concentration diffusion coefficient
      initial_conc_0.val   = 0.107;    // at frac.
      initial_conc_1.val   = 0.094;    // at frac.

      eps_c.val = 1.0e-5/1.;
      eps_v.val = 0.0e-2;
      eps_a.val = 0.05*1.;
      symmetry.val = 4;

      // linearized phase diagram
      melting_temp.val     = 1910;      // K
      liquidus_slope_0.val =-543;      // K / at frac. - liquidous slope
      liquidus_slope_1.val =-1036;     // K / at frac. - liquidous slope
      part_coeff_0.val     = 0.83;    // partition coefficient
      part_coeff_1.val     = 0.83;    // partition coefficient

      melting_temp.val    = 1910;      // K
      liquidus_slope_0.val =-543;      // K / at frac. - liquidous slope
      liquidus_slope_1.val =-1036;     // K / at frac. - liquidous slope
      part_coeff_0.val     = 0.94;    // partition coefficient
      part_coeff_1.val     = 0.83;    // partition coefficient

      break;

    case 3: // Co - 9.4at%Al - 10.7at%W
      density_l.val       = 9.24e-3; // kg.cm-3
      density_s.val       = 9.24e-3; // kg.cm-3
      heat_capacity_l.val = 356;       // J.kg-1.K-1
      heat_capacity_s.val = 356;       // J.kg-1.K-1
      thermal_cond_l.val  = 1.3;       // W.cm-1.K-1
      thermal_cond_s.val  = 1.3;       // W.cm-1.K-1
      latent_heat.val     = 2600;    // J.cm-3

      num_comps.val = 2;

      solute_diff_0.val    = 2e-5;     // cm2.s-1 - concentration diffusion coefficient
      solute_diff_1.val    = 1e-5;     // cm2.s-1 - concentration diffusion coefficient
      initial_conc_0.val   = 0.094;    // at frac.
      initial_conc_1.val   = 0.107;    // at frac.

      eps_c.val = 1.0e-5;
      eps_v.val = 1.0e-2;
      eps_a.val = 0.05;
      symmetry.val = 4;

      // linearized phase diagram
      melting_temp.val     = 1910;      // K
      liquidus_slope_0.val =-1036;     // K / at frac. - liquidous slope
      liquidus_slope_1.val =-543;      // K / at frac. - liquidous slope
      part_coeff_0.val     = 0.83;    // partition coefficient
      part_coeff_1.val     = 0.94;    // partition coefficient
      break;

    case 4: // Ni - 15.2wt%Al - 5.8wt%Ta
      density_l.val       = 7.365e-3; // kg.cm-3
      density_s.val       = 7.365e-3; // kg.cm-3
      heat_capacity_l.val = 660;      // J.kg-1.K-1
      heat_capacity_s.val = 660;      // J.kg-1.K-1
      thermal_cond_l.val  = 0.8;      // W.cm-1.K-1
      thermal_cond_s.val  = 0.8;      // W.cm-1.K-1
      latent_heat.val     = 2136;     // J.cm-3

      num_comps.val = 2;

      solute_diff_0.val    = 5e-5;    // cm2.s-1 - concentration diffusion coefficient
      solute_diff_1.val    = 5e-5;    // cm2.s-1 - concentration diffusion coefficient
      initial_conc_0.val   = 0.152;   // wt frac.
      initial_conc_1.val   = 0.058;   // wt frac.

      eps_c.val = 0*2.7207e-5;
      eps_v.val = 0*2.27e-2;
      eps_a.val = 0.05;
      symmetry.val = 4;

      // linearized phase diagram
      melting_temp.val     = 1754;     // K
      liquidus_slope_0.val =-255;     // K / wt frac. - liquidous slope
      liquidus_slope_1.val =-517;     // K / wt frac. - liquidous slope
      part_coeff_0.val     = 0.48;    // partition coefficient
      part_coeff_1.val     = 0.54;    // partition coefficient
      break;

    case 5: // Ni - 5.8wt%Ta - 15.2wt%Al
      density_l.val       = 7.365e-3; // kg.cm-3
      density_s.val       = 7.365e-3; // kg.cm-3
      heat_capacity_l.val = 660;      // J.kg-1.K-1
      heat_capacity_s.val = 660;      // J.kg-1.K-1
      thermal_cond_l.val  = 0.8;      // W.cm-1.K-1
      thermal_cond_s.val  = 0.8;      // W.cm-1.K-1
      latent_heat.val     = 2136;     // J.cm-3

      num_comps.val = 2;

      solute_diff_0.val    = 5e-5;    // cm2.s-1 - concentration diffusion coefficient
      solute_diff_1.val    = 5e-5;    // cm2.s-1 - concentration diffusion coefficient
      initial_conc_0.val   = 0.058;   // wt frac.
      initial_conc_1.val   = 0.152;   // wt frac.

      eps_c.val = 0*2.7207e-5;
      eps_v.val = 0*2.27e-2;
      eps_a.val = 0.05;
      symmetry.val = 4;

      // linearized phase diagram
      melting_temp.val     = 1754;     // K
      liquidus_slope_0.val =-517;     // K / wt frac. - liquidous slope
      liquidus_slope_1.val =-255;     // K / wt frac. - liquidous slope
      part_coeff_0.val     = 0.54;    // partition coefficient
      part_coeff_1.val     = 0.48;    // partition coefficient
      break;

    case 6: // A made-up tetra-alloy based on Ni - 0.4at%Cu
      density_l.val       = 8.88e-3; // kg.cm-3
      density_s.val       = 8.88e-3; // kg.cm-3
      heat_capacity_l.val = 0.46e3;  // J.kg-1.K-1
      heat_capacity_s.val = 0.46e3;  // J.kg-1.K-1
      latent_heat.val     = 2350;    // J.cm-3
      thermal_cond_l.val  = 6.07e-1; // W.cm-1.K-1
      thermal_cond_s.val  = 6.07e-1; // W.cm-1.K-1

      num_comps.val = 3;
      solute_diff_0.val    = 1.e-5;
      solute_diff_1.val    = 2.e-5;
      solute_diff_2.val    = 4.e-5;
      initial_conc_0.val   = 0.1;
      initial_conc_1.val   = 0.1;
      initial_conc_2.val   = 0.1;

      eps_c.val = 0.e-6;
      eps_v.val = 0;
      eps_a.val = 0.0;
      symmetry.val = 4;

      // linearized phase diagram
      melting_temp.val     = 1728;    // K
      liquidus_slope_0.val = -300;
      liquidus_slope_1.val = -500;
      liquidus_slope_2.val = -400;
      part_coeff_0.val     = 0.85;
      part_coeff_1.val     = 0.75;
      part_coeff_2.val     = 0.90;
      break;

    case 7: // A made-up penta-alloy based on Ni - 0.4at%Cu
      density_l.val       = 8.88e-3; // kg.cm-3
      density_s.val       = 8.88e-3; // kg.cm-3
      heat_capacity_l.val = 0.46e3;  // J.kg-1.K-1
      heat_capacity_s.val = 0.46e3;  // J.kg-1.K-1
      latent_heat.val     = 2350;    // J.cm-3
      thermal_cond_l.val  = 6.07e-1; // W.cm-1.K-1
      thermal_cond_s.val  = 6.07e-1; // W.cm-1.K-1

      num_comps.val = 4;
      solute_diff_0.val    = 1.e-5;
      solute_diff_1.val    = 2.e-5;
      solute_diff_2.val    = 4.e-5;
      solute_diff_3.val    = 6.e-5;
      initial_conc_0.val   = 0.15;
      initial_conc_1.val   = 0.1;
      initial_conc_2.val   = 0.05;
      initial_conc_3.val   = 0.05;

      eps_c.val = 1.e-5;
      eps_v.val = 0;
      eps_a.val = 0.05;
      symmetry.val = 4;

      // linearized phase diagram
      melting_temp.val    = 1728;    // K

      liquidus_slope_0.val = -300;
      liquidus_slope_1.val = -500;
      liquidus_slope_2.val = -400;
      liquidus_slope_3.val = -600;

      part_coeff_0.val     = 0.85;
      part_coeff_1.val     = 0.75;
      part_coeff_2.val     = 0.90;
      part_coeff_3.val     = 0.80;

      break;
    default:
      throw std::invalid_argument("Undefined alloy\n");
  }
}

double liquidus_value(double *c)
{
  static double conc_term;
  if (linearized_liquidus.val)
  {
    conc_term = melting_temp.val;

    for (int i = 0; i < num_comps.val; ++i) conc_term += (*liquidus_slope_all[i])*c[i];

    return conc_term;
  }
  else
  {
    switch (alloy.val)
    {
      case 0: throw std::invalid_argument("Real liquidus surfaces is not available for this alloy\n");
      case 1: throw std::invalid_argument("Real liquidus surfaces is not available for this alloy\n");
      case 2: // Co-W-Al
      {
        double c0 = 100.*c[0];
        double c1 = 100.*c[1];
        static double p00 =  1.767e+03;
        static double p10 =  2.369e+00;
        static double p01 =  1.771e+00;
        static double p20 = -2.238e-01;
        static double p11 =  1.041e-01;
        static double p02 = -3.046e-01;
        static double p30 =  1.358e-03;
        static double p21 = -1.568e-02;
        static double p12 = -1.457e-02;
        static double p03 =  3.317e-03;
        static double p40 = -3.283e-06;
        static double p31 =  3.559e-04;
        static double p22 =  1.228e-04;
        static double p13 =  1.531e-04;
        static double p04 = -1.866e-04;
        return p00
            + p10*pow(c0,1)*pow(c1,0) + p01*pow(c0,0)*pow(c1,1)
            + p20*pow(c0,2)*pow(c1,0) + p11*pow(c0,1)*pow(c1,1) + p02*pow(c0,0)*pow(c1,2)
            + p30*pow(c0,3)*pow(c1,0) + p21*pow(c0,2)*pow(c1,1) + p12*pow(c0,1)*pow(c1,2) + p03*pow(c0,0)*pow(c1,3)
            + p40*pow(c0,4)*pow(c1,0) + p31*pow(c0,3)*pow(c1,1) + p22*pow(c0,2)*pow(c1,2) + p13*pow(c0,1)*pow(c1,3) + p04*pow(c0,0)*pow(c1,4);
      }
      case 3: // Co-Al-W
      {
        double c0 = 100.*c[1];
        double c1 = 100.*c[0];
        static double p00 =  1.767e+03;
        static double p01 =  2.369e+00;
        static double p10 =  1.771e+00;
        static double p02 = -2.238e-01;
        static double p11 =  1.041e-01;
        static double p20 = -3.046e-01;
        static double p03 =  1.358e-03;
        static double p12 = -1.568e-02;
        static double p21 = -1.457e-02;
        static double p30 =  3.317e-03;
        static double p04 = -3.283e-06;
        static double p13 =  3.559e-04;
        static double p22 =  1.228e-04;
        static double p31 =  1.531e-04;
        static double p40 = -1.866e-04;
        return p00
            + p10*pow(c0,1)*pow(c1,0) + p01*pow(c0,0)*pow(c1,1)
            + p20*pow(c0,2)*pow(c1,0) + p11*pow(c0,1)*pow(c1,1) + p02*pow(c0,0)*pow(c1,2)
            + p30*pow(c0,3)*pow(c1,0) + p21*pow(c0,2)*pow(c1,1) + p12*pow(c0,1)*pow(c1,2) + p03*pow(c0,0)*pow(c1,3)
            + p40*pow(c0,4)*pow(c1,0) + p31*pow(c0,3)*pow(c1,1) + p22*pow(c0,2)*pow(c1,2) + p13*pow(c0,1)*pow(c1,3) + p04*pow(c0,0)*pow(c1,4);
      }
      case 4: throw std::invalid_argument("Real liquidus surfaces is not available for this alloy\n");
      case 5: throw std::invalid_argument("Real liquidus surfaces is not available for this alloy\n");
      case 6: throw std::invalid_argument("Real liquidus surfaces is not available for this alloy\n");
      case 7: throw std::invalid_argument("Real liquidus surfaces is not available for this alloy\n");
      default:
        throw std::invalid_argument("Invalid liquidus surface\n");
    }
  }
}

double liquidus_slope(int which_comp, double *c)
{
  if (linearized_liquidus.val)
  {
    switch (which_comp)
    {
      case 0: return liquidus_slope_0.val;
      case 1: return liquidus_slope_1.val;
      case 2: return liquidus_slope_2.val;
      case 3: return liquidus_slope_3.val;
    }
  }
  else
  {
    switch (alloy.val)
    {
      case 0: throw std::invalid_argument("Real liquidus surfaces is not available for this alloy\n");
      case 1: throw std::invalid_argument("Real liquidus surfaces is not available for this alloy\n");
      case 2: // Co-W-Al
      {
        double c0 = 100.*c[0];
        double c1 = 100.*c[1];
        static double p10 =  2.369e+00;
        static double p01 =  1.771e+00;
        static double p20 = -2.238e-01;
        static double p11 =  1.041e-01;
        static double p02 = -3.046e-01;
        static double p30 =  1.358e-03;
        static double p21 = -1.568e-02;
        static double p12 = -1.457e-02;
        static double p03 =  3.317e-03;
        static double p40 = -3.283e-06;
        static double p31 =  3.559e-04;
        static double p22 =  1.228e-04;
        static double p13 =  1.531e-04;
        static double p04 = -1.866e-04;
        switch (which_comp)
        {
          case 0:
          return 100.*(0.
                       + p10*1.*pow(c0,0)*pow(c1,0) + p01*0.*pow(c0,0)*pow(c1,1)
                       + p20*2.*pow(c0,1)*pow(c1,0) + p11*1.*pow(c0,0)*pow(c1,1) + p02*0.*pow(c0,0)*pow(c1,2)
                       + p30*3.*pow(c0,2)*pow(c1,0) + p21*2.*pow(c0,1)*pow(c1,1) + p12*1.*pow(c0,0)*pow(c1,2) + p03*0.*pow(c0,0)*pow(c1,3)
                       + p40*4.*pow(c0,3)*pow(c1,0) + p31*3.*pow(c0,2)*pow(c1,1) + p22*2.*pow(c0,1)*pow(c1,2) + p13*1.*pow(c0,0)*pow(c1,3) + p04*0.*pow(c0,0)*pow(c1,4));
          case 1:
          return 100.*(0.
                       + p10*0.*pow(c0,1)*pow(c1,0) + p01*1.*pow(c0,0)*pow(c1,0)
                       + p20*0.*pow(c0,2)*pow(c1,0) + p11*1.*pow(c0,1)*pow(c1,0) + p02*2.*pow(c0,0)*pow(c1,1)
                       + p30*0.*pow(c0,3)*pow(c1,0) + p21*1.*pow(c0,2)*pow(c1,0) + p12*2.*pow(c0,1)*pow(c1,1) + p03*3.*pow(c0,0)*pow(c1,2)
                       + p40*0.*pow(c0,4)*pow(c1,0) + p31*1.*pow(c0,3)*pow(c1,0) + p22*2.*pow(c0,2)*pow(c1,1) + p13*3.*pow(c0,1)*pow(c1,2) + p04*4.*pow(c0,0)*pow(c1,3));
          default: throw std::invalid_argument("\n");
        }
      }
      case 3: // Co-Al-W
      {
        double c0 = 100.*c[1];
        double c1 = 100.*c[0];
        static double p01 =  2.369e+00;
        static double p10 =  1.771e+00;
        static double p02 = -2.238e-01;
        static double p11 =  1.041e-01;
        static double p20 = -3.046e-01;
        static double p03 =  1.358e-03;
        static double p12 = -1.568e-02;
        static double p21 = -1.457e-02;
        static double p30 =  3.317e-03;
        static double p04 = -3.283e-06;
        static double p13 =  3.559e-04;
        static double p22 =  1.228e-04;
        static double p31 =  1.531e-04;
        static double p40 = -1.866e-04;
        switch (which_comp)
        {
          case 1:
          return 100.*(0.
                       + p10*1.*pow(c0,0)*pow(c1,0) + p01*0.*pow(c0,0)*pow(c1,1)
                       + p20*2.*pow(c0,1)*pow(c1,0) + p11*1.*pow(c0,0)*pow(c1,1) + p02*0.*pow(c0,0)*pow(c1,2)
                       + p30*3.*pow(c0,2)*pow(c1,0) + p21*2.*pow(c0,1)*pow(c1,1) + p12*1.*pow(c0,0)*pow(c1,2) + p03*0.*pow(c0,0)*pow(c1,3)
                       + p40*4.*pow(c0,3)*pow(c1,0) + p31*3.*pow(c0,2)*pow(c1,1) + p22*2.*pow(c0,1)*pow(c1,2) + p13*1.*pow(c0,0)*pow(c1,3) + p04*0.*pow(c0,0)*pow(c1,4));
          case 0:
          return 100.*(0.
                       + p10*0.*pow(c0,1)*pow(c1,0) + p01*1.*pow(c0,0)*pow(c1,0)
                       + p20*0.*pow(c0,2)*pow(c1,0) + p11*1.*pow(c0,1)*pow(c1,0) + p02*2.*pow(c0,0)*pow(c1,1)
                       + p30*0.*pow(c0,3)*pow(c1,0) + p21*1.*pow(c0,2)*pow(c1,0) + p12*2.*pow(c0,1)*pow(c1,1) + p03*3.*pow(c0,0)*pow(c1,2)
                       + p40*0.*pow(c0,4)*pow(c1,0) + p31*1.*pow(c0,3)*pow(c1,0) + p22*2.*pow(c0,2)*pow(c1,1) + p13*3.*pow(c0,1)*pow(c1,2) + p04*4.*pow(c0,0)*pow(c1,3));
          default: throw std::invalid_argument("\n");
        }
      }
      case 4: throw std::invalid_argument("Real liquidus surfaces is not available for this alloy, use linearized instead\n");
      case 5: throw std::invalid_argument("Real liquidus surfaces is not available for this alloy, use linearized instead\n");
      case 6: throw std::invalid_argument("Real liquidus surfaces is not available for this alloy, use linearized instead\n");
      case 7: throw std::invalid_argument("Real liquidus surfaces is not available for this alloy, use linearized instead\n");
      default: throw std::invalid_argument("Invalid liquidus surface\n");
    }
  }
}

double part_coeff(int which_comp, double *c)
{
  if (const_part_coeff.val)
  {
    switch (which_comp)
    {
      case 0: return part_coeff_0.val;
      case 1: return part_coeff_1.val;
      case 2: return part_coeff_2.val;
      case 3: return part_coeff_3.val;
    }
  }
  else
  {
    switch (alloy.val)
    {
      case 0: throw std::invalid_argument("Real liquidus surfaces is not available for this alloy\n");
      case 1: throw std::invalid_argument("Real liquidus surfaces is not available for this alloy\n");
      case 2: // Co-W-Al
        switch (which_comp)
        {
          case 0:
          {
            double c0 = 100.*c[0];
            double c1 = 100.*c[1];
            static double p00 =  1.135e+00;
            static double p10 = -3.118e-02;
            static double p01 =  2.239e-03;
            static double p20 =  1.463e-03;
            static double p11 = -1.917e-03;
            static double p02 =  1.135e-03;
            static double p30 = -4.768e-05;
            static double p21 =  9.953e-05;
            static double p12 =  4.394e-05;
            static double p03 = -6.706e-05;
            static double p40 =  8.710e-07;
            static double p31 = -2.235e-06;
            static double p22 = -5.952e-07;
            static double p13 = -3.904e-07;
            static double p04 =  1.545e-06;
            return p00
                + p10*pow(c0,1)*pow(c1,0) + p01*pow(c0,0)*pow(c1,1)
                + p20*pow(c0,2)*pow(c1,0) + p11*pow(c0,1)*pow(c1,1) + p02*pow(c0,0)*pow(c1,2)
                + p30*pow(c0,3)*pow(c1,0) + p21*pow(c0,2)*pow(c1,1) + p12*pow(c0,1)*pow(c1,2) + p03*pow(c0,0)*pow(c1,3)
                + p40*pow(c0,4)*pow(c1,0) + p31*pow(c0,3)*pow(c1,1) + p22*pow(c0,2)*pow(c1,2) + p13*pow(c0,1)*pow(c1,3) + p04*pow(c0,0)*pow(c1,4);
          }
          case 1:
          {
            double c0 = 100.*c[0];
            double c1 = 100.*c[1];
            static double p00 =  1.114e+00;
            static double p10 = -9.187e-03;
            static double p01 = -4.804e-02;
            static double p20 =  1.733e-03;
            static double p11 = -1.406e-04;
            static double p02 =  4.313e-03;
            static double p30 = -5.248e-05;
            static double p21 = -8.236e-05;
            static double p12 =  2.716e-05;
            static double p03 = -2.159e-04;
            static double p40 =  5.841e-07;
            static double p31 =  9.961e-07;
            static double p22 =  1.741e-06;
            static double p13 = -9.305e-07;
            static double p04 =  4.122e-06;
            return p00
                + p10*pow(c0,1)*pow(c1,0) + p01*pow(c0,0)*pow(c1,1)
                + p20*pow(c0,2)*pow(c1,0) + p11*pow(c0,1)*pow(c1,1) + p02*pow(c0,0)*pow(c1,2)
                + p30*pow(c0,3)*pow(c1,0) + p21*pow(c0,2)*pow(c1,1) + p12*pow(c0,1)*pow(c1,2) + p03*pow(c0,0)*pow(c1,3)
                + p40*pow(c0,4)*pow(c1,0) + p31*pow(c0,3)*pow(c1,1) + p22*pow(c0,2)*pow(c1,2) + p13*pow(c0,1)*pow(c1,3) + p04*pow(c0,0)*pow(c1,4);
          }
          default: throw std::invalid_argument("\n");
        }
      case 3: // Co-Al-W
        switch (which_comp)
        {
          case 1:
          {
            double c0 = 100.*c[1];
            double c1 = 100.*c[0];
            static double p00 =  1.135e+00;
            static double p10 = -3.118e-02;
            static double p01 =  2.239e-03;
            static double p20 =  1.463e-03;
            static double p11 = -1.917e-03;
            static double p02 =  1.135e-03;
            static double p30 = -4.768e-05;
            static double p21 =  9.953e-05;
            static double p12 =  4.394e-05;
            static double p03 = -6.706e-05;
            static double p40 =  8.710e-07;
            static double p31 = -2.235e-06;
            static double p22 = -5.952e-07;
            static double p13 = -3.904e-07;
            static double p04 =  1.545e-06;
            return p00
                + p10*pow(c0,1)*pow(c1,0) + p01*pow(c0,0)*pow(c1,1)
                + p20*pow(c0,2)*pow(c1,0) + p11*pow(c0,1)*pow(c1,1) + p02*pow(c0,0)*pow(c1,2)
                + p30*pow(c0,3)*pow(c1,0) + p21*pow(c0,2)*pow(c1,1) + p12*pow(c0,1)*pow(c1,2) + p03*pow(c0,0)*pow(c1,3)
                + p40*pow(c0,4)*pow(c1,0) + p31*pow(c0,3)*pow(c1,1) + p22*pow(c0,2)*pow(c1,2) + p13*pow(c0,1)*pow(c1,3) + p04*pow(c0,0)*pow(c1,4);
          }
          case 0:
          {
            double c0 = 100.*c[1];
            double c1 = 100.*c[0];
            static double p00 =  1.114e+00;
            static double p10 = -9.187e-03;
            static double p01 = -4.804e-02;
            static double p20 =  1.733e-03;
            static double p11 = -1.406e-04;
            static double p02 =  4.313e-03;
            static double p30 = -5.248e-05;
            static double p21 = -8.236e-05;
            static double p12 =  2.716e-05;
            static double p03 = -2.159e-04;
            static double p40 =  5.841e-07;
            static double p31 =  9.961e-07;
            static double p22 =  1.741e-06;
            static double p13 = -9.305e-07;
            static double p04 =  4.122e-06;
            return p00
                + p10*pow(c0,1)*pow(c1,0) + p01*pow(c0,0)*pow(c1,1)
                + p20*pow(c0,2)*pow(c1,0) + p11*pow(c0,1)*pow(c1,1) + p02*pow(c0,0)*pow(c1,2)
                + p30*pow(c0,3)*pow(c1,0) + p21*pow(c0,2)*pow(c1,1) + p12*pow(c0,1)*pow(c1,2) + p03*pow(c0,0)*pow(c1,3)
                + p40*pow(c0,4)*pow(c1,0) + p31*pow(c0,3)*pow(c1,1) + p22*pow(c0,2)*pow(c1,2) + p13*pow(c0,1)*pow(c1,3) + p04*pow(c0,0)*pow(c1,4);
          }
          default: throw std::invalid_argument("\n");
        }
      case 4: throw std::invalid_argument("Real liquidus surfaces is not available for this alloy, use linearized instead\n");
      case 5: throw std::invalid_argument("Real liquidus surfaces is not available for this alloy, use linearized instead\n");
      case 6: throw std::invalid_argument("Real liquidus surfaces is not available for this alloy, use linearized instead\n");
      case 7: throw std::invalid_argument("Real liquidus surfaces is not available for this alloy, use linearized instead\n");
      default: throw std::invalid_argument("Invalid liquidus surface\n");
    }
  }
}

// ----------------------------------------
// analytical solution
// ----------------------------------------
namespace analytic {

double Al, Bl;
double As, Bs;
double as, al;
double Ai[4], Bi[4];
double lam;
double Tstar, Cstar[4];
double t_start;
double kp[4];

double F(double x)
{
  switch (geometry.val) {
    case -3: return .5*(exp(-x*x)/x - sqrt(PI)*boost::math::erfc(x));
    case -2: return boost::math::expint(1, x*x);
    case -1: return boost::math::erfc(x);
    default: return 0;
  }
}

double Fp(double x)
{
  switch (geometry.val) {
    case -3: return -.5*exp(-x*x)/(x*x);
    case -2: return -2.*exp(-x*x)/x;
    case -1: return -2.*exp(-x*x)/sqrt(PI);
    default: return 0;
  }
}

double xF_Fp(double x)
{
  return x*F(x)/Fp(x);
}

double xFp(double x)
{
  return x*Fp(x);
}

void set_analytical_solution(double M, double v, double R)
{
  t_start = .5*R/v;
  lam = .5*v*R;

  as = thermal_cond_s.val/density_s.val/heat_capacity_s.val;
  al = thermal_cond_l.val/density_l.val/heat_capacity_l.val;

//  Tstar = melting_temp.val;
  Bl = 0;

  for (int j = 0; j < num_comps.val; ++j) {
    Cstar[j] = (*initial_conc_all[j]);
  }

  for (int jj = 0; jj < 20; ++jj) {
    for (int j = 0; j < num_comps.val; ++j) {
      kp[j] = part_coeff(j, Cstar);
    }
    for (int j = 0; j < num_comps.val; ++j) {
      Cstar[j] = (*initial_conc_all[j])/(1. + 2.*(1.-kp[j])*xF_Fp(sqrt(lam/(*solute_diff_all[j]))));
    }
  }

  for (int j = 0; j < num_comps.val; ++j)
  {
//    Cstar[j] = (*initial_conc_all[j])/(1. + 2.*(1.-(*part_coeff_all[j]))*xF_Fp(sqrt(lam/(*solute_diff_all[j]))));
//    Tstar = Tstar + (*liquidus_slope_all[j])*Cstar[j];
    Ai[j] = (*initial_conc_all[j]);
    Bi[j] = (Cstar[j]-(*initial_conc_all[j]))/F(sqrt(lam/(*solute_diff_all[j])));

//    Bl = Bl + (*liquidus_slope_all[j])*Bi[j]*xFp(sqrt(lam/(*solute_diff_all[j])));
    Bl = Bl + liquidus_slope(j, Cstar)*Bi[j]*xFp(sqrt(lam/(*solute_diff_all[j])));
  }

  Tstar = liquidus_value(Cstar);

  Bl = Bl/xFp(sqrt(lam/al))/M;
  Bs = Bl * thermal_cond_l.val/thermal_cond_s.val * sqrt(as/al) * Fp(sqrt(lam/al))/Fp(sqrt(lam/as)) + latent_heat.val/(density_s.val*heat_capacity_s.val) * 2*sqrt(lam/as)/Fp(sqrt(lam/as));

  Al = Tstar - Bl*F(sqrt(lam/al));
  As = Tstar - Bs*F(sqrt(lam/as));

  time_limit.val = .25*SQR(container_radius_inner.val + front_location_final.val)/lam-t_start;
}

inline double nu(double a, double t, double r) { return r/sqrt(4.*a*(t+t_start)); }

inline double tl_exact(double t, double r) { return Al + Bl * F(nu(al,t,r)); }
inline double ts_exact(double t, double r) { return As + Bs * F(nu(as,t,r)); }

inline double cl_exact(int i, double t, double r) { return Ai[i] + Bi[i] * F(nu(*solute_diff_all[i],t,r)); }

inline double rf_exact(double t) { return 2.*sqrt(lam*(t+t_start)); }
inline double vn_exact(double t) { return sqrt(lam/(t+t_start)); }
inline double vf_exact(double r) { return -2.*lam/(EPS+fabs(r)); }
inline double ft_exact(double r) { return .25*SQR(r)/lam-t_start; }
//inline double vf_exact(double r) { return 0; }

inline double dtl_exact(double t, double r) { return Bl * Fp(nu(al,t,r))*nu(al,t,1.); }
inline double dts_exact(double t, double r) { return Bs * Fp(nu(as,t,r))*nu(as,t,1.); }

inline double dcl_exact(int i, double t, double r) { return Bi[i] * Fp(nu(*solute_diff_all[i],t,r))*nu(*solute_diff_all[i],t,1.); }

}

// ----------------------------------------
// define problem geometry
// ----------------------------------------
double scaling() { return 1./box_size.val; }
bool periodicity(int dir)
{
  switch (geometry.val) {
#ifdef P4_TO_P8
    case -3: return false;
#endif
    case -2: return false;
    case -1: return (dir == 0 ? 1 : 0);
    case  0: return (dir == 0 ? 1 : 0);
    case  1: return false;
    case  2: return false;
    case  3: return false;
    case  4: return false;
    case  5: return true;
    case  6: return (dir == 0 ? 1 : 0);
    case  7: return (dir == 0 ? 1 : 0);
    default: throw;
  }
}

class front_phi_cf_t : public CF_DIM
{
public:
  double operator()(DIM(double x, double y, double z)) const
  {
    switch (geometry.val)
    {
#ifdef P4_TO_P8
      case -3: return analytic::rf_exact(t) - ABS3(x-xc(),
                                                   y-yc(),
                                                   z-zc());
#endif
      case -2: return analytic::rf_exact(t) - ABS2(x-xc(),
                                                   y-yc());
      case -1: return analytic::rf_exact(t) - ABS1(y-ymin());
      case 0: return -(y - front_location()) + 0.000/(1.+100.*fabs(x/(xmin.val+xmax.val)-.5))*double(rand())/double(RAND_MAX)  + 0.000/(1.+1000.*fabs(x/(xmin.val+xmax.val)-.75));
      case 1: return -(ABS2(x-xc(), y-yc())-seed_radius());
      case 2: return  (ABS2(x-xc(), y-yc())-(container_radius_outer()-front_location()));
      case 3: return  (ABS2(x-xc(), y-yc())-(container_radius_outer()-front_location()));
      case 4: return -(ABS2(x-xc(), y-yc())-(container_radius_inner()+front_location()));
      case 5:
      {
        double dist0 = ABS2(x-(xc()+seed_dist()*cos(2.*PI/3.*0. + seed_rot())), y-(yc()+seed_dist()*sin(2.*PI/3.*0. + seed_rot())));
        double dist1 = ABS2(x-(xc()+seed_dist()*cos(2.*PI/3.*1. + seed_rot())), y-(yc()+seed_dist()*sin(2.*PI/3.*1. + seed_rot())));
        double dist2 = ABS2(x-(xc()+seed_dist()*cos(2.*PI/3.*2. + seed_rot())), y-(yc()+seed_dist()*sin(2.*PI/3.*2. + seed_rot())));

        return seed_radius() - MIN(dist0, dist1, dist2);
      }
      case 6:
      {
        double front = -(y - front_location());
        double dist0 = ABS2(x-(xc()+seed_dist()*cos(2.*PI/3.*0. + seed_rot())), y-(yc()+seed_dist()*sin(2.*PI/3.*0. + seed_rot())));
        double dist1 = ABS2(x-(xc()+seed_dist()*cos(2.*PI/3.*1. + seed_rot())), y-(yc()+seed_dist()*sin(2.*PI/3.*1. + seed_rot())));
        double dist2 = ABS2(x-(xc()+seed_dist()*cos(2.*PI/3.*2. + seed_rot())), y-(yc()+seed_dist()*sin(2.*PI/3.*2. + seed_rot())));

        return MAX(front, seed_radius() - MIN(dist0, dist1, dist2));
      }
      case 7:
      {
        double front = -(y - front_location());
        double dist0 = ABS2(x-(xc()+.25*(xmax()-xmin())), y-yc());
        double dist1 = ABS2(x-(xc()-.25*(xmax()-xmin())), y-yc());

        return MAX(front, seed_radius() - MIN(dist0, dist1));
      }
      default: throw;
    }
  }
} front_phi_cf;

class contr_phi_cf_t : public CF_DIM
{
public:
  double operator()(DIM(double x, double y, double z)) const
  {
    switch (geometry.val)
    {
#ifdef P4_TO_P8
      case -3: return MAX( -container_radius_outer() + ABS3(x-xc(), y-yc(), z-zc()),
                           +container_radius_inner() - ABS3(x-xc(), y-yc(), z-zc()) );
#endif
      case -2: return MAX( -container_radius_outer() + ABS2(x-xc(), y-yc()),
                           +container_radius_inner() - ABS2(x-xc(), y-yc()) );
      case -1: return -1;
      case  0: return -1;
      case  1: return -container_radius_outer() + ABS2(x-xc(), y-yc());
      case  2: return -container_radius_outer() + ABS2(x-xc(), y-yc());
      case  3: return MAX( -container_radius_outer() + ABS2(x-xc(), y-yc()),
                           +container_radius_inner() - ABS2(x-xc(), y-yc()) );
      case  4: return MAX( -container_radius_outer() + ABS2(x-xc(), y-yc()),
                           +container_radius_inner() - ABS2(x-xc(), y-yc()) );
      case  5: return -1;
      case  6: return -1;
      case  7: return -1;
      default: throw;
    }
  }
} contr_phi_cf;

class phi_eff_cf_t : public CF_DIM
{
public:
  double operator()(DIM(double x, double y, double z)) const
  {
    return MAX(contr_phi_cf(DIM(x,y,z)), -fabs(front_phi_cf(DIM(x,y,z))));
  }
} phi_eff_cf;

class seed_number_cf_t : public CF_DIM
{
public:
  double operator()(DIM(double x, double y, double z)) const
  {
    switch (geometry.val)
    {
#ifdef P4_TO_P8
      case -3: return 0;
#endif
      case -2: return 0;
      case -1: return 0;
      case 0: return x < xc() ? 0 : 1;
      case 1: return 0;
      case 2: return 0;
      case 3: return 0;
      case 4: return 0;
      case 5:
      {
        double dist0 = ABS2(x-(xc()+seed_dist()*cos(2.*PI/3.*0. + seed_rot())), y-(yc()+seed_dist()*sin(2.*PI/3.*0. + seed_rot())));
        double dist1 = ABS2(x-(xc()+seed_dist()*cos(2.*PI/3.*1. + seed_rot())), y-(yc()+seed_dist()*sin(2.*PI/3.*1. + seed_rot())));
        double dist2 = ABS2(x-(xc()+seed_dist()*cos(2.*PI/3.*2. + seed_rot())), y-(yc()+seed_dist()*sin(2.*PI/3.*2. + seed_rot())));

        if (dist0 <= MIN(dist1, dist2)) return 0;
        if (dist1 <= MIN(dist0, dist2)) return 1;
        return 2;
      }
      case 6:
      {
        double front = fabs(y - front_location());
        double dist0 = ABS2(x-(xc()+seed_dist()*cos(2.*PI/3.*0. + seed_rot())), y-(yc()+seed_dist()*sin(2.*PI/3.*0. + seed_rot())));
        double dist1 = ABS2(x-(xc()+seed_dist()*cos(2.*PI/3.*1. + seed_rot())), y-(yc()+seed_dist()*sin(2.*PI/3.*1. + seed_rot())));
        double dist2 = ABS2(x-(xc()+seed_dist()*cos(2.*PI/3.*2. + seed_rot())), y-(yc()+seed_dist()*sin(2.*PI/3.*2. + seed_rot())));

        if (dist0 <= MIN(dist1, dist2, front)) return 0;
        if (dist1 <= MIN(dist2, dist0, front)) return 1;
        if (dist2 <= MIN(dist0, dist1, front)) return 2;
        return 3;
      }
      case 7:
      {
        double front = fabs(y - front_location());
        double dist0 = ABS2(x-(xc()+.25*(xmax()-xmin())), y-yc());
        double dist1 = ABS2(x-(xc()-.25*(xmax()-xmin())), y-yc());

        if (dist0 <= MIN(dist1, front)) return 0;
        if (dist1 <= MIN(dist0, front)) return 1;
        return 2;
      }
      default: throw;
    }
  }
} seed_number_cf;

int num_seeds()
{
  switch (geometry.val)
  {
#ifdef P4_TO_P8
    case -3: return 1;
#endif
    case -2: return 1;
    case -1: return 1;
    case 0: return 2;
    case 1: return 1;
    case 2: return 1;
    case 3: return 1;
    case 4: return 1;
    case 5: return 3;
    case 6: return 4;
    case 7: return 3;
    default: throw;
  }
}

double theta0(int seed)
{
  if (seed_type.val == 0) return crystal_orientation.val;
  else
  {
    switch (geometry.val)
    {
#ifdef P4_TO_P8
      case -3: return crystal_orientation.val;
#endif
      case -2: return crystal_orientation.val;
      case -1: return crystal_orientation.val;
      case 0:
        switch (seed)
        {
          case 0: return crystal_orientation.val -PI/6.;
          case 1: return crystal_orientation.val +PI/6.;
          default: throw;
        }
      case 1: return crystal_orientation.val;
      case 2: return crystal_orientation.val;
      case 3: return crystal_orientation.val;
      case 4: return crystal_orientation.val;
      case 5:
        switch (seed)
        {
          case 0: return crystal_orientation.val -PI/7.;
          case 1: return crystal_orientation.val +PI/6.;
          case 2: return crystal_orientation.val -PI/5.;
          default: throw;
        }
      case 6:
        switch (seed)
        {
          case 0: return crystal_orientation.val -PI/7.;
          case 1: return crystal_orientation.val +PI/6.;
          case 2: return crystal_orientation.val -PI/5.;
          case 3: return 0.;
          default: throw;
        }
      case 7:
        switch (seed)
        {
          case 0: return crystal_orientation.val -PI/7.;
          case 1: return crystal_orientation.val +PI/6.;
          case 2: return 0.;
          default: throw;
        }
      default: throw;
    }
  }
}

class eps_c_cf_t : public CF_DIM
{
  double theta0;
public:
  eps_c_cf_t(double theta0 = 0) : theta0(theta0) {}
  double operator()(DIM(double nx, double ny, double nz)) const
  {
#ifdef P4_TO_P8
    double norm = sqrt(nx*nx+ny*ny+nz*nz) + EPS;
    return eps_c.val*(1.0-4.0*eps_a.val*((pow(nx, 4.) + pow(ny, 4.) + pow(nz, 4.))/pow(norm, 4.) - 0.75));
#else
    double theta = atan2(ny, nx);
    return eps_c.val*(1.-15.*eps_a.val*cos(symmetry.val*(theta-theta0)))/(1.+15.*eps_a.val);
#endif
  }
};

class eps_v_cf_t : public CF_DIM
{
  double theta0;
public:
  eps_v_cf_t(double theta0 = 0) : theta0(theta0) {}
  double operator()(DIM(double nx, double ny, double nz)) const
  {
#ifdef P4_TO_P8
    double norm = sqrt(nx*nx+ny*ny+nz*nz) + EPS;
    return eps_v.val*(1.0-4.0*eps_a.val*((pow(nx, 4.) + pow(ny, 4.) + pow(nz, 4.))/pow(norm, 4.) - 0.75));
#else
    double theta = atan2(ny, nx);
    return eps_v.val*(1.-15.*eps_a.val*cos(symmetry.val*(theta-theta0)))/(1.+15.*eps_a.val);
#endif
  }
};

// ----------------------------------------
// define initial fields and boundary conditions
// ----------------------------------------
class cl_cf_t : public CF_DIM
{
  int idx;
public:
  cl_cf_t(int idx) : idx(idx) {}
  double operator()(DIM(double x, double y, double z)) const
  {
    switch (geometry()) {
#ifdef P4_TO_P8
      case -3: return analytic::cl_exact(idx, t, ABS3(x-xc(), y-yc(), z-zc()));
#endif
      case -2: return analytic::cl_exact(idx, t, ABS2(x-xc(), y-yc()));
      case -1: return analytic::cl_exact(idx, t, ABS1(y-ymin()));
      case  0:
        if (start_from_moving_front.val) {
          return (*initial_conc_all[idx])*(1. + (1.-analytic::kp[idx])/analytic::kp[idx]*
                                           exp(-cooling_velocity.val/(*solute_diff_all[idx])*(-front_phi_cf(DIM(x,y,z)-0*cooling_velocity.val*t))));
        }
      case  1:
      case  2:
      case  3:
      case  4:
      case  5:
      case  6:
      case  7:
        if (start_from_moving_front.val) {
          return (*initial_conc_all[idx])*(1. + (1.-analytic::kp[idx])/analytic::kp[idx]*
                                           exp(-cooling_velocity.val/(*solute_diff_all[idx])*(-front_phi_cf(DIM(x,y,z)-0*cooling_velocity.val*t))));
        }
      return *initial_conc_all[idx];
      default: throw;
    }
  }
};

cl_cf_t cl_cf_0(0);
cl_cf_t cl_cf_1(1);
cl_cf_t cl_cf_2(2);
cl_cf_t cl_cf_3(3);

CF_DIM* cl_cf_all[] = { &cl_cf_0,
                        &cl_cf_1,
                        &cl_cf_2,
                        &cl_cf_3 };

class cs_cf_t : public CF_DIM
{
  int idx;
public:
  cs_cf_t(int idx) : idx(idx) {}
  double operator()(DIM(double, double, double)) const
  {
    switch (geometry()) {
      case -3:
      case -2:
      case -1:
      case  0:
      case  1:
      case  2:
      case  3:
      case  4:
      case  5:
      case  6:
      case  7: return analytic::Cstar[idx];
      default: throw;
    }
  }
};

cs_cf_t cs_cf_0(0);
cs_cf_t cs_cf_1(1);
cs_cf_t cs_cf_2(2);
cs_cf_t cs_cf_3(3);

CF_DIM* cs_cf_all[] = { &cs_cf_0,
                        &cs_cf_1,
                        &cs_cf_2,
                        &cs_cf_3 };

class tl_cf_t : public CF_DIM
{
public:
  double operator()(DIM(double x, double y, double z)) const
  {
    switch (geometry())
    {
#ifdef P4_TO_P8
      case -3: return analytic::tl_exact(t, ABS3(x-xc.val, y-yc.val, z-zc.val));
#endif
      case -2: return analytic::tl_exact(t, ABS2(x-xc.val, y-yc.val));
      case -1: return analytic::tl_exact(t, ABS1(y-ymin.val));
      case  0: return analytic::Tstar + (y - (front_location.val + cooling_velocity.val*t))*temp_gradient();
      case  1: return analytic::Tstar;
      case  2: return analytic::Tstar;
      case  3: return analytic::Tstar - container_radius_outer()*temp_gradient()*log(MAX(0.001, 1.+front_phi_cf(DIM(x,y,z))/(container_radius_outer()-front_location())));
      case  4: return analytic::Tstar + container_radius_outer()*temp_gradient()*log(MAX(0.001, 1.-front_phi_cf(DIM(x,y,z))/(container_radius_inner()+front_location())));
      case  5: return analytic::Tstar;
      case  6: return analytic::Tstar + (y - (front_location.val + cooling_velocity.val*t))*temp_gradient();
      case  7: return analytic::Tstar + (y - (front_location.val + cooling_velocity.val*t))*temp_gradient();
      default: throw;
    }
  }
} tl_cf;

class ts_cf_t : public CF_DIM
{
public:
  double operator()(DIM(double x, double y, double z)) const
  {
    switch (geometry())
    {
#ifdef P4_TO_P8
      case -3: return analytic::ts_exact(t, ABS3(x-xc(), y-yc(), z-zc()));
#endif
      case -2: return analytic::ts_exact(t, ABS2(x-xc(), y-yc()));
      case -1: return analytic::ts_exact(t, ABS1(y-ymin()));
      case  0: return analytic::Tstar + (y - (front_location.val + cooling_velocity.val*t))*temp_gradient()*thermal_cond_l.val/thermal_cond_s.val;
      case  1: return analytic::Tstar;
      case  2: return analytic::Tstar;
      case  3: return analytic::Tstar - container_radius_outer()*temp_gradient()*log(MAX(0.001, 1.+front_phi_cf(DIM(x,y,z))/(container_radius_outer()-front_location())))*thermal_cond_l()/thermal_cond_s();
      case  4: return analytic::Tstar + container_radius_outer()*temp_gradient()*log(MAX(0.001, 1.-front_phi_cf(DIM(x,y,z))/(container_radius_inner()+front_location())))*thermal_cond_l()/thermal_cond_s();
      case  5: return analytic::Tstar;
      case  6: return analytic::Tstar + (y - (front_location.val + cooling_velocity.val*t))*temp_gradient()*thermal_cond_l.val/thermal_cond_s.val;
      case  7: return analytic::Tstar + (y - (front_location.val + cooling_velocity.val*t))*temp_gradient()*thermal_cond_l.val/thermal_cond_s.val;
      default: throw;
    }
  }
} ts_cf;

class tf_cf_t : public CF_DIM
{
public:
  double operator()(DIM(double x, double y, double z)) const
  {
    switch (geometry()) {
#ifdef P4_TO_P8
      case -3:
#endif
      case -2:
      case -1:
      case  0:
      case  1:
      case  2:
      case  3:
      case  4:
      case  5:
      case  6:
      case  7: return analytic::Tstar;
      default: throw;
    }
  }
} tf_cf;

class v_cf_t : public CF_DIM
{
  cf_value_type_t what;
public:
  v_cf_t(cf_value_type_t what) : what(what) {}
  double operator()(DIM(double x, double y, double z)) const
  {
    switch (geometry()) {
#ifdef P4_TO_P8
      case -3:
        switch (what) {
          case VAL: return analytic::vn_exact(t);
          case DDX: return analytic::vn_exact(t)*(x-xc.val)/(EPS+ABS3(x-xc.val, y-yc.val, z-zc.val));
          case DDY: return analytic::vn_exact(t)*(y-yc.val)/(EPS+ABS3(x-xc.val, y-yc.val, z-zc.val));
          case DDZ: return analytic::vn_exact(t)*(z-zc.val)/(EPS+ABS3(x-xc.val, y-yc.val, z-zc.val));
          default:  return 0;
        }
#endif
      case -2:
        switch (what) {
          case VAL: return analytic::vn_exact(t);
          case DDX: return analytic::vn_exact(t)*(x-xc.val)/(EPS+ABS2(x-xc.val, y-yc.val));
          case DDY: return analytic::vn_exact(t)*(y-yc.val)/(EPS+ABS2(x-xc.val, y-yc.val));
          default:  return 0;
        }
      case -1:
        switch (what) {
          case VAL:
          case DDY: return analytic::vn_exact(t);
          default:  return 0;
        }
      case 0:
        if (start_from_moving_front.val) {
          switch (what) {
            case VAL:
            case DDY: return cooling_velocity.val;
            default:  return 0;
          }
        }
      default: return 0;
    }
  }
};

v_cf_t vn_cf(VAL);
v_cf_t vx_cf(DDX);
v_cf_t vy_cf(DDY);
v_cf_t vz_cf(DDZ);

class vf_cf_t : public CF_DIM
{
public:
  double operator()(DIM(double x, double y, double z)) const
  {
    switch (geometry.val) {
#ifdef P4_TO_P8
      case -3: return -analytic::vf_exact(ABS3(x-xc.val, y-yc.val, z-zc.val));
#endif
      case -2: return -analytic::vf_exact(ABS2(x-xc.val, y-yc.val));
      case -1: return -analytic::vf_exact(ABS1(y-ymin.val));
      case  0:
        if (start_from_moving_front.val) {
          return -cooling_velocity.val;
        }
      default: return 0;
    }
  }
} vf_cf;

class ft_cf_t : public CF_DIM
{
public:
  double operator()(DIM(double x, double y, double z)) const
  {
    switch (geometry.val) {
#ifdef P4_TO_P8
      case -3: return analytic::ft_exact(ABS3(x-xc.val, y-yc.val, z-zc.val));
#endif
      case -2: return analytic::ft_exact(ABS2(x-xc.val, y-yc.val));
      case -1: return analytic::ft_exact(ABS1(y-ymin.val));
      case  0:
        if (start_from_moving_front.val) {
          return (y-front_location.val) / cooling_velocity.val;
        }
      default: return 0;
    }
  }
} ft_cf;

double smooth_start(double t) { return smoothstep(smoothstep_order.val, (t+EPS)/(starting_time.val+EPS)); }

class bc_value_temp_t : public CF_DIM
{
public:
  double operator()(DIM(double x, double y, double z)) const
  {
    switch (bc_type_temp.val) {
      case DIRICHLET:
        switch (geometry.val) {
#ifdef P4_TO_P8
          case -3: return ABS3(x-xc.val,y-yc.val,z-zc.val) < .5*(container_radius_inner.val+container_radius_outer.val) ?
                  analytic::ts_exact(t, container_radius_inner.val) :
                  analytic::tl_exact(t, container_radius_outer.val);
#endif
          case -2: return ABS2(x-xc.val,y-yc.val) < .5*(container_radius_inner.val+container_radius_outer.val) ?
                  analytic::ts_exact(t, container_radius_inner.val) :
                  analytic::tl_exact(t, container_radius_outer.val);
          case -1: return y < .5*(ymin.val+ymax.val) ? analytic::ts_exact(t, 0) : analytic::tl_exact(t, ymax.val-ymin.val);
          case  0: return y < .5*(ymin.val+ymax.val) ? analytic::Tstar + (y - (front_location.val + cooling_velocity.val*t))*temp_gradient()
                                                     : analytic::Tstar + (y - (front_location.val + cooling_velocity.val*t))*(temp_gradient()*thermal_cond_l.val + cooling_velocity.val*latent_heat.val)/thermal_cond_s.val;
          case  1:
          case  2:
          case  3:
          case  4:
          case  5:
          case  6:
          case  7: return 0;
          default: throw;
        }
      case NEUMANN:
        switch (geometry.val) {
#ifdef P4_TO_P8
          case -3: return ABS3(x-xc.val,y-yc.val,z-zc.val) < .5*(container_radius_inner.val+container_radius_outer.val) ?
                  -thermal_cond_s.val*analytic::dts_exact(t, container_radius_inner.val) :
                  +thermal_cond_l.val*analytic::dtl_exact(t, container_radius_outer.val);
#endif
          case -2: return ABS2(x-xc.val,y-yc.val) < .5*(container_radius_inner.val+container_radius_outer.val) ?
                  -thermal_cond_s.val*analytic::dts_exact(t, container_radius_inner.val) :
                  +thermal_cond_l.val*analytic::dtl_exact(t, container_radius_outer.val);
          case -1: return y < .5*(ymin.val+ymax.val) ? -analytic::dts_exact(t, 0) : analytic::dtl_exact(t, ymax.val-ymin.val);
          case  0: return y > .5*(ymin.val+ymax.val) ? temp_gradient.val : -(temp_gradient.val*thermal_cond_l.val/thermal_cond_s.val + cooling_velocity.val*(latent_heat.val+density_l.val*temp_gradient.val*heat_capacity_l.val*(ymax.val-ymin.val))/thermal_cond_s.val * smooth_start(t));
          case  1: return -seed_radius.val/container_radius_outer.val*cooling_velocity.val*latent_heat.val*smooth_start(t);
          case  2: return -(container_radius_outer.val-front_location.val)/container_radius_outer.val*cooling_velocity.val*latent_heat.val*smooth_start(t);
          case  3:
            if (ABS2(x-xc.val,y-yc.val) > .5*(container_radius_inner.val+container_radius_outer.val)) {
              return -thermal_cond_s.val*temp_gradient.val
                  -(container_radius_outer.val-front_location.val)/container_radius_outer.val
                  *cooling_velocity.val*latent_heat.val*smooth_start(t);
            } else {
              return  thermal_cond_s.val*temp_gradient.val*container_radius_outer.val/container_radius_inner.val;
            }
          case  4:
            if (ABS2(x-xc.val,y-yc.val) > .5*(container_radius_inner.val+container_radius_outer.val)) {
              return  thermal_cond_l.val*temp_gradient.val
                  -(container_radius_inner.val+front_location.val)/container_radius_outer.val
                  *cooling_velocity.val*latent_heat.val*smooth_start(t);
            } else {
              return -thermal_cond_l.val*temp_gradient.val*container_radius_outer.val/container_radius_inner.val;
            }
          case  5: return 0;
          case  6: return y > .5*(ymin.val+ymax.val) ? temp_gradient.val : -(temp_gradient.val*thermal_cond_l.val/thermal_cond_s.val + cooling_velocity.val*(latent_heat.val+density_l.val*temp_gradient.val*heat_capacity_l.val*(ymax.val-ymin.val))/thermal_cond_s.val * smooth_start(t));
          case  7: return y > .5*(ymin.val+ymax.val) ? temp_gradient.val : -(temp_gradient.val*thermal_cond_l.val/thermal_cond_s.val + cooling_velocity.val*(latent_heat.val+density_l.val*temp_gradient.val*heat_capacity_l.val*(ymax.val-ymin.val))/thermal_cond_s.val * smooth_start(t));
          default: throw;
        }
      default: throw;
    }
  }
} bc_value_temp;

class bc_value_conc_t : public CF_DIM
{
  int idx;
public:
  bc_value_conc_t(int idx) : idx(idx) {}
  double operator()(DIM(double x, double y, double z)) const
  {
    switch (bc_type_conc.val) {
      case DIRICHLET:
        switch (geometry.val) {
#ifdef P4_TO_P8
          case -3: return analytic::cl_exact(idx, t, container_radius_outer.val);
#endif
          case -2: return analytic::cl_exact(idx, t, container_radius_outer.val);
          case -1: return analytic::cl_exact(idx, t, ABS1(ymax.val-ymin.val));
          case  0:
          case  1:
          case  2:
          case  3:
          case  4:
          case  5:
          case  6:
          case  7: return *initial_conc_all[idx];
          default: throw;
        }
      case NEUMANN:
        switch (geometry.val) {
#ifdef P4_TO_P8
          case -3: return (*solute_diff_all[idx])*analytic::dcl_exact(idx, t, container_radius_outer.val);
#endif
          case -2: return (*solute_diff_all[idx])*analytic::dcl_exact(idx, t, container_radius_outer.val);
          case -1: return (*solute_diff_all[idx])*analytic::dcl_exact(idx, t, ymax.val-ymin.val);
          case  0:
          case  1:
          case  2:
          case  3:
          case  4:
          case  5:
          case  6:
          case  7: return 0;
          default: throw;
        }
      default: throw;
    }
  }
};

bc_value_conc_t bc_value_conc_0(0);
bc_value_conc_t bc_value_conc_1(1);
bc_value_conc_t bc_value_conc_2(2);
bc_value_conc_t bc_value_conc_3(3);

CF_DIM* bc_value_conc_all[] = { &bc_value_conc_0,
                                &bc_value_conc_1,
                                &bc_value_conc_2,
                                &bc_value_conc_3 };

class volumetric_heat_cf_t : public CF_DIM
{
public:
  double operator()(DIM(double x, double y, double z)) const
  {
    if (geometry.val == 5) return -cooling_velocity.val*latent_heat.val*2.*PI*seed_radius.val/(xmax.val-xmin.val)/(ymax.val-ymin.val)/box_size.val*smooth_start(t);
    else return 0;
  }
} volumetric_heat_cf;

int main (int argc, char* argv[])
{
  PetscErrorCode ierr;

  mpi_environment_t mpi;
  mpi.init(argc, argv);

//  // checking whether mpi version causes random memory leaks
//  int nnn = 0;
//  PetscLogDouble mem_petsc_old = 0;

//  while (1) {
//    Vec test;
//    int nghosts = 10000;
//    int nloc = 1024*1024;
//    vector<PetscInt> ghost_nodes(nghosts, 123);
//    ierr = VecCreateGhost(mpi.comm(), nloc, PETSC_DECIDE,
//                          ghost_nodes.size(), (const PetscInt*)&ghost_nodes[0], &test); CHKERRXX(ierr);

//    ierr = VecSetFromOptions(test); CHKERRXX(ierr);
//    VecDestroy(test);

//    if (mpi.rank() == 0) {
//      PetscLogDouble mem_petsc = 0;
//      PetscMemoryGetCurrentUsage(&mem_petsc);
//      if (mem_petsc != mem_petsc_old) {
//        std::cout << nnn << " " << mem_petsc/1024./1024. << "\n";
//      }
//      mem_petsc_old = mem_petsc;
//      nnn++;
//    }
//  }

  cmdParser cmd;

  pl.initialize_parser(cmd);
  cmd.parse(argc, argv);
  alloy.set_from_cmd(cmd);
  set_alloy_parameters();
  pl.set_from_cmd_all(cmd);

  if (mpi.rank() == 0) pl.print_all();

  // prepare stuff for output
  const char *out_dir = getenv("OUT_DIR");
  if (!out_dir) out_dir = ".";
  else
  {
    std::ostringstream command;
    command << "mkdir -p " << out_dir;
    int ret_sys = system(command.str().c_str());
    if (ret_sys<0)
      throw std::invalid_argument("could not create OUT_DIR directory");
  }

  FILE *fich;
  char filename_characteristics[1024];
  char filename_timings[1024];
  char filename_analytic[1024];
  char filename_error_max[1024];
  char filename_error_avg[1024];
  sprintf(filename_characteristics, "%s/characteristics.dat", out_dir);
  sprintf(filename_analytic, "%s/analytic.dat", out_dir);
  sprintf(filename_timings, "%s/timings.dat", out_dir);
  sprintf(filename_error_max, "%s/error_max.dat", out_dir);
  sprintf(filename_error_avg, "%s/error_avg.dat", out_dir);

  if (save_step_convergence.val) {
    ierr = PetscFOpen(mpi.comm(), filename_error_max, "w", &fich); CHKERRXX(ierr);
    ierr = PetscFClose(mpi.comm(), fich); CHKERRXX(ierr);
    ierr = PetscFOpen(mpi.comm(), filename_error_avg, "w", &fich); CHKERRXX(ierr);
    ierr = PetscFClose(mpi.comm(), fich); CHKERRXX(ierr);
  }

  if (save_characteristics.val) {
    ierr = PetscFOpen(mpi.comm(), filename_characteristics, "w", &fich); CHKERRXX(ierr);
    ierr = PetscFPrintf(mpi.comm(), fich, "step "
                                          "time "
                                          "growth "
                                          "average_interface_velocity "
                                          "max_interface_velocity "
                                          "front_area "
                                          "solid_volume "
                                          "time_elapsed "
                                          "sub_iterations "
                                          "bc_error_max "
                                          "bc_error_avg "
                                          "memory_usage\n"); CHKERRXX(ierr);
    ierr = PetscFClose(mpi.comm(), fich); CHKERRXX(ierr);
  }

  if (save_accuracy.val) {
    ierr = PetscFOpen(mpi.comm(), filename_analytic, "w", &fich); CHKERRXX(ierr);
    ierr = PetscFPrintf(mpi.comm(), fich, "step "
                                          "time "
                                          "phi "
                                          "ts "
                                          "tl "
                                          "vn "
                                          "ft "
                                          "tf "
                                          "vf "); CHKERRXX(ierr);

    for (int i = 0; i < num_comps.val; ++i) {
      ierr = PetscFPrintf(mpi.comm(), fich, "cl%d ", i); CHKERRXX(ierr);
      ierr = PetscFPrintf(mpi.comm(), fich, "cs%d ", i); CHKERRXX(ierr);
    }
    ierr = PetscFPrintf(mpi.comm(), fich, "\n"); CHKERRXX(ierr);

    ierr = PetscFClose(mpi.comm(), fich); CHKERRXX(ierr);
  }

  if (mpi.rank() == 0 && save_params.val) {
    std::ostringstream file;
    file << out_dir << "/parameters.dat";
    pl.save_all(file.str().c_str());
  }

  if (save_vtk.val || save_vtk_solid.val || save_vtk_analytical.val)
  {
    std::ostringstream command;
    command << "mkdir -p " << out_dir << "/vtu";
    int ret_sys = system(command.str().c_str());
    if (ret_sys<0)
      throw std::invalid_argument("could not create OUT_DIR/vtu directory");
  }

  if (save_p4est.val || save_p4est_solid.val)
  {
    std::ostringstream command;
    command << "mkdir -p " << out_dir << "/p4est";
    int ret_sys = system(command.str().c_str());
    if (ret_sys<0)
      throw std::invalid_argument("could not create OUT_DIR/p4est directory");
  }

  if (save_dendrites.val)
  {
    std::ostringstream command;
    command << "mkdir -p " << out_dir << "/dendrites";
    int ret_sys = system(command.str().c_str());
    if (ret_sys<0)
      throw std::invalid_argument("could not create OUT_DIR/dendrites directory");
  }

  // rescalling to 1x1x1 box
  density_l.val      /= (scaling()*scaling()*scaling());
  density_s.val      /= (scaling()*scaling()*scaling());
  thermal_cond_l.val /= scaling();
  thermal_cond_s.val /= scaling();
  latent_heat.val    /= (scaling()*scaling()*scaling());
  eps_c.val          *= scaling();
  eps_v.val          /= scaling();

  solute_diff_0.val *= (scaling()*scaling());
  solute_diff_1.val *= (scaling()*scaling());
  solute_diff_2.val *= (scaling()*scaling());
  solute_diff_3.val *= (scaling()*scaling());

//  volumetric_heat.val  /= (scaling()*scaling()*scaling());
  temp_gradient.val    /= scaling();
  cooling_velocity.val *= scaling();


  // initialize constants in initial and boundary conditions
  for (int i = 0; i < num_comps.val; ++i) {
    analytic::Cstar[i] = (*initial_conc_all[i]);
  }

  for (int i = 0; i < num_comps.val; ++i) {
    analytic::kp[i] = part_coeff(i, analytic::Cstar);
  }

  if (start_from_moving_front.val && geometry.val == 0) {
    if (const_part_coeff.val) {
      for (int i = 0; i < num_comps.val; ++i) { analytic::Cstar[i] = (*initial_conc_all[i])/analytic::kp[i]; }
    } else {
      for (int j = 0; j < 10; ++j) {
        for (int i = 0; i < num_comps.val; ++i) { analytic::Cstar[i] = (*initial_conc_all[i])/analytic::kp[i]; }
        for (int i = 0; i < num_comps.val; ++i) { analytic::kp[i]    = part_coeff(i, analytic::Cstar);  }
      }
    }
  }

  analytic::Tstar = liquidus_value(analytic::Cstar);

  switch (geometry.val) {
    case -2: analytic::set_analytical_solution(gradient_ratio.val, cooling_velocity.val, container_radius_inner.val + front_location.val); break;
    case -1: analytic::set_analytical_solution(gradient_ratio.val, cooling_velocity.val, front_location.val); break;
    default: break;
  }

  if (mpi.rank() == 0)
  {
    ierr = PetscPrintf(mpi.comm(), "density_l: %g\n", density_l.val); CHKERRXX(ierr);
    ierr = PetscPrintf(mpi.comm(), "density_s: %g\n", density_s.val); CHKERRXX(ierr);
    ierr = PetscPrintf(mpi.comm(), "thermal_cond_l: %g\n", thermal_cond_l.val); CHKERRXX(ierr);
    ierr = PetscPrintf(mpi.comm(), "thermal_cond_s: %g\n", thermal_cond_s.val); CHKERRXX(ierr);
    ierr = PetscPrintf(mpi.comm(), "thermal_diff_l: %g\n", thermal_cond_l.val/density_l.val/heat_capacity_l.val); CHKERRXX(ierr);
    ierr = PetscPrintf(mpi.comm(), "thermal_diff_s: %g\n", thermal_cond_s.val/density_s.val/heat_capacity_s.val); CHKERRXX(ierr);
    ierr = PetscPrintf(mpi.comm(), "latent_heat: %g\n", latent_heat.val); CHKERRXX(ierr);
    ierr = PetscPrintf(mpi.comm(), "solute_diff_0: %g\n", solute_diff_0.val); CHKERRXX(ierr);
    ierr = PetscPrintf(mpi.comm(), "solute_diff_1: %g\n", solute_diff_1.val); CHKERRXX(ierr);
    ierr = PetscPrintf(mpi.comm(), "solute_diff_2: %g\n", solute_diff_2.val); CHKERRXX(ierr);
    ierr = PetscPrintf(mpi.comm(), "solute_diff_3: %g\n", solute_diff_3.val); CHKERRXX(ierr);
    ierr = PetscPrintf(mpi.comm(), "temp_gradient: %g\n", temp_gradient.val); CHKERRXX(ierr);
    ierr = PetscPrintf(mpi.comm(), "cooling_velocity: %g\n", cooling_velocity.val); CHKERRXX(ierr);
  }

  parStopWatch w1;
  w1.start("total time");

  int initial_division = pow(2, sub_split_lvl.val) + sub_split_num.val;
  int lvl_decrease = floor(log(double(initial_division))/log(2.));

  while (true) {
    if (initial_division % 2 == 0) {
      initial_division = initial_division / 2;
      --lvl_decrease;
    } else {
      break;
    }
  }

  // domain size information
  int n_xyz[]      = { DIM(nx.val*initial_division, ny.val*initial_division, nz.val*initial_division) };
  double xyz_min[] = { DIM(xmin.val, ymin.val, zmin.val) };
  double xyz_max[] = { DIM(xmax.val, ymax.val, zmax.val)};
  int periodic[]   = { DIM(periodicity(0), periodicity(1), periodicity(2))};

  int lmin_new = lmin.val-lvl_decrease;
  int lmax_new = lmax.val-lvl_decrease;

//  double dx_eff = (xmax.val-xmin.val)/double(n_xyz[0])/pow(2., lmax_new);
//  double lmax_eff = lmax_new + log(initial_division)/log(2.);
//  double lmin_eff = lmin_new + log(initial_division)/log(2.);

  /* initialize the solver */
  my_p4est_multialloy_t mas(num_comps.val, order_in_time.val);

  mas.initialize(mpi.comm(), xyz_min, xyz_max, n_xyz, periodic, phi_eff_cf, lmin_new, lmax_new, lip.val, band.val);

  p4est_t                   *p4est = mas.get_p4est();
  p4est_nodes_t             *nodes = mas.get_nodes();
  my_p4est_node_neighbors_t *ngbd  = mas.get_ngbd();

  /* initialize the variables */
  vec_and_ptr_t front_phi(p4est, nodes);
  vec_and_ptr_t contr_phi(front_phi.vec);
  vec_and_ptr_t seed_map (front_phi.vec);

  sample_cf_on_nodes(p4est, nodes, front_phi_cf, front_phi.vec);
  sample_cf_on_nodes(p4est, nodes, contr_phi_cf, contr_phi.vec);
  sample_cf_on_nodes(p4est, nodes, seed_number_cf, seed_map.vec);

  /* set initial time step */
  double dxyz[P4EST_DIM];
  dxyz_min(p4est, dxyz);

  double DIM(dx = dxyz[0],
             dy = dxyz[1],
             dz = dxyz[2]);

  PetscPrintf(mpi.comm(), "Conc dt: %1.3e, Temp dt: %1.3e, Velo dt: %1.3e\n", .5*dx*dx/solute_diff_0.val, .5*dx*dx*density_l.val*heat_capacity_l.val/thermal_cond_l.val, cfl_number.val*dx/cooling_velocity.val);

  // perturb level set
  if (enforce_planar_front.val) init_perturb.val = 0;

  front_phi.get_array();

  srand(mpi.rank());

  foreach_node(n, nodes)
  {
    front_phi.ptr[n] += init_perturb.val*dx*double(rand())/double(RAND_MAX);
  }

  front_phi.restore_array();

  ierr = VecGhostUpdateBegin(front_phi.vec, INSERT_VALUES, SCATTER_FORWARD); CHKERRXX(ierr);
  ierr = VecGhostUpdateEnd  (front_phi.vec, INSERT_VALUES, SCATTER_FORWARD); CHKERRXX(ierr);

  my_p4est_level_set_t ls(ngbd);
//  ls.reinitialize_2nd_order(front_phi.vec);
//  ls.perturb_level_set_function(front_phi.vec, EPS);

  // set alloy parameters
  double solute_diff_all[] = { solute_diff_0.val, solute_diff_1.val, solute_diff_2.val, solute_diff_3.val };

  mas.set_liquidus(liquidus_value, liquidus_slope, part_coeff);
  mas.set_composition_parameters(solute_diff_all);
  mas.set_thermal_parameters(latent_heat.val,
                             density_l.val, heat_capacity_l.val, thermal_cond_l.val,
                             density_s.val, heat_capacity_s.val, thermal_cond_s.val);

  std::vector<CF_DIM *> eps_c_all(num_seeds(), NULL);
  std::vector<CF_DIM *> eps_v_all(num_seeds(), NULL);

  for (int i = 0; i < num_seeds(); ++i)
  {
    eps_c_all[i] = new eps_c_cf_t(theta0(i));
    eps_v_all[i] = new eps_v_cf_t(theta0(i));
  }

  mas.set_undercoolings(num_seeds(), seed_map.vec, eps_v_all.data(), eps_c_all.data());

  // set geometry
  mas.set_front(front_phi.vec);
  mas.set_container(contr_phi.vec);
  mas.set_scaling(scaling());

  // set boundary conditions
  mas.set_container_conditions_thermal(bc_type_temp.val, bc_value_temp);
  mas.set_container_conditions_composition(bc_type_conc.val, bc_value_conc_all);

  mas.set_wall_conditions_thermal(bc_type_temp.val, bc_value_temp);
  mas.set_wall_conditions_composition(bc_type_conc.val, bc_value_conc_all);

  mas.set_volumetric_heat(volumetric_heat_cf);

  // set time steps
  double dt_max = base_cfl.val*MIN(DIM(dx,dy,dz))/cooling_velocity.val;
  mas.set_dt_limits(0, dt_max);

  // set initial conditions
  mas.set_velocity(vn_cf, DIM(vx_cf, vy_cf, vz_cf), vf_cf);
  mas.set_temperature(tl_cf, ts_cf, tf_cf);
  mas.set_concentration(cl_cf_all, cs_cf_all);
  mas.set_ft(ft_cf);

  // set solver parameters
  mas.set_bc_tolerance             (bc_tolerance.val);
  mas.set_max_iterations           (max_iterations.val);
  mas.set_cfl                      (cfl_number.val);
  mas.set_proximity_smoothing      (proximity_smoothing.val);

  mas.set_use_superconvergent_robin(use_superconvergent_robin.val);
  mas.set_use_points_on_interface  (use_points_on_interface.val);
  mas.set_update_c0_robin          (update_c0_robin.val);
  mas.set_enforce_planar_front     (enforce_planar_front.val);

  mas.set_dendrite_cut_off_fraction(dendrite_cut_off_fraction.val);
  mas.set_dendrite_min_length      (dendrite_min_length.val);

  // compute container volume
  vec_and_ptr_t ones(front_phi.vec);
  VecSetGhost(ones.vec, 1.);
  double container_volume = integrate_over_negative_domain(p4est, nodes, contr_phi.vec, ones.vec);
  ones.destroy();

  // clear up memory
  contr_phi.destroy();
  front_phi.destroy();
  seed_map.destroy();

  // loop over time
  bool   keep_going     = true;
  double tn             = 0;
  double total_growth   = 0;
  double base           = front_location.val;
  double bc_error_max   = 0;
  double bc_error_avg   = 0;
  int    iteration      = 0;
  int    sub_iterations = 0;
  int    vtk_idx        = 0;
  int    mpiret;

  vector<double> bc_error_max_all;
  vector<double> bc_error_avg_all;
  vector<int> num_pdes;

  std::vector<bool>   logevent;
  std::vector<double> old_time;
  std::vector<int>    old_count;

<<<<<<< HEAD
  while (keep_going)
  {

      PetscLogDouble mem;
      PetscMemoryGetCurrentUsage(&mem);
      PetscPrintf(mpi.comm(),"Memory usage is %g \n",mem);
    // check for time limit
    if (tn + mas.get_dt() > time_limit)
    {
      mas.set_dt(time_limit-tn);
      keep_going = false;
    }

    // solve nonlinear system for temperature, concentration and velocity at t_n
    sub_iterations += mas.one_step();
    tn             += mas.get_dt();


    // compute total growth
    total_growth = base;

    p4est         = mas.get_p4est();
    nodes         = mas.get_nodes();
    front_phi.vec = mas.get_front_phi();

    front_phi.get_array();
    foreach_node(n, nodes)
    {
      if (front_phi.ptr[n] > 0)
      {
        double xyz[P4EST_DIM];
        node_xyz_fr_n(n, p4est, nodes, xyz);
        total_growth = MAX(total_growth, xyz[1]);
      }
    }
    front_phi.restore_array();

    mpiret = MPI_Allreduce(MPI_IN_PLACE, &total_growth, 1, MPI_DOUBLE, MPI_MAX, p4est->mpicomm); SC_CHECK_MPI(mpiret);

    total_growth -= base;

    ierr = PetscPrintf(mpi.comm(), "Iteration %d, growth %e, time %e\n", iteration, total_growth, tn); CHKERRXX(ierr);
=======
  std::vector<double> errors_max_over_time(2*num_comps.val+7, 0);
>>>>>>> 1953b8e1

  while (1)
  {
    // determine to save or not
    bool save_now =
        (save_type.val == 0 && iteration    >= vtk_idx*save_every_dn.val) ||
        (save_type.val == 1 && total_growth >= vtk_idx*save_every_dl.val) ||
        (save_type.val == 2 && tn           >= vtk_idx*save_every_dt.val);

    // save velocity, area of interface, volume of solid phase, etc
    if (save_characteristics.val)
    {
      vec_and_ptr_t vn;

      // get current fields
      p4est         = mas.get_p4est();
      nodes         = mas.get_nodes();
      front_phi.vec = mas.get_front_phi();
      contr_phi.vec = mas.get_contr_phi();
      vn.vec        = mas.get_normal_velocity();

      // compute level-set of liquid region
      vec_and_ptr_t phi_liquid(front_phi.vec);
      VecPointwiseMaxGhost(phi_liquid.vec, contr_phi.vec, front_phi.vec);

      // compute characteristics (front area, phase volumes, average velocity, number of nodes, etc)
      ones.create(front_phi.vec);
      VecSetGhost(ones.vec, 1.);

      double liquid_volume   = integrate_over_negative_domain(p4est, nodes, phi_liquid.vec, ones.vec);
      double solid_volume    = container_volume - liquid_volume;
      double front_area      = integrate_over_interface(p4est, nodes, front_phi.vec, ones.vec);
      double velocity_avg    = integrate_over_interface(p4est, nodes, front_phi.vec, vn.vec) / front_area;
      double time_elapsed    = w1.get_duration_current();
      int    num_local_nodes = nodes->num_owned_indeps;
      int    num_ghost_nodes = nodes->indep_nodes.elem_count - num_local_nodes;

      int buffer[] = { num_local_nodes, num_ghost_nodes };
      mpiret = MPI_Allreduce(MPI_IN_PLACE, &buffer, 2, MPI_INT, MPI_SUM, p4est->mpicomm); SC_CHECK_MPI(mpiret);
      num_local_nodes = buffer[0];
      num_ghost_nodes = buffer[1];

      PetscLogDouble mem_petsc = 0;
      if (track_memory_usage.val) {
        PetscMemoryGetCurrentUsage(&mem_petsc);
      }

      // write into file
      ierr = PetscFOpen(mpi.comm(), filename_characteristics, "a", &fich); CHKERRXX(ierr);
      ierr = PetscFPrintf(mpi.comm(), fich, "%d %e %e %e %e %e %e %e %d %e %e %e\n",
                          iteration,
                          tn,
                          total_growth,
                          velocity_avg/scaling(),
                          mas.get_front_velocity_max()/scaling(),
                          front_area,
                          solid_volume,
                          time_elapsed,
                          sub_iterations,
                          bc_error_max,
                          bc_error_avg,
                          mem_petsc/1024./1024.); CHKERRXX(ierr);
      ierr = PetscFClose(mpi.comm(), fich); CHKERRXX(ierr);
      ierr = PetscPrintf(mpi.comm(), "Saved characteristics in %s\n", filename_characteristics); CHKERRXX(ierr);

      sub_iterations = 0;
      ones.destroy();
      phi_liquid.destroy();
    }

    // save field data
    if (save_now)
    {
      if (save_dendrites.val)   mas.count_dendrites(vtk_idx);
      if (save_vtk.val)         mas.save_VTK(vtk_idx);
      if (save_vtk_solid.val)   mas.save_VTK_solid(vtk_idx);
      if (save_p4est.val)       mas.save_p4est(vtk_idx);
      if (save_p4est_solid.val) mas.save_p4est_solid(vtk_idx);

      // compute error
      if (save_vtk_analytical.val || save_accuracy.val)
      {
        front_phi_cf.t = tn;
        ts_cf.t = tn;
        tl_cf.t = tn;
        vn_cf.t = tn;
        ft_cf.t = tn;
        tf_cf.t = tn;
        vf_cf.t = tn;
        for (int i = 0; i < num_comps.val; ++i) {
          cl_cf_all[i]->t = tn;
          cs_cf_all[i]->t = tn;
        }

        p4est_t       *p4est = mas.get_p4est();
        p4est_nodes_t *nodes = mas.get_nodes();

        vec_and_ptr_t front; front.vec = mas.get_front_phi();
        vec_and_ptr_t contr; contr.vec = mas.get_contr_phi();
        vec_and_ptr_t ts;    ts.vec    = mas.get_ts();
        vec_and_ptr_t tl;    tl.vec    = mas.get_tl();
        vec_and_ptr_t vn;    vn.vec    = mas.get_normal_velocity();
        vec_and_ptr_array_t cl(num_comps.val);
        for (int i = 0; i < num_comps.val; ++i) {
          cl.vec[i] = mas.get_cl()[i];
        }

        my_p4est_interpolation_nodes_t interp(mas.get_solid_ngbd());
        interp.add_all_nodes(p4est, nodes);

        vec_and_ptr_t ft(front.vec); interp.set_input(mas.get_ft(), linear); interp.interpolate(ft.vec);
        vec_and_ptr_t tf(front.vec); interp.set_input(mas.get_tf(), linear); interp.interpolate(tf.vec);
        vec_and_ptr_t vf(front.vec); interp.set_input(mas.get_vf(), linear); interp.interpolate(vf.vec);
        vec_and_ptr_array_t cs(num_comps.val, front.vec);
        vec_and_ptr_array_t kps(num_comps.val, front.vec);
        for (int i = 0; i < num_comps.val; ++i) {
          interp.set_input(mas.get_cs(i), linear);
          interp.interpolate(cs.vec[i]);
          interp.set_input(mas.get_kps(i), linear);
          interp.interpolate(kps.vec[i]);
        }

        vec_and_ptr_t front_exact(front.vec); sample_cf_on_nodes(p4est, nodes, front_phi_cf, front_exact.vec);
        vec_and_ptr_t ts_exact(front.vec);    sample_cf_on_nodes(p4est, nodes, ts_cf, ts_exact.vec);
        vec_and_ptr_t tl_exact(front.vec);    sample_cf_on_nodes(p4est, nodes, tl_cf, tl_exact.vec);
        vec_and_ptr_t vn_exact(front.vec);    sample_cf_on_nodes(p4est, nodes, vn_cf, vn_exact.vec);
        vec_and_ptr_t ft_exact(front.vec);    sample_cf_on_nodes(p4est, nodes, ft_cf, ft_exact.vec);
        vec_and_ptr_t tf_exact(front.vec);    sample_cf_on_nodes(p4est, nodes, tf_cf, tf_exact.vec);
        vec_and_ptr_t vf_exact(front.vec);    sample_cf_on_nodes(p4est, nodes, vf_cf, vf_exact.vec);
        vec_and_ptr_array_t cl_exact(num_comps.val, front.vec);
        vec_and_ptr_array_t cs_exact(num_comps.val, front.vec);
        for (int i = 0; i < num_comps.val; ++i) {
          sample_cf_on_nodes(p4est, nodes, *cl_cf_all[i], cl_exact.vec[i]);
          sample_cf_on_nodes(p4est, nodes, *cs_cf_all[i], cs_exact.vec[i]);
        }

        vec_and_ptr_t front_error(front.vec);
        vec_and_ptr_t ts_error(front.vec);
        vec_and_ptr_t tl_error(front.vec);
        vec_and_ptr_t vn_error(front.vec);
        vec_and_ptr_t ft_error(front.vec);
        vec_and_ptr_t tf_error(front.vec);
        vec_and_ptr_t vf_error(front.vec);
        vec_and_ptr_array_t cl_error(num_comps.val, front.vec);
        vec_and_ptr_array_t cs_error(num_comps.val, front.vec);

        contr.get_array();
        front.get_array(); front_exact.get_array(); front_error.get_array();
        ts.get_array(); ts_exact.get_array(); ts_error.get_array();
        tl.get_array(); tl_exact.get_array(); tl_error.get_array();
        vn.get_array(); vn_exact.get_array(); vn_error.get_array();
        ft.get_array(); ft_exact.get_array(); ft_error.get_array();
        tf.get_array(); tf_exact.get_array(); tf_error.get_array();
        vf.get_array(); vf_exact.get_array(); vf_error.get_array();
        cl.get_array(); cl_exact.get_array(); cl_error.get_array();
        cs.get_array(); cs_exact.get_array(); cs_error.get_array();
        kps.get_array();

        double band = 1.5*dxyz[0];
        foreach_node(n, nodes) {
          if (contr.ptr[n] < 0.) {
            if (front.ptr[n] > 0.) {
              ts_error.ptr[n] = fabs(ts.ptr[n] - ts_exact.ptr[n]);
              tl_error.ptr[n] = 0;
              ft_error.ptr[n] = fabs(ft.ptr[n] - ft_exact.ptr[n]);
              tf_error.ptr[n] = fabs(tf.ptr[n] - tf_exact.ptr[n]);
              vf_error.ptr[n] = fabs(vf.ptr[n] - vf_exact.ptr[n]);
              for (int i = 0; i < num_comps.val; ++i) {
                cl_error.ptr[i][n] = 0;
                cs_error.ptr[i][n] = fabs(cs.ptr[i][n]*kps.ptr[i][n] - cs_exact.ptr[i][n]);
              }
            } else {
              ts_error.ptr[n] = 0;
              tl_error.ptr[n] = fabs(tl.ptr[n] - tl_exact.ptr[n]);
              ft_error.ptr[n] = 0;
              tf_error.ptr[n] = 0;
              vf_error.ptr[n] = 0;
              for (int i = 0; i < num_comps.val; ++i) {
                cl_error.ptr[i][n] = fabs(cl.ptr[i][n] - cl_exact.ptr[i][n]);
                cs_error.ptr[i][n] = 0;
              }
            }

            if (fabs(front.ptr[n]) < band) {
              vn_error.ptr[n]    = fabs(vn.ptr[n] + vn_exact.ptr[n]);
              front_error.ptr[n] = fabs(front.ptr[n] - front_exact.ptr[n]);
            } else {
              vn_error.ptr[n]    = 0;
              front_error.ptr[n] = 0;
            }
          }
        }

        if (save_vtk_analytical.val) {
          char name[1024];
          sprintf(name, "%s/vtu/analytic_lvl_%d_%d.%05d", out_dir, lmin.val, lmax.val, vtk_idx);

          // cell data
          std::vector<double *>    cell_data;
          std::vector<std::string> cell_data_names;

          // point data
          std::vector<double *>    point_data;
          std::vector<std::string> point_data_names;

          point_data.push_back(contr.ptr); point_data_names.push_back("contr");
          point_data.push_back(front.ptr); point_data_names.push_back("phi");
          point_data.push_back(tl.ptr); point_data_names.push_back("tl");
          point_data.push_back(ts.ptr); point_data_names.push_back("ts");
          point_data.push_back(vn.ptr); point_data_names.push_back("vn");
          point_data.push_back(ft.ptr); point_data_names.push_back("ft");
          point_data.push_back(tf.ptr); point_data_names.push_back("tf");
          point_data.push_back(vf.ptr); point_data_names.push_back("vf");

          point_data.push_back(front_exact.ptr); point_data_names.push_back("phi_exact");
          point_data.push_back(tl_exact.ptr); point_data_names.push_back("tl_exact");
          point_data.push_back(ts_exact.ptr); point_data_names.push_back("ts_exact");
          point_data.push_back(vn_exact.ptr); point_data_names.push_back("vn_exact");
          point_data.push_back(ft_exact.ptr); point_data_names.push_back("ft_exact");
          point_data.push_back(tf_exact.ptr); point_data_names.push_back("tf_exact");
          point_data.push_back(vf_exact.ptr); point_data_names.push_back("vf_exact");

          point_data.push_back(front_error.ptr); point_data_names.push_back("phi_error");
          point_data.push_back(tl_error.ptr); point_data_names.push_back("tl_error");
          point_data.push_back(ts_error.ptr); point_data_names.push_back("ts_error");
          point_data.push_back(vn_error.ptr); point_data_names.push_back("vn_error");
          point_data.push_back(ft_error.ptr); point_data_names.push_back("ft_error");
          point_data.push_back(tf_error.ptr); point_data_names.push_back("tf_error");
          point_data.push_back(vf_error.ptr); point_data_names.push_back("vf_error");

          for (int i = 0; i < num_comps.val; ++i) {
            char numstr[21]; sprintf(numstr, "%d", i);

            point_data.push_back(cl.ptr[i]);       point_data_names.push_back(std::string("cl") + numstr);
            point_data.push_back(cl_exact.ptr[i]); point_data_names.push_back(std::string("cl") + numstr + std::string("_exact"));
            point_data.push_back(cl_error.ptr[i]); point_data_names.push_back(std::string("cl") + numstr + std::string("_error"));

            point_data.push_back(cs.ptr[i]);       point_data_names.push_back(std::string("cs") + numstr);
            point_data.push_back(cs_exact.ptr[i]); point_data_names.push_back(std::string("cs") + numstr + std::string("_exact"));
            point_data.push_back(cs_error.ptr[i]); point_data_names.push_back(std::string("cs") + numstr + std::string("_error"));
          }

          my_p4est_vtk_write_all_lists(p4est, nodes, mas.get_ghost(),
                                       P4EST_TRUE, P4EST_TRUE,
                                       name,
                                       point_data, point_data_names,
                                       cell_data, cell_data_names);


          PetscPrintf(p4est->mpicomm, "VTK with analytic saved in %s\n", name);
        }

        contr.restore_array();
        front.restore_array(); front_exact.restore_array(); front_error.restore_array();
        ts.restore_array(); ts_exact.restore_array(); ts_error.restore_array();
        tl.restore_array(); tl_exact.restore_array(); tl_error.restore_array();
        vn.restore_array(); vn_exact.restore_array(); vn_error.restore_array();
        ft.restore_array(); ft_exact.restore_array(); ft_error.restore_array();
        tf.restore_array(); tf_exact.restore_array(); tf_error.restore_array();
        vf.restore_array(); vf_exact.restore_array(); vf_error.restore_array();
        cl.restore_array(); cl_exact.restore_array(); cl_error.restore_array();
        cs.restore_array(); cs_exact.restore_array(); cs_error.restore_array();
        kps.restore_array();

        // write into file
        if (save_accuracy.val) {
          std::vector<double> errors_max(2*num_comps.val+7, 0);

          ierr = VecMax(front_error.vec, NULL, &errors_max[0]); CHKERRXX(ierr);
          ierr = VecMax(ts_error.vec, NULL, &errors_max[1]); CHKERRXX(ierr);
          ierr = VecMax(tl_error.vec, NULL, &errors_max[2]); CHKERRXX(ierr);
          ierr = VecMax(vn_error.vec, NULL, &errors_max[3]); CHKERRXX(ierr);
          ierr = VecMax(ft_error.vec, NULL, &errors_max[4]); CHKERRXX(ierr);
          ierr = VecMax(tf_error.vec, NULL, &errors_max[5]); CHKERRXX(ierr);
          ierr = VecMax(vf_error.vec, NULL, &errors_max[6]); CHKERRXX(ierr);
          for (int i = 0; i < num_comps.val; ++i) {
            ierr = VecMax(cl_error.vec[i], NULL, &errors_max[7+i]); CHKERRXX(ierr);
            ierr = VecMax(cs_error.vec[i], NULL, &errors_max[7+num_comps.val+i]); CHKERRXX(ierr);
          }

          mpiret = MPI_Allreduce(MPI_IN_PLACE, errors_max.data(), errors_max.size(), MPI_DOUBLE, MPI_MAX, p4est->mpicomm); SC_CHECK_MPI(mpiret);

          for (int i = 0; i < errors_max.size(); ++i) {
            errors_max_over_time[i] = MAX(errors_max_over_time[i], errors_max[i]);
          }

          ierr = PetscFOpen(mpi.comm(), filename_analytic, "a", &fich); CHKERRXX(ierr);
          ierr = PetscFPrintf(mpi.comm(), fich, "%d ", iteration); CHKERRXX(ierr);
          ierr = PetscFPrintf(mpi.comm(), fich, "%e ", tn); CHKERRXX(ierr);
          ierr = PetscFPrintf(mpi.comm(), fich, "%e ", errors_max[0]); CHKERRXX(ierr);
          ierr = PetscFPrintf(mpi.comm(), fich, "%e ", errors_max[1]); CHKERRXX(ierr);
          ierr = PetscFPrintf(mpi.comm(), fich, "%e ", errors_max[2]); CHKERRXX(ierr);
          ierr = PetscFPrintf(mpi.comm(), fich, "%e ", errors_max[3]); CHKERRXX(ierr);
          ierr = PetscFPrintf(mpi.comm(), fich, "%e ", errors_max[4]); CHKERRXX(ierr);
          ierr = PetscFPrintf(mpi.comm(), fich, "%e ", errors_max[5]); CHKERRXX(ierr);
          ierr = PetscFPrintf(mpi.comm(), fich, "%e ", errors_max[6]); CHKERRXX(ierr);
          for (int i = 0; i < num_comps.val; ++i) {
            ierr = PetscFPrintf(mpi.comm(), fich, "%e ", errors_max[7+i]); CHKERRXX(ierr);
            ierr = PetscFPrintf(mpi.comm(), fich, "%e ", errors_max[7+num_comps.val+i]); CHKERRXX(ierr);
          }
          ierr = PetscFPrintf(mpi.comm(), fich, "\n"); CHKERRXX(ierr);
          ierr = PetscFClose(mpi.comm(), fich); CHKERRXX(ierr);
          ierr = PetscPrintf(mpi.comm(), "saved errors in %s\n", filename_analytic); CHKERRXX(ierr);

          // save last and max over time
          if (!keep_going) {

            char name_max[10000];
            char name_last[10000];
            sprintf(name_max, "%s/analytic_max.dat", out_dir);
            sprintf(name_last, "%s/analytic_last.dat", out_dir);

            ierr = PetscFOpen(mpi.comm(), name_last, "w", &fich); CHKERRXX(ierr);
            ierr = PetscFPrintf(mpi.comm(), fich, "%e ", dxyz[0]); CHKERRXX(ierr);
            ierr = PetscFPrintf(mpi.comm(), fich, "%d ", iteration); CHKERRXX(ierr);
            ierr = PetscFPrintf(mpi.comm(), fich, "%e ", tn); CHKERRXX(ierr);
            ierr = PetscFPrintf(mpi.comm(), fich, "%e ", errors_max[0]); CHKERRXX(ierr);
            ierr = PetscFPrintf(mpi.comm(), fich, "%e ", errors_max[1]); CHKERRXX(ierr);
            ierr = PetscFPrintf(mpi.comm(), fich, "%e ", errors_max[2]); CHKERRXX(ierr);
            ierr = PetscFPrintf(mpi.comm(), fich, "%e ", errors_max[3]); CHKERRXX(ierr);
            ierr = PetscFPrintf(mpi.comm(), fich, "%e ", errors_max[4]); CHKERRXX(ierr);
            ierr = PetscFPrintf(mpi.comm(), fich, "%e ", errors_max[5]); CHKERRXX(ierr);
            ierr = PetscFPrintf(mpi.comm(), fich, "%e ", errors_max[6]); CHKERRXX(ierr);
            for (int i = 0; i < num_comps.val; ++i) {
              ierr = PetscFPrintf(mpi.comm(), fich, "%e ", errors_max[7+i]); CHKERRXX(ierr);
              ierr = PetscFPrintf(mpi.comm(), fich, "%e ", errors_max[7+num_comps.val+i]); CHKERRXX(ierr);
            }
            ierr = PetscFPrintf(mpi.comm(), fich, "\n"); CHKERRXX(ierr);
            ierr = PetscFClose(mpi.comm(), fich); CHKERRXX(ierr);
            ierr = PetscPrintf(mpi.comm(), "saved last errors in %s\n", name_last); CHKERRXX(ierr);

            ierr = PetscFOpen(mpi.comm(), name_max, "w", &fich); CHKERRXX(ierr);
            ierr = PetscFPrintf(mpi.comm(), fich, "%e ", dxyz[0]); CHKERRXX(ierr);
            ierr = PetscFPrintf(mpi.comm(), fich, "%d ", iteration); CHKERRXX(ierr);
            ierr = PetscFPrintf(mpi.comm(), fich, "%e ", tn); CHKERRXX(ierr);
            ierr = PetscFPrintf(mpi.comm(), fich, "%e ", errors_max_over_time[0]); CHKERRXX(ierr);
            ierr = PetscFPrintf(mpi.comm(), fich, "%e ", errors_max_over_time[1]); CHKERRXX(ierr);
            ierr = PetscFPrintf(mpi.comm(), fich, "%e ", errors_max_over_time[2]); CHKERRXX(ierr);
            ierr = PetscFPrintf(mpi.comm(), fich, "%e ", errors_max_over_time[3]); CHKERRXX(ierr);
            ierr = PetscFPrintf(mpi.comm(), fich, "%e ", errors_max_over_time[4]); CHKERRXX(ierr);
            ierr = PetscFPrintf(mpi.comm(), fich, "%e ", errors_max_over_time[5]); CHKERRXX(ierr);
            ierr = PetscFPrintf(mpi.comm(), fich, "%e ", errors_max_over_time[6]); CHKERRXX(ierr);
            for (int i = 0; i < num_comps.val; ++i) {
              ierr = PetscFPrintf(mpi.comm(), fich, "%e ", errors_max_over_time[7+i]); CHKERRXX(ierr);
              ierr = PetscFPrintf(mpi.comm(), fich, "%e ", errors_max_over_time[7+num_comps.val+i]); CHKERRXX(ierr);
            }
            ierr = PetscFPrintf(mpi.comm(), fich, "\n"); CHKERRXX(ierr);
            ierr = PetscFClose(mpi.comm(), fich); CHKERRXX(ierr);
            ierr = PetscPrintf(mpi.comm(), "saved max errors in %s\n", name_max); CHKERRXX(ierr);
          }
        }

        front_exact.destroy(); front_error.destroy();
        ts_exact.destroy(); ts_error.destroy();
        tl_exact.destroy(); tl_error.destroy();
        vn_exact.destroy(); vn_error.destroy();
        cl_exact.destroy(); cl_error.destroy();

        ft.destroy(); ft_exact.destroy(); ft_error.destroy();
        tf.destroy(); tf_exact.destroy(); tf_error.destroy();
        vf.destroy(); vf_exact.destroy(); vf_error.destroy();
        cs.destroy(); cs_exact.destroy(); cs_error.destroy();
        kps.destroy();
      }
    }

    if (!keep_going) break;

    // compute time step
    mas.compute_dt();
    if (tn + mas.get_dt() > time_limit.val) {
      mas.set_dt(time_limit.val-tn);
      keep_going = false;
    }

    // advance front to t_{n+1}
    mas.update_grid();
    mas.update_grid_solid();

    // solve nonlinear system for temperature, concentration and velocity at t_n
    bc_error_max = 0;
    bc_error_avg = 0;

    sub_iterations += mas.one_step(2, &bc_error_max, &bc_error_avg, &num_pdes, &bc_error_max_all, &bc_error_avg_all);
    tn             += mas.get_dt();

    if (save_step_convergence()) {
      // max bc error
      ierr = PetscFOpen(mpi.comm(), filename_error_max, "a", &fich); CHKERRXX(ierr);
      for (size_t i = 0; i < bc_error_max_all.size(); ++i) {
        ierr = PetscFPrintf(mpi.comm(), fich, "%e ", bc_error_max_all[i]); CHKERRXX(ierr);
      }
      for (int i = bc_error_max_all.size(); i < max_iterations(); ++i) {
        ierr = PetscFPrintf(mpi.comm(), fich, "%e ", 0.0); CHKERRXX(ierr);
      }
      ierr = PetscFPrintf(mpi.comm(), fich, "\n"); CHKERRXX(ierr);
      ierr = PetscFClose(mpi.comm(), fich); CHKERRXX(ierr);

      // avg bc error
      ierr = PetscFOpen(mpi.comm(), filename_error_avg, "a", &fich); CHKERRXX(ierr);
      for (size_t i = 0; i < bc_error_avg_all.size(); ++i) {
        ierr = PetscFPrintf(mpi.comm(), fich, "%e ", bc_error_avg_all[i]); CHKERRXX(ierr);
      }
      for (int i = bc_error_avg_all.size(); i < max_iterations(); ++i) {
        ierr = PetscFPrintf(mpi.comm(), fich, "%e ", 0.0); CHKERRXX(ierr);
      }
      ierr = PetscFPrintf(mpi.comm(), fich, "\n"); CHKERRXX(ierr);
      ierr = PetscFClose(mpi.comm(), fich); CHKERRXX(ierr);
      ierr = PetscPrintf(mpi.comm(), "Step convergence saved in %s and %s\n", filename_error_max, filename_error_avg); CHKERRXX(ierr);
    }

    // compute total growth
    total_growth = base;

    p4est         = mas.get_p4est();
    nodes         = mas.get_nodes();
    front_phi.vec = mas.get_front_phi();

    front_phi.get_array();
    foreach_node(n, nodes) {
      if (front_phi.ptr[n] > 0) {
        double xyz[P4EST_DIM];
        node_xyz_fr_n(n, p4est, nodes, xyz);
        total_growth = MAX(total_growth, xyz[1]);
      }
    }
    front_phi.restore_array();

    mpiret = MPI_Allreduce(MPI_IN_PLACE, &total_growth, 1, MPI_DOUBLE, MPI_MAX, p4est->mpicomm); SC_CHECK_MPI(mpiret);

    total_growth -= base;

    ierr = PetscPrintf(mpi.comm(), "------------------------------------------------------------------------------------------------------\n"
                                   "Time step %d: growth %e, simulation time %e, compute time %e\n"
                                   "------------------------------------------------------------------------------------------------------\n",
                       iteration, total_growth, tn, w1.get_duration_current()); CHKERRXX(ierr);

    if (save_timings.val && save_now)
    {
      PetscStageLog stageLog;
      PetscLogGetStageLog(&stageLog);

      PetscEventPerfInfo *eventInfo      = stageLog->stageInfo[0].eventLog->eventInfo;
      PetscInt            localNumEvents = stageLog->stageInfo[0].eventLog->numEvents;

      if (vtk_idx == 0)
      {
        ierr = PetscFOpen(mpi.comm(), filename_timings, "w", &fich); CHKERRXX(ierr);

        logevent.resize(localNumEvents, false);
        old_time.resize(localNumEvents, 0);
        old_count.resize(localNumEvents, 0);

        PetscFPrintf(mpi.comm(), fich, "iteration ");
        for (PetscInt event = 0; event < localNumEvents; ++event)
        {
          if (eventInfo[event].count > 0)
          {
            PetscFPrintf(mpi.comm(), fich, "%s count ", stageLog->eventLog->eventInfo[event].name);
            logevent[event] = true;
          }
        }
        PetscFPrintf(mpi.comm(), fich, "\n");

        ierr = PetscFClose(mpi.comm(), fich); CHKERRXX(ierr);
      }

      ierr = PetscFOpen(mpi.comm(), filename_timings, "a", &fich); CHKERRXX(ierr);

      PetscFPrintf(mpi.comm(), fich, "%d ", iteration);
      for (PetscInt event = 0; event < localNumEvents; ++event)
      {
        if (logevent[event])
        {
          PetscFPrintf(mpi.comm(), fich, "%e %d ", eventInfo[event].time-old_time[event], eventInfo[event].count-old_count[event] );
          old_time[event]  = eventInfo[event].time;
          old_count[event] = eventInfo[event].count;
        }
      }
      PetscFPrintf(mpi.comm(), fich, "\n");

      ierr = PetscFClose(mpi.comm(), fich); CHKERRXX(ierr);
      ierr = PetscPrintf(mpi.comm(), "saved timings in %s\n", filename_timings); CHKERRXX(ierr);
    }

    if (save_now) vtk_idx++;

    keep_going = keep_going && (iteration < step_limit.val) && (total_growth < growth_limit.val);
    iteration++;

  }

  w1.stop(); w1.read_duration();

  return 0;
}<|MERGE_RESOLUTION|>--- conflicted
+++ resolved
@@ -1973,52 +1973,7 @@
   std::vector<double> old_time;
   std::vector<int>    old_count;
 
-<<<<<<< HEAD
-  while (keep_going)
-  {
-
-      PetscLogDouble mem;
-      PetscMemoryGetCurrentUsage(&mem);
-      PetscPrintf(mpi.comm(),"Memory usage is %g \n",mem);
-    // check for time limit
-    if (tn + mas.get_dt() > time_limit)
-    {
-      mas.set_dt(time_limit-tn);
-      keep_going = false;
-    }
-
-    // solve nonlinear system for temperature, concentration and velocity at t_n
-    sub_iterations += mas.one_step();
-    tn             += mas.get_dt();
-
-
-    // compute total growth
-    total_growth = base;
-
-    p4est         = mas.get_p4est();
-    nodes         = mas.get_nodes();
-    front_phi.vec = mas.get_front_phi();
-
-    front_phi.get_array();
-    foreach_node(n, nodes)
-    {
-      if (front_phi.ptr[n] > 0)
-      {
-        double xyz[P4EST_DIM];
-        node_xyz_fr_n(n, p4est, nodes, xyz);
-        total_growth = MAX(total_growth, xyz[1]);
-      }
-    }
-    front_phi.restore_array();
-
-    mpiret = MPI_Allreduce(MPI_IN_PLACE, &total_growth, 1, MPI_DOUBLE, MPI_MAX, p4est->mpicomm); SC_CHECK_MPI(mpiret);
-
-    total_growth -= base;
-
-    ierr = PetscPrintf(mpi.comm(), "Iteration %d, growth %e, time %e\n", iteration, total_growth, tn); CHKERRXX(ierr);
-=======
   std::vector<double> errors_max_over_time(2*num_comps.val+7, 0);
->>>>>>> 1953b8e1
 
   while (1)
   {
