﻿// System
#include <stdexcept>
#include <iostream>
#include <sys/stat.h>
#include <vector>
#include <algorithm>
#include <iterator>
#include <set>
#include <time.h>
#include <stdio.h>
#include <boost/math/special_functions/expint.hpp>
#include <boost/math/special_functions/erf.hpp>
#include <linux/limits.h>

// p4est Library
#ifdef P4_TO_P8
#include <p8est_bits.h>
#include <p8est_extended.h>
#include <src/my_p8est_utils.h>
#include <src/my_p8est_vtk.h>
#include <src/my_p8est_nodes.h>
#include <src/my_p8est_tools.h>
#include <src/my_p8est_refine_coarsen.h>
#include <src/my_p8est_semi_lagrangian.h>
#include <src/my_p8est_log_wrappers.h>
#include <src/my_p8est_node_neighbors.h>
#include <src/my_p8est_level_set.h>
#include <src/my_p8est_poisson_nodes.h>
#include <src/my_p8est_multialloy.h>
#else
#include <p4est_bits.h>
#include <p4est_extended.h>
#include <src/my_p4est_utils.h>
#include <src/my_p4est_vtk.h>
#include <src/my_p4est_nodes.h>
#include <src/my_p4est_tools.h>
#include <src/my_p4est_refine_coarsen.h>
#include <src/my_p4est_semi_lagrangian.h>
#include <src/my_p4est_log_wrappers.h>
#include <src/my_p4est_node_neighbors.h>
#include <src/my_p4est_level_set.h>
#include <src/my_p4est_poisson_nodes.h>
#include <src/my_p4est_multialloy.h>
#include <src/my_p4est_stefan_with_fluids.h>
#endif

#include <src/point3.h>

#include <src/petsc_compatibility.h>
#include <src/Parser.h>
#include <src/parameter_list.h>

#undef MIN
#undef MAX

using namespace std;

param_list_t pl;

param_t<bool> track_memory_usage (pl, 1, "track_memory_usage", "");

//-------------------------------------
// computational domain parameters
//-------------------------------------
param_t<int>    nx   (pl, 1,  "nx", "Number of trees in the x-direction");
param_t<int>    ny   (pl, 16, "ny", "Number of trees in the y-direction");
param_t<int>    nz   (pl, 1,  "nz", "Number of trees in the z-direction");

param_t<double> xmin (pl, 0, "xmin", "Box xmin");
param_t<double> ymin (pl, 0, "ymin", "Box ymin");
param_t<double> zmin (pl, 0, "zmin", "Box zmin");

param_t<double> xmax (pl, 1,  "xmax", "Box xmax");
param_t<double> ymax (pl, 16, "ymax", "Box ymax");
param_t<double> zmax (pl, 1,  "zmax", "Box zmax");

param_t<double> xc   (pl, .51, "xc", "Centering point x");
param_t<double> yc   (pl, .32, "yc", "Centering point y");
param_t<double> zc   (pl, .53, "zc", "Centering point z");

//-------------------------------------
// refinement parameters
//-------------------------------------
#ifdef P4_TO_P8
param_t<int> lmin (pl, 5, "lmin", "Min level of the tree");
param_t<int> lmax (pl, 5, "lmax", "Max level of the tree");
#else
param_t<int> lmin (pl, 3, "lmin", "Min level of the tree");
param_t<int> lmax (pl, 10, "lmax", "Max level of the tree");
#endif

param_t<int> sub_split_lvl (pl, 0, "sub_split_lvl", "");
param_t<int> sub_split_num (pl, 0, "sub_split_num", "");

param_t<double> lip  (pl, 1.5, "lip",  "Fine-to-coarse grid transition width");
param_t<double> band (pl, 1.5, "band", "Uniform band width around interfaces");

//-------------------------------------
// solver parameters
//-------------------------------------
param_t<bool> use_points_on_interface   (pl, 1, "use_points_on_interface", "");
param_t<bool> use_superconvergent_robin (pl, 0, "use_superconvergent_robin", "");

param_t<int>    update_c0_robin (pl, 1,     "update_c0_robin", "Solve for c0 using Robin BC: 0 - never (pl, 1 - once (pl, 2 - always");
param_t<int>    order_in_time   (pl, 2,     "order_in_time",   "");
param_t<int>    max_iterations  (pl, 7,     "max_iterations",  "");
param_t<double> bc_tolerance    (pl, 1.e-5, "bc_tolerance",    "");
param_t<double> cfl_number      (pl, 0.6,   "cfl_number",      "");
//param_t<double> base_cfl        (pl, pow(1.0,1.5)*0.0811,   "base_cfl",      "");
param_t<double> base_cfl        (pl, 0.111/pow(4.,1.5),   "base_cfl",      "");

param_t<double> proximity_smoothing       (pl, 1.01, "proximity_smoothing",       "");

//-------------------------------------
// output parameters
//-------------------------------------
param_t<bool>   save_characteristics (pl, 0, "save_characteristics", "");
param_t<bool>   save_dendrites       (pl, 0, "save_dendrites", "");
param_t<bool>   save_accuracy        (pl, 0, "save_accuracy", "");
param_t<bool>   save_timings         (pl, 0, "save_timings", "");
param_t<bool>   save_params          (pl, 1, "save_params", "");
param_t<bool>   save_vtk             (pl, 1, "save_vtk", "");
param_t<bool>   save_vtk_solid       (pl, 0, "save_vtk_solid", "");
param_t<bool>   save_vtk_analytical  (pl, 0, "save_vtk_analytical", "");
param_t<bool>   save_p4est           (pl, 1, "save_p4est", "");
param_t<bool>   save_p4est_solid     (pl, 0, "save_p4est_solid", "");
param_t<bool>   save_step_convergence(pl, 0, "save_step_convergence", "");

param_t<int>    save_every_dn (pl, 1000, "save_every_dn", "");
param_t<double> save_every_dl (pl, 0.025, "save_every_dl", "");
param_t<double> save_every_dt (pl, 0.1,  "save_every_dt",  "");

param_t<int>    save_type (pl, 0, "save_type", "0 - every n iterations (pl, 1 - every dl of growth (pl, 2 - every dt of time");

param_t<double> dendrite_cut_off_fraction (pl, 1.05, "dendrite_cut_off_fraction", "");
param_t<double> dendrite_min_length       (pl, 0.05, "dendrite_min_length", "");

// Parameters for saving/load of simulation state:
param_t<bool>   save_state            (pl, 0, "save_state", "are we saving the simulation state?");
param_t<int>    save_state_every_dn (pl, 1000, "save_state_every_dn", "save the simulation state every n iterations");
param_t<int>    num_state_backups (pl, 20, "num_state_backups", "number of simulation state backup files to keep");


param_t<bool>   loading_from_previous_state(pl, 0, "loading_from_previous_state", "are we loading from a previously saved simulation state?");


//-------------------------------------
// alloy parameters
//-------------------------------------
param_t<double> density_l (pl, 8.88e-3, "density_l", "Density of liq. alloy (pl, kg.cm-3");
param_t<double> density_s (pl, 8.88e-3, "density_s", "Density of sol. alloy (pl, kg.cm-3");

param_t<double> heat_capacity_l (pl, 0.46e3, "heat_capacity_l", "Heat capacity of liq. alloy (pl, J.kg-1.K-1 ");
param_t<double> heat_capacity_s (pl, 0.46e3, "heat_capacity_s", "Heat capacity of sol. alloy (pl, J.kg-1.K-1 ");

param_t<double> thermal_cond_l (pl, 6.07e-1, "thermal_cond_l", "Thermal conductivity of liq. alloy (pl, W.cm-1.K-1 ");
param_t<double> thermal_cond_s (pl, 6.07e-1, "thermal_cond_s", "Thermal conductivity of sol. alloy (pl, W.cm-1.K-1 ");

param_t<double> latent_heat  (pl, 2350, "latent_heat",  "Latent heat of fusion (pl, J.cm-3");

param_t<bool>   linearized_liquidus (pl, 0, "linearized_liquidus", "Use linearized liquidus surface or true one");
param_t<bool>   const_part_coeff    (pl, 0, "const_part_coeff",    "Use averaged partition coefficients or true ones");

param_t<int>    num_comps (pl, 1, "num_comps", "Number of solutes");

param_t<double> initial_conc_0 (pl, 0.4, "initial_conc_0", "Initial concentration of component no. 0");
param_t<double> initial_conc_1 (pl, 0.4, "initial_conc_1", "Initial concentration of component no. 1");
param_t<double> initial_conc_2 (pl, 0.4, "initial_conc_2", "Initial concentration of component no. 2");
param_t<double> initial_conc_3 (pl, 0.4, "initial_conc_3", "Initial concentration of component no. 3");

double* initial_conc_all[] = { &initial_conc_0.val,
                               &initial_conc_1.val,
                               &initial_conc_2.val,
                               &initial_conc_3.val };
param_t<double> eutectic_conc_0 (pl, 0.4, "eutectic_conc_0", "Initial concentration of component no. 0");
param_t<double> eutectic_conc_1 (pl, 0.4, "eutectic_conc_1", "Initial concentration of component no. 1");
param_t<double> eutectic_conc_2 (pl, 0.4, "eutectic_conc_2", "Initial concentration of component no. 2");
param_t<double> eutectic_conc_3 (pl, 0.4, "eutectic_conc_3", "Initial concentration of component no. 3");


param_t<double> solute_diff_0 (pl, 1.0e-5, "solute_diff_0", "Diffusivity of component no. 0 in liquid phase - cm2.s-1");
param_t<double> solute_diff_1 (pl, 1.0e-5, "solute_diff_1", "Diffusivity of component no. 1 in liquid phase - cm2.s-1");
param_t<double> solute_diff_2 (pl, 1.0e-5, "solute_diff_2", "Diffusivity of component no. 2 in liquid phase - cm2.s-1");
param_t<double> solute_diff_3 (pl, 1.0e-5, "solute_diff_3", "Diffusivity of component no. 3 in liquid phase - cm2.s-1");

double* solute_diff_all[] = { &solute_diff_0.val,
                              &solute_diff_1.val,
                              &solute_diff_2.val,
                              &solute_diff_3.val };
double tn = 0.;
param_t<double> eps_c    (pl, 0, "eps_c",    "Curvature undercooling coefficient - cm.K");
param_t<double> eps_v    (pl, 0, "eps_v",    "Kinetic undercooling coefficient - s.K.cm-1");
param_t<double> eps_a    (pl, 0, "eps_a",    "Anisotropy coefficient");
param_t<double> symmetry (pl, 4, "symmetry", "Symmetric of crystals");

// parameters for the fluid flow problem:
// Note: these are better specified in the example defn, and the rayleigh numbers need to be calculated from other parameters
param_t<double> mu_l (pl, 1.0e-3, "mu_l", "viscosity of the fluid ");

param_t<double> Tinf (pl, -1., "Tinf", "Free-stream temperature for the problem (used for nondim w fluids) ");
param_t<double> Cinf0 (pl, -1., "Cinf0", "Free-stream conc 0 for the problem (used for nondim w fluids) ");
param_t<double> Cinf1 (pl, -1., "Cinf1", "Free-stream conc 1 for the problem (used for nondim w fluids)");
param_t<double> Cinf2 (pl, -1., "Cinf2", "Free-stream conc 2 for the problem (used for nondim w fluids)");
param_t<double> Cinf3 (pl, -1., "Cinf3", "Free-stream conc 3 for the problem (used for nondim w fluids)");

param_t<double> Pr (pl, -1., "Pr", "Prandtl number for the problem (with fluids) ");
param_t<double> Sc0 (pl, -1., "Sc0", "Schmidt number (comp 0) for the problem (with fluids) ");
param_t<double> Sc1 (pl, -1., "Sc1", "Schmidt number (comp 1) for the problem (with fluids) ");
param_t<double> Sc2 (pl, -1., "Sc2", "Schmidt number (comp 2) for the problem (with fluids) ");
param_t<double> Sc3 (pl, -1., "Sc3", "Schmidt number (comp 3) for the problem (with fluids) ");


param_t<double> beta_T(pl, 1.e8, "beta_T", "coefficient of thermal expansion - boussinesq");
param_t<double> beta_C_0(pl, 1.e8, "beta_C_0", "coefficient of concentration expansion for comp 0 -- boussinesq");
param_t<double> beta_C_1(pl, 1.e8, "beta_C_1", "coefficient of concentration expansion for comp 1 -- boussinesq");
param_t<double> beta_C_2(pl, 1.e8, "beta_C_2", "coefficient of concentration expansion for comp 2 -- boussinesq");
param_t<double> beta_C_3(pl, 1.e8, "beta_C_3", "coefficient of concentration expansion for comp 3 -- boussinesq");

// Formulae for Rayleigh numbers:
// RaT = (rho_l Beta_T |gravity_vec| DeltaT l_char^3)/(mu_l * alpha_l)
//    where Delta T is the characteristic temperature difference of the problem


// RaCj = (rho_l Beta_Cj |gravity_vec| DeltaCj l_char^3)/(mu_l * D_l,j)
//    where Delta Cj is the characteristic concentration difference of the problem for component j

param_t<double> Ra_T(pl, -1.0, "Ra_T", "thermal Rayleigh number - boussinesq");
param_t<double> Ra_C_0(pl, -1.0, "Ra_C_0", "species Rayleigh number for comp 0 -- boussinesq");
param_t<double> Ra_C_1(pl, -1.0, "Ra_C_1", "species Rayleigh number for comp 1 -- boussinesq");
param_t<double> Ra_C_2(pl, -1.0, "Ra_C_2", "species Rayleigh number for comp 2 -- boussinesq");
param_t<double> Ra_C_3(pl, -1.0, "Ra_C_3", "species Rayleigh number for comp 3 -- boussinesq");

param_t<double> gravity_(pl, 9.81, "gravity_", "gravity value used for boussinesq");


param_t<bool> do_boussinesq(pl, false, "do_boussinesq", "whether or not to use the boussinesq approx when solving the problem with fluid flow ");
param_t<bool> convert_dim_to_nondim_for_fluids(pl, false, "convert_dim_to_nondim_for_fluids", "whether or not to solve the fluid flow part nondimensionally \n ");

param_t<double> l_char(pl, 1.0, "l_char", "characteristic length scale of the problem - used to set nondimensional groups");

// auxiliary variable for linearized phase diagram
param_t<double> melting_temp (pl, 1728, "melting_temp", "Pure-substance melting point for linearized slope (pl, K");

param_t<double> liquidus_slope_0 (pl, -357, "liquidus_slope_0", "Slope of linearized liqiudus w.r.t component no. 0 (pl, K^-1");
param_t<double> liquidus_slope_1 (pl, -357, "liquidus_slope_1", "Slope of linearized liqiudus w.r.t component no. 1 (pl, K^-1");
param_t<double> liquidus_slope_2 (pl, -357, "liquidus_slope_2", "Slope of linearized liqiudus w.r.t component no. 2 (pl, K^-1");
param_t<double> liquidus_slope_3 (pl, -357, "liquidus_slope_3", "Slope of linearized liqiudus w.r.t component no. 3 (pl, K^-1");

double* liquidus_slope_all[] = { &liquidus_slope_0.val,
                                 &liquidus_slope_1.val,
                                 &liquidus_slope_2.val,
                                 &liquidus_slope_3.val };

param_t<double> part_coeff_0 (pl, 0.86, "part_coeff_0", "Partition coefficient for component no. 0");
param_t<double> part_coeff_1 (pl, 0.86, "part_coeff_1", "Partition coefficient for component no. 1");
param_t<double> part_coeff_2 (pl, 0.86, "part_coeff_2", "Partition coefficient for component no. 2");
param_t<double> part_coeff_3 (pl, 0.86, "part_coeff_3", "Partition coefficient for component no. 3");

double* part_coeff_all[] = { &part_coeff_0.val,
                             &part_coeff_1.val,
                             &part_coeff_2.val,
                             &part_coeff_3.val };

param_t<int> alloy (pl, 2, "alloy", "0: Ni -  0.4at%Cu bi-alloy, "
                                    "1: Ni -  0.2at%Cu -  0.2at%Cu tri-alloy, "
                                    "2: Co - 10.7at%W  -  9.4at%Al tri-alloy, "
                                    "3: Co -  9.4at%Al - 10.7at%W  tri-alloy, "
                                    "4: Ni - 15.2wt%Al -  5.8wt%Ta tri-alloy, "
                                    "5: Ni -  5.8wt%Ta - 15.2wt%Al tri-alloy, "
                                    "6: a made-up tetra-alloy, "", "
                                    "7: a made-up penta-alloy"
                                   "8: an alloy with values all = 1 for convergence test with fluids");

double scale = 30.0;//1./*30*/; // [Elyce  2/16/23] changing this to 1 bc it seems dangerous lol

//-------------------------------------
// problem parameters
//-------------------------------------
//param_t<double> volumetric_heat (pl,  0, "", "Volumetric heat generation (pl, J/cm^3");
param_t<double> cooling_velocity        (pl, 0.001,  "cooling_velocity", "Cooling velocity (pl, cm/s");
param_t<double> gradient_ratio          (pl, 0.75,  "gradient_ratio",   "Ratio of compositional and thermal gradients at the front");
param_t<double> temp_gradient           (pl, 500, "temp_gradient",    "Temperature gradient (pl, K/cm");
param_t<bool>   start_from_moving_front (pl, 0, "start_from_moving_front", "Relevant only for geometry==0");

param_t<int>    smoothstep_order (pl, 5,     "smoothstep_order", "Smoothness of cooling/heating ");
param_t<double> starting_time    (pl, 0.e-3, "starting_time",    "Time for cooling/heating to fully switch on (pl, s");

param_t<BoundaryConditionType> bc_type_conc (pl, NEUMANN, "bc_type_conc", "DIRICHLET/NEUMANN");
param_t<BoundaryConditionType> bc_type_temp (pl, NEUMANN, "bc_type_temp", "DIRICHLET/NEUMANN");
//param_t<BoundaryConditionType> bc_wall_type_vel  (pl, NEUMANN, "bc_wall_type_vel", "DIRICHLET/NEUMANN");
// all the above are usually neumann

//param_t<BoundaryConditionType> bc_type_temp (pl, DIRICHLET, "bc_type_temp", "DIRICHLET/NEUMANN");

param_t<int>    step_limit           (pl, INT_MAX, "step_limit",   "");
//param_t<int>    step_limit           (pl, 200, "step_limit",   "");
param_t<double> time_limit           (pl, DBL_MAX, "time_limit",   "");
param_t<double> growth_limit         (pl, 15, "growth_limit", "");
param_t<double> init_perturb         (pl, 1.0e-10,  "init_perturb",         "");
param_t<bool>   enforce_planar_front (pl, 0,       "enforce_planar_front", "");

param_t<double> front_location         (pl, 0.100,     "front_location",         "");
param_t<double> front_location_final   (pl, 0.25,     "front_location_final",   "");
param_t<double> container_radius_inner (pl, 0.1,     "container_radius_inner", "");
param_t<double> container_radius_outer (pl, 0.45,     "container_radius_outer", "");
param_t<double> seed_radius            (pl, 0.005,    "seed_radius",            "");
param_t<double> seed_dist              (pl, 0.1,      "seed_dist",              "");
param_t<double> seed_rot               (pl, PI/12.,   "seed_rot",               "");
param_t<double> crystal_orientation    (pl, 0.*PI/6., "crystal_orientation",    "");
param_t<int>    seed_type              (pl, 0, "seed_type", "0 - aligned,"
                                                            "1 - misaligned");
//param_t<double> box_size (pl, 0.08/sqrt(scale)/3./2., "box_size", "Physical width (in x) of the box in cm");
param_t<double> box_size (pl, 0.0075, "box_size", "Physical width (in x) of the box in cm");

param_t<int>    geometry (pl, 0, "geometry", "-3 - analytical spherical solidification,"
                                              "-2 - analytical cylindrical solidification,"
                                              "-1 - analytical planar solidification,"
                                              " 0 - directional solidification,"
                                              " 1 - growth of a spherical seed in a spherical container,"
                                              " 2 - growth of a spherical film in a spherical container,"
                                              " 3 - radial directional solidification in,"
                                              " 4 - radial directional solidification out,"
                                              " 5 - three spherical seeds -- Elyce and Rochi changed this to be one seed in the center of the domain -- (WIP),"
                                              " 6 - planar front and three spherical seeds,"
                                              " 7 - daniil has not defined this case - no comments - need to see what it is,"
                                              " 8 - convergence test for multicomp solidification with fluids ");

param_t<bool> solve_w_fluids (pl, 0, "solve_w_fluids", "");

param_t<double> convergence_dt (pl, 1.0e-3, "convergence_dt", "timestep used for all grid sizes in the convergence test");

param_t<bool> use_convergence_dt (pl, 0, "use_convergence_dt", "do we use a set dt for convergence test? ");

// ----------------------------------------
// alloy parameters
// ----------------------------------------

void set_alloy_parameters()
{
  switch (alloy())
  {
    case 0: // Ni - 0.4at%Cu
      density_l.val       = 8.88e-3; // kg.cm-3
      density_s.val       = 8.88e-3; // kg.cm-3
      heat_capacity_l.val = 0.46e3;  // J.kg-1.K-1
      heat_capacity_s.val = 0.46e3;  // J.kg-1.K-1
      thermal_cond_l.val  = 6.07e-1; // W.cm-1.K-1
      thermal_cond_s.val  = 6.07e-1; // W.cm-1.K-1
      latent_heat.val     = 2350;    // J.cm-3

      num_comps.val = 1;

      solute_diff_0.val    = 1.e-3;  // cm2.s-1 - concentration diffusion coefficient
      initial_conc_0.val   = 0.4;    // at frac.

      eps_c.val = 0;
      eps_v.val = 0;
      eps_a.val = 0.05;
      symmetry.val = 4;

      // linearized phase diagram
      melting_temp.val     = 1728;   // K
      liquidus_slope_0.val = -357;   // K / at frac. - liquidous slope
      part_coeff_0.val     = 0.86;   // partition coefficient

      break;

    case 1: // Ni - 0.2at%Cu - 0.2at%Cu
      density_l.val       = 8.88e-3; // kg.cm-3
      density_s.val       = 8.88e-3; // kg.cm-3
      heat_capacity_l.val = 0.46e3;  // J.kg-1.K-1
      heat_capacity_s.val = 0.46e3;  // J.kg-1.K-1
      thermal_cond_l.val  = 6.07e-1; // W.cm-1.K-1
      thermal_cond_s.val  = 6.07e-1; // W.cm-1.K-1
      latent_heat.val     = 2350;    // J.cm-3

      num_comps.val = 2;

      solute_diff_0.val    = 1.e-5;  // cm2.s-1 - concentration diffusion coefficient
      solute_diff_1.val    = 5.e-5;  // cm2.s-1 - concentration diffusion coefficient
      initial_conc_0.val   = 0.2;    // at frac.
      initial_conc_1.val   = 0.2;    // at frac.

      eps_c.val = 4.e-5;
      eps_v.val = 0.0;
      eps_a.val = 0.00;
      symmetry.val = 4;

      // linearized phase diagram
      melting_temp.val     = 1728;   // K
      liquidus_slope_0.val = -357;   // K / at frac. - liquidous slope
      liquidus_slope_1.val = -357;   // K / at frac. - liquidous slope
      part_coeff_0.val     = 0.86;   // partition coefficient
      part_coeff_1.val     = 0.86;   // partition coefficient
      break;

    case 2: // Co - 10.7at%W - 9.4at%Al (more realistic since D_W < D_Al)
      density_l.val       = 9.24e-3; // kg.cm-3
      density_s.val       = 9.24e-3; // kg.cm-3
      heat_capacity_l.val = 356;       // J.kg-1.K-1
      heat_capacity_s.val = 356;       // J.kg-1.K-1
      thermal_cond_l.val  = 1.3;       // W.cm-1.K-1
      thermal_cond_s.val  = 1.3;       // W.cm-1.K-1
      latent_heat.val     = 2600;    // J.cm-3 (this is latent heat multiplied by density! )

      num_comps.val = 2;

      solute_diff_0.val    = 1e-5;     // cm2.s-1 - concentration diffusion coefficient
      solute_diff_1.val    = 2e-5;     // cm2.s-1 - concentration diffusion coefficient
      initial_conc_0.val   = 0.107;    // at frac.
      initial_conc_1.val   = 0.094;    // at frac.



      /*  // linearized phase diagram
      melting_temp.val     = 1910;      // K
      liquidus_slope_0.val =-543;      // K / at frac. - liquidous slope
      liquidus_slope_1.val =-1036;     // K / at frac. - liquidous slope
      part_coeff_0.val     = 0.83;    // partition coefficient
      part_coeff_1.val     = 0.83;    // partition coefficient */

      melting_temp.val    =  1910;      // K
      liquidus_slope_0.val =-543;      // K / at frac. - liquidous slope
      liquidus_slope_1.val =-1036;     // K / at frac. - liquidous slope
      part_coeff_0.val     = 0.94;    // partition coefficient
      part_coeff_1.val     = 0.83;    // partition coefficient

      eps_c.val = 1.0e-5;
      eps_v.val = 0.0e-2;
      eps_a.val = 0.05;
      symmetry.val = 4;

      //("Warning! this example has a hard-coded PRandtl number. We will want to revisit this \n");

      // Calculate Rayleigh number


      break;

    case 3: // Co - 9.4at%Al - 10.7at%W
      density_l.val       = 9.24e-3; // kg.cm-3
      density_s.val       = 9.24e-3; // kg.cm-3
      heat_capacity_l.val = 356;       // J.kg-1.K-1
      heat_capacity_s.val = 356;       // J.kg-1.K-1
      thermal_cond_l.val  = 1.3;       // W.cm-1.K-1
      thermal_cond_s.val  = 1.3;       // W.cm-1.K-1
      latent_heat.val     = 2600;    // J.cm-3

      num_comps.val = 2;

      solute_diff_0.val    = 2e-5;     // cm2.s-1 - concentration diffusion coefficient
      solute_diff_1.val    = 1e-5;     // cm2.s-1 - concentration diffusion coefficient
      initial_conc_0.val   = 0.094;    // at frac.
      initial_conc_1.val   = 0.107;    // at frac.

      eps_c.val = 1.0e-5;
      eps_v.val = 1.0e-2;
      eps_a.val = 0.05;
      symmetry.val = 4;

      // linearized phase diagram
      melting_temp.val     = 1910;      // K
      liquidus_slope_0.val =-1036;     // K / at frac. - liquidous slope
      liquidus_slope_1.val =-543;      // K / at frac. - liquidous slope
      part_coeff_0.val     = 0.83;    // partition coefficient
      part_coeff_1.val     = 0.94;    // partition coefficient
      break;

    case 4: // Ni - 15.2wt%Al - 5.8wt%Ta
      density_l.val       = 7.365e-3; // kg.cm-3
      density_s.val       = 7.365e-3; // kg.cm-3
      heat_capacity_l.val = 660;      // J.kg-1.K-1
      heat_capacity_s.val = 660;      // J.kg-1.K-1
      thermal_cond_l.val  = 0.8;      // W.cm-1.K-1
      thermal_cond_s.val  = 0.8;      // W.cm-1.K-1
      latent_heat.val     = 2136;     // J.cm-3

      num_comps.val = 2;

      solute_diff_0.val    = 5e-5;    // cm2.s-1 - concentration diffusion coefficient
      solute_diff_1.val    = 5e-5;    // cm2.s-1 - concentration diffusion coefficient
      initial_conc_0.val   = 0.152;   // wt frac.
      initial_conc_1.val   = 0.058;   // wt frac.

      eps_c.val = 0*2.7207e-5;
      eps_v.val = 0*2.27e-2;
      eps_a.val = 0.05;
      symmetry.val = 4;

      // linearized phase diagram
      melting_temp.val     = 1754;     // K
      liquidus_slope_0.val =-255;     // K / wt frac. - liquidous slope
      liquidus_slope_1.val =-517;     // K / wt frac. - liquidous slope
      part_coeff_0.val     = 0.48;    // partition coefficient
      part_coeff_1.val     = 0.54;    // partition coefficient
      break;

    case 5: // Ni - 5.8wt%Ta - 15.2wt%Al : Rochi- I think there is a typo here alloy is Ni - 5.8 wt% Al - 15.2% wt Ta alloy ref paper: Numerical Investigation of Segregation Evolution during the Vacuum Arc Remelting Process of Ni-Based Superalloy Ingots - Jiang Cui, Baokuan Li, Zhongqiu Liu, Fengsheng Qi, Beijiang Zhang, and Ji Zhang Metals, 2021, 11, 2046
      density_l.val       = 7.365e-3; // kg.cm-3
      density_s.val       = 7.365e-3; // kg.cm-3
      heat_capacity_l.val = 660;      // J.kg-1.K-1
      heat_capacity_s.val = 660;      // J.kg-1.K-1
      thermal_cond_l.val  = 0.40;     //0.8;      // W.cm-1.K-1
      thermal_cond_s.val  = 0.40;     //0.8;      // W.cm-1.K-1
      latent_heat.val     = 2135.8;     // J.cm-3

      num_comps.val = 2;

      solute_diff_0.val    = 5e-5;    // cm2.s-1 - concentration diffusion coefficient
      solute_diff_1.val    = 5e-5;    // cm2.s-1 - concentration diffusion coefficient
      initial_conc_0.val   = 0.058;   // wt frac.
      initial_conc_1.val   = 0.152;   // wt frac.

      eps_c.val = 2.7207e-5;
      eps_v.val = 2.27e-2;
      eps_a.val = 0.05;
      symmetry.val = 4;

      // linearized phase diagram
      melting_temp.val     = 1754;     // K
      linearized_liquidus.val  = 1;
      liquidus_slope_0.val =-517;     // K / wt frac. - liquidous slope
      liquidus_slope_1.val =-255;     // K / wt frac. - liquidous slope
      const_part_coeff.val = 1;
      part_coeff_0.val     = 0.54;    // partition coefficient
      part_coeff_1.val     = 0.48;    // partition coefficient

      mu_l.val             = 4.9e-5;  // kg cm-1 s-1
      beta_C_0.val         = 2.26;
      beta_C_1.val         = -0.382;
      beta_T.val           = 1.2e-4;


      break;

    case 6: // A made-up tetra-alloy based on Ni - 0.4at%Cu
      density_l.val       = 8.88e-3; // kg.cm-3
      density_s.val       = 8.88e-3; // kg.cm-3
      heat_capacity_l.val = 0.46e3;  // J.kg-1.K-1
      heat_capacity_s.val = 0.46e3;  // J.kg-1.K-1
      latent_heat.val     = 2350;    // J.cm-3
      thermal_cond_l.val  = 6.07e-1; // W.cm-1.K-1
      thermal_cond_s.val  = 6.07e-1; // W.cm-1.K-1

      num_comps.val = 3;
      solute_diff_0.val    = 1.e-5;
      solute_diff_1.val    = 2.e-5;
      solute_diff_2.val    = 4.e-5;
      initial_conc_0.val   = 0.1;
      initial_conc_1.val   = 0.1;
      initial_conc_2.val   = 0.1;

      eps_c.val = 0.e-6;
      eps_v.val = 0;
      eps_a.val = 0.0;
      symmetry.val = 4;

      // linearized phase diagram
      melting_temp.val     = 1728;    // K
      liquidus_slope_0.val = -300;
      liquidus_slope_1.val = -500;
      liquidus_slope_2.val = -400;
      part_coeff_0.val     = 0.85;
      part_coeff_1.val     = 0.75;
      part_coeff_2.val     = 0.90;
      break;

    case 7: // A made-up penta-alloy based on Ni - 0.4at%Cu
      density_l.val       = 8.88e-3; // kg.cm-3
      density_s.val       = 8.88e-3; // kg.cm-3
      heat_capacity_l.val = 0.46e3;  // J.kg-1.K-1
      heat_capacity_s.val = 0.46e3;  // J.kg-1.K-1
      latent_heat.val     = 2350;    // J.cm-3
      thermal_cond_l.val  = 6.07e-1; // W.cm-1.K-1
      thermal_cond_s.val  = 6.07e-1; // W.cm-1.K-1

      num_comps.val = 4;
      solute_diff_0.val    = 1.e-5;
      solute_diff_1.val    = 2.e-5;
      solute_diff_2.val    = 4.e-5;
      solute_diff_3.val    = 6.e-5;
      initial_conc_0.val   = 0.15;
      initial_conc_1.val   = 0.1;
      initial_conc_2.val   = 0.05;
      initial_conc_3.val   = 0.05;

      eps_c.val = 1.e-5;
      eps_v.val = 0;
      eps_a.val = 0.05;
      symmetry.val = 4;

      // linearized phase diagram
      melting_temp.val    = 1728;    // K

      liquidus_slope_0.val = -300;
      liquidus_slope_1.val = -500;
      liquidus_slope_2.val = -400;
      liquidus_slope_3.val = -600;

      part_coeff_0.val     = 0.85;
      part_coeff_1.val     = 0.75;
      part_coeff_2.val     = 0.90;
      part_coeff_3.val     = 0.80;

      break;
  case 8: // made up alloy -- by Elyce and Rochi for convergence test with fluids
    // Convergence test alloy
    density_l.val       = 1.; // kg.cm-3
    density_s.val       = 1.; // kg.cm-3

    heat_capacity_l.val = 1.;  // J.kg-1.K-1
    heat_capacity_s.val = 1.;  // J.kg-1.K-1

    thermal_cond_l.val  = 1.; // W.cm-1.K-1
    thermal_cond_s.val  = 1.; // W.cm-1.K-1

    latent_heat.val     = 1.;    // J.cm-3

    mu_l.val            = 1.;
//    num_comps.val = 3;

    solute_diff_0.val    = 0.5; // 0.1;  // cm2.s-1 - concentration diffusion coefficient
    solute_diff_1.val    = 0.7;
    solute_diff_2.val    = 1.;

    initial_conc_0.val   = 1.;    // at frac.
    initial_conc_1.val = 1.;
    initial_conc_2.val = 1.;

    eps_c.val = 0.;
    eps_v.val = 0.;
    eps_a.val = 0;
    symmetry.val = 0;

    // linearized phase diagram
    melting_temp.val     = 0;   // K
    linearized_liquidus.val  = 1;
    const_part_coeff.val = 1;

    liquidus_slope_0.val = 0.33;   // K / at frac. - liquidous slope
    liquidus_slope_1.val = 0.33;
    liquidus_slope_2.val = 0.33;

    part_coeff_0.val     = 0.0;   // partition coefficient
    part_coeff_1.val     = 0.0;
    part_coeff_2.val     = 0.;

    // Other parameters needed for the fluids problem:
    Pr.val = 1.0;
    Sc0.val = 1.0;
    Sc1.val = 1.0;
    Sc2.val = 1.0;
    Sc3.val = 1.0;

    Ra_T.val = 100.; // 0.1;
    Ra_C_0.val = 100.; //  0.1;
    Ra_C_1.val = 100.; // 0.1;
    Ra_C_2.val = 100.; // 0.1;

    beta_T.val=1.0;
    beta_C_0.val=1.0;
    beta_C_1.val=1.0;
    beta_C_2.val=1.0;
    beta_C_3.val=1.0;

    // will allow the user to decide from the terminal whether to use boussinesq or not

    break;
    default:
      throw std::invalid_argument("Undefined alloy\n");
  }


  double thermal_diff_l = (thermal_cond_l.val)/(density_l.val * heat_capacity_l.val);

  if(geometry.val!=8){
    Pr.val = (mu_l.val)/(density_l.val * thermal_diff_l);

    Sc0.val = (mu_l.val)/(density_l.val * solute_diff_0.val);
    Sc1.val = (mu_l.val)/(density_l.val * solute_diff_1.val);
    Sc2.val = (mu_l.val)/(density_l.val * solute_diff_2.val);
    Sc3.val = (mu_l.val)/(density_l.val * solute_diff_3.val);
  }

}

double liquidus_value(double *c)
{
  static double conc_term;

  if (linearized_liquidus.val)
  {
    conc_term = melting_temp.val;

    for (int i = 0; i < num_comps.val; ++i) conc_term += (*liquidus_slope_all[i])*c[i];

    return conc_term;
  }
  else
  {
    switch (alloy.val)
    {
      case 0: throw std::invalid_argument("Real liquidus surfaces is not available for this alloy\n");
      case 1: throw std::invalid_argument("Real liquidus surfaces is not available for this alloy\n");
      case 2: // Co-W-Al
      {
        double c0 = 100.*c[0];
        double c1 = 100.*c[1];
        static double p00 =  1.767e+03;
        static double p10 =  2.369e+00;
        static double p01 =  1.771e+00;
        static double p20 = -2.238e-01;
        static double p11 =  1.041e-01;
        static double p02 = -3.046e-01;
        static double p30 =  1.358e-03;
        static double p21 = -1.568e-02;
        static double p12 = -1.457e-02;
        static double p03 =  3.317e-03;
        static double p40 = -3.283e-06;
        static double p31 =  3.559e-04;
        static double p22 =  1.228e-04;
        static double p13 =  1.531e-04;
        static double p04 = -1.866e-04;
        return p00
            + p10*pow(c0,1)*pow(c1,0) + p01*pow(c0,0)*pow(c1,1)
            + p20*pow(c0,2)*pow(c1,0) + p11*pow(c0,1)*pow(c1,1) + p02*pow(c0,0)*pow(c1,2)
            + p30*pow(c0,3)*pow(c1,0) + p21*pow(c0,2)*pow(c1,1) + p12*pow(c0,1)*pow(c1,2) + p03*pow(c0,0)*pow(c1,3)
            + p40*pow(c0,4)*pow(c1,0) + p31*pow(c0,3)*pow(c1,1) + p22*pow(c0,2)*pow(c1,2) + p13*pow(c0,1)*pow(c1,3) + p04*pow(c0,0)*pow(c1,4);
      }
      case 3: // Co-Al-W
      {
        double c0 = 100.*c[1];
        double c1 = 100.*c[0];
        static double p00 =  1.767e+03;
        static double p01 =  2.369e+00;
        static double p10 =  1.771e+00;
        static double p02 = -2.238e-01;
        static double p11 =  1.041e-01;
        static double p20 = -3.046e-01;
        static double p03 =  1.358e-03;
        static double p12 = -1.568e-02;
        static double p21 = -1.457e-02;
        static double p30 =  3.317e-03;
        static double p04 = -3.283e-06;
        static double p13 =  3.559e-04;
        static double p22 =  1.228e-04;
        static double p31 =  1.531e-04;
        static double p40 = -1.866e-04;
        return p00
            + p10*pow(c0,1)*pow(c1,0) + p01*pow(c0,0)*pow(c1,1)
            + p20*pow(c0,2)*pow(c1,0) + p11*pow(c0,1)*pow(c1,1) + p02*pow(c0,0)*pow(c1,2)
            + p30*pow(c0,3)*pow(c1,0) + p21*pow(c0,2)*pow(c1,1) + p12*pow(c0,1)*pow(c1,2) + p03*pow(c0,0)*pow(c1,3)
            + p40*pow(c0,4)*pow(c1,0) + p31*pow(c0,3)*pow(c1,1) + p22*pow(c0,2)*pow(c1,2) + p13*pow(c0,1)*pow(c1,3) + p04*pow(c0,0)*pow(c1,4);
      }
      case 4: throw std::invalid_argument("Real liquidus surfaces is not available for this alloy\n");
      case 5: throw std::invalid_argument("Real liquidus surfaces is not available for this alloy\n");
      case 6: throw std::invalid_argument("Real liquidus surfaces is not available for this alloy\n");
      case 7: throw std::invalid_argument("Real liquidus surfaces is not available for this alloy\n");
      case 8: throw std::invalid_argument("Real liquidus surfaces is not available for this alloy\n");
      default:
        throw std::invalid_argument("Invalid liquidus surface\n");
    }
  }
}

double liquidus_slope(int which_comp, double *c)
{

  if (linearized_liquidus.val)
  {
    switch (which_comp)
    {
      case 0: return liquidus_slope_0.val;
      case 1: return liquidus_slope_1.val;
      case 2: return liquidus_slope_2.val;
      case 3: return liquidus_slope_3.val;
    }
  }
  else
  {
    switch (alloy.val)
    {
      case 0: throw std::invalid_argument("Real liquidus surfaces is not available for this alloy\n");
      case 1: throw std::invalid_argument("Real liquidus surfaces is not available for this alloy\n");
      case 2: // Co-W-Al
      {
        double c0 = 100.*c[0];
        double c1 = 100.*c[1];
        static double p10 =  2.369e+00;
        static double p01 =  1.771e+00;
        static double p20 = -2.238e-01;
        static double p11 =  1.041e-01;
        static double p02 = -3.046e-01;
        static double p30 =  1.358e-03;
        static double p21 = -1.568e-02;
        static double p12 = -1.457e-02;
        static double p03 =  3.317e-03;
        static double p40 = -3.283e-06;
        static double p31 =  3.559e-04;
        static double p22 =  1.228e-04;
        static double p13 =  1.531e-04;
        static double p04 = -1.866e-04;
        switch (which_comp)
        {
          case 0:
          return 100.*(0.
                       + p10*1.*pow(c0,0)*pow(c1,0) + p01*0.*pow(c0,0)*pow(c1,1)
                       + p20*2.*pow(c0,1)*pow(c1,0) + p11*1.*pow(c0,0)*pow(c1,1) + p02*0.*pow(c0,0)*pow(c1,2)
                       + p30*3.*pow(c0,2)*pow(c1,0) + p21*2.*pow(c0,1)*pow(c1,1) + p12*1.*pow(c0,0)*pow(c1,2) + p03*0.*pow(c0,0)*pow(c1,3)
                       + p40*4.*pow(c0,3)*pow(c1,0) + p31*3.*pow(c0,2)*pow(c1,1) + p22*2.*pow(c0,1)*pow(c1,2) + p13*1.*pow(c0,0)*pow(c1,3) + p04*0.*pow(c0,0)*pow(c1,4));
          case 1:
          return 100.*(0.
                       + p10*0.*pow(c0,1)*pow(c1,0) + p01*1.*pow(c0,0)*pow(c1,0)
                       + p20*0.*pow(c0,2)*pow(c1,0) + p11*1.*pow(c0,1)*pow(c1,0) + p02*2.*pow(c0,0)*pow(c1,1)
                       + p30*0.*pow(c0,3)*pow(c1,0) + p21*1.*pow(c0,2)*pow(c1,0) + p12*2.*pow(c0,1)*pow(c1,1) + p03*3.*pow(c0,0)*pow(c1,2)
                       + p40*0.*pow(c0,4)*pow(c1,0) + p31*1.*pow(c0,3)*pow(c1,0) + p22*2.*pow(c0,2)*pow(c1,1) + p13*3.*pow(c0,1)*pow(c1,2) + p04*4.*pow(c0,0)*pow(c1,3));
          default: throw std::invalid_argument("\n");
        }
      }
      case 3: // Co-Al-W
      {
        double c0 = 100.*c[1];
        double c1 = 100.*c[0];
        static double p01 =  2.369e+00;
        static double p10 =  1.771e+00;
        static double p02 = -2.238e-01;
        static double p11 =  1.041e-01;
        static double p20 = -3.046e-01;
        static double p03 =  1.358e-03;
        static double p12 = -1.568e-02;
        static double p21 = -1.457e-02;
        static double p30 =  3.317e-03;
        static double p04 = -3.283e-06;
        static double p13 =  3.559e-04;
        static double p22 =  1.228e-04;
        static double p31 =  1.531e-04;
        static double p40 = -1.866e-04;
        switch (which_comp)
        {
          case 1:
          return 100.*(0.
                       + p10*1.*pow(c0,0)*pow(c1,0) + p01*0.*pow(c0,0)*pow(c1,1)
                       + p20*2.*pow(c0,1)*pow(c1,0) + p11*1.*pow(c0,0)*pow(c1,1) + p02*0.*pow(c0,0)*pow(c1,2)
                       + p30*3.*pow(c0,2)*pow(c1,0) + p21*2.*pow(c0,1)*pow(c1,1) + p12*1.*pow(c0,0)*pow(c1,2) + p03*0.*pow(c0,0)*pow(c1,3)
                       + p40*4.*pow(c0,3)*pow(c1,0) + p31*3.*pow(c0,2)*pow(c1,1) + p22*2.*pow(c0,1)*pow(c1,2) + p13*1.*pow(c0,0)*pow(c1,3) + p04*0.*pow(c0,0)*pow(c1,4));
          case 0:
          return 100.*(0.
                       + p10*0.*pow(c0,1)*pow(c1,0) + p01*1.*pow(c0,0)*pow(c1,0)
                       + p20*0.*pow(c0,2)*pow(c1,0) + p11*1.*pow(c0,1)*pow(c1,0) + p02*2.*pow(c0,0)*pow(c1,1)
                       + p30*0.*pow(c0,3)*pow(c1,0) + p21*1.*pow(c0,2)*pow(c1,0) + p12*2.*pow(c0,1)*pow(c1,1) + p03*3.*pow(c0,0)*pow(c1,2)
                       + p40*0.*pow(c0,4)*pow(c1,0) + p31*1.*pow(c0,3)*pow(c1,0) + p22*2.*pow(c0,2)*pow(c1,1) + p13*3.*pow(c0,1)*pow(c1,2) + p04*4.*pow(c0,0)*pow(c1,3));
          default: throw std::invalid_argument("\n");
        }
      }
      case 4: throw std::invalid_argument("Real liquidus surfaces is not available for this alloy, use linearized instead\n");
      case 5: {

        throw std::invalid_argument("Real liquidus surfaces is not available for this alloy, use linearized instead\n");
      }
      case 6: throw std::invalid_argument("Real liquidus surfaces is not available for this alloy, use linearized instead\n");
      case 7: throw std::invalid_argument("Real liquidus surfaces is not available for this alloy, use linearized instead\n");
      case 8: throw std::invalid_argument("Real liquidus surfaces is not available for this alloy, use linearized instead\n");
      default:{

        throw std::invalid_argument("Invalid liquidus surface\n");
      }
    }
  }
}

double part_coeff(int which_comp, double *c)
{
  if (const_part_coeff.val)
  {
    switch (which_comp)
    {
      case 0: return part_coeff_0.val;
      case 1: return part_coeff_1.val;
      case 2: return part_coeff_2.val;
      case 3: return part_coeff_3.val;
    }
  }
  else
  {
    switch (alloy.val)
    {
      case 0: throw std::invalid_argument("Real liquidus surfaces is not available for this alloy\n");
      case 1: throw std::invalid_argument("Real liquidus surfaces is not available for this alloy\n");
      case 2: // Co-W-Al
        switch (which_comp)
        {
          case 0:
          {
            double c0 = 100.*c[0];
            double c1 = 100.*c[1];
            static double p00 =  1.135e+00;
            static double p10 = -3.118e-02;
            static double p01 =  2.239e-03;
            static double p20 =  1.463e-03;
            static double p11 = -1.917e-03;
            static double p02 =  1.135e-03;
            static double p30 = -4.768e-05;
            static double p21 =  9.953e-05;
            static double p12 =  4.394e-05;
            static double p03 = -6.706e-05;
            static double p40 =  8.710e-07;
            static double p31 = -2.235e-06;
            static double p22 = -5.952e-07;
            static double p13 = -3.904e-07;
            static double p04 =  1.545e-06;
            return p00
                + p10*pow(c0,1)*pow(c1,0) + p01*pow(c0,0)*pow(c1,1)
                + p20*pow(c0,2)*pow(c1,0) + p11*pow(c0,1)*pow(c1,1) + p02*pow(c0,0)*pow(c1,2)
                + p30*pow(c0,3)*pow(c1,0) + p21*pow(c0,2)*pow(c1,1) + p12*pow(c0,1)*pow(c1,2) + p03*pow(c0,0)*pow(c1,3)
                + p40*pow(c0,4)*pow(c1,0) + p31*pow(c0,3)*pow(c1,1) + p22*pow(c0,2)*pow(c1,2) + p13*pow(c0,1)*pow(c1,3) + p04*pow(c0,0)*pow(c1,4);
          }
          case 1:
          {
            double c0 = 100.*c[0];
            double c1 = 100.*c[1];
            static double p00 =  1.114e+00;
            static double p10 = -9.187e-03;
            static double p01 = -4.804e-02;
            static double p20 =  1.733e-03;
            static double p11 = -1.406e-04;
            static double p02 =  4.313e-03;
            static double p30 = -5.248e-05;
            static double p21 = -8.236e-05;
            static double p12 =  2.716e-05;
            static double p03 = -2.159e-04;
            static double p40 =  5.841e-07;
            static double p31 =  9.961e-07;
            static double p22 =  1.741e-06;
            static double p13 = -9.305e-07;
            static double p04 =  4.122e-06;
            return p00
                + p10*pow(c0,1)*pow(c1,0) + p01*pow(c0,0)*pow(c1,1)
                + p20*pow(c0,2)*pow(c1,0) + p11*pow(c0,1)*pow(c1,1) + p02*pow(c0,0)*pow(c1,2)
                + p30*pow(c0,3)*pow(c1,0) + p21*pow(c0,2)*pow(c1,1) + p12*pow(c0,1)*pow(c1,2) + p03*pow(c0,0)*pow(c1,3)
                + p40*pow(c0,4)*pow(c1,0) + p31*pow(c0,3)*pow(c1,1) + p22*pow(c0,2)*pow(c1,2) + p13*pow(c0,1)*pow(c1,3) + p04*pow(c0,0)*pow(c1,4);
          }
          default: throw std::invalid_argument("\n");
        }
      case 3: // Co-Al-W
        switch (which_comp)
        {
          case 1:
          {
            double c0 = 100.*c[1];
            double c1 = 100.*c[0];
            static double p00 =  1.135e+00;
            static double p10 = -3.118e-02;
            static double p01 =  2.239e-03;
            static double p20 =  1.463e-03;
            static double p11 = -1.917e-03;
            static double p02 =  1.135e-03;
            static double p30 = -4.768e-05;
            static double p21 =  9.953e-05;
            static double p12 =  4.394e-05;
            static double p03 = -6.706e-05;
            static double p40 =  8.710e-07;
            static double p31 = -2.235e-06;
            static double p22 = -5.952e-07;
            static double p13 = -3.904e-07;
            static double p04 =  1.545e-06;
            return p00
                + p10*pow(c0,1)*pow(c1,0) + p01*pow(c0,0)*pow(c1,1)
                + p20*pow(c0,2)*pow(c1,0) + p11*pow(c0,1)*pow(c1,1) + p02*pow(c0,0)*pow(c1,2)
                + p30*pow(c0,3)*pow(c1,0) + p21*pow(c0,2)*pow(c1,1) + p12*pow(c0,1)*pow(c1,2) + p03*pow(c0,0)*pow(c1,3)
                + p40*pow(c0,4)*pow(c1,0) + p31*pow(c0,3)*pow(c1,1) + p22*pow(c0,2)*pow(c1,2) + p13*pow(c0,1)*pow(c1,3) + p04*pow(c0,0)*pow(c1,4);
          }
          case 0:
          {
            double c0 = 100.*c[1];
            double c1 = 100.*c[0];
            static double p00 =  1.114e+00;
            static double p10 = -9.187e-03;
            static double p01 = -4.804e-02;
            static double p20 =  1.733e-03;
            static double p11 = -1.406e-04;
            static double p02 =  4.313e-03;
            static double p30 = -5.248e-05;
            static double p21 = -8.236e-05;
            static double p12 =  2.716e-05;
            static double p03 = -2.159e-04;
            static double p40 =  5.841e-07;
            static double p31 =  9.961e-07;
            static double p22 =  1.741e-06;
            static double p13 = -9.305e-07;
            static double p04 =  4.122e-06;
            return p00
                + p10*pow(c0,1)*pow(c1,0) + p01*pow(c0,0)*pow(c1,1)
                + p20*pow(c0,2)*pow(c1,0) + p11*pow(c0,1)*pow(c1,1) + p02*pow(c0,0)*pow(c1,2)
                + p30*pow(c0,3)*pow(c1,0) + p21*pow(c0,2)*pow(c1,1) + p12*pow(c0,1)*pow(c1,2) + p03*pow(c0,0)*pow(c1,3)
                + p40*pow(c0,4)*pow(c1,0) + p31*pow(c0,3)*pow(c1,1) + p22*pow(c0,2)*pow(c1,2) + p13*pow(c0,1)*pow(c1,3) + p04*pow(c0,0)*pow(c1,4);
          }
          default: throw std::invalid_argument("\n");
        }
      case 4: throw std::invalid_argument("Real liquidus surfaces is not available for this alloy, use linearized instead\n");
      case 5: throw std::invalid_argument("Real liquidus surfaces is not available for this alloy, use linearized instead\n");
      case 6: throw std::invalid_argument("Real liquidus surfaces is not available for this alloy, use linearized instead\n");
      case 7: throw std::invalid_argument("Real liquidus surfaces is not available for this alloy, use linearized instead\n");
      case 8: throw std::invalid_argument("Real liquidus surfaces is not available for this alloy, use linearized instead\n");

      default: throw std::invalid_argument("Invalid liquidus surface\n");
    }
  }
}

/*
void compute_nondimensional_groups(int mpicomm, my_p4est_multialloy_t* multialloy_solver){
// Pr, Le, St, RaT, RaC0, RaC1, RaC2, RaC3
  double thermal_diff_l = thermal_cond_l.val/density_l.val/heat_capacity_l.val;
  double thermal_diff_s = thermal_cond_s.val/density_s.val/heat_capacity_s.val;
  double deltaT = temp_gradient.val * l_char.val;
  double gravity = 9.81;
  PetscPrintf(mpicomm, "RED ALERT: move the defn of gravity to somewhere more reasonable please \n");

  // Prandtl
  double Pr = mu_l.val/(density_l.val * thermal_diff_l);

  // Lewis numbers
  double Le_0 = thermal_diff_l/solute_diff_0.val;
  double Le_1 = thermal_diff_l/solute_diff_1.val;
  double Le_2 = thermal_diff_l/solute_diff_2.val;
  double Le_3 = thermal_diff_l/solute_diff_3.val;

  // Stefan
  //RED ALERT: this definition of Stefan number assumes that the characteristic length scale *is* the
  // length of the computational domain
  PetscPrintf(mpicomm, "RED ALERT: Definition of Stefan number needs to be better refined \n");
  double St = heat_capacity_l.val * (deltaT)/latent_heat.val;

  // Rayleigh numbers
  double RaT = density_l.val * beta_T.val * gravity * deltaT * pow(l_cha
  double deltaC_0 = initial_conc_0.val - eutectic_conc_0.val;
  double deltaC_1 = initial_conc_1.val - eutectic_conc_1.val;
  double deltaC_2 = initial_conc_2.val - eutectic_conc_2.val;r.val, 3.0) / (mu_l.val * thermal_diff_l);
  PetscPrintf(mpicomm, "RED ALERT: delta T definition of Rayleigh number has same assumption as Stefan number \n");

  double deltaC_3 = initial_conc_3.val - eutectic_conc_3.val;


  double RaC_0 = density_l.val * beta_C_0.val * gravity * (initial_conc_0.val - eutectic_conc_0.val) * pow(l_char.val, 3.0)/(mu_l.val * solute_diff_0.val);
  double RaC_1 = density_l.val * beta_C_1.val * gravity * (initial_conc_1.val - eutectic_conc_1.val) * pow(l_char.val, 3.0)/(mu_l.val * solute_diff_1.val);
  double RaC_2 = density_l.val * beta_C_2.val * gravity * (initial_conc_2.val - eutectic_conc_2.val) * pow(l_char.val, 3.0)/(mu_l.val * solute_diff_2.val);
  double RaC_3 = density_l.val * beta_C_3.val * gravity * (initial_conc_3.val - eutectic_conc_3.val) * pow(l_char.val, 3.0)/(mu_l.val * solute_diff_3.val);
  PetscPrintf(mpicomm, "RED ALERT: we gave absolutely no thought to how we defined the eutectic concentrations at this point in time \n");


  PetscPrintf(mpicomm, "Nondimensional groups for fluids problem are: \n"
                       "Pr = %g \n St = %g \n "
                       "RaT = %g \n RaC_0 =%g, RaC_1 = %g, RaC_2 = %g, RaC_3 = %g"
                       "Le_0 = %g, Le_1 = %g, Le_2 = %g, Le_3 = %g \n \n", Pr, St,
              RaT, RaC_0, RaC_1, RaC_2, RaC_3,
              Le_0, Le_1, Le_2, Le_3);

  multialloy_solver->set_nondimensional_groups(Pr, St,
                                               Le_0, Le_1, Le_2, Le_3,
                                               RaT, RaC_0, RaC_1, RaC_2, RaC_3,
                                               deltaT, deltaC_0, deltaC_1, deltaC_2, deltaC_3);
}
*/
// ----------------------------------------
// analytical solution
// ----------------------------------------
namespace analytic {

double Al, Bl;
double As, Bs;
double as, al;
double Ai[4], Bi[4];
double lam;
double Tstar, Cstar[4];
double t_start;
double kp[4];

double F(double x)
{
  switch (geometry.val) {
    case -3: return .5*(exp(-x*x)/x - sqrt(PI)*boost::math::erfc(x));
    case -2: return boost::math::expint(1, x*x);
    case -1: return boost::math::erfc(x);
    default: return 0;
  }
}

double Fp(double x)
{
  switch (geometry.val) {
    case -3: return -.5*exp(-x*x)/(x*x);
    case -2: return -2.*exp(-x*x)/x;
    case -1: return -2.*exp(-x*x)/sqrt(PI);
    default: return 0;
  }
}

double xF_Fp(double x)
{
  return x*F(x)/Fp(x);
}

double xFp(double x)
{
  return x*Fp(x);
}

void set_analytical_solution(double M, double v, double R)
{
  t_start = .5*R/v;
  lam = .5*v*R;

  as = thermal_cond_s.val/density_s.val/heat_capacity_s.val;
  al = thermal_cond_l.val/density_l.val/heat_capacity_l.val;

//  Tstar = melting_temp.val;
  Bl = 0;

  for (int j = 0; j < num_comps.val; ++j) {
    Cstar[j] = (*initial_conc_all[j]);
  }

  for (int jj = 0; jj < 20; ++jj) {
    for (int j = 0; j < num_comps.val; ++j) {
      kp[j] = part_coeff(j, Cstar);
    }
    for (int j = 0; j < num_comps.val; ++j) {
      Cstar[j] = (*initial_conc_all[j])/(1. + 2.*(1.-kp[j])*xF_Fp(sqrt(lam/(*solute_diff_all[j]))));
    }
  }

  for (int j = 0; j < num_comps.val; ++j)
  {
//    Cstar[j] = (*initial_conc_all[j])/(1. + 2.*(1.-(*part_coeff_all[j]))*xF_Fp(sqrt(lam/(*solute_diff_all[j]))));
//    Tstar = Tstar + (*liquidus_slope_all[j])*Cstar[j];
    Ai[j] = (*initial_conc_all[j]);
    Bi[j] = (Cstar[j]-(*initial_conc_all[j]))/F(sqrt(lam/(*solute_diff_all[j])));

//    Bl = Bl + (*liquidus_slope_all[j])*Bi[j]*xFp(sqrt(lam/(*solute_diff_all[j])));
    Bl = Bl + liquidus_slope(j, Cstar)*Bi[j]*xFp(sqrt(lam/(*solute_diff_all[j])));
  }

  Tstar = liquidus_value(Cstar);

  Bl = Bl/xFp(sqrt(lam/al))/M;
  Bs = Bl * thermal_cond_l.val/thermal_cond_s.val * sqrt(as/al) * Fp(sqrt(lam/al))/Fp(sqrt(lam/as)) + latent_heat.val/(density_s.val*heat_capacity_s.val) * 2*sqrt(lam/as)/Fp(sqrt(lam/as));

  Al = Tstar - Bl*F(sqrt(lam/al));
  As = Tstar - Bs*F(sqrt(lam/as));

  time_limit.val = .25*SQR(container_radius_inner.val + front_location_final.val)/lam-t_start;
}

inline double nu(double a, double t, double r) { return r/sqrt(4.*a*(t+t_start)); }

inline double tl_exact(double t, double r) { return Al + Bl * F(nu(al,t,r)); }
inline double ts_exact(double t, double r) { return As + Bs * F(nu(as,t,r)); }

inline double cl_exact(int i, double t, double r) { return Ai[i] + Bi[i] * F(nu(*solute_diff_all[i],t,r)); }

inline double rf_exact(double t) { return 2.*sqrt(lam*(t+t_start)); }
inline double vn_exact(double t) { return sqrt(lam/(t+t_start)); }
inline double vf_exact(double r) { return -2.*lam/(EPS+fabs(r)); }
inline double ft_exact(double r) { return .25*SQR(r)/lam-t_start; }
//inline double vf_exact(double r) { return 0; }

inline double dtl_exact(double t, double r) { return Bl * Fp(nu(al,t,r))*nu(al,t,1.); }
inline double dts_exact(double t, double r) { return Bs * Fp(nu(as,t,r))*nu(as,t,1.); }

inline double dcl_exact(int i, double t, double r) { return Bi[i] * Fp(nu(*solute_diff_all[i],t,r))*nu(*solute_diff_all[i],t,1.); }

}

// ----------------------------------------
// auxiliary fxn for calculating the Rayleigh numbers
// ----------------------------------------
void calculate_Ra_numbers(){

  // Set the Cinf and Tinf values (in case of doing boussinesq)
  if(geometry.val == 8){
    Tinf.val = 1;
    Cinf0.val = 1;
    Cinf1.val = 1;
    Cinf3.val = 1;
  }
  else{
    Tinf.val = analytic::Tstar;
    Cinf0.val = initial_conc_0.val;
    Cinf1.val = initial_conc_1.val;
    Cinf2.val = initial_conc_2.val;
    Cinf3.val = initial_conc_3.val;
  }



  if(geometry.val!=8){
    // We don't do this for the convergence test
    if(l_char.val<0) throw std::invalid_argument("you need to set l_char to run this case \n");
    if(beta_T.val<0) throw std::invalid_argument("you need to set betaT to run this case \n");
    if(beta_C_0.val>9.e7) throw std::invalid_argument("you need to set beta_C_0 to run this case \n");
    if(num_comps.val>1 && beta_C_1.val>9.e7) throw std::invalid_argument("you need to set beta_C_1 to run this case \n");
    if(num_comps.val>2 && beta_C_2.val>9.e7) throw std::invalid_argument("you need to set beta_C_2 to run this case \n");
    if(num_comps.val>3 && beta_C_3.val>9.e7) throw std::invalid_argument("you need to set beta_C_3 to run this case \n");

    if(Tinf.val<0) throw std::invalid_argument("you need to set Tinf to run this case \n");
    if(Cinf0.val<0) throw std::invalid_argument("you need to set Cinf0 to run this case \n");
    if(num_comps.val>1 && Cinf1.val<0) throw std::invalid_argument("you need to set Cinf1 to run this case \n");
    if(num_comps.val>2 && Cinf2.val<0) throw std::invalid_argument("you need to set Cinf2 to run this case \n");
    if(num_comps.val>3 && Cinf3.val<0) throw std::invalid_argument("you need to set Cinf3 to run this case \n");

    double thermal_diff_l = thermal_cond_l.val / (density_l.val * heat_capacity_l.val);
    Ra_T.val = (density_l.val * beta_T.val * gravity_.val * Tinf.val * pow(l_char.val, 3.))/(mu_l.val * thermal_diff_l);

    Ra_C_0.val = (density_l.val * beta_C_0.val * gravity_.val * Cinf0.val * pow(l_char.val, 3.))/(mu_l.val * solute_diff_0.val);
    Ra_C_1.val = (density_l.val * beta_C_1.val * gravity_.val * Cinf1.val * pow(l_char.val, 3.))/(mu_l.val * solute_diff_1.val);
    Ra_C_2.val = (density_l.val * beta_C_2.val * gravity_.val * Cinf2.val * pow(l_char.val, 3.))/(mu_l.val * solute_diff_2.val);
    Ra_C_3.val = (density_l.val * beta_C_3.val * gravity_.val * Cinf3.val * pow(l_char.val, 3.))/(mu_l.val * solute_diff_3.val);
  }

}

// ----------------------------------------
// convergence test class
// ----------------------------------------
class Convergence_soln{
  public:
    struct temperature: CF_DIM{
        const double factor=1.;
        const double N=1.;
        const unsigned char dom;
        bool make_Ts_zero = false;
        temperature(const unsigned char& dom_) : dom(dom_){
            P4EST_ASSERT(dom >= 0 && dom <=1);
        }
        double T(DIM(double x, double y,double z))const{
            switch(dom){
                case LIQUID_DOMAIN:
//                  return 0.;
                  return sin(x)*sin(y)*(x + (cos(N*y)*cos(t)*cos(x - PI/2.))/factor);

//                  return cos(N*PI*t*x*y)*sin(N*PI*t*x*y)+((x-1)*(y+1))/factor;
                case SOLID_DOMAIN:
                  if(make_Ts_zero) return 0.;
                  return cos(x)*cos(y)*((sin(N*y)*cos(t)*sin(x - PI/2))/factor - 1);

//                  return sin(N*PI*t*x*y)+((x-1)*(y+1))/factor;
                default:
                  throw std::runtime_error("analytical solution temperature unknown domain \n");
            }
        }
        double operator()(DIM(double x, double y, double z))const{
            return T(DIM(x,y,z));
        }
        double dT_d(const unsigned char& dir, DIM(double x,double y, double z)) const{
            switch(dom){
                case LIQUID_DOMAIN:
                    switch(dir){
                        case dir::x:
//                          return 0.;
                          return (sin(y)*(factor*sin(x) + factor*x*cos(x) + 2*cos(N*y)*cos(t)*cos(x)*sin(x)))/factor;

//                          return (y+N*factor*PI*t*y*cos(2*N*PI*t*x*y)+1)/factor;
                        case dir::y:
//                          return 0.;
                          return (sin(x)*(factor*x*cos(y) + cos(N*y)*cos(t)*cos(y)*sin(x) - N*sin(N*y)*cos(t)*sin(x)*sin(y)))/factor;
//                          return (x+N*factor*PI*t*x*cos(2*N*PI*t*x*y)-1)/factor;
                        default:
                           throw std::runtime_error("dT_d of analytical temperature field: unrecognized Cartesian direction \n");
                    }
                case SOLID_DOMAIN:
                    switch(dir){
                        case dir::x:
                          if(make_Ts_zero) return 0.;
                          return (cos(y)*sin(x)*(factor + 2*sin(N*y)*cos(t)*cos(x)))/factor;

//                          return (y+1)/factor + N*PI*t*y*cos(N*PI*t*x*y);
                        case dir::y:
                          if(make_Ts_zero) return 0.;
                          return (cos(x)*(factor*sin(y) + sin(N*y)*cos(t)*cos(x)*sin(y) - N*cos(N*y)*cos(t)*cos(x)*cos(y)))/factor;

//                          return (x-1)/factor + N*PI*t*x*cos(N*PI*t*x*y);
                        default:
                           throw std::runtime_error("dT_d of analytical temperature field: unrecognized Cartesian direction \n");
                    }
            }
        }
        double dT_dt(DIM(double x, double y, double z)) const{
            switch(dom){
                case LIQUID_DOMAIN:
//                  return 0.;
                  return -(cos(N*y)*sin(t)*cos(x - PI/2)*sin(x)*sin(y))/factor;
//                  return N*PI*x*y*pow(cos(N*PI*t*x*y),2) - N*PI*x*y*pow(sin(N*PI*t*x*y),2);
                case SOLID_DOMAIN:
                  if(make_Ts_zero) return 0.;
                  return -(sin(N*y)*cos(x)*cos(y)*sin(t)*sin(x - PI/2))/factor;
//                  return N*PI*x*y*cos(N*PI*t*x*y);
                default:
                    throw std::runtime_error("dT_dt in analytical temperature: unrecognized domain \n");
            }
        }
        double laplace(DIM(double x, double y, double z)) const {
            switch(dom){
                case LIQUID_DOMAIN:
//                  return 0.;
                  return -( 2*factor*x*sin(x)*sin(y) -
                           2*factor*cos(x)*sin(y) -
                           2*cos(N*y)*cos(t)*pow(cos(x),2)*sin(y) +
                           3*cos(N*y)*cos(t)*pow(sin(x),2)*sin(y) +
                           2*N*sin(N*y)*cos(t)*cos(y)*pow(sin(x),2) +
                           pow(N,2)*cos(N*y)*cos(t)*pow(sin(x),2)*sin(y))
                         /factor;
//                  return -2*pow(N,2)*pow(PI,2)*pow(t,2)*sin(2*N*PI*t*x*y)*(pow(x,2)+pow(y,2));
                case SOLID_DOMAIN:
                  if(make_Ts_zero) return 0.;
                  return (2*factor*cos(x)*cos(y) -
                          2*sin(N*y)*cos(t)*cos(y) +
                          5*sin(N*y)*cos(t)*pow(cos(x),2)*cos(y) +
                          2*N*cos(N*y)*cos(t)*pow(cos(x),2)*sin(y) +
                          pow(N,2)*sin(N*y)*cos(t)*pow(cos(x),2)*cos(y))
                         /factor;

//                  return -pow(N,2)*pow(PI,2)*pow(t,2)*sin(N*PI*t*x*y)*(pow(x,2)+pow(y,2));
                default:
                    throw std::runtime_error("laplace for analytical temperature field: unrecognized domain \n");
            }
        }
    };
    struct concentration: CF_DIM{
        const double factor=1.;
        const double N=1.;
        const unsigned char comp;
        concentration(const unsigned char& comp_) : comp(comp_){
            P4EST_ASSERT(comp == 0 || comp == 1 || comp == 2);
            // A WARNING TO NEW IMPLEMENTERS!!! If you want to add a convergence study for more than 3 concentration fields, you will need to update the CF_DIM* array sizes in multialloy corresponding to the convergence_external_source_conc_robin and convergence_external_source_conc
            // As of now, those arrays are hard coded to be size 3 (sorry about that), and the functions in multialloy
            // for setting those fields also may assume only a certain size.
            // so make sure to change that before proceeding!! -- Elyce
        }

        double C0(DIM(double x, double y, double z))const{
          //return cos(y)*sin(x)*cos(t) + 5; // works but not using this because this field is same as velocity
          return cos(t)*( x*cos(y)*sin(x) + y*sin(y)*cos(x) )+ 5; // works
        }

        double C1(DIM(double x, double y, double z))const{
          //return cos(x)*cos(t)*sin(y) + 5; // works but not using this because this field is same as velocity
          //return cos(t)*( y*cos(y)*sin(x) + x*sin(y)*cos(x) ) + 5; // works
          return cos(t)*(x*cos(y)*sin(x) - y*sin(y)*cos(x))+ 5; // works
        }

        double C2(DIM(double x, double y, double z))const{
//          return cos(y)*sin(x)*cos(t) + 5; // works but not using this because this field is same as velocity
          return cos(t) * (y + cos(5*x)) + 5;

        }

        double dC0_d(const unsigned char& dir, DIM(double x,double y,double z)) const{
          switch(dir){
              case dir::x:
                //return cos(x)*cos(y)*cos(t); // works but not using this because this field is same as velocity
                return cos(t)*(x*cos(x)*cos(y) + sin(x)*(cos(y)-y*sin(y))); // works
              case dir::y:
                //return -sin(x)*sin(y)*cos(t); // works but not using this because this field is same as velocity
                return cos(t)*(cos(x)*(sin(y)+y*cos(y))- x*sin(x)*sin(y)); // works
              default:
                throw std::runtime_error("dC0_d of analytical concentration1 field: unrecognized Cartesian");
              }
        }
        double dC1_d(const unsigned char& dir, DIM(double x,double y,double z)) const{
            switch(dir){
              case dir::x:
                //return -cos(t)*sin(x)*sin(y); // works but not using this because this field is same as velocity
                //return cos(t)*(cos(x)*(sin(y)+y*cos(y))-x*sin(x)*sin(y)); // works
                return cos(t)*(x*cos(x)*cos(y) + sin(x)*(y*sin(y)+cos(y)));// works
              case dir::y:
                //return cos(x)*cos(y)*cos(t); // works but not using this because this field is same as velocity
                //return cos(t) *(x*cos(x)*cos(y)+sin(x)*(cos(y)-y*sin(y))); // works
                return -cos(t)*(x*sin(x)*sin(y) + cos(x)*(sin(y)+cos(y)*y));// works
              default:
                throw std::runtime_error("dC1_d of analytical concentration2 field: unrecognized Cartesian direction \n");
              }
        }
        double dC2_d(const unsigned char& dir, DIM(double x,double y,double z)) const{
          switch(dir){
          case dir::x:
            return -5 * sin(5*x) * cos(t);
//            return cos(x)*cos(y)*cos(t); // works but not using this because this field is same as velocity
          case dir::y:
            return cos(t);
            //return -sin(x)*sin(y)*cos(t); // works but not using this because this field is same as velocity
//            printf("dC2_dy: Insert code for c2 case! \n");
//            return 0. * x * y;

          default:
            throw std::runtime_error("dC2_d of analytical concentration2 field: unrecognized Cartesian direction \n");
          }
        }

        double dC_d(const unsigned char& dir, DIM(double x,double y,double z)) const{
          switch(comp){
          case 0:
            return dC0_d(dir, DIM(x,y,z));
          case 1:
            return dC1_d(dir, DIM(x,y,z));
          case 2:
            return dC2_d(dir, DIM(x,y,z));
          default:
            throw std::invalid_argument("Convergence_soln:concentration dC_d() -- unrecognized component number \n");

          }
//          return (comp==0? dC0_d(dir, DIM(x,y,z)) : dC1_d(dir, DIM(x,y,z)) );
        }

        double dC0_dt(DIM(double x, double y, double z)) const{
          //return cos(y)*(-sin(t))*sin(x); // works but not using this because this field is same as velocity
          return -sin(t)*( x*cos(y)*sin(x) + y*sin(y)*cos(x) ); // works
        }
        double dC1_dt(DIM(double x, double y, double z)) const{
          //return -cos(x)*sin(y)*sin(t); // works but not using this because this field is same as velocity
          //return -sin(t)*( y*cos(y)*sin(x) + x*sin(y)*cos(x) ) ; // works
          return sin(t)*(y*cos(x)*sin(y) - x*sin(x)*cos(y)); // works
        }
        double dC2_dt(DIM(double x, double y, double z)) const{
          return -sin(t)*(y + cos(5*x));
          //return cos(y)*(-sin(t))*sin(x); // works but not using this because this field is same as velocity
//          printf("dC2_dt: Insert code for c2 case! \n");
//          return 0. * x * y;
        }
        double dC_dt(DIM(double x, double y, double z)) const{
          switch(comp){
            case 0:
              return dC0_dt(DIM(x,y,z));
            case 1:
              return dC1_dt(DIM(x,y,z));
            case 2:
              return dC2_dt(DIM(x,y,z));
            default:
              throw std::invalid_argument("Convergence_soln:concentration dC_d() -- unrecognized component number \n");

          }
//          return (comp == 0? dC0_dt(DIM(x,y,z)) : dC1_dt(DIM(x,y,z)));
        }

        double laplace_C0(DIM(double x, double y, double z))const{
          //return -2*cos(y)*sin(x)*cos(t); // works but not using this because this field is same as velocity
          return -2* cos(t) *(x *cos(y)* sin(x) + cos(x)* (-2 *cos(y) + y *sin(y))); // works
        }
        double laplace_C1(DIM(double x, double y, double z))const{
          //return -2*cos(x)*cos(t)*sin(y); // works but not using this because this field is same as velocity
          //return -2 *cos(t)*(y*sin(x)*cos(y)+sin(y)*(2*sin(x)+x*cos(x))); // works
          return 2*cos(t)*(y*cos(x)*sin(y) - x*sin(x)*cos(y));// works
        }
        double laplace_C2(DIM(double x, double y, double z))const{
          return -25*cos(5*x)*cos(t);
          //return -2*cos(y)*sin(x)*cos(t); // works but not using this because this field is same as velocity
//          printf("laplace_C2: Insert code for c2 case! \n");
//          return 0. * x * y;
        }
        double laplace(DIM(double x, double y, double z))const{
          switch(comp){
            case 0:
              return laplace_C0(DIM(x,y,z));
            case 1:
              return laplace_C1(DIM(x,y,z));
            case 2:
              return laplace_C2(DIM(x,y,z));
            default:
              throw std::invalid_argument("Convergence_soln:concentration() -- unrecognized component number \n");
          }
//          return (comp == 0? laplace_C0(DIM(x,y,z)) : laplace_C1(DIM(x,y,z)));
        }

        double operator()(DIM(double x,double y, double z))const{
          switch(comp){
            case 0:
              return C0(DIM(x,y,z));
            case 1:
              return C1(DIM(x,y,z));
            case 2:
              return C2(DIM(x,y,z));
            default:
              throw std::invalid_argument("Convergence_soln:concentration() -- unrecognized component number \n");
          }
//          return (comp == 0? C0(DIM(x,y,z)) : C1(DIM(x,y,z)));
        }
    };
    struct interface_velocity: CF_DIM{
//      public:
          double operator()(DIM(double x,double y,double z)) const{
            return 1.;
          }
    } /*convergence_vgamma*/;

    struct velocity_component: CF_DIM{
        const unsigned char dir;
        const double factor=1.0;
        velocity_component(const unsigned char& dir_): dir(dir_){
            P4EST_ASSERT(dir<P4EST_DIM);
        }
        double v(DIM(double x,double y,double z))const{
            switch(dir){
                case dir::x:
                  return cos(t) * cos(y) * sin(x);
                case dir::y:
                  return - cos(t) * cos(x) * sin(y); // works
                default:
                    throw std::runtime_error("analytical solution of velocity: unknown cartesian direction \n");
            }
        }
        double operator()(DIM(double x, double y, double z))const{
            return v(DIM(x,y,z));
        }
        double dv_d(const unsigned char& dirr, DIM(double x,double y, double z)){
            switch(dir){
                case dir::x: {
                    switch(dirr){
                        case dir::x: // du_dx
                          return cos(t) * cos(x) * cos(y); // works
                        case dir::y: // du_dy
                          return -cos(t)*sin(x)*sin(y); // works
                        default:
                            throw std::runtime_error("dvx_d not defined in this direction \n)");
                    }
                }
                case dir::y: {
                    switch(dirr){
                        case dir::x: // dv_dx
                          return cos(t)*sin(x)*sin(y); // works
                        case dir::y: // dv_dy
                          return -cos(t)*cos(x)*cos(y); // works
                        default:
                            throw std::runtime_error("dvx_d not defined in this direction \n)");
                    }
                }
                default:
                    throw std::runtime_error("analytical solution of dv_d :unknown cartesian direction \n");
            }
        }
       double dv_dt(DIM(double x, double y, double z)){
           switch(dir){
                case dir::x: // du_dt
                  return -sin(t)*cos(y)*sin(x); // works
                case dir::y:
                  return sin(t)*cos(x)*sin(y); // works
                default:
                    throw std::runtime_error("analytical solution of velocity: unknown cartesian direction \n");
            }
       }
       double laplace(DIM(double x, double y, double z)){
           switch(dir){
               case dir::x:{
                 return -2.*cos(t)*cos(y)*sin(x); // works
               }
               case dir::y:{
                 return 2*cos(t)*cos(x)*sin(y); // works
               }
               default:{
                   throw std::runtime_error("laplace of velocity not defined in this direction \n");
               }
           }
       }
    };
    struct external_force_temperature: CF_DIM{
        const unsigned char dom;
        temperature* temperature_;
        velocity_component* velocity_component_;
        external_force_temperature(const unsigned char &dom_, temperature* analytical_T, velocity_component* analytical_v):
            dom(dom_),temperature_(analytical_T),velocity_component_(analytical_v){
            P4EST_ASSERT(dom>=0 && dom<=1);
        }
        double operator()(DIM(double x, double y, double z)) const {
            double advective_term;
            switch(dom){
            case LIQUID_DOMAIN:
              advective_term = (velocity_component_[dir::x])(DIM(x,y,z))*temperature_[LIQUID_DOMAIN].dT_d(dir::x, x, y) +
                              (velocity_component_[dir::y])(DIM(x,y,z))*temperature_[LIQUID_DOMAIN].dT_d(dir::y, x, y);

//                advective_term = 0.;
                break;
            case SOLID_DOMAIN:
                advective_term= 0.;
                break;
            default:
                throw std::runtime_error("external heat source : advective term : unrecognized domain \n");
            }

            return (temperature_[dom].dT_dt(DIM(x,y,z)) + advective_term - temperature_[dom].laplace(DIM(x,y,z)));
        }
    };
    struct external_force_concentration: CF_DIM{
        concentration concentration_;
        velocity_component* velocity_component_;
        external_force_concentration(concentration concentration=NULL,
                                     velocity_component* velocity_component=NULL ):
            concentration_(concentration), velocity_component_(velocity_component){
          P4EST_ASSERT(concentration_.comp <3);
        }
        double operator()(DIM(double x, double y, double z)) const {
            double advective_term;

            int comp = concentration_.comp;
            double D = 0./*(comp == 0? solute_diff_0.val : solute_diff_1.val)*/;
//            printf("external source comp = %d \n", comp);
            switch(comp){
              case 0:
                D = solute_diff_0.val; break;
              case 1:
                D = solute_diff_1.val; break;
              case 2:
                D = solute_diff_2.val; break;
              default:
                throw std::invalid_argument("external_force_concentration: unrecognized component number for deterimining solute diffusivity \n");
            }

            advective_term = (velocity_component_[dir::x])(DIM(x,y,z)) * concentration_.dC_d(dir::x, x, y) +
                             (velocity_component_[dir::y])(DIM(x,y,z)) * concentration_.dC_d(dir::y, x, y);

//            advective_term = 0.;

            return concentration_.dC_dt(DIM(x,y,z)) + advective_term - D*concentration_.laplace(DIM(x,y,z));
        }
    };
    struct pressure_field: CF_DIM{
      public:
      double operator()(DIM(double x,double y, double z)) const {
        return 0.0;
      }
      double gradP(const unsigned char& dir,DIM(double x, double y, double z)){
        return 0.0;
      }
    }pressure_field_analytical;

    struct external_force_NS: CF_DIM{
        const unsigned dir;
        velocity_component* velocity_field;
        temperature temperature_;
        concentration* concentrations_;

        external_force_NS(const unsigned char& dir_,
                          velocity_component* analytical_v,
                          temperature temperature = NULL,
                          concentration* concentrations = NULL ):dir(dir_),
                                                         velocity_field(analytical_v),
                                                         temperature_(temperature),
                                                         concentrations_(concentrations)
        {
            P4EST_ASSERT(dir<P4EST_DIM);

        }
        double operator()(DIM(double x, double y, double z)) const{
          double main_term = velocity_field[dir].dv_dt(DIM(x,y,z)) +
                             SUMD((velocity_field[0])(DIM(x,y,z))*velocity_field[dir].dv_d(dir::x,DIM(x,y,z)),
                                  (velocity_field[1])(DIM(x,y,z))*velocity_field[dir].dv_d(dir::y,DIM(x,y,z)),
                                  (velocity_field[2])(DIM(x,y,z))*velocity_field[dir].dv_d(dir::z,DIM(x,y,z))) -
                             velocity_field[dir].laplace(DIM(x,y,z));
          double boussinesq_term = 0.;

          const double RaC_vals[4] = {Ra_C_0.val, Ra_C_1.val, Ra_C_2.val, Ra_C_3.val};
          const double Cinf_vals[4] = {Cinf0.val, Cinf1.val, Cinf2.val, Cinf3.val};
          const double Sc_vals[4] = {Sc0.val, Sc1.val, Sc2.val, Sc3.val};
          double thermal_diff_l = thermal_cond_l.val / (density_l.val * heat_capacity_l.val);
//          const double solute_diff_vals[4] = {solute_diff_0.val, solute_diff_0.val, Cinf2.val, Cinf3.val};

          if(do_boussinesq.val && (dir == dir::y)){

//            printf("Inside source: Ra_T = %0.2e \n ", Ra_T.val);

            boussinesq_term += (((temperature_)(DIM(x,y,z)))/Tinf.val - 1.) * Ra_T.val * Pr.val;

            for (int j = 0; j<num_comps.val; j++){
//              printf("RaC %d = %0.2e \n", j, RaC_vals[j]);
              boussinesq_term+= (((concentrations_[j])(DIM(x,y,z)))/Cinf_vals[j] - 1.) * RaC_vals[j] * Sc_vals[j] * pow((thermal_diff_l/ *solute_diff_all[j]), 2.);
            }
          }
//          printf("Inside source: main term = %0.2e, bouss term = %0.2e \n", main_term, boussinesq_term);
          return main_term + boussinesq_term;
        }
    };

    // Below are the external source terms associated with BC's (i.e. Robin BC source terms, jump condition source terms, etc. etc.)

    // NOte: from poisson nodes mls main file, we see the convention of jump = [Plus - minus], which we interpret to mean [solid domain - liquid domain]
    struct external_source_temperature_jump : CF_DIM{
      temperature* temperature_;

      external_source_temperature_jump(temperature* temperature=NULL): temperature_(temperature){}

      double operator()(DIM(double x, double y, double z)) const{
//        printf("(%0.2f, %0.2f) jump in temp = %0.2e \n", x, y, (temperature_[SOLID_DOMAIN](DIM(x,y,z)) - temperature_[LIQUID_DOMAIN](DIM(x,y,z))));
          return (temperature_[SOLID_DOMAIN](DIM(x,y,z)) - temperature_[LIQUID_DOMAIN](DIM(x,y,z)));

      }
    };

    struct external_source_temperature_flux_jump : CF_DIM{
      temperature* temperature_;
      interface_velocity* vgamma_;

      my_p4est_interpolation_nodes_t* nx_interp=NULL;
      my_p4est_interpolation_nodes_t* ny_interp=NULL;

      external_source_temperature_flux_jump(temperature* temperature=NULL, interface_velocity* vgamma=NULL) : temperature_(temperature), vgamma_(vgamma){}

      void set_inputs(my_p4est_node_neighbors_t* ngbd, Vec& nx, Vec& ny){
        nx_interp = new my_p4est_interpolation_nodes_t(ngbd);
        ny_interp = new my_p4est_interpolation_nodes_t(ngbd);

        nx_interp->set_input(nx, linear);
        ny_interp->set_input(ny, linear);
      }
      void clear_inputs(){
        nx_interp->clear();
        delete nx_interp;
        nx_interp=NULL;

        ny_interp->clear();
        delete ny_interp;
        ny_interp=NULL;
      }
      double operator() (DIM(double x, double y, double z)) const{
        if(nx_interp == NULL || ny_interp == NULL){
          throw std::runtime_error("external source temperature flux jump: you cannot call this operator because the normal interpolators have not been set \n");
        }
//        printf("accesses temp flux term \n");

        double source_x, source_y;

        // x-dir jump in flux
        source_x = (temperature_[SOLID_DOMAIN].dT_d(dir::x, DIM(x,y,z)) - temperature_[LIQUID_DOMAIN].dT_d(dir::x, DIM(x,y,z)));

        // y-dir jump in flux
        source_y = (temperature_[SOLID_DOMAIN].dT_d(dir::y, DIM(x,y,z)) - temperature_[LIQUID_DOMAIN].dT_d(dir::y, DIM(x,y,z)));

//        printf("source_x = %0.2f, source_y = %0.2f \n", source_x, source_y);
        // actual normal direction jump minux the interface velocity --> to get our source term
//        printf("latent heat * rho * vn = %0.2e \n", latent_heat.val * density_s.val * (*vgamma_)(DIM(x,y,z)));

        double dT_dn_jump = (source_x  * (*nx_interp)(DIM(x,y,z))) + (source_y * (*ny_interp)(DIM(x,y,z)));

        double source_term = dT_dn_jump + latent_heat.val * (*vgamma_)(DIM(x,y,z)); // density_s.val * (*vgamma_)(DIM(x,y,z));

//        printf("(%0.4f, %0.4f) nx = %0.2f, ny = %0.2f, dT_dn_jump = %0.4e, extra stuff = %0.4e , vn = %0.4e \n", x, y, (*nx_interp)(DIM(x,y,z)), (*ny_interp)(DIM(x,y,z)), dT_dn_jump,- latent_heat.val * density_s.val * (*vgamma_)(DIM(x,y,z)),(*vgamma_)(DIM(x,y,z))  );

        return source_term;

      }

    }; // end of external source temperature flux jump

    struct external_source_concentration_robin : CF_DIM{
      concentration* concentration_;
      interface_velocity* vgamma_;

      my_p4est_interpolation_nodes_t* nx_interp=NULL;
      my_p4est_interpolation_nodes_t* ny_interp=NULL;


      external_source_concentration_robin(concentration* concentration=NULL, interface_velocity* vgamma=NULL): concentration_(concentration), vgamma_(vgamma){}

      void set_inputs(my_p4est_node_neighbors_t* ngbd, Vec& nx, Vec& ny){
        nx_interp = new my_p4est_interpolation_nodes_t(ngbd);
        ny_interp = new my_p4est_interpolation_nodes_t(ngbd);

        nx_interp->set_input(nx, linear);
        ny_interp->set_input(ny, linear);
      }
      void clear_inputs(){
        nx_interp->clear();
        delete nx_interp;
        nx_interp=NULL;

        ny_interp->clear();
        delete ny_interp;
        ny_interp=NULL;
      }

      double operator()(DIM(double x, double y, double z)) const {
        if(nx_interp==NULL || ny_interp==NULL){
//          printf("operator -- comp = %d \n", concentration_->comp);
          throw std::runtime_error("external source concentration robin: you cannot call this operator because the normal interpolators have not been set \n");
        }
//        printf("accesses conc robin source term \n");

        int comp = concentration_->comp;
//        double D = (comp == 0? solute_diff_0.val : solute_diff_1.val);
//        double part_coeff = (comp == 0? part_coeff_0.val : part_coeff_1.val);

        double D = 0; double part_coeff = 0.;
//        printf("hello hello comp = %d \n", comp);
//        if(comp == 2){
//          printf("\n \n HERE HERE COMP = 2 \n \n");
//        }
        switch(comp){
          case 0:
            D = solute_diff_0.val;
            part_coeff = part_coeff_0.val;
            break;
          case 1:
            D = solute_diff_1.val;
            part_coeff = part_coeff_1.val;
            break;
          case 2:
//            printf("gets into case 2! \n");
            D = solute_diff_2.val;
            part_coeff = part_coeff_2.val;
            break;
          default:
            throw std::invalid_argument("external_force_concentration: unrecognized component number for deterimining solute diffusivity and partition coefficient \n");
        }
//          printf("comp = %d, D = %0.2e \n", comp, D);


//        printf("nx interp = %p \n", nx_interp);
//        printf("ny interp = %p \n", ny_interp);
//        printf("nx interp = %0.2f \n", (*nx_interp)(DIM(x,y,z)));
//        printf("ny interp = %0.2f \n", (*ny_interp)(DIM(x,y,z)));
//        printf("concentration = %0.2f \n", (*concentration_)(DIM(x,y,z)));
//        printf("vgamma = %0.2f \n", (*vgamma_)(DIM(x,y,z)));

//        printf("concentration's t = %0.2f \n", concentration_->t);

        double DdC_dn = D*(concentration_->dC_d(dir::x, DIM(x,y,z))  * (*nx_interp)(DIM(x,y,z))  +
                             concentration_->dC_d(dir::y, DIM(x,y,z))  * (*ny_interp)(DIM(x,y,z)));

        double other_term = (1. - part_coeff)*(*vgamma_)(DIM(x,y,z))*(*concentration_)(DIM(x,y,z));

        double source_term = DdC_dn - other_term;

//        printf("component = %d, source term = %0.2f, vgamma = %0.2f, concentration = %0.2f, DdC_dn = %0.2f, other_term = %0.2f -- at (%0.4f, %0.4f), t = %0.4f \n",
//               concentration_->comp,
//               source_term, (*vgamma_)(DIM(x,y,z)), (*concentration_)(DIM(x,y,z)), DdC_dn, other_term, x, y, concentration_->t);
        return source_term;
      }
    };

    struct external_source_Gibbs_Thomson : CF_DIM{
      temperature* temperature_l_;
      concentration* concentration_0_;
      concentration* concentration_1_;
      concentration* concentration_2_;

      interface_velocity* vgamma_;

      external_source_Gibbs_Thomson(temperature* temperature_l = NULL,
                                    interface_velocity* vgamma=NULL,
                                    concentration* concentration_0 = NULL,
                                    concentration* concentration_1 = NULL,
                                    concentration* concentration_2 = NULL):
          temperature_l_(temperature_l),
          concentration_0_(concentration_0),
          concentration_1_(concentration_1),
          concentration_2_(concentration_2),
          vgamma_(vgamma){}
      // NOTE: this function assumes there is no curvature affect on the Gibbs

      double operator()(DIM(double x, double y, double z)) const {
        if(temperature_l_== NULL ||
            concentration_0_ == NULL ||
            concentration_1_ == NULL ||
            vgamma_ == NULL){
          throw std::invalid_argument("external source Gibbs Thomson : you cannot return the operator because some of the dependent fiels are null \n");
        }
        if(num_comps.val > 2 && concentration_2_== NULL){
          throw std::invalid_argument("external source Gibbs Thomson : There is no field provided for concentration 2 but the number of components mismatches this \n");
        }

        if(eps_c.val>0){
          throw std::invalid_argument("external source gibbs thomson: you are trying to run with an eps_c value greater than 0, but the curvature affect is not implemented in this convergence test");
        }

        double Tm_expression = melting_temp.val;
        if(num_comps.val>0){Tm_expression+= liquidus_slope_0.val * (*concentration_0_)(DIM(x,y,z));}
        if(num_comps.val>1){Tm_expression+= liquidus_slope_1.val * (*concentration_1_)(DIM(x,y,z));}
        if(num_comps.val>2){Tm_expression+= liquidus_slope_2.val * (*concentration_2_)(DIM(x,y,z));}

        double Gibbs = (*temperature_l_)(DIM(x,y,z)) - Tm_expression - eps_v.val * (*vgamma_)(DIM(x,y,z));

//        printf("From BC:\n temperature = %0.4e \n", (*temperature_l_)(DIM(x,y,z)));
//        printf("liquidus = %0.4e \n", Tm_expression);
//        printf("vgamma = %0.4e \n", (*vgamma_)(DIM(x,y,z)));
//        printf("Gibbs = %0.4e \n", Gibbs);

        return Gibbs;
      }

    };

};

// Concentrations:
Convergence_soln::concentration convergence_conc0(0);
Convergence_soln::concentration convergence_conc1(1);
Convergence_soln::concentration convergence_conc2(2);
Convergence_soln::concentration convergence_concentrations[3] = {convergence_conc0,
                                                                 convergence_conc1,
                                                                 convergence_conc2};

// Temperatures:
Convergence_soln::temperature convergence_tl(LIQUID_DOMAIN);
Convergence_soln::temperature convergence_ts(SOLID_DOMAIN);
//Convergence_soln::temperature convergence_ts(LIQUID_DOMAIN);

Convergence_soln::temperature convergence_temp[2] = {convergence_tl, convergence_ts};

// Interfacevelocity:
Convergence_soln::interface_velocity convergence_vgamma;

// Fluid velocity:
Convergence_soln::velocity_component convergence_vx(dir::x);
Convergence_soln::velocity_component convergence_vy(dir::y);
Convergence_soln::velocity_component convergence_vel[2] = {convergence_vx, convergence_vy};

// External source terms:
Convergence_soln::external_force_concentration convergence_force_c0(convergence_conc0, convergence_vel);
Convergence_soln::external_force_concentration convergence_force_c1(convergence_conc1, convergence_vel);
Convergence_soln::external_force_concentration convergence_force_c2(convergence_conc2, convergence_vel);

CF_DIM* convergence_forces_conc[3] = {&convergence_force_c0, &convergence_force_c1, &convergence_force_c2};
//std::vector<CF_DIM*> convergence_forces_conc = {&convergence_force_c0, &convergence_force_c1, &convergence_force_c2};

Convergence_soln::external_force_temperature convergence_force_tl(LIQUID_DOMAIN, convergence_temp, convergence_vel);
Convergence_soln::external_force_temperature convergence_force_ts(SOLID_DOMAIN, convergence_temp, convergence_vel);
CF_DIM* convergence_forces_temp[2] = {&convergence_force_tl, &convergence_force_ts};

Convergence_soln::external_force_NS external_force_NS_x(dir::x, convergence_vel, convergence_tl, convergence_concentrations);
Convergence_soln::external_force_NS external_force_NS_y(dir::y, convergence_vel, convergence_tl, convergence_concentrations);
CF_DIM* convergence_force_NS[2]= {&external_force_NS_x, &external_force_NS_y};

//Convergence_soln::external_force_NS* convergence_force_NS[2];

// External interface bc terms:
Convergence_soln::external_source_temperature_jump external_source_temperature_jump(convergence_temp);
Convergence_soln::external_source_temperature_flux_jump external_source_temperature_flux_jump(convergence_temp, &convergence_vgamma); // note: this one requires us to "set_inputs" and "clear_inputs"

Convergence_soln::external_source_concentration_robin external_source_c0_robin(&convergence_conc0, &convergence_vgamma);
Convergence_soln::external_source_concentration_robin external_source_c1_robin(&convergence_conc1, &convergence_vgamma);
Convergence_soln::external_source_concentration_robin external_source_c2_robin(&convergence_conc2, &convergence_vgamma);

CF_DIM* external_source_conc_robin[3] = {&external_source_c0_robin, &external_source_c1_robin, &external_source_c2_robin};
//std::vector<CF_DIM*> external_source_conc_robin = {&external_source_c0_robin, &external_source_c1_robin, &external_source_c2_robin};

Convergence_soln::external_source_Gibbs_Thomson external_source_Gibbs_Thomson(&convergence_tl,  &convergence_vgamma, &convergence_conc0, &convergence_conc1, &convergence_conc2);


void check_convergence_errors_and_save_to_vtk(my_p4est_multialloy_t* mas, mpi_environment_t& mpi, int iter,
                                              FILE* fich_errors=NULL, char name_errors[]=NULL){

  PetscPrintf(mpi.comm(), "Checking convergence fields errors ... \n");
  vec_and_ptr_t phi;

  vec_and_ptr_t tl, ts, c0, c1, c2, vgamma;
  vec_and_ptr_dim_t u;


  vec_and_ptr_t tl_ana, ts_ana, c0_ana, c1_ana, c2_ana, vgamma_ana;
  vec_and_ptr_dim_t u_ana;

  vec_and_ptr_t tl_err, ts_err, c0_err, c1_err, c2_err, vgamma_err;
  vec_and_ptr_dim_t u_err;

  p4est_t* p4est = mas->get_p4est();
  p4est_nodes_t* nodes = mas->get_nodes();
  my_p4est_node_neighbors_t* ngbd = mas->get_ngbd();

  bool do_c1 = num_comps.val > 1;
  bool do_c2 = num_comps.val > 2;

  tl_ana.create(p4est,nodes); ts_ana.create(p4est, nodes);
  c0_ana.create(p4est, nodes);
  if(do_c1) c1_ana.create(p4est, nodes);
  if(do_c2) c2_ana.create(p4est, nodes);

  vgamma_ana.create(p4est, nodes);
  u_ana.create(p4est, nodes);

  double dt = mas->get_dt();

  // update the time held by all the fields we want to use:
  convergence_temp[LIQUID_DOMAIN].t = tn + dt;
  convergence_temp[SOLID_DOMAIN].t = tn + dt;

  convergence_conc0.t = tn + dt;
  if(do_c1) convergence_conc1.t = tn + dt;
  if(do_c2) convergence_conc2.t = tn + dt;

  // interface vel
  convergence_vgamma.t = tn + dt;

  // ns vels
  foreach_dimension(d){
    convergence_vel[d].t = tn + dt;
  }

  sample_cf_on_nodes(p4est, nodes, convergence_temp[LIQUID_DOMAIN], tl_ana.vec);
  sample_cf_on_nodes(p4est, nodes, convergence_temp[SOLID_DOMAIN], ts_ana.vec);
  sample_cf_on_nodes(p4est, nodes, convergence_conc0, c0_ana.vec);
  if(do_c1) sample_cf_on_nodes(p4est, nodes, convergence_conc1, c1_ana.vec);
  if(do_c2) sample_cf_on_nodes(p4est, nodes, convergence_conc2, c2_ana.vec);

  sample_cf_on_nodes(p4est, nodes, convergence_vgamma, vgamma_ana.vec);

  foreach_dimension(d){
    sample_cf_on_nodes(p4est, nodes, convergence_vel[d], u_ana.vec[d]);
  }

  tl_err.create(p4est, nodes); ts_err.create(p4est, nodes);
  c0_err.create(p4est, nodes);
  if(do_c1) c1_err.create(p4est, nodes);
  if(do_c2) c2_err.create(p4est, nodes);

  vgamma_err.create(p4est, nodes);
  u_err.create(p4est, nodes);

  // Get the fields from multialloy:
  phi.vec = mas->get_front_phi();
  tl.vec = mas->get_tl();
  ts.vec = mas->get_ts();

  c0.vec = mas->get_cl(0);
  if(do_c1) c1.vec = mas->get_cl(1);
  if(do_c2) c2.vec = mas->get_cl(2);

  vgamma.vec = mas->get_normal_velocity();


  // We scale the front velo by -1 bc mas multiplies it by the normal outward from the fluid domain, and we want to check the opposite
  VecScaleGhost(vgamma.vec, -1.);

  u = mas->get_v_n_NS();

  // Initialize the error values to zero:
  VecSet(tl_err.vec, 0.);
  VecSet(ts_err.vec, 0.);

  VecSet(c0_err.vec, 0.);
  if(do_c1) VecSet(c1_err.vec, 0.);
  if(do_c2) VecSet(c2_err.vec, 0.);

  VecSet(vgamma_err.vec, 0.);
  foreach_dimension(d){
    VecSet(u_err.vec[d], 0.);
  }

  phi.get_array();

  tl.get_array(); ts.get_array();
  c0.get_array();
  if(do_c1) c1.get_array();
  if(do_c2) c2.get_array();

  vgamma.get_array(); u.get_array();

  tl_ana.get_array(); ts_ana.get_array();
  c0_ana.get_array();
  if(do_c1) c1_ana.get_array();
  if(do_c2) c2_ana.get_array();

  vgamma_ana.get_array(); u_ana.get_array();

  tl_err.get_array(); ts_err.get_array();
  c0_err.get_array();
  if(do_c1) c1_err.get_array();
  if(do_c2) c2_err.get_array();
  vgamma_err.get_array(); u_err.get_array();

  double xyz_min[P4EST_DIM];
  dxyz_min(p4est, xyz_min);

  double dxyz_close_to_interface = 4.0 * MIN(xyz_min[0], xyz_min[1]);


  double tl_Linf = 0.; double ts_Linf = 0.;
  double c0_Linf = 0.;
  double c1_Linf = 0.;
  double c2_Linf = 0.;
  double vgamma_Linf = 0.;
  double vx_Linf = 0.;  double vy_Linf = 0.;
  double vgamma_max = 0.;
  foreach_node(n, nodes){
    if(phi.ptr[n] < 0.){
      tl_err.ptr[n] = fabs(tl.ptr[n] - tl_ana.ptr[n]);
      c0_err.ptr[n] = fabs(c0.ptr[n] - c0_ana.ptr[n]);
      if(do_c1) c1_err.ptr[n] = fabs(c1.ptr[n] - c1_ana.ptr[n]);
      if(do_c2) c2_err.ptr[n] = fabs(c2.ptr[n] - c2_ana.ptr[n]);

      foreach_dimension(d){
        u_err.ptr[d][n] = fabs(u.ptr[d][n] - u_ana.ptr[d][n]);
      }

      tl_Linf = max(tl_Linf, tl_err.ptr[n]);
      c0_Linf = max(c0_Linf, c0_err.ptr[n]);
      if(do_c1) c1_Linf = max(c1_Linf, c1_err.ptr[n]);
      if(do_c2) c2_Linf = max(c2_Linf, c2_err.ptr[n]);

      vx_Linf = max(vx_Linf, u_err.ptr[0][n]);
      vy_Linf = max(vy_Linf, u_err.ptr[1][n]);
    }
    else{
      ts_err.ptr[n] = (ts.ptr[n] - ts_ana.ptr[n]);
      ts_Linf = max(ts_Linf, ts_err.ptr[n]);
    }
//    printf("Rank %d has vgamma = %0.2e \n", p4est->mpirank, vgamma.ptr[n]);
    if(fabs(phi.ptr[n]) < dxyz_close_to_interface){
      vgamma_err.ptr[n] = fabs(vgamma.ptr[n] - vgamma_ana.ptr[n]);

//      if(vgamma.ptr[n]!=0) vgamma_Linf = max(vgamma_Linf, vgamma_err.ptr[n]);
      vgamma_max = max(vgamma_max, vgamma.ptr[n]);
    }
  }

//  VecView(vgamma.vec, PETSC_VIEWER_STDOUT_WORLD);



  int ierr;
  ierr = VecGhostUpdateBegin(tl_err.vec, INSERT_VALUES, SCATTER_FORWARD); CHKERRXX(ierr);
  ierr = VecGhostUpdateBegin(ts_err.vec, INSERT_VALUES, SCATTER_FORWARD); CHKERRXX(ierr);

  ierr = VecGhostUpdateBegin(c0_err.vec, INSERT_VALUES, SCATTER_FORWARD); CHKERRXX(ierr);
  if(do_c1) ierr = VecGhostUpdateBegin(c1_err.vec, INSERT_VALUES, SCATTER_FORWARD); CHKERRXX(ierr);
  if(do_c2) ierr = VecGhostUpdateBegin(c2_err.vec, INSERT_VALUES, SCATTER_FORWARD); CHKERRXX(ierr);

  ierr = VecGhostUpdateBegin(vgamma_err.vec, INSERT_VALUES, SCATTER_FORWARD); CHKERRXX(ierr);
  foreach_dimension(d){
    ierr = VecGhostUpdateBegin(u_err.vec[d], INSERT_VALUES, SCATTER_FORWARD); CHKERRXX(ierr);
  }

  ierr = VecGhostUpdateEnd(tl_err.vec, INSERT_VALUES, SCATTER_FORWARD); CHKERRXX(ierr);
  ierr = VecGhostUpdateEnd(ts_err.vec, INSERT_VALUES, SCATTER_FORWARD); CHKERRXX(ierr);

  ierr = VecGhostUpdateEnd(c0_err.vec, INSERT_VALUES, SCATTER_FORWARD); CHKERRXX(ierr);
  if(do_c1) ierr = VecGhostUpdateEnd(c1_err.vec, INSERT_VALUES, SCATTER_FORWARD); CHKERRXX(ierr);
  if(do_c2) ierr = VecGhostUpdateEnd(c2_err.vec, INSERT_VALUES, SCATTER_FORWARD); CHKERRXX(ierr);

  ierr = VecGhostUpdateEnd(vgamma_err.vec, INSERT_VALUES, SCATTER_FORWARD); CHKERRXX(ierr);
  foreach_dimension(d){
    ierr = VecGhostUpdateEnd(u_err.vec[d], INSERT_VALUES, SCATTER_FORWARD); CHKERRXX(ierr);
  }

  // Calculate vgamma error once all the ghost values have been updated:
  foreach_local_node(n, nodes){
    if(fabs(phi.ptr[n]) < dxyz_close_to_interface ){
//      double xyz_n[P4EST_DIM];
//      node_xyz_fr_n(n, p4est, nodes, xyz_n);
//      bool print_stuff = fabs(vgamma_err.ptr[n]) > 0.1;
//      if(print_stuff) printf("node %d (%0.3f, %0.3f) rank %d : vgamma error = %0.3e \n",
//             n, xyz_n[0], xyz_n[1], mpi.rank(),  vgamma_err.ptr[n]);
      vgamma_Linf = max(vgamma_Linf, vgamma_err.ptr[n]);
    }
  }
//  printf("rank %d, Linf_vgamma = %0.3e \n", mpi.rank(), vgamma_Linf);

  phi.restore_array();

  tl.restore_array(); ts.restore_array();
  c0.restore_array();
  if(do_c1) c1.restore_array();
  if(do_c2) c2.restore_array();
  vgamma.restore_array(); u.restore_array();

  tl_ana.restore_array(); ts_ana.restore_array();
  c0_ana.restore_array();
  if(do_c1) c1_ana.restore_array();
  if(do_c2) c2_ana.restore_array();
  vgamma_ana.restore_array(); u_ana.restore_array();

  tl_err.restore_array(); ts_err.restore_array();
  c0_err.restore_array();
  if(do_c1) c1_err.restore_array();
  if(do_c2) c2_err.restore_array();
  vgamma_err.restore_array(); u_err.restore_array();

  // Scale back vgamma now that we are done with it
  // (Not sure this is entirely necessary, i think we might just have a copy of it and not the actual vec, I need to double check)
  VecScaleGhost(vgamma.vec, -1.);

//  vgamma_Linf = fabs(fabs(vgamma_max)-1);
//  printf("Now rank %d has vgamma_Linf = %0.3e \n", p4est->mpirank, vgamma_Linf);


  // Get the global Linf errors:
  double local_Linf_errors[8] = {tl_Linf, ts_Linf, c0_Linf, c1_Linf, c2_Linf, vgamma_Linf, vx_Linf, vy_Linf};
  double global_Linf_errors[8] = {0., 0., 0., 0., 0., 0., 0., 0.};

  int mpi_err;

  mpi_err = MPI_Allreduce(local_Linf_errors, global_Linf_errors, 8, MPI_DOUBLE, MPI_MAX, p4est->mpicomm); SC_CHECK_MPI(mpi_err);

  // Print errors to application output:
  int num_nodes = nodes->num_owned_indeps;
  MPI_Allreduce(MPI_IN_PLACE, &num_nodes, 1, MPI_INT, MPI_SUM, p4est->mpicomm);

//  PetscPrintf(p4est->mpicomm, "vgamma error = %0.3e = %0.3e \n", vgamma_Linf, global_Linf_errors[4]);
//  printf("vgamma Linf on rank %d is %0.3e \n", p4est->mpirank, vgamma_Linf);

  PetscPrintf(p4est->mpicomm,"\n -------------------------------------\n"
                              "Errors on Coupled Validation "
                              "\n -------------------------------------\n"
                              "Linf on Tl: %0.3e \n"
                              "Linf on Ts: %0.3e \n"
                              "Linf on C0: %0.3e \n"
                              "Linf on C1: %0.3e \n"
                              "Linf on C2: %0.3e \n"
                              "Linf on vgamma: %0.3e \n"
                              "Linf on vx: %0.3e \n"
                              "Linf on vy: %0.3e \n \n"
                              "Number grid points used: %d \n"
                              "dxyz_min : %0.3e \n",
              global_Linf_errors[0], global_Linf_errors[1], global_Linf_errors[2],
              global_Linf_errors[3], global_Linf_errors[4], global_Linf_errors[5],
              global_Linf_errors[6], global_Linf_errors[7],
              num_nodes, min(xyz_min[0], xyz_min[1]));

  // Print errors to file:
  if(fich_errors!=NULL && name_errors!=NULL){
    ierr = PetscFOpen(p4est->mpicomm, name_errors,"a",&fich_errors);CHKERRXX(ierr);
    ierr = PetscFPrintf(p4est->mpicomm, fich_errors, "%g %g %d "
                                                     "%g %g %g "
                                                     "%g %g %g "
                                                     "%g %g %d %g \n",
                        tn, mas->get_dt(), iter,
                        global_Linf_errors[0],global_Linf_errors[1],global_Linf_errors[2],
                        global_Linf_errors[3],global_Linf_errors[4],global_Linf_errors[5],
                        global_Linf_errors[6], global_Linf_errors[7],
                        num_nodes, min(xyz_min[0], xyz_min[1]));CHKERRXX(ierr);
    ierr = PetscFClose(p4est->mpicomm,fich_errors); CHKERRXX(ierr);
  }



  if(save_vtk.val){
    // Save to vtk:
    const char* out_dir = getenv("OUT_DIR");
    if (!out_dir)
    {
      ierr = PetscPrintf(p4est->mpicomm, "You need to set the environment variable OUT_DIR to save visuals\n");
      return;
    }
    char name[1000];
    sprintf(name, "%s/vtu/multialloy_convergence_test_lvl_%d_%d.%05d", out_dir, lmin.val , lmax.val, iter);

    std::vector<Vec_for_vtk_export_t> point_fields;
    std::vector<Vec_for_vtk_export_t> cell_fields;

    point_fields.push_back(Vec_for_vtk_export_t(phi.vec, "phi"));

    point_fields.push_back(Vec_for_vtk_export_t(tl_ana.vec, "tl_ana"));
    point_fields.push_back(Vec_for_vtk_export_t(tl.vec, "tl"));
    point_fields.push_back(Vec_for_vtk_export_t(tl_err.vec, "tl_err"));

    point_fields.push_back(Vec_for_vtk_export_t(ts_ana.vec, "ts_ana"));
    point_fields.push_back(Vec_for_vtk_export_t(ts.vec, "ts"));
    point_fields.push_back(Vec_for_vtk_export_t(ts_err.vec, "ts_err"));

    point_fields.push_back(Vec_for_vtk_export_t(c0_ana.vec, "c0_ana"));
    point_fields.push_back(Vec_for_vtk_export_t(c0.vec, "c0"));
    point_fields.push_back(Vec_for_vtk_export_t(c0_err.vec, "c0_err"));

    if(do_c1){
      point_fields.push_back(Vec_for_vtk_export_t(c1_ana.vec, "c1_ana"));
      point_fields.push_back(Vec_for_vtk_export_t(c1.vec, "c1"));
      point_fields.push_back(Vec_for_vtk_export_t(c1_err.vec, "c1_err"));
    }

    if(do_c2){
      point_fields.push_back(Vec_for_vtk_export_t(c2_ana.vec, "c2_ana"));
      point_fields.push_back(Vec_for_vtk_export_t(c2.vec, "c2"));
      point_fields.push_back(Vec_for_vtk_export_t(c2_err.vec, "c2_err"));
    }

    point_fields.push_back(Vec_for_vtk_export_t(vgamma_ana.vec, "vgamma_ana"));
    point_fields.push_back(Vec_for_vtk_export_t(vgamma.vec, "vgamma"));
    point_fields.push_back(Vec_for_vtk_export_t(vgamma_err.vec, "vgamma_err"));

    point_fields.push_back(Vec_for_vtk_export_t(u_ana.vec[0], "vx_ana"));
    point_fields.push_back(Vec_for_vtk_export_t(u.vec[0], "vx"));
    point_fields.push_back(Vec_for_vtk_export_t(u_err.vec[0], "vx_err"));

    point_fields.push_back(Vec_for_vtk_export_t(u_ana.vec[1], "vy_ana"));
    point_fields.push_back(Vec_for_vtk_export_t(u.vec[1], "vy"));
    point_fields.push_back(Vec_for_vtk_export_t(u_err.vec[1], "vy_err"));


    my_p4est_vtk_write_all_lists(p4est, nodes, ngbd->get_ghost(),
                                 P4EST_TRUE, P4EST_TRUE,
                                 name, point_fields, cell_fields);
  }


  // Destroy the vectors that we created to evaluate the convergence errors:
  tl_ana.destroy(); ts_ana.destroy();
  c0_ana.destroy();
  if(do_c1) c1_ana.destroy();
  if(do_c2) c2_ana.destroy();
  vgamma_ana.destroy(); u_ana.destroy();

  tl_err.destroy(); ts_err.destroy();
  c0_err.destroy();
  if(do_c1) c1_err.destroy();
  if(do_c2) c2_err.destroy();
  vgamma_err.destroy(); u_err.destroy();

}




// ----------------------------------------
// define problem geometry
// ----------------------------------------
double scaling() { return 1./box_size.val; }
bool periodicity(int dir)
{
  switch (geometry.val) {
#ifdef P4_TO_P8
    case -3: return false;
#endif
    case -2: return false;
    case -1: return (dir == 0 ? 1 : 0);
    case  0: return (dir == 0 ? 1 : 0);
    case  1: return false;
    case  2: return false;
    case  3: return false;
    case  4: return false;
    case  5: return (dir == 0? 1: 0); /*true*/;
    case  6: return (dir == 0 ? 1 : 0);
    case  7: return (dir == 0 ? 1 : 0);
    case  8: return false;
    default: throw;
  }
}

param_t<double> num_seeds_directional  (pl, 10., "num_seeds_directional", "Number of seeds for directional cases run by Elyce \n");


double phi_directional_seeds(double x, double y){
  const int num_seeds=20;
  double yshift_val = 0.9*front_location(); //front_location.val;
//  double xshifts[5] = {0.1*xmax.val, 0.3*xmax.val, 0.5*xmax.val, 0.7*xmax.val, 0.9*xmax.val};
//  double yshifts[5] = {yshift_val, yshift_val, yshift_val, yshift_val, yshift_val};
//  seed_radius.val = 0.001;


  // many seeds case:
  double xshifts[num_seeds];
  double yshifts[num_seeds];

  double dx = (1.0/(num_seeds+1))*xmax.val;

  // adjust radius if need be:
  seed_radius.val = dx * 0.0001;
  if(dx < seed_radius.val){
    printf("seed_radius = %0.3e, dx = %0.3e \n", seed_radius.val, dx);
    seed_radius.val = 0.25 *dx;

//    seed_radius.val = 0.25*dx;
//    printf("ALERT!!!!! SEED RADIUS HAS BEEN CHANGED TO %0.5e \n", seed_radius.val);
  }

  for(int i=0; i<num_seeds; i++){
    xshifts[i] = (i+1)*dx ;/* * xmax.val*/;
//    printf("xshifts %d = %0.4f \n", i, xshifts[i]);
    yshifts[i] = yshift_val;
  }

//  // First, get all the relevant LSF values for each seed:
  double LSF_vals[num_seeds];
  double current_min =1.0e9;/* -(y - front_location())*/; //1.0e9;
  bool point_inside_seed=false;
  for(int n=0; n < num_seeds; n++){
    double r = sqrt(SQR(x - xshifts[n]) + SQR(y - yshifts[n]));
    LSF_vals[n] = seed_radius.val - r;

//    if((y < front_location())){ // (r > seed_radius.val) &&
//      LSF_vals[n] = -(y - front_location()) /*+ fabs(LSF_vals[n])*/;
//    }

    if(r < seed_radius.val){
      point_inside_seed=true;
    }

    if(fabs(LSF_vals[n]) < fabs(current_min)){
      current_min = LSF_vals[n];
    }
  }

  if(y < front_location() && !point_inside_seed){
    return (front_location() - current_min);
  }
  else{
    if(fabs(y - front_location()) < 0.1){
      return 0.1*(front_location() + current_min);
    }
    else{
      return front_location() + current_min;
    }
  }
//    double noise = 0.001;

//    return -(y - front_location()) + noise*front_location()*sin(5.*PI*(x + 0.1));
//  return current_min;

//  return -(y-front_location());



//  return -(y - front_location());

}


class front_phi_cf_t : public CF_DIM
{
public:
  double operator()(DIM(double x, double y, double z)) const
  {
    switch (geometry.val)
    {
#ifdef P4_TO_P8
      case -3: return analytic::rf_exact(t) - ABS3(x-xc(),
                                                   y-yc(),
                                                   z-zc());
#endif
      case -2: return analytic::rf_exact(t) - ABS2(x-xc(),
                                                   y-yc());
      case -1: return analytic::rf_exact(t) - ABS1(y-ymin());
      case 0: {

        //
//        return phi_directional_seeds(x,y);
        double frequency = floor(num_seeds_directional.val/2.);

        // Normal directional:
        if(x < 5./frequency || x>xmax.val - 5./frequency){
          return -(y - front_location());
        }
        else{
          return -(y - front_location()*(1. +  0.5* abs(sin(frequency * PI * x))));

        }

        //-(y - front_location()) + 0.001/(1.+100.*fabs(x/(xmin.val+xmax.val)-.5))*double(rand())/double(RAND_MAX)  + 0.001/(1.+1000.*fabs(x/(xmin.val+xmax.val)-.75));
      }
      case 1: return -(ABS2(x-xc(), y-yc())-seed_radius());
      case 2: return  (ABS2(x-xc(), y-yc())-(container_radius_outer()-front_location()));
      case 3: return  (ABS2(x-xc(), y-yc())-(container_radius_outer()-front_location()));
      case 4: return -(ABS2(x-xc(), y-yc())-(container_radius_inner()+front_location()));
      case 5:
      {
        double dist0 = ABS2(x-(xc()+seed_dist()*cos(2.*PI/3.*0. + seed_rot())), y-(yc()+seed_dist()*sin(2.*PI/3.*0. + seed_rot())));
        double dist1 = ABS2(x-(xc()+seed_dist()*cos(2.*PI/3.*1. + seed_rot())), y-(yc()+seed_dist()*sin(2.*PI/3.*1. + seed_rot())));
        double dist2 = ABS2(x-(xc()+seed_dist()*cos(2.*PI/3.*2. + seed_rot())), y-(yc()+seed_dist()*sin(2.*PI/3.*2. + seed_rot())));

        //return seed_radius() - MIN(dist0, dist1, dist2);
        //return -(ABS2(x-xc(), y-yc())-seed_radius());
        double noise = 0.001;
        double theta = atan2(y-yc(),x-xc());
        //return r0*(1.0 - noise*fabs(sin(theta)) - noise*fabs(cos(theta))) - sqrt(SQR(x - xc) + SQR(y - yc));
        return seed_radius()*(1.0 - noise*fabs(pow(sin(2*theta),2)))- sqrt(SQR(x - xc()) + SQR(y - yc()));
      }
      case 6:
      {
        double front = -(y - front_location());
        double dist0 = ABS2(x-(xc()+seed_dist()*cos(2.*PI/3.*0. + seed_rot())), y-(yc()+seed_dist()*sin(2.*PI/3.*0. + seed_rot())));
        double dist1 = ABS2(x-(xc()+seed_dist()*cos(2.*PI/3.*1. + seed_rot())), y-(yc()+seed_dist()*sin(2.*PI/3.*1. + seed_rot())));
        double dist2 = ABS2(x-(xc()+seed_dist()*cos(2.*PI/3.*2. + seed_rot())), y-(yc()+seed_dist()*sin(2.*PI/3.*2. + seed_rot())));

        return MAX(front, seed_radius() - MIN(dist0, dist1, dist2));
      }
      case 7:
      {
        double front = -(y - front_location());
        double dist0 = ABS2(x-(xc()+.25*(xmax()-xmin())), y-yc());
        double dist1 = ABS2(x-(xc()-.25*(xmax()-xmin())), y-yc());

        return MAX(front, seed_radius() - MIN(dist0, dist1));
      }
      case 8:{
//        if(y < yc()){
//          return 1.;
//        }
//        else{
//          return 0.;
//        }
        return 1.*(seed_radius() - sqrt(SQR(x - xc()) + SQR(y - yc())))/*-(ABS2(x-xc(), y-yc())-seed_radius())*/;
//          return y - yc();


      }
      default: throw;
    }
  }
} front_phi_cf;

class contr_phi_cf_t : public CF_DIM
{
public:
  double operator()(DIM(double x, double y, double z)) const
  {
    switch (geometry.val)
    {
#ifdef P4_TO_P8
      case -3: return MAX( -container_radius_outer() + ABS3(x-xc(), y-yc(), z-zc()),
                           +container_radius_inner() - ABS3(x-xc(), y-yc(), z-zc()) );
#endif
      case -2: return MAX( -container_radius_outer() + ABS2(x-xc(), y-yc()),
                           +container_radius_inner() - ABS2(x-xc(), y-yc()) );
      case -1: return -1;
      case  0: return -1;
      case  1: return -container_radius_outer() + ABS2(x-xc(), y-yc());
      case  2: return -container_radius_outer() + ABS2(x-xc(), y-yc());
      case  3: return MAX( -container_radius_outer() + ABS2(x-xc(), y-yc()),
                           +container_radius_inner() - ABS2(x-xc(), y-yc()) );
      case  4: return MAX( -container_radius_outer() + ABS2(x-xc(), y-yc()),
                           +container_radius_inner() - ABS2(x-xc(), y-yc()) );
      case  5: return -1;
      case  6: return -1;
      case  7: return -1;
      case  8: return -100*(xmax()); // We multiply by xmax bc the -1 by itself was causing some issues .. (altho we don't remember ... )(to revisit)
      default: throw;
    }
  }
} contr_phi_cf;

class phi_eff_cf_t : public CF_DIM
{
public:
  double operator()(DIM(double x, double y, double z)) const
  {
    return MAX(contr_phi_cf(DIM(x,y,z)), -fabs(front_phi_cf(DIM(x,y,z))));
  }
} phi_eff_cf;

class seed_number_cf_t : public CF_DIM
{
public:
  double operator()(DIM(double x, double y, double z)) const
  {
    switch (geometry.val)
    {
#ifdef P4_TO_P8
      case -3: return 0;
#endif
      case -2: return 0;
      case -1: return 0;
      case 0: return x < xc() ? 0 : 1;
      case 1: return 0;
      case 2: return 0;
      case 3: return 0;
      case 4: return 0;
      case 5:
      {
        double dist0 = ABS2(x-(xc()+seed_dist()*cos(2.*PI/3.*0. + seed_rot())), y-(yc()+seed_dist()*sin(2.*PI/3.*0. + seed_rot())));
        double dist1 = ABS2(x-(xc()+seed_dist()*cos(2.*PI/3.*1. + seed_rot())), y-(yc()+seed_dist()*sin(2.*PI/3.*1. + seed_rot())));
        double dist2 = ABS2(x-(xc()+seed_dist()*cos(2.*PI/3.*2. + seed_rot())), y-(yc()+seed_dist()*sin(2.*PI/3.*2. + seed_rot())));

        if (dist0 <= MIN(dist1, dist2)) return 0;
        if (dist1 <= MIN(dist0, dist2)) return 1;
        return 2;
      }
      case 6:
      {
        double front = fabs(y - front_location());
        double dist0 = ABS2(x-(xc()+seed_dist()*cos(2.*PI/3.*0. + seed_rot())), y-(yc()+seed_dist()*sin(2.*PI/3.*0. + seed_rot())));
        double dist1 = ABS2(x-(xc()+seed_dist()*cos(2.*PI/3.*1. + seed_rot())), y-(yc()+seed_dist()*sin(2.*PI/3.*1. + seed_rot())));
        double dist2 = ABS2(x-(xc()+seed_dist()*cos(2.*PI/3.*2. + seed_rot())), y-(yc()+seed_dist()*sin(2.*PI/3.*2. + seed_rot())));

        if (dist0 <= MIN(dist1, dist2, front)) return 0;
        if (dist1 <= MIN(dist2, dist0, front)) return 1;
        if (dist2 <= MIN(dist0, dist1, front)) return 2;
        return 3;
      }
      case 7:
      {
        double front = fabs(y - front_location());
        double dist0 = ABS2(x-(xc()+.25*(xmax()-xmin())), y-yc());
        double dist1 = ABS2(x-(xc()-.25*(xmax()-xmin())), y-yc());

        if (dist0 <= MIN(dist1, front)) return 0;
        if (dist1 <= MIN(dist0, front)) return 1;
        return 2;
      }
      case 8 : return 0;
      default: throw;
    }
  }
} seed_number_cf;

int num_seeds()
{
  switch (geometry.val)
  {
#ifdef P4_TO_P8
    case -3: return 1;
#endif
    case -2: return 1;
    case -1: return 1;
    case 0: return 2;
    case 1: return 1;
    case 2: return 1;
    case 3: return 1;
    case 4: return 1;
    case 5: return 3;
    case 6: return 4;
    case 7: return 3;
    case 8: return 1;
    default: throw;
  }
}

double theta0(int seed)
{
  if (seed_type.val == 0) return crystal_orientation.val;
  else
  {
    switch (geometry.val)
    {
#ifdef P4_TO_P8
      case -3: return crystal_orientation.val;
#endif
      case -2: return crystal_orientation.val;
      case -1: return crystal_orientation.val;
      case 0:
        switch (seed)
        {
          case 0: return crystal_orientation.val -PI/6.;
          case 1: return crystal_orientation.val +PI/6.;
          default: throw;
        }
      case 1: return crystal_orientation.val;
      case 2: return crystal_orientation.val;
      case 3: return crystal_orientation.val;
      case 4: return crystal_orientation.val;
      case 5:
        switch (seed)
        {
          case 0: return crystal_orientation.val -PI/7.;
          case 1: return crystal_orientation.val +PI/6.;
          case 2: return crystal_orientation.val -PI/5.;
          default: throw;
        }
      case 6:
        switch (seed)
        {
          case 0: return crystal_orientation.val -PI/7.;
          case 1: return crystal_orientation.val +PI/6.;
          case 2: return crystal_orientation.val -PI/5.;
          case 3: return 0.;
          default: throw;
        }
      case 7:
        switch (seed)
        {
          case 0: return crystal_orientation.val -PI/7.;
          case 1: return crystal_orientation.val +PI/6.;
          case 2: return 0.;
          default: throw;
        }
      case 8: return 0.; // we just have uniform growth for this case
      default: throw;
    }
  }
}

class eps_c_cf_t : public CF_DIM
{
  double theta0;
public:
  eps_c_cf_t(double theta0 = 0) : theta0(theta0) {}
  double operator()(DIM(double nx, double ny, double nz)) const
  {
#ifdef P4_TO_P8
    double norm = sqrt(nx*nx+ny*ny+nz*nz) + EPS;
    return eps_c.val*(1.0-4.0*eps_a.val*((pow(nx, 4.) + pow(ny, 4.) + pow(nz, 4.))/pow(norm, 4.) - 0.75));
#else
    double theta = atan2(ny, nx);
    return eps_c.val*(1.-15.*eps_a.val*cos(symmetry.val*(theta-theta0)))/(1.+15.*eps_a.val);
    //return eps_c.val;
#endif
  }
};

class eps_v_cf_t : public CF_DIM
{
  double theta0;
public:
  eps_v_cf_t(double theta0 = 0) : theta0(theta0) {}
  double operator()(DIM(double nx, double ny, double nz)) const
  {
#ifdef P4_TO_P8
    double norm = sqrt(nx*nx+ny*ny+nz*nz) + EPS;
    return eps_v.val*(1.0-4.0*eps_a.val*((pow(nx, 4.) + pow(ny, 4.) + pow(nz, 4.))/pow(norm, 4.) - 0.75));
#else
    double theta = atan2(ny, nx);
    return eps_v.val*(1.-15.*eps_a.val*cos(symmetry.val*(theta-theta0)))/(1.+15.*eps_a.val);
#endif
  }
};

// ----------------------------------------
// define initial fields and boundary conditions
// ----------------------------------------
// FLuid concentration
class cl_cf_t : public CF_DIM
{
  int idx;
  Convergence_soln::concentration* concentration;
public:
    cl_cf_t(int idx, Convergence_soln::concentration* concentration_=NULL ) :
        idx(idx), concentration(concentration_){
//      concentration = new Convergence_soln::concentration((unsigned char)idx);
    }/*, concentration(concentration_*/
  double operator()(DIM(double x, double y, double z)) const
  {
    switch (geometry()) {
#ifdef P4_TO_P8
      case -3: return analytic::cl_exact(idx, t, ABS3(x-xc(), y-yc(), z-zc()));
#endif
      case -2: return analytic::cl_exact(idx, t, ABS2(x-xc(), y-yc()));
      case -1: return analytic::cl_exact(idx, t, ABS1(y-ymin()));
      case  0: //return 0.05 + (1 - 0.05)*0.5 * (1 - tanh(10.*(y - 0.5*front_location.val)));
        if (start_from_moving_front.val) {
          return (*initial_conc_all[idx])*(1. + (1.-analytic::kp[idx])/analytic::kp[idx]*
                                           exp(-cooling_velocity.val/(*solute_diff_all[idx])*(-front_phi_cf(DIM(x,y,z)-0*cooling_velocity.val*t))));
        }else{
          return *initial_conc_all[idx];
        }
      case  1:
      case  2:
      case  3:
      case  4:
      case  5:
      case  6:
      case  7:
          return *initial_conc_all[idx];
      case  8:{
//        Convergence_soln::concentration concentration((const unsigned char) idx);
//        concentration.

        return (*concentration)(DIM(x,y,z));
      }

      default: throw;
    }
  }
};
//Convergence_soln::concentration convergence_conc0(0);
cl_cf_t cl_cf_0(0, &convergence_conc0);
cl_cf_t cl_cf_1(1, &convergence_conc1);
cl_cf_t cl_cf_2(2, &convergence_conc2);
cl_cf_t cl_cf_3(3);

CF_DIM* cl_cf_all[] = { &cl_cf_0,
                        &cl_cf_1,
                        &cl_cf_2,
                        &cl_cf_3 };

// Solid concentration
class cs_cf_t : public CF_DIM
{
  int idx;
public:
  cs_cf_t(int idx) : idx(idx) {}
  double operator()(DIM(double, double, double)) const
  {
    switch (geometry()) {
      case -3:
      case -2:
      case -1:
      case  0:
      case  1:
      case  2:
      case  3:
      case  4:
      case  5:
      case  6:
      case  7:return analytic::Cstar[idx];
      case  8: return 0. ; // E: not sure what this is ...
      default: throw;
    }
  }
};

cs_cf_t cs_cf_0(0);
cs_cf_t cs_cf_1(1);
cs_cf_t cs_cf_2(2);
cs_cf_t cs_cf_3(3);

CF_DIM* cs_cf_all[] = { &cs_cf_0,
                        &cs_cf_1,
                        &cs_cf_2,
                        &cs_cf_3 };
// Liquid temp:
class tl_cf_t : public CF_DIM
{
  Convergence_soln::temperature* temperature_;
public:
  tl_cf_t(Convergence_soln::temperature* temperature=NULL): temperature_(temperature){}
  double operator()(DIM(double x, double y, double z)) const
  {
    switch (geometry())
    {
#ifdef P4_TO_P8
      case -3: return analytic::tl_exact(t, ABS3(x-xc.val, y-yc.val, z-zc.val));
#endif
      case -2: return analytic::tl_exact(t, ABS2(x-xc.val, y-yc.val));
      case -1: return analytic::tl_exact(t, ABS1(y-ymin.val));
      case  0: return analytic::Tstar + (y - (front_location.val + cooling_velocity.val*t))*temp_gradient();//*analytic::Tstar+*/ front_location.val - y +exp(-25*(pow(x-2,2)+pow(y-0.5*front_location.val,2)));//front_location.val - y; +exp(-25*(pow(x-2,2)+pow(y-0.5*front_location.val,2)));//analytic::Tstar + (y - (front_location.val + cooling_velocity.val*t))*temp_gradient();
      case  1: return analytic::Tstar;
      case  2: return analytic::Tstar;
      case  3: return analytic::Tstar - container_radius_outer()*temp_gradient()*log(MAX(0.001, 1.+front_phi_cf(DIM(x,y,z))/(container_radius_outer()-front_location())));
      case  4: return analytic::Tstar + container_radius_outer()*temp_gradient()*log(MAX(0.001, 1.-front_phi_cf(DIM(x,y,z))/(container_radius_inner()+front_location())));
      case  5: return analytic::Tstar;
      case  6: return analytic::Tstar + (y - (front_location.val + cooling_velocity.val*t))*temp_gradient();
      case  7: return analytic::Tstar + (y - (front_location.val + cooling_velocity.val*t))*temp_gradient();
      case  8: return (*temperature_)(DIM(x,y,z));
      default: throw;
    }
  }
} /*tl_cf*/;
tl_cf_t tl_cf(&convergence_tl);

// Solid temp:
class ts_cf_t : public CF_DIM
{
  Convergence_soln::temperature* temperature_;
public:
  ts_cf_t(Convergence_soln::temperature* temperature=NULL):temperature_(temperature){}
  double operator()(DIM(double x, double y, double z)) const
  {
    switch (geometry())
    {
#ifdef P4_TO_P8
      case -3: return analytic::ts_exact(t, ABS3(x-xc(), y-yc(), z-zc()));
#endif
      case -2: return analytic::ts_exact(t, ABS2(x-xc(), y-yc()));
      case -1: return analytic::ts_exact(t, ABS1(y-ymin()));
      case  0: return analytic::Tstar + (y - (front_location.val + cooling_velocity.val*t))*temp_gradient()*thermal_cond_l.val/thermal_cond_s.val;
      case  1: return analytic::Tstar;
      case  2: return analytic::Tstar;
      case  3: return analytic::Tstar - container_radius_outer()*temp_gradient()*log(MAX(0.001, 1.+front_phi_cf(DIM(x,y,z))/(container_radius_outer()-front_location())))*thermal_cond_l()/thermal_cond_s();
      case  4: return analytic::Tstar + container_radius_outer()*temp_gradient()*log(MAX(0.001, 1.-front_phi_cf(DIM(x,y,z))/(container_radius_inner()+front_location())))*thermal_cond_l()/thermal_cond_s();
      case  5: return analytic::Tstar;
      case  6: return analytic::Tstar + (y - (front_location.val + cooling_velocity.val*t))*temp_gradient()*thermal_cond_l.val/thermal_cond_s.val;
      case  7: return analytic::Tstar + (y - (front_location.val + cooling_velocity.val*t))*temp_gradient()*thermal_cond_l.val/thermal_cond_s.val;
      case  8: return (*temperature_)(DIM(x,y,z));
      default: throw;
    }
  }
} /*ts_cf*/;
ts_cf_t ts_cf(&convergence_ts);


// Solid tf: (temperature at which alloy solidified)
class tf_cf_t : public CF_DIM
{
public:
  double operator()(DIM(double x, double y, double z)) const
  {
    switch (geometry()) {
#ifdef P4_TO_P8
      case -3:
#endif
      case -2:
      case -1: return analytic::Tstar;
      case  0: return analytic::Tstar;//return 0.;
      case  1:
      case  2:
      case  3:
      case  4:
      case  5:
      case  6:
      case  7: return analytic::Tstar;
      case  8: return 0;
      default: throw;
    }
  }
} tf_cf;

// Front velo norm:
class v_cf_t : public CF_DIM
{
  cf_value_type_t what;
  Convergence_soln::interface_velocity* vgamma_;
public:
    v_cf_t(cf_value_type_t what, Convergence_soln::interface_velocity* vgamma) :
        what(what), vgamma_(vgamma) {}
  double operator()(DIM(double x, double y, double z)) const
  {
    switch (geometry()) {
#ifdef P4_TO_P8
      case -3:
        switch (what) {
          case VAL: return analytic::vn_exact(t);
          case DDX: return analytic::vn_exact(t)*(x-xc.val)/(EPS+ABS3(x-xc.val, y-yc.val, z-zc.val));
          case DDY: return analytic::vn_exact(t)*(y-yc.val)/(EPS+ABS3(x-xc.val, y-yc.val, z-zc.val));
          case DDZ: return analytic::vn_exact(t)*(z-zc.val)/(EPS+ABS3(x-xc.val, y-yc.val, z-zc.val));
          default:  return 0;
        }
#endif
      case -2:
        switch (what) {
          case VAL: return analytic::vn_exact(t);
          case DDX: return analytic::vn_exact(t)*(x-xc.val)/(EPS+ABS2(x-xc.val, y-yc.val));
          case DDY: return analytic::vn_exact(t)*(y-yc.val)/(EPS+ABS2(x-xc.val, y-yc.val));
          default:  return 0;
        }
      case -1:
        switch (what) {
          case VAL:
          case DDY: return analytic::vn_exact(t);
          default:  return 0;
        }
      case 0:
        if (start_from_moving_front.val) {
          switch (what) {
            case VAL:
            case DDY: return cooling_velocity.val;
            default:  return 0;
          }
        }
        else{
          return 0.;
        }

      break;
      case 8:{
        switch(what){
        case VAL: return (*vgamma_)(DIM(x,y,z));
          case DDX: return 0.;
          case DDY: return 0.;
          default: return 0.;

        }

      }
      default: return 0;
    }
  }
};

v_cf_t vn_cf(VAL, &convergence_vgamma );
v_cf_t vx_cf(DDX, &convergence_vgamma);
v_cf_t vy_cf(DDY, &convergence_vgamma);
v_cf_t vz_cf(DDZ, &convergence_vgamma);

// Solid front velo norm:
class vf_cf_t : public CF_DIM
{
public:
  double operator()(DIM(double x, double y, double z)) const
  {
    switch (geometry.val) {
#ifdef P4_TO_P8
      case -3: return -analytic::vf_exact(ABS3(x-xc.val, y-yc.val, z-zc.val));
#endif
      case -2: return -analytic::vf_exact(ABS2(x-xc.val, y-yc.val));
      case -1: return -analytic::vf_exact(ABS1(y-ymin.val));
      case  0:
        if (start_from_moving_front.val) {
          return -cooling_velocity.val;
        } else {return 0;}
      default: return 0;
    }
  }
} vf_cf;

// Time at which solid solidified?
class ft_cf_t : public CF_DIM
{
public:
  double operator()(DIM(double x, double y, double z)) const
  {
    switch (geometry.val) {
#ifdef P4_TO_P8
      case -3: return analytic::ft_exact(ABS3(x-xc.val, y-yc.val, z-zc.val));
#endif
      case -2: return analytic::ft_exact(ABS2(x-xc.val, y-yc.val));
      case -1: return analytic::ft_exact(ABS1(y-ymin.val));
      case  0:
        if (start_from_moving_front.val) {
          return (y-front_location.val) / cooling_velocity.val;
        }else {return 0;}
      default: return 0;
    }
  }
} ft_cf;

double smooth_start(double t) { return smoothstep(smoothstep_order.val, (t+EPS)/(starting_time.val+EPS)); }

// --------------------------
// Type:
class BC_WALL_TYPE_TEMP: public WallBCDIM
{
  public:
  BoundaryConditionType operator()(DIM(double x, double y, double z )) const
  {
    switch(geometry.val){
      case 5:{
        if((fabs(y-ymax.val) < EPS)){
          return DIRICHLET;
        }
        else{
          return NEUMANN;
        }
      }
      case 8:{
        bc_type_temp.val = DIRICHLET;
        return DIRICHLET;
      }
      default:{
        return bc_type_temp.val;
      }
    }
    //return bc_type_temp.val;
  }
}bc_wall_type_temp_;


class BC_WALL_TYPE_CONC: public WallBCDIM
{
  public:
  BoundaryConditionType operator()(DIM(double x, double y, double z )) const
  {
//    printf("bc wall type conc accessed \n");
    switch(geometry.val){
      case 5:{
        if((fabs(y-ymax.val) < EPS)){
          return DIRICHLET;
        }
        else{
          return NEUMANN;
        }
      }
      case 8:{
        bc_type_conc.val = DIRICHLET;
        return DIRICHLET;
      }
      default:{
        return bc_type_conc.val;
      }
    } // end of switch case
    //return bc_type_conc.val;
  }
}bc_wall_type_conc_;



// -------------------
class bc_value_temp_t : public CF_DIM
{
public:
//    const unsigned char dom_;
//    Convergence_soln** convergence_soln_;

    // NOTE: [Elyce] you will notice here that the boundary conditions are not trivially added for cases where you may not know if you are in the solid or liquid domain at a given location. The reason this has been avoided up till this point is because all of Daniil's examples have periodic x walls and he knows that the bottom boundary will be solid and the top boundary will be liquid.
    // However, this will not hold in a general setting. If you wanted to run a general simulation where the BC's at any given wall depend on the phase, and the location of the interface is not analytically known, the approach would be to take the Vec phi as an input to this boundary condition class, and have this class own a my_p4est_interpolation_nodes_t object which could interpolate the phi value to your given xy point of interest and then apply a BC value depending on whether phi is less than or greater than zero.
    // If you find yourself needing to implement such a thing, please refer to the class my_p4est_stefan_with_fluids_t and particularly, the
    // fluid velocity interface BC which uses such a strategy to interpolate the interfacial velocity to use in the navier stokes velocity boundary condition at the interface.


  Convergence_soln::temperature* temperature_;

  my_p4est_interpolation_nodes_t* phi_interp;
  bc_value_temp_t(Convergence_soln::temperature* temperature=NULL) : temperature_(temperature){}
  void set_inputs(my_p4est_node_neighbors_t* ngbd, Vec& phi){
    phi_interp = new my_p4est_interpolation_nodes_t(ngbd);
    phi_interp->set_input(phi, linear);
  }
  void clear_inputs(){
    phi_interp->clear();
    delete phi_interp;
  }

  double operator()(DIM(double x, double y, double z)) const
  {
    // case 5 is treated seperately because we need different BC on different walls
    if (geometry.val==5){
      if((fabs(y-ymax.val) < EPS)){
        return analytic::Tstar; // for DIRICHLET case
      }
      else{
        return 0.0; // for NEUMANN case
      }
    }
    switch (bc_type_temp.val) {
      case DIRICHLET:
        switch (geometry.val) {
#ifdef P4_TO_P8
          case -3: return ABS3(x-xc.val,y-yc.val,z-zc.val) < .5*(container_radius_inner.val+container_radius_outer.val) ?
                  analytic::ts_exact(t, container_radius_inner.val) :
                  analytic::tl_exact(t, container_radius_outer.val);
#endif
          case -2: return ABS2(x-xc.val,y-yc.val) < .5*(container_radius_inner.val+container_radius_outer.val) ?
                  analytic::ts_exact(t, container_radius_inner.val) :
                  analytic::tl_exact(t, container_radius_outer.val);
          case -1: return y < .5*(ymin.val+ymax.val) ? analytic::ts_exact(t, 0) : analytic::tl_exact(t, ymax.val-ymin.val);
          case  0: return y < .5*(ymin.val+ymax.val) ? analytic::Tstar + (y - (front_location.val + cooling_velocity.val*t))*temp_gradient()
                                                     : analytic::Tstar + (y - (front_location.val + cooling_velocity.val*t))*(temp_gradient()*thermal_cond_l.val + cooling_velocity.val*latent_heat.val)/thermal_cond_s.val;
          case  1:
          case  2:
          case  3:
          case  4: return 0;
          case  5: return 0;
          case  6:
          case  7:
          case  8: {
            if(temperature_ == NULL){
              throw std::invalid_argument("bc_value_temp_t for geom 8: you must provide the analytical temperature fields \n");
            }
            if(phi_interp == NULL){
              throw std::invalid_argument("bc_value_temp_t for geom 8: you must provide the level set function for determining the domain \n");
            }
            double phi_val = (*phi_interp)(DIM(x,y,z));
//            printf("(%0.2f, %0.2f) -- phi val = %0.2e \n", x,y, phi_val);
            if(phi_val<0.){
              return temperature_[LIQUID_DOMAIN](DIM(x,y,z));
            }
            else{
              return temperature_[SOLID_DOMAIN](DIM(x,y,z));
            }
            // return (*temperature_)(DIM(x,y,z));
          }
          default: throw;
        }
      case NEUMANN:
        switch (geometry.val) {
#ifdef P4_TO_P8
          case -3: return ABS3(x-xc.val,y-yc.val,z-zc.val) < .5*(container_radius_inner.val+container_radius_outer.val) ?
                  -thermal_cond_s.val*analytic::dts_exact(t, container_radius_inner.val) :
                  +thermal_cond_l.val*analytic::dtl_exact(t, container_radius_outer.val);
#endif
          case -2: return ABS2(x-xc.val,y-yc.val) < .5*(container_radius_inner.val+container_radius_outer.val) ?
                  -thermal_cond_s.val*analytic::dts_exact(t, container_radius_inner.val) :
                  +thermal_cond_l.val*analytic::dtl_exact(t, container_radius_outer.val);
          case -1: return y < .5*(ymin.val+ymax.val) ? -analytic::dts_exact(t, 0) : analytic::dtl_exact(t, ymax.val-ymin.val);
          case  0: return y > .5*(ymin.val+ymax.val) ? temp_gradient.val : -(temp_gradient.val*thermal_cond_l.val/thermal_cond_s.val + cooling_velocity.val*(latent_heat.val+density_l.val*temp_gradient.val*heat_capacity_l.val*(ymax.val-ymin.val))/thermal_cond_s.val * smooth_start(t));
          case  1: return -seed_radius.val/container_radius_outer.val*cooling_velocity.val*latent_heat.val*smooth_start(t);
          case  2: return -(container_radius_outer.val-front_location.val)/container_radius_outer.val*cooling_velocity.val*latent_heat.val*smooth_start(t);
          case  3:
            if (ABS2(x-xc.val,y-yc.val) > .5*(container_radius_inner.val+container_radius_outer.val)) {
              return -thermal_cond_s.val*temp_gradient.val
                  -(container_radius_outer.val-front_location.val)/container_radius_outer.val
                  *cooling_velocity.val*latent_heat.val*smooth_start(t);
            } else {
              return  thermal_cond_s.val*temp_gradient.val*container_radius_outer.val/container_radius_inner.val;
            }
          case  4:
            if (ABS2(x-xc.val,y-yc.val) > .5*(container_radius_inner.val+container_radius_outer.val)) {
              return  thermal_cond_l.val*temp_gradient.val
                  -(container_radius_inner.val+front_location.val)/container_radius_outer.val
                  *cooling_velocity.val*latent_heat.val*smooth_start(t);
            } else {
              return -thermal_cond_l.val*temp_gradient.val*container_radius_outer.val/container_radius_inner.val;
            }
          case  5: return 0;
          case  6: return y > .5*(ymin.val+ymax.val) ? temp_gradient.val : -(temp_gradient.val*thermal_cond_l.val/thermal_cond_s.val + cooling_velocity.val*(latent_heat.val+density_l.val*temp_gradient.val*heat_capacity_l.val*(ymax.val-ymin.val))/thermal_cond_s.val * smooth_start(t));
          case  7: return y > .5*(ymin.val+ymax.val) ? temp_gradient.val : -(temp_gradient.val*thermal_cond_l.val/thermal_cond_s.val + cooling_velocity.val*(latent_heat.val+density_l.val*temp_gradient.val*heat_capacity_l.val*(ymax.val-ymin.val))/thermal_cond_s.val * smooth_start(t));
          default: throw;
        }
      default: throw;
    }
  }
} /*bc_value_temp*/;

// we only need to provide tl for convergence bc we only specify tl at the walls, never ts
bc_value_temp_t bc_value_temp(convergence_temp);

class bc_value_conc_t : public CF_DIM
{
  int idx;
  Convergence_soln::concentration* concentration_;
public:
    bc_value_conc_t(int idx, Convergence_soln::concentration* concentration=NULL) :
        idx(idx), concentration_(concentration) {}
  double operator()(DIM(double x, double y, double z)) const
  {
    if (geometry.val==5){
      if((fabs(y-ymax.val) < EPS)){
        return *initial_conc_all[idx]; // for DIRICHLET case
      }
      else{
        return 0.0; // for NEUMANN case
      }
    }
    switch (bc_type_conc.val) {
      case DIRICHLET:
        switch (geometry.val) {
#ifdef P4_TO_P8
          case -3: return analytic::cl_exact(idx, t, container_radius_outer.val);
#endif
          case -2: return analytic::cl_exact(idx, t, container_radius_outer.val);
          case -1: return analytic::cl_exact(idx, t, ABS1(ymax.val-ymin.val));
          case  0:
          case  1:
          case  2:
          case  3:
          case  4:
          case  5:
          case  6:
          case  7: return *initial_conc_all[idx];
          case 8: {
//            printf("accesses wall value concentration \n");
            return (*concentration_)(DIM(x,y,z));
          }
          default: throw std::invalid_argument("bc value conc (neumann): geometry case not recognized \n");
        }
      case NEUMANN:
        switch (geometry.val) {
#ifdef P4_TO_P8
          case -3: return (*solute_diff_all[idx])*analytic::dcl_exact(idx, t, container_radius_outer.val);
#endif
          case -2: return (*solute_diff_all[idx])*analytic::dcl_exact(idx, t, container_radius_outer.val);
          case -1: return (*solute_diff_all[idx])*analytic::dcl_exact(idx, t, ymax.val-ymin.val);
          case  0:
          case  1:
          case  2:
          case  3:
          case  4:
          case  5:
          case  6:
          case  7:
          case  8:
            return 0;
          default: throw std::invalid_argument("bc value conc (neumann): geometry case not recognized \n");
        }
      default: throw;
    }
  }
};

bc_value_conc_t bc_value_conc_0(0, &convergence_conc0);
bc_value_conc_t bc_value_conc_1(1, &convergence_conc1);
bc_value_conc_t bc_value_conc_2(2, &convergence_conc2);
bc_value_conc_t bc_value_conc_3(3);

CF_DIM* bc_value_conc_all[] = { &bc_value_conc_0,
                                &bc_value_conc_1,
                                &bc_value_conc_2,
                                &bc_value_conc_3 };

class volumetric_heat_cf_t : public CF_DIM
{
public:
  double operator()(DIM(double x, double y, double z)) const
  {
    if (geometry.val == 5) return -cooling_velocity.val*latent_heat.val*2.*PI*seed_radius.val/(xmax.val-xmin.val)/(ymax.val-ymin.val)/box_size.val*smooth_start(t);
    else return 0;
  }
} volumetric_heat_cf;


// ----------------------------------------
// define initial fields and boundary conditions for NS
// ----------------------------------------

// Velocity
// Elyce TO-DO: couple the fluid velocity interface condition with vgamma and make sure that's working w stefan correctly
class BC_INTERFACE_VALUE_VELOCITY: public my_p4est_stefan_with_fluids_t::interfacial_bc_fluid_velocity_t{

  Convergence_soln::velocity_component* velocity_field_;
  public:
    unsigned char dir;
    BC_INTERFACE_VALUE_VELOCITY(my_p4est_stefan_with_fluids_t* parent_solver,
                                bool do_we_use_vgamma_for_bc=false,
                                Convergence_soln::velocity_component* velocity_field=NULL) :
        interfacial_bc_fluid_velocity_t(parent_solver, do_we_use_vgamma_for_bc), velocity_field_(velocity_field){}

    double operator()(double x, double y) const
    {
      if(geometry.val == 8){
        return (*velocity_field_)(DIM(x,y,z));

      }
      else{
         return Conservation_of_Mass(x, y);
//          return 0.0;
//        return 0.0;
      }

    }
};

// Type:
BoundaryConditionType interface_bc_type_velocity[P4EST_DIM];
void BC_INTERFACE_TYPE_VELOCITY(const unsigned char& dir){ //-- Call this function before setting interface bc in solver to get the interface bc type depending on the example
    interface_bc_type_velocity[dir] = DIRICHLET;
}

// --------------------------------------------------------------------------------------------------------------
// Auxiliary fxns for evaluating BCs
// --------------------------------------------------------------------------------------------------------------
// Wall functions -- these evaluate to true or false depending on
// if the location is on the wall --  they just add coding simplicity for wall boundary conditions
// --------------------------
bool xlower_wall(DIM(double x, double y, double z)){
  // Front x wall, excluding the top and bottom corner points in y
  return ((fabs(x - xmin.val) <= EPS) && (fabs(y - ymin.val)>EPS) && (fabs(y - ymax.val)>EPS));
};
bool xupper_wall(DIM(double x, double y, double z)){
  // back x wall, excluding the top and bottom corner points in y
  return ((fabs(x - xmax.val) <= EPS) && (fabs(y - ymin.val)>EPS) && (fabs(y - ymax.val)>EPS));
};
bool ylower_wall(DIM(double x, double y, double z)){
  return (fabs(y - ymin.val) <= EPS);
}
bool yupper_wall(DIM(double x, double y, double z)){
//  printf("yupper? ymax is %0.2f, y is %0.2f \n", ymax.val, y);
  return (fabs(y - ymax.val) <= EPS);
};

bool is_x_wall(DIM(double x, double y, double z)){
  return (xlower_wall(DIM(x,y,z)) || xupper_wall(DIM(x,y,z)));
};
bool is_y_wall(DIM(double x, double y, double z)){
  return (ylower_wall(DIM(x,y,z)) || yupper_wall(DIM(x,y,z)));
};
// For velocity BCs/ICs
//double u0=0.;

//double v0=1; // cm/s // -1.0e-4;

param_t<double> u0   (pl, 0., "u0", "Fluid velocity value in x direction for dirichlet boundary conditions (and initial conditions) TO-DO: ADD UNITS");
param_t<double> v0   (pl, 0., "v0", "Fluid velocity value in y direction for dirichlet boundary conditions (and initial conditions) TO-DO: ADD UNITS" );




double outflow_u=0.;
double outflow_v=0.;
// --------------------------------------------------------------------------------------------------------------
// Initial fluid velocity condition objects/functions: for fluid velocity vector = (u,v,w)
// --------------------------------------------------------------------------------------------------------------
struct INITIAL_VELOCITY : CF_DIM
{
  const unsigned char dir;
  Convergence_soln::velocity_component* velocity_;

  INITIAL_VELOCITY(const unsigned char& dir_, Convergence_soln::velocity_component* velocity=NULL): dir(dir_), velocity_(velocity)  {
    P4EST_ASSERT(dir<P4EST_DIM);
  }

  double operator() (DIM(double x, double y,double z)) const{
    if(geometry.val == 8){
      return (*velocity_)(DIM(x,y,z));
    }
    else{
      switch(dir){
      case dir::x:
        return u0.val;
      case dir::y:
        return v0.val;
      default:
        throw std::runtime_error("initial velocity direction unrecognized \n");
      }
    }
  }
};
//----------------
// Velocity wall:
//----------------
// Value:

bool dirichlet_velocity_walls(DIM(double x, double y, double z)){
    // Dirichlet on y upper wall (where bulk flow is incoming
    if(geometry.val == 8){
      return true;
    }
    else if (geometry.val == 0){
      // Directional solidification
      return yupper_wall(DIM(x,y,z));
    }
    else{
      return yupper_wall(DIM(x,y,z));//( ylower_wall(DIM(x,y,z)) /*|| xlower_wall(DIM(x,y,z)) || xupper_wall(DIM(x,y,z))*/);
    }
};

class BC_WALL_VALUE_VELOCITY: public CF_DIM
{
  public:
  const unsigned char dir;
  Convergence_soln::velocity_component* velocity_;

  BC_WALL_VALUE_VELOCITY(const unsigned char& dir_, Convergence_soln::velocity_component* velocity=NULL): dir(dir_), velocity_(velocity){
    P4EST_ASSERT(dir<P4EST_DIM);
  }
  double operator()(DIM(double x, double y, double z)) const
  {
    if(geometry.val == 8){
      return (*velocity_)(DIM(x,y,z));
    } // end of geometry 8 case
    else{
      if(dirichlet_velocity_walls(DIM(x,y,z))){
        switch(dir){
        case dir::x:{
          return u0.val;
        }
        case dir::y:{
          return v0.val;
        }
        default:
          throw std::runtime_error("unrecognized cartesian direction for bc wall value velocity \n");
        }
      }
      else{
        return 0.0; // homogeneous neumann
      }
    }
  }
};

// Type:
class BC_WALL_TYPE_VELOCITY: public WallBCDIM
{
public:
  const unsigned char dir;
  BC_WALL_TYPE_VELOCITY(const unsigned char& dir_):dir(dir_){
    P4EST_ASSERT(dir<P4EST_DIM);
  }
  BoundaryConditionType operator()(DIM(double x, double y, double z )) const
  {
    if(dirichlet_velocity_walls(DIM(x,y,z))){
       return DIRICHLET;
    }
    else{
     return NEUMANN;
    }
  }
};

//----------------
// Pressure interface:
//----------------
// Value:
class BC_INTERFACE_VALUE_PRESSURE: public CF_DIM{
  public:
  double operator()(DIM(double x, double y,double z)) const
  {
//    printf("accesses bc pressure value interface \n ");
    return 0.0;
  }
};

// Type:
static BoundaryConditionType interface_bc_type_pressure;
void interface_bc_pressure(){ //-- Call this function before setting interface bc in solver to get the interface bc type depending on the example
    interface_bc_type_pressure = NEUMANN;
}
//----------------
// Pressure wall:
//----------------
// Value:
class BC_WALL_VALUE_PRESSURE: public CF_DIM
{
  public:
  double operator()(DIM(double x, double y, double z)) const
  {
      return 0.0; // homogeneous dirichlet or neumann
  }
};

// Type:
class BC_WALL_TYPE_PRESSURE: public WallBCDIM
{
public:
  BoundaryConditionType operator()(DIM(double x, double y, double z )) const
  {
//    printf("accesses wall pressure type at (%0.2f, %0.2f) \n");
    if(!dirichlet_velocity_walls(DIM(x,y,z))){ // pressure is dirichlet where vel is neumann
      return DIRICHLET;
    }
    else{
      return NEUMANN;
    }
  }
};


void initialize_all_relevant_ics_and_bcs_for_fluids(my_p4est_stefan_with_fluids_t* stefan_w_fluids_solver,BC_INTERFACE_VALUE_VELOCITY* bc_interface_value_velocity[P4EST_DIM],
                                                    BC_WALL_VALUE_VELOCITY* bc_wall_value_velocity[P4EST_DIM],
                                                    BC_WALL_TYPE_VELOCITY* bc_wall_type_velocity[P4EST_DIM],
                                                    BC_INTERFACE_VALUE_PRESSURE& bc_interface_value_pressure,
                                                    BC_WALL_VALUE_PRESSURE& bc_wall_value_pressure,
                                                    BC_WALL_TYPE_PRESSURE& bc_wall_type_pressure,
                                                    my_p4est_multialloy_t* mas,
                                                    INITIAL_VELOCITY* v_init_cf[P4EST_DIM])
{

  for(unsigned char d=0;d<P4EST_DIM;d++){
        // Set the BC types:
        bool use_vgamma_for_vns_interface_bc = (geometry.val != 8); // Only geometry 8 doesn't use this, bc it's the convergence test
        bc_interface_value_velocity[d] = new BC_INTERFACE_VALUE_VELOCITY(stefan_w_fluids_solver, use_vgamma_for_vns_interface_bc, &convergence_vel[d]);
        BC_INTERFACE_TYPE_VELOCITY(d);

        bc_wall_type_velocity[d] = new BC_WALL_TYPE_VELOCITY(d);
        bc_wall_value_velocity[d] = new BC_WALL_VALUE_VELOCITY(d, &convergence_vel[d]);

        v_init_cf[d]= new INITIAL_VELOCITY(d, &convergence_vel[d]);
    }

    interface_bc_pressure();
    CF_DIM* initial_velocity[P4EST_DIM] = {DIM(v_init_cf[0], v_init_cf[1], v_init_cf[2])};
    mas->set_initial_NS_velocity_n_(initial_velocity);
    mas->set_initial_NS_velocity_nm1_(initial_velocity);

    mas->set_bc_interface_value_pressure(&bc_interface_value_pressure);
    mas->set_bc_interface_type_pressure(interface_bc_type_pressure);
    my_p4est_stefan_with_fluids_t::interfacial_bc_fluid_velocity_t* bc_interface_value_velocity_[P4EST_DIM];
    BoundaryConditionType* bc_interface_type_velocity_[P4EST_DIM];

    // Velocity wall
    CF_DIM* bc_wall_value_velocity_[P4EST_DIM];
    WallBCDIM* bc_wall_type_velocity_[P4EST_DIM];
    foreach_dimension(d){
        // Vel interface
        bc_interface_type_velocity_[d] = &interface_bc_type_velocity[d];
        bc_interface_value_velocity_[d] = bc_interface_value_velocity[d];

        // Vel wall
        bc_wall_value_velocity_[d] = bc_wall_value_velocity[d];
        bc_wall_type_velocity_[d] = bc_wall_type_velocity[d];

    }
    mas->set_bc_wall_type_velocity(bc_wall_type_velocity_);
    mas->set_bc_wall_value_velocity(bc_wall_value_velocity_);

    mas->set_bc_interface_type_velocity(bc_interface_type_velocity_);
    mas->set_bc_interface_value_velocity(bc_interface_value_velocity_);
    mas->set_bc_wall_value_pressure(&bc_wall_value_pressure);
    mas->set_bc_wall_type_pressure(&bc_wall_type_pressure);
}
void remove_all_relevant_ics_and_bcs_for_fluids(BC_WALL_VALUE_VELOCITY* bc_wall_value_velocity[P4EST_DIM],
                                                    BC_WALL_TYPE_VELOCITY* bc_wall_type_velocity[P4EST_DIM],
                                                    BC_INTERFACE_VALUE_VELOCITY* bc_interface_value_velocity[P4EST_DIM],
                                                    BC_INTERFACE_VALUE_PRESSURE& bc_interface_value_pressure,
                                                    BC_WALL_VALUE_PRESSURE& bc_wall_value_pressure,
                                                    BC_WALL_TYPE_PRESSURE& bc_wall_type_pressure,
                                                    INITIAL_VELOCITY* v_init_cf[P4EST_DIM])
{
  for(unsigned char d=0;d<P4EST_DIM;d++){
        delete bc_wall_value_velocity[d];
        //delete bc_wall_type_velocity[d];
        delete v_init_cf[d];
        delete bc_interface_value_velocity[d];
    }
}
int main (int argc, char* argv[])
{
  PetscErrorCode ierr;

  mpi_environment_t mpi;
  mpi.init(argc, argv);

//  printf("convergence conc 2 --> comp = %d \n", convergence_conc2.comp);
//  printf("ext source c2 conc comp = %d \n", external_source_c2_robin.concentration_->comp);
//  external_source_c2_robin(5, 5);
//  // checking whether mpi version causes random memory leaks
//  int nnn = 0;
//  PetscLogDouble mem_petsc_old = 0;

//  while (1) {
//    Vec test;
//    int nghosts = 10000;
//    int nloc = 1024*1024;
//    vector<PetscInt> ghost_nodes(nghosts, 123);
//    ierr = VecCreateGhost(mpi.comm(), nloc, PETSC_DECIDE,
//                          ghost_nodes.size(), (const PetscInt*)&ghost_nodes[0], &test); CHKERRXX(ierr);

//    ierr = VecSetFromOptions(test); CHKERRXX(ierr);
//    VecDestroy(test);

//    if (mpi.rank() == 0) {
//      PetscLogDouble mem_petsc = 0;
//      PetscMemoryGetCurrentUsage(&mem_petsc);
//      if (mem_petsc != mem_petsc_old) {
//        std::cout << nnn << " " << mem_petsc/1024./1024. << "\n";
//      }
//      mem_petsc_old = mem_petsc;
//      nnn++;
//    }
//  }

  cmdParser cmd;

  pl.initialize_parser(cmd);
  cmd.parse(argc, argv);
  alloy.set_from_cmd(cmd);
  set_alloy_parameters();
  pl.set_from_cmd_all(cmd);

  if (mpi.rank() == 0) pl.print_all();

  // prepare stuff for output
  const char *out_dir = getenv("OUT_DIR");
  if (!out_dir) out_dir = ".";
  else
  {
    std::ostringstream command;
    command << "mkdir -p " << out_dir;
    int ret_sys = system(command.str().c_str());
    if (ret_sys<0)
      throw std::invalid_argument("could not create OUT_DIR directory");
  }

  FILE *fich;
  char filename_characteristics[1024];
  char filename_timings[1024];
  char filename_analytic[1024];
  char filename_error_max[1024];
  char filename_error_avg[1024];
  sprintf(filename_characteristics, "%s/characteristics.dat", out_dir);
  sprintf(filename_analytic, "%s/analytic.dat", out_dir);
  sprintf(filename_timings, "%s/timings.dat", out_dir);
  sprintf(filename_error_max, "%s/error_max.dat", out_dir);
  sprintf(filename_error_avg, "%s/error_avg.dat", out_dir);

  if (save_step_convergence.val) {
    ierr = PetscFOpen(mpi.comm(), filename_error_max, "w", &fich); CHKERRXX(ierr);
    ierr = PetscFClose(mpi.comm(), fich); CHKERRXX(ierr);
    ierr = PetscFOpen(mpi.comm(), filename_error_avg, "w", &fich); CHKERRXX(ierr);
    ierr = PetscFClose(mpi.comm(), fich); CHKERRXX(ierr);
  }

  if (save_characteristics.val) {
    ierr = PetscFOpen(mpi.comm(), filename_characteristics, "w", &fich); CHKERRXX(ierr);
    ierr = PetscFPrintf(mpi.comm(), fich, "step "
                                          "time "
                                          "growth "
                                          "average_interface_velocity "
                                          "max_interface_velocity "
                                          "front_area "
                                          "solid_volume "
                                          "time_elapsed "
                                          "sub_iterations "
                                          "bc_error_max "
                                          "bc_error_avg "
                                          "memory_usage\n"); CHKERRXX(ierr);
    ierr = PetscFClose(mpi.comm(), fich); CHKERRXX(ierr);
  }


  if (save_accuracy.val) {
    ierr = PetscFOpen(mpi.comm(), filename_analytic, "w", &fich); CHKERRXX(ierr);
    ierr = PetscFPrintf(mpi.comm(), fich, "step "
                                          "time "
                                          "phi "
                                          "ts "
                                          "tl "
                                          "vn "
                                          "ft "
                                          "tf "
                                          "vf "); CHKERRXX(ierr);

    for (int i = 0; i < num_comps.val; ++i) {
      ierr = PetscFPrintf(mpi.comm(), fich, "cl%d ", i); CHKERRXX(ierr);
      ierr = PetscFPrintf(mpi.comm(), fich, "cs%d ", i); CHKERRXX(ierr);
    }
    ierr = PetscFPrintf(mpi.comm(), fich, "\n"); CHKERRXX(ierr);

    ierr = PetscFClose(mpi.comm(), fich); CHKERRXX(ierr);
  }

  // Initialize the separate file to save if we are doing a coupled convergence test:
  FILE *fich_errors = NULL;
  char name_errors[1000];
  if(geometry.val == 8){
    sprintf(name_errors, "%s/coupled_convergence_test_lmin%d_lmax%d.dat", out_dir, lmin.val, lmax.val);
    ierr = PetscFOpen(mpi.comm(), name_errors, "w", &fich_errors); CHKERRXX(ierr);
    ierr = PetscFPrintf(mpi.comm(),fich_errors,"tn " "dt " "iteration "
                                                 "Tl_err " "Ts_err " "C0_err " "C1_err " " C2_err "
                                                 "vgamma_err " "vx_err " "vy_err " "num_nodes " "dxyz_min \n");CHKERRXX(ierr);
    ierr = PetscFClose(mpi.comm(),fich_errors); CHKERRXX(ierr);

  }

  if (mpi.rank() == 0 && save_params.val) {
    std::ostringstream file;
    file << out_dir << "/parameters.dat";
    pl.save_all(file.str().c_str());
  }

  if (save_vtk.val || save_vtk_solid.val || save_vtk_analytical.val)
  {
    std::ostringstream command;
    command << "mkdir -p " << out_dir << "/vtu";
    int ret_sys = system(command.str().c_str());
    if (ret_sys<0)
      throw std::invalid_argument("could not create OUT_DIR/vtu directory");
  }

  if (save_p4est.val || save_p4est_solid.val)
  {
    std::ostringstream command;
    command << "mkdir -p " << out_dir << "/p4est";
    int ret_sys = system(command.str().c_str());
    if (ret_sys<0)
      throw std::invalid_argument("could not create OUT_DIR/p4est directory");
  }

  if (save_dendrites.val)
  {
    std::ostringstream command;
    command << "mkdir -p " << out_dir << "/dendrites";
    int ret_sys = system(command.str().c_str());
    if (ret_sys<0)
      throw std::invalid_argument("could not create OUT_DIR/dendrites directory");
  }

  // rescalling to 1x1x1 box
  density_l.val      /= (scaling()*scaling()*scaling());
  density_s.val      /= (scaling()*scaling()*scaling());
  thermal_cond_l.val /= scaling();
  thermal_cond_s.val /= scaling();
  latent_heat.val    /= (scaling()*scaling()*scaling());
  eps_c.val          *= scaling();
  eps_v.val          /= scaling();

  solute_diff_0.val *= (scaling()*scaling());
  solute_diff_1.val *= (scaling()*scaling());
  solute_diff_2.val *= (scaling()*scaling());
  solute_diff_3.val *= (scaling()*scaling());

  //  volumetric_heat.val  /= (scaling()*scaling()*scaling());
  temp_gradient.val    /= scaling();
  cooling_velocity.val *= scaling();

<<<<<<< HEAD
  mu_l.val /=scaling();
=======
  if(solve_w_fluids.val){
      mu_l.val /=scaling();
      gravity_.val *= scaling() * scaling();
  }
>>>>>>> 3a0168b9


  // initialize constants in initial and boundary conditions
  for (int i = 0; i < num_comps.val; ++i) {
    analytic::Cstar[i] = (*initial_conc_all[i]);
  }

  for (int i = 0; i < num_comps.val; ++i) {
    analytic::kp[i] = part_coeff(i, analytic::Cstar);
  }

  if (start_from_moving_front.val && geometry.val == 0) {
    if (const_part_coeff.val) {
      for (int i = 0; i < num_comps.val; ++i) { analytic::Cstar[i] = (*initial_conc_all[i])/analytic::kp[i]; }
    } else {
      for (int j = 0; j < 10; ++j) {
        for (int i = 0; i < num_comps.val; ++i) { analytic::Cstar[i] = (*initial_conc_all[i])/analytic::kp[i]; }
        for (int i = 0; i < num_comps.val; ++i) { analytic::kp[i]    = part_coeff(i, analytic::Cstar);  }
      }
    }
  }

  analytic::Tstar = liquidus_value(analytic::Cstar);

  switch (geometry.val) {
    case -2: analytic::set_analytical_solution(gradient_ratio.val, cooling_velocity.val, container_radius_inner.val + front_location.val); break;
    case -1: analytic::set_analytical_solution(gradient_ratio.val, cooling_velocity.val, front_location.val); break;
    default: break;
  }

  if (mpi.rank() == 0 && 1)
  {
    ierr = PetscPrintf(mpi.comm(), "density_l: %g\n", density_l.val); CHKERRXX(ierr);
    ierr = PetscPrintf(mpi.comm(), "density_s: %g\n", density_s.val); CHKERRXX(ierr);
    ierr = PetscPrintf(mpi.comm(), "thermal_cond_l: %g\n", thermal_cond_l.val); CHKERRXX(ierr);
    ierr = PetscPrintf(mpi.comm(), "thermal_cond_s: %g\n", thermal_cond_s.val); CHKERRXX(ierr);
    ierr = PetscPrintf(mpi.comm(), "thermal_diff_l: %g\n", thermal_cond_l.val/density_l.val/heat_capacity_l.val); CHKERRXX(ierr);
    ierr = PetscPrintf(mpi.comm(), "thermal_diff_s: %g\n", thermal_cond_s.val/density_s.val/heat_capacity_s.val); CHKERRXX(ierr);
    ierr = PetscPrintf(mpi.comm(), "latent_heat: %g\n", latent_heat.val); CHKERRXX(ierr);
    ierr = PetscPrintf(mpi.comm(), "solute_diff_0: %g\n", solute_diff_0.val); CHKERRXX(ierr);
    ierr = PetscPrintf(mpi.comm(), "solute_diff_1: %g\n", solute_diff_1.val); CHKERRXX(ierr);
    ierr = PetscPrintf(mpi.comm(), "solute_diff_2: %g\n", solute_diff_2.val); CHKERRXX(ierr);
    ierr = PetscPrintf(mpi.comm(), "solute_diff_3: %g\n", solute_diff_3.val); CHKERRXX(ierr);
    ierr = PetscPrintf(mpi.comm(), "temp_gradient: %g\n", temp_gradient.val); CHKERRXX(ierr);
    ierr = PetscPrintf(mpi.comm(), "cooling_velocity: %g\n", cooling_velocity.val); CHKERRXX(ierr);

    ierr = PetscPrintf(mpi.comm(), "related to fluid flow problem : \n \n", cooling_velocity.val); CHKERRXX(ierr);

    ierr = PetscPrintf(mpi.comm(), "viscosity_l: %g\n", mu_l.val); CHKERRXX(ierr);
    ierr = PetscPrintf(mpi.comm(), "beta_T (bouss.): %g\n", beta_T.val); CHKERRXX(ierr);
    ierr = PetscPrintf(mpi.comm(), "beta_C_0: %g\n", beta_C_0.val); CHKERRXX(ierr);
    ierr = PetscPrintf(mpi.comm(), "beta_C_1: %g\n", beta_C_1.val); CHKERRXX(ierr);
    ierr = PetscPrintf(mpi.comm(), "beta_C_2: %g\n\n", beta_C_2.val); CHKERRXX(ierr);
    ierr = PetscPrintf(mpi.comm(), "beta_C_3: %g\n\n", beta_C_3.val); CHKERRXX(ierr);

    ierr = PetscPrintf(mpi.comm(), "characteristic length scale: %g\n", l_char.val); CHKERRXX(ierr);


    // Physical parameters to add:
    // mu_l
    // beta_T, beta_C (boussinesq)
  }

  parStopWatch w1;
  w1.start("total time");

  int initial_division = pow(2, sub_split_lvl.val) + sub_split_num.val;
  int lvl_decrease = floor(log(double(initial_division))/log(2.));

  while (true) {
    if (initial_division % 2 == 0) {
      initial_division = initial_division / 2;
      --lvl_decrease;
    } else {
      break;
    }
  }
  //std::cout<<"Hello World 1 main \n";
  // domain size information
  int n_xyz[]      = { DIM(nx.val*initial_division, ny.val*initial_division, nz.val*initial_division) };
  double xyz_min[] = { DIM(xmin.val, ymin.val, zmin.val) };
  double xyz_max[] = { DIM(xmax.val, ymax.val, zmax.val)};
  int periodic[]   = { DIM(periodicity(0), periodicity(1), periodicity(2))};

  int lmin_new = lmin.val-lvl_decrease;
  int lmax_new = lmax.val-lvl_decrease;

  // Boundary condition for the fluid problem :: Rochi
  PetscPrintf(mpi.comm(), "\nWarning: The bc interface velocity for Navier-Stokes is not currently coupled with vgamma. We will want to fix this before running real physical applications \n");
  BC_INTERFACE_VALUE_VELOCITY* bc_interface_value_velocity[P4EST_DIM];
  BC_WALL_VALUE_VELOCITY* bc_wall_value_velocity[P4EST_DIM];
  BC_WALL_TYPE_VELOCITY* bc_wall_type_velocity[P4EST_DIM];
  BC_INTERFACE_VALUE_PRESSURE bc_interface_value_pressure;
  BC_WALL_VALUE_PRESSURE bc_wall_value_pressure;
  BC_WALL_TYPE_PRESSURE bc_wall_type_pressure;
  //std::cout<<"Hello World 2 main \n";
  INITIAL_VELOCITY* v_init_cf[P4EST_DIM];
//  double dx_eff = (xmax.val-xmin.val)/double(n_xyz[0])/pow(2., lmax_new);
//  double lmax_eff = lmax_new + log(initial_division)/log(2.);
//  double lmin_eff = lmin_new + log(initial_division)/log(2.);FF


//  std::vector<CF_DIM*> convergence_forces_conc;
//  std::vector<CF_DIM*> external_source_conc_robin;

//  for (int i=0; i< num_comps.val; i++){
//    convergence_forces_conc[i] = convergence_forces_conc_[i];
//    external_source_conc_robin[i] = external_source_conc_robin_[i];

//  }

  /* initialize the solver */
  my_p4est_multialloy_t mas(num_comps.val, order_in_time.val);

  // Set the mpi environment: (elyce addition, needed for fluids, but also needed for save/load)
  mas.set_mpi_env(&mpi);

  // Set if we are loading from a previous state
  mas.set_load_from_previous_state(loading_from_previous_state.val);

  mas.initialize(mpi.comm(), xyz_min, xyz_max, n_xyz, periodic, phi_eff_cf, lmin_new, lmax_new, lip.val, band.val, solve_w_fluids.val);

  // Convergence test (for geometry
  if(geometry.val == 8){
    mas.set_there_is_convergence_test(true);

    // Set PDE sources:
    mas.set_convergence_source_NS(convergence_force_NS);
    mas.set_convergence_source_conc(convergence_forces_conc);
    mas.set_convergence_source_temp(convergence_forces_temp);

    // Set interface BC sources:
    mas.set_convergence_source_temp_jump(&external_source_temperature_jump);
    mas.set_convergence_source_temp_flux_jump(&external_source_temperature_flux_jump);
    mas.set_convergence_source_conc_robin(external_source_conc_robin);
    mas.set_convergence_source_Gibbs_Thomson(&external_source_Gibbs_Thomson);

  }
  ierr = PetscPrintf(mpi.comm(), "initialize complete \n"); CHKERRXX(ierr);

  my_p4est_stefan_with_fluids_t* stefan_w_fluids_solver;
  vector<double> RaC_vals(num_comps.val, 0);
  vector<double> Sc_vals(num_comps.val, 0);
  vector<double> Cinf_vals(num_comps.val, 0);
  vector<double> betaC_vals(num_comps.val, 0);
  if(solve_w_fluids.val){
    // Calculate/set the Rayleigh numbers and relevant related groups
    calculate_Ra_numbers();

    stefan_w_fluids_solver = new my_p4est_stefan_with_fluids_t(&mpi);
//    mas.set_mpi_env(&mpi);
    mas.set_solve_with_fluids();

    // box size is the physical length scale that corresponds to a size of 1 in the computational domain,
    // so we choose it for l_characteristic for the dimensionless fluid problem

    if(convert_dim_to_nondim_for_fluids.val){
      mas.set_lchar(box_size.val);
    }
    else{
      mas.set_lchar(1.);
    }

    mas.set_gravity(gravity_.val);
    mas.set_mu_l(mu_l.val);
    mas.set_Pr(Pr.val);
    mas.set_RaT(Ra_T.val);
    mas.set_Tinf(Tinf.val);
    mas.set_betaT(beta_T.val);

    RaC_vals[0] = Ra_C_0.val;
    Sc_vals[0] = Sc0.val;
    Cinf_vals[0] = Cinf0.val;
    betaC_vals[0] = beta_C_0.val;


    if(num_comps.val>1) {
      RaC_vals[1] = Ra_C_1.val;
      Sc_vals[1] = Sc1.val;
      Cinf_vals[1] = Cinf1.val;
      betaC_vals[1] = beta_C_1.val;
    }

    if(num_comps.val>2) {
      RaC_vals[2] = Ra_C_2.val;
      Sc_vals[2] = Sc2.val;
      Cinf_vals[2] = Cinf2.val;
      betaC_vals[2] = beta_C_2.val;

    }
    if(num_comps.val>3) {
      RaC_vals[3] = Ra_C_3.val;
      Sc_vals[3] = Sc3.val;
      Cinf_vals[3] = Cinf3.val;
      betaC_vals[3] = beta_C_3.val;
    }

    mas.set_RaC(RaC_vals);
    mas.set_Sc(Sc_vals);
    mas.set_Cinf(Cinf_vals);
    mas.set_betaC(betaC_vals);

//    mas.set_RaC0(Ra_C_0.val);
//    mas.set_RaC0(Ra_C_1.val);
//    mas.set_RaC0(Ra_C_2.val);
    mas.set_do_boussinesq(do_boussinesq.val);
    mas.set_convert_dim_to_nondim_for_fluids_step(convert_dim_to_nondim_for_fluids.val);

    // Calculate nondimensional groups:
//    compute_nondimensional_groups(mpi.comm(), &mas);
  }

  p4est_t                   *p4est = mas.get_p4est();
  p4est_nodes_t             *nodes = mas.get_nodes();
  my_p4est_node_neighbors_t *ngbd  = mas.get_ngbd();

  /* initialize the variables */
//  vec_and_ptr_t front_phi(p4est, nodes);
//  vec_and_ptr_t contr_phi(front_phi.vec);
//  vec_and_ptr_t seed_map (front_phi.vec);
  vec_and_ptr_t front_phi, contr_phi, seed_map;
  if(!loading_from_previous_state.val){
    front_phi.create(p4est, nodes);
    contr_phi.create(p4est, nodes);
    seed_map.create(p4est, nodes);

    sample_cf_on_nodes(p4est, nodes, front_phi_cf, front_phi.vec);
    sample_cf_on_nodes(p4est, nodes, contr_phi_cf, contr_phi.vec);
    sample_cf_on_nodes(p4est, nodes, seed_number_cf, seed_map.vec);
  }
  PetscPrintf(mpi.comm(), "ELYCE, WARNING: do you need to save contr phi and seed number to the state so it can be loaded? \n");

  /* set initial time step */
  double dxyz[P4EST_DIM];
  dxyz_min(p4est, dxyz);

  double DIM(dx = dxyz[0],
             dy = dxyz[1],
             dz = dxyz[2]);

  PetscPrintf(mpi.comm(), "Conc dt: %1.3e, Temp dt: %1.3e, Velo dt: %1.3e\n",
              .5*dx*dx/solute_diff_0.val,
              .5*dx*dx*density_l.val*heat_capacity_l.val/thermal_cond_l.val,
              cfl_number.val*dx/cooling_velocity.val);

  // perturb level set
  if (enforce_planar_front.val) init_perturb.val = 0;

  if(!loading_from_previous_state.val){
    front_phi.get_array();

    srand(mpi.rank());

    foreach_node(n, nodes)
    {
      front_phi.ptr[n] += init_perturb.val*dx*double(rand())/double(RAND_MAX);
    }

    front_phi.restore_array();
    ierr = VecGhostUpdateBegin(front_phi.vec, INSERT_VALUES, SCATTER_FORWARD); CHKERRXX(ierr);
    ierr = VecGhostUpdateEnd  (front_phi.vec, INSERT_VALUES, SCATTER_FORWARD); CHKERRXX(ierr);
  }

  my_p4est_level_set_t ls(ngbd);
//    ls.reinitialize_2nd_order(front_phi.vec);
//    ls.perturb_level_set_function(front_phi.vec, EPS);

  // set alloy parameters
  double solute_diff_all[] = { solute_diff_0.val, solute_diff_1.val, solute_diff_2.val, solute_diff_3.val };

  mas.set_liquidus(liquidus_value, liquidus_slope, part_coeff);
  mas.set_composition_parameters(solute_diff_all);
  mas.set_thermal_parameters(latent_heat.val,
                             density_l.val, heat_capacity_l.val, thermal_cond_l.val,
                             density_s.val, heat_capacity_s.val, thermal_cond_s.val);


  std::vector<CF_DIM *> eps_c_all(num_seeds(), NULL);
  std::vector<CF_DIM *> eps_v_all(num_seeds(), NULL);

  for (int i = 0; i < num_seeds(); ++i)
  {
    eps_c_all[i] = new eps_c_cf_t(theta0(i));
    eps_v_all[i] = new eps_v_cf_t(theta0(i));
  }
  mas.set_undercoolings(num_seeds(), loading_from_previous_state.val? NULL:seed_map.vec, eps_v_all.data(), eps_c_all.data());

  // set geometry
  if(!loading_from_previous_state.val){
    mas.set_front(front_phi.vec);
    mas.set_container(contr_phi.vec);
  }
  mas.set_scaling(scaling());

  // set boundary conditions
  mas.set_container_conditions_thermal(bc_type_temp.val, bc_value_temp);
  mas.set_container_conditions_composition(bc_type_conc.val, bc_value_conc_all);

//  CF_DIM* bc_wall_type_temp = bc_wall_type_temp_;
  WallBCDIM* bc_wall_type_temp = &bc_wall_type_temp_;
  WallBCDIM* bc_wall_type_conc = &bc_wall_type_conc_;

  mas.set_wall_conditions_thermal(bc_wall_type_temp/*bc_type_temp.val*/, bc_value_temp);
  mas.set_wall_conditions_composition(bc_wall_type_conc, bc_value_conc_all);
//  printf("MAIN: bc_value_conc_all = %p \n", bc_value_conc_all[0]);
  mas.set_volumetric_heat(volumetric_heat_cf);

  // Initialize everything for the fluids
  // NOTE: the below needs to be called in such a way that the correct front phi is provided to SWF, because initializing the NS solver will require that. Therefore, it cannot be called until *after* mas.set_front
  if(solve_w_fluids.val){
    initialize_all_relevant_ics_and_bcs_for_fluids(stefan_w_fluids_solver,
                                                   bc_interface_value_velocity,
                                                   bc_wall_value_velocity,
                                                   bc_wall_type_velocity,
                                                   bc_interface_value_pressure,
                                                   bc_wall_value_pressure,
                                                   bc_wall_type_pressure,
                                                   &mas,v_init_cf);
    mas.initialize_for_fluids(stefan_w_fluids_solver);
    ierr = PetscPrintf(mpi.comm(), "\nInitialize for fluids complete \n"); CHKERRXX(ierr);

  }



  // set time steps
  double dt = cfl_number.val*MIN(DIM(dx,dy,dz))/cooling_velocity.val;

  double dt_max = base_cfl.val*MIN(DIM(dx,dy,dz))/cooling_velocity.val;

//  dt = 1.0e-3;

  double dt_curv = 0.000005*sqrt(dx*dx*dx)/MAX(eps_c.val, 1.e-20);

  //mas.set_dt(MIN(dt, dt_curv));
  //mas.set_dt_limits(0, MIN(dt_curv, 100.*dt));
  mas.set_dt_limits(0,dt_max);


  // TO-DO: revisit if we really want these dt limits or not

  // set initial conditions
  if(!loading_from_previous_state.val){
    mas.set_velocity(vn_cf, DIM(vx_cf, vy_cf, vz_cf), vf_cf);
    mas.set_temperature(tl_cf, ts_cf, tf_cf);
    //  mas.set_temperature_solve_w_fluids(tl_cf, ts_cf, tf_cf);

    mas.set_concentration(cl_cf_all, cs_cf_all);
    mas.set_ft(ft_cf);
  }
  PetscPrintf(mpi.comm(), "Elyce to-do: I think I might need to include the freeze time as a save/load field \n");

  // set solver parameters
  if(geometry.val == 8){
    double dxyz_min_[P4EST_DIM];
    dxyz_min(p4est, dxyz_min_);
    bc_tolerance.val = dxyz_min_[0] * bc_tolerance.val; // make the bc tolerance a percentage of the current grid level
    PetscPrintf(mpi.comm(), "\n Convergence test dxyz_min is set to %0.2e with dxyz_min_ = %0.2e \n", bc_tolerance.val, dxyz_min_[0]);
  }
  mas.set_bc_tolerance             (bc_tolerance.val);
  mas.set_max_iterations           (max_iterations.val);
  mas.set_cfl                      (cfl_number.val);
  mas.set_proximity_smoothing      (proximity_smoothing.val);

  mas.set_use_superconvergent_robin(use_superconvergent_robin.val);
  mas.set_use_points_on_interface  (use_points_on_interface.val);
  mas.set_update_c0_robin          (update_c0_robin.val);
  mas.set_enforce_planar_front     (enforce_planar_front.val);

  mas.set_dendrite_cut_off_fraction(dendrite_cut_off_fraction.val);
  mas.set_dendrite_min_length      (dendrite_min_length.val);

  // compute container volume
  PetscPrintf(mpi.comm(), "Elyce to-do: need to get the front phi and contr phi from mas in the laod state case. also need to actuall save contr phi to begin with which I have not done ... \n");
  if(loading_from_previous_state.val){
    front_phi.vec = mas.get_front_phi();
    contr_phi.vec = mas.get_contr_phi();
  }
  vec_and_ptr_t ones(front_phi.vec);
  VecSetGhost(ones.vec, 1.);
  double container_volume = integrate_over_negative_domain(p4est, nodes, contr_phi.vec, ones.vec);
  ones.destroy();

  // clear up memory
  if(!loading_from_previous_state.val){
    contr_phi.destroy();
    front_phi.destroy();
    seed_map.destroy();
  }

  // loop over time
  bool   keep_going     = true;
  /*double */tn             = (loading_from_previous_state.val ? mas.get_tn() : 0.);
  double total_growth   = 0;
  double base           = front_location.val;
  double bc_error_max   = 0;
  double bc_error_avg   = 0;
  int    iteration      = (loading_from_previous_state.val? mas.get_iteration_one_step(): 0);
  int    sub_iterations = 0;
  int    vtk_idx        = (loading_from_previous_state.val? mas.get_vtk_idx(): 0);
  PetscPrintf(mpi.comm(), "Starting: vtk_idx = %d \n", vtk_idx);
  int    save_state_idx = (loading_from_previous_state.val? floor(mas.get_iteration_one_step()/save_state_every_dn.val): 1); // start at 1 so we don't save the state of the initial condition
  int    mpiret;

  vector<double> bc_error_max_all;
  vector<double> bc_error_avg_all;
  vector<int> num_pdes;

  std::vector<bool>   logevent;
  std::vector<double> old_time;
  std::vector<int>    old_count;

  std::vector<double> errors_max_over_time(2*num_comps.val+7, 0);
  int itn =1;

  // save initial conditon:
//  PetscPrintf(mpi.comm(), "Saving the initial condition to vtk ... \n");
//  mas.save_VTK(-1);
  if(1){
    PetscPrintf(mpi.comm(), "Trying to save initial phi ... \n");
    // TEMPORARY -- troubleshooting
    std::vector<Vec_for_vtk_export_t> point_fields;
    std::vector<Vec_for_vtk_export_t> cell_fields = {};
    point_fields.push_back(Vec_for_vtk_export_t(/*front_phi.vec*/ mas.get_front_phi(), "phi"));
    const char* out_dir = getenv("OUT_DIR");
    if(!out_dir){
      throw std::invalid_argument("You need to set the output directory for VTK: OUT_DIR_VTK");
    }

    char filename[1000];
    sprintf(filename, "%s/snapshot_initial_phi_%d", out_dir, -1);
    my_p4est_vtk_write_all_lists(p4est, nodes, ngbd->get_ghost(), P4EST_TRUE, P4EST_TRUE, filename, point_fields, cell_fields);
    point_fields.clear();
    PetscPrintf(mpi.comm(), "Done! \n \n \n");

  }
  PetscPrintf(mpi.comm(), "Entering time loop ! \n");
  if(geometry.val == 8 && use_convergence_dt.val){
    mas.set_dt(convergence_dt.val);
    mas.set_dt_all(convergence_dt.val);
  }

  bool last_iter=false;
  if (geometry.val==8){
    check_convergence_errors_and_save_to_vtk(&mas, mpi, 10000);
  }

  // Do an initial update grid to kick things off in a nice direction:
  // Basically, we do a one step of update grid first in the no flow case to be compatible with
  // how Daniil originally organized the solver to work.
  // In the flow case, we handle things a little bit differently to be compatible
  // with all the flow stuff and how the time disc. is handled differently.
  if(!solve_w_fluids.val){
    mas.compute_dt();
    mas.save_VTK(-2);
    mas.update_grid();
    mas.update_grid_solid();
    mas.save_VTK(-1);
  }

  while (1)
  {
//    // CHeck to make sure the convergence fields are at least initialized correctly

//    PetscPrintf(mpi.comm(), "\n ------- \n Iteration: %d \n --------------- \n", iteration);
    // determine to save or not
    bool save_now =
        (save_type.val == 0 && iteration    >= vtk_idx*save_every_dn.val) ||
        (save_type.val == 1 && total_growth >= vtk_idx*save_every_dl.val) ||
        (save_type.val == 2 && tn           >= vtk_idx*save_every_dt.val);

    PetscPrintf(mpi.comm(), "save_now ? %d , vtk_idx = %d, tn = %0.2f, vtk_idx * save_every_dt = %0.2f \n", save_now, vtk_idx, tn, save_every_dt.val * vtk_idx);
    bool save_state_now = (save_state.val) && (iteration >= save_state_idx * save_state_every_dn.val);
    if(!last_iter){if (!keep_going) break;}

    // compute time step
    //mas.compute_dt();

    PetscPrintf(mpi.comm(), "\n---------------------------\n Value of tn: %0.5f \n---------------------------\n", tn);
    // for convergence study, update the time variable for each of the fields, and the normals for fields that require it:
    vec_and_ptr_dim_t front_normals_;
    my_p4est_node_neighbors_t* ngbd_;
    vec_and_ptr_t phi_;
    if(geometry.val == 8){
      PetscPrintf(mpi.comm(), "\n---------------------------\nConvergence test: %0.2f Percent Done \n---------------------------\n", (tn/time_limit.val) * 100.);

      double dt = mas.get_dt();

      // temps
      convergence_temp[LIQUID_DOMAIN].t = tn + dt;
      convergence_temp[SOLID_DOMAIN].t = tn + dt;

      // concs:
      convergence_conc0.t = tn + dt;
      if(num_comps.val>1) convergence_conc1.t = tn + dt;
      if(num_comps.val>2) convergence_conc2.t = tn + dt;

      // interface vel
      convergence_vgamma.t = tn + dt;

      // ns vels
      foreach_dimension(d){
        convergence_vel[d].t = tn + dt;
      }

      // Update the front normals as needed for the external bc source terms:
      front_normals_ = mas.get_front_normals();
      ngbd_ = mas.get_ngbd();

      external_source_c0_robin.set_inputs(ngbd_, front_normals_.vec[0], front_normals_.vec[1]);
      if(num_comps.val>1) external_source_c1_robin.set_inputs(ngbd_, front_normals_.vec[0], front_normals_.vec[1]);
      if(num_comps.val>2) external_source_c2_robin.set_inputs(ngbd_, front_normals_.vec[0], front_normals_.vec[1]);
      external_source_temperature_flux_jump.set_inputs(ngbd_, front_normals_.vec[0], front_normals_.vec[1]);

//      PetscPrintf(mpi.comm(), "CALLING EXT SOURCE C2 ROBIN \n");
//      external_source_c2_robin(5,5);

      // ANd update the temperature wall bc:
      phi_.vec = mas.get_front_phi();
      bc_value_temp.set_inputs(ngbd_, phi_.vec );

      mas.set_c0_guess(&convergence_conc0);
    }

    // solve nonlinear system for temperature, concentration and velocity at t_n
    bc_error_max = 0;
    bc_error_avg = 0;

    if (!solve_w_fluids.val){
    sub_iterations += mas.one_step(2, &bc_error_max, &bc_error_avg, &num_pdes, &bc_error_max_all, &bc_error_avg_all);
    }else{
    sub_iterations += mas.one_step_w_fluids(2, &bc_error_max, &bc_error_avg, &num_pdes, &bc_error_max_all, &bc_error_avg_all);
    }
    //tn             += mas.get_dt();
//    exit(0);
    if(geometry.val == 8 && keep_going){
      check_convergence_errors_and_save_to_vtk(&mas, mpi, iteration,
                                               fich_errors, name_errors);
    }

    if (save_step_convergence() && keep_going) {
      // max bc error
      ierr = PetscFOpen(mpi.comm(), filename_error_max, "a", &fich); CHKERRXX(ierr);
      for (size_t i = 0; i < bc_error_max_all.size(); ++i) {
        ierr = PetscFPrintf(mpi.comm(), fich, "%e ", bc_error_max_all[i]); CHKERRXX(ierr);
      }
      for (int i = bc_error_max_all.size(); i < max_iterations(); ++i) {
        ierr = PetscFPrintf(mpi.comm(), fich, "%e ", 0.0); CHKERRXX(ierr);
      }
      ierr = PetscFPrintf(mpi.comm(), fich, "\n"); CHKERRXX(ierr);
      ierr = PetscFClose(mpi.comm(), fich); CHKERRXX(ierr);

      // avg bc error
      ierr = PetscFOpen(mpi.comm(), filename_error_avg, "a", &fich); CHKERRXX(ierr);
      for (size_t i = 0; i < bc_error_avg_all.size(); ++i) {
        ierr = PetscFPrintf(mpi.comm(), fich, "%e ", bc_error_avg_all[i]); CHKERRXX(ierr);
      }
      for (int i = bc_error_avg_all.size(); i < max_iterations(); ++i) {
        ierr = PetscFPrintf(mpi.comm(), fich, "%e ", 0.0); CHKERRXX(ierr);
      }
      ierr = PetscFPrintf(mpi.comm(), fich, "\n"); CHKERRXX(ierr);
      ierr = PetscFClose(mpi.comm(), fich); CHKERRXX(ierr);
      ierr = PetscPrintf(mpi.comm(), "Step convergence saved in %s and %s\n", filename_error_max, filename_error_avg); CHKERRXX(ierr);
    }

    /*
    // compute total growth
    total_growth = base;

    p4est         = mas.get_p4est();
    nodes         = mas.get_nodes();
    front_phi.vec = mas.get_front_phi();

    front_phi.get_array();
    foreach_node(n, nodes) {
      if (front_phi.ptr[n] > 0) {
        double xyz[P4EST_DIM];
        node_xyz_fr_n(n, p4est, nodes, xyz);
        total_growth = MAX(total_growth, xyz[1]);
      }
    }
    front_phi.restore_array();


    mpiret = MPI_Allreduce(MPI_IN_PLACE, &total_growth, 1, MPI_DOUBLE, MPI_MAX, p4est->mpicomm); SC_CHECK_MPI(mpiret);

    total_growth -= base;
    */
//    ierr = PetscPrintf(mpi.comm(), "------------------------------------------------------------------------------------------------------\n"
//                                   "Time step %d: growth %e, simulation time %e, compute time %e\n"
//                                   "------------------------------------------------------------------------------------------------------\n",
//                       iteration, total_growth, tn, w1.get_duration_current()); CHKERRXX(ierr);

    if (save_timings.val && save_now)
    {
      PetscStageLog stageLog;
      PetscLogGetStageLog(&stageLog);

      PetscEventPerfInfo *eventInfo      = stageLog->stageInfo[0].eventLog->eventInfo;
      PetscInt            localNumEvents = stageLog->stageInfo[0].eventLog->numEvents;

      if (vtk_idx == 0)
      {
        ierr = PetscFOpen(mpi.comm(), filename_timings, "w", &fich); CHKERRXX(ierr);

        logevent.resize(localNumEvents, false);
        old_time.resize(localNumEvents, 0);
        old_count.resize(localNumEvents, 0);

        PetscFPrintf(mpi.comm(), fich, "iteration ");
        for (PetscInt event = 0; event < localNumEvents; ++event)
        {
          if (eventInfo[event].count > 0)
          {
            PetscFPrintf(mpi.comm(), fich, "%s count ", stageLog->eventLog->eventInfo[event].name);
            logevent[event] = true;
          }
        }
        PetscFPrintf(mpi.comm(), fich, "\n");

        ierr = PetscFClose(mpi.comm(), fich); CHKERRXX(ierr);
      }

      ierr = PetscFOpen(mpi.comm(), filename_timings, "a", &fich); CHKERRXX(ierr);

      PetscFPrintf(mpi.comm(), fich, "%d ", iteration);
      for (PetscInt event = 0; event < localNumEvents; ++event)
      {
        if (logevent[event])
        {
          PetscFPrintf(mpi.comm(), fich, "%e %d ", eventInfo[event].time-old_time[event], eventInfo[event].count-old_count[event] );
          old_time[event]  = eventInfo[event].time;
          old_count[event] = eventInfo[event].count;
        }
      }
      PetscFPrintf(mpi.comm(), fich, "\n");

      ierr = PetscFClose(mpi.comm(), fich); CHKERRXX(ierr);
      ierr = PetscPrintf(mpi.comm(), "saved timings in %s\n", filename_timings); CHKERRXX(ierr);
    }

    // Rochi adding save functionalities here
    // save velocity, area of interface, volume of solid phase, etc
    if (save_characteristics.val)
    {
      vec_and_ptr_t vn;

      // get current fields
      p4est         = mas.get_p4est();
      nodes         = mas.get_nodes();
      front_phi.vec = mas.get_front_phi();
      contr_phi.vec = mas.get_contr_phi();
      vn.vec        = mas.get_normal_velocity();

      // compute level-set of liquid region
      vec_and_ptr_t phi_liquid(front_phi.vec);
      VecPointwiseMaxGhost(phi_liquid.vec, contr_phi.vec, front_phi.vec);

      // compute characteristics (front area, phase volumes, average velocity, number of nodes, etc)
      ones.create(front_phi.vec);
      VecSetGhost(ones.vec, 1.);

      double liquid_volume   = integrate_over_negative_domain(p4est, nodes, phi_liquid.vec, ones.vec);
      double solid_volume    = container_volume - liquid_volume;
      double front_area      = integrate_over_interface(p4est, nodes, front_phi.vec, ones.vec);
      double velocity_avg    = integrate_over_interface(p4est, nodes, front_phi.vec, vn.vec) / front_area;
      double time_elapsed    = w1.get_duration_current();
      int    num_local_nodes = nodes->num_owned_indeps;
      int    num_ghost_nodes = nodes->indep_nodes.elem_count - num_local_nodes;

      int buffer[] = { num_local_nodes, num_ghost_nodes };
      mpiret = MPI_Allreduce(MPI_IN_PLACE, &buffer, 2, MPI_INT, MPI_SUM, p4est->mpicomm); SC_CHECK_MPI(mpiret);
      num_local_nodes = buffer[0];
      num_ghost_nodes = buffer[1];

      PetscLogDouble mem_petsc = 0;
      if (track_memory_usage.val) {
        PetscMemoryGetCurrentUsage(&mem_petsc);
      }

      // write into file
      ierr = PetscFOpen(mpi.comm(), filename_characteristics, "a", &fich); CHKERRXX(ierr);
      ierr = PetscFPrintf(mpi.comm(), fich, "%d %e %e %e %e %e %e %e %d %e %e %e\n",
                          iteration,
                          tn,
                          total_growth,
                          velocity_avg/scaling(),
                          mas.get_front_velocity_max()/scaling(),
                          front_area,
                          solid_volume,
                          time_elapsed,
                          sub_iterations,
                          bc_error_max,
                          bc_error_avg,
                          mem_petsc/1024./1024.); CHKERRXX(ierr);
      ierr = PetscFClose(mpi.comm(), fich); CHKERRXX(ierr);
      ierr = PetscPrintf(mpi.comm(), "Saved characteristics in %s\n", filename_characteristics); CHKERRXX(ierr);

      sub_iterations = 0;
      ones.destroy();
      phi_liquid.destroy();
    }
    // save field data
    if (save_now)
    {
      if (save_dendrites.val)   mas.count_dendrites(vtk_idx);
      if (save_vtk.val)         mas.save_VTK(vtk_idx);
      if (save_vtk_solid.val)   mas.save_VTK_solid(vtk_idx);
      ierr = PetscPrintf(mpi.comm(), "Saved characteristics in %s\n", filename_characteristics); CHKERRXX(ierr);
      if (save_p4est.val)       mas.save_p4est(vtk_idx);
    }
    if (save_now) vtk_idx++;

    // compute total growth - new position - Rochi - checking if growth is occuring now or not
    total_growth = base;

    p4est         = mas.get_p4est();
    nodes         = mas.get_nodes();
    front_phi.vec = mas.get_front_phi();

    front_phi.get_array();
    foreach_node(n, nodes) {
      if (front_phi.ptr[n] > 0) {
        double xyz[P4EST_DIM];
        node_xyz_fr_n(n, p4est, nodes, xyz);
        total_growth = MAX(total_growth, xyz[1]);
      }
    }
    front_phi.restore_array();

    mpiret = MPI_Allreduce(MPI_IN_PLACE, &total_growth, 1, MPI_DOUBLE, MPI_MAX, p4est->mpicomm); SC_CHECK_MPI(mpiret);

    total_growth -= base;

    //std::cout << "Total growth :: "<< total_growth << " ; Growth Limit :: " << growth_limit.val << "\n";
    // Rochi :: moving compute_dt to a different location
    // compute time step
    /*if(last_iter) {
        keep_going=false;
        last_iter=false;
    }
    mas.compute_dt();
    if (tn + mas.get_dt() > time_limit.val) {
      mas.set_dt(time_limit.val-tn);
      last_iter =true;
    }
    keep_going = keep_going && (iteration < step_limit.val) && (total_growth < growth_limit.val);

    if(keep_going){
      if(solve_w_fluids.val){
        mas.update_grid_w_fluids();
      }
      else{
        mas.update_grid();
      }

      mas.update_grid_solid();
    }*/

    // Clear out the boundary condition info now that we are done w this timestep
    if(geometry.val == 8){
      external_source_c0_robin.clear_inputs();
      if(num_comps.val>1) external_source_c1_robin.clear_inputs();
      if(num_comps.val>2) external_source_c2_robin.clear_inputs();

      external_source_temperature_flux_jump.clear_inputs();
      bc_value_temp.clear_inputs();
    }
//    if(last_iter) {
//        keep_going=false;
//        last_iter=false;
//        continue;
//    }

    mas.compute_dt();

    if(geometry.val == 8 && use_convergence_dt.val){
      mas.set_dt(convergence_dt.val);
    }
//    if (tn + mas.get_dt() > time_limit.val) {
//      mas.set_dt(time_limit.val-tn);
//      last_iter =true;
//    }

    if (tn + mas.get_dt() > time_limit.val) {
      mas.set_dt(time_limit.val-tn);
      keep_going = false;
    }

    if(geometry.val == 8 && use_convergence_dt.val){
      tn+= convergence_dt.val;
    }
    else {
      tn += mas.get_dt();
    }
    keep_going = keep_going && (iteration < step_limit.val) && (total_growth < growth_limit.val);

    if(keep_going){
      if(solve_w_fluids.val){
        mas.update_grid_w_fluids();
      }
      else{
        mas.update_grid();
      }

      mas.update_grid_solid();
    }



    if(save_state_now){
      PetscPrintf(mpi.comm(), "Beginning save state process ... \n");
      char output[1000];
      const char* out_dir_save_state = getenv("OUT_DIR_SAVE_STATE");
      if(!out_dir_save_state){
        throw std::invalid_argument("You need to set the output directory for save states: OUT_DIR_SAVE_STATE");
      }
      sprintf(output,
              "%s/save_states_multialloy_lmin_%d_lmax_%d_geom_%d",
              out_dir_save_state,
              lmin.val, lmax.val, geometry.val);

      mas.save_state(output, num_state_backups.val);

      save_state_idx++;
    }




    iteration++;

  }
  for (int i = 0; i < num_seeds(); ++i)
  {
      if(eps_c_all[i]) delete eps_c_all[i];
      if(eps_v_all[i]) delete eps_v_all[i];
  }
  eps_c_all.clear();
  eps_v_all.clear();
  w1.stop(); w1.read_duration();
  return 0;
}
<|MERGE_RESOLUTION|>--- conflicted
+++ resolved
@@ -3724,14 +3724,10 @@
   temp_gradient.val    /= scaling();
   cooling_velocity.val *= scaling();
 
-<<<<<<< HEAD
-  mu_l.val /=scaling();
-=======
   if(solve_w_fluids.val){
       mu_l.val /=scaling();
       gravity_.val *= scaling() * scaling();
   }
->>>>>>> 3a0168b9
 
 
   // initialize constants in initial and boundary conditions
