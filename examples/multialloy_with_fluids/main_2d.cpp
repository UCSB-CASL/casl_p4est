﻿/*
 * Title: multialloy_with_fluids
 * Description:
 * Author: Elyce
 * Date Created: 08-06-2019
 */


#ifndef P4_TO_P8
#include <src/my_p4est_utils.h>
#include <src/my_p4est_vtk.h>
#include <src/my_p4est_nodes.h>
#include <src/my_p4est_tools.h>
#include <src/my_p4est_refine_coarsen.h>
#include <src/my_p4est_log_wrappers.h>
#include <src/my_p4est_node_neighbors.h>
#include <src/my_p4est_level_set.h>
#include <src/my_p4est_trajectory_of_point.h>


#include <src/my_p4est_semi_lagrangian.h>


#include <src/my_p4est_poisson_nodes_mls.h>
#include <src/my_p4est_poisson_nodes.h>
#include <src/my_p4est_interpolation_nodes.h>
#include <src/my_p4est_navier_stokes.h>
#include <src/my_p4est_multialloy.h>




#include <src/my_p4est_macros.h>
#else
#include <src/my_p8est_utils.h>
#include <src/my_p8est_vtk.h>
#include <src/my_p8esT_l_nodes.h>
#include <src/my_p8est_tools.h>
#include <src/my_p8est_refine_coarsen.h>
#include <src/my_p8est_log_wrappers.h>
#include <src/my_p8est_semi_lagrangian.h>
#include <src/my_p8est_level_set.h>

#include <src/my_p8esT_l_node_neighbors.h>
#include <src/my_p8est_macros.h>
#endif

#include <src/Parser.h>
#include <src/casl_math.h>
#include <src/petsc_compatibility.h>
#include <src/parameter_list.h>


using namespace std;
parameter_list_t pl;

// ---------------------------------------
// Examples to run:
// ---------------------------------------
// Define the numeric label for each type of example to make implementation a bit more clear
enum{
  FRANK_SPHERE = 0,
  NS_GIBOU_EXAMPLE = 1,
  NS_LLNL_EXAMPLE = 2,
  COUPLED_PROBLEM_EXAMPLE = 3,
  ICE_AROUND_CYLINDER = 4,
  FLOW_PAST_CYLINDER = 5,

};
DEFINE_PARAMETER(pl,int,example_,3,"example number: \n"
                                   "0 - Frank Sphere (Stefan only) \n"
                                   "1 - NS Gibou example (Navier Stokes only) \n"
                                   "2 - work in progress \n"
                                   "3 - Coupled problem example for validation \n"
                                   "4 - Ice solidifying around a cooled cylinder \n"
                                   "5 - Flow past a cylinder (WIP) (Navier Stokes only)\n"
                                   "default: 4");

// ---------------------------------------
// Save options:
// ---------------------------------------
DEFINE_PARAMETER(pl,bool,save_stefan,false,"Save stefan ?");
DEFINE_PARAMETER(pl,bool,save_navier_stokes,false,"Save navier stokes?");
DEFINE_PARAMETER(pl,bool,save_coupled_fields,true,"Save the coupled problem?");
DEFINE_PARAMETER(pl,int,save_every_iter,1,"Saves vtk every n number of iterations (default is 1)");
DEFINE_PARAMETER(pl,int,save_state_every_iter,100,"Saves simulation state every n number of iterations (default is 500)");

DEFINE_PARAMETER(pl,bool,print_checkpoints,true,"Print checkpoints throughout script for debugging? ");
DEFINE_PARAMETER(pl,bool,mem_checkpoints,false,"checks various memory checkpoints for mem usage");
DEFINE_PARAMETER(pl,double,mem_safety_limit,60.e9,"Memory upper limit before closing the program -- in bytes");

// Load options
DEFINE_PARAMETER(pl,bool,loading_from_previous_state,false,"");
//DEFINE_PARAMETER(pl,char,"/home/elyce/workspace/projects/multialloy_with_fluids_","");
// ---------------------------------------
// Solution options:
// ---------------------------------------
DEFINE_PARAMETER(pl,bool,solve_stefan,false,"Solve stefan ?");
DEFINE_PARAMETER(pl,bool,solve_navier_stokes,false,"Solve navier stokes?");
DEFINE_PARAMETER(pl,bool,solve_coupled,true,"Solve the coupled problem?");
DEFINE_PARAMETER(pl,bool,do_advection,1,"Boolean flag whether or not to do advection (default : 1)");
DEFINE_PARAMETER(pl,double,Re_overwrite,0.0,"overwrite the examples set Reynolds number");
DEFINE_PARAMETER(pl,bool,use_uniform_band,true,"Boolean whether or not to refine using a uniform band");

void select_solvers(){
  switch(example_){
    case FRANK_SPHERE:
      save_stefan = true;
      solve_stefan = true;
      save_navier_stokes = false;
      solve_navier_stokes = false;
      save_coupled_fields = false;
      do_advection = false;
      break;
    case ICE_AROUND_CYLINDER:
      save_stefan = false;
      solve_stefan = true;
      solve_navier_stokes = true;
      save_navier_stokes = false;
      save_coupled_fields = true;
      break;
    case NS_GIBOU_EXAMPLE:
      save_stefan = false; solve_stefan = false;
      save_navier_stokes = true; solve_navier_stokes = true;
      save_coupled_fields = false;
      break;
    case FLOW_PAST_CYLINDER:
      save_stefan = false; solve_stefan = false;
      save_navier_stokes = true; solve_navier_stokes = true;
      save_coupled_fields = false;
      break;

    case COUPLED_PROBLEM_EXAMPLE:
      save_stefan = false; solve_stefan = true;
      save_navier_stokes = false; solve_navier_stokes = true;
      save_coupled_fields = true;
      break;

    }
}

DEFINE_PARAMETER(pl,int,advection_sl_order,2,"Integer for advection solution order (can choose 1 or 2) for the fluid temperature field(default:1) -- note: this also sets the NS solution order");
DEFINE_PARAMETER(pl,int,NS_advection_sl_order,2,"Integer for advection solution order (can choose 1 or 2) for the fluid velocity fields (default:1)");

//DEFINE_PARAMETER(pl,bool,solve_smoke,0,"Boolean for whether to solve for smoke or not (a passive scalar), default: 0");
DEFINE_PARAMETER(pl,double,cfl,0.5,"CFL number (default:0.5)");
DEFINE_PARAMETER(pl,bool,force_interfacial_velocity_to_zero,false,"Force the interfacial velocity to zero? ");
DEFINE_PARAMETER(pl,double,vorticity_threshold,0.1,"Threshold to refine vorticity by, default is 0.1 \n");
DEFINE_PARAMETER(pl,double,gradT_threshold,0.99,"Threshold to refine the nondimensionalized temperature gradient by \n (default: 0.99)");

int stop_flag = -1;
bool pressure_check_flag = false;
// ---------------------------------------
// Geometry options:
// ---------------------------------------
double xmin; double xmax;
double ymin; double ymax;

int nx, ny;       // number trees in each direction
int px, py;       // periodicity in each direction
double scaling;   // amount you want to scale the physical problem by -- scaling*physical_length_scale = computational_length_scale

// For frank sphere:
double s0;
double T_inf;

// For ice cube:
double r0;
double Twall;
double Tinterface;
double back_wall_temp_flux;

// For solidifying ice problem:
double r_cyl;
double T_cyl;

double T_max_allowable;
double T_max_allowable_err = 1.0e-5;

// Keeping track of maxes and mins:
double T_l_max, T_l_min, T_s_max, T_s_min;

// For surface tension: (used to apply some interfacial BC's in temperature)
double sigma;

void set_geometry(){
  switch(example_){
    case FRANK_SPHERE: // Frank sphere
      xmin = -5.0; xmax = 5.0; //5.0;
      ymin = -5.0; ymax = 5.0;
      nx = 1;
      ny = 1;
      px = 0; py = 1;

      scaling = 1.;


      s0 = 0.6286;
      r0 = s0; // for consistency, and for setting up NS problem (if wanted)
      T_inf = -0.2;
      Twall = T_inf;
      Tinterface = 0.0;
      break;

    case ICE_AROUND_CYLINDER:{ // Ice layer growing around a constant temperature cooled cylinder

      // Physical domain -- .05 meters high (5 cm) by .1 meters long (10 cm)
      xmin = 0.0; xmax = 7.0;//3.5;//3.5;//2.0;//1.5;
      ymin = 0.0; ymax = 3.5;//1.75;

      nx = 8;//4;//4;
      ny = 4;//2;

      px = 0;
      py = 1;

      scaling = 10.;

      double r_cyl_physical = 0.035/2;//0.016/2.;//0.01; // 1 cm

      double r_physical = r_cyl_physical + 0.002;//0.002;//0.035/5.;//0.0105;//.011; // 1.1 cm


      r0 = r_physical;//r_physical*scaling;
      r_cyl = r_cyl_physical;//r_cyl_physical*scaling;

      Twall = 276.; Tinterface = 273.0;//293.0,
      T_cyl = 260.;//273.0 - 20.0;
      back_wall_temp_flux = 0.0;

      T_max_allowable=Twall;

      //sigma is set with the conductivities
      break;}

    case NS_GIBOU_EXAMPLE: // Navier Stokes Validation case from Gibou 2015
      xmin = 0.0; xmax = PI;
      ymin = 0.0; ymax = PI;

      nx = 1; ny = 1;
      px = 0; py = 0;

      scaling = 1.0;
      r0 = 0.10;
      break;

    case COUPLED_PROBLEM_EXAMPLE:
      xmin = 0.0; xmax = PI;
      ymin = 0.0; ymax = PI;

      nx = 1; ny = 1;
      px = 0; py = 0;

      scaling = 1.0;
      r0 = 0.2;
      force_interfacial_velocity_to_zero = true;

      break;

    case FLOW_PAST_CYLINDER:
      xmin = 0.0; xmax = 5.0;
      ymin = 0.0; ymax = 5.0;

      nx = 2; ny = 2;
      px = 0; py = 1;

      scaling = 10.;
      r0 = 0.5;
      break;
    }
}

double v_interface_max_norm; // For keeping track of the interfacial velocity maximum norm

// ---------------------------------------
// Grid refinement:
// ---------------------------------------
DEFINE_PARAMETER(pl,int,lmin,3,"Minimum level of refinement");
DEFINE_PARAMETER(pl,int,lmax,8,"Maximum level of refinement");
DEFINE_PARAMETER(pl,double,lip,1.75,"Lipschitz coefficient");
DEFINE_PARAMETER(pl,int,method_,1,"Solver in time for solid domain, and for fluid if no advection. 1 - Backward Euler, 2 - Crank Nicholson");
DEFINE_PARAMETER(pl,int,num_splits,0,"Number of splits -- used for convergence tests");
DEFINE_PARAMETER(pl,bool,refine_by_ucomponent,true,"Flag for whether or not to refine by a backflow condition for the fluid velocity");
DEFINE_PARAMETER(pl,bool,refine_by_nondim_gradT,true,"Flag for whether or not to refine by the nondimensionalized temperature gradient");

// ---------------------------------------
// Time-stepping:
// ---------------------------------------
double tfinal;
double dt_max_allowed;
bool keep_going = true;

double tn;
double tstart;
double dt;
double dt_nm1;
int tstep;
DEFINE_PARAMETER(pl,double,t_ramp,1.0,"Time at which NS boundary conditions are ramped up to the freestream value \n");
DEFINE_PARAMETER(pl,bool,ramp_bcs,true,"Boolean option to ramp the BC's for the ice over cylinder case \n");

void simulation_time_info(){
  switch(example_){
    case FRANK_SPHERE:
      tfinal = 1.30;
      dt_max_allowed = 0.1;
      tn = 1.0;
      break;
    case ICE_AROUND_CYLINDER: // ice solidifying around isothermally cooled cylinder
      tfinal = 40.*60.; // 40 minutes
      dt_max_allowed = 0.1;
      tstart = 0.0;
      tn = tstart;
      dt = 1.e-5;
      break;

    case NS_GIBOU_EXAMPLE:
      tfinal = PI/3.;
      dt_max_allowed = 1.e-2;
      tn = 0.0;
      dt = 1.e-3;
      break;

    case FLOW_PAST_CYLINDER:
      tfinal = 50.0;
      dt_max_allowed = 1.0;
      tn = 0.0;
      break;

    case COUPLED_PROBLEM_EXAMPLE:
      tfinal = PI/3.;
      dt_max_allowed = 1.0e-1;
      tn = 0.0;
      dt = 1.e-3;
      break;

    }
}
// ---------------------------------------
// Physical properties:
// ---------------------------------------
double alpha_s;
double alpha_l;

void set_diffusivities(){
  switch(example_){
    case FRANK_SPHERE:
      alpha_s = 1.0;
      alpha_l = 1.0;
      break;

    case ICE_AROUND_CYLINDER:
      alpha_s = (1.1e-6); //ice - [m^2]/s
      alpha_l = (1.5e-7); //water- [m^2]/s
      break;

    case COUPLED_PROBLEM_EXAMPLE:
      alpha_s = 1.0;
      alpha_l = 1.0;
      break;
    }
}


double k_s;
double k_l;
double L; // Latent heat of fusion
double rho_l;
double rho_s;

void set_conductivities(){
  switch(example_){
    case FRANK_SPHERE:
      k_s = 1.0;
      k_l = 1.0;
      L = 1.0;
      rho_l = 1.0;
      rho_s = 1.0;
      break;

    case ICE_AROUND_CYLINDER:
      k_s = 2.22; // W/[m*K]
      k_l = 0.608; // W/[m*K]
      L = 334.e3;  // J/kg
      rho_l = 1000.0; // kg/m^3
      sigma = rho_l*L*(2.10e-10); //W/m
      rho_s = 920.; //[kg/m^3]
      break;

    case COUPLED_PROBLEM_EXAMPLE:
      k_s = 1.;
      k_l = 1.;
      L = 1.;
      rho_l = 1.;
      rho_s = 1.0;
      break;
    }
}


//-----------------------------------------
// Properties to set if you are solving NS
// ----------------------------------------
double pressure_prescribed_flux;
double pressure_prescribed_value;
double u0;
double v0;

double Re_u; // reynolds number in x direction
double Re_v; // reynolds number in y direction


double outflow_u;
double outflow_v;
double mu_l;
double hodge_percentage_of_max_u;
int hodge_max_it = 30;
double uniform_band;
double T_l_IC_band = 2.0;
bool ramp_T_l_IC_space = false;
double dt_NS;

double hodge_global_error;

double NS_norm = 0.0; // To keep track of the NS norm
void set_NS_info(){
  pressure_prescribed_flux = 0.0; // For the Neumann condition on the two x walls and lower y wall
  pressure_prescribed_value = 0.0; // For the Dirichlet condition on the back y wall


//  uniform_band = 4.0;
  dt_NS = 1.e-3; // initial dt for NS
  switch(example_){
    case FRANK_SPHERE:throw std::invalid_argument("NS isnt setup for this example");
    case ICE_AROUND_CYLINDER:
      Re_u = 201.;//201.;//217.;
      Re_v = 0.;
      mu_l = 1.7106e-3;//1.793e-3;  // Viscosity of water , [Pa s]
      uniform_band = 4.;
      if(Re_overwrite>1.0){Re_u = Re_overwrite;}
      break;
    case NS_GIBOU_EXAMPLE:
      Re_u = 1.0;
      Re_v = 1.0;
      mu_l = 1.0;
      rho_l = 1.0;

      u0 = 1.0;
      v0 = 1.0;
      uniform_band = 2.;
      break;

    case FLOW_PAST_CYLINDER:
      Re_u = 300.0;
      Re_v = 0.0;
      mu_l = 8.9e-4;
      rho_l = 1000.0;
      break;

    case COUPLED_PROBLEM_EXAMPLE:
      Re_u = 1.0;
      Re_v = 1.0;
      mu_l = 1.0;
      rho_l = 1.0;
      u0 = 1.0;
      v0 = 1.0;
      uniform_band = 4.;
      break;
    }

  outflow_u = 0.0;
  outflow_v = 0.0;

  hodge_percentage_of_max_u = 1.e-3;

  // WAY OF SETTING VELOCITIES FOR NS SOLVER NEEDS TO BE FIXED -- THIS IS JUST A TEMPORARY WAY
  if(example_ == ICE_AROUND_CYLINDER){
      u0 = Re_u*mu_l/(rho_l*2.0*r_cyl);
      v0 = Re_v*mu_l/(rho_l*2.0*r_cyl);
    }

}

// ---------------------------------------
// Other parameters:
// ---------------------------------------
double v_int_max_allowed = 1.0;

bool move_interface_with_v_external = false;

bool check_temperature_values = false; // Whether or not you want to print out temperature value averages during various steps of the solution process -- for debugging

bool check_derivative_values = false;// Whether or not you want to print out temperature derivative value averages during various steps of the solution process -- for debugging

bool check_interfacial_velocity = true; // Whether or not you want to print out interfacial velocity value averages during various steps of the solution process -- for debugging

bool save_temperature_derivative_fields = false; // saving temperature derivative fields to vtk or not

// Variables used for advection:
double advection_alpha_coeff= 0.0;
double advection_beta_coeff =0.0;

// Begin defining classes for necessary functions and boundary conditions...
// --------------------------------------------------------------------------------------------------------------
// Frank sphere functions -- Functions necessary for evaluating the analytical solution of the Frank sphere problem, to validate results for example 1
// --------------------------------------------------------------------------------------------------------------
double s(double r, double t){
  //std::cout<<"Time being used to compute s is: " << t << "\n"<< std::endl;
  return r/sqrt(t);
}

// Error function : taken from existing code in examples/stefan/main_2d.cpp
double E1(double x)
{
  const double EULER=0.5772156649;
  const int    MAXIT=100;
  const double FPMIN=1.0e-20;

  int i,ii;
  double a,b,c,d,del,fact,h,psi,ans=0;

  int n   =1;
  int nm1 =0;

  if (x > 1.0)
  {        /* Lentz's algorithm */
    b=x+n;
    c=1.0/FPMIN;
    d=1.0/b;
    h=d;
    for (i=1;i<=MAXIT;i++)
    {
      a = -i*(nm1+i);
      b += 2.0;
      d=1.0/(a*d+b);    /* Denominators cannot be zero */
      c=b+a/c;
      del=c*d;
      h *= del;
      if (fabs(del-1.0) < EPS)
      {
        ans=h*exp(-x);
        return ans;
      }
    }
    //printf("Continued fraction failed in expint\n");
  }
  else
  {
    ans = (nm1!=0 ? 1.0/nm1 : -log(x)-EULER);    /* Set first term */
    fact=1.0;
    for (i=1;i<=MAXIT;i++)
    {
      fact *= -x/i;
      if (i != nm1) del = -fact/(i-nm1);
      else
      {
        psi = -EULER;  /* Compute psi(n) */
        for (ii=1;ii<=nm1;ii++) psi += 1.0/ii;
        del=fact*(-log(x)+psi);
      }
      ans += del;
      if (fabs(del) < fabs(ans)*EPS) return ans;
    }
    printf("series failed in expint\n");
    printf("x value used was : %0.5f",x);

  }

  return ans;
}


double F(double s){
  double z = SQR(s)/4.0;
  return E1(z);
}

double dF(double s){
  double z = SQR(s)/4.0;
  return -0.5*s*exp(z)/z;
}

double frank_sphere_solution_t(double s){

  if (s<s0) return 0;
  else      return T_inf*(1.0 - F(s)/F(s0));


}
// --------------------------------------------------------------------------------------------------------------
// Functions for validating the Navier-Stokes solver:
// --------------------------------------------------------------------------------------------------------------
double u_analytical(double x, double y, double t){
  return cos(t)*sin(x)*cos(y);
}
class u_analytical_tn: public CF_DIM{
public:

  double operator()(double x, double y) const
  {
    return u_analytical(x,y,tn);
  }
}u_ana_tn;

class u_analytical_tnp1: public CF_DIM{
public:

  double operator()(double x, double y) const
  {
    return u_analytical(x,y,tn+dt);
  }
}u_ana_tnp1;

double v_analytical(double x, double y, double t){
  return -1.*cos(t)*cos(x)*sin(y);
}
class v_analytical_tn: public CF_DIM{
public:

  double operator()(double x, double y) const
  {
    return v_analytical(x,y,tn);
  }
}v_ana_tn;

class v_analytical_tnp1: public CF_DIM{
public:

  double operator()(double x, double y) const
  {
    return v_analytical(x,y,tn+dt);
  }
}v_ana_tnp1;

double p_analytical(double x, double y, double t){
  return 0.0;
}
class p_analytical_tn: public CF_DIM{
public:

  double operator()(double x, double y) const
  {
    return p_analytical(x,y,tn);
  }
}p_ana_tn;
class p_analytical_tnp1: public CF_DIM{
public:

  double operator()(double x, double y) const
  {
    return p_analytical(x,y,tn+dt);
  }
}p_ana_tnp1;
double external_force_x(double x, double y, double t){
  return -1.*rho_l*sin(t)*sin(x)*cos(y) + rho_l*SQR(cos(t))*sin(x)*cos(x) + 2.*mu_l*cos(t)*sin(x)*cos(y);
}
class fx_tn: public CF_DIM{
public:

  double operator()(double x, double y) const
  {
    return external_force_x(x,y,tn);
  }
}fx_ext_tn;
class fx_tnp1: public CF_DIM{
public:

  double operator()(double x, double y) const
  {
    return external_force_x(x,y,tn+dt);
  }
}fx_ext_tnp1;


double external_force_y(double x, double y, double t){
  return rho_l*sin(t)*cos(x)*sin(y) + rho_l*SQR(cos(t))*sin(y)*cos(y) - 2.*mu_l*cos(t)*cos(x)*sin(y);
}
class fy_tn: public CF_DIM{
public:

  double operator()(double x, double y) const
  {
    return external_force_y(x,y,tn);
  }
}fy_ext_tn;
class fy_tnp1: public CF_DIM{
public:

  double operator()(double x, double y) const
  {
    return external_force_y(x,y,tn+dt);
  }
}fy_ext_tnp1;

//------------------------------------------------------------------------
// For coupled problem validation:
// -----------------------------------------------------------------------
double T_analytical(double x, double y, double t){
  double n = 2.0; double p = 2.0;
  return cos(pow(t,p))*sin(n*x)*cos(n*y);;
}
class T_analytical_tn: public CF_DIM{
public:

  double operator()(double x, double y) const
  {
    return T_analytical(x,y,tn);
  }
}T_ana_tn;

class T_analytical_tnp1: public CF_DIM{
public:

  double operator()(double x, double y) const
  {
    return T_analytical(x,y,tn+dt);
  }
}T_ana_tnp1;

double g_analytical(double x, double y, double t){
  double n = 2.0; double p = 2.0;
  double part1 = 2*SQR(n)*cos(pow(t,p)) - p*pow(t,p-1.)*sin(pow(t,p));
  double part2 = cos(n*x)*cos(n*y)*sin(x)*cos(y) + sin(n*x)*sin(n*y)*cos(x)*sin(y);
  return sin(n*x)*cos(n*y)*part1 + n*cos(t)*cos(pow(t,p))*part2;
}
class g_analytical_tn: public CF_DIM{
public:

  double operator()(double x, double y) const
  {
    return g_analytical(x,y,tn);
  }
}g_ana_tn;

class g_analytical_tnp1: public CF_DIM{
public:

  double operator()(double x, double y) const
  {
    return g_analytical(x,y,tn+dt);
  }
}g_ana_tnp1;

double dT_dt(double x, double y, double t){
  double n=2.0; double p=2.0;
  return -1.0*p*pow(t,p-1.)*cos(n*y)*sin(pow(t,p))*sin(n*x);
}

double u_dT_dx(double x, double y, double t){
  double n=2.0; double p=2.0;
  return n*cos(pow(t,p))*cos(n*x)*cos(n*y)*cos(t)*cos(y)*sin(x);

}

double v_dT_dy(double x, double y, double t){
  double n=2.0; double p=2.0;
  return n*cos(pow(t,p))*sin(n*x)*sin(n*y)*cos(t)*cos(x)*sin(y);
}

class check_advection_term_n: public CF_DIM{
public:

  double operator()(double x, double y) const
  {
    double alpha_coeff_value;
    alpha_coeff_value = advection_sl_order==2? advection_alpha_coeff:1.0;
    return dT_dt(x,y,tn) + u_dT_dx(x,y,tn) + v_dT_dy(x,y,tn) - alpha_coeff_value*T_ana_tnp1(x,y)/dt;
  }
}check_advection_term_n;

// --------------------------------------------------------------------------------------------------------------
// Level set functions:
// --------------------------------------------------------------------------------------------------------------
struct LEVEL_SET : CF_DIM {
public:
  double operator() (DIM(double x, double y, double z)) const
  {
    switch (example_){
      case FRANK_SPHERE:
        return s0 - sqrt(SQR(x) + SQR(y));
      case ICE_AROUND_CYLINDER:
        return r0 - sqrt(SQR(x - (xmax/3.0)) + SQR(y - (ymax/2.0)));
      case NS_GIBOU_EXAMPLE:
        return 0.2 - sin(x)*sin(y);
      case FLOW_PAST_CYLINDER:
        return r0 - sqrt(SQR(x - (xmax/4.0)) + SQR(y - (ymax/2.0)));
      case COUPLED_PROBLEM_EXAMPLE:
        return 0.2 - sin(x)*sin(y);
      default: throw std::invalid_argument("You must choose an example type\n");
      }
  }
} level_set;


// This one is for the inner cylinder in example 2
struct MINI_LEVEL_SET : CF_DIM {
public:
  double operator() (DIM(double x, double y, double z)) const
  {
    switch(example_){
      case FRANK_SPHERE: throw std::invalid_argument("This option may not be used for the particular example being called");
      case ICE_AROUND_CYLINDER: return r_cyl - sqrt(SQR(x - (xmax/3.0)) + SQR(y - (ymax/2.0)));
      case NS_GIBOU_EXAMPLE: throw std::invalid_argument("This option may not be used for the particular example being called");
      }
  }
} mini_level_set;
// Function for ramping the boundary conditions:
double ramp_BC(double initial,double goal_value){
  if(tn<t_ramp){
    return initial + ((goal_value - initial)/(t_ramp - tstart))*(tn - tstart);
    }
  else {
      return goal_value;
    }

}

// --------------------------------------------------------------------------------------------------------------
// INTERFACIAL TEMPERATURE BOUNDARY CONDITION
// --------------------------------------------------------------------------------------------------------------
BoundaryConditionType interface_bc_type_temp;
void interface_bc(){ //-- Call this function before setting interface bc in solver to get the interface bc type depending on the example
  switch(example_){
    case FRANK_SPHERE:
      interface_bc_type_temp = DIRICHLET;
      break;
    case ICE_AROUND_CYLINDER:
      interface_bc_type_temp = DIRICHLET; 
      break;
    case COUPLED_PROBLEM_EXAMPLE:
      interface_bc_type_temp = DIRICHLET;
    }
}

BoundaryConditionType inner_interface_bc_type_temp;
void inner_interface_bc(){ //-- Call this function before setting interface bc in solver to get the interface bc type depending on the example
  switch(example_){
    case FRANK_SPHERE: throw std::invalid_argument("This option may not be used for the particular example being called");
    case ICE_AROUND_CYLINDER:
      inner_interface_bc_type_temp = DIRICHLET;
      break;
    }
}

class BC_interface_value_temp: public CF_DIM{
private:
  // Have interpolation objects for case with surface tension included in boundary condition: can interpolate the curvature in a timestep to the interface points while applying the boundary condition
  my_p4est_interpolation_nodes_t kappa_interp;

public:
  BC_interface_value_temp(my_p4est_node_neighbors_t *ngbd): kappa_interp(ngbd)
  {
//    // Set the curvature and normal inputs to be interpolated when the BC object is constructed:
//    kappa_interp.set_input(kappa.vec,linear);
  }
  void create(my_p4est_node_neighbors_t *ngbd,Vec kappa){
    kappa_interp.update_neighbors(ngbd);
    kappa_interp.set_input(kappa,linear);
  }
  void clear(){
    kappa_interp.clear();
  }
  double operator()(double x, double y) const
  {
    switch(example_){
      case FRANK_SPHERE:{ // Frank sphere case, no surface tension
         double r = sqrt(SQR(x) + SQR(y));
         double sval = r/sqrt(tn+dt);
         return frank_sphere_solution_t(sval);
         //return Tinterface;
        }
      case ICE_AROUND_CYLINDER: // Ice solidifying around a cylinder, with surface tension -- MAY ADD COMPLEXITY TO THIS LATER ON
        if(ramp_bcs){
            return ramp_BC(Twall,Tinterface*(1. - (sigma/L)*kappa_interp(x,y)));
          }
        else return Tinterface*(1. - (sigma/L)*kappa_interp(x,y));

      case COUPLED_PROBLEM_EXAMPLE:
        return T_ana_tnp1(x,y);
      }
  }
};

class BC_interface_coeff: public CF_DIM{
public:
  double operator()(double x, double y) const
  { switch(example_){
      case FRANK_SPHERE: return 1.0;
      case ICE_AROUND_CYLINDER: return 1.0;
      case COUPLED_PROBLEM_EXAMPLE:
        return 1.0;
      }
  }
}bc_interface_coeff;

class BC_interface_value_inner: public CF_DIM{
public:
  double operator()(double x, double y) const
  {
    switch(example_){
      case ICE_AROUND_CYLINDER:
        if(ramp_bcs){
            return ramp_BC(Twall,T_cyl);
          }
        else return T_cyl;
      }
  }
}bc_interface_val_inner;

class BC_interface_coeff_inner: public CF_DIM{
public:
  double operator()(double x, double y) const
  {
    switch(example_){
      case ICE_AROUND_CYLINDER:
        return 1.0;
      }
  }
}bc_interface_coeff_inner;

// --------------------------------------------------------------------------------------------------------------
// Wall functions -- these evaluate to true or false depending on if the location is on the wall --  they just add coding simplicity
// --------------------------------------------------------------------------------------------------------------
struct XLOWER_WALL : CF_DIM {
public:
  double operator() (DIM(double x, double y, double z)) const
  {
    return ((fabs(x - xmin) <= EPS) && (fabs(y - ymin)>EPS) && (fabs(y - ymax)>EPS)); // front x wall, excluding the top and bottom corner points in y
  }
} xlower_wall;

struct XUPPER_WALL : CF_DIM {
public:
  double operator() (DIM(double x, double y, double z)) const
  {
    return ((fabs(x - xmax) <= EPS) && (fabs(y - ymin)>EPS) && (fabs(y - ymax)>EPS)); // back x wall, excluding the top and bottom corner points in y
  }
} xupper_wall;

struct YLOWER_WALL : CF_DIM {
public:
  double operator() (DIM(double x, double y, double z)) const
  {
    return (fabs(y - ymin) <= EPS);
  }
} ylower_wall;

struct YUPPER_WALL : CF_DIM {
public:
  double operator() (DIM(double x, double y, double z)) const
  {
    return (fabs(y - ymax) <= EPS);
  }
} yupper_wall;

struct NS_sides : CF_DIM {
public:
  double operator() (DIM(double x, double y, double z)) const
  {
    return ((xlower_wall(DIM(x,y,z)) || xupper_wall(DIM(x,y,z))) && (!ylower_wall(DIM(x,y,z))) && !yupper_wall(DIM(x,y,z)));
  }
} ns_sides;

struct NS_top_bottom : CF_DIM {
public:
  double operator() (DIM(double x, double y, double z)) const
  {
    return ((ylower_wall(DIM(x,y,z)) || yupper_wall(DIM(x,y,z))));
  }
} ns_top_bottom;


// --------------------------------------------------------------------------------------------------------------
// WALL TEMPERATURE BOUNDARY CONDITION
// --------------------------------------------------------------------------------------------------------------

double temp_three_wall_dirichlet_val(DIM(double x, double y, double z)){
  if (xlower_wall(DIM(x,y,z)) || yupper_wall(DIM(x,y,z)) || ylower_wall(DIM(x,y,z))){
        return Twall;
      }
  else {
      return back_wall_temp_flux;
    }
}

double temp_three_wall_neumann_val(DIM(double x, double y, double z)){
  if (xupper_wall(DIM(x,y,z)) || yupper_wall(DIM(x,y,z)) || ylower_wall(DIM(x,y,z))){
      return back_wall_temp_flux;}
  else {
      return Twall;
    }
}

BoundaryConditionType temp_three_wall_dirichlet_type(DIM(double x, double y, double z)){
  if (xlower_wall(DIM(x,y,z)) || yupper_wall(DIM(x,y,z)) || ylower_wall(DIM(x,y,z))){
      return DIRICHLET;}
  else {
      return NEUMANN;
    }
}

BoundaryConditionType temp_three_wall_neumann_type(DIM(double x, double y, double z)){
  if (xupper_wall(DIM(x,y,z)) || yupper_wall(DIM(x,y,z)) || ylower_wall(DIM(x,y,z))){
      return NEUMANN;}
  else {
      return DIRICHLET;
    }
}

class WALL_BC_TYPE_TEMP: public WallBCDIM
{
public:
  BoundaryConditionType operator()(DIM(double x, double y, double z )) const
  {
    switch(example_){
      case FRANK_SPHERE: return DIRICHLET;
      case ICE_AROUND_CYLINDER:
          return temp_three_wall_dirichlet_type(DIM(x,y,z));
      case COUPLED_PROBLEM_EXAMPLE:
        if(xlower_wall(x,y) || xupper_wall(x,y)){
            return DIRICHLET;
          }
        else if(ylower_wall(x,y) || yupper_wall(x,y)){
            return DIRICHLET;
          }
        break;
      }
  }
} wall_bc_type_temp;



class WALL_BC_VALUE_TEMP: public CF_DIM
{
public:
  double operator()(DIM(double x, double y, double z)) const
  {
    switch(example_){
      case FRANK_SPHERE:{
        if (xlower_wall(DIM(x,y,z)) || xupper_wall(DIM(x,y,z)) || ylower_wall(DIM(x,y,z)) || yupper_wall(DIM(x,y,z))){
            if (level_set(DIM(x,y,z)) < EPS){
                double r;
                double sval;
                r = sqrt(SQR(x) + SQR(y));
                sval = r/sqrt(tn + dt);
                return frank_sphere_solution_t(sval);
              }
            else{
                return Tinterface;
              }
          }
        break;       }
      case ICE_AROUND_CYLINDER:{
          return temp_three_wall_dirichlet_val(x,y);
        }
      case COUPLED_PROBLEM_EXAMPLE:{
          if(xlower_wall(x,y) || xupper_wall(x,y) || ylower_wall(x,y) || yupper_wall(x,y)){
              return T_ana_tnp1(x,y);
            }
          break;
        }
      }
  }
} wall_bc_value_temp;

// --------------------------------------------------------------------------------------------------------------
// TEMPERATURE INITIAL CONDITION
// --------------------------------------------------------------------------------------------------------------
class INITIAL_CONDITION_TEMP_LIQ: public CF_DIM
{
public:
  double operator() (DIM(double x, double y, double z)) const
  {
    double r;
    double sval;
    switch(example_){
      case FRANK_SPHERE:{
        r = sqrt(SQR(x) + SQR(y));
        sval = s(r,tn);
        return frank_sphere_solution_t(sval); // Initial distribution is the analytical solution of Frank Sphere problem at t = 0
      }
      case ICE_AROUND_CYLINDER:{
          return Twall;

        }
      case COUPLED_PROBLEM_EXAMPLE:{
          return T_ana_tn(x,y);
        }
      }

      }

}IC_temp_liq;

class INITIAL_CONDITION_TEMP_SOL: public CF_DIM
{
public:
  double operator() (DIM(double x, double y, double z)) const
  {
    double r;
    double sval;
    switch(example_){
      case FRANK_SPHERE:{
        r = sqrt(SQR(x) + SQR(y));
        sval = s(r,tn);
        return frank_sphere_solution_t(sval); // Initial distribution is the analytical solution of Frank Sphere problem at t = 0
      }
      case ICE_AROUND_CYLINDER:{
          if(ramp_bcs ) return Twall;
          else return Tinterface;
        }
      case COUPLED_PROBLEM_EXAMPLE:{
          return T_ana_tn(x,y);
        }
      }

      }

}IC_temp_sol;

// --------------------------------------------------------------------------------------------------------------
// Prescribed external velocity fields -- These are used in the case where you want to advect the temperature by some externally imposed velocity field
// --------------------------------------------------------------------------------------------------------------
struct u_advance : CF_DIM
{ double operator() (double x, double y) const{
  return 4.e-4;
  }

} u_adv;

struct v_advance: CF_DIM{
  double operator()(double x, double y) const
  {
    return 0.0;
  }
} v_adv;


// --------------------------------------------------------------------------------------------------------------
// VELOCITY BOUNDARY CONDITION -- for velocity vector = (u,v,w)
// --------------------------------------------------------------------------------------------------------------
// Wall boundary conditions on u:

class WALL_BC_TYPE_VELOCITY_U: public WallBCDIM
{
public:
  BoundaryConditionType operator()(DIM(double x, double y, double z )) const
  {
    switch(example_){
        //------------------------------------------------------------------
      case FRANK_SPHERE: throw std::invalid_argument("This option may not be used for the particular example being called");
        //------------------------------------------------------------------

      case ICE_AROUND_CYLINDER: {// water solidifying around a cylinder
        if (xlower_wall(DIM(x,y,z)) || yupper_wall(DIM(x,y,z)) || ylower_wall(DIM(x,y,z))){
            return DIRICHLET; // Free stream
          }
        else if (xupper_wall(DIM(x,y,z))){
            return NEUMANN; // presribed outflow
          }
        break;
        }
        //------------------------------------------------------------------

      case NS_GIBOU_EXAMPLE:{
        if(ns_sides(x,y) || ns_top_bottom(x,y)){
            return DIRICHLET;
          }
        break;}
        //------------------------------------------------------------------

      case COUPLED_PROBLEM_EXAMPLE:{
          if(ns_sides(x,y) || ns_top_bottom(x,y)){
              return DIRICHLET;
            }
        }
        //------------------------------------------------------------------

      } // end of switch case
  }
} wall_bc_type_velocity_u;

class WALL_BC_VALUE_VELOCITY_U: public CF_DIM
{
public:
  double operator()(DIM(double x, double y, double z)) const
  {
    switch(example_){
      //------------------------------------------------------------------
      case FRANK_SPHERE:
        throw std::invalid_argument("Navier Stokes solution is not compatible with this example, please choose another \n");
        //------------------------------------------------------------------
      case ICE_AROUND_CYLINDER:{
        if (xlower_wall(DIM(x,y,z)) || yupper_wall(DIM(x,y,z)) || ylower_wall(DIM(x,y,z))){
            if(ramp_bcs){
                return ramp_BC(0.,u0); // Ramp up to free stream velocity

              } // end of ramp BC case

            else return u0; //Free stream velocity
          }

        else if(xupper_wall(DIM(x,y,z))){ // Homogenous Neumann condition on back wall
            return outflow_u;
          }
        break;
        }
        //------------------------------------------------------------------

      case NS_GIBOU_EXAMPLE:{
        if(ns_sides(x,y) || ns_top_bottom(x,y)){
            return u_ana_tnp1(x,y);
          }
        break;}
        //------------------------------------------------------------------

      case COUPLED_PROBLEM_EXAMPLE:{
//          return 0.0;
          if(ns_sides(x,y) || ns_top_bottom(x,y)){
              return u_ana_tnp1(x,y);
            }
        }
        //------------------------------------------------------------------

      }
  }
} wall_bc_value_velocity_u;

// Wall boundary conditions on v:

class WALL_BC_TYPE_VELOCITY_V: public WallBCDIM
{
public:
  BoundaryConditionType operator()(DIM(double x, double y, double z )) const
  {
    switch(example_){
      //------------------------------------------------------------------
      case FRANK_SPHERE:
        throw std::invalid_argument("Navier Stokes solution is not compatible with this example, please choose another \n");
      //------------------------------------------------------------------

      case ICE_AROUND_CYLINDER:{
        if (xlower_wall(DIM(x,y,z)) || yupper_wall(DIM(x,y,z)) || ylower_wall(DIM(x,y,z))){

            return DIRICHLET; // free stream
          }
        else if (xupper_wall(DIM(x,y,z))){
            return NEUMANN; // presribed outflow
          }
        break;
        }
        //------------------------------------------------------------------

      case NS_GIBOU_EXAMPLE:
        if(ns_sides(x,y) || ns_top_bottom(x,y)){
            return DIRICHLET;
          }
        break;
        //------------------------------------------------------------------

      case COUPLED_PROBLEM_EXAMPLE:{
          if(ns_sides(x,y) || ns_top_bottom(x,y)){
              return DIRICHLET;
            }
        }
        //------------------------------------------------------------------

      }
  }
} wall_bc_type_velocity_v;

class WALL_BC_VALUE_VELOCITY_V: public CF_DIM
{
public:
  double operator()(DIM(double x, double y, double z)) const
  {
    switch(example_){
      //------------------------------------------------------------------
      case FRANK_SPHERE:
        throw std::invalid_argument("Navier Stokes solution is not compatible with this example, please choose another \n");
      //------------------------------------------------------------------
      case ICE_AROUND_CYLINDER:{
        if (xlower_wall(DIM(x,y,z)) || yupper_wall(DIM(x,y,z)) || ylower_wall(DIM(x,y,z))){
            if(ramp_bcs){
                    return ramp_BC(0.,v0); // Ramp up to free stream velocity

              } // end of ramp BC case

            else return v0; // Free stream
          }
        else if(xupper_wall(DIM(x,y,z))){ // prescribed outflow
            return outflow_v;
          }
        break;}
        //------------------------------------------------------------------


      case NS_GIBOU_EXAMPLE:{
        if(ns_sides(x,y) || ns_top_bottom(x,y)){
          return v_ana_tnp1(x,y);
          }
        break;
        }
        //------------------------------------------------------------------

      case COUPLED_PROBLEM_EXAMPLE:{
        if(ns_sides(x,y) || ns_top_bottom(x,y)){
            return v_ana_tnp1(x,y);
          }
        }
        //------------------------------------------------------------------

      }
  }
} wall_bc_value_velocity_v;

// --------------------------------------------------------------------------------------------------------------
// VELOCITY INTERFACIAL CONDITION -- for velocity vector = (u,v,w)
// --------------------------------------------------------------------------------------------------------------
// Interfacial condition for the u component:
BoundaryConditionType interface_bc_type_velocity_u;
void interface_bc_velocity_u(){ //-- Call this function before setting interface bc in solver to get the interface bc type depending on the example
  switch(example_){
    //------------------------------------------------------------------
    case FRANK_SPHERE: throw std::invalid_argument("Navier Stokes is not set up properly for this example \n");
    //------------------------------------------------------------------

    case ICE_AROUND_CYLINDER:
      interface_bc_type_velocity_u = DIRICHLET;
      break;
    //------------------------------------------------------------------

    case NS_GIBOU_EXAMPLE:
      interface_bc_type_velocity_u = DIRICHLET;
      break;
    //------------------------------------------------------------------

    case COUPLED_PROBLEM_EXAMPLE:{
        interface_bc_type_velocity_u = DIRICHLET;
        break;
      }

    }
}

// Interfacial condition for the u component:
class BC_interface_value_velocity_u: public CF_DIM{
private:
  my_p4est_interpolation_nodes_t v_interface_interp;

public:
//  BC_interface_value_velocity_u(my_p4est_node_neighbors_t *ngbd,vec_and_ptr_dim_t v_interface): v_interface_interp(ngbd){
//    // Set up the interpolation of the interfacial velocity x component:
//    v_interface_interp.set_input(v_interface.vec[0],linear);
//  }
  BC_interface_value_velocity_u(my_p4est_node_neighbors_t *ngbd):v_interface_interp(ngbd){};
  void create(my_p4est_node_neighbors_t *ngbd, Vec v_interface){
    v_interface_interp.update_neighbors(ngbd);
    v_interface_interp.set_input(v_interface,linear);
  }
  void clear(){
    v_interface_interp.clear();

  }
  double operator()(double x, double y) const
  {
    switch(example_){
      case FRANK_SPHERE: throw std::invalid_argument("Navier Stokes is not set up properly for this example \n");
        //------------------------------------------------------------------

      case ICE_AROUND_CYLINDER:{ // Ice solidifying around a cylinder
        try {
          v_interface_interp(x,y);
          //std::cout<<"Returning vx = " << v_interface_interp(x,y) << " at ( " << x << ", "<< y << ") \n"<<std::endl;

        } catch (std::exception &e) {
          std::cout<<"Was unable to interpolate the x direction boundary condition properly \n"<<std::endl;
          std::cout<<" Point is: ( "<< x << ", "<< y << ") \n"<<std::endl;
          throw std::invalid_argument("Interpolation failed at this point \n ");

        }
        return v_interface_interp(x,y); // No slip on the interface  -- Thus is equal to the x component of the interfacial velocity
      }
        //------------------------------------------------------------------

      case NS_GIBOU_EXAMPLE:
         return u_ana_tnp1(x,y);
         //------------------------------------------------------------------

      case COUPLED_PROBLEM_EXAMPLE:
        return u_ana_tnp1(x,y);
        //------------------------------------------------------------------

      }
  }
};


BoundaryConditionType interface_bc_type_velocity_v;
void interface_bc_velocity_v(){ //-- Call this function before setting interface bc in solver to get the interface bc type depending on the example
  switch(example_){
    case FRANK_SPHERE: throw std::invalid_argument("Navier Stokes is not set up properly for this example \n");
      //------------------------------------------------------------------

    case ICE_AROUND_CYLINDER:
      interface_bc_type_velocity_v = DIRICHLET;
      break;

      //------------------------------------------------------------------

    case NS_GIBOU_EXAMPLE:
      interface_bc_type_velocity_v = DIRICHLET;
      break;
      //------------------------------------------------------------------

    case COUPLED_PROBLEM_EXAMPLE:{
        interface_bc_type_velocity_v = DIRICHLET;
        //------------------------------------------------------------------

      }
    }
}

// Interfacial condition for the v component:
class BC_interface_value_velocity_v: public CF_DIM{
private:
  my_p4est_interpolation_nodes_t v_interface_interp;

public:
//  BC_interface_value_velocity_u(my_p4est_node_neighbors_t *ngbd,vec_and_ptr_dim_t v_interface): v_interface_interp(ngbd){
//    // Set up the interpolation of the interfacial velocity x component:
//    v_interface_interp.set_input(v_interface.vec[0],linear);
//  }
  BC_interface_value_velocity_v(my_p4est_node_neighbors_t *ngbd):v_interface_interp(ngbd){};
  void create(my_p4est_node_neighbors_t *ngbd, Vec v_interface){
    v_interface_interp.update_neighbors(ngbd);
    v_interface_interp.set_input(v_interface,linear);
  }
  void clear(){
    v_interface_interp.clear();

  }
  double operator()(double x, double y) const
  {
    switch(example_){
      case FRANK_SPHERE: throw std::invalid_argument("Navier Stokes is not set up properly for this example \n");
        //------------------------------------------------------------------

      case ICE_AROUND_CYLINDER:{ // Ice solidifying around a cylinder
        try {
          v_interface_interp(x,y);
          //std::cout<<"Returning vx = " << v_interface_interp(x,y) << " at ( " << x << ", "<< y << ") \n"<<std::endl;

        } catch (std::exception &e) {
          std::cout<<"Was unable to interpolate the x direction boundary condition properly \n"<<std::endl;
          std::cout<<" Point is: ( "<< x << ", "<< y << ") \n"<<std::endl;
          throw std::invalid_argument("Interpolation failed at this point \n ");

        }
        return v_interface_interp(x,y); // No slip on the interface  -- Thus is equal to the x component of the interfacial velocity
      }
        //------------------------------------------------------------------

      case NS_GIBOU_EXAMPLE:
         return v_ana_tnp1(x,y);
         //------------------------------------------------------------------

      case COUPLED_PROBLEM_EXAMPLE:
        return v_ana_tnp1(x,y);
        //------------------------------------------------------------------

      }
  }
};

// --------------------------------------------------------------------------------------------------------------
// VELOCITY INITIAL CONDITION -- for velocity vector = (u,v,w), in Navier-Stokes problem
// --------------------------------------------------------------------------------------------------------------
struct u_initial : CF_DIM
{ double operator() (double x, double y) const{
    switch(example_){
      case ICE_AROUND_CYLINDER:
        if(ramp_bcs) return 0.;
        else return u0;
      case COUPLED_PROBLEM_EXAMPLE:
        return u_ana_tn(x,y);
      case NS_GIBOU_EXAMPLE:
        return u_ana_tn(x,y);
      }  }

} u_initial;

struct v_initial: CF_DIM{
  double operator()(double x, double y) const
  {
    switch(example_){
      case ICE_AROUND_CYLINDER:
        if(ramp_bcs) return 0.;
        else return v0;
      case COUPLED_PROBLEM_EXAMPLE:
        return v_ana_tn(x,y);
      case NS_GIBOU_EXAMPLE:
        return v_ana_tn(x,y);
      }
  }
} v_initial;

// --------------------------------------------------------------------------------------------------------------
// PRESSURE BOUNDARY CONDITION
// --------------------------------------------------------------------------------------------------------------
class WALL_BC_TYPE_PRESSURE: public WallBCDIM
{
public:
  BoundaryConditionType operator()(DIM(double x, double y, double z )) const
  {
    switch(example_){
      case FRANK_SPHERE: throw std::invalid_argument("Navier Stokes solution is not "
                                                     "compatible with this example, please choose another \n");
        //------------------------------------------------------------------

      case ICE_AROUND_CYLINDER:{
          if(fabs(x - xmax)<EPS){
              return DIRICHLET;
            }
          else{
              return NEUMANN;
            }
//        if (xlower_wall(DIM(x,y,z)) || yupper_wall(DIM(x,y,z)) || ylower_wall(DIM(x,y,z))){
//            return NEUMANN;
//          }
//        else if (xupper_wall(DIM(x,y,z))){
//            return DIRICHLET;
//          }
        }
        //------------------------------------------------------------------

      case NS_GIBOU_EXAMPLE: {
        if(ns_sides(x,y) || ns_top_bottom(x,y)){
            return NEUMANN;
          }
        break;}
        //------------------------------------------------------------------

      case COUPLED_PROBLEM_EXAMPLE:{
          if(ns_sides(x,y) || ns_top_bottom(x,y)){
              return NEUMANN;
            }
        }
        //------------------------------------------------------------------

      }
  }
} wall_bc_type_pressure;

class WALL_BC_VALUE_PRESSURE: public CF_DIM
{
public:
  double operator()(DIM(double x, double y, double z)) const
  {
    switch(example_){
      case FRANK_SPHERE:
        throw std::invalid_argument("Navier Stokes solution is not "
                                    "compatible with this example, please choose another \n");
        //------------------------------------------------------------------

      case ICE_AROUND_CYLINDER:{ // coupled problem
          return 0.0;
/*        if (xlower_wall(DIM(x,y,z)) || yupper_wall(DIM(x,y,z)) || ylower_wall(DIM(x,y,z))){
            return pressure_prescribed_flux; // Neumann BC in pressure on all walls but back y wall
          }
        else if(xupper_wall(DIM(x,y,z))){ // Dirichlet condition on back wall (usually homogeneous, but could be nonhomogeneous)
            return pressure_prescribed_value;
          }
        break;*/}
        //------------------------------------------------------------------

      case NS_GIBOU_EXAMPLE: {// benchmark NS case
        if(ns_sides(x,y) || ns_top_bottom(x,y)){
            return 0.0;//p_ana_tnp1(x,y);
          }
        break;}
        //------------------------------------------------------------------

      case COUPLED_PROBLEM_EXAMPLE:{
        if(ns_sides(x,y) || ns_top_bottom(x,y)){
            return 0.0;
            //return p_ana_tnp1(x,y);
          }
        }
        //------------------------------------------------------------------

      }
  }
} wall_bc_value_pressure;

// vvv Used for NS LLNL validation case
/*
class BC_wall_value_pressure_using_normals: public CF_DIM{
public:
  double operator()(double x, double y) const
  {
    double nx = 0.0; double ny = 0.0;

    // Get appropriate normals depending on which wall we are on:
    if(ylower_wall(DIM(x,y,z)) && (!xlower_wall(DIM(x,y,z)) && !xupper_wall(DIM(x,y,z)))){
        nx = 0.0; ny = -1.0;
      }
    else if(yupper_wall(DIM(x,y,z)) && (!xlower_wall(DIM(x,y,z)) && !xupper_wall(DIM(x,y,z)))){
        nx = 0.0; ny = 1.0;
      }
    else if(xlower_wall(DIM(x,y,z))){
        nx = -1.0; ny = 0.0;
      }
    else if (xupper_wall(DIM(x,y,z))){
        nx = 1.0; ny = 0.0;
      }
    if(ns_sides(x,y) || ns_top_bottom(x,y)){
      return 0.0;
      }
  }
};
*/
// --------------------------------------------------------------------------------------------------------------
// PRESSURE INTERFACIAL CONDITION
// --------------------------------------------------------------------------------------------------------------
BoundaryConditionType interface_bc_type_pressure;
void interface_bc_pressure(){ //-- Call this function before setting interface bc in solver to get the interface bc type depending on the example
  switch(example_){
    //------------------------------------------------------------------

    case FRANK_SPHERE: throw std::invalid_argument("Navier Stokes is not set up properly for this example \n");
      //------------------------------------------------------------------

    case ICE_AROUND_CYLINDER:
      interface_bc_type_pressure = NEUMANN;
      break;
      //------------------------------------------------------------------

    case NS_GIBOU_EXAMPLE:
      interface_bc_type_pressure = NEUMANN;
      break;
      //------------------------------------------------------------------

    case COUPLED_PROBLEM_EXAMPLE:
      interface_bc_type_pressure = NEUMANN;
      break;
      //------------------------------------------------------------------


    }
}

class BC_interface_value_pressure: public CF_DIM{
public:

  double operator()(double x, double y) const
  {
    switch(example_){
      case FRANK_SPHERE: throw std::invalid_argument("Navier Stokes is not set up properly for this example \n");
        //------------------------------------------------------------------

      case ICE_AROUND_CYLINDER: // Ice solidifying around a cylinder
        return 0.0;
        //------------------------------------------------------------------

      case NS_GIBOU_EXAMPLE: // Benchmark NS
        return 0.0;
        //------------------------------------------------------------------

      case COUPLED_PROBLEM_EXAMPLE:
        return 0.0;
        //------------------------------------------------------------------

      }
  }
}interface_bc_value_pressure;

// --------------------------------------------------------------------------------------------------------------
// Functions for checking the values of interest during the solution process
// --------------------------------------------------------------------------------------------------------------
void check_T_values(vec_and_ptr_t phi, vec_and_ptr_t T, p4est_nodes* nodes, p4est_t* p4est, int example, vec_and_ptr_t phi_cyl,bool check_for_reasonable_values, bool update_Tl_values, bool update_Ts_values, FILE* fich) {
  T.get_array();
  phi.get_array();
  if (example_ == ICE_AROUND_CYLINDER) phi_cyl.get_array();

  double avg_T = 0.0;
  double max_T = 0.;
  double min_T = 1.e10;
  double min_mag_T = 1.e10;

  int pts_avg = 0;

  bool in_domain;

  // Make sure phi_cyl is defined if we are running an example where it is required:
  if(example_ ==ICE_AROUND_CYLINDER && phi_cyl.ptr == NULL){
      throw std::invalid_argument("You must provide a phi_cylinder vector to run example 2 \n");
    }

  // Loop over each node, check if node is in the subdomain we are considering. If so, compute average,max, and min values for the domain
  foreach_local_node(n,nodes){

    in_domain = false;
    // Check if the node is in the domain we are checking:
    if (example_ ==ICE_AROUND_CYLINDER ){
        ((phi.ptr[n] < 0.) && (phi_cyl.ptr[n] < 0.)) ? in_domain = true : in_domain = false;
      }
    else{
        (phi.ptr[n] < 0.) ? in_domain = true : in_domain = false;
      }
    // Compute required values:
    if (in_domain){
      avg_T+=T.ptr[n];
      pts_avg ++;

      max_T = max(max_T,T.ptr[n]);
      min_T = min(min_T,T.ptr[n]);
      if(T.ptr[n]>(Twall + 1.e-2) && check_for_reasonable_values && example_ == ICE_AROUND_CYLINDER){
          double xyz[P4EST_DIM];
          node_xyz_fr_n(n,p4est,nodes,xyz);
          printf("\n Getting unreasonable T value of %0.2f = %0.4e at (%0.4e, %0.4e) \n",T.ptr[n],T.ptr[n],xyz[0],xyz[1]);
//          fprintf(fich,"\n Getting unreasonable T value of %0.2f = %0.4e at (%0.4e, %0.4e) \n",T.ptr[n],T.ptr[n],xyz[0],xyz[1]);
//          if(stop_flag<0){stop_flag = tstep; PetscPrintf(p4est->mpicomm,"STOP FLAG HAS BEEN TRIGGERED \n");} // Only grab it the first time it's triggered
        }


      min_mag_T = min(min_mag_T,fabs(T.ptr[n]));
      }
  }
//  MPI_Allreduce(MPI_IN_PLACE,&stop_flag,1,MPI_INT,MPI_MAX,p4est->mpicomm);

  // Use MPI_Allreduce to get the values on a global scale, not just on one process:
  double global_avg_T = 0.0;
  double global_max_T = 0.;
  double global_min_T = 1.e10;
  double global_min_mag_T = 1.e10;

  int global_pts_avg = 0;

  MPI_Allreduce(&avg_T,&global_avg_T,1,MPI_DOUBLE,MPI_SUM,p4est->mpicomm);
  MPI_Allreduce(&pts_avg,&global_pts_avg,1,MPI_INT,MPI_SUM,p4est->mpicomm);

  global_avg_T/=global_pts_avg;

  MPI_Allreduce(&max_T,&global_max_T,1,MPI_DOUBLE,MPI_MAX,p4est->mpicomm);
  MPI_Allreduce(&min_T,&global_min_T,1,MPI_DOUBLE,MPI_MIN,p4est->mpicomm);
  MPI_Allreduce(&min_mag_T,&global_min_mag_T,1,MPI_DOUBLE,MPI_MIN,p4est->mpicomm);

  PetscPrintf(p4est->mpicomm,"\n"
                             "Average value: %0.5f \n"
                             "Maximum value: %0.5f \n"
                             "Minimum value: %0.5f \n"
                             "Minimum value magnitude: %0.3e \n \n",global_avg_T,global_max_T,global_min_T,global_min_mag_T);
  PetscFPrintf(p4est->mpicomm,fich,"\n"
                             "Average value: %0.5f \n"
                             "Maximum value: %0.5f \n"
                             "Minimum value: %0.5f \n"
                             "Minimum value magnitude: %0.3e \n \n",global_avg_T,global_max_T,global_min_T,global_min_mag_T);

  if(update_Tl_values) {T_l_max = global_max_T; T_l_min = global_min_T;}
  if(update_Ts_values){T_s_max = global_max_T; T_s_min = global_min_T;}
  if(pressure_check_flag){
      PetscPrintf(p4est->mpicomm,"\n");
      PetscPrintf(p4est->mpicomm,"Physical Average value: %0.2e \n",global_avg_T/(SQR(scaling)));
      PetscPrintf(p4est->mpicomm,"Physical Maximum value: %0.2e \n",global_max_T/(SQR(scaling)));
      PetscPrintf(p4est->mpicomm,"Physical Minimum value: %0.2e \n",global_min_T/(SQR(scaling)));
      PetscPrintf(p4est->mpicomm,"Physical Minimum value magnitude: %0.2e \n \n",global_min_mag_T/(SQR(scaling)));
    }

//  if(global_max_T>1.01*(Twall) && check_for_reasonable_values && example_ == ICE_AROUND_CYLINDER){
//      PetscPrintf(p4est->mpicomm,"Aborting due to unreasonable T values \n");
//      stop_flag= true;
// //      MPI_Abort(p4est->mpicomm,1);
//    }

  T.restore_array();
  phi.restore_array();
  if(example_ ==ICE_AROUND_CYLINDER) phi_cyl.restore_array();

}

void check_T_d_values(vec_and_ptr_t phi, vec_and_ptr_dim_t dT, p4est_nodes* nodes, p4est_t* p4est, bool get_location){
  dT.get_array();
  phi.get_array();

  foreach_dimension(d){
    double avg_dT = 0.0;
    double max_dT = 0.;
    double min_dT = 1.e10;
    double min_mag_dT = 1.e10;

    int pts_avg = 0;

    foreach_local_node(n,nodes){
      avg_dT+=dT.ptr[d][n];
      pts_avg ++;

      max_dT = max(max_dT,dT.ptr[d][n]);
      min_dT = min(min_dT,dT.ptr[d][n]);

      min_mag_dT = min(min_mag_dT,fabs(dT.ptr[d][n]));
    }
    double global_avg_dT = 0.0;
    double global_max_dT = 0.;
    double global_min_dT = 1.e10;
    double global_min_mag_dT = 1.e10;

    int global_pts_avg = 0;

    MPI_Allreduce(&avg_dT,&global_avg_dT,1,MPI_DOUBLE,MPI_SUM,p4est->mpicomm);
    MPI_Allreduce(&pts_avg,&global_pts_avg,1,MPI_INT,MPI_SUM,p4est->mpicomm);

    global_avg_dT/=global_pts_avg;

    MPI_Allreduce(&max_dT,&global_max_dT,1,MPI_DOUBLE,MPI_MAX,p4est->mpicomm);
    MPI_Allreduce(&min_dT,&global_min_dT,1,MPI_DOUBLE,MPI_MIN,p4est->mpicomm);
    MPI_Allreduce(&min_mag_dT,&global_min_mag_dT,1,MPI_DOUBLE,MPI_MIN,p4est->mpicomm);

    PetscPrintf(p4est->mpicomm,"\n");
    if(d==0) PetscPrintf(p4est->mpicomm,"In x direction: \n{\n");
    else PetscPrintf(p4est->mpicomm,"In y direction: \n{\n");

    PetscPrintf(p4est->mpicomm,"Average: %0.2f \n",global_avg_dT);
    PetscPrintf(p4est->mpicomm,"Maximum: %0.2f \n",global_max_dT);
    PetscPrintf(p4est->mpicomm,"Minimum: %0.2f \n",global_min_dT);
    PetscPrintf(p4est->mpicomm,"Minimum magnitude: %0.2f \n",global_min_mag_dT);

    // See what the location is of the min and max values:
    if (get_location){
        double xyz_min[P4EST_DIM];
        double xyz_max[P4EST_DIM];
        double rmin;
        double rmax;
        foreach_local_node(n,nodes){
          if ((dT.ptr[d][n] <= global_max_dT + EPS) && (dT.ptr[d][n] >= global_max_dT - EPS)){
              node_xyz_fr_n(n,p4est,nodes,xyz_max);
              rmax = sqrt(SQR(xyz_max[0]) + SQR(xyz_max[1]));
              PetscPrintf(p4est->mpicomm,"Maximum value occurs at (%0.2f, %0.2f), on r = %0.2f \n",xyz_max[0],xyz_max[1],rmax);

            }

          if ((dT.ptr[d][n] <= global_min_dT + EPS) && (dT.ptr[d][n] >= global_min_dT - EPS)){
              node_xyz_fr_n(n,p4est,nodes,xyz_min);
              rmin = sqrt(SQR(xyz_min[0]) + SQR(xyz_min[1]));

              PetscPrintf(p4est->mpicomm,"Minimum value occurs at (%0.2f, %0.2f), on r = %0.2f \n",xyz_min[0],xyz_min[1],rmin);

            }
        }}
}
  dT.restore_array();
  phi.restore_array();
}

void check_vel_values(vec_and_ptr_t phi, vec_and_ptr_dim_t vel, p4est_nodes* nodes, p4est_t* p4est, bool get_location,double dxyz_close_to_interface){
  vel.get_array();
  phi.get_array();

  // Check directional info:
  foreach_dimension(d){
    double avg_vel = 0.0;
    double max_vel = 0.;
    double min_vel = 1.e10;
    double min_mag_vel = 1.e10;

    int pts_avg = 0;

    foreach_local_node(n,nodes){
      if(fabs(phi.ptr[n]) < dxyz_close_to_interface){
        avg_vel+=vel.ptr[d][n];
        pts_avg ++;

        max_vel = max(max_vel,vel.ptr[d][n]);
        min_vel = min(min_vel,vel.ptr[d][n]);

        min_mag_vel = min(min_mag_vel,fabs(vel.ptr[d][n]));
      }
    }
    double global_avg_vel = 0.0;
    double global_max_vel = 0.;
    double global_min_vel = 1.e10;
    double global_min_mag_vel = 1.e10;

    int global_pts_avg = 0;

    MPI_Allreduce(&avg_vel,&global_avg_vel,1,MPI_DOUBLE,MPI_SUM,p4est->mpicomm);
    MPI_Allreduce(&pts_avg,&global_pts_avg,1,MPI_INT,MPI_SUM,p4est->mpicomm);

    global_avg_vel/=global_pts_avg;

    MPI_Allreduce(&max_vel,&global_max_vel,1,MPI_DOUBLE,MPI_MAX,p4est->mpicomm);
    MPI_Allreduce(&min_vel,&global_min_vel,1,MPI_DOUBLE,MPI_MIN,p4est->mpicomm);
    MPI_Allreduce(&min_mag_vel,&global_min_mag_vel,1,MPI_DOUBLE,MPI_MIN,p4est->mpicomm);

    PetscPrintf(p4est->mpicomm,"\n");
    if(d==0) PetscPrintf(p4est->mpicomm,"In x direction: \n{\n");
    else PetscPrintf(p4est->mpicomm,"In y direction: \n{\n");

    PetscPrintf(p4est->mpicomm,"Average: %0.2e \n",global_avg_vel);
    PetscPrintf(p4est->mpicomm,"Maximum: %0.2e \n",global_max_vel);
    PetscPrintf(p4est->mpicomm,"Minimum: %0.2e \n",global_min_vel);
    PetscPrintf(p4est->mpicomm,"Minimum magnitude: %0.2e \n",global_min_mag_vel);

    // See what the location is of the min and max values:
    if (get_location){
        double xyz_min[P4EST_DIM];
        double xyz_max[P4EST_DIM];
        double rmin;
        double rmax;
        foreach_local_node(n,nodes){
          if ((vel.ptr[d][n] <= global_max_vel + EPS) && (vel.ptr[d][n] >= global_max_vel - EPS)){
              node_xyz_fr_n(n,p4est,nodes,xyz_max);
              rmax = sqrt(SQR(xyz_max[0]) + SQR(xyz_max[1]));
              PetscPrintf(p4est->mpicomm,"Maximum value occurs at (%0.2f, %0.2f), on r = %0.2f \n",xyz_max[0],xyz_max[1],rmax);

            }

          if ((vel.ptr[d][n] <= global_min_vel + EPS) && (vel.ptr[d][n] >= global_min_vel - EPS)){
              node_xyz_fr_n(n,p4est,nodes,xyz_min);
              rmin = sqrt(SQR(xyz_min[0]) + SQR(xyz_min[1]));

              PetscPrintf(p4est->mpicomm,"Minimum value occurs at (%0.2f, %0.2f), on r = %0.2f \n",xyz_min[0],xyz_min[1],rmin);

            }
        }}



}

  // Now check the norms:
  double avg_vel = 0.0;
  double max_vel = 0.;
  double min_vel = 1.e10;

  int pts_avg = 0;

  foreach_local_node(n,nodes){
    if(fabs(phi.ptr[n])<dxyz_close_to_interface){
      double local_vel = sqrt(SQR(vel.ptr[0][n]) + SQR(vel.ptr[1][n]));
      avg_vel+=local_vel;
      pts_avg ++;

      max_vel = max(max_vel,local_vel);
      min_vel = min(min_vel,local_vel);
    }
  }

  double global_avg_vel = 0.0;
  double global_max_vel = 0.;
  double global_min_vel = 1.e10;

  int global_pts_avg = 0;

  MPI_Allreduce(&avg_vel,&global_avg_vel,1,MPI_DOUBLE,MPI_SUM,p4est->mpicomm);
  MPI_Allreduce(&pts_avg,&global_pts_avg,1,MPI_INT,MPI_SUM,p4est->mpicomm);

  global_avg_vel/=global_pts_avg;

  MPI_Allreduce(&max_vel,&global_max_vel,1,MPI_DOUBLE,MPI_MAX,p4est->mpicomm);
  MPI_Allreduce(&min_vel,&global_min_vel,1,MPI_DOUBLE,MPI_MIN,p4est->mpicomm);

  PetscPrintf(p4est->mpicomm,"2 norm info: \n{\n");

  PetscPrintf(p4est->mpicomm,"Average: %0.2e \n",global_avg_vel);
  PetscPrintf(p4est->mpicomm,"Maximum: %0.2e \n",global_max_vel);
  PetscPrintf(p4est->mpicomm,"Minimum: %0.2e \n",global_min_vel);

  vel.restore_array();
  phi.restore_array();
}

// --------------------------------------------------------------------------------------------------------------
// Function for checking the error in the Frank sphere solution:
// --------------------------------------------------------------------------------------------------------------
void check_frank_sphere_error(vec_and_ptr_t T_l, vec_and_ptr_t T_s, vec_and_ptr_t phi, vec_and_ptr_dim_t v_interface, p4est_t *p4est, p4est_nodes_t *nodes, double dxyz_close_to_interface,char *name, FILE *fich,int tstep){
  PetscErrorCode ierr;

  T_l.get_array(); T_s.get_array();
  phi.get_array(); v_interface.get_array();

  double T_l_error = 0.0;
  double T_s_error = 0.0;
  double phi_error = 0.0;
  double v_int_error = 0.0;


  double Linf_Tl = 0.0;
  double Linf_Ts = 0.0;
  double Linf_phi = 0.0;
  double Linf_v_int = 0.0;

  double r;
  double sval;
  double vel;

  // NOTE: We have just solved for time (n+1), so we compare computed solution to the analytical solution at time = (tn + dt)
  // Calculate interfacial velocity error with previously computed max_v_norm: (No need to Allreduce, it has been done already)
  double v_exact = s0/(2.0*sqrt(tn+dt));
  v_int_error = 0.0;

  //PetscPrintf(mpi.comm(),"Exact solution of velocity is: %0.2f",v_exact);
  // Now loop through nodes to compare errors between LSF and Temperature profiles:
  double xyz[P4EST_DIM];
  foreach_local_node(n,nodes){
    node_xyz_fr_n(n,p4est,nodes,xyz);

    r = sqrt(SQR(xyz[0]) + SQR(xyz[1]));
    sval = r/sqrt(tn+dt);

    double phi_exact = s0*sqrt(tn+dt) - r;
    double T_exact = frank_sphere_solution_t(sval);


    // Error on phi and v_int:
    if(fabs(phi.ptr[n]) < dxyz_close_to_interface){
      // Errors on phi:
      phi_error = fabs(phi.ptr[n] - phi_exact);
      Linf_phi = max(Linf_phi,phi_error); // CHECK THIS -- NOT ENTIRELY SURE THIS IS CORRECT

      // Errors on v_int:
      vel = sqrt(SQR(v_interface.ptr[0][n])+ SQR(v_interface.ptr[1][n]));
      v_int_error = fabs(vel - v_exact);
      Linf_v_int = max(Linf_v_int,v_int_error);
      }

    // Check error in the negative subdomain (T_liquid) (Domain = Omega_minus)
    if(phi.ptr[n]<EPS){
        T_l_error  = fabs(T_l.ptr[n] - T_exact);
        Linf_Tl = max(Linf_Tl,T_l_error);
      }
    if (phi.ptr[n]>EPS){
        T_s_error  = fabs(T_s.ptr[n] - T_exact);
        Linf_Ts = max(Linf_Ts,T_s_error);

      }
  }

  double global_Linf_errors[] = {0.0, 0.0, 0.0,0.0,0.0};
  double local_Linf_errors[] = {Linf_phi,Linf_Tl,Linf_Ts,Linf_v_int};


  // Now get the global maximum errors:
  int mpiret = MPI_Allreduce(local_Linf_errors,global_Linf_errors,4,MPI_DOUBLE,MPI_MAX,p4est->mpicomm); SC_CHECK_MPI(mpiret);


  // Print Errors to application output:
  PetscPrintf(p4est->mpicomm,"\n----------------\n Errors on frank sphere: \n --------------- \n");
  PetscPrintf(p4est->mpicomm,"dxyz close to interface: %0.2f \n",dxyz_close_to_interface);

  int num_nodes = nodes->indep_nodes.elem_count;
  PetscPrintf(p4est->mpicomm,"Number of grid points used: %d \n \n", num_nodes);


  PetscPrintf(p4est->mpicomm," Linf on phi: %0.4f \n Linf on T_l: %0.4f \n Linf on T_s: %0.4f \n Linf on v_int: %0.4f \n", global_Linf_errors[0],global_Linf_errors[1],global_Linf_errors[2],global_Linf_errors[3]);

  // Print errors to file:
  ierr = PetscFOpen(p4est->mpicomm,name,"a",&fich);CHKERRXX(ierr);
  PetscFPrintf(p4est->mpicomm,fich,"%e %e %d %e %e %e %e %d %e \n",tn + dt,dt,tstep,global_Linf_errors[0],global_Linf_errors[1],global_Linf_errors[2],global_Linf_errors[3],num_nodes,dxyz_close_to_interface);
  ierr = PetscFClose(p4est->mpicomm,fich); CHKERRXX(ierr);

  T_l.restore_array();
  T_s.restore_array();
  phi.restore_array();
  v_interface.restore_array();
}

void check_NS_validation_error(vec_and_ptr_t phi,vec_and_ptr_dim_t v_n, vec_and_ptr_t p, p4est_t *p4est, p4est_nodes_t *nodes, p4est_ghost_t *ghost, my_p4est_node_neighbors_t *ngbd, double dxyz_close_to_interface, char *name, FILE *fich, int tstep){
  PetscErrorCode ierr;

  double u_error = 0.0;
  double v_error = 0.0;
  double P_error = 0.0;

  double L_inf_u = 0.0;
  double L_inf_v = 0.0;
  double L_inf_P = 0.0;


  // Get arrays:
  v_n.get_array();
  p.get_array();
  phi.get_array();

  // Get local errors in negative subdomain:
  double xyz[P4EST_DIM];
  double x;
  double y;
  foreach_local_node(n,nodes){
    if(phi.ptr[n] < 0.){
        node_xyz_fr_n(n,p4est,nodes,xyz);

        x = xyz[0]; y = xyz[1];

        u_error = fabs(v_n.ptr[0][n] - u_ana_tn(x,y));
        v_error = fabs(v_n.ptr[1][n] - v_ana_tn(x,y));
        P_error = fabs(p.ptr[n] - p_ana_tn(x,y));

        L_inf_u = max(L_inf_u,u_error);
        L_inf_v = max(L_inf_v,v_error);
        L_inf_P = max(L_inf_P,P_error);

      }
  }

//  // Loop over each quadrant in each tree, check the error in hodge
//  double xyz_c[P4EST_DIM];
//  double x_c; double y_c;
//  my_p4est_interpolation_nodes_t interp_phi(ngbd);
//  interp_phi.set_input(phi.vec,linear);
//  foreach_tree(tr,p4est){
//    p4est_tree_t *tree = (p4est_tree_t*)sc_array_index(p4est->trees,tr);

//    foreach_local_quad(q,tree){
//      // Get the global index of the quadrant:
//      p4est_locidx_t quad_idx = tree->quadrants_offset + q;

//      // Get xyz location of the quad center so we can interpolate phi there and check which domain we are in:
//      quad_xyz_fr_q(quad_idx,tr,p4est,ghost,xyz_c);
//      x_c = xyz_c[0]; y_c = xyz_c[1];

//      // Get the error in the negative subdomain:
//      if(interp_phi(x_c,y_c) < 0){
//          P_error = fabs(p.ptr[quad_idx] - p_analytical(x_c,y_c));
//        }

//    }
//  }


  // NEED TO GRAB PRESSURE ERROR AT QUADS, NEED TO CHANGE PRESSURE TO VEC_AND_PTR_CELLS
  // Restore arrays
  v_n.restore_array();
  p.restore_array();
  phi.restore_array();

  // Get the global errors:
  double local_Linf_errors[3] = {L_inf_u,L_inf_v,L_inf_P};
  double global_Linf_errors[3] = {0.0,0.0,0.0};

  int mpi_err;

  mpi_err = MPI_Allreduce(local_Linf_errors,global_Linf_errors,3,MPI_DOUBLE,MPI_MAX,p4est->mpicomm);SC_CHECK_MPI(mpi_err);

  // Print errors to application output:
  int num_nodes = nodes->indep_nodes.elem_count;
  PetscPrintf(p4est->mpicomm,"\n -------------------------------------\n "
                             "Errors on NS Validation "
                             "\n -------------------------------------\n "
                             "Linf on u: %0.3e \n"
                             "Linf on v: %0.3e \n"
                             "Linf on P: %0.3e \n"
                             "Number grid points used: %d \n"
                             "dxyz close to interface : %0.3e \n",
                              global_Linf_errors[0],global_Linf_errors[1],global_Linf_errors[2],
                              num_nodes,dxyz_close_to_interface);



  // Print errors to file:

  ierr = PetscFOpen(p4est->mpicomm,name,"a",&fich);CHKERRXX(ierr);
  ierr = PetscFPrintf(p4est->mpicomm,fich,"%g %g %d %g %g %g %g %d %g \n",tn,dt,tstep,global_Linf_errors[0],global_Linf_errors[1],global_Linf_errors[2],hodge_global_error,num_nodes,dxyz_close_to_interface);CHKERRXX(ierr);
  ierr = PetscFClose(p4est->mpicomm,fich); CHKERRXX(ierr);



}

void check_coupled_problem_error(vec_and_ptr_t phi,vec_and_ptr_dim_t v_n, vec_and_ptr_t p, vec_and_ptr_t Tl, p4est_t *p4est, p4est_nodes_t *nodes, my_p4est_node_neighbors_t *ngbd, double dxyz_close_to_interface, char *name, FILE *fich, int tstep){
  PetscErrorCode ierr;

  double u_error = 0.0;
  double v_error = 0.0;
  double P_error = 0.0;
  double T_error = 0.0;

  double L_inf_u = 0.0;
  double L_inf_v = 0.0;
  double L_inf_P = 0.0;
  double L_inf_T = 0.0;


  // Get arrays:
  v_n.get_array();
  p.get_array();
  phi.get_array();
  Tl.get_array();

  // Get local errors in negative subdomain:
  double xyz[P4EST_DIM];
  double x;
  double y;
  foreach_local_node(n,nodes){
    if(phi.ptr[n] < 0.){
        node_xyz_fr_n(n,p4est,nodes,xyz);

        x = xyz[0]; y = xyz[1];

        u_error = fabs(v_n.ptr[0][n] - u_ana_tn(x,y));
        v_error = fabs(v_n.ptr[1][n] - v_ana_tn(x,y));
        P_error = fabs(p.ptr[n] - p_ana_tn(x,y));
        T_error = fabs(Tl.ptr[n] - T_ana_tn(x,y));

        L_inf_u = max(L_inf_u,u_error);
        L_inf_v = max(L_inf_v,v_error);
        L_inf_P = max(L_inf_P,P_error);
        L_inf_T = max(L_inf_T,T_error);

      }
  }

//  // Loop over each quadrant in each tree, check the error in hodge
//  double xyz_c[P4EST_DIM];
//  double x_c; double y_c;
//  my_p4est_interpolation_nodes_t interp_phi(ngbd);
//  interp_phi.set_input(phi.vec,linear);
//  foreach_tree(tr,p4est){
//    p4est_tree_t *tree = (p4est_tree_t*)sc_array_index(p4est->trees,tr);

//    foreach_local_quad(q,tree){
//      // Get the global index of the quadrant:
//      p4est_locidx_t quad_idx = tree->quadrants_offset + q;

//      // Get xyz location of the quad center so we can interpolate phi there and check which domain we are in:
//      quad_xyz_fr_q(quad_idx,tr,p4est,ghost,xyz_c);
//      x_c = xyz_c[0]; y_c = xyz_c[1];

//      // Get the error in the negative subdomain:
//      if(interp_phi(x_c,y_c) < 0){
//          P_error = fabs(p.ptr[quad_idx] - p_analytical(x_c,y_c));
//        }

//    }
//  }


  // NEED TO GRAB PRESSURE ERROR AT QUADS, NEED TO CHANGE PRESSURE TO VEC_AND_PTR_CELLS
  // Restore arrays
  v_n.restore_array();
  p.restore_array();
  phi.restore_array();
  Tl.restore_array();

  // Get the global errors:
  double local_Linf_errors[4] = {L_inf_u,L_inf_v,L_inf_P, L_inf_T};
  double global_Linf_errors[4] = {0.0,0.0,0.0,0.0};

  int mpi_err;

  mpi_err = MPI_Allreduce(local_Linf_errors,global_Linf_errors,4,MPI_DOUBLE,MPI_MAX,p4est->mpicomm);SC_CHECK_MPI(mpi_err);

  // Print errors to application output:
  int num_nodes = nodes->indep_nodes.elem_count;
  PetscPrintf(p4est->mpicomm,"\n -------------------------------------\n "
                             "Errors on Coupled Problem Example "
                             "\n -------------------------------------\n "
                             "Linf on u: %0.4e \n"
                             "Linf on v: %0.4e \n"
                             "Linf on P: %0.4e \n"
                             "Linf on Tl: %0.4e \n"
                             "Number grid points used: %d \n"
                             "dxyz close to interface : %0.4f \n",
                              global_Linf_errors[0],global_Linf_errors[1],global_Linf_errors[2],global_Linf_errors[3],
                              num_nodes,dxyz_close_to_interface);



  // Print errors to file:

  ierr = PetscFOpen(p4est->mpicomm,name,"a",&fich);CHKERRXX(ierr);
  ierr = PetscFPrintf(p4est->mpicomm,fich,"%g %g %d %g %g %g %g %d %g \n",tn,dt,tstep,global_Linf_errors[0],global_Linf_errors[1],global_Linf_errors[2],global_Linf_errors[3],num_nodes,dxyz_close_to_interface);CHKERRXX(ierr);
  ierr = PetscFClose(p4est->mpicomm,fich); CHKERRXX(ierr);



}

void check_ice_cylinder_v_and_radius(vec_and_ptr_t phi,p4est_t* p4est,p4est_nodes_t* nodes,double dxyz_close,char *name,FILE *fich){

  std::vector<double> theta;
  std::vector<double> delta_r;

  phi.get_array();
  double xyz[P4EST_DIM];
  double max_theta =-200.0;
  foreach_local_node(n,nodes){
    if(fabs(phi.ptr[n])<0.5*dxyz_close){
        node_xyz_fr_n(n,p4est,nodes,xyz);
        // Note: we are using coordinates shifted such that the origin is defined as the center of the cylinder

        // Note: this x and y must be defined in the same way as it is in the Level set function
        double x = xyz[0] - (xmax)/3.0;
        double y = xyz[1] - (ymax)/2.0;


        double r = sqrt(SQR(x) + SQR(y));
        double Theta = atan2(y,x);


        double dr = r - r_cyl;

//        printf("(x,y) = (%0.3f, %0.3f), (xnew,ynew) = (%0.3f, %0.3f), r = %.2f, dr = %.2f, theta = %.2f \n",xyz[0],xyz[1],x,y,r,dr,Theta*180./PI);


        delta_r.push_back(dr);
        theta.push_back(Theta);
        max_theta = max(max_theta,Theta);
      }
  }

  phi.restore_array();
  PetscErrorCode ierr;

  unsigned long local_theta_size = 0.0;
  local_theta_size+=theta.size();
  unsigned long global_theta_size = 0;
  MPI_Allreduce(&local_theta_size,&global_theta_size,1,MPI_INT,MPI_SUM,p4est->mpicomm);

  ierr = PetscFOpen(p4est->mpicomm,name,"a",&fich);CHKERRXX(ierr);
  ierr = PetscFPrintf(p4est->mpicomm,fich,"\n%0.4e %0.4e %d ",tn, v_interface_max_norm/scaling,global_theta_size);CHKERRXX(ierr);

  for (unsigned long i = 0; i<theta.size();i++){
      ierr = PetscSynchronizedFPrintf(p4est->mpicomm,fich,"%0.4e %0.4e ",theta[i],delta_r[i]/scaling);CHKERRXX(ierr);
    }

  ierr= PetscSynchronizedFlush(p4est->mpicomm,fich);
  ierr = PetscFClose(p4est->mpicomm,fich); CHKERRXX(ierr);

//  theta.clear();
//  delta_r.clear();
//  theta.shrink_to_fit();
//  delta_r.shrink_to_fit();
  std::vector<double>().swap(delta_r);
  std::vector<double>().swap(theta);


}
// --------------------------------------------------------------------------------------------------------------
// FUNCTIONS FOR SOLVING THE PROBLEM:
// --------------------------------------------------------------------------------------------------------------
bool check_ice_melted(vec_and_ptr_t phi, double time, p4est_nodes_t* nodes,p4est_t* p4est){
  int still_solid_present = 0;
  int global_still_solid_present;// = false;

  // Check if LSF is positive anywhere to see if solid is still present:
  phi.get_array();
  foreach_local_node(n,nodes){
    if (phi.ptr[n]>EPS) still_solid_present = 1;
  }
  phi.restore_array();

  //printf("Process %d has still solid present = %s \n",p4est->mpirank,still_solid_present ? "true": "false");

  // Get the global outcome:
  int mpi_check;

  mpi_check = MPI_Allreduce(&still_solid_present,&global_still_solid_present,1,MPI_INT,MPI_LOR,p4est->mpicomm);


  SC_CHECK_MPI(mpi_check);
  if (!global_still_solid_present){ // If no more solid, then ice has melted
      PetscPrintf(p4est->mpicomm,"\n \n Ice has entirely melted as of t = %0.3e \n \n ",time);
    }
return global_still_solid_present;
}

void setup_rhs(vec_and_ptr_t phi,vec_and_ptr_t T_l, vec_and_ptr_t T_s, vec_and_ptr_t rhs_Tl, vec_and_ptr_t rhs_Ts,vec_and_ptr_t T_l_backtrace, vec_and_ptr_t T_l_backtrace_nm1, p4est_t* p4est, p4est_nodes_t* nodes,my_p4est_node_neighbors_t *ngbd){

  // In building RHS, if we are doing advection, we have two options:
  // (1) 1st order -- approx is (dT/dt + u dot grad(T)) ~ (T(n+1) - Td(n))/dt --> so we add Td/dt to the RHS
  // (2) 2nd order -- approx is (dT/dt + u dot grad(T)) ~ alpha*(T(n+1) - Td(n))/dt + beta*(Td(n) - Td(n-1))/dt_nm1
  //                       --> so we add Td(n)*(alpha/dt - beta/dt_nm1) + Td(n-1)*(beta/dt_nm1) to the RHS
  //               -- where alpha and beta are weights of the two timesteps
  // See Semi-Lagrangian backtrace advection schemes for more details

  // If we are not doing advection, then we have:
  // (1) dT/dt = (T(n+1) - T(n)/dt) --> which is a backward euler 1st order approximation (since the RHS is discretized spatially at T(n+1))
  // (2) dT/dt = alpha*laplace(T) ~ (T(n+1) - T(n)/dt) = (1/2)*(laplace(T(n)) + laplace(T(n+1)) )  ,
  //                              in which case we need the second derivatives of the temperature field at time n



    // Get derivatives of temperature fields if we are using Crank Nicholson:
    vec_and_ptr_dim_t T_l_dd;
    vec_and_ptr_dim_t T_s_dd;
    if(method_ ==2){
        T_s_dd.create(p4est,nodes);
        ngbd->second_derivatives_central(T_s.vec,T_s_dd.vec[0],T_s_dd.vec[1]);
        T_s_dd.get_array();
        if(!do_advection) {
            T_l_dd.create(p4est,nodes);
            ngbd->second_derivatives_central(T_l.vec,T_l_dd.vec[0],T_l_dd.vec[1]);
            T_l_dd.get_array();
          }
      }

  // Get Ts arrays:
  T_s.get_array();
  rhs_Ts.get_array();

  // Get Tl arrays:
  rhs_Tl.get_array();
  if(do_advection){
      T_l_backtrace.get_array();
      if(advection_sl_order ==2) T_l_backtrace_nm1.get_array();
    }
  else{
      T_l.get_array();
    }

  // Prep coefficients if we are doing 2nd order advection:
  if(do_advection && advection_sl_order==2){
      advection_alpha_coeff = (2.*dt + dt_nm1)/(dt + dt_nm1);
      advection_beta_coeff = (-1.*dt)/(dt + dt_nm1);
      PetscPrintf(p4est->mpicomm,"Alpha is %.3e, beta is %0.3e, dtnm1 = %0.3e, dt = %0.3e \n",advection_alpha_coeff,advection_beta_coeff, dt_nm1, dt);
    }

  phi.get_array();
  foreach_local_node(n,nodes){


    // First, assemble system for Ts depending on case:
    if(method_ == 2){ // Crank Nicholson
        rhs_Ts.ptr[n] = 2.*T_s.ptr[n]/dt + alpha_s*(T_s_dd.ptr[0][n] + T_s_dd.ptr[1][n]);
      }
    else{ // Backward Euler
        rhs_Ts.ptr[n] = T_s.ptr[n]/dt;
      }

    // Now for Tl depending on case:
    if(do_advection){
        if(advection_sl_order ==2){
                rhs_Tl.ptr[n] = T_l_backtrace.ptr[n]*((advection_alpha_coeff/dt) - (advection_beta_coeff/dt_nm1)) + T_l_backtrace_nm1.ptr[n]*(advection_beta_coeff/dt_nm1);

                // Collapse to first order discretization if rhs_Tl exceeds our max allowable T
//                double rhs_val_T = T_l_backtrace.ptr[n] + ((SQR(dt))/(dt_nm1*(2.*dt + dt_nm1)))*(T_l_backtrace.ptr[n] - T_l_backtrace_nm1.ptr[n]);
//                bool collapse = (rhs_val_T - T_max_allowable)>T_max_allowable_err;
//                if(collapse){
//                    rhs_Tl.ptr[n] = advection_alpha_coeff*T_l_backtrace.ptr[n]/dt;
//                    printf("rhs_val_T = %0.8f, new rhs = %0.8f  \n",rhs_val_T,rhs_Tl.ptr[n]);


//                  }

//                if(rhs_val_T>(T_max_allowable + 1.e-4)){

//                    PetscPrintf(p4est->mpicomm,"rhs was %0.5e , so it was collapsed \n",rhs_val_T);
//                    rhs_Tl.ptr[n] = advection_alpha_coeff*T_l_backtrace.ptr[n]/dt;
//                  }


          }
        else{
            rhs_Tl.ptr[n] = T_l_backtrace.ptr[n]/dt;
          }
     }
    else{
        if(method_ ==2){//Crank Nicholson
            rhs_Tl.ptr[n] = 2.*T_l.ptr[n]/dt + alpha_l*(T_l_dd.ptr[0][n] + T_l_dd.ptr[1][n]);
          }
        else{ // Backward Euler
            rhs_Tl.ptr[n] = T_l.ptr[n]/dt;
          }
      }

    // Now, if we are applying a forcing term, ie for an example:
    if(example_ == COUPLED_PROBLEM_EXAMPLE){
        double xyz[P4EST_DIM];
        node_xyz_fr_n(n,p4est,nodes,xyz);
        rhs_Tl.ptr[n] += g_ana_tn(xyz[0],xyz[1]);
      }

  }// end of loop over nodes

  /*
  for(size_t i=0; i<ngbd->get_layer_size();i++){
      p4est_locidx_t n = ngbd->get_layer_node(i);


    // First, assemble system for Ts depending on case:
    if(method_ == 2){ // Crank Nicholson
        rhs_Ts.ptr[n] = 2.*T_s.ptr[n]/dt + alpha_s*(T_s_dd.ptr[0][n] + T_s_dd.ptr[1][n]);
      }
    else{ // Backward Euler
        rhs_Ts.ptr[n] = T_s.ptr[n]/dt;
      }

    // Now for Tl depending on case:
    if(do_advection){
        if(advection_sl_order ==2){
                rhs_Tl.ptr[n] = T_l_backtrace.ptr[n]*((advection_alpha_coeff/dt) - (advection_beta_coeff/dt_nm1)) + T_l_backtrace_nm1.ptr[n]*(advection_beta_coeff/dt_nm1);


          }
        else{
            rhs_Tl.ptr[n] = T_l_backtrace.ptr[n]/dt;
          }
     }
    else{
        if(method_ ==2){//Crank Nicholson
            rhs_Tl.ptr[n] = 2.*T_l.ptr[n]/dt + alpha_l*(T_l_dd.ptr[0][n] + T_l_dd.ptr[1][n]);
          }
        else{ // Backward Euler
            rhs_Tl.ptr[n] = T_l.ptr[n]/dt;
          }
      }

    // Now, if we are applying a forcing term, ie for an example:
    if(example_ == COUPLED_PROBLEM_EXAMPLE){
        double xyz[P4EST_DIM];
        node_xyz_fr_n(n,p4est,nodes,xyz);
        rhs_Tl.ptr[n] += g_ana_tn(xyz[0],xyz[1]);
      }

  }// end of loop over layer nodes

  PetscErrorCode ierr;
  ierr = VecGhostUpdateBegin(rhs_Tl.vec,INSERT_VALUES,SCATTER_FORWARD);
  for(size_t i=0; i<ngbd->get_local_size();i++){
      p4est_locidx_t n = ngbd->get_local_node(i);


    // First, assemble system for Ts depending on case:
    if(method_ == 2){ // Crank Nicholson
        rhs_Ts.ptr[n] = 2.*T_s.ptr[n]/dt + alpha_s*(T_s_dd.ptr[0][n] + T_s_dd.ptr[1][n]);
      }
    else{ // Backward Euler
        rhs_Ts.ptr[n] = T_s.ptr[n]/dt;
      }

    // Now for Tl depending on case:
    if(do_advection){
        if(advection_sl_order ==2){
                rhs_Tl.ptr[n] = T_l_backtrace.ptr[n]*((advection_alpha_coeff/dt) - (advection_beta_coeff/dt_nm1)) + T_l_backtrace_nm1.ptr[n]*(advection_beta_coeff/dt_nm1);


          }
        else{
            rhs_Tl.ptr[n] = T_l_backtrace.ptr[n]/dt;
          }
     }
    else{
        if(method_ ==2){//Crank Nicholson
            rhs_Tl.ptr[n] = 2.*T_l.ptr[n]/dt + alpha_l*(T_l_dd.ptr[0][n] + T_l_dd.ptr[1][n]);
          }
        else{ // Backward Euler
            rhs_Tl.ptr[n] = T_l.ptr[n]/dt;
          }
      }

    // Now, if we are applying a forcing term, ie for an example:
    if(example_ == COUPLED_PROBLEM_EXAMPLE){
        double xyz[P4EST_DIM];
        node_xyz_fr_n(n,p4est,nodes,xyz);
        rhs_Tl.ptr[n] += g_ana_tn(xyz[0],xyz[1]);
      }

  }// end of loop over local nodes


  ierr = VecGhostUpdateEnd(rhs_Tl.vec,INSERT_VALUES,SCATTER_FORWARD);
*/
  // Check the backtrace values and potential errors there:

  if(false/*stop_flag>0*/){
    MPI_Barrier(p4est->mpicomm);
    PetscPrintf(p4est->mpicomm,"BEGINNING RHS CHECK \n");
    double xyz_node[P4EST_DIM];
    foreach_node(n,nodes){
      if(phi.ptr[n]<0.){
          node_xyz_fr_n(n,p4est,nodes,xyz_node);
          double rhs_val_T = T_l_backtrace.ptr[n] + ((SQR(dt))/(dt_nm1*(2.*dt + dt_nm1)))*(T_l_backtrace.ptr[n] - T_l_backtrace_nm1.ptr[n]);
          if(((rhs_val_T - 276.)>1.e-4) || ((T_l_backtrace_nm1.ptr[n] - 276.)>1.e-4) || ((T_l_backtrace.ptr[n] - 276.)>1.e-4))stop_flag=tstep;

          if(true/*fabs(T_l_backtrace.ptr[n] - T_l_backtrace_nm1.ptr[n])>1.e-3 */){
            printf("For node %d on rank %d, xy = (%0.4e, %0.4e), RHS_T = %0.6f, T_d_nm1 = %0.6f, T_d_n = %0.6f, diff = %0.6e %s, %s \n",
                   n,p4est->mpirank,xyz_node[0],xyz_node[1],rhs_val_T,T_l_backtrace_nm1.ptr[n],T_l_backtrace.ptr[n], T_l_backtrace_nm1.ptr[n]- T_l_backtrace.ptr[n],
                ((rhs_val_T - 276.)>1.e-4) || ((T_l_backtrace.ptr[n] - 276.)>1.e-4) ||((T_l_backtrace_nm1.ptr[n] - 276.)>1.e-4) ?"HERE!":"",T_l_backtrace.ptr[n]>T_l_backtrace_nm1.ptr[n]?"T_l_d bigger":"");
          }

//          backtrace_err.ptr[n] = -1.0*backtrace_check.ptr[n] - rhs_Tl.ptr[n];
          //      printf("Backtrace check is %0.3e, rhs_Tl is %0.3e, error is %0.3e \n",-1.0*backtrace_check.ptr[n], rhs_Tl.ptr[n], backtrace_err.ptr[n]);
        }

    }

  }
//  if(stop_flag==tstep) MPI_Abort(p4est->mpicomm,1);


  phi.restore_array();
  // Restore Ts arrays:
  T_s.restore_array();
  rhs_Ts.restore_array();

  // Restore Tl arrays:
  rhs_Tl.restore_array();
  if(do_advection){
      T_l_backtrace.restore_array();
      if(advection_sl_order==2) T_l_backtrace_nm1.restore_array();
    }
  else{
      T_l.restore_array();
    }


  if(method_ ==2){
      T_s_dd.restore_array();
      T_s_dd.destroy();
      if(!do_advection){
          T_l_dd.restore_array();
          T_l_dd.destroy();
        }
    }

//  if(example_ == COUPLED_PROBLEM_EXAMPLE){
//      PetscPrintf(p4est->mpicomm,"Updating rhs with forcing term values \n");
//      VecGhostUpdateBegin(rhs_Tl.vec,INSERT_VALUES,SCATTER_FORWARD);
//      VecGhostUpdateEnd(rhs_Tl.vec,INSERT_VALUES,SCATTER_FORWARD);
//    }
}

void do_backtrace(vec_and_ptr_t T_l,vec_and_ptr_t T_l_nm1,vec_and_ptr_t T_l_backtrace,vec_and_ptr_dim_t v, p4est_t* p4est, p4est_nodes_t* nodes,my_p4est_node_neighbors_t* ngbd, p4est_t *p4est_nm1, p4est_nodes_t *nodes_nm1, my_p4est_node_neighbors_t *ngbd_nm1,  vec_and_ptr_t T_l_backtrace_nm1, vec_and_ptr_dim_t v_nm1,interpolation_method interp_method, vec_and_ptr_t phi, FILE* fich){
  if(print_checkpoints) PetscPrintf(p4est->mpicomm,"Beginning to do backtrace \n");

  // Get second derivatives of temp fields for interpolation purposes:
  vec_and_ptr_dim_t T_l_dd, T_l_dd_nm1;
  T_l_dd.create(p4est,nodes);
  ngbd->second_derivatives_central(T_l.vec,T_l_dd.vec);
  if(advection_sl_order==2) {
      T_l_dd_nm1.create(p4est_nm1,nodes_nm1);
      ngbd_nm1->second_derivatives_central(T_l_nm1.vec,T_l_dd_nm1.vec);
    }

  Vec v_dd[P4EST_DIM][P4EST_DIM];
  Vec v_dd_nm1[P4EST_DIM][P4EST_DIM];

  PetscErrorCode ierr;
  foreach_dimension(d){
    foreach_dimension(dd){
      ierr = VecCreateGhostNodes(p4est, nodes, &v_dd[d][dd]); CHKERRXX(ierr); // v_n_dd will be a dxdxn object --> will hold the dxd derivative info at each node n
      if(advection_sl_order==2){
          ierr = VecCreateGhostNodes(p4est_nm1, nodes_nm1, &v_dd_nm1[d][dd]); CHKERRXX(ierr);
        }
    }
  }

  // v_dd[k] is the second derivative of the velocity components n along cartesian direction k
  // v_dd_nm1[k] is the second derivative of the velocity components nm1 along cartesian direction k

  if(print_checkpoints) PetscPrintf(p4est->mpicomm,"Starts getting 2nd derivatives for backtrace \n");
  ngbd->second_derivatives_central(v.vec,v_dd[0],v_dd[1],P4EST_DIM);

  if(advection_sl_order ==2){
      ngbd_nm1->second_derivatives_central(v_nm1.vec, DIM(v_dd_nm1[0], v_dd_nm1[1], v_dd_nm1[2]), P4EST_DIM);
      if(print_checkpoints)PetscPrintf(p4est->mpicomm,"Gets the second derivatives of vnm1 \n");
    }

  // Create vector to hold back-trace points:
  vector <double> xyz_d[P4EST_DIM];
  vector <double> xyz_d_nm1[P4EST_DIM];
  vector <double> xyz_d_1st_order[P4EST_DIM];

  // Do the Semi-Lagrangian backtrace:
  if(print_checkpoints) PetscPrintf(p4est->mpicomm,"Calling the backtrace trajectory \n");
  if(advection_sl_order ==2){
      trajectory_from_np1_to_nm1(p4est,nodes,ngbd_nm1,ngbd,v_nm1.vec,v_dd_nm1,v.vec,v_dd,dt_nm1,dt,xyz_d_nm1,xyz_d);

    }
  else{
      trajectory_from_np1_to_n(p4est,nodes,ngbd,dt,v.vec,v_dd,xyz_d);
    }

  if(print_checkpoints) PetscPrintf(p4est->mpicomm,"Completes the backtrace trajectory \n");

  // Add the back-trace points to the interpolation object:
  my_p4est_interpolation_nodes_t SL_backtrace_interp(ngbd);
  my_p4est_interpolation_nodes_t SL_backtrace_interp_nm1(ngbd_nm1);

  // Add backtrace points to the interpolator(s):
  if(print_checkpoints)PetscPrintf(p4est->mpicomm,"Beginning interpolations for backtrace \n");
  foreach_local_node(n,nodes){

    double xyz_temp[P4EST_DIM];
    double xyz_temp_nm1[P4EST_DIM];

    foreach_dimension(d){
      xyz_temp[d] = xyz_d[d][n];

      if(advection_sl_order ==2){
          xyz_temp_nm1[d] = xyz_d_nm1[d][n];
        }
    } // end of "for each dimension"


    SL_backtrace_interp.add_point(n,xyz_temp);
    if(advection_sl_order ==2 ) SL_backtrace_interp_nm1.add_point(n,xyz_temp_nm1);
  } // end of loop over local nodes

  if(print_checkpoints) PetscPrintf(p4est->mpicomm,"Adds inteperpolation points \n");

  // Interpolate the Temperature data to back-traced points:

  if(print_checkpoints)PetscPrintf(p4est->mpicomm,"Beginning interpolations \n");


  SL_backtrace_interp.set_input(T_l.vec,T_l_dd.vec[0],T_l_dd.vec[1],quadratic_non_oscillatory_continuous_v2);
  SL_backtrace_interp.interpolate(T_l_backtrace.vec);
  if(print_checkpoints) PetscPrintf(p4est->mpicomm,"Successfully interpolates T_l backtrace \n");

  if(advection_sl_order ==2){
      SL_backtrace_interp_nm1.set_input(T_l_nm1.vec,T_l_dd_nm1.vec[0],T_l_dd_nm1.vec[1], quadratic_non_oscillatory_continuous_v2);
      SL_backtrace_interp_nm1.interpolate(T_l_backtrace_nm1.vec);
    }
  if(print_checkpoints) PetscPrintf(p4est->mpicomm,"Successfully interpolates T_l_nm1 backtrace \n");


 // Check values
  bool collapse_overall=false;
<<<<<<< HEAD
=======
  bool collapse = false;
>>>>>>> b7086a58
  double xyz[P4EST_DIM];
  int node_to_check = -1;

  if(true/*stop_flag>0*/){
    T_l_backtrace.get_array(); v.get_array();
    T_l.get_array();

<<<<<<< HEAD
    if(advection_sl_order==2){T_l_backtrace_nm1.get_array();v_nm1.get_array();}
    phi.get_array();
    foreach_local_node(n,nodes){
      double rhs_val_T = T_l_backtrace.ptr[n] + ((SQR(dt))/(dt_nm1*(2.*dt + dt_nm1)))*(T_l_backtrace.ptr[n] - T_l_backtrace_nm1.ptr[n]);
      bool statement1 = ((rhs_val_T - T_max_allowable)>T_max_allowable_err);
      bool statement2 = ((T_l_backtrace.ptr[n] - T_max_allowable)>T_max_allowable_err);
      bool statement3 = ((T_l_backtrace_nm1.ptr[n] - T_max_allowable)>T_max_allowable_err);
//      printf("Statement 1 = %s, Statement 2 = %s, Statement 3 = %s \n");
      bool collapse = statement1 || statement2 || statement3 ;
      if(collapse && stop_flag<0) stop_flag ==tstep;
      if(collapse) collapse_overall = true;
=======
    if(advection_sl_order==2){T_l_backtrace_nm1.get_array();v_nm1.get_array(); T_l_nm1.get_array();}
    phi.get_array();
    foreach_local_node(n,nodes){
      if(phi.ptr[n]<EPS){
        double rhs_val_T = T_l_backtrace.ptr[n] + ((SQR(dt))/(dt_nm1*(2.*dt + dt_nm1)))*(T_l_backtrace.ptr[n] - T_l_backtrace_nm1.ptr[n]);
        bool statement1 = ((rhs_val_T - T_max_allowable)>T_max_allowable_err);
        bool statement2 = ((T_l_backtrace.ptr[n] - T_max_allowable)>T_max_allowable_err);
        bool statement3 = ((T_l_backtrace_nm1.ptr[n] - T_max_allowable)>T_max_allowable_err);
        //      printf("Statement 1 = %s, Statement 2 = %s, Statement 3 = %s \n");
        collapse = statement1 || statement2 || statement3 ;
        if(collapse && stop_flag<0) stop_flag =tstep;
        if(collapse) collapse_overall = true;


        if(collapse){
            node_to_check = n;
            node_xyz_fr_n(n,p4est,nodes,xyz);
            //          printf("Collapse is true on rank %d\n",p4est->mpirank);

            printf("Point: (%0.8e, %0.8e), RHS_val = %0.8f, T_l_d = %0.8f, T_l_d_nm1 = %0.8f, T_l_n = %0.8f, at x_d_n= (%0.8e, %0.8e),x_d_nm1= (%0.8e, %0.8e), phi = %0.3e \n"
                   "v_n : <%0.8e, %0.8e>, %s \n",
                   xyz[0],xyz[1],rhs_val_T,T_l_backtrace.ptr[n],
                advection_sl_order ==2? T_l_backtrace_nm1.ptr[n]: -1., T_l.ptr[n],xyz_d[0][n],xyz_d[1][n],
                advection_sl_order ==2?xyz_d_nm1[0][n]:0.,
              advection_sl_order ==2?xyz_d_nm1[1][n]:0.,
              phi.ptr[n], v.ptr[0][n],v.ptr[1][n], collapse? "HERE!!":"");



            //            fprintf(fich,"Point: (%0.8e, %0.8e), RHS_val = %0.8f, T_l_d = %0.8f, T_l_d_nm1 = %0.8f, at x_d_n= (%0.8e, %0.8e),x_d_nm1= (%0.8e, %0.8e), phi = %0.3e \n"
            //                   "v_n : <%0.8e, %0.8e> \n",
            //                   xyz[0],xyz[1],rhs_val_T,T_l_backtrace.ptr[n],
            //                advection_sl_order ==2? T_l_backtrace_nm1.ptr[n]: -1.,xyz_d[0][n],xyz_d[1][n],
            //                advection_sl_order ==2?xyz_d_nm1[0][n]:0.,
            //              advection_sl_order ==2?xyz_d_nm1[1][n]:0.,
            //              phi.ptr[n], v.ptr[0][n],v.ptr[1][n]);
>>>>>>> b7086a58

          }
      }
    } // end of loop over local nodes
//    printf("Outside of loop, collapse = %s \n",collapse?"Yes":"no");

    // Get nm1 velocity to check as well if we did trigger a problem point:

    if(collapse_overall){
      foreach_local_node(n,nodes_nm1){
        if(phi.ptr[n]<0.){

//          printf("Going to check the nm1 nodes ..., comparing to xy = (%0.8e, %0.8e)\n",xyz[0],xyz[1]);

<<<<<<< HEAD
      if(collapse && phi.ptr[n]<0.){
          node_to_check = n;
          node_xyz_fr_n(n,p4est,nodes,xyz);
//          printf("Collapse is true on rank %d\n",p4est->mpirank);

            printf("Point: (%0.8e, %0.8e), RHS_val = %0.8f, T_l_d = %0.8f, T_l_d_nm1 = %0.8f, T_l_n = %0.8f, at x_d_n= (%0.8e, %0.8e),x_d_nm1= (%0.8e, %0.8e), phi = %0.3e \n"
                   "v_n : <%0.8e, %0.8e>, %s \n",
                   xyz[0],xyz[1],rhs_val_T,T_l_backtrace.ptr[n],
                advection_sl_order ==2? T_l_backtrace_nm1.ptr[n]: -1., T_l.ptr[n],xyz_d[0][n],xyz_d[1][n],
                advection_sl_order ==2?xyz_d_nm1[0][n]:0.,
              advection_sl_order ==2?xyz_d_nm1[1][n]:0.,
              phi.ptr[n], v.ptr[0][n],v.ptr[1][n], collapse? "HERE!!":"");



//            fprintf(fich,"Point: (%0.8e, %0.8e), RHS_val = %0.8f, T_l_d = %0.8f, T_l_d_nm1 = %0.8f, at x_d_n= (%0.8e, %0.8e),x_d_nm1= (%0.8e, %0.8e), phi = %0.3e \n"
//                   "v_n : <%0.8e, %0.8e> \n",
//                   xyz[0],xyz[1],rhs_val_T,T_l_backtrace.ptr[n],
//                advection_sl_order ==2? T_l_backtrace_nm1.ptr[n]: -1.,xyz_d[0][n],xyz_d[1][n],
//                advection_sl_order ==2?xyz_d_nm1[0][n]:0.,
//              advection_sl_order ==2?xyz_d_nm1[1][n]:0.,
//              phi.ptr[n], v.ptr[0][n],v.ptr[1][n]);
=======
>>>>>>> b7086a58

          double xyz_check[P4EST_DIM];
          node_xyz_fr_n(n,p4est_nm1,nodes_nm1,xyz_check);
          if((fabs(xyz[0] - xyz_check[0])<EPS) && (fabs(xyz[1] - xyz_check[1])<EPS)){
              printf("At nm1: point : (%0.8e, %0.8e), T_l_nm1: %0.8f,  v_nm1: <%0.8e, %0.8e> \n ",xyz_check[0],xyz_check[1],T_l_nm1.ptr[n],v_nm1.ptr[0][n],v_nm1.ptr[1][n]);

//              fprintf(fich,"At nm1: point : (%0.8e, %0.8e), T_l_nm1: %0.8f, v_nm1: <%0.8e, %0.8e> \n ",xyz_check[0],xyz_check[1],v_nm1.ptr[0][n],v_nm1.ptr[1][n]);

            }
        }
<<<<<<< HEAD
    } // end of loop over local nodes
//    printf("Outside of loop, collapse = %s \n",collapse?"Yes":"no");

    // Get nm1 velocity to check as well if we did trigger a problem point:

    if(collapse_overall){
        printf("Going to check the nm1 nodes ..., comparing to xy = (%0.8e, %0.8e)\n",xyz[0],xyz[1]);
      foreach_local_node(n,nodes_nm1){
        if(phi.ptr[n]<0.){
          double xyz_check[P4EST_DIM];
          node_xyz_fr_n(n,p4est_nm1,nodes_nm1,xyz_check);
          if((fabs(xyz[0] - xyz_check[0])<EPS) && (fabs(xyz[1] - xyz_check[1])<EPS)){
              printf("At nm1: point : (%0.8e, %0.8e), v_nm1: <%0.8e, %0.8e> \n ",xyz_check[0],xyz_check[1],v_nm1.ptr[0][n],v_nm1.ptr[1][n]);

//              fprintf(fich,"At nm1: point : (%0.8e, %0.8e), v_nm1: <%0.8e, %0.8e> \n ",xyz_check[0],xyz_check[1],v_nm1.ptr[0][n],v_nm1.ptr[1][n]);

            }
        }
=======
>>>>>>> b7086a58

      }
    }


    T_l.restore_array();
    T_l_backtrace.restore_array(); v.restore_array();
<<<<<<< HEAD
    if(advection_sl_order==2){T_l_backtrace_nm1.restore_array(); v_nm1.get_array();}
=======
    if(advection_sl_order==2){T_l_backtrace_nm1.restore_array(); v_nm1.restore_array(); T_l_nm1.restore_array();}
>>>>>>> b7086a58
    phi.restore_array();
  }
MPI_Allreduce(MPI_IN_PLACE,&stop_flag,1,MPI_INT,MPI_MAX,p4est->mpicomm);
if(stop_flag>0)PetscPrintf(p4est->mpicomm,"STOP FLAG HAS BEEN TRIGGERED \n");


// end of check values

  // Destroy velocity derivatives now that not needed:
  foreach_dimension(d){
    foreach_dimension(dd)
    {
      ierr = VecDestroy(v_dd[d][dd]); CHKERRXX(ierr); // v_n_dd will be a dxdxn object --> will hold the dxd derivative info at each node n
      if(advection_sl_order==2) ierr = VecDestroy(v_dd_nm1[d][dd]); CHKERRXX(ierr);
    }
  }

  // Destroy temperature derivatives
  T_l_dd.destroy();
  if(advection_sl_order==2) {
      T_l_dd_nm1.destroy();
    }
}

void interpolate_values_onto_new_grid(Vec *T_l, Vec *T_s, Vec v_interface[P4EST_DIM], Vec v_external[P4EST_DIM],p4est_nodes_t *nodes_new_grid, p4est_t *p4est_new,my_p4est_node_neighbors_t *ngbd_old_grid,interpolation_method interp_method)/*vec_and_ptr_t T_l, vec_and_ptr_t T_l_new,
                                      vec_and_ptr_t T_s, vec_and_ptr_t T_s_new,
                                      vec_and_ptr_dim_t v_interface,vec_and_ptr_dim_t v_interface_new,
                                      vec_and_ptr_dim_t v_external,vec_and_ptr_dim_t v_external_new,
                                      p4est_nodes_t *nodes_new_grid, p4est_t *p4est_new, p4est_nodes_t *nodes_old_grid, p4est_t *p4est_old,
                                      my_p4est_node_neighbors_t *ngbd_old_grid,interpolation_method interp_method*/{
  // Need neighbors of old grid to create interpolation object
  // Need nodes of new grid to get the points that we must interpolate to

  my_p4est_interpolation_nodes_t interp_nodes(ngbd_old_grid);

  // Create an array of the vectors for faster interpolation -- interpolate all fields at once:
  unsigned int num_fields =0;

  if(solve_navier_stokes || do_advection){
      num_fields+=2;
    }
  if(solve_stefan){
      num_fields+=4;
    }
  Vec all_fields_old[num_fields];
  Vec all_fields_new[num_fields];

  // Create the vectors to hold the new values:
  PetscErrorCode ierr;
  for(size_t j = 0;j<num_fields;j++){
      ierr = VecCreateGhostNodes(p4est_new,nodes_new_grid,&all_fields_new[j]);

    }

  // Set existing vectors as elements of the array of vectors:
  int i=0;
  if(solve_stefan){
      all_fields_old[i++] = *T_l;
      all_fields_old[i++] = *T_s;
      foreach_dimension(d){
        all_fields_old[i++] = v_interface[d];
      }
      if(do_advection || solve_navier_stokes){
            foreach_dimension(d){
              all_fields_old[i++] = v_external[d];
            }


//          all_fields_new[4] = v_external_new.vec[0];
//          all_fields_new[5] = v_external_new.vec[1];
        }

    }
  else if(solve_navier_stokes){
      int i = 0;
      foreach_dimension(d){
        all_fields_old[i++] = v_external[d];
      }
//      all_fields_old[0] = v_external.vec[0];
//      all_fields_old[1] = v_external.vec[1];

//      all_fields_new[0] = v_external_new.vec[0];
//      all_fields_new[1] = v_external_new.vec[1];
    }
  P4EST_ASSERT(i == num_fields);

  interp_nodes.set_input(all_fields_old,interp_method,num_fields);

  // Grab points on the new grid that we want to interpolate to:
  double xyz[P4EST_DIM];
  foreach_node(n,nodes_new_grid){
    node_xyz_fr_n(n,p4est_new,nodes_new_grid,xyz);
    interp_nodes.add_point(n,xyz);
  }

  interp_nodes.interpolate(all_fields_new);
  interp_nodes.clear();


  // Slide the fields back to their original objects
  if(solve_stefan){
      int i = 0;
      ierr = VecDestroy(*T_l);CHKERRXX(ierr);
      *T_l = all_fields_new[i++];

      ierr = VecDestroy(*T_s);CHKERRXX(ierr);
      *T_s= all_fields_new[i++];

      foreach_dimension(d){
        ierr = VecDestroy(v_interface[d]);CHKERRXX(ierr);
        v_interface[d] = all_fields_new[i++];
      }
      if(do_advection || solve_navier_stokes){
            foreach_dimension(d){
              ierr = VecDestroy(v_external[d]);CHKERRXX(ierr);
              v_external[d] = all_fields_new[i++];
            }
        }

    }
  else if(solve_navier_stokes){
      int i = 0;
      foreach_dimension(d){
        ierr = VecDestroy(v_external[d]);CHKERRXX(ierr);

        v_external[d]= all_fields_new[i++];
      }
    }
  P4EST_ASSERT(i==num_fields);
} // end of interpolate_values_onto_new_grid


void compute_interfacial_velocity(vec_and_ptr_dim_t T_l_d, vec_and_ptr_dim_t T_s_d, vec_and_ptr_dim_t jump, vec_and_ptr_dim_t v_interface, vec_and_ptr_t phi, my_p4est_node_neighbors_t *ngbd, double dxyz_close_to_interface){

  if(!force_interfacial_velocity_to_zero){  // Get arrays:
      jump.get_array();
      T_l_d.get_array();
      T_s_d.get_array();
      phi.get_array();

      // First, compute jump in the layer nodes:
      for(size_t i=0; i<ngbd->get_layer_size();i++){
        p4est_locidx_t n = ngbd->get_layer_node(i);

        if(fabs(phi.ptr[n])<dxyz_close_to_interface){
          foreach_dimension(d){
            jump.ptr[d][n] = (k_s*T_s_d.ptr[d][n] -k_l*T_l_d.ptr[d][n])/(L*rho_s);
          }
        }
       }

      // Begin updating the ghost values of the layer nodes:
      foreach_dimension(d){
        VecGhostUpdateBegin(jump.vec[d],INSERT_VALUES,SCATTER_FORWARD);
      }

      // Compute the jump in the local nodes:
      for(size_t i = 0; i<ngbd->get_local_size();i++){
          p4est_locidx_t n = ngbd->get_local_node(i);
          if(fabs(phi.ptr[n])<dxyz_close_to_interface){
            foreach_dimension(d){
              jump.ptr[d][n] = (k_s*T_s_d.ptr[d][n] -k_l*T_l_d.ptr[d][n])/(L*rho_s);
            }
          }
        }

      // Finish updating the ghost values of the layer nodes:
      foreach_dimension(d){
        VecGhostUpdateEnd(jump.vec[d],INSERT_VALUES,SCATTER_FORWARD);
      }

      // Restore arrays:
      jump.restore_array();
      T_l_d.restore_array();
      T_s_d.restore_array();

      my_p4est_level_set_t ls(ngbd);
      // Extend the interfacial velocity to the whole domain for advection of the LSF:
      foreach_dimension(d){
         ls.extend_from_interface_to_whole_domain_TVD(phi.vec,jump.vec[d],v_interface.vec[d],20);
      }}


  if(force_interfacial_velocity_to_zero){
        foreach_dimension(d){
            VecScaleGhost(v_interface.vec[d],0.0);
        }
  }
}

void compute_timestep(vec_and_ptr_dim_t v_interface, vec_and_ptr_t phi, double dxyz_close_to_interface, double dxyz_smallest[P4EST_DIM],p4est_nodes_t *nodes, p4est_t *p4est, FILE* fich){

  // Check the values of v_interface locally:
  v_interface.get_array();
  phi.get_array();
  double max_v_norm = 0.0;
  foreach_local_node(n,nodes){
    if (fabs(phi.ptr[n]) < dxyz_close_to_interface){
        max_v_norm = max(max_v_norm,sqrt(SQR(v_interface.ptr[0][n]) + SQR(v_interface.ptr[1][n])));
      }
  }
  v_interface.restore_array();
  phi.restore_array();

  // Get the maximum v norm across all the processors:
  double global_max_vnorm = 0.0;
  int mpi_ret = MPI_Allreduce(&max_v_norm,&global_max_vnorm,1,MPI_DOUBLE,MPI_MAX,p4est->mpicomm);
  SC_CHECK_MPI(mpi_ret);
  PetscPrintf(p4est->mpicomm,"\n"
                             "Computed interfacial velocity: \n"
                             " - Computational: %0.3e \n"
                             " - Physical: %0.3e [m/s] \n"
                             " - Physical: %0.3e [cm/s] \n",global_max_vnorm,global_max_vnorm/scaling,global_max_vnorm/scaling*100.);
  PetscFPrintf(p4est->mpicomm,fich,"\n"
                             "Computed interfacial velocity: \n"
                             " - Computational: %0.3e \n"
                             " - Physical: %0.3e [m/s] \n"
                             " - Physical: %0.3e [cm/s] \n",global_max_vnorm,global_max_vnorm/scaling,global_max_vnorm/scaling*100.);

//  // Save the previous timestep:
//  dt_nm1 = dt;
  // Compute new timestep:
  double dt_computed;
  dt_computed = cfl*min(dxyz_smallest[0],dxyz_smallest[1])/global_max_vnorm;//min(global_max_vnorm,1.0);
  dt = min(dt_computed,dt_max_allowed);

  PetscPrintf(p4est->mpicomm,"\n"
                             "Computed Stefan driven timestep: \n"
                             " - dt computed: %0.3e \n"
                             " - dt maximum allowed: %0.3e \n"
                             " - dt used : %0.3e \n"
                             " - dxyz_close_to_interface: %0.3e \n",dt_computed,dt_max_allowed,dt,dxyz_close_to_interface);
  PetscFPrintf(p4est->mpicomm,fich,"\n"
                             "Computed Stefan driven timestep: \n"
                             " - dt computed: %0.3e \n"
                             " - dt maximum allowed: %0.3e \n"
                             " - dt used : %0.3e \n"
                             " - dxyz_close_to_interface: %0.3e \n",dt_computed,dt_max_allowed,dt,dxyz_close_to_interface);

  v_interface_max_norm = global_max_vnorm;
}

void compute_curvature(vec_and_ptr_t phi,vec_and_ptr_dim_t normal,vec_and_ptr_t curvature, my_p4est_node_neighbors_t *ngbd,my_p4est_level_set_t LS){

  vec_and_ptr_t curvature_tmp;
  curvature_tmp.create(curvature.vec);

  // Get arrays needed:
  curvature_tmp.get_array();
  normal.get_array();
  // Define the qnnn object to help compute the derivatives of the normal:
  quad_neighbor_nodes_of_node_t qnnn;

  // Compute curvature on layer nodes:
  for(size_t i = 0; i<ngbd->get_layer_size(); i++){
      p4est_locidx_t n = ngbd->get_layer_node(i);
      ngbd->get_neighbors(n,qnnn);
      curvature_tmp.ptr[n] = qnnn.dx_central(normal.ptr[0]) + qnnn.dy_central(normal.ptr[1]) CODE3D(+ qnnn.dz_central(normal.ptr[2]));
    }

  // Begin ghost update:
  VecGhostUpdateBegin(curvature_tmp.vec,INSERT_VALUES,SCATTER_FORWARD);

  // Compute curvature on local nodes:
  for(size_t i = 0; i<ngbd->get_local_size(); i++){
      p4est_locidx_t n = ngbd->get_local_node(i);
      ngbd->get_neighbors(n,qnnn);
      curvature_tmp.ptr[n] = qnnn.dx_central(normal.ptr[0]) + qnnn.dy_central(normal.ptr[1]) CODE3D(+ qnnn.dz_central(normal.ptr[2]));
    }

  // End ghost update:
  VecGhostUpdateEnd(curvature_tmp.vec,INSERT_VALUES,SCATTER_FORWARD);

  // Restore arrays needed:
  curvature_tmp.restore_array();
  normal.restore_array();

  // Now go ahead and extend the curvature values to the whole domain -- Will be used to apply the pointwise Dirichlet condition, dependent on curvature
  LS.extend_from_interface_to_whole_domain_TVD(phi.vec,curvature_tmp.vec,curvature.vec,20);

  // Destroy temp now:
  curvature_tmp.destroy();

}

// regularize_front() stolen from my_p4est_multialloy_t
//TODO: Inherit this from multialloy properly, implement it more nicely -- avoid copy paste of code
/*
void regularize_front(p4est_t* p4est_, p4est_nodes_t* nodes_, p4est_ghost_t* ghost_, my_p4est_node_neighbors_t* ngbd_, my_p4est_hierarchy_t* hierarchy_, my_p4est_brick_t brick_, double diag_, double dxyz_min_, vec_and_ptr_t front_phi_, bool front_smoothing_)
{
  PetscErrorCode ierr;  ierr = PetscLogEventBegin(log_my_p4est_multialloy_update_grid_regularize_front, 0, 0, 0, 0); CHKERRXX(ierr);
   //remove problem geometries
  PetscPrintf(p4est_->mpicomm, "Removing problem geometries...\n");

  vec_and_ptr_t front_phi_cur;

  front_phi_cur.set(front_phi_.vec);

  p4est_t       *p4est_cur = p4est_;
  p4est_nodes_t *nodes_cur = nodes_;
  p4est_ghost_t *ghost_cur = ghost_;
  my_p4est_node_neighbors_t *ngbd_cur = ngbd_;
  my_p4est_hierarchy_t *hierarchy_cur = hierarchy_;

  if (front_smoothing_ != 0)
  {
    p4est_cur = p4est_copy(p4est_, P4EST_FALSE);
    ghost_cur = my_p4est_ghost_new(p4est_cur, P4EST_CONNECT_FULL);
    nodes_cur = my_p4est_nodes_new(p4est_cur, ghost_cur);

    front_phi_cur.create(front_phi_.vec);
    VecCopyGhost(front_phi_.vec, front_phi_cur.vec);

    splitting_criteria_t* sp_old = (splitting_criteria_t*)p4est_->user_pointer;
    bool is_grid_changing = true;
    while (is_grid_changing)
    {
      front_phi_cur.get_array();
      splitting_criteria_tag_t sp(sp_old->min_lvl, sp_old->max_lvl-front_smoothing_, sp_old->lip);
      is_grid_changing = sp.refine_and_coarsen(p4est_cur, nodes_cur, front_phi_cur.ptr);
      front_phi_cur.restore_array();

      if (is_grid_changing)
      {
        my_p4est_partition(p4est_cur, P4EST_TRUE, NULL);

        // reset nodes, ghost, and phi
        p4est_ghost_destroy(ghost_cur); ghost_cur = my_p4est_ghost_new(p4est_cur, P4EST_CONNECT_FULL);
        p4est_nodes_destroy(nodes_cur); nodes_cur = my_p4est_nodes_new(p4est_cur, ghost_cur);

        front_phi_cur.destroy();
        front_phi_cur.create(p4est_cur, nodes_cur);

        my_p4est_interpolation_nodes_t interp(ngbd_);

        double xyz[P4EST_DIM];
        foreach_node(n, nodes_cur)
        {
          node_xyz_fr_n(n, p4est_cur, nodes_cur, xyz);
          interp.add_point(n, xyz);
        }

        interp.set_input(front_phi_.vec, linear); // we know that it is not really an interpolation, rather just a transfer, so therefore linear
        interp.interpolate(front_phi_cur.vec);
      }
    }

    hierarchy_cur = new my_p4est_hierarchy_t(p4est_cur, ghost_cur, &brick_);
    ngbd_cur = new my_p4est_node_neighbors_t(hierarchy_cur, nodes_cur);
    ngbd_cur->init_neighbors();
  }

  vec_and_ptr_t front_phi_tmp(front_phi_cur.vec);

  p4est_locidx_t nei_n[num_neighbors_cube];
  bool           nei_e[num_neighbors_cube];

  double band = diag_;

  front_phi_tmp.get_array();
  front_phi_cur.get_array();

  // first pass: smooth out extremely curved regions
  // TODO: make it iterative
  bool is_changed = false;
  foreach_local_node(n, nodes_cur)
  {
    if (fabs(front_phi_cur.ptr[n]) < band)
    {
      ngbd_cur->get_all_neighbors(n, nei_n, nei_e);

      unsigned short num_neg = 0;
      unsigned short num_pos = 0;

      for (unsigned short nn = 0; nn < num_neighbors_cube; ++nn)
      {
        front_phi_cur.ptr[nei_n[nn]] < 0 ? num_neg++ : num_pos++;
      }

      if ( (front_phi_cur.ptr[n] <  0 && num_neg < 3) ||
           (front_phi_cur.ptr[n] >= 0 && num_pos < 3) )
      {
        front_phi_cur.ptr[n] = front_phi_cur.ptr[n] <  0 ? EPS : -EPS;

        // check if node is a layer node (= a ghost node for another process)
        p4est_indep_t *ni = (p4est_indep_t*)sc_array_index(&nodes_cur->indep_nodes, n);
        if (ni->pad8 != 0) is_changed = true;
      }
    }
  }

  int mpiret = MPI_Allreduce(MPI_IN_PLACE, &is_changed, 1, MPI_LOGICAL, MPI_LOR, p4est_->mpicomm); SC_CHECK_MPI(mpiret);

  if (is_changed)
  {
    ierr = VecGhostUpdateBegin(front_phi_cur.vec, INSERT_VALUES, SCATTER_FORWARD); CHKERRXX(ierr);
    ierr = VecGhostUpdateEnd  (front_phi_cur.vec, INSERT_VALUES, SCATTER_FORWARD); CHKERRXX(ierr);
  }

  VecCopyGhost(front_phi_cur.vec, front_phi_tmp.vec);

  // second pass: bridge narrow gaps
  // TODO: develop a more general approach that works in 3D as well
  double new_phi_val = .5*dxyz_min_*pow(2., front_smoothing_);
  is_changed = false;
  bool is_ghost_changed = false;
  foreach_local_node(n, nodes_cur)
  {
    if (front_phi_cur.ptr[n] < 0 && front_phi_cur.ptr[n] > -band)
    {
      ngbd_cur->get_all_neighbors(n, nei_n, nei_e);

      bool merge = (front_phi_cur.ptr[nei_n[nn_m00]] > 0 &&
                   front_phi_cur.ptr[nei_n[nn_p00]] > 0 &&
          front_phi_cur.ptr[nei_n[nn_0m0]] > 0 &&
          front_phi_cur.ptr[nei_n[nn_0p0]] > 0)
          || ((front_phi_cur.ptr[nei_n[nn_m00]] > 0 && front_phi_cur.ptr[nei_n[nn_p00]] > 0) &&
          (front_phi_cur.ptr[nei_n[nn_mm0]] < 0 || front_phi_cur.ptr[nei_n[nn_0m0]] < 0 || front_phi_cur.ptr[nei_n[nn_pm0]] < 0) &&
          (front_phi_cur.ptr[nei_n[nn_mp0]] < 0 || front_phi_cur.ptr[nei_n[nn_0p0]] < 0 || front_phi_cur.ptr[nei_n[nn_pp0]] < 0))
          || ((front_phi_cur.ptr[nei_n[nn_0m0]] > 0 && front_phi_cur.ptr[nei_n[nn_0p0]] > 0) &&
          (front_phi_cur.ptr[nei_n[nn_mm0]] < 0 || front_phi_cur.ptr[nei_n[nn_m00]] < 0 || front_phi_cur.ptr[nei_n[nn_mp0]] < 0) &&
          (front_phi_cur.ptr[nei_n[nn_pm0]] < 0 || front_phi_cur.ptr[nei_n[nn_p00]] < 0 || front_phi_cur.ptr[nei_n[nn_pp0]] < 0));

      if (merge)
      {
        front_phi_tmp.ptr[n] = new_phi_val;

        // check if node is a layer node (= a ghost node for another process)
        p4est_indep_t *ni = (p4est_indep_t*)sc_array_index(&nodes_cur->indep_nodes, n);
        if (ni->pad8 != 0) is_ghost_changed = true;

        is_changed = true;
      }

    }
  }

  front_phi_tmp.restore_array();
  front_phi_cur.restore_array();

  mpiret = MPI_Allreduce(MPI_IN_PLACE, &is_changed, 1, MPI_LOGICAL, MPI_LOR, p4est_->mpicomm); SC_CHECK_MPI(mpiret);

  if (is_ghost_changed)
  {
    ierr = VecGhostUpdateBegin(front_phi_tmp.vec, INSERT_VALUES, SCATTER_FORWARD); CHKERRXX(ierr);
    ierr = VecGhostUpdateEnd  (front_phi_tmp.vec, INSERT_VALUES, SCATTER_FORWARD); CHKERRXX(ierr);
  }

  // third pass: look for isolated pools of liquid and remove them
  if (is_changed) // assuming such pools can form only due to the artificial bridging (I guess it's quite safe to say, but not entirely correct)
  {
    int num_islands = 0;
    vec_and_ptr_t island_number(front_phi_cur.vec);

    VecScaleGhost(front_phi_tmp.vec, -1.);
    compute_islands_numbers(*ngbd_cur, front_phi_tmp.vec, num_islands, island_number.vec);
    VecScaleGhost(front_phi_tmp.vec, -1.);

    if (num_islands > 1)
    {
      island_number.get_array();
      front_phi_tmp.get_array();

      // compute liquid pools areas
      // TODO: make it real area instead of number of points
      std::vector<double> island_area(num_islands, 0);

      foreach_local_node(n, nodes_cur)
      {
        if (island_number.ptr[n] >= 0)
        {
          ++island_area[ (int) island_number.ptr[n] ];
        }
      }

      int mpiret = MPI_Allreduce(MPI_IN_PLACE, island_area.data(), num_islands, MPI_DOUBLE, MPI_SUM, p4est_->mpicomm); SC_CHECK_MPI(mpiret);

      // find the biggest liquid pool
      int main_island = 0;
      int island_area_max = island_area[0];

      for (int i = 1; i < num_islands; ++i)
      {
        if (island_area[i] > island_area_max)
        {
          main_island     = i;
          island_area_max = island_area[i];
        }
      }

      if (main_island < 0) throw;

      // solidify all but the biggest pool
      foreach_node(n, nodes_cur)
      {
        if (front_phi_tmp.ptr[n] < 0 && island_number.ptr[n] != main_island)
        {
          front_phi_tmp.ptr[n] = new_phi_val;
        }
      }

      island_number.restore_array();
      front_phi_tmp.restore_array();

      // TODO: make the decision whether to solidify a liquid pool or not independently
      // for each pool based on its size and shape
    }

    island_number.destroy();
  }

  front_phi_cur.destroy();
  front_phi_cur.set(front_phi_tmp.vec);

  // iterpolate back onto fine grid
  if (front_smoothing_ != 0)
  {
    my_p4est_level_set_t ls(ngbd_cur);
    ls.reinitialize_1st_order_time_2nd_order_space(front_phi_cur.vec, 20);

    my_p4est_interpolation_nodes_t interp(ngbd_cur);

    double xyz[P4EST_DIM];
    foreach_node(n, nodes_)
    {
      node_xyz_fr_n(n, p4est_, nodes_, xyz);
      interp.add_point(n, xyz);
    }

    interp.set_input(front_phi_cur.vec, quadratic_non_oscillatory_continuous_v2); // we know that it is not really an interpolation, rather just a transfer, so therefore linear
    interp.interpolate(front_phi_.vec);

    front_phi_cur.destroy();
    delete ngbd_cur;
    delete hierarchy_cur;
    p4est_nodes_destroy(nodes_cur);
    p4est_ghost_destroy(ghost_cur);
    p4est_destroy(p4est_cur);
  } else {
    front_phi_.set(front_phi_cur.vec);
  }
  ierr = PetscLogEventEnd(log_my_p4est_multialloy_update_grid_regularize_front, 0, 0, 0, 0); CHKERRXX(ierr);
}
*/
// --------------------------------------------------------------------------------------------------------------
// FUNCTIONS FOR SAVING TO VTK:
// --------------------------------------------------------------------------------------------------------------
void save_everything(p4est_t *p4est, p4est_nodes_t *nodes, p4est_ghost_t *ghost, my_p4est_node_neighbors_t* ngbd,vec_and_ptr_t phi, vec_and_ptr_t phi_2, vec_and_ptr_t Tl,vec_and_ptr_t Ts,vec_and_ptr_dim_t v_int,vec_and_ptr_dim_t v_NS, vec_and_ptr_t press, vec_and_ptr_t vorticity, vec_and_ptr_cells_t press_cells,char* filename){
// Things we want to save:
/*
 * LSF
 * LSF2 for ex 2
 * Tl
 * Ts
 * v_interface
 * v NS
 * pressure
 * vorticity
 * smoke -TAKEN OUT
 * */

  // First, need to scale the fields appropriately:

  // Scale velocities:
  foreach_dimension(d){
    VecScaleGhost(v_int.vec[d],1./scaling);
    VecScaleGhost(v_NS.vec[d],1./scaling);
  }

  // Scale pressure:
  VecScaleGhost(press.vec,1./(SQR(scaling)));

  // Get arrays:
  phi.get_array();
  if(example_ == ICE_AROUND_CYLINDER) phi_2.get_array();

  Tl.get_array(); Ts.get_array();

  v_int.get_array(); v_NS.get_array();

  press.get_array(); vorticity.get_array();
  press_cells.get_array();


  // TEMPORARY:
  vec_and_ptr_dim_t Tl_d;
  vec_and_ptr_t gradT_norm;
  Tl_d.create(p4est,nodes);
  gradT_norm.create(p4est,nodes);
  ngbd->first_derivatives_central(Tl.vec,Tl_d.vec);

  Tl_d.get_array();gradT_norm.get_array();

  for(size_t i = 0; i<ngbd->get_layer_size(); i++){
      p4est_locidx_t n = ngbd->get_layer_node(i);

      gradT_norm.ptr[n] = sqrt(SQR(Tl_d.ptr[0][n])+SQR(Tl_d.ptr[1][n]));
  }
  PetscErrorCode ierr;
  ierr = VecGhostUpdateBegin(gradT_norm.vec,INSERT_VALUES,SCATTER_FORWARD);

  for(size_t i = 0; i<ngbd->get_local_size(); i++){
      p4est_locidx_t n = ngbd->get_local_node(i);

      gradT_norm.ptr[n] = sqrt(SQR(Tl_d.ptr[0][n])+SQR(Tl_d.ptr[1][n]));
  }
  Tl_d.restore_array();
  ierr = VecGhostUpdateEnd(gradT_norm.vec,INSERT_VALUES,SCATTER_FORWARD);


  // Save data:
  std::vector<std::string> point_names;
  std::vector<double*> point_data;

//  if(example_ == ICE_AROUND_CYLINDER && solve_smoke){
//      point_names = {"phi","phi_cyl","T_l","T_s","v_interface_x","v_interface_y","u","v","vorticity","pressure","smoke"};
//      point_data = {phi.ptr, phi_2.ptr,Tl.ptr, Ts.ptr,v_int.ptr[0],v_int.ptr[1],v_NS.ptr[0],v_NS.ptr[1],vorticity.ptr,press.ptr,smoke.ptr};
//    }
  if (example_ == ICE_AROUND_CYLINDER) {
      point_names = {"phi","phi_cyl","T_l","T_s","v_interface_x","v_interface_y","u","v","vorticity","pressure","gradT"};
      point_data = {phi.ptr, phi_2.ptr,Tl.ptr, Ts.ptr,v_int.ptr[0],v_int.ptr[1],v_NS.ptr[0],v_NS.ptr[1],vorticity.ptr,press.ptr,gradT_norm.ptr};
//      vec_and_ptr_dim_t dTl, dTs, jump;
//      dTl.create(p4est,nodes); dTs.create(dTl.vec); jump.create(dTl.vec);


//      point_names = {"phi","phi_cyl","T_l","T_s","dTl_dx","dTl_dy","dTs_dx","dTs_dy","jump_x","jump_y","v_interface_x","v_interface_y","u","v","vorticity","pressure"};
//      point_data = {phi.ptr, phi_2.ptr,Tl.ptr, Ts.ptr,v_int.ptr[0],v_int.ptr[1],v_NS.ptr[0],v_NS.ptr[1],vorticity.ptr,press.ptr};
    }
//  else if (example_ !=ICE_AROUND_CYLINDER && solve_smoke){
//      point_names = {"phi","T_l","T_s","v_interface_x","v_interface_y","u","v","vorticity","pressure","smoke"};
//      point_data = {phi.ptr, Tl.ptr, Ts.ptr,v_int.ptr[0],v_int.ptr[1],v_NS.ptr[0],v_NS.ptr[1],vorticity.ptr,press.ptr,smoke.ptr};

//    }
  else{
      point_names = {"phi","T_l","T_s","v_interface_x","v_interface_y","u","v","vorticity","pressure"};
      point_data = {phi.ptr, Tl.ptr, Ts.ptr,v_int.ptr[0],v_int.ptr[1],v_NS.ptr[0],v_NS.ptr[1],vorticity.ptr,press.ptr};
    }

  std::vector<std::string> cell_names = {"pressure_cells"};
  std::vector<double*> cell_data = {press_cells.ptr};

  my_p4est_vtk_write_all_vector_form(p4est,nodes,ghost,P4EST_TRUE,P4EST_TRUE,filename,point_data,point_names,cell_data,cell_names);

  point_names.clear();point_data.clear();
  cell_names.clear(); cell_data.clear();
  // Restore arrays:

  press_cells.restore_array();
  phi.restore_array();
  if(example_ == ICE_AROUND_CYLINDER) phi_2.restore_array();

  Tl.restore_array(); Ts.restore_array();

  v_int.restore_array(); v_NS.restore_array();

  press.restore_array(); vorticity.restore_array();

//  grad_p.restore_array();
  // ------------------

//  if(solve_smoke) smoke.restore_array();
  // Scale things back:
  foreach_dimension(d){
    VecScaleGhost(v_int.vec[d],scaling);
    VecScaleGhost(v_NS.vec[d],scaling);
  }

  // Scale pressure back:
  VecScaleGhost(press.vec,SQR(scaling));

  // Temporary:
  gradT_norm.restore_array();
  Tl_d.destroy();
  gradT_norm.destroy();
}

void save_stefan_fields(p4est_t *p4est, p4est_nodes_t *nodes, p4est_ghost_t *ghost,vec_and_ptr_t phi, vec_and_ptr_t phi_2, vec_and_ptr_t Tl,vec_and_ptr_t Ts,vec_and_ptr_dim_t v_int, char* filename ){
  // Things we want to save:
  /*
   * LSF
   * LSF2 for ex 2
   * Tl
   * Ts
   * v_interface
   * */

    // First, need to scale the fields appropriately:

    // Scale velocities:
    foreach_dimension(d){
      VecScaleGhost(v_int.vec[d],1./scaling);
    }

    // Get arrays:
    phi.get_array();
    if(example_ == ICE_AROUND_CYLINDER) phi_2.get_array();

    Tl.get_array(); Ts.get_array();

    v_int.get_array();

//    if(solve_smoke) smoke.get_array();

    // Save data:
    std::vector<std::string> point_names;
    std::vector<double*> point_data;

//    if(example_ == ICE_AROUND_CYLINDER && solve_smoke){
//        point_names = {"phi","phi_cyl","T_l","T_s","v_interface_x","v_interface_y","smoke"};
//        point_data = {phi.ptr, phi_2.ptr,Tl.ptr, Ts.ptr,v_int.ptr[0],v_int.ptr[1],smoke.ptr};
//      }
    if (example_ == ICE_AROUND_CYLINDER) {
        point_names = {"phi","phi_cyl","T_l","T_s","v_interface_x","v_interface_y"};
        point_data = {phi.ptr, phi_2.ptr,Tl.ptr, Ts.ptr,v_int.ptr[0],v_int.ptr[1]};
      }
//    else if (example_ !=ICE_AROUND_CYLINDER && solve_smoke){
//        point_names = {"phi","T_l","T_s","v_interface_x","v_interface_y","smoke"};
//        point_data = {phi.ptr, Tl.ptr, Ts.ptr,v_int.ptr[0],v_int.ptr[1],smoke.ptr};
//      }
    else{
        point_names = {"phi","T_l","T_s","v_interface_x","v_interface_y"};
        point_data = {phi.ptr, Tl.ptr, Ts.ptr,v_int.ptr[0],v_int.ptr[1]};
      }

    std::vector<std::string> cell_names;
    std::vector<double*> cell_data;

    my_p4est_vtk_write_all_vector_form(p4est,nodes,ghost,P4EST_TRUE,P4EST_TRUE,filename,point_data,point_names,cell_data,cell_names);


    // Clear the vectors:
    cell_names.clear(); cell_data.clear();
    point_names.clear();point_data.clear();
    // Restore arrays:

    phi.restore_array();
    if(example_ == ICE_AROUND_CYLINDER) phi_2.restore_array();

    Tl.restore_array(); Ts.restore_array();

    v_int.restore_array();

//    if(solve_smoke) smoke.restore_array();
    // Scale things back:
    foreach_dimension(d){
      VecScaleGhost(v_int.vec[d],scaling);
    }
}
void save_navier_stokes_fields(p4est_t *p4est, p4est_nodes_t *nodes, p4est_ghost_t *ghost,vec_and_ptr_t phi, vec_and_ptr_dim_t v_NS, vec_and_ptr_t press, vec_and_ptr_t vorticity, char* filename){
  // Things we want to save:
  /*
   * LSF
   * v NS
   * pressure
   * vorticity
   * smoke - REMOVED
   * */
    // First, need to scale the fields appropriately:
    // Scale velocities:
    foreach_dimension(d){
      VecScaleGhost(v_NS.vec[d],1./scaling);
    }

    // Scale pressure:
    VecScaleGhost(press.vec,scaling);

    // Get arrays:
    phi.get_array();
    v_NS.get_array();

    press.get_array(); vorticity.get_array();

//    if(solve_smoke) smoke.get_array();

    // Save data:
    std::vector<std::string> point_names;
    std::vector<double*> point_data;

//    if(solve_smoke){
//        point_names = {"phi","u","v","vorticity","smoke"};
//        point_data = {phi.ptr,v_NS.ptr[0],v_NS.ptr[1],vorticity.ptr,smoke.ptr};
//      }

    point_names = {"phi","u","v","vorticity","pressure"};
    point_data = {phi.ptr,v_NS.ptr[0],v_NS.ptr[1],vorticity.ptr,press.ptr};


    std::vector<std::string> cell_names = {};
    std::vector<double*> cell_data = {};

    my_p4est_vtk_write_all_vector_form(p4est,nodes,ghost,P4EST_TRUE,P4EST_TRUE,filename,point_data,point_names,cell_data,cell_names);

    point_names.clear(); point_data.clear();
    cell_names.clear(); cell_data.clear();


    // Restore arrays:

    phi.restore_array();
    v_NS.restore_array();

    press.restore_array(); vorticity.restore_array();


//    if(solve_smoke) smoke.restore_array();
    // Scale things back:
    foreach_dimension(d){
      VecScaleGhost(v_NS.vec[d],scaling);
    }

    // Scale pressure back:
    VecScaleGhost(press.vec,1./scaling);
} // end of save_navier_stokes_fields

// --------------------------------------------------------------------------------------------------------------
// FUNCTIONS FOr SAVING OR LOADING SIMULATION STATE:
// --------------------------------------------------------------------------------------------------------------

void fill_or_load_double_parameters(save_or_load flag,PetscInt num,splitting_criteria_t* sp, PetscReal *data){
  size_t idx=0;
  switch(flag){
    case SAVE:{
        data[idx++] = tn;
        data[idx++] = dt;
        data[idx++] = dt_nm1;
        data[idx++] = k_l;
        data[idx++] = k_s;
        data[idx++] = alpha_l;
        data[idx++] = alpha_s;
        data[idx++] = rho_l;
        data[idx++] = rho_s;
        data[idx++] = mu_l;
        data[idx++] = L;
        data[idx++] = cfl;
        data[idx++] = uniform_band;
        data[idx++] = scaling;
        data[idx++] = sp->lip;
        data[idx++] = NS_norm;
        // Note: all physical parameters are saved in their *scaled* forms. To recover them, need to do the reverse scaling algebra.
        break;
      }
    case LOAD:{
        tn = data[idx++];
        dt = data[idx++];
        // Note: since these parameters depend on advection sl order, need to load integers first before doubles
        dt_nm1 = data[idx++];
        k_l = data[idx++];
        k_s = data[idx++];
        alpha_l = data[idx++];
        alpha_s = data[idx++];
        rho_l = data[idx++];
        rho_s = data[idx++];
        mu_l = data[idx++];
        L = data[idx++];
        cfl = data[idx++];
        uniform_band= data[idx++];
        scaling= data[idx++];
        sp->lip = data[idx++];
        NS_norm = data[idx++];
      }

    }
  P4EST_ASSERT(idx == num);
};

void fill_or_load_integer_parameters(save_or_load flag, PetscInt num, splitting_criteria_t* sp,PetscInt *data){
  size_t idx=0;
  switch(flag){
    case SAVE:{
        data[idx++] = advection_sl_order;
        data[idx++] = save_every_iter;
        data[idx++] = tstep;
        data[idx++] = sp->min_lvl;
        data[idx++] = sp->max_lvl;
        break;
      }
    case LOAD:{
        advection_sl_order = data[idx++];
        save_every_iter = data[idx++];
        tstep = data[idx++];
        sp->min_lvl=data[idx++];
        sp->max_lvl=data[idx++];
      }

    }
  P4EST_ASSERT(idx == num);
};
void save_or_load_parameters(const char* filename, splitting_criteria_t* sp,save_or_load flag, const mpi_environment_t* mpi=NULL){
  PetscErrorCode ierr;

  // Double parameters we need to save:
  // - tn, dt, dt_nm1 (if 2nd order), k_l, k_s, alpha_l, alpha_s, rho_l, rho_s, mu_l, L, cfl, uniform_band, scaling, data->lip
  PetscInt num_doubles = 16;
  PetscReal double_parameters[num_doubles];



  // Integer parameters we need to save:
  // - current lmin, current lmax, advection_sl_order, save_every_iter, tstep, data->min_lvl, data->max_lvl
  PetscInt num_integers = 5;
  PetscInt integer_parameters[num_integers];

  int fd;
  char diskfilename[PATH_MAX];

  switch(flag){
    case SAVE:{
        if(mpi->rank() ==0){

            // Save the integer parameters to a file
            sprintf(diskfilename,"%s_integers",filename);
            fill_or_load_integer_parameters(flag,num_integers,sp,integer_parameters);
            printf("Fills the integer parameters \n");
            ierr = PetscBinaryOpen(diskfilename,FILE_MODE_WRITE,&fd); CHKERRXX(ierr);
            ierr = PetscBinaryWrite(fd, integer_parameters, num_integers, PETSC_INT, PETSC_TRUE); CHKERRXX(ierr);
            ierr = PetscBinaryClose(fd); CHKERRXX(ierr);
            printf("Writes the integer parameters \n");

            // Save the double parameters to a file:

            sprintf(diskfilename, "%s_doubles", filename);
            fill_or_load_double_parameters(flag,num_doubles,sp, double_parameters);
            printf("Fills the double parameters \n");

            ierr = PetscBinaryOpen(diskfilename, FILE_MODE_WRITE, &fd); CHKERRXX(ierr);
            ierr = PetscBinaryWrite(fd, double_parameters, num_doubles, PETSC_DOUBLE, PETSC_TRUE); CHKERRXX(ierr);
            ierr = PetscBinaryClose(fd); CHKERRXX(ierr);
            printf("Writes the double parameters \n");


          }
        break;
      }
    case LOAD: {
        // First, load the integer parameters:
        sprintf(diskfilename, "%s_integers", filename);
        if(!file_exists(diskfilename))
          throw std::invalid_argument("The file storing the solver's integer parameters could not be found");
        if(mpi->rank()==0){
            printf("Beginning attempt to read and load integers \n");
            ierr = PetscBinaryOpen(diskfilename, FILE_MODE_READ, &fd); CHKERRXX(ierr);
            ierr = PetscBinaryRead(fd, integer_parameters, num_integers, PETSC_INT); CHKERRXX(ierr);
            ierr = PetscBinaryClose(fd); CHKERRXX(ierr);
            printf("Reads integers \n");
          }
        int mpiret = MPI_Bcast(integer_parameters, num_integers, MPI_INT, 0, mpi->comm()); SC_CHECK_MPI(mpiret);
        PetscPrintf(mpi->comm(),"About to load the integer parameters \n");
        fill_or_load_integer_parameters(flag,num_integers,sp, integer_parameters);
        PetscPrintf(mpi->comm(),"Loads the integer parameters \n");

        // Now, load the double parameters:
        sprintf(diskfilename, "%s_doubles", filename);
        if(!file_exists(diskfilename))
          throw std::invalid_argument("The file storing the solver's double parameters could not be found");
        if(mpi->rank() == 0)
        {
          printf("Beginning attempt to read and load double parameters \n");
          ierr = PetscBinaryOpen(diskfilename, FILE_MODE_READ, &fd); CHKERRXX(ierr);
          ierr = PetscBinaryRead(fd, double_parameters, num_doubles, PETSC_DOUBLE); CHKERRXX(ierr);
          ierr = PetscBinaryClose(fd); CHKERRXX(ierr);
          printf("Reads double parameters \n");

        }
        mpiret = MPI_Bcast(double_parameters, num_doubles, MPI_DOUBLE, 0, mpi->comm()); SC_CHECK_MPI(mpiret);
        PetscPrintf(mpi->comm(),"About to fill/load doubles \n");
        fill_or_load_double_parameters(flag,num_doubles,sp, double_parameters);
        PetscPrintf(mpi->comm(),"loads doubles \n");


        break;
      }
    default:
      throw std::runtime_error("Unkown flag values were used when load/saving parameters \n");


    }

}

void save_state(mpi_environment_t &mpi,const char* path_to_directory,unsigned int n_saved, splitting_criteria_cf_and_uniform_band_t* sp, p4est_t* p4est, p4est_nodes_t* nodes, vec_and_ptr_t phi,vec_and_ptr_t T_l_n,vec_and_ptr_t T_l_nm1, vec_and_ptr_t T_s_n, vec_and_ptr_dim_t v_NS, vec_and_ptr_dim_t v_NS_nm1,vec_and_ptr_t vorticity,vec_and_ptr_t press_nodes){
  if(!is_folder(path_to_directory)){
      if(!create_directory(path_to_directory, p4est->mpirank, p4est->mpicomm))
      {
        char error_msg[1024];
        sprintf(error_msg, "save_state: the path %s is invalid and the directory could not be created", path_to_directory);
        throw std::invalid_argument(error_msg);
      }

    }

  unsigned int backup_idx = 0;

  if(mpi.rank() ==0){
      unsigned int n_backup_subfolders = 0;

      // Get the current number of backups already present:
      // (Delete extra ones that exist for whatever reason)
      std::vector<std::string> subfolders; subfolders.resize(0);
      get_subdirectories_in(path_to_directory,subfolders);

      for(size_t idx =0; idx<subfolders.size(); ++idx){
          if(!subfolders[idx].compare(0,7,"backup_")){
              unsigned int backup_idx;
              sscanf(subfolders[idx].c_str(), "backup_%d", &backup_idx);

              if(backup_idx >= n_saved)
              {
                char full_path[PATH_MAX];
                sprintf(full_path, "%s/%s", path_to_directory, subfolders[idx].c_str());
                delete_directory(full_path, p4est->mpirank, p4est->mpicomm, true);
              }
              else
                n_backup_subfolders++;
            }
        }

      PetscPrintf(mpi.comm()," Checks for subdirectories \n");
      // check that they are successively indexed if less than the max number
      if(n_backup_subfolders < n_saved)
      {
        backup_idx = 0;
        for (unsigned int idx = 0; idx < n_backup_subfolders; ++idx) {
          char expected_dir[PATH_MAX];
          sprintf(expected_dir, "%s/backup_%d", path_to_directory, (int) idx);

          if(!is_folder(expected_dir))
            break; // well, it's a mess in there, but I can't really do any better...
          backup_idx++;
        }
      }

      // Slide the names of the backup folders in time:
      if ((n_saved > 1) && (n_backup_subfolders == n_saved))
      {
        char full_path_zeroth_index[PATH_MAX];
        sprintf(full_path_zeroth_index, "%s/backup_0", path_to_directory);
        // delete the 0th
        delete_directory(full_path_zeroth_index, p4est->mpirank, p4est->mpicomm, true);
        // shift the others
        for (size_t idx = 1; idx < n_saved; ++idx) {
          char old_name[PATH_MAX], new_name[PATH_MAX];
          sprintf(old_name, "%s/backup_%d", path_to_directory, (int) idx);
          sprintf(new_name, "%s/backup_%d", path_to_directory, (int) (idx-1));
          rename(old_name, new_name);
        }
        backup_idx = n_saved-1;
      }


    } // end of operations only on rank 0

    int mpiret = MPI_Bcast(&backup_idx, 1, MPI_INT, 0, p4est->mpicomm); SC_CHECK_MPI(mpiret);// acts as a MPI_Barrier, too


    char path_to_folder[PATH_MAX];
    sprintf(path_to_folder, "%s/backup_%d", path_to_directory, (int) backup_idx);
    create_directory(path_to_folder, p4est->mpirank, p4est->mpicomm);

    char filename[PATH_MAX];

    // save the solver parameters
    sprintf(filename, "%s/solver_parameters", path_to_folder);
    save_or_load_parameters(filename,sp, SAVE,&mpi);
    PetscPrintf(p4est->mpicomm," Saves parameters \n");

    // Save the p4est and corresponding data:



    if(advection_sl_order==2){
      my_p4est_save_forest_and_data(path_to_folder,p4est,nodes,
                                    "p4est",8,
                                    "phi",1,&phi.vec,
                                    "T_l_n",1, &T_l_n.vec,
                                    "T_l_nm1",1, &T_l_nm1.vec,
                                    "T_s_n",1,&T_s_n.vec,
                                    "v_NS_n",P4EST_DIM,v_NS.vec,
                                    "v_NS_nm1",P4EST_DIM,v_NS_nm1.vec,
                                    "vorticity",1,&vorticity.vec,
                                    "pressure",1,&press_nodes.vec);
    }
    else{
        my_p4est_save_forest_and_data(path_to_folder,p4est,nodes,
                                      "p4est",7,
                                      "phi",1,&phi.vec,
                                      "T_l_n",1, &T_l_n.vec,
                                      "T_s_n",1,&T_s_n.vec,
                                      "v_NS_n",P4EST_DIM,v_NS.vec,
                                      "v_NS_nm1",P4EST_DIM,v_NS_nm1.vec,
                                      "vorticity",1,&vorticity.vec,
                                      "pressure",1,&press_nodes.vec);
      }


    PetscErrorCode ierr = PetscPrintf(p4est->mpicomm,"Saved solver state in ... %s \n",path_to_folder);

}

void load_state(const mpi_environment_t& mpi, const char* path_to_folder,splitting_criteria_cf_and_uniform_band_t* sp, p4est_t* &p4est, p4est_nodes_t* &nodes,p4est_ghost_t* &ghost, p4est_connectivity* &conn, Vec *phi,Vec *T_l_n, Vec *T_l_nm1, Vec *T_s_n, Vec v_NS[P4EST_DIM],Vec v_NS_nm1[P4EST_DIM], Vec *vorticity, Vec *press_nodes)/*vec_and_ptr_t phi, vec_and_ptr_t T_l_n, vec_and_ptr_t T_l_nm1, vec_and_ptr_t T_s_n, vec_and_ptr_dim_t v_NS,vec_and_ptr_dim_t v_NS_nm1)*/{
  PetscErrorCode ierr;



  char filename[PATH_MAX];
  if(!is_folder(path_to_folder)) throw std::invalid_argument("Load state: path to directory is invalid \n");

  // First load the general solver parameters -- integers and doubles
  sprintf(filename, "%s/solver_parameters", path_to_folder);
  save_or_load_parameters(filename,sp,LOAD,&mpi);

  // Load p4est_n and corresponding objections
  PetscPrintf(mpi.comm(),"About to try and load forest and data , adv order = %d \n",advection_sl_order);
  if(advection_sl_order==2){
    my_p4est_load_forest_and_data(mpi.comm(),path_to_folder,p4est,conn,P4EST_TRUE,ghost,nodes,
                                  "p4est",8,
                                  "phi",NODE_DATA,1,phi,
                                  "T_l_n",NODE_DATA,1,T_l_n,
                                  "T_l_nm1",NODE_DATA,1,T_l_nm1,
                                  "T_s_n",NODE_DATA,1,T_s_n,
                                  "v_NS_n",NODE_DATA,P4EST_DIM,v_NS,
                                  "v_NS_nm1",NODE_DATA,P4EST_DIM,v_NS_nm1,
                                  "vorticity",NODE_DATA,1,vorticity,
                                  "pressure",NODE_DATA,1,press_nodes);
  }
  else{
      PetscPrintf(mpi.comm(),"Uses first order load \n");
      my_p4est_load_forest_and_data(mpi.comm(),path_to_folder,p4est,conn,P4EST_TRUE,ghost,nodes,
                                    "p4est",7,
                                    "phi",NODE_DATA,1,phi,
                                    "T_l_n",NODE_DATA,1,T_l_n,
                                    "T_s_n",NODE_DATA,1,T_s_n,
                                    "v_NS_n",NODE_DATA,P4EST_DIM,v_NS,
                                    "v_NS_nm1",NODE_DATA,P4EST_DIM,v_NS_nm1,
                                    "vorticity",NODE_DATA,1,vorticity,
                                    "pressure",NODE_DATA,1,press_nodes);
    }


  // Update the user pointer:
  splitting_criteria_cf_and_uniform_band_t* sp_new = new splitting_criteria_cf_and_uniform_band_t(*sp);
  p4est->user_pointer = (void*) sp_new;

  // Recover the brick:
  PetscPrintf(mpi.comm(),"Loads forest and data \n");

}


// --------------------------------------------------------------------------------------------------------------
// BEGIN MAIN OPERATION:
// --------------------------------------------------------------------------------------------------------------
int main(int argc, char** argv) {
  // prepare parallel enviroment
  mpi_environment_t mpi;
  mpi.init(argc, argv);
  PetscErrorCode ierr;
  PetscViewer viewer;
  int mpi_ret; // Check mpi issues

  cmdParser cmd;

  pl.initialize_parser(cmd);
  cmd.parse(argc,argv);

  pl.get_all(cmd);
  select_solvers();
  solve_coupled = solve_navier_stokes && solve_stefan;


  PetscPrintf(mpi.comm(),"lmin = %d, lmax = %d, method = %d \n",lmin,lmax,method_);
  PetscPrintf(mpi.comm(),"Stefan = %d, NS = %d, Coupled = %d \n",solve_stefan,solve_navier_stokes,solve_coupled);

  // stopwatch
  parStopWatch w;
  w.start("Running example: multialloy_with_fluids");

  int num_16_to_17_increases = 0;
  int num_node_increases = 0;
  int num_17_to_18_decreases = 0;
  int num_ns_increases = 0;
  int num_ns_decreases = 0;

  int num_ngbd_increases = 0;
  int num_delete_grid_decreases = 0;

  for(int grid_res_iter=0;grid_res_iter<=num_splits;grid_res_iter++){

    // -----------------------------------------------
    // Set up grid structure and partition:
    // -----------------------------------------------
    // p4est variables
    p4est_t*              p4est;
    p4est_nodes_t*        nodes;
    p4est_ghost_t*        ghost;
    p4est_connectivity_t* conn;
    my_p4est_brick_t      brick;

    p4est_t               *p4est_np1;
    p4est_nodes_t         *nodes_np1;
    p4est_ghost_t         *ghost_np1;


    // Make sure your flags are set to solve at least one of the problems:
    if(!solve_stefan && !solve_navier_stokes){
        throw std::invalid_argument("Woops, you haven't set options to solve either type of physical problem. \n"
                                    "You must at least set solve_stefan OR solve_navier_stokes to true. ");
      }
    // domain size information
    set_geometry();
    const int n_xyz[]      = { nx,  ny,  0};
    const double xyz_min[] = {xmin, ymin, 0};
    const double xyz_max[] = {xmax,  ymax,  0};
    const int periodic[]   = { px,  py,  0};

    // Get the simulation time info (it is example dependent):
    simulation_time_info();

    // -----------------------------------------------
    // Set properties for the Poisson node problem:
    // -----------------------------------------------
    int cube_refinement = 1;
    interpolation_method interp_bw_grids = quadratic_non_oscillatory_continuous_v2;

    // Get diffusivity, conductivity, and interface bc info: (it is example dependent)
    if(solve_stefan){
        set_diffusivities();
        set_conductivities();
        interface_bc();
      }


    // -----------------------------------------------
    // Set properties for the Navier - Stokes problem (if applicable):
    // -----------------------------------------------
    if(solve_navier_stokes){
        set_NS_info();
        interface_bc_pressure();
        interface_bc_velocity_u();
        interface_bc_velocity_v();

      }
    PCType pc_face = PCSOR;
    KSPType face_solver_type = KSPBCGS;
    PCType pc_cell = PCSOR;
    KSPType cell_solver_type = KSPBCGS;

    // Create the log file:
    // For exporting a general log of the application output:
    FILE *fich_log;
    char name_logfile[1000];
    const char* out_dir_log = getenv("OUT_DIR_LOG");
    sprintf(name_logfile,"%s/lmin_%d_lmax_%d_method_%d_advection_order_%d_logfile.dat",
            out_dir_log,lmin+grid_res_iter,lmax+grid_res_iter,method_,advection_sl_order);
    ierr = PetscFOpen(mpi.comm(),name_logfile,"w",&fich_log); CHKERRXX(ierr);
    ierr = PetscFPrintf(mpi.comm(),fich_log,"SIMULATION LOG FILE \n");CHKERRXX(ierr);
    ierr = PetscFClose(mpi.comm(),fich_log); CHKERRXX(ierr);

    FILE *fich_log2;
    char name_logfile_data[1000];
    const char* out_dir_log2 = getenv("OUT_DIR_LOG");
    sprintf(name_logfile_data,"%s/lmin_%d_lmax_%d_method_%d_advection_order_%d_logfile_data.dat",
            out_dir_log2,lmin+grid_res_iter,lmax+grid_res_iter,method_,advection_sl_order);
    ierr = PetscFOpen(mpi.comm(),name_logfile_data,"w",&fich_log2); CHKERRXX(ierr);
    ierr = PetscFPrintf(mpi.comm(),fich_log2,"Simulation Log File for Data: \n"
                                            "tstep t dt dtnm1 T_l_min T_l_max T_s_min T_s_max v_int NS_norm \n");CHKERRXX(ierr);
    ierr = PetscFClose(mpi.comm(),fich_log2); CHKERRXX(ierr);

    // -----------------------------------------------
    // Scale the problem appropriately:
    // -----------------------------------------------
    double rho_physical = rho_l;
    rho_l/=(scaling*scaling*scaling);
    rho_s/=(scaling*scaling*scaling);

    if(solve_stefan){
        k_s/=scaling;
        k_l/=scaling;
        sigma/=scaling;

        alpha_l*=(scaling*scaling);
        alpha_s*=(scaling*scaling);
      }


    if(solve_navier_stokes){
        ierr = PetscFOpen(mpi.comm(),name_logfile,"a",&fich_log); CHKERRXX(ierr);
        ierr = PetscFPrintf(mpi.comm(),fich_log,"SIMULATION LOG FILE \n");CHKERRXX(ierr);
        PetscPrintf(mpi.comm(),"Physical u0 = %0.3e \n"
                               "Physical v0 = %0.3e \n"
                               "Physical mu_l = %0.3e \n"
                               "Physical rho_l = %0.3e \n"
                               "Physical r0    = %0.3e [m] = %0.3e [cm] \n"
                               "Physical r_cyl = %0.3e [m] = %0.3e [cm] \n",u0,v0,mu_l,rho_physical,r0,r0*100.,r_cyl,r_cyl*100.);
        PetscFPrintf(mpi.comm(),fich_log,"Physical u0 = %0.3e \n"
                               "Physical v0 = %0.3e \n"
                               "Physical mu_l = %0.3e \n"
                               "Physical rho_l = %0.3e \n"
                               "Physical r0    = %0.3e [m] = %0.3e [cm] \n"
                               "Physical r_cyl = %0.3e [m] = %0.3e [cm] \n",u0,v0,mu_l,rho_physical,r0,r0*100.,r_cyl,r_cyl*100.);

      r0*=scaling;
      r_cyl*=scaling;

      //mu_l/=(scaling);         // No need to scale viscosity, it doesn't have a length scale in the units (that isn't embedded)
      u0*=scaling;             // Scale the initial velocities
      v0*=scaling;
      pressure_prescribed_value/=(scaling*scaling); // Scale the pressure BC prescribed value and flux
      pressure_prescribed_flux/=(scaling*scaling*scaling);

      PetscPrintf(mpi.comm(),"Reynolds number for this case is: %0.2f , %0.2f \n"
                             "Computational r0 = %0.4f \n"
                             "Computational mu = %0.3e \n"
                             "Computational u0 = %0.3e \n"
                             "Computational rho = %0.3e \n"
                             "Computational r0   = %0.3e \n"
                             "Computational r_cyl   = %0.3e \n",Re_u, Re_v, r0,mu_l,u0,rho_l,r0,r_cyl);
      PetscFPrintf(mpi.comm(),fich_log,"Reynolds number for this case is: %0.2f , %0.2f \n"
                             "Computational r0 = %0.4f \n"
                             "Computational mu = %0.3e \n"
                             "Computational u0 = %0.3e \n"
                             "Computational rho = %0.3e \n"
                             "Computational r0   = %0.3e \n"
                             "Computational r_cyl   = %0.3e \n",Re_u, Re_v, r0,mu_l,u0,rho_l,r0,r_cyl);

      PetscPrintf(mpi.comm(),"u initial is %0.3e, v initial is %0.3e \n",u0,v0);
      PetscFPrintf(mpi.comm(),fich_log,"u initial is %0.3e, v initial is %0.3e \n",u0,v0);

      ierr = PetscFClose(mpi.comm(),fich_log); CHKERRXX(ierr);

          }

    // -----------------------------------------------
    // Create the grid:
    // -----------------------------------------------
    conn = my_p4est_brick_new(n_xyz, xyz_min, xyz_max, &brick, periodic); // same as Daniil

    // create the forest
    p4est = my_p4est_new(mpi.comm(), conn, 0, NULL, NULL); // same as Daniil

    // Create refinement splitting criteria related to level set and uniform band
    splitting_criteria_cf_and_uniform_band_t sp(lmin+grid_res_iter,lmax+grid_res_iter,&level_set,uniform_band);

    // Save the pointer to the forest splitting criteria
    p4est->user_pointer = &sp;

    // Refine grid according to the splitting criteria:
    my_p4est_refine(p4est, P4EST_TRUE, refine_levelset_cf, NULL);

    // partition the forest, do not allow for coarsening
    my_p4est_partition(p4est, P4EST_FALSE, NULL);

    // create ghost layer
    ghost = my_p4est_ghost_new(p4est, P4EST_CONNECT_FULL);

    // Expand ghost layer -- required for navier stokes | TO-DO: make this consistent with ghost layer boolean
    my_p4est_ghost_expand(p4est,ghost);

    // Create nodes
    nodes = my_p4est_nodes_new(p4est, ghost); //same

    // Create hierarchy
    my_p4est_hierarchy_t *hierarchy = new my_p4est_hierarchy_t(p4est, ghost, &brick);

    // Get node neighbors and initialize them
    my_p4est_node_neighbors_t *ngbd = new my_p4est_node_neighbors_t(hierarchy, nodes);
    ngbd->init_neighbors();


    // -----------------------------------------------
    // Initialize the Level Set function(s):
    // -----------------------------------------------
    // LSF:
    vec_and_ptr_t phi;
    phi.create(p4est,nodes);
    sample_cf_on_nodes(p4est,nodes,level_set,phi.vec);

    // LSF for solid domain: -- This will be assigned within the loop as the negative of phi
    vec_and_ptr_t phi_solid;

    // LSF for the inner cylinder, if applicable (example 2):
    vec_and_ptr_t phi_cylinder;


    // 2nd derivatives of LSF's
    vec_and_ptr_dim_t phi_dd;
    vec_and_ptr_dim_t phi_solid_dd;
    vec_and_ptr_dim_t phi_cylinder_dd;

    // -----------------------------------------------
    // Initialize the interfacial velocity field (used for Stefan problem)
    // -----------------------------------------------
    vec_and_ptr_dim_t v_interface;;
    vec_and_ptr_dim_t v_interface_new;

    // Vectors to hold the normal and curvature information used to compute interfacial velocity due to jump in temp flux:
    vec_and_ptr_dim_t normal;
    vec_and_ptr_t curvature;
    vec_and_ptr_dim_t jump;



    // -----------------------------------------------
    // Initialize the fields relevant to the Poisson problem:
    // -----------------------------------------------
    // Vectors for T_liquid:
    vec_and_ptr_t T_l_n;
    vec_and_ptr_t rhs_Tl;

    vec_and_ptr_t T_l_nm1; // For storing the solution from the previous timestep

    if(solve_stefan){
        T_l_n.create(p4est,nodes);
        sample_cf_on_nodes(p4est,nodes,IC_temp_liq,T_l_n.vec); // Sample this just so that we can save the initial temperature distribution

        if(do_advection && advection_sl_order ==2){
            T_l_nm1.create(p4est,nodes);
            sample_cf_on_nodes(p4est,nodes,IC_temp_liq,T_l_nm1.vec);
          }
      }

    // Vector for advection of temperature:
    vec_and_ptr_t T_l_backtrace;
    vec_and_ptr_t T_l_backtrace_nm1;

    // Vectors for T_solid:
    vec_and_ptr_t T_s_n;
    vec_and_ptr_t rhs_Ts;

    if(solve_stefan){
        T_s_n.create(p4est,nodes);
        sample_cf_on_nodes(p4est,nodes,IC_temp_sol,T_s_n.vec); // Sample this just so that we can save the initial temperature distribution
      }

    // Initialize interfacial boundary condition
    BC_interface_value_temp bc_interface_val_temp(ngbd);



    // Vectors to hold T values on old grid (for interpolation purposes)
    vec_and_ptr_t T_l_new;
    vec_and_ptr_t T_s_new;

    // Vectors to hold first derivatives of T
    vec_and_ptr_dim_t T_l_d;
    vec_and_ptr_dim_t T_s_d;

    // Vectors to hold the normals of each domain:
    vec_and_ptr_dim_t liquid_normals;
    vec_and_ptr_dim_t solid_normals;
    vec_and_ptr_dim_t cyl_normals;

    //Vector for norm of grad T refinement:
    vec_and_ptr_t gradT_refine;

    //Vector for norm of grad T refinement:
    vec_and_ptr_t gradT_refine;


    // -----------------------------------------------
    // Initialize the Velocity field (if solving Navier-Stokes), and other Navier-Stokes relevant variables:
    // -----------------------------------------------
    vec_and_ptr_dim_t v_n;
    vec_and_ptr_dim_t v_n_new;

    vec_and_ptr_dim_t v_nm1;

    vec_and_ptr_t vorticity;
    vec_and_ptr_t vorticity_refine;
    vec_and_ptr_t u_component_refine;
    vec_and_ptr_cells_t press;
    vec_and_ptr_t press_nodes;
    vec_and_ptr_dim_t grad_p;

    const CF_DIM *v_init_cf[P4EST_DIM] = {&u_initial, &v_initial};
    const CF_DIM *v_init_NS_validate[P4EST_DIM] = {&u_ana_tn,&v_ana_tn};

    if(solve_navier_stokes){
        v_n.create(p4est,nodes);
        v_nm1.create(p4est,nodes);
        foreach_dimension(d){
          if(example_ ==NS_GIBOU_EXAMPLE){
              sample_cf_on_nodes(p4est,nodes,*v_init_NS_validate[d],v_n.vec[d]);
              sample_cf_on_nodes(p4est,nodes,*v_init_NS_validate[d],v_nm1.vec[d]);
            }
          else{
              sample_cf_on_nodes(p4est,nodes,*v_init_cf[d],v_n.vec[d]);
              sample_cf_on_nodes(p4est,nodes,*v_init_cf[d],v_nm1.vec[d]);
            }
        }

        if(example_ ==NS_GIBOU_EXAMPLE || example_ ==COUPLED_PROBLEM_EXAMPLE){
            press_nodes.create(p4est,nodes);
            sample_cf_on_nodes(p4est,nodes,p_ana_tn,press_nodes.vec);
          }
      }

    vec_and_ptr_cells_t hodge_old;
    vec_and_ptr_cells_t hodge_new;

    my_p4est_cell_neighbors_t *ngbd_c;
    my_p4est_faces_t *faces_np1;

    BC_interface_value_velocity_u bc_velocity_u_interfacial(ngbd);
    BC_interface_value_velocity_v bc_velocity_v_interfacial(ngbd);

    // -----------------------------------------------
    // Initialize variables for extension bands across interface and etc:
    // -----------------------------------------------
    double dxyz_smallest[P4EST_DIM];
    double dxyz_close_to_interface;

    double min_volume_;
    double extension_band_use_;
    double extension_band_extend_;
    double extension_band_check_;

    // -----------------------------------------------
    // Initialize the output file for vtk:
    // -----------------------------------------------
    int out_idx = 0;

    char outdir[1000];
    sprintf(outdir,"/home/elyce/workspace/projects/multialloy_with_fluids/solidif_with_fluids_output/snapshot_%d",out_idx);

    // -----------------------------------------------
    // Initialize files to output various data of interest:
    // -----------------------------------------------
    // (1) For checking error for Frank Sphere analytical solution:
    FILE *fich_stefan_errors;
    char name_stefan_errors[1000];
    if (example_ == FRANK_SPHERE){
        const char* out_dir_err_stefan = getenv("OUT_DIR_ERR_stefan");
        if(!out_dir_err_stefan){
            throw std::invalid_argument("You need to set the environment variable OUT_DIR_ERR_stefan to save stefan errors");
          }
        sprintf(name_stefan_errors,"%s/frank_sphere_error_lmin_%d_lmax_%d_method_%d.dat",
                out_dir_err_stefan,lmin+grid_res_iter,lmax+grid_res_iter,method_);

      ierr = PetscFOpen(mpi.comm(),name_stefan_errors,"w",&fich_stefan_errors); CHKERRXX(ierr);
      ierr = PetscFPrintf(mpi.comm(),fich_stefan_errors,"time " "timestep " "iteration "
                                                        "phi_error " "T_l_error " "T_s_error "
                                                        "v_int_error " "number_of_nodes" "min_grid_size \n");CHKERRXX(ierr);
      ierr = PetscFClose(mpi.comm(),fich_stefan_errors); CHKERRXX(ierr);
      }



    // (2) For checking error on LLNL NS benchmark case:
    FILE *fich_NS_errors;
    char name_NS_errors[1000];
    if (example_ == NS_GIBOU_EXAMPLE){
      const char* out_dir_err_NS = getenv("OUT_DIR_ERR_NS");
      if(!out_dir_err_NS){
          throw std::invalid_argument("You need to set the environment variable OUT_DIR_ERR_NS to save Navier Stokes errors");
        }
      sprintf(name_NS_errors,"%s/navier_stokes_error_lmin_%d_lmax_%d_advection_order_%d.dat",
              out_dir_err_NS,lmin+grid_res_iter,lmax+grid_res_iter,advection_sl_order);

      ierr = PetscFOpen(mpi.comm(),name_NS_errors,"w",&fich_NS_errors); CHKERRXX(ierr);
      ierr = PetscFPrintf(mpi.comm(),fich_NS_errors,"time " "timestep " "iteration " "u_error "
                                                    "v_error " "P_error " "number_of_nodes" "min_grid_size \n");CHKERRXX(ierr);
      ierr = PetscFClose(mpi.comm(),fich_NS_errors); CHKERRXX(ierr);
      }

    // (3) For checking error on coupled example case:
    FILE *fich_coupled_errors;
    char name_coupled_errors[1000];
    if (example_ == COUPLED_PROBLEM_EXAMPLE){
      const char* out_dir_err_coupled = getenv("OUT_DIR_ERR_coupled");
      sprintf(name_coupled_errors,"%s/coupled_error_lmin_%d_lmax_%d_method_%d_advection_order_%d.dat",
              out_dir_err_coupled,lmin+grid_res_iter,lmax + grid_res_iter,method_,advection_sl_order);

      ierr = PetscFOpen(mpi.comm(),name_coupled_errors,"w",&fich_coupled_errors); CHKERRXX(ierr);
      ierr = PetscFPrintf(mpi.comm(),fich_coupled_errors,"time " "timestep " "iteration " "u_error " "v_error " "P_error " "Tl_error ""number_of_nodes" "min_grid_size \n");CHKERRXX(ierr);
      ierr = PetscFClose(mpi.comm(),fich_coupled_errors); CHKERRXX(ierr);
      }




//    // (4) For checking memory usage
//    FILE *fich_mem;
//    char name_mem[1000];
//    const char* out_dir_check_mem = getenv("OUT_DIR_MEM");
//    sprintf(name_mem,"%s/memory1_check_stefan_%d_NS_%d_lmin_%d_lmax_%d_method_%d_advection_order_%d.dat",
//            out_dir_check_mem,solve_stefan,solve_navier_stokes,lmin+grid_res_iter,lmax+grid_res_iter,method_,advection_sl_order);
//    ierr = PetscFOpen(mpi.comm(),name_mem,"w",&fich_mem); CHKERRXX(ierr);
//    ierr = PetscFPrintf(mpi.comm(),fich_mem,"time " "timestep " "iteration "
//                                            "mem values \n");CHKERRXX(ierr);
//    ierr = PetscFClose(mpi.comm(),fich_mem); CHKERRXX(ierr);

    // (5) For checking ice cylinder problem:
    FILE *fich_ice_radius_info;
    char name_ice_radius_info[1000];
    const char* out_dir_ice_cyl = getenv("OUT_DIR_ICE");
    sprintf(name_ice_radius_info,"%s/ice_cyl_info_lmin_%d_lmax_%d_method_%d_advection_order_%d.dat",
            out_dir_ice_cyl,lmin+grid_res_iter,lmax+grid_res_iter,method_,advection_sl_order);
    ierr = PetscFOpen(mpi.comm(),name_ice_radius_info,"w",&fich_ice_radius_info); CHKERRXX(ierr);
    ierr = PetscFPrintf(mpi.comm(),fich_ice_radius_info,"time "
                        "max_v_norm "
                        "number_elements "
                        "theta_N "
                        "delta_r_N ");CHKERRXX(ierr);
    ierr = PetscFClose(mpi.comm(),fich_ice_radius_info); CHKERRXX(ierr);


    // -----------------------------------------------
    // Initialize the needed solvers for the Temperature problem
    // -----------------------------------------------
    my_p4est_poisson_nodes_mls_t *solver_Tl;  // will solve poisson problem for Temperature in liquid domains
    my_p4est_poisson_nodes_mls_t *solver_Ts;  // will solve poisson problem for Temperature in solid domain

    // -----------------------------------------------
    // Initialize the needed solvers for the Navier-Stokes problem
    // -----------------------------------------------
    my_p4est_navier_stokes_t* ns;
    my_p4est_poisson_cells_t* cell_solver; // TO-DO: These may be unnecessary now
    my_p4est_poisson_faces_t* face_solver;

    BoundaryConditions2D bc_velocity[P4EST_DIM];
    BoundaryConditions2D bc_pressure;


    // -----------------------------------------------
    // Begin stepping through time
    // -----------------------------------------------


    int load_tstep=-1;
    if(loading_from_previous_state){
        const char* load_path = getenv("LOAD_STATE_PATH");
        if(!load_path){
            throw std::invalid_argument("You need to set the  directory for the desired load state");
          }

        PetscPrintf(mpi.comm(),"Load dir is:  %s \n",load_path);

        load_state(mpi,load_path,&sp,p4est,nodes,ghost,conn,&phi.vec,&T_l_n.vec,&T_l_nm1.vec,&T_s_n.vec,v_n.vec,v_nm1.vec,&vorticity.vec,&press_nodes.vec);

        PetscPrintf(mpi.comm(),"State was loaded successfully from %s \n",load_path);


        // Update the neigborhood and hierarchy:
        if(hierarchy!=NULL) { delete hierarchy;
          }
        hierarchy = new my_p4est_hierarchy_t(p4est,ghost,&brick);

        if(ngbd!=NULL) {delete ngbd;}

        ngbd = new my_p4est_node_neighbors_t(hierarchy,nodes);

        ngbd->init_neighbors();

        PetscPrintf(mpi.comm(),"Neighbors and hierarchy have been updated \n",load_path);

        load_tstep =tstep;

      }

    if(!loading_from_previous_state)tstep = 0;
    double tstart = tn;

    PetscPrintf(mpi.comm(),"Loading from previous state? %s \n"
                           "Starting timestep = %d \n"
                           "Save state every iter = %d \n"
                           "Save every iter = %d \n",loading_from_previous_state?"Yes":"No",tstep,save_state_every_iter,save_every_iter);
    PetscFOpen(mpi.comm(),name_logfile,"a",&fich_log);
    PetscFPrintf(mpi.comm(),fich_log,"Loading from previous state? %s \n"
                           "Starting timestep = %d \n"
                           "Save state every iter = %d \n"
                           "Save every iter = %d \n",loading_from_previous_state?"Yes":"No",tstep,save_state_every_iter,save_every_iter);
    PetscFClose(mpi.comm(),fich_log);




    // OVERLOAD SAVE FREQUENCY:
//    save_every_iter=1;

    for (tn;tn<tfinal; tn+=dt, tstep++){
        // Open log file to write info for this timestep:
        ierr = PetscFOpen(mpi.comm(),name_logfile,"a",&fich_log); CHKERRXX(ierr);
//        ierr = PetscFPrintf(mpi.comm(),fich_log,"SIMULATION LOG FILE \n");CHKERRXX(ierr);
//        ierr = PetscFClose(mpi.comm(),fich_log); CHKERRXX(ierr);
        // --------------------------------------------------------------------------------------------------------------
        // Print iteration information:
        // --------------------------------------------------------------------------------------------------------------

        ierr = PetscPrintf(mpi.comm(),"\n -------------------------------------------\n"
                                      "Iteration %d , Time: %0.3g [s], %0.3g [min], Timestep: %0.3e [s], Percent Done : %0.2f %"
                                      " \n ------------------------------------------- \n",tstep,tn,tn/60.,dt,((tn-tstart)/tfinal)*100.0);
        ierr = PetscFPrintf(mpi.comm(),fich_log,"\n -------------------------------------------\n"
                                      "Iteration %d , Time: %0.3g [s], %0.3g [min], Timestep: %0.3e [s], Percent Done : %0.2f %"
                                      " \n ------------------------------------------- \n",tstep,tn,tn/60.,dt,((tn-tstart)/tfinal)*100.0);CHKERRXX(ierr);

        if(tstep%100 == 0) {PetscPrintf(mpi.comm(),"Current time info : \n"); w.read_duration_current();}
        if(solve_stefan){
            ierr = PetscPrintf(mpi.comm(),"\n Previous interfacial velocity (max norm) is %0.3g \n",v_interface_max_norm);
            ierr = PetscFPrintf(mpi.comm(),fich_log,"\n Previous interfacial velocity (max norm) is %0.3g \n",v_interface_max_norm);CHKERRXX(ierr);

            if(v_interface_max_norm>v_int_max_allowed){
                PetscPrintf(mpi.comm(),"Interfacial velocity has exceeded its max allowable value \n"
                                       "Max allowed is : %g \n",v_int_max_allowed);
                ierr = PetscFPrintf(mpi.comm(),fich_log,"Interfacial velocity has exceeded its max allowable value, aborting now \n"
                                       "Max allowed is : %g \n",v_int_max_allowed);CHKERRXX(ierr);

                MPI_Abort(mpi.comm(),1);
              }
          }
        // --------------------------------------------------------------------------------------------------------------
        // Define some variables needed to specify how to extend across the interface:
        // --------------------------------------------------------------------------------------------------------------
        // Get smallest grid size:
        dxyz_min(p4est,dxyz_smallest);
        dxyz_close_to_interface = 1.2*max(dxyz_smallest[0],dxyz_smallest[1]);
        min_volume_ = MULTD(dxyz_smallest[0], dxyz_smallest[1], dxyz_smallest[2]);
        extension_band_use_    = (8.)*pow(min_volume_, 1./ double(P4EST_DIM)); //8
        extension_band_extend_ = 10.*pow(min_volume_, 1./ double(P4EST_DIM)); //10
        extension_band_check_  = (6.)*pow(min_volume_, 1./ double(P4EST_DIM)); // 6

        if(example_ == ICE_AROUND_CYLINDER){
            double delta_r = r0 - r_cyl;
            PetscPrintf(mpi.comm(),"The uniform band is %0.2f\n",uniform_band);

            // Now, set the initial band that the Initial condition will transition from T_gamma -> Twall across:
            T_l_IC_band*=dxyz_close_to_interface;

            if(delta_r<3.*dxyz_close_to_interface){
                PetscPrintf(mpi.comm()," Your initial delta_r is %0.3e, and it must be at least %0.3e \n",delta_r,4.*dxyz_close_to_interface);
                SC_ABORT("Your initial delta_r is too small \n");
              }
          }
        // If first iteration, perturb the LSF(s):
        my_p4est_level_set_t ls(ngbd);
        if(tstep<1){
            // Perturb the LSF on the first iteration

            ls.perturb_level_set_function(phi.vec,EPS);
          }

        // --------------------------------------------------------------------------------------------------------------
        // Extend Fields Across Interface (if solving Stefan):
        // -- Note: we do not extend NS velocity fields bc NS solver handles that internally
        // --------------------------------------------------------------------------------------------------------------
        // Define LSF for the solid domain (as just the negative of the liquid one):
        if(solve_stefan){
            if(print_checkpoints) PetscPrintf(mpi.comm(),"Beginning field extension \n");
            phi_solid.create(p4est,nodes);
            VecCopyGhost(phi.vec,phi_solid.vec);
            VecScaleGhost(phi_solid.vec,-1.0);

            // Compute normals for each domain:
            liquid_normals.create(p4est,nodes);
            compute_normals(*ngbd,phi.vec,liquid_normals.vec);
            solid_normals.create(p4est,nodes);
            compute_normals(*ngbd,phi_solid.vec,solid_normals.vec);

            // Extend Temperature Fields across the interface: // WAS USING 1ST ORDER, NOW CHANGED TO SECOND
            ls.extend_Over_Interface_TVD_Full(phi.vec, T_l_n.vec, 50, 2, 1.e-15, extension_band_use_, extension_band_extend_, extension_band_check_, liquid_normals.vec, NULL, NULL, false, NULL, NULL);
            ls.extend_Over_Interface_TVD_Full(phi_solid.vec, T_s_n.vec, 50, 2, 1.e-15, extension_band_use_, extension_band_extend_, extension_band_check_, solid_normals.vec, NULL, NULL, false, NULL, NULL);

            if(example_ == ICE_AROUND_CYLINDER){
                cyl_normals.create(p4est,nodes);
                phi_cylinder.create(p4est,nodes);
                sample_cf_on_nodes(p4est,nodes,mini_level_set,phi_cylinder.vec);
                compute_normals(*ngbd,phi_cylinder.vec,cyl_normals.vec);

                ls.extend_Over_Interface_TVD_Full(phi_cylinder.vec, T_s_n.vec, 50, 2, 1.e-15, 0.5*extension_band_use_, 0.5*extension_band_extend_, 0.5*extension_band_check_, cyl_normals.vec, NULL, NULL, false, NULL, NULL);
                cyl_normals.destroy();
                phi_cylinder.destroy();

              }
            // Delete data for normals since it is no longer needed:
            liquid_normals.destroy();
            solid_normals.destroy();

            if (print_checkpoints) PetscPrintf(mpi.comm(),"Fields have been extended ... \n");
            if (check_temperature_values){
              // Check Temperature values:
              PetscPrintf(mpi.comm(),"\n Checking temperature values after field extension: \n [ ");
              PetscPrintf(mpi.comm(),"\nIn fluid domain: ");
              check_T_values(phi,T_l_n,nodes,p4est,example_,phi_cylinder,true,false,false,fich_log);
              PetscPrintf(mpi.comm(),"\nIn solid domain: ");
              check_T_values(phi_solid,T_s_n,nodes,p4est,example_,phi_cylinder,true,false,false,fich_log);
              PetscPrintf(mpi.comm()," ] \n");
              }

          } // end of "if save stefan"
        if(print_checkpoints) PetscPrintf(mpi.comm(),"Finishes field extension \n");

        // --------------------------------------------------------------------------------------------------------------
        // SAVING DATA: Save data every specified amout of timesteps: -- Do this after values are extended across interface to make visualization nicer
        // --------------------------------------------------------------------------------------------------------------
        if(tstep>0 && ((tstep%save_state_every_iter)==0) && tstep!=load_tstep){
            //save_state()
            char output[1000];

            const char* out_dir_coupled = getenv("OUT_DIR_VTK_coupled");
            if(!out_dir_coupled){
                throw std::invalid_argument("You need to set the output directory for coupled VTK: OUT_DIR_VTK_coupled");
              }
            sprintf(output,"%s/output_lmin_%d_lmax_%d_advection_order_%d_stefan_%d_NS_%d_save_states",out_dir_coupled,lmin+grid_res_iter,lmax+grid_res_iter,advection_sl_order,solve_stefan,solve_navier_stokes);
            save_state(mpi,output,20,&sp,p4est,nodes,phi,T_l_n,T_l_nm1,T_s_n,v_n,v_nm1,vorticity,press_nodes);
            PetscPrintf(mpi.comm(),"Simulation state was saved ... \n");
            PetscFPrintf(mpi.comm(),fich_log,"Simulation state was saved ... \n");

          }
//        save_every_iter=1;
        if((tstep>0 && (tstep%save_every_iter)==0) && tstep!=load_tstep){
            PetscPrintf(mpi.comm(),"Saving to vtk ... \n");
            PetscFPrintf(mpi.comm(),fich_log,"Saving to vtk ... \n");
          char output[1000];
          if(save_coupled_fields || save_stefan || save_navier_stokes){out_idx++;}
          if(loading_from_previous_state) out_idx = tstep/save_every_iter;

          if(save_coupled_fields){
              const char* out_dir_coupled = getenv("OUT_DIR_VTK_coupled");
              if(!out_dir_coupled){
                  throw std::invalid_argument("You need to set the output directory for coupled VTK: OUT_DIR_VTK_coupled");
                }
              // Create the cylinder just for visualization purposes, then destroy after saving
              phi_cylinder.create(p4est,nodes);
              sample_cf_on_nodes(p4est,nodes,mini_level_set,phi_cylinder.vec);

              sprintf(output,"%s/output_new_grid_update_lmin_%d_lmax_%d_advection_order_%d_stefan_%d_NS_%d_outidx_%d",out_dir_coupled,lmin+grid_res_iter,lmax+grid_res_iter,advection_sl_order,solve_stefan,solve_navier_stokes,out_idx);
              save_everything(p4est,nodes,ghost,ngbd,phi,phi_cylinder,T_l_n,T_s_n,v_interface,v_n,press_nodes,vorticity,press,output);

              phi_cylinder.destroy();
/*
              if(example_ == COUPLED_PROBLEM_EXAMPLE){
                  // Save NS analytical to compare:
                  vec_and_ptr_dim_t vn_analytical;
                  vec_and_ptr_t pn_analytical;
                  vec_and_ptr_t Tn_analytical;

                  vn_analytical.create(p4est,nodes);
                  pn_analytical.create(p4est,nodes);
                  Tn_analytical.create(p4est,nodes);

                  sample_cf_on_nodes(p4est,nodes,u_ana_tn,vn_analytical.vec[0]);
                  sample_cf_on_nodes(p4est,nodes,v_ana_tn,vn_analytical.vec[1]);
                  sample_cf_on_nodes(p4est,nodes,p_ana_tn,pn_analytical.vec);
                  sample_cf_on_nodes(p4est,nodes,T_ana_tn,Tn_analytical.vec);

                  // Get errors:
                  vec_and_ptr_dim_t vn_error;
                  vec_and_ptr_t press_error;
                  vec_and_ptr_t Tn_error;
                  vn_error.create(p4est,nodes);
                  press_error.create(p4est,nodes);
                  Tn_error.create(p4est,nodes);

                  vn_analytical.get_array(); vn_error.get_array(); v_n.get_array();
                  pn_analytical.get_array(); press_error.get_array(); press_nodes.get_array();
                  Tn_analytical.get_array();Tn_error.get_array();T_l_n.get_array();
                  foreach_local_node(n,nodes){
                    press_error.ptr[n] = fabs(press_nodes.ptr[n] - pn_analytical.ptr[n]);
                    vn_error.ptr[0][n] = fabs(v_n.ptr[0][n] - vn_analytical.ptr[0][n]);
                    vn_error.ptr[1][n] = fabs(v_n.ptr[1][n] - vn_analytical.ptr[1][n]);
                    Tn_error.ptr[n] = fabs(T_l_n.ptr[n] - Tn_analytical.ptr[n]);

                  }
                  VecGhostUpdateBegin(press_error.vec,INSERT_VALUES,SCATTER_FORWARD);
                  VecGhostUpdateBegin(vn_error.vec[0],INSERT_VALUES,SCATTER_FORWARD);
                  VecGhostUpdateBegin(vn_error.vec[1],INSERT_VALUES,SCATTER_FORWARD);
                  VecGhostUpdateBegin(Tn_error.vec,INSERT_VALUES,SCATTER_FORWARD);


                  VecGhostUpdateEnd(press_error.vec,INSERT_VALUES,SCATTER_FORWARD);
                  VecGhostUpdateEnd(vn_error.vec[0],INSERT_VALUES,SCATTER_FORWARD);
                  VecGhostUpdateEnd(vn_error.vec[1],INSERT_VALUES,SCATTER_FORWARD);
                  VecGhostUpdateEnd(Tn_error.vec,INSERT_VALUES,SCATTER_FORWARD);


                  vn_analytical.restore_array(); vn_error.restore_array(); v_n.restore_array();
                  pn_analytical.restore_array();press_error.restore_array(); press_nodes.restore_array();
                  Tn_analytical.restore_array(); Tn_error.restore_array(); T_l_n.restore_array();

                  sprintf(output,"%s/snapshot_coupled_analytical_lmin_%d_lmax_%d_outiter_%d",out_dir_coupled,lmin+grid_res_iter,lmax+grid_res_iter,out_idx);
                  vn_analytical.get_array(); pn_analytical.get_array();
                  vn_error.get_array(); press_error.get_array(); phi.get_array();
                  Tn_error.get_array(); Tn_analytical.get_array();
                  my_p4est_vtk_write_all(p4est,nodes,ghost,P4EST_TRUE,P4EST_TRUE,9,0,output,
                                         VTK_POINT_DATA,"u_ana",vn_analytical.ptr[0],
                                         VTK_POINT_DATA,"v_ana",vn_analytical.ptr[1],
                                         VTK_POINT_DATA,"P_ana",pn_analytical.ptr,
                                         VTK_POINT_DATA,"Tl_ana",Tn_analytical.ptr,
                                         VTK_POINT_DATA,"u_err",vn_error.ptr[0],
                                         VTK_POINT_DATA,"v_err",vn_error.ptr[1],
                                         VTK_POINT_DATA,"P_err",press_error.ptr,
                                         VTK_POINT_DATA,"Tl_err",Tn_error.ptr,
                                         VTK_POINT_DATA,"phi",phi.ptr);
                  vn_analytical.restore_array(); pn_analytical.restore_array();
                  vn_error.restore_array(); press_error.restore_array(); phi.restore_array();
                  Tn_analytical.restore_array();Tn_error.restore_array();

                  vn_analytical.destroy();
                  pn_analytical.destroy();
                  Tn_analytical.destroy();

                  vn_error.destroy();
                  press_error.destroy();
                  Tn_error.destroy();
                }
            */}
          if(save_stefan){
              const char* out_dir_stefan = getenv("OUT_DIR_VTK_stefan");
              sprintf(output,"%s/snapshot_lmin_%d_lmax_%d_outiter_%d",out_dir_stefan,lmin+grid_res_iter,lmax+grid_res_iter,out_idx);

              save_stefan_fields(p4est,nodes,ghost,phi,phi_cylinder,T_l_n,T_s_n,v_interface,output);
            }
          if(save_navier_stokes){
              const char* out_dir_ns = getenv("OUT_DIR_VTK_NS");
              sprintf(output,"%s/snapshot_lmin_%d_lmax_%d_outiter_%d",out_dir_ns,lmin+grid_res_iter,lmax+grid_res_iter,out_idx);
              save_navier_stokes_fields(p4est,nodes,ghost,phi,v_n,press_nodes,vorticity,output);

              if(example_ == NS_GIBOU_EXAMPLE){
                  // Save NS analytical to compare:
                  vec_and_ptr_dim_t vn_analytical;
                  vec_and_ptr_t pn_analytical;

                  vn_analytical.create(p4est,nodes);
                  pn_analytical.create(p4est,nodes);

                  sample_cf_on_nodes(p4est,nodes,u_ana_tn,vn_analytical.vec[0]);
                  sample_cf_on_nodes(p4est,nodes,v_ana_tn,vn_analytical.vec[1]);
                  sample_cf_on_nodes(p4est,nodes,p_ana_tn,pn_analytical.vec);

                  // Get errors:
                  vec_and_ptr_dim_t vn_error;
                  vec_and_ptr_t press_error;

                  vn_error.create(p4est,nodes);
                  press_error.create(p4est,nodes);

                  vn_analytical.get_array(); vn_error.get_array(); v_n.get_array();
                  pn_analytical.get_array(); press_error.get_array(); press_nodes.get_array();


                  foreach_local_node(n,nodes){
                    press_error.ptr[n] = fabs(press_nodes.ptr[n] - pn_analytical.ptr[n]);
                    vn_error.ptr[0][n] = fabs(v_n.ptr[0][n] - vn_analytical.ptr[0][n]);
                    vn_error.ptr[1][n] = fabs(v_n.ptr[1][n] - vn_analytical.ptr[1][n]);

                  }
                  VecGhostUpdateBegin(press_error.vec,INSERT_VALUES,SCATTER_FORWARD);
                  VecGhostUpdateBegin(vn_error.vec[0],INSERT_VALUES,SCATTER_FORWARD);
                  VecGhostUpdateBegin(vn_error.vec[1],INSERT_VALUES,SCATTER_FORWARD);

                  VecGhostUpdateEnd(press_error.vec,INSERT_VALUES,SCATTER_FORWARD);
                  VecGhostUpdateEnd(vn_error.vec[0],INSERT_VALUES,SCATTER_FORWARD);
                  VecGhostUpdateEnd(vn_error.vec[1],INSERT_VALUES,SCATTER_FORWARD);


                  vn_analytical.restore_array(); vn_error.restore_array(); v_n.restore_array();
                  pn_analytical.restore_array();press_error.restore_array(); press_nodes.restore_array();

                  sprintf(output,"%s/snapshot_NS_ana_and_errors_lmin_%d_lmax_%d_outiter_%d",out_dir_ns,lmin+grid_res_iter,lmax+grid_res_iter,out_idx);
                  vn_analytical.get_array(); pn_analytical.get_array();
                  vn_error.get_array(); press_error.get_array(); phi.get_array();
                  my_p4est_vtk_write_all(p4est,nodes,ghost,P4EST_TRUE,P4EST_TRUE,7,0,output,
                                         VTK_POINT_DATA,"u_ana",vn_analytical.ptr[0],
                                         VTK_POINT_DATA,"v_ana",vn_analytical.ptr[1],
                                         VTK_POINT_DATA,"P_ana",pn_analytical.ptr,
                                         VTK_POINT_DATA,"u_err",vn_error.ptr[0],
                                         VTK_POINT_DATA,"v_err",vn_error.ptr[1],
                                         VTK_POINT_DATA,"P_err",press_error.ptr,
                                         VTK_POINT_DATA,"phi",phi.ptr);
                  vn_analytical.restore_array(); pn_analytical.restore_array();
                  vn_error.restore_array(); press_error.restore_array(); phi.restore_array();

                  vn_analytical.destroy();
                  pn_analytical.destroy();

                  vn_error.destroy();
                  press_error.destroy();
                }

            }
          if(print_checkpoints) PetscPrintf(mpi.comm(),"Finishes saving to VTK \n");

          }
        if(stop_flag>0 && (tstep == stop_flag + 10)) MPI_Abort(mpi.comm(),1);
        // --------------------------------------------------------------------------------------------------------------
        // Compute the jump in flux across the interface to use to advance the LSF (if solving Stefan:
        // --------------------------------------------------------------------------------------------------------------
        if(solve_stefan){

            // Get the first derivatives to compute the jump
            T_l_d.create(p4est,nodes); T_s_d.create(T_l_d.vec);
            ngbd->first_derivatives_central(T_l_n.vec,T_l_d.vec);
            ngbd->first_derivatives_central(T_s_n.vec,T_s_d.vec);

            // Create vector to hold the jump values:
            jump.create(p4est,nodes);
            v_interface.destroy();
            v_interface.create(p4est,nodes);

//            if(ramp_bcs){
//                if(tn<t_ramp) force_interfacial_velocity_to_zero=true;
//                else force_interfacial_velocity_to_zero=false;
//              }

            compute_interfacial_velocity(T_l_d,T_s_d,jump,v_interface,phi,ngbd,dxyz_close_to_interface);

            // Destroy values once no longer needed:
            T_l_d.destroy();
            T_s_d.destroy();
            jump.destroy();
          }

        if(print_checkpoints) PetscPrintf(mpi.comm(),"Finishes computing the jump \n");

        // --------------------------------------------------------------------------------------------------------------
        // Compute the timestep -- determined by velocity at the interface:
        // --------------------------------------------------------------------------------------------------------------
        // Save previous timestep:
        dt_nm1 = dt;
        if(solve_stefan){
            PetscPrintf(mpi.comm(),"\n"
                                   "[Stefan problem specific info:] \n"
                                   "----------------------------- \n");
            PetscFPrintf(mpi.comm(),fich_log,"\n"
                                   "[Stefan problem specific info:] \n"
                                   "----------------------------- \n");
            compute_timestep(v_interface, phi, dxyz_close_to_interface, dxyz_smallest,nodes,p4est,fich_log); // this function modifies the variable dt
          }


        if(solve_navier_stokes){
            // Determine the timestep depending on timestep restrictions from both NS solver and from the Stefan problem
            if(solve_stefan){
                if(tstep==load_tstep){dt_NS=dt_nm1;}
                PetscPrintf(mpi.comm(),"\n"
                                       "NS contribution to timestep: \n"
                                       " - Navier Stokes: %0.3e \n"
                                       " - Official timestep used: %0.3e \n ",dt_NS,min(dt,dt_NS));
                if(advection_sl_order==2) PetscPrintf(mpi.comm()," - dt_nm1 : %0.3e \n ",dt_nm1);

                PetscFPrintf(mpi.comm(),fich_log,"\n"
                                       "NS contribution to timestep: \n"
                                       " - Navier Stokes: %0.3e \n"
                                       " - Official timestep used: %0.3e \n ",dt_NS,min(dt,dt_NS));
                if(advection_sl_order==2) PetscPrintf(mpi.comm()," - dt_nm1 : %0.3e \n ",dt_nm1);
                dt = min(dt,dt_NS);
              }
            else{
                // If we are only solving Navier Stokes
                dt = dt_NS;
              }
          }

        if(tstep ==0){
            // Set dtnm1 if we are on the first timestep
            dt_nm1 = dt;
          }

        // Adjust the timestep if we are near the end of our simulation, to get the proper end time:
        if(tn + dt > tfinal){
            dt = tfinal - tn;
          }
        if(print_checkpoints) PetscPrintf(mpi.comm(),"Finishes computing timestep \n");

        // --------------------------------------------------------------------------------------------------------------
        // Advance the LSF/Update the grid :
        // --------------------------------------------------------------------------------------------------------------
        // In coupled case, we advect the LSF and update the grid according to both vorticity and phi
        // In Stefan case, we advect the LSF and update the grid according to the LSF
        // In NS case, we simply update the grid according to the LSF, with no advection of LSF

        // Make a copy of the grid objects for the next timestep:

        p4est_np1 = p4est_copy(p4est,P4EST_FALSE); // copy the grid but not the data

        ghost_np1 = my_p4est_ghost_new(p4est_np1, P4EST_CONNECT_FULL);

        // Expand the ghost layer for navier stokes:
        my_p4est_ghost_expand(p4est_np1,ghost_np1);
        nodes_np1 = my_p4est_nodes_new(p4est_np1, ghost_np1);

        // Create the semi-lagrangian object and do the advection:
        my_p4est_semi_lagrangian_t sl(&p4est_np1, &nodes_np1, &ghost_np1, ngbd);

        // Build refinement criteria for Navier - Stokes problem:
        if(tstep == 0 && solve_navier_stokes){
            vorticity.create(p4est,nodes);
            sample_cf_on_nodes(p4est,nodes,zero_cf,vorticity.vec);
            NS_norm = max(u0,v0);

          }

        bool use_block = false;
        bool expand_ghost_layer = true;
        double threshold = vorticity_threshold; // originally was set to 0.

        std::vector<compare_option_t> compare_opn;
        std::vector<compare_diagonal_option_t> diag_opn;
        std::vector<double> criteria;

        int num_fields = 1;//1;
        if(refine_by_nondim_gradT)num_fields+=1;

        if(refine_by_ucomponent){
            if(ramp_bcs){
                if(tn>t_ramp) num_fields++;
                else refine_by_ucomponent = false; // if we are still ramping, don't refine by the u component, since itll just refine everywhere
              }
            else num_fields++;
          }


//        vec_and_ptr_dim_t grad_p_refine;

        Vec fields_[num_fields];
        if(solve_navier_stokes && (num_fields!=0)){
            // Only use values of vorticity in the positive subdomain for refinement:
            vorticity_refine.create(p4est,nodes);

            if(refine_by_ucomponent) u_component_refine.create(p4est,nodes);

            if(refine_by_nondim_gradT){
                T_l_d.create(p4est,nodes);
                // TRYING SOMETHING, CHANGE THIS BACK TO FIRST TO BE ACCURATE
                ngbd->second_derivatives_central(T_l_n.vec,T_l_d.vec);
                gradT_refine.create(p4est,nodes);
              }


            vorticity.get_array();
            vorticity_refine.get_array();

            if(refine_by_ucomponent){
                u_component_refine.get_array();
                v_n.get_array();
              }
            if(refine_by_nondim_gradT) {T_l_d.get_array(); gradT_refine.get_array();}

            phi.get_array();

            for(size_t i = 0; i<ngbd->get_layer_size(); i++){
                p4est_locidx_t n = ngbd->get_layer_node(i);

                if(phi.ptr[n] < 0.){
                    vorticity_refine.ptr[n] = vorticity.ptr[n];

                    if(refine_by_ucomponent)
                      {
                        bool condition_1 = (v_n.ptr[0][n]/u0 < 0.);
                        bool condition_2 = (fabs(v_n.ptr[0][n])<0.1*u0);

                        u_component_refine.ptr[n] = (condition_1 || condition_2) ? 1.: 0.; // We want to refine if we have either a backflow or a stagnation area
                      }
                    if(refine_by_nondim_gradT){
                        gradT_refine.ptr[n] = sqrt(SQR(T_l_d.ptr[0][n]) + SQR(T_l_d.ptr[1][n]));

                      }

                  }
                else{
                    vorticity_refine.ptr[n] = 0.0;
                    if(refine_by_ucomponent) u_component_refine.ptr[n] = 0.;

                    if(refine_by_nondim_gradT){ // Set to 0 in solid subdomain, don't want to refine by T_l_d in there
                        gradT_refine.ptr[n] = 0.;
//                        foreach_dimension(d){
//                          T_l_d.ptr[d][n]=0.;
//                        }
                      }
                  }
              }

            if(refine_by_ucomponent)ierr = VecGhostUpdateBegin(u_component_refine.vec,INSERT_VALUES,SCATTER_FORWARD);
            ierr = VecGhostUpdateBegin(vorticity_refine.vec,INSERT_VALUES,SCATTER_FORWARD);
            if(refine_by_nondim_gradT){
                ierr = VecGhostUpdateBegin(gradT_refine.vec,INSERT_VALUES,SCATTER_FORWARD);
//              foreach_dimension(d){
//                ierr = VecGhostUpdateBegin(T_l_d.vec[d],INSERT_VALUES,SCATTER_FORWARD);
//              }
            }

            for(size_t i = 0; i<ngbd->get_local_size(); i++){
                p4est_locidx_t n = ngbd->get_local_node(i);

                if(phi.ptr[n] < 0.){
                    vorticity_refine.ptr[n] = vorticity.ptr[n];

                    if(refine_by_ucomponent)
                      {
                        bool condition_1 = (v_n.ptr[0][n]/u0 < 0.);
                        bool condition_2 = (fabs(v_n.ptr[0][n])<0.1*u0);

                        u_component_refine.ptr[n] = (condition_1 || condition_2) ? 1.: 0.; // We want to refine if we have either a backflow or a stagnation area
                      }
                    if(refine_by_nondim_gradT){
                        gradT_refine.ptr[n] = sqrt(SQR(T_l_d.ptr[0][n]) + SQR(T_l_d.ptr[1][n]));

                      }

                  }
                else{
                    vorticity_refine.ptr[n] = 0.0;
                    if(refine_by_ucomponent) u_component_refine.ptr[n] = 0.;

                    if(refine_by_nondim_gradT){ // Set to 0 in solid subdomain, don't want to refine by T_l_d in there
                        gradT_refine.ptr[n] = 0.;
//                        foreach_dimension(d){
//                          T_l_d.ptr[d][n]=0.;
//                        }
                      }
                  }
              }

            if(refine_by_ucomponent)ierr = VecGhostUpdateEnd(u_component_refine.vec,INSERT_VALUES,SCATTER_FORWARD);
            ierr = VecGhostUpdateEnd(vorticity_refine.vec,INSERT_VALUES,SCATTER_FORWARD);
            if(refine_by_nondim_gradT){
                ierr = VecGhostUpdateEnd(gradT_refine.vec,INSERT_VALUES,SCATTER_FORWARD);
//              foreach_dimension(d){
//                ierr = VecGhostUpdateEnd(T_l_d.vec[d],INSERT_VALUES,SCATTER_FORWARD);
//              }
            }

            if(refine_by_ucomponent){
                v_n.restore_array();
                u_component_refine.restore_array();
              }
            if(refine_by_nondim_gradT) {T_l_d.restore_array();gradT_refine.restore_array();}


            vorticity.restore_array();
            vorticity_refine.restore_array();
            phi.restore_array();


            int fields_idx = 0;
            fields_[fields_idx++] = vorticity_refine.vec;
            if(refine_by_ucomponent)fields_[fields_idx++] = u_component_refine.vec;
            if(refine_by_nondim_gradT){
                fields_[fields_idx++] = gradT_refine.vec;
//                fields_[fields_idx++] = T_l_d.vec[0];
//                fields_[fields_idx++] = T_l_d.vec[1];
              }

            P4EST_ASSERT(fields_idx ==num_fields);

            // Coarsening instructions: (for vorticity)
            compare_opn.push_back(LESS_THAN);
            diag_opn.push_back(DIVIDE_BY);
            criteria.push_back(threshold*NS_norm/2.);

            // Refining instructions: (for vorticity)
            compare_opn.push_back(GREATER_THAN);
            diag_opn.push_back(DIVIDE_BY);
            criteria.push_back(threshold*NS_norm);


            if(refine_by_ucomponent){
              // Coarsening instructions: (for u_component)
              compare_opn.push_back(LESS_THAN);
              diag_opn.push_back(ABSOLUTE);
              criteria.push_back(0.5); // Note: this coarsening instruction will never be triggered. Just put here as a placeholder.

              // Refining instructions: (for u_component)
              compare_opn.push_back(GREATER_THAN);
              diag_opn.push_back(ABSOLUTE);
              criteria.push_back(0.5);
            }
            if(refine_by_nondim_gradT){
                gradT_threshold = 1./100.;
                // Coarsening instructions: (for dT/dx)
                compare_opn.push_back(LESS_THAN);
//                diag_opn.push_back(ABSOLUTE);
                diag_opn.push_back(DIVIDE_BY);
                criteria.push_back((0.25)*gradT_threshold*(Twall-Tinterface));
//                criteria.push_back(0.5*gradT_threshold*(Twall-Tinterface)/r_cyl);


                // Refining instructions: (for dT/dx)
                compare_opn.push_back(GREATER_THAN);
                diag_opn.push_back(DIVIDE_BY);
                criteria.push_back(gradT_threshold*(Twall-Tinterface));
//                diag_opn.push_back(ABSOLUTE);
//                criteria.push_back(gradT_threshold*(Twall-Tinterface)/r_cyl);
//                double value = gradT_threshold*(Twall-Tinterface)/r_cyl;

//                PetscPrintf(mpi.comm(),"Coarsen if T gradient less than %0.4f \n"
//                                       "Refine if T gradient is greater than %0.4f \n",0.5*value,value);


//                // Coarsening instructions: (for dT/dy)
//                compare_opn.push_back(LESS_THAN);
//                diag_opn.push_back(ABSOLUTE);
//                criteria.push_back(0.5*gradT_threshold*(Twall-Tinterface)/r_cyl);

//                // Refining instructions: (for dT/dy)
//                compare_opn.push_back(GREATER_THAN);
//                diag_opn.push_back(ABSOLUTE);
//                criteria.push_back(gradT_threshold*(Twall-Tinterface)/r_cyl);

              }
          }

        // Create second derivatives for phi in the case that we are using update_p4est:
        if(solve_stefan){
            phi_dd.create(p4est,nodes);
            ngbd->second_derivatives_central(phi.vec,phi_dd.vec);
          }

        // Advect the LSF and update the grid under the v_interface field:
        if(solve_coupled){
            phi_cylinder.create(p4est_np1,nodes_np1);
            sample_cf_on_nodes(p4est_np1,nodes_np1,mini_level_set,phi_cylinder.vec);
            if(example_ == ICE_AROUND_CYLINDER){
//                uniform_band = 4.;
//                VecView(v_interface.vec[0],PETSC_VIEWER_STDOUT_WORLD);
                sl.update_p4est(v_interface.vec, dt, phi.vec, phi_dd.vec, phi_cylinder.vec,num_fields ,use_block ,true,uniform_band,uniform_band*(1.5),fields_ ,NULL,criteria,compare_opn,diag_opn,expand_ghost_layer);
              }
            else{
                  sl.update_p4est(v_interface.vec, dt, phi.vec, phi_dd.vec, NULL,num_fields ,use_block ,true,uniform_band,uniform_band*(1.5),fields_ ,NULL,criteria,compare_opn,diag_opn,expand_ghost_layer);
              }

            phi_cylinder.destroy();
          }
        else if (solve_stefan && !solve_navier_stokes){
//              sl.update_p4est(v_interface.vec,dt,phi.vec,phi_dd.vec);
              sl.update_p4est(v_interface.vec,dt,phi.vec,phi_dd.vec,NULL,0,use_block,true,1.0,1.0,fields_,NULL,criteria,compare_opn,diag_opn,expand_ghost_layer);

          }
        else if (solve_navier_stokes && !solve_stefan){

            splitting_criteria_tag_t sp_NS(sp.min_lvl,sp.max_lvl,sp.lip);

            // Create a new vector which will hold the updated values of the fields -- since we will interpolate with each grid iteration
            Vec fields_new_[num_fields];
            if(num_fields!=0)
              {
                for(unsigned int k = 0;k<num_fields; k++){
                    ierr = VecCreateGhostNodes(p4est_np1,nodes_np1,&fields_new_[k]);
                    ierr = VecCopyGhost(fields_[k],fields_new_[k]);
                  }
              }
            // Create a vector which will hold the updated values of the LSF:
            vec_and_ptr_t phi_new;
            phi_new.create(p4est,nodes);
            ierr = VecCopyGhost(phi.vec,phi_new.vec);

            bool is_grid_changing = true;
            int no_grid_changes = 0;
            bool last_grid_balance = false;
            while(is_grid_changing){
                if(!last_grid_balance){
                    is_grid_changing = sp_NS.refine_and_coarsen(p4est_np1,nodes_np1,phi_new.vec,num_fields,use_block,true,1.0,1.0,fields_new_,NULL,criteria,compare_opn,diag_opn);

                    if(no_grid_changes>0 && !is_grid_changing){
                        last_grid_balance = true; // if the grid isn't changing anymore but it has changed, we need to do one more special interp of fields and balancing of the grid
                      }
                  }

                if(is_grid_changing || last_grid_balance){
                    no_grid_changes++;
                    PetscPrintf(mpi.comm(),"NS grid changed %d times \n",no_grid_changes);
                    if(last_grid_balance){
                        p4est_balance(p4est_np1,P4EST_CONNECT_FULL,NULL);
                      }

                    my_p4est_partition(p4est_np1,P4EST_FALSE,NULL);
                    p4est_ghost_destroy(ghost_np1); ghost_np1 = my_p4est_ghost_new(p4est_np1,P4EST_CONNECT_FULL);
                    my_p4est_ghost_expand(p4est_np1,ghost_np1);
                    p4est_nodes_destroy(nodes_np1); nodes_np1 = my_p4est_nodes_new(p4est_np1,ghost_np1);

                    // Destroy fields_new and create it on the new grid:

                    if(num_fields!=0){
                        for(unsigned int k = 0;k<num_fields; k++){
                            ierr = VecDestroy(fields_new_[k]);
                            ierr = VecCreateGhostNodes(p4est_np1,nodes_np1,&fields_new_[k]);
                          }
                      }

                    // Destroy phi_new and create on new grid:
                    phi_new.destroy();
                    phi_new.create(p4est_np1,nodes_np1);


                    // Interpolate the fields and phi to the new grid:
                    my_p4est_interpolation_nodes_t interp_refine_and_coarsen(ngbd);
                    double xyz_interp[P4EST_DIM];
                    foreach_node(n,nodes_np1){
                      node_xyz_fr_n(n,p4est_np1,nodes_np1,xyz_interp);
                      interp_refine_and_coarsen.add_point(n,xyz_interp);
                    }
                    if(num_fields!=0){
                        interp_refine_and_coarsen.set_input(fields_,quadratic_non_oscillatory_continuous_v2,num_fields);
                        // Interpolate fields
                        interp_refine_and_coarsen.interpolate(fields_new_);
                      }

                    // Interpolate the phi onto the new grid:
                    interp_refine_and_coarsen.set_input(phi.vec,quadratic_non_oscillatory_continuous_v2);
                    interp_refine_and_coarsen.interpolate(phi_new.vec);



                    if(last_grid_balance){
                        last_grid_balance = false;
                      }

                  } // End of if grid is changing

                // Do last balancing of the grid, and final interp of phi:
                if(no_grid_changes>10) {PetscPrintf(mpi.comm(),"NS grid did not converge!\n"); break;}
              } // end of while grid is changing

            // Update the LSF accordingly:
            phi.destroy();
            phi.create(p4est_np1,nodes_np1);
            ierr = VecCopyGhost(phi_new.vec,phi.vec);

            // Destroy the vectors we created for refine and coarsen:
            for(unsigned int k = 0;k<num_fields; k++){
                ierr = VecDestroy(fields_new_[k]);
              }
            phi_new.destroy();
          } // end of if only navier stokes


        // Destroy old derivative values in the case that we used it for update_p4est:
        if(solve_stefan)phi_dd.destroy();

        // Destroy refinement vorticity:
        if(solve_navier_stokes){
            vorticity_refine.destroy();
            if(refine_by_ucomponent)u_component_refine.destroy();
            if(refine_by_nondim_gradT){T_l_d.destroy();gradT_refine.destroy();}
          }

        // Clear up the memory from the std vectors holding refinement info:
        compare_opn.clear(); diag_opn.clear(); criteria.clear();
        compare_opn.shrink_to_fit(); diag_opn.shrink_to_fit(); criteria.shrink_to_fit();

        // Get the new neighbors:
        my_p4est_hierarchy_t *hierarchy_np1 = new my_p4est_hierarchy_t(p4est_np1,ghost_np1,&brick);
        my_p4est_node_neighbors_t *ngbd_np1 = new my_p4est_node_neighbors_t(hierarchy_np1,nodes_np1);

        // Initialize the neigbors:
        ngbd_np1->init_neighbors();

        // FOR FUTURE NOTICE :: functions that exist are: ngbd->update() and hierarchy->update() --> Look at how Daniil does it
        if(print_checkpoints) PetscPrintf(mpi.comm(),"Finishes grid refinement/LSF advection \n");


//        // Check solidification front to see if it needs to be regularlized: // TO-DO: THIS WILL CREATE A MEMORY LEAK -- THINK BEFORE UNCOMMENTING
//        phi_solid.create(p4est_np1,nodes_np1);
//        VecCopyGhost(phi.vec,phi_solid.vec);
//        VecScaleGhost(phi_solid.vec,-1.);
//        regularize_front(p4est_np1,nodes_np1,ghost_np1,ngbd_np1,hierarchy_np1,brick,diag_,dxyz_min_,phi_solid,true);
//        VecCopyGhost(phi_solid.vec,phi.vec);
//        VecScaleGhost(phi.vec,-1.0);


        // Reinitialize the LSF on the new grid: -- NOT SURE IF WE NEED TO DO THIS EVERY TIME IF JUST NS AND NOTHING ELSE
        my_p4est_level_set_t ls_new(ngbd_np1);
        ls_new.reinitialize_1st_order_time_2nd_order_space(phi.vec, 50);
        ls_new.perturb_level_set_function(phi.vec,EPS);
        if(print_checkpoints) PetscPrintf(mpi.comm(),"Does reinitialization \n");


        // --------------------------------------------------------------------------------------------------------------
        // Interpolate Values onto New Grid:
        // -------------------------------------------------------------------------------------------------------------

        interpolate_values_onto_new_grid(&T_l_n.vec,&T_s_n.vec,v_interface.vec,v_n.vec,nodes_np1,p4est_np1,ngbd,interp_bw_grids);

        if(solve_stefan){
            // Get the new solid LSF:
            phi_solid.destroy();
            phi_solid.create(p4est_np1,nodes_np1);
            VecScaleGhost(phi.vec,-1.0);
            VecCopyGhost(phi.vec,phi_solid.vec);
            VecScaleGhost(phi.vec,-1.0);

          } // end of if solve stefan
        if(print_checkpoints) PetscPrintf(mpi.comm(),"Finishes interpolation of values onto new grid \n");

        // --------------------------------------------------------------------------------------------------------------
        // Compute the normal and curvature of the interface -- curvature is used in some of the interfacial boundary condition(s) on temperature
        // --------------------------------------------------------------------------------------------------------------

        if(solve_stefan){
            normal.create(p4est_np1,nodes_np1);
            curvature.create(p4est_np1,nodes_np1);

            // Compute normals on the interface:
            compute_normals(*ngbd_np1,phi.vec,normal.vec);

            // Compute curvature on the interface:
            my_p4est_level_set_t ls_new_new(ngbd_np1);
            compute_curvature(phi,normal,curvature,ngbd_np1,ls_new_new);

            // Destroy normal:
            normal.destroy();

          }

        if(print_checkpoints) PetscPrintf(mpi.comm(),"Computes normal and curvature \n");

        // --------------------------------------------------------------------------------------------------------------
        // Poisson Problem at Nodes: Setup and solve a Poisson problem on both the liquid and solidified subdomains
        // --------------------------------------------------------------------------------------------------------------
        // Get most updated derivatives of the LSF's (on current grid) -- Solver uses these:
        // ------------------------------------------------------------
        if(solve_stefan){
          PetscPrintf(mpi.comm(),"\n"
                                 "-----------------------------\n"
                                 "[Temperature problem specific info:] \n"
                                 "----------------------------- \n \n");

          PetscFPrintf(mpi.comm(),fich_log,"\n"
                                 "-----------------------------\n"
                                 "[Temperature problem specific info:] \n"
                                 "----------------------------- \n \n");
          if(print_checkpoints)PetscPrintf(mpi.comm(),"Beginning Poisson problem ... \n");
          phi_solid_dd.create(p4est_np1,nodes_np1);
          ngbd_np1->second_derivatives_central(phi_solid.vec,phi_solid_dd.vec);

          phi_dd.create(p4est_np1,nodes_np1);
          ngbd_np1->second_derivatives_central(phi.vec,phi_dd.vec);

          if(example_ ==ICE_AROUND_CYLINDER){
              phi_cylinder.create(p4est_np1,nodes_np1);
              sample_cf_on_nodes(p4est_np1,nodes_np1,mini_level_set,phi_cylinder.vec);

              phi_cylinder_dd.create(p4est_np1,nodes_np1);
              ngbd_np1->second_derivatives_central(phi_cylinder.vec,phi_cylinder_dd.vec);
            }

          // ---------------------------------------
          // Compute advection terms (if applicable):
          // ---------------------------------------
          if (do_advection){
              if(print_checkpoints) PetscPrintf(mpi.comm(),"Gets into do advection \n\n");
              // Create backtrace vectors:
              T_l_backtrace.create(p4est_np1,nodes_np1);

              if(advection_sl_order ==2){
                  T_l_backtrace_nm1.create(p4est_np1,nodes_np1);
                }
              do_backtrace(T_l_n,T_l_nm1,T_l_backtrace,v_n,p4est_np1,nodes_np1,ngbd_np1,p4est,nodes,ngbd, T_l_backtrace_nm1,v_nm1,interp_bw_grids,phi,fich_log);

              if(true){
                  PetscPrintf(mpi.comm(),"\n Checking temperature values for backtrace: \n ["
                                         "\n for n: ");
                  PetscFPrintf(mpi.comm(),fich_log,"\n Checking temperature values for backtrace: \n ["
                                         "\n for n: ");

                  check_T_values(phi,T_l_backtrace,nodes_np1,p4est_np1, example_,phi_cylinder,true,false,false,fich_log);
                }
              if(advection_sl_order ==2 ){
                  PetscPrintf(mpi.comm(),"\n for nm1: ");
                  PetscFPrintf(mpi.comm(),fich_log,"\n for nm1: ");


                  check_T_values(phi,T_l_backtrace_nm1,nodes_np1,p4est_np1,example_,phi_cylinder,true,false,false,fich_log);
                  PetscPrintf(mpi.comm()," ] \n");
                  PetscFPrintf(mpi.comm(),fich_log," ] \n");


                }

              // Do backtrace with v_n --> navier-stokes fluid velocity
          } // end of do_advection if statement

          // ------------------------------------------------------------
          // Setup RHS:
          // ------------------------------------------------------------
          // Create arrays to hold the RHS:
          rhs_Tl.create(p4est_np1,nodes_np1);
          rhs_Ts.create(p4est_np1,nodes_np1);

          // Set up the RHS:
          setup_rhs(phi,T_l_n,T_s_n,
                    rhs_Tl,rhs_Ts,
                    T_l_backtrace,T_l_backtrace_nm1,
                    p4est_np1,nodes_np1,ngbd_np1);

          if(check_temperature_values){
              PetscPrintf(mpi.comm(),"\n Checking rhs values for T_l: \n [ ");
              check_T_values(phi,rhs_Tl,nodes_np1,p4est_np1, example_,phi_cylinder,false,false,false,fich_log);
            }

          // ------------------------------------------------------------
          // Setup the solvers:
          // ------------------------------------------------------------
          // Now, set up the solver(s):
          solver_Tl = new my_p4est_poisson_nodes_mls_t(ngbd_np1);
          solver_Ts = new my_p4est_poisson_nodes_mls_t(ngbd_np1);

          bc_interface_val_temp.clear();
          bc_interface_val_temp.create(ngbd_np1,curvature.vec);

          // Add the appropriate interfaces and interfacial boundary conditions:
          solver_Tl->add_boundary(MLS_INTERSECTION,phi.vec,phi_dd.vec[0],phi_dd.vec[1],interface_bc_type_temp,bc_interface_val_temp,bc_interface_coeff);
          solver_Ts->add_boundary(MLS_INTERSECTION,phi_solid.vec,phi_solid_dd.vec[0],phi_solid_dd.vec[1],interface_bc_type_temp,bc_interface_val_temp,bc_interface_coeff);

          if(example_ == ICE_AROUND_CYLINDER){
            solver_Ts->add_boundary(MLS_INTERSECTION,phi_cylinder.vec,phi_cylinder_dd.vec[0],phi_cylinder_dd.vec[1],inner_interface_bc_type_temp,bc_interface_val_inner,bc_interface_coeff_inner);
            }


          // Set diagonal for Tl:
          if(do_advection){ // Cases with advection use semi lagrangian advection discretization in time
              if(advection_sl_order ==2){ // 2nd order semi lagrangian (BDF2 coefficients)
                  solver_Tl->set_diag(advection_alpha_coeff/dt);
                }
              else{ // 1st order semi lagrangian (Backward Euler but with backtrace)
                  solver_Tl->set_diag(1./dt);
                }
            }
          else{ // Cases with no temperature advection
              if(method_ ==2){ // Crank Nicholson
                  solver_Tl->set_diag(2./dt);
                }
              else{ // Backward Euler
                 solver_Tl->set_diag(1./dt);
                }
            }
          // Set diagonal for Ts:
          if(method_ == 2){ // Crank Nicholson
              solver_Ts->set_diag(2./dt);
            }
          else{ // Backward Euler
              solver_Ts->set_diag(1./dt);
            }

          solver_Tl->set_mu(alpha_l);
          solver_Tl->set_rhs(rhs_Tl.vec);

          solver_Ts->set_mu(alpha_s);
          solver_Ts->set_rhs(rhs_Ts.vec);

          // Set some other solver properties:
          solver_Tl->set_integration_order(1);
          solver_Tl->set_use_sc_scheme(0);
          solver_Tl->set_cube_refinement(cube_refinement);
          solver_Tl->set_store_finite_volumes(0);

          solver_Ts->set_integration_order(1);
          solver_Ts->set_use_sc_scheme(0);
          solver_Ts->set_cube_refinement(cube_refinement);
          solver_Ts->set_store_finite_volumes(0);

          // Set the wall BC and RHS:
          solver_Tl->set_wc(wall_bc_type_temp,wall_bc_value_temp);
          solver_Ts->set_wc(wall_bc_type_temp,wall_bc_value_temp);


          // Save the old T values if doing second order advection:
          if(do_advection && advection_sl_order ==2){
              T_l_nm1.destroy(); T_l_nm1.create(p4est_np1,nodes_np1);
              VecCopyGhost(T_l_n.vec,T_l_nm1.vec);
            }

          // Preassemble the linear system
          solver_Tl->preassemble_linear_system();

          solver_Ts->preassemble_linear_system();

          // Solve the system:
          solver_Tl->solve(T_l_n.vec,false,true,KSPBCGS,PCHYPRE);
          solver_Ts->solve(T_s_n.vec,false,true,KSPBCGS,PCHYPRE);

          delete solver_Tl;
          delete solver_Ts;

          // Check Temperature values:
          PetscPrintf(mpi.comm(),"--> Temperature values in the fluid domain: \n");
          PetscFPrintf(mpi.comm(),fich_log,"--> Temperature values in the fluid domain: \n");

          check_T_values(phi,T_l_n,nodes_np1,p4est_np1,example_,phi_cylinder,true,true,false,fich_log);
          PetscPrintf(mpi.comm(),"\n"
                                 "-->Temperature values in the solid domain: \n");
          PetscFPrintf(mpi.comm(),fich_log,"\n"
                                 "-->Temperature values in the solid domain: \n");
          check_T_values(phi_solid,T_s_n,nodes_np1,p4est_np1,example_,phi_cylinder,true,false,true,fich_log);
          PetscPrintf(mpi.comm(),"\n \n");
          PetscFPrintf(mpi.comm(),fich_log,"\n \n");


//          // In case where unusual temperature is triggered, call setuprhs again to investigate what the RHS was:
//          if(tstep==stop_flag){
//              PetscPrintf(mpi.comm(),"RECHECKING THE RHS FOR TSTEP %d \n",tstep);
//              setup_rhs(phi,T_l_n,T_s_n,rhs_Tl,rhs_Ts,T_l_backtrace,T_l_backtrace_nm1,p4est_np1,nodes_np1,ngbd_np1);
//              PetscPrintf(mpi.comm(),"DONE RECHECKING THE RHS \n");

//            }

          // Destroy auxiliary vectors:
          phi_dd.destroy();

          phi_solid.destroy();
          phi_solid_dd.destroy();

          curvature.destroy();

          // Destroy other fields that are no longer needed:
          if(example_ ==ICE_AROUND_CYLINDER){
              phi_cylinder.destroy();
              phi_cylinder_dd.destroy();

            }

          // Destroy rhs vectors now that no longer in use:
          rhs_Tl.destroy();
          rhs_Ts.destroy();

          // Destroy backtrace vectors now that no longer in use:
          if(do_advection) T_l_backtrace.destroy();
          if(do_advection && advection_sl_order==2) T_l_backtrace_nm1.destroy();

          // ------------------------------------------------------------
          // Some example specific operations for the Poisson problem:
          // ------------------------------------------------------------
          // Check error on the Frank sphere, if relevant:
          if(example_ == FRANK_SPHERE){
              check_frank_sphere_error(T_l_n, T_s_n, phi, v_interface, p4est_np1, nodes_np1, dxyz_close_to_interface,name_stefan_errors,fich_stefan_errors,tstep);
            }
          if(print_checkpoints) PetscPrintf(mpi.comm(),"Poisson step complete \n\n");
      } // end of "if solve stefan"

        // --------------------------------------------------------------------------------------------------------------
        // Navier-Stokes Problem: Setup and solve a NS problem in the liquid subdomain
        // --------------------------------------------------------------------------------------------------------------
        if (solve_navier_stokes){
            PetscPrintf(mpi.comm(),"\n"
                                   "-----------------------------\n"
                                   "[Navier-Stokes problem specific info:] \n"
                                   "----------------------------- \n \n");
            PetscFPrintf(mpi.comm(),fich_log,"\n"
                                   "-----------------------------\n"
                                   "[Navier-Stokes problem specific info:] \n"
                                   "----------------------------- \n \n");
            if(print_checkpoints) PetscPrintf(mpi.comm(),"Beginning Navier-Stokes problem ... \n");
            // Get the cell neighbors:
            ngbd_c = new my_p4est_cell_neighbors_t(hierarchy_np1);

            // Create the faces:
            faces_np1 = new my_p4est_faces_t(p4est_np1,ghost_np1,&brick,ngbd_c);

            // First, initialize the Navier-Stokes solver with the grid:
            if(tstep ==0 || tstep==load_tstep){
              ns = new my_p4est_navier_stokes_t(ngbd,ngbd_np1,faces_np1);

              // Set the LSF:
              ns->set_phi(phi.vec);

              vec_and_ptr_dim_t v_n_NS(p4est_np1,nodes_np1);
              vec_and_ptr_dim_t v_nm1_NS(p4est,nodes);
              foreach_dimension(d){
                ierr = VecCopyGhost(v_n.vec[d],v_n_NS.vec[d]);
                ierr = VecCopyGhost(v_nm1.vec[d],v_nm1_NS.vec[d]);
              }
              // These get passed into the NS solver to handle, and NS solver will handle deleting them

              ns->set_parameters(mu_l,rho_l,NS_advection_sl_order,NULL,NULL,cfl);
              ns->set_velocities(v_nm1_NS.vec,v_n_NS.vec);
            }

            // Set the timestep: // change to include both timesteps (dtnm1,dtn)
            if(print_checkpoints) PetscPrintf(mpi.comm()," Setting timestep for NS \n");
            if(advection_sl_order ==2){
                    PetscPrintf(mpi.comm(), "dtnm1 = %0.3e \n"
                                            "dt = %0.3e \n",dt_nm1,dt);
                    PetscFPrintf(mpi.comm(),fich_log, "dtnm1 = %0.3e \n"
                                            "dt = %0.3e \n",dt_nm1,dt);

                ns->set_dt(dt_nm1,dt);
              }
            else{
                ns->set_dt(dt);
              }

            // Update the NS grid:
            if(tstep>0 && tstep!=load_tstep){
                if(print_checkpoints) PetscPrintf(mpi.comm(),"Calling update grid from tn to tnp1... \n");
                ns->update_from_tn_to_tnp1_grid_external(phi.vec,p4est_np1,nodes_np1,ghost_np1,ngbd_np1,faces_np1,ngbd_c,hierarchy_np1);
              }
            // NOTE: we update NS grid first, THEN set new BCs and forces. This is because the update grid interpolation of the hodge variable
            // requires knowledge of the boundary conditions from that same timestep (the previous one, in our case)


            // Call the appropriate functions to setup the interfacial boundary conditions :
            interface_bc_velocity_u(); interface_bc_velocity_v();

            // Now setup the bc interface objects -- must be initialized with the neighbors and computed interfacial velocity of the moving solid front
            bc_velocity_u_interfacial.clear();
            bc_velocity_u_interfacial.create(ngbd_np1,v_interface.vec[0]);
            bc_velocity_v_interfacial.clear();
            bc_velocity_v_interfacial.create(ngbd_np1,v_interface.vec[1]);

            // Set the interfacial boundary conditions for velocity:
            bc_velocity[0].setInterfaceType(interface_bc_type_velocity_u);
            bc_velocity[1].setInterfaceType(interface_bc_type_velocity_v);

            bc_velocity[0].setInterfaceValue(bc_velocity_u_interfacial);
            bc_velocity[1].setInterfaceValue(bc_velocity_v_interfacial);

            // Set the wall boundary conditions for velocity:
            bc_velocity[0].setWallTypes(wall_bc_type_velocity_u); bc_velocity[1].setWallTypes(wall_bc_type_velocity_v);
            bc_velocity[0].setWallValues(wall_bc_value_velocity_u); bc_velocity[1].setWallValues(wall_bc_value_velocity_v);

            interface_bc_pressure();
            bc_pressure.setInterfaceType(interface_bc_type_pressure);
            bc_pressure.setInterfaceValue(interface_bc_value_pressure);
            bc_pressure.setWallTypes(wall_bc_type_pressure);
            bc_pressure.setWallValues(wall_bc_value_pressure);

            // Set the boundary conditions:
            if(print_checkpoints) PetscPrintf(mpi.comm(),"Setting NS boundary conditions \n");
            ns->set_bc(bc_velocity,&bc_pressure);
            if(print_checkpoints) PetscPrintf(mpi.comm(),"Boundary conditions set. \n");


            // set_external_forces
            CF_DIM *external_forces[P4EST_DIM] = {&fx_ext_tn,&fy_ext_tn};
            if(example_ == NS_GIBOU_EXAMPLE || example_ == COUPLED_PROBLEM_EXAMPLE){
                if(print_checkpoints)PetscPrintf(mpi.comm(),"Sets external forces\n");
                ns->set_external_forces(external_forces);
              }

            // -----------------------------
            // Get hodge and begin iterating on hodge error
            // -----------------------------
            hodge_old.create(p4est_np1,ghost_np1);
            hodge_new.create(p4est_np1,ghost_np1);

            bool keep_iterating_hodge = true;
            double hodge_tolerance;
            if (tstep<1) hodge_tolerance = u0*hodge_percentage_of_max_u;
            else hodge_tolerance = NS_norm*hodge_percentage_of_max_u;

            hodge_tolerance=1.e-4;
            PetscPrintf(mpi.comm(),"\n"
                                   "--> Hodge tolerance is %0.2e \n"
                                   "-----------\n",hodge_tolerance);
            PetscFPrintf(mpi.comm(),fich_log,"\n"
                                   "--> Hodge tolerance is %0.2e \n"
                                   "-----------\n",hodge_tolerance);

            int hodge_iteration = 0;

            // Create interpolation object to interpolate phi to the quadrant location (since we are checking hodge error only in negative subdomain, we need to check value of LSF):
            my_p4est_interpolation_nodes_t *interp_phi = ns->get_interp_phi();


            face_solver = NULL;
            cell_solver = NULL;

            while(keep_iterating_hodge){
                // Initialize values for the hodge error:
                double hodge_error = - 10.0;
                hodge_global_error = -10.0;

                // Grab the old hodge variable before we go through the solution process:  Note: Have to copy it , because the hodge vector itself will be changed by the navier stokes solver
                ns->copy_hodge(hodge_old.vec);

                // ------------------------------------
                // Do NS Solution process:
                // ------------------------------------
                // Viscosity step
                ns->solve_viscosity(face_solver,(face_solver!=NULL),face_solver_type,pc_face);

                // Projection step:
                ns->solve_projection(cell_solver,(cell_solver!=NULL),cell_solver_type,pc_cell);

                // -------------------------------------------------------------
                // Check the error on hodge:
                // -------------------------------------------------------------
                // Get the current hodge:
                ns->copy_hodge(hodge_new.vec);

                // Get hodge arrays:
                hodge_old.get_array();
                hodge_new.get_array();

                double xyz[P4EST_DIM];
                double phi_val;

                // Loop over each quadrant in each tree, check the error in hodge
                foreach_tree(tr,p4est_np1){
                  p4est_tree_t *tree = (p4est_tree_t*)sc_array_index(p4est_np1->trees,tr);

                  foreach_local_quad(q,tree){
                    // Get the global index of the quadrant:
                    p4est_locidx_t quad_idx = tree->quadrants_offset + q;

                    // Get xyz location of the quad center so we can interpolate phi there and check which domain we are in:
                    quad_xyz_fr_q(quad_idx,tr,p4est_np1,ghost_np1,xyz);

                    phi_val = (*interp_phi)(xyz[0],xyz[1]);
                    // Evaluate the hodge error:
                    if(phi_val < 0){
                        hodge_error = max(hodge_error,fabs(hodge_old.ptr[quad_idx] - hodge_new.ptr[quad_idx]));
                      }
                  }
                }

                // Restore hodge arrays:
                hodge_old.restore_array();
                hodge_new.restore_array();

                // Get the global hodge error:
                int mpi_err = MPI_Allreduce(&hodge_error,&hodge_global_error,1,MPI_DOUBLE,MPI_MAX,mpi.comm()); SC_CHECK_MPI(mpi_err);
                PetscPrintf(mpi.comm(),"Hodge iteration : %d, hodge error: %0.3e \n",hodge_iteration,hodge_global_error);
                PetscFPrintf(mpi.comm(),fich_log,"Hodge iteration : %d, hodge error: %0.3e \n",hodge_iteration,hodge_global_error);


                hodge_iteration++;

                if((hodge_global_error < hodge_tolerance) || hodge_iteration>=hodge_max_it) keep_iterating_hodge = false;

              }
            PetscPrintf(mpi.comm(),"-----------\n");
            PetscFPrintf(mpi.comm(),fich_log,"-----------\n");


            // Delete solvers:
            delete face_solver;
            delete cell_solver;

            // Compute velocity at the nodes
            ns->compute_velocity_at_nodes();

            // Set this timestep's "v_n" to be the "v_nm1" for the next timestep
            v_nm1.destroy(); v_nm1.create(p4est_np1,nodes_np1);
            foreach_dimension(d){
              VecCopyGhost(v_n.vec[d],v_nm1.vec[d]);
            }

            // Now set this step's "v_np1" to be "v_n" for the next timestep -- v_n for next step will be sampled at this grid for now, but will be interpolated onto new grid for next step in beginning of next step
            v_n.destroy(); v_n.create(p4est_np1,nodes_np1);
            ns->copy_velocity_np1(v_n.vec);

            // Compute the pressure
            ns->compute_pressure();

            // Destroy hodge vectors:
            hodge_old.destroy();
            hodge_new.destroy();

            // Get pressure at cells:
            press.destroy();
            press.create(p4est_np1,ghost_np1);
            ns->copy_pressure(press.vec);

            // Get the pressure at the nodes (via interpolation from cell centers to nodes):
            press_nodes.destroy();
            press_nodes.create(p4est_np1,nodes_np1);

            my_p4est_interpolation_cells_t interp_c(ngbd_c,ngbd_np1);
            foreach_node(n,nodes_np1){
              double xyz_press[P4EST_DIM];

              node_xyz_fr_n(n,p4est_np1,nodes_np1,xyz_press);
              interp_c.add_point(n,xyz_press);
            }
            interp_c.set_input(press.vec, phi.vec, &bc_pressure);
            interp_c.interpolate(press_nodes.vec);
            interp_c.clear();

            // Get the computed values of vorticity
            vorticity.destroy();
            vorticity.create(p4est_np1,nodes_np1);
            ns->copy_vorticity(vorticity.vec);

            // Check the L2 norm of u to make sure nothing is blowing up
            NS_norm = ns->get_max_L2_norm_u();
            PetscPrintf(mpi.comm(),"Max NS velocity norm info: \n"
                                   " - Computational value: %0.3e \n"
                                   " - Physical value: %0.3e [m/s] \n"
                                   " - Physical value: %0.3e [cm/s] \n \n",NS_norm,NS_norm/scaling,NS_norm/scaling*100.);
            PetscFPrintf(mpi.comm(),fich_log,"Max NS velocity norm info: \n"
                                   " - Computational value: %0.3e \n"
                                   " - Physical value: %0.3e [m/s] \n"
                                   " - Physical value: %0.3e [cm/s] \n \n",NS_norm,NS_norm/scaling,NS_norm/scaling*100.);

            // Stop simulation if things are blowing up
            if(ns->get_max_L2_norm_u()>100.0){
                std::cerr<<"The simulation blew up \n"<<std::endl;
                SC_ABORT("Navier Stokes velocity blew up \n");
              }

            // Clear the phi interpolate now that no longer needed:
            interp_phi->clear();

            // Get a more appropriate dt for next timestep to consider: -- Note: using externally computed one did not go so well, keep the NS computed one
            if(ramp_bcs && (tn<t_ramp)){
                ns->compute_adapted_dt(u0);
              }
            ns->compute_adapted_dt(NS_norm);
            dt_NS = ns->get_dt();
            PetscPrintf(mpi.comm(),"NS COMPUTED DT : %0.4e \n",dt_NS);
            PetscFPrintf(mpi.comm(),fich_log,"NS COMPUTED DT : %0.4e \n",dt_NS);

            if(dt_NS>dt_max_allowed) dt_NS = dt_max_allowed;

            if(example_ == NS_GIBOU_EXAMPLE){
                // Check errors if we are doing an analytical example for NS
                PetscPrintf(mpi.comm(),"lmin = %d, lmax = %d \n",lmin + grid_res_iter,lmax + grid_res_iter);
                check_NS_validation_error(phi,v_n,press_nodes,p4est_np1,nodes_np1,ghost_np1,ngbd,dxyz_close_to_interface,name_NS_errors,fich_NS_errors,tstep);
              }

          } // End of "if solve navier stokes"

        if(example_ == COUPLED_PROBLEM_EXAMPLE){
            PetscPrintf(mpi.comm(),"lmin = %d, lmax = %d \n",lmin + grid_res_iter,lmax + grid_res_iter);
            check_coupled_problem_error(phi,v_n,press_nodes,T_l_n,p4est_np1,nodes_np1,ngbd,dxyz_close_to_interface,name_coupled_errors,fich_coupled_errors,tstep);
          }
        if(example_ == ICE_AROUND_CYLINDER && tstep%save_every_iter ==0 ){
            check_ice_cylinder_v_and_radius(phi,p4est_np1,nodes_np1,dxyz_close_to_interface,name_ice_radius_info,fich_ice_radius_info);
          }

        ierr = PetscFOpen(mpi.comm(),name_logfile_data,"a",&fich_log2); CHKERRXX(ierr);
        ierr = PetscFPrintf(mpi.comm(),fich_log2,"%d %0.8g %0.8g %0.8g %0.8g %0.8g %0.8g %0.8g "
                                                 "%0.8g %0.8g %0.8g %0.8g %0.8g %0.8g %0.8g \n ",
                                                  tstep, tn, dt, dt_nm1,T_l_min,T_l_max,
                                                  T_s_min,T_s_max,
                                                  v_interface_max_norm,NS_norm);CHKERRXX(ierr);

        ierr = PetscFClose(mpi.comm(),fich_log2); CHKERRXX(ierr);
        // --------------------------------------------------------------------------------------------------------------
        // Delete the old grid:
        // --------------------------------------------------------------------------------------------------------------
        // Delete the old grid and update with the new one:

        if(fabs(tn+dt - tfinal)<EPS && solve_navier_stokes){
            delete ns;
          }
        else{
            PetscLogDouble before_grid_delete, after_grid_delete;
            PetscMemoryGetCurrentUsage(&before_grid_delete);
            PetscPrintf(mpi.comm(),"Destroying old grid variables ... \n");
            PetscFPrintf(mpi.comm(),fich_log,"Destroying old grid variables ... \n");

            p4est_destroy(p4est); ns->nullify_p4est_nm1();
            p4est_ghost_destroy(ghost);
            p4est_nodes_destroy(nodes);
            delete ngbd;
            delete hierarchy;

            p4est = p4est_np1;
            ghost = ghost_np1;
            nodes = nodes_np1;

            hierarchy = hierarchy_np1;
            ngbd = ngbd_np1;
          }


        // Get current memory usage and print out all memory usage checkpoints:

        MPI_Barrier(mpi.comm());
        PetscLogDouble mem_safety_check;
        PetscMemoryGetCurrentUsage(&mem_safety_check);
        PetscPrintf(mpi.comm(),"\n"
                               "Memory safety check:\n"
                               " - Current memory usage is : %0.5e GB \n"
                               " - Percent of safety limit: %0.2f % \n \n \n",mem_safety_check*mpi.size()*1.e-9,(mpi.size()*mem_safety_check)/(mem_safety_limit)*100.0);
        PetscFPrintf(mpi.comm(),fich_log,"\n"
                               "Memory safety check:\n"
                               " - Current memory usage is : %0.5e GB \n"
                               " - Percent of safety limit: %0.2f % \n \n \n",mem_safety_check*mpi.size()*1.e-9,(mpi.size()*mem_safety_check)/(mem_safety_limit)*100.0);

        if(mem_safety_check>mem_safety_limit/mpi.size()){
            MPI_Barrier(mpi.comm());
            PetscPrintf(mpi.comm(),"We are encroaching upon the memory upper bound on this machine, calling MPI Abort...\n");
            PetscFPrintf(mpi.comm(),fich_log,"We are encroaching upon the memory upper bound on this machine, calling MPI Abort...\n");

            MPI_Abort(mpi.comm(),1);
          }
        // Close the file for this timestep:
        ierr = PetscFClose(mpi.comm(),fich_log); CHKERRXX(ierr);

      } // <-- End of for loop through time

    PetscPrintf(mpi.comm(),"Time loop exited \n");
    if(solve_stefan){
        T_l_n.destroy();
        T_s_n.destroy();
        if(advection_sl_order==2) T_l_nm1.destroy();
      }

    if(solve_navier_stokes){ v_n.destroy();v_nm1.destroy();vorticity.destroy();press_nodes.destroy();}
    else{ // TO-DO : Don't think this is being done 100% correctly... for example, in above code, should still need to destroy phi(?) maybe not ... look into this
        phi.destroy();

        // destroy the structures leftover (in non NS case)

        p4est_nodes_destroy(nodes);
        p4est_ghost_destroy(ghost);
        p4est_destroy      (p4est);
        my_p4est_brick_destroy(conn, &brick);
        delete hierarchy;
        delete ngbd;
        }

  }// end of loop through number of splits

  MPI_Barrier(mpi.comm());
  PetscLogDouble memfinal;
  w.stop(); w.read_duration();
  return 0;
}
<|MERGE_RESOLUTION|>--- conflicted
+++ resolved
@@ -85,7 +85,7 @@
 DEFINE_PARAMETER(pl,int,save_every_iter,1,"Saves vtk every n number of iterations (default is 1)");
 DEFINE_PARAMETER(pl,int,save_state_every_iter,100,"Saves simulation state every n number of iterations (default is 500)");
 
-DEFINE_PARAMETER(pl,bool,print_checkpoints,true,"Print checkpoints throughout script for debugging? ");
+DEFINE_PARAMETER(pl,bool,print_checkpoints,false,"Print checkpoints throughout script for debugging? ");
 DEFINE_PARAMETER(pl,bool,mem_checkpoints,false,"checks various memory checkpoints for mem usage");
 DEFINE_PARAMETER(pl,double,mem_safety_limit,60.e9,"Memory upper limit before closing the program -- in bytes");
 
@@ -175,7 +175,7 @@
 double T_cyl;
 
 double T_max_allowable;
-double T_max_allowable_err = 1.0e-5;
+double T_max_allowable_err = 1.0e-7;
 
 // Keeping track of maxes and mins:
 double T_l_max, T_l_min, T_s_max, T_s_min;
@@ -280,8 +280,8 @@
 DEFINE_PARAMETER(pl,double,lip,1.75,"Lipschitz coefficient");
 DEFINE_PARAMETER(pl,int,method_,1,"Solver in time for solid domain, and for fluid if no advection. 1 - Backward Euler, 2 - Crank Nicholson");
 DEFINE_PARAMETER(pl,int,num_splits,0,"Number of splits -- used for convergence tests");
-DEFINE_PARAMETER(pl,bool,refine_by_ucomponent,true,"Flag for whether or not to refine by a backflow condition for the fluid velocity");
-DEFINE_PARAMETER(pl,bool,refine_by_nondim_gradT,true,"Flag for whether or not to refine by the nondimensionalized temperature gradient");
+DEFINE_PARAMETER(pl,bool,refine_by_ucomponent,false,"Flag for whether or not to refine by a backflow condition for the fluid velocity");
+DEFINE_PARAMETER(pl,bool,refine_by_nondim_gradT,false,"Flag for whether or not to refine by the nondimensionalized temperature gradient");
 
 // ---------------------------------------
 // Time-stepping:
@@ -1746,15 +1746,15 @@
   MPI_Allreduce(&min_mag_T,&global_min_mag_T,1,MPI_DOUBLE,MPI_MIN,p4est->mpicomm);
 
   PetscPrintf(p4est->mpicomm,"\n"
-                             "Average value: %0.5f \n"
-                             "Maximum value: %0.5f \n"
-                             "Minimum value: %0.5f \n"
-                             "Minimum value magnitude: %0.3e \n \n",global_avg_T,global_max_T,global_min_T,global_min_mag_T);
+                             "Average value: %0.9f \n"
+                             "Maximum value: %0.9f \n"
+                             "Minimum value: %0.9f \n"
+                             "Minimum value magnitude: %0.9e \n \n",global_avg_T,global_max_T,global_min_T,global_min_mag_T);
   PetscFPrintf(p4est->mpicomm,fich,"\n"
-                             "Average value: %0.5f \n"
-                             "Maximum value: %0.5f \n"
-                             "Minimum value: %0.5f \n"
-                             "Minimum value magnitude: %0.3e \n \n",global_avg_T,global_max_T,global_min_T,global_min_mag_T);
+                             "Average value: %0.9f \n"
+                             "Maximum value: %0.9f \n"
+                             "Minimum value: %0.9f \n"
+                             "Minimum value magnitude: %0.9e \n \n",global_avg_T,global_max_T,global_min_T,global_min_mag_T);
 
   if(update_Tl_values) {T_l_max = global_max_T; T_l_min = global_min_T;}
   if(update_Ts_values){T_s_max = global_max_T; T_s_min = global_min_T;}
@@ -2704,12 +2704,12 @@
   if(print_checkpoints)PetscPrintf(p4est->mpicomm,"Beginning interpolations \n");
 
 
-  SL_backtrace_interp.set_input(T_l.vec,T_l_dd.vec[0],T_l_dd.vec[1],quadratic_non_oscillatory_continuous_v2);
+  SL_backtrace_interp.set_input(T_l.vec,T_l_dd.vec[0],T_l_dd.vec[1],/*linear*/quadratic_non_oscillatory_continuous_v2);
   SL_backtrace_interp.interpolate(T_l_backtrace.vec);
   if(print_checkpoints) PetscPrintf(p4est->mpicomm,"Successfully interpolates T_l backtrace \n");
 
   if(advection_sl_order ==2){
-      SL_backtrace_interp_nm1.set_input(T_l_nm1.vec,T_l_dd_nm1.vec[0],T_l_dd_nm1.vec[1], quadratic_non_oscillatory_continuous_v2);
+      SL_backtrace_interp_nm1.set_input(T_l_nm1.vec,T_l_dd_nm1.vec[0],T_l_dd_nm1.vec[1], /*linear*/quadratic_non_oscillatory_continuous_v2);
       SL_backtrace_interp_nm1.interpolate(T_l_backtrace_nm1.vec);
     }
   if(print_checkpoints) PetscPrintf(p4est->mpicomm,"Successfully interpolates T_l_nm1 backtrace \n");
@@ -2717,10 +2717,7 @@
 
  // Check values
   bool collapse_overall=false;
-<<<<<<< HEAD
-=======
   bool collapse = false;
->>>>>>> b7086a58
   double xyz[P4EST_DIM];
   int node_to_check = -1;
 
@@ -2728,19 +2725,6 @@
     T_l_backtrace.get_array(); v.get_array();
     T_l.get_array();
 
-<<<<<<< HEAD
-    if(advection_sl_order==2){T_l_backtrace_nm1.get_array();v_nm1.get_array();}
-    phi.get_array();
-    foreach_local_node(n,nodes){
-      double rhs_val_T = T_l_backtrace.ptr[n] + ((SQR(dt))/(dt_nm1*(2.*dt + dt_nm1)))*(T_l_backtrace.ptr[n] - T_l_backtrace_nm1.ptr[n]);
-      bool statement1 = ((rhs_val_T - T_max_allowable)>T_max_allowable_err);
-      bool statement2 = ((T_l_backtrace.ptr[n] - T_max_allowable)>T_max_allowable_err);
-      bool statement3 = ((T_l_backtrace_nm1.ptr[n] - T_max_allowable)>T_max_allowable_err);
-//      printf("Statement 1 = %s, Statement 2 = %s, Statement 3 = %s \n");
-      bool collapse = statement1 || statement2 || statement3 ;
-      if(collapse && stop_flag<0) stop_flag ==tstep;
-      if(collapse) collapse_overall = true;
-=======
     if(advection_sl_order==2){T_l_backtrace_nm1.get_array();v_nm1.get_array(); T_l_nm1.get_array();}
     phi.get_array();
     foreach_local_node(n,nodes){
@@ -2777,7 +2761,6 @@
             //                advection_sl_order ==2?xyz_d_nm1[0][n]:0.,
             //              advection_sl_order ==2?xyz_d_nm1[1][n]:0.,
             //              phi.ptr[n], v.ptr[0][n],v.ptr[1][n]);
->>>>>>> b7086a58
 
           }
       }
@@ -2792,31 +2775,6 @@
 
 //          printf("Going to check the nm1 nodes ..., comparing to xy = (%0.8e, %0.8e)\n",xyz[0],xyz[1]);
 
-<<<<<<< HEAD
-      if(collapse && phi.ptr[n]<0.){
-          node_to_check = n;
-          node_xyz_fr_n(n,p4est,nodes,xyz);
-//          printf("Collapse is true on rank %d\n",p4est->mpirank);
-
-            printf("Point: (%0.8e, %0.8e), RHS_val = %0.8f, T_l_d = %0.8f, T_l_d_nm1 = %0.8f, T_l_n = %0.8f, at x_d_n= (%0.8e, %0.8e),x_d_nm1= (%0.8e, %0.8e), phi = %0.3e \n"
-                   "v_n : <%0.8e, %0.8e>, %s \n",
-                   xyz[0],xyz[1],rhs_val_T,T_l_backtrace.ptr[n],
-                advection_sl_order ==2? T_l_backtrace_nm1.ptr[n]: -1., T_l.ptr[n],xyz_d[0][n],xyz_d[1][n],
-                advection_sl_order ==2?xyz_d_nm1[0][n]:0.,
-              advection_sl_order ==2?xyz_d_nm1[1][n]:0.,
-              phi.ptr[n], v.ptr[0][n],v.ptr[1][n], collapse? "HERE!!":"");
-
-
-
-//            fprintf(fich,"Point: (%0.8e, %0.8e), RHS_val = %0.8f, T_l_d = %0.8f, T_l_d_nm1 = %0.8f, at x_d_n= (%0.8e, %0.8e),x_d_nm1= (%0.8e, %0.8e), phi = %0.3e \n"
-//                   "v_n : <%0.8e, %0.8e> \n",
-//                   xyz[0],xyz[1],rhs_val_T,T_l_backtrace.ptr[n],
-//                advection_sl_order ==2? T_l_backtrace_nm1.ptr[n]: -1.,xyz_d[0][n],xyz_d[1][n],
-//                advection_sl_order ==2?xyz_d_nm1[0][n]:0.,
-//              advection_sl_order ==2?xyz_d_nm1[1][n]:0.,
-//              phi.ptr[n], v.ptr[0][n],v.ptr[1][n]);
-=======
->>>>>>> b7086a58
 
           double xyz_check[P4EST_DIM];
           node_xyz_fr_n(n,p4est_nm1,nodes_nm1,xyz_check);
@@ -2827,27 +2785,6 @@
 
             }
         }
-<<<<<<< HEAD
-    } // end of loop over local nodes
-//    printf("Outside of loop, collapse = %s \n",collapse?"Yes":"no");
-
-    // Get nm1 velocity to check as well if we did trigger a problem point:
-
-    if(collapse_overall){
-        printf("Going to check the nm1 nodes ..., comparing to xy = (%0.8e, %0.8e)\n",xyz[0],xyz[1]);
-      foreach_local_node(n,nodes_nm1){
-        if(phi.ptr[n]<0.){
-          double xyz_check[P4EST_DIM];
-          node_xyz_fr_n(n,p4est_nm1,nodes_nm1,xyz_check);
-          if((fabs(xyz[0] - xyz_check[0])<EPS) && (fabs(xyz[1] - xyz_check[1])<EPS)){
-              printf("At nm1: point : (%0.8e, %0.8e), v_nm1: <%0.8e, %0.8e> \n ",xyz_check[0],xyz_check[1],v_nm1.ptr[0][n],v_nm1.ptr[1][n]);
-
-//              fprintf(fich,"At nm1: point : (%0.8e, %0.8e), v_nm1: <%0.8e, %0.8e> \n ",xyz_check[0],xyz_check[1],v_nm1.ptr[0][n],v_nm1.ptr[1][n]);
-
-            }
-        }
-=======
->>>>>>> b7086a58
 
       }
     }
@@ -2855,11 +2792,7 @@
 
     T_l.restore_array();
     T_l_backtrace.restore_array(); v.restore_array();
-<<<<<<< HEAD
-    if(advection_sl_order==2){T_l_backtrace_nm1.restore_array(); v_nm1.get_array();}
-=======
     if(advection_sl_order==2){T_l_backtrace_nm1.restore_array(); v_nm1.restore_array(); T_l_nm1.restore_array();}
->>>>>>> b7086a58
     phi.restore_array();
   }
 MPI_Allreduce(MPI_IN_PLACE,&stop_flag,1,MPI_INT,MPI_MAX,p4est->mpicomm);
@@ -3445,29 +3378,48 @@
 
 
   // TEMPORARY:
-  vec_and_ptr_dim_t Tl_d;
-  vec_and_ptr_t gradT_norm;
-  Tl_d.create(p4est,nodes);
-  gradT_norm.create(p4est,nodes);
-  ngbd->first_derivatives_central(Tl.vec,Tl_d.vec);
-
-  Tl_d.get_array();gradT_norm.get_array();
-
-  for(size_t i = 0; i<ngbd->get_layer_size(); i++){
-      p4est_locidx_t n = ngbd->get_layer_node(i);
-
-      gradT_norm.ptr[n] = sqrt(SQR(Tl_d.ptr[0][n])+SQR(Tl_d.ptr[1][n]));
-  }
   PetscErrorCode ierr;
-  ierr = VecGhostUpdateBegin(gradT_norm.vec,INSERT_VALUES,SCATTER_FORWARD);
-
-  for(size_t i = 0; i<ngbd->get_local_size(); i++){
-      p4est_locidx_t n = ngbd->get_local_node(i);
-
-      gradT_norm.ptr[n] = sqrt(SQR(Tl_d.ptr[0][n])+SQR(Tl_d.ptr[1][n]));
-  }
-  Tl_d.restore_array();
-  ierr = VecGhostUpdateEnd(gradT_norm.vec,INSERT_VALUES,SCATTER_FORWARD);
+  vec_and_ptr_dim_t Tl_dd;
+  Vec v_NS_dd[P4EST_DIM][P4EST_DIM];
+  //  vec_and_ptr_t gradT_norm;
+  Tl_dd.create(p4est,nodes);
+  foreach_dimension(d){
+      foreach_dimension(dd){
+          ierr = VecCreateGhostNodes(p4est,nodes,&v_NS_dd[d][dd]); CHKERRXX(ierr);
+
+      }
+
+  }
+//  gradT_norm.create(p4est,nodes);
+  ngbd->second_derivatives_central(Tl.vec,Tl_dd.vec);
+  ngbd->second_derivatives_central(v_NS.vec,v_NS_dd[0],v_NS_dd[1],P4EST_DIM);
+  Tl_dd.get_array();
+  double *v_NS_dd_p[P4EST_DIM][P4EST_DIM];
+  foreach_dimension(d){
+      foreach_dimension(dd){
+          ierr = VecGetArray(v_NS_dd[d][dd],&v_NS_dd_p[d][dd]); CHKERRXX(ierr);
+
+      }
+
+  }
+
+//  Tl_d.get_array();gradT_norm.get_array();
+
+//  for(size_t i = 0; i<ngbd->get_layer_size(); i++){
+//      p4est_locidx_t n = ngbd->get_layer_node(i);
+
+//      gradT_norm.ptr[n] = sqrt(SQR(Tl_d.ptr[0][n])+SQR(Tl_d.ptr[1][n]));
+//  }
+//  PetscErrorCode ierr;
+//  ierr = VecGhostUpdateBegin(gradT_norm.vec,INSERT_VALUES,SCATTER_FORWARD);
+
+//  for(size_t i = 0; i<ngbd->get_local_size(); i++){
+//      p4est_locidx_t n = ngbd->get_local_node(i);
+
+//      gradT_norm.ptr[n] = sqrt(SQR(Tl_d.ptr[0][n])+SQR(Tl_d.ptr[1][n]));
+//  }
+//  Tl_d.restore_array();
+//  ierr = VecGhostUpdateEnd(gradT_norm.vec,INSERT_VALUES,SCATTER_FORWARD);
 
 
   // Save data:
@@ -3479,8 +3431,8 @@
 //      point_data = {phi.ptr, phi_2.ptr,Tl.ptr, Ts.ptr,v_int.ptr[0],v_int.ptr[1],v_NS.ptr[0],v_NS.ptr[1],vorticity.ptr,press.ptr,smoke.ptr};
 //    }
   if (example_ == ICE_AROUND_CYLINDER) {
-      point_names = {"phi","phi_cyl","T_l","T_s","v_interface_x","v_interface_y","u","v","vorticity","pressure","gradT"};
-      point_data = {phi.ptr, phi_2.ptr,Tl.ptr, Ts.ptr,v_int.ptr[0],v_int.ptr[1],v_NS.ptr[0],v_NS.ptr[1],vorticity.ptr,press.ptr,gradT_norm.ptr};
+      point_names = {"phi","phi_cyl","T_l","T_s","v_interface_x","v_interface_y","u","v","vorticity","pressure","d2T_dx2","d2T_dy2","d2u_dx2","d2v_dx2","d2u_dy2","d2v_dy2"};
+      point_data = {phi.ptr, phi_2.ptr,Tl.ptr, Ts.ptr,v_int.ptr[0],v_int.ptr[1],v_NS.ptr[0],v_NS.ptr[1],vorticity.ptr,press.ptr,Tl_dd.ptr[0],Tl_dd.ptr[1],v_NS_dd_p[0][0],v_NS_dd_p[0][1],v_NS_dd_p[1][0],v_NS_dd_p[1][1]};
 //      vec_and_ptr_dim_t dTl, dTs, jump;
 //      dTl.create(p4est,nodes); dTs.create(dTl.vec); jump.create(dTl.vec);
 
@@ -3530,10 +3482,28 @@
   // Scale pressure back:
   VecScaleGhost(press.vec,SQR(scaling));
 
-  // Temporary:
-  gradT_norm.restore_array();
-  Tl_d.destroy();
-  gradT_norm.destroy();
+//  // Temporary:
+//  gradT_norm.restore_array();
+//  Tl_d.destroy();
+//  gradT_norm.destroy();
+
+
+  Tl_dd.restore_array();
+  foreach_dimension(d){
+      foreach_dimension(dd){
+          ierr = VecRestoreArray(v_NS_dd[d][dd],&v_NS_dd_p[d][dd]); CHKERRXX(ierr);
+
+      }
+
+  }
+  Tl_dd.destroy();
+  foreach_dimension(d){
+      foreach_dimension(dd){
+          ierr = VecDestroy(v_NS_dd[d][dd]); CHKERRXX(ierr);
+
+      }
+
+  }
 }
 
 void save_stefan_fields(p4est_t *p4est, p4est_nodes_t *nodes, p4est_ghost_t *ghost,vec_and_ptr_t phi, vec_and_ptr_t phi_2, vec_and_ptr_t Tl,vec_and_ptr_t Ts,vec_and_ptr_dim_t v_int, char* filename ){
@@ -4314,9 +4284,6 @@
     //Vector for norm of grad T refinement:
     vec_and_ptr_t gradT_refine;
 
-    //Vector for norm of grad T refinement:
-    vec_and_ptr_t gradT_refine;
-
 
     // -----------------------------------------------
     // Initialize the Velocity field (if solving Navier-Stokes), and other Navier-Stokes relevant variables:
@@ -5013,7 +4980,7 @@
                         u_component_refine.ptr[n] = (condition_1 || condition_2) ? 1.: 0.; // We want to refine if we have either a backflow or a stagnation area
                       }
                     if(refine_by_nondim_gradT){
-                        gradT_refine.ptr[n] = sqrt(SQR(T_l_d.ptr[0][n]) + SQR(T_l_d.ptr[1][n]));
+                        gradT_refine.ptr[n] = max(fabs(T_l_d.ptr[0][n]), fabs(T_l_d.ptr[1][n]));
 
                       }
 
@@ -5054,7 +5021,7 @@
                         u_component_refine.ptr[n] = (condition_1 || condition_2) ? 1.: 0.; // We want to refine if we have either a backflow or a stagnation area
                       }
                     if(refine_by_nondim_gradT){
-                        gradT_refine.ptr[n] = sqrt(SQR(T_l_d.ptr[0][n]) + SQR(T_l_d.ptr[1][n]));
+                        gradT_refine.ptr[n] = max(fabs(T_l_d.ptr[0][n]), fabs(T_l_d.ptr[1][n]));
 
                       }
 
@@ -5127,19 +5094,19 @@
               criteria.push_back(0.5);
             }
             if(refine_by_nondim_gradT){
-                gradT_threshold = 1./100.;
+                gradT_threshold = 2.e-3;
                 // Coarsening instructions: (for dT/dx)
                 compare_opn.push_back(LESS_THAN);
 //                diag_opn.push_back(ABSOLUTE);
                 diag_opn.push_back(DIVIDE_BY);
-                criteria.push_back((0.25)*gradT_threshold*(Twall-Tinterface));
+                criteria.push_back((0.5)*gradT_threshold*max(u0,NS_norm)*(Twall-Tinterface));
 //                criteria.push_back(0.5*gradT_threshold*(Twall-Tinterface)/r_cyl);
 
 
                 // Refining instructions: (for dT/dx)
                 compare_opn.push_back(GREATER_THAN);
                 diag_opn.push_back(DIVIDE_BY);
-                criteria.push_back(gradT_threshold*(Twall-Tinterface));
+                criteria.push_back(gradT_threshold*max(u0,NS_norm)*(Twall-Tinterface));
 //                diag_opn.push_back(ABSOLUTE);
 //                criteria.push_back(gradT_threshold*(Twall-Tinterface)/r_cyl);
 //                double value = gradT_threshold*(Twall-Tinterface)/r_cyl;
@@ -5793,9 +5760,11 @@
 
             // Set this timestep's "v_n" to be the "v_nm1" for the next timestep
             v_nm1.destroy(); v_nm1.create(p4est_np1,nodes_np1);
-            foreach_dimension(d){
-              VecCopyGhost(v_n.vec[d],v_nm1.vec[d]);
-            }
+            ns->copy_velocity_n(v_nm1.vec);
+//            foreach_dimension(d){
+//              ierr = VecCopyGhost(v_n.vec[d],v_nm1.vec[d]);
+//              CHKERRXX(ierr);
+//            }
 
             // Now set this step's "v_np1" to be "v_n" for the next timestep -- v_n for next step will be sampled at this grid for now, but will be interpolated onto new grid for next step in beginning of next step
             v_n.destroy(); v_n.create(p4est_np1,nodes_np1);
