﻿/*
 * Title: multialloy_with_fluids
 * Description:
 * Author: Elyce
 * Date Created: 08-06-2019
 */

// System
#include <stdexcept>
#include <iostream>
#include <sys/stat.h>
#include <vector>
#include <algorithm>
#include <iterator>
#include <set>
#include <time.h>
#include <stdio.h>


#ifndef P4_TO_P8
#include <src/my_p4est_utils.h>
#include <src/my_p4est_vtk.h>
#include <src/my_p4est_nodes.h>
#include <src/my_p4est_tools.h>
#include <src/my_p4est_refine_coarsen.h>
#include <src/my_p4est_semi_lagrangian.h>

#include <src/my_p4est_log_wrappers.h>
#include <src/my_p4est_node_neighbors.h>
#include <src/my_p4est_level_set.h>
#include <src/my_p4est_trajectory_of_point.h>


#include <src/my_p4est_poisson_nodes_mls.h>
#include <src/my_p4est_poisson_nodes.h>
#include <src/my_p4est_interpolation_nodes.h>
#include <src/my_p4est_navier_stokes.h>
#include <src/my_p4est_multialloy.h>
#include <src/my_p4est_macros.h>

#else
#include <src/my_p8est_utils.h>
#include <src/my_p8est_vtk.h>
#include <src/my_p8est_nodes.h>
#include <src/my_p8est_tools.h>
#include <src/my_p8est_refine_coarsen.h>
#include <src/my_p8est_log_wrappers.h>
#include <src/my_p8est_semi_lagrangian.h>
#include <src/my_p8est_level_set.h>

#include <src/my_p8est_node_neighbors.h>
#include <src/my_p8est_macros.h>
#endif

#include <src/petsc_compatibility.h>
#include <src/Parser.h>
#include <src/casl_math.h>
#include <src/parameter_list.h>


#undef MIN
#undef MAX

using namespace std;

parameter_list_t pl;

// ---------------------------------------
// Examples to run:
// ---------------------------------------
// Define the numeric label for each type of example to make implementation a bit more clear
enum:int {
  FRANK_SPHERE = 0,
  NS_GIBOU_EXAMPLE = 1,
  COUPLED_TEST_2 = 2,
  COUPLED_PROBLEM_EXAMPLE = 3,
  ICE_AROUND_CYLINDER = 4,
  FLOW_PAST_CYLINDER = 5,
  DENDRITE_TEST = 6,
  MELTING_ICE_SPHERE = 7,
  MELTING_POROUS_MEDIA = 8,
  PLANE_POIS_FLOW=9,
  DISSOLVING_DISK_BENCHMARK=10,
  MELTING_ICE_SPHERE_NAT_CONV=11,
  COUPLED_PROBLEM_WTIH_BOUSSINESQ_APP=12,
};
// Elyce to-do: add dissolving porous media example

enum{LIQUID_DOMAIN=0, SOLID_DOMAIN=1};

// ---------------------------------------
// Example/application options:
// ---------------------------------------
DEFINE_PARAMETER(pl, int, example_, 4,"example number: \n"
                                   "0 - Frank Sphere (Stefan only) \n"
                                   "1 - NS Gibou example (Navier Stokes only) \n"
                                   "2 - Additional coupled verification test (not fully verified) \n"
                                   "3 - Coupled problem example for verification \n"
                                   "4 - Ice solidifying around a cooled cylinder \n"
                                   "5 - Flow past a cylinder (Navier Stokes only)\n"
                                   "6 - dendrite solidification test (WIP) \n"
                                   "7 - melting of an ice sphere \n"
                                   "8 - melting of a porous media (with fluid flow) \n"
                                   "9 - plane poiseuille flow \n "
                                   "10 - dissolving disk benchmark for dissolution problem \n"
                                   "11 - Melting of an ice sphere in natural convection \n"
                                   "12 - Coupled problem example for verification with boussinesq approximation"
                                   "default: 4");

// ---------------------------------------
// Save options:
// ---------------------------------------
// Options for saving to vtk:
DEFINE_PARAMETER(pl, bool, save_to_vtk, true, "We save vtk files using a given dt increment if this is set to true \n");
DEFINE_PARAMETER(pl, bool, save_using_dt, false, "We save vtk files using a given dt increment if this is set to true \n");
DEFINE_PARAMETER(pl, bool, save_using_iter, false, "We save every prescribed number of iterations if this is set to true \n");

DEFINE_PARAMETER(pl, int, save_every_iter, 1, "Saves vtk every n number of iterations (default is 1)");
DEFINE_PARAMETER(pl, double, save_every_dt, 1, "Saves vtk every dt amount of time in seconds of dimensional time (default is 1)");

// Options to compute and save fluid forces to a file:
DEFINE_PARAMETER(pl, bool, save_fluid_forces, false, "Saves fluid forces if true (default: false) \n");
DEFINE_PARAMETER(pl, double, save_fluid_forces_every_dt, 0.01, "Saves fluid forces every dt amount of time in seconds of dimensional time (default is 1.0) \n");

// Save state options
DEFINE_PARAMETER(pl, int, save_state_every_iter, 10000, "Saves simulation state every n number of iterations (default is 500)");
DEFINE_PARAMETER(pl, int, num_save_states, 20, "Number of save states we keep on file (default is 20)");

// Load state options
DEFINE_PARAMETER(pl ,bool, loading_from_previous_state, false,"Loads simulation from previous state if marked true");


// ---------------------------------------
// Debugging options:
// ---------------------------------------
// Options for checking memory usage: -- this was more heavily used when I was investigating a memory leak . TO-DO: clean this stuff up ?
DEFINE_PARAMETER(pl, int, check_mem_every_iter, -1, "Checks memory usage every n number of iterations (default is -1 aka, don't check. To check, set to a positive integer value)");
DEFINE_PARAMETER(pl, double, mem_safety_limit, 60.e9, "Memory upper limit before closing the program -- in bytes");

// Options for checking timing:
DEFINE_PARAMETER(pl, int, timing_every_n, -1, "Print timing info every n iterations (default -1 aka no use, to use this feature, set to a positive integer value)");

// Options for debugging: -- TO-DO: can remove all these now?
DEFINE_PARAMETER(pl, bool, print_checkpoints, true, "Print checkpoints throughout script for debugging? ");

// ---------------------------------------
// Solution options:
// ---------------------------------------
// Related to which physics we solve:
DEFINE_PARAMETER(pl, bool, solve_stefan, false, "Solve stefan ?");
DEFINE_PARAMETER(pl, bool, solve_navier_stokes, false, "Solve navier stokes?");
DEFINE_PARAMETER(pl, bool, solve_coupled, true, "Solve the coupled problem?");
DEFINE_PARAMETER(pl, bool, do_advection, true, "Boolean flag whether or not to do advection (default : 1)");

DEFINE_PARAMETER(pl, bool, do_we_solve_for_Ts, false, "True/false to describe whether or not we solve for the solid temperature (or concentration). Default: false. This is set to true for select examples in select_solvers()\n");
DEFINE_PARAMETER(pl, bool, is_dissolution_case, false, "True/false to describe whether or not we are solving dissolution. Default: false. This is set true for the dissolving disk benchmark case. This is used to distinguish the dissolution-specific stefan condition, as contrasted with other concentration driven problems in solidification. \n");



// Related to LSF reinitialization:
DEFINE_PARAMETER(pl, int, reinit_every_iter, 1, "An integer option for how many iterations we wait "
                                                "before reinitializing the LSF in the case of a coupled problem"
                                                " (only implemented for coupled problem!). "
                                                "Default : 1. This can be helpful when the "
                                                "timescales governing interface evolution are much "
                                                "larger than those governing the flow. "
                                                "For example, if vint is 1000x smaller than vNS, "
                                                "we may want to reinitialize only every 1000 timesteps, or etc. "
                                                "This can prevent the interface from degrading via frequent "
                                                "reinitializations relative to the amount of movement it experiences. ");

// Related to the Stefan and temperature/concentration problem:
DEFINE_PARAMETER(pl, double, cfl, 0.5, "CFL number for Stefan problem (default:0.5)");
DEFINE_PARAMETER(pl, int, advection_sl_order, 2, "Integer for advection solution order (can choose 1 or 2) for the fluid temperature field(default:2)");
DEFINE_PARAMETER(pl, bool, force_interfacial_velocity_to_zero, false, "Force the interfacial velocity to zero? ");

// Related to the Navier-Stokes problem:
DEFINE_PARAMETER(pl, double, Re_overwrite, -100.0, "Overwrite the examples set Reynolds number (works if set to a positive number, default:-100.00");
DEFINE_PARAMETER(pl, int, NS_advection_sl_order, 2, "Integer for advection solution order (can choose 1 or 2) for the fluid velocity fields (default:1)");
DEFINE_PARAMETER(pl, double, cfl_NS, 1.0, "CFL number for Navier-Stokes problem (default:1.0)");
DEFINE_PARAMETER(pl, double, hodge_tolerance, 1.e-3, "Tolerance on hodge for error convergence (default:1.e-3)");

// Specifying flow or no flow: Elyce to-do 12/14/21: remove this no_flow option, we should be able to just turn on and off the solve_navier_stokes and have the same effect!
DEFINE_PARAMETER(pl, bool, no_flow, false, "An override switch for the ice cylinder example to run a case with no flow (default: false)");

// Related to simulation duration settings:
DEFINE_PARAMETER(pl, double, duration_overwrite, -100.0, "Overwrite the duration in minutes (works if set to a positive number, default:-100.0");
DEFINE_PARAMETER(pl, double, duration_overwrite_nondim, -10.,"Overwrite the duration in nondimensional time (in nondimensional time) -- not fully implemented");



// whether or not to use inner cylinders for the porous media example:
DEFINE_PARAMETER(pl, bool, use_inner_surface_porous_media, false, "If true, will use inner cylinders in the porous media problem with an initial solid layer on top. This might represent a media with some solidified material or deposit already present on a fixed structure. a.k.a. Okada style (ice on cooled cyl) Default: false. ");

DEFINE_PARAMETER(pl, double, porous_media_initial_thickness_multiplier, 1.05, "The initial thickness multiplier of the outer interface in relation to the inner interface, in the case when you are using both inner and outer interfaces for the porous media case. i.e. if there is an initial ice thickness on a porous media, then the media structure will have the geometry as defined in the provided files, and the ice will sit on the porous media geometry with an initial radius of porous_media_initial_thickness_multiplier*r_porous_media \n. Default value: 1.05 ");

// ---------------------------------------
// Booleans that we select to simplify logic in the main program for different processes that are required for different examples:
// ---------------------------------------

bool analytical_IC_BC_forcing_term;
bool example_is_a_test_case;

bool interfacial_temp_bc_requires_curvature;
bool interfacial_temp_bc_requires_normal;

bool interfacial_vel_bc_requires_vint;

bool example_uses_inner_LSF;
bool example_requires_area_computation;


// ---------------------------------------

bool example_has_known_max_vint;

double max_vint_known_for_ex = 1.0;

void select_solvers(){
  switch(example_){
    case FRANK_SPHERE:
      solve_stefan = true;
      solve_navier_stokes = false;
      do_advection = false;
      break;

    case MELTING_ICE_SPHERE:
    case MELTING_ICE_SPHERE_NAT_CONV:
    case ICE_AROUND_CYLINDER:
      if(!no_flow){
        solve_stefan = true;
        solve_navier_stokes = true;
        do_advection=true;
      }
      else{
        solve_stefan=true;
        solve_navier_stokes=false;
        do_advection=false;
      }
      break;
    case NS_GIBOU_EXAMPLE:
      solve_stefan = false;
      solve_navier_stokes = true;
      break;

    case FLOW_PAST_CYLINDER:
      solve_stefan = false;
      solve_navier_stokes = true;
      break;

    case COUPLED_TEST_2:
    case COUPLED_PROBLEM_EXAMPLE:
    case COUPLED_PROBLEM_WTIH_BOUSSINESQ_APP:
      solve_stefan = true;
      solve_navier_stokes = true;
      break;
    case DENDRITE_TEST: // will need to select solvers manually // TO-DO: just use the "no-flow" option for this!
      break;
    case MELTING_POROUS_MEDIA:
      solve_stefan=true;
      solve_navier_stokes=true;
      break;
    case PLANE_POIS_FLOW:
      solve_stefan=false;
      solve_navier_stokes=true;
      break;
    case DISSOLVING_DISK_BENCHMARK:
      solve_stefan=true;
      solve_navier_stokes=true;
      break;
    }
  if(save_using_dt && save_using_iter){
      throw std::invalid_argument("You have selected to save using dt and using iteration, you need to select only one \n");
    }


    // Define other settings to be used depending on the example:
    analytical_IC_BC_forcing_term = (example_ == COUPLED_PROBLEM_EXAMPLE) ||
                                    (example_ == COUPLED_TEST_2) ||
                                    (example_ == NS_GIBOU_EXAMPLE) ||
                                    (example_ == COUPLED_PROBLEM_WTIH_BOUSSINESQ_APP); // whether or not we need to create analytical bc terms

    example_is_a_test_case = (example_ == COUPLED_PROBLEM_EXAMPLE) ||
                             (example_ == COUPLED_TEST_2) ||
                             (example_ == FRANK_SPHERE) ||
                             (example_ == NS_GIBOU_EXAMPLE)||
                             (example_ == COUPLED_PROBLEM_WTIH_BOUSSINESQ_APP);

    interfacial_temp_bc_requires_curvature = (example_ == ICE_AROUND_CYLINDER) ||
                                             (example_ == MELTING_ICE_SPHERE) ||
                                             (example_ == MELTING_ICE_SPHERE_NAT_CONV) ||
                                             (example_ == DENDRITE_TEST) ||
                                             (example_ == MELTING_POROUS_MEDIA);
    interfacial_temp_bc_requires_normal = (example_ == DENDRITE_TEST);

    interfacial_vel_bc_requires_vint = (example_ == ICE_AROUND_CYLINDER) ||
                                       (example_ == MELTING_ICE_SPHERE) ||
                                       (example_ == MELTING_ICE_SPHERE_NAT_CONV) ||
                                       (example_ == DENDRITE_TEST)||
                                       (example_ == MELTING_POROUS_MEDIA) ||
                                       (example_ == DISSOLVING_DISK_BENCHMARK);

    example_uses_inner_LSF = (example_ == ICE_AROUND_CYLINDER) || ((example_ == MELTING_POROUS_MEDIA) && use_inner_surface_porous_media);

    example_requires_area_computation = (example_ == ICE_AROUND_CYLINDER) ||
                                        (example_ == MELTING_ICE_SPHERE) ||
                                        (example_ == MELTING_ICE_SPHERE_NAT_CONV) ||
                                        (example_  ==DISSOLVING_DISK_BENCHMARK);

    do_we_solve_for_Ts = (example_ != DISSOLVING_DISK_BENCHMARK);

<<<<<<< HEAD
    is_dissolution_case = (example_ ==DISSOLVING_DISK_BENCHMARK);

=======
    example_has_known_max_vint = ((example_ == COUPLED_PROBLEM_EXAMPLE) || (example_ == COUPLED_PROBLEM_WTIH_BOUSSINESQ_APP)
                                  || (example_ == COUPLED_TEST_2) || (example_ == FRANK_SPHERE));

    // Set the known maximum vint for relevant examples:
    switch(example_){
    case COUPLED_PROBLEM_EXAMPLE:
        max_vint_known_for_ex = PI;
        break;
    case COUPLED_PROBLEM_WTIH_BOUSSINESQ_APP:
        max_vint_known_for_ex = PI;
        break;
    case COUPLED_TEST_2:
        max_vint_known_for_ex = 1.5;
        break;
    case FRANK_SPHERE:
        max_vint_known_for_ex = 0.5;
        break;
    default:
        break;
    }
>>>>>>> 0d9d50c0
}
// ---------------------------------------
// Refinement options:
// ---------------------------------------

DEFINE_PARAMETER(pl, double, vorticity_threshold, 0.1,"Threshold to refine vorticity by, default is 0.1 \n");
DEFINE_PARAMETER(pl, double, gradT_threshold, 1.e-4,"Threshold to refine the nondimensionalized temperature gradient by \n (default: 0.99)");
DEFINE_PARAMETER(pl, bool, use_uniform_band, true, "Boolean whether or not to refine using a uniform band");
DEFINE_PARAMETER(pl, double, uniform_band, 8., "Uniform band (default:8.)");

// ---------------------------------------
// Geometry and grid refinement options:
// ---------------------------------------
// General options: // TO-DO: maybe all these geometry options should be OVERWRITE options --aka, defaults are specified per example unless user states otherwise
DEFINE_PARAMETER(pl, double, xmin, 0., "Minimum dimension in x (default: 0)");
DEFINE_PARAMETER(pl, double, xmax, 1., "Maximum dimension in x (default: 0)");

DEFINE_PARAMETER(pl, double, ymin, 0., "Minimum dimension in y (default: 0)");
DEFINE_PARAMETER(pl, double, ymax, 1., "Maximum dimension in y (default: 1)");

DEFINE_PARAMETER(pl, int, nx, 1, "Number of trees in x (default:1)");
DEFINE_PARAMETER(pl, int, ny, 1, "Number of trees in y (default:1)");

DEFINE_PARAMETER(pl, int, px, 0, "Periodicity in x (default false)");
DEFINE_PARAMETER(pl, int, py, 0, "Periodicity in y (default false)");

DEFINE_PARAMETER(pl, int, lmin, 3, "Minimum level of refinement");
DEFINE_PARAMETER(pl, int, lint, 0, "Intermediate level of refinement (default: 0, won't be used unless set)");
DEFINE_PARAMETER(pl, int, lmax, 8, "Maximum level of refinement");
DEFINE_PARAMETER(pl, double, lip, 1.75, "Lipschitz coefficient");
DEFINE_PARAMETER(pl, int, method_, 1, "Solver in time for solid domain, and for fluid if no advection. 1 - Backward Euler, 2 - Crank Nicholson");
DEFINE_PARAMETER(pl, int, num_splits, 0, "Number of splits -- used for convergence tests");
DEFINE_PARAMETER(pl, bool, refine_by_ucomponent, false, "Flag for whether or not to refine by a backflow condition for the fluid velocity");
DEFINE_PARAMETER(pl, bool, refine_by_d2T, true, "Flag for whether or not to refine by the nondimensionalized temperature gradient");

// For level set:
double r0;

// For frank sphere:
double s0;

// Elyce commented out 12/14/21: redefining these more generally next to the nondim groups
// For ice growth on cylinder and melting ice sphere problems: // TO-DO: double check that this is correct
/*
DEFINE_PARAMETER(pl, double, d_cyl, 35.e-3, "Cylinder diamter in meters for ice cylinder problem, (default: 35.e-3) ");
// TO-DO: change d_cyl to "d_length_scale" so that it is more general


DEFINE_PARAMETER(pl, double, T_cyl, 263., "For ice growth over cooled cylinder example, this refers to Temperature of cooled cylinder in K (default : 263, aka -10 C). For the melting ice sphere example, this refers to the initial temperature of the ice in K (default: 263). ");

DEFINE_PARAMETER(pl, double, Twall, 275.5, "The freestream fluid temperature T_infty. (default: 275.5 K, or 2.5 C)");
*/

//to-do: decide whether to keep this pressure drop option. will need to add logic to either select pressure drop OR overwrite Reynolds, but not both
//DEFINE_PARAMETER(pl, double, pressure_drop, 1.0, "The dimensional pressure drop value you are using, in Pa. This value will be used in conjunction with the nondim length scale to compute wall Reynolds number for relevant examples using a channel flow-type setup(i.e. melting porous media)");

double r_cyl; // non dim variable used to set up LSF: set in set_geometry()

// For solution of temperature fields: set in set_physical_properties() TO-DO: maybe make these actual things the user can specify
// TO-DO: ideal scenario -- the user *could* change all these things via inputs. Might need to make an overwrite boolean. aka bool_overwrite_default_temp_settings
//double Twall;
//double Tinterface;
DEFINE_PARAMETER(pl, double, back_wall_temp_flux, 0.0, "Temperature flux at back wall. Default: 0.0 \n");
double deltaT;

// Nondimensional temperature values (computed in set_physical_properties)
double theta_infty;
double theta_interface;
double theta0;

// For surface tension: (used to apply some interfacial BC's in temperature) // TO-DO revisit this?
double sigma; // set in set_physical_properties()
//DEFINE_PARAMETER(pl,double,sigma,4.20e-10,"Interfacial tension [m] between ice and water, default: 2*2.10e-10");

// For the coupled test case where we have to swtich sign:
double coupled_test_sign;
bool vel_has_switched;
void coupled_test_switch_sign(){coupled_test_sign*=-1.;}

// for defining LSF for coupled test case
double x0_lsf;
double y0_lsf;

unsigned int num_fields_interp = 0;
double d0; // for dendrite w convection case


// Define a few parameters for the porous media case to create random grains:
DEFINE_PARAMETER(pl, int, num_grains, 10., "Number of grains in porous media (default: 10)");

std::vector<double> xshifts;
std::vector<double> yshifts;
std::vector<double> rvals;

void set_geometry(){
  switch(example_){
    case FRANK_SPHERE: {
      // Corresponds to the Frank Sphere 2d analytical solution to the Stefan problem
      // Was added to verify that the Stefan problem was being solved correctly independent of flow
      // Grid size
      xmin = -5.0; xmax = 5.0; //5.0;
      ymin = -5.0; ymax = 5.0;

      // Number of trees
      nx = 2; ny = 2;

      // Periodicity
      px = 0; py = 0;

      // Uniform band
      uniform_band=4.;

      // Problem geometry:
      s0 = 0.628649269043202;
      r0 = s0; // for consistency, and for setting up NS problem (if wanted)
      break;
      }

    case FLOW_PAST_CYLINDER: // intentionally waterfalls into same settings as ice around cylinder

    case ICE_AROUND_CYLINDER:{ // Ice layer growing around a constant temperature cooled cylinder
      // Corresponds with Section 5 of Bayat et. al -- A Sharp numerical method for the solution of Stefan problems with convective effects

      // Domain size:
      xmin = 0.0; xmax = 30.0;//20.0;/*32.0;*/
      ymin = 0.0; ymax = 15.0;//10.0;/*16.0;*/

      // Number of trees:
      nx =10.0;
      ny =5.0;

      // Periodicity:
      px = 0;
      py = 1;

      // Problem geometry:
      r_cyl = 0.5;     // Computational radius of the cylinder (mini level set)
      r0 = r_cyl*1.10; // Computational radius of ice (level set) -- TO-DO: maybe initial ice thickness should be a user parameter you can change
      break;
    }
    case MELTING_ICE_SPHERE_NAT_CONV:{
      // Domain size:
      xmin = 0.0; xmax = 3.0;
      ymin = 0.0; ymax = 3.0;

      // Number of trees:
      nx =1.0;
      ny =1.0;

      // Periodicity:
      px = 1;
      py = 0;

      // Problem geometry:
      r0 = 1.0;     // Computational radius of the sphere
      break;
    }
    case MELTING_ICE_SPHERE:{
      // (WIP)-- was originally set up to try and validate Hao et al melting ice sphere experiments. TO-DO: can revisit this! now that BC's are corrected and etc.
      // Domain size:
      xmin = 0.0; xmax = 30.0;
      ymin = 0.0; ymax = 15.0;

      // Number of trees:
      nx =10.0;
      ny =5.0;

      // Periodicity:
      px = 0;
      py = 1;

      // Problem geometry:
      r0 = 0.5;     // Computational radius of the sphere
      break;
    }
    case MELTING_POROUS_MEDIA:{
      // (WIP)
      // MORE COMPLEX:
//      // Domain size:
//      xmin = 0.0; xmax = 20.0;
//      ymin = 0.0; ymax = 10.0;

//      // Number of trees:
//      nx =10.0;
//      ny =5.0;

      // EASIER TO DO LOCALLY:
      xmin = 0.0; xmax = 2.0;
      ymin = 0.0; ymax = 2.0;

      // Number of trees:
      nx = 2.0;
      ny = 2.0;

      // Periodicity:
      px = 0;
      py = 0;

      // Problem geometry:
      r0 = 0.1;     // Computational radius of the sphere // to-do: check this, p sure it gets ignored
      break;
    }
    case DISSOLVING_DISK_BENCHMARK:{
      // Domain size:
      xmin = 0.0; xmax = 5.0; // should technically be 33.0, but that would yield weird cell aspect ratios
      ymin = 0.0; ymax = 2.5;

      // It is 1.9 because the char length scale is 20 mm, and the physical length is 38 mm, so
      // it takes 1.9 nondim length units to get the domain size

      // Number of trees:
      nx = 4.0;
      ny = 2.0;

      // Periodicity:
      px = 0;
      py = 0;

      // Problem geometry:
      r0 = 0.5; // radius of the disk ( in comp domain)
      break;

    }


    case PLANE_POIS_FLOW:{
      xmin = 0.0; xmax = 20.0;
      ymin = 0.0; ymax = 10.0;

      // Number of trees:
      nx = 4.0;
      ny = 2.0;

      // periodicity:
      px = 0; py = 0;

      // problem geometry:
      r0 = 1.0; // this is used as height above ymin of interface (interface is flat plate in this case)
      break;
    }
    case NS_GIBOU_EXAMPLE: {
      // Corresponds with Section 4.1.1 from Guittet et al. - A stable projection method for the incompressible Navier-Stokes equations on arbitrary geometries and adaptive Quad/Octrees
      // Was added here to verify that the NS was working correctly independently
      // Domain size:
      xmin = 0.0; xmax = PI;
      ymin = 0.0; ymax = PI;

      // Number of trees:
      nx = 2; ny = 2;
      px = 0; py = 0;

      // Radius of the level set function:
      r0 = 0.20;
      break;
    }

    case COUPLED_PROBLEM_EXAMPLE:{
      // Corresponds with Section 6 of Bayat et. al -- A Sharp numerical method for the solution of Stefan problems with convective effects
      // Domain size:
      xmin = -PI; xmax = PI;
      ymin = -PI; ymax = PI;

      x0_lsf = 0.; y0_lsf = 0.; // TO-DO: can remove the x0_lsf and y0_lsf since they are not being used

      // Number of trees:
      nx = 2; ny = 2;
      px = 0; py = 0;

      // Radius of the level set function:
      r0 = PI/2.;

      break;
    }
    case COUPLED_TEST_2:{
      // An additional coupled test that was not used in the paper.
      // To-do: revisit this, or remove it
      // Domain size:
      xmin = -1.0; xmax = 1.0;
      ymin = -1.0; ymax = 1.0;
      // Number of trees:
      nx = 2; ny = 2;
      px = 0; py = 0;

      uniform_band = 4.;
      break;
    }
    case DENDRITE_TEST:{
      // TO-DO: clean this out
      // (WIP) : was added to further verify coupled solver by demonstrating dendritic solidification of a pure substance, but never fully fledged this out.
      // Domain size:
      xmin = 0.; xmax = 10.;
      ymin = 0.; ymax = 10.;

      // Number of trees and periodicity:
      nx = 2; ny = 2;
      px = 1; py = 0;

      // level set size (initial seed size)
      r0 = 0.5; // This needs to be set to 0.5 in order for it to properly correspond to our dimensional diameter. (aka nondim diameter should always equal 1)


      // capillary length scale and etc is set in set_physical_properties() 5/3/21
      break;
    }
    case COUPLED_PROBLEM_WTIH_BOUSSINESQ_APP:{
      // Corresponds with Section 6 of Bayat et. al -- A Sharp numerical method for the solution of Stefan problems with convective effects
      // Domain size:
      xmin = -PI; xmax = PI;
      ymin = -PI; ymax = PI;

      x0_lsf = 0.; y0_lsf = 0.; // TO-DO: can remove the x0_lsf and y0_lsf since they are not being used

      // Number of trees:
      nx = 2; ny = 2;
      px = 0; py = 0;

      // Radius of the level set function:
      r0 = PI/2.;

      break;
     }
  }

  // Set number of interpolation fields:
  // Number of fields interpolated from one grid to the next depends on which equations
  // we are solving, therefore we select appropriately
  num_fields_interp = 0;
  if(solve_stefan){
    num_fields_interp+=3; // Tl, vint_x, vint_y
    if(do_we_solve_for_Ts) num_fields_interp+=1; // Ts
  }
  if(solve_navier_stokes){
    num_fields_interp+=2; // vNS_x, vNS_y
  }

  // If you're only solving NS, switch off refinement around temp fields:
  if(!solve_stefan && solve_navier_stokes){
    refine_by_d2T = false;
  }
}


  void make_LSF_for_porous_media(mpi_environment_t &mpi){
    // initialize random number generator:
    srand(1);
    // Resize the vectors on all processes appropriately so we all have consistent sizing (for broadcast later)
    xshifts.resize(num_grains);
    yshifts.resize(num_grains);
    rvals.resize(num_grains);

    if(mpi.rank() == 0){

      std::ifstream infile_x("geometry_files/xshifts.txt");
      // Read x data:
      if(infile_x){
        double curr_val;

        int count = 0;
        while(infile_x >> curr_val){
          xshifts[count] = curr_val;
          count+=1;
        }
      }
      std::ifstream infile_y("geometry_files/yshifts.txt");

      // Read y data:
      if(infile_y){
        double curr_val;
        int count = 0;
        while(infile_y >> curr_val){
          yshifts[count] = curr_val;
          count+=1;
        }
      }
      std::ifstream infile_r("geometry_files/rvals.txt");

      // Read r data:
      if(infile_r){
        double curr_val;

        int count=0;
        while(infile_r >> curr_val){
         rvals[count]=curr_val;
         count+=1;

        }
      }
      printf("end of operation on rank 0 \n");
    } // end of defining the grains on rank 0, now we need to broadcast the result to everyone

    // Tell everyone else what we came up with!
    int mpi_err;
    mpi_err = MPI_Bcast(xshifts.data(), num_grains, MPI_DOUBLE, 0, mpi.comm()); SC_CHECK_MPI(mpi_err);
    mpi_err = MPI_Bcast(yshifts.data(), num_grains, MPI_DOUBLE, 0, mpi.comm()); SC_CHECK_MPI(mpi_err);
    mpi_err = MPI_Bcast(rvals.data(), num_grains, MPI_DOUBLE, 0, mpi.comm()); SC_CHECK_MPI(mpi_err);

}

double return_LSF_porous_media(DIM(double x, double y, double z), bool is_inner_){
  // bool is_inner_ corresponds to whether or not the LSF we are returning is for the inner or the outer LSF, in the case that we are using an inner and outer LSF (aka initial deposit layer, etc)
  double radius_multiplier=1.0;

  if(!is_inner_) radius_multiplier = porous_media_initial_thickness_multiplier;


  double lsf_vals[num_grains];
  // First, grab all the relevant LSF values for each grain:
  for(int n=0; n<num_grains; n++){
    double r = sqrt(SQR(x - xshifts[n]) + SQR(y - yshifts[n]));
    lsf_vals[n] = radius_multiplier*rvals[n] - r;
  }

  // Now, loop back over and return the value which has the min magnitude:
  double current_min = 1.e9;
  for(int n=0; n<num_grains; n++){
    if(fabs(lsf_vals[n]) < fabs(current_min)){
      current_min = lsf_vals[n];
    }
  }
  return current_min;

}



double v_interface_max_norm; // For keeping track of the interfacial velocity maximum norm


// ---------------------------------------
// Non dimensional groups:
// ---------------------------------------
DEFINE_PARAMETER(pl, double, Re, 0., "Reynolds number (rho Uinf d)/mu, where d is the characteristic length scale - default is 0. \n");
DEFINE_PARAMETER(pl, double, Pr, 0., "Prandtl number - computed from mu_l, alpha_l, rho_l \n");
DEFINE_PARAMETER(pl, double, Sc, 0., "Schmidt number - computed from mu_l, D, rho_l \n");

DEFINE_PARAMETER(pl, double, Pe, 0., "Peclet number - computed from Re and Pr \n");
DEFINE_PARAMETER(pl, double, St, 0., "Stefan number (cp_s deltaT/L)- computed from cp_s, deltaT, L \n");

DEFINE_PARAMETER(pl, double, Da, 0., "Damkohler number (k_diss*l_char/D_diss) \n");

DEFINE_PARAMETER(pl, double, RaT, 0., "Rayleigh number by temperature (default:0) \n");
DEFINE_PARAMETER(pl, double, RaC, 0., "Rayleigh number by concentration (default:0) \n");


DEFINE_PARAMETER(pl,double,Gibbs_eps4,0.005,"Gibbs Thomson anisotropy coefficient (default: 0.005), applicable in dendrite test cases \n");

// ---------------------------------------
// Problem parameters:
// ---------------------------------------
DEFINE_PARAMETER(pl, double, l_char, 0., "Characteristic length scale for the problem (in meters). i.e. For okada flow past cylinder, this should be set to the cylinder diameter \n. ");


DEFINE_PARAMETER(pl, double, T0, 0., "Characteristic low temperature of the problem. Usually corresponds to the solid phase. i.e.) For ice growth over cooled cylinder example, this refers to temperature of cooled cylinder in K. For the melting ice sphere example, this refers to the initial temperature of the ice in K (default: 0). This must be specified by the user. ");

DEFINE_PARAMETER(pl, double, Tinterface, 0.5, "The interface temperature (or concentration) in K (or INSERT HERE), i.e. the melt temperature. (default: 0.5 This needs to be set by the user to run a meaningful example).");

DEFINE_PARAMETER(pl, double, Tinfty, 1., "The freestream fluid temperature T_infty in K. (default: 1. This needs to be set by the user to run a meaningful example).");

// Elyce to-do 12/14/21: make this pressure_drop variable actually be used
DEFINE_PARAMETER(pl, double, pressure_drop, 1.0, "The dimensional pressure drop value you are using, in Pa. This value will be used in conjunction with the nondim length scale to compute wall Reynolds number for relevant examples using a channel flow-type setup(i.e. melting porous media)");


// ---------------------------------------
// Physical properties:
// ---------------------------------------
// For solidification problem:
//double alpha_s; // Thermal diffusivity of solid [m^2/s]
//double alpha_l; // Thermal diffusivity of liquid [m^2/s]
//double k_s;     // Thermal conductivity of solid [W/(mK)]
//double k_l;     // Thermal conductivity of liquid [W/(mK)]
//double L;       // Latent heat of fusion [J/kg]
//double rho_l;   // Density of fluid [kg/m^3]
//double rho_s;   // Density of solid [kg/m^3]
//double cp_s;    // Specific heat of solid [J/(kg K)]
//double mu_l;    // Dynamic viscosity of fluid [Pa s]

DEFINE_PARAMETER(pl, double, alpha_l, 1.0, "Thermal diffusivity of liquid [m^2/s]. Default: 1."
                                           "This property is set inside specific examples.");
DEFINE_PARAMETER(pl, double, alpha_s, 1.0, "Thermal diffusivity of solid [m^2/s]. Default: 1. "
                                           "This property is set inside specific examples. ");
DEFINE_PARAMETER(pl, double, k_l, 1.0, "Thermal conductivity of liquid [W/(mK)]. Default: 1."
                                           "This property is set inside specific examples.");
DEFINE_PARAMETER(pl, double, k_s, 1.0, "Thermal conductivity of solid [W/(mK)]. Default: 1. "
                                           "This property is set inside specific examples. ");
DEFINE_PARAMETER(pl, double, rho_l, 1.0, "Density of fluid [kg/m^3]. Default: 1."
                                       "This property is set inside specific examples.");
DEFINE_PARAMETER(pl, double, rho_s, 1.0, "Density of solid [kg/m^3]. Default: 1. "
                                       "This property is set inside specific examples. ");

DEFINE_PARAMETER(pl, double, cp_s, 1.0, "Specific heat of solid [J/(kg K)]. Default: 1."
                                       "This property is set inside specific examples.");
DEFINE_PARAMETER(pl, double, L, 1.0, "Latent heat of fusion [J/kg]. Default: 1. "
                                       "This property is set inside specific examples. ");
DEFINE_PARAMETER(pl, double, mu_l, 1.0, "Dynamic viscosity of fluid [Pa s]. Default: 1."
                                       "This property is set inside specific examples.");
// For dissolution problem:
DEFINE_PARAMETER(pl, double, gamma_diss, 3.69e-4, "The parameter dictates some dissolution behavior, default value is 0.00288 (corresponds to pure gypsum)");

DEFINE_PARAMETER(pl, double, stoich_coeff_diss, 1.0, "The stoichiometric coefficient of the dissolution reaction. Default is 1.");

DEFINE_PARAMETER(pl, double, molar_volume_diss, 3.69e-4, "The molar volume of the dissolving solid. Default is for gypsum, ");

DEFINE_PARAMETER(pl, double , D, 1.0e-9, "Liquid phase diffusion coefficient m^2/s, default is : 9e-4 mm2/s = 9e-10 m2/s ");

// Elyce commented out 12/14/21: the below parameter is now obselete
//DEFINE_PARAMETER(pl, double, l_diss, 2.0e-4, "Dissolution length scale. The physical length (in m) that corresponds to a length of 1 in the computational domain. Default: 20e-3 m (20 mm), since the initial diameter of the disk is 20 mm \n");

DEFINE_PARAMETER(pl, double, k_diss, 8.9125e-4/*4.5e-6*/, "Dissolution rate constant per unit area of reactive surface (m/s). Default 4.5e-3 mm/s aka 4.5e-6 m/s \n");


double n_times_d0; // multiplier on d0 we use to get dseed //(WIP) // TO-DO:clean up dendrite stuff!
void set_physical_properties(){
  double nu;
  switch(example_){
    case FRANK_SPHERE:{
      alpha_s = 1.0;
      alpha_l = 1.0;
      k_s = 1.0;
      k_l = 1.0;
      L = 1.0;
      rho_l = 1.0;
      rho_s = 1.0;

      // Necessary boundary condition info:
      Tinfty = -0.2;

      Tinterface = 0.0;

      break;
    }
    case FLOW_PAST_CYLINDER:
    case ICE_AROUND_CYLINDER:{
      alpha_s = (1.18e-6);    //ice
      alpha_l = (0.13275e-6); //water

      k_s = 2.22;       // W/[m*K]
      k_l = 558.61e-3;  // W/[m*K]

      rho_l = 1000.0;   // kg/m^3
      rho_s = 920.;     //[kg/m^3]


      mu_l = 0.001730725; // [Pa * s]
      cp_s = k_s/(alpha_s*rho_s); // [J/(kg K)]

      L = 334.e3;  // J/kg
      sigma = (4.20e-10); // [m] // changed from original 2.10e-10 by alban
      break;
      }
    case MELTING_POROUS_MEDIA: // TO-DO: intentionally waterfalling for now, will change once i fine tune the example more
    case MELTING_ICE_SPHERE_NAT_CONV:
    case MELTING_ICE_SPHERE:{

      // Using properties of water at 20 C: (engineering toolbox)
      alpha_l = 0.143e-6; // m2/s
      k_l = 598.03e-3; // W/mK
      rho_l = 1000; // kg/m^3
      mu_l = 1.00160e-3; // Pa s

      // Using properties of ice at -10 C:
      k_s = 2.30; // W/mK
      cp_s = 2.00e3; // J/kgK
      rho_s = 918.9; // kg/m^3

      alpha_s = k_s/cp_s/rho_s; // m^2/s

      L = 334.e3;  // J/kg
      sigma = (4.20e-10); // [m] // changed from original 2.10e-10 by alban

      // Elyce to-do 12/14/21: commented out below bc no longer necessary. Delete once verified it's working
//      // Temperature settings:
////      Tinterface = 273.15;

//      back_wall_temp_flux = 0.0; // Flux in temp on back wall

//      deltaT = Tinfty - T0; // Characteristic Delta T [K] -- used for some non dimensionalization

//      if(deltaT>0.){
//        theta_infty = 1.0;
//      }
//      else{
//        theta_infty = -1.0;
//      }
//      //ttheta_infty = 1.0; // Non dim temp at wall
//      theta0 = 0.0; // Non dim temp at cylinder

//      theta_interface = (Tinterface - T_cyl)/(deltaT); // Non dim temp at interface

//      // In this example, T_cyl corresponds to the initial temperature of the ice
//      // T_cyl is used to define the nondimensionalization, and applied as an initial condition.
//      // However, this is the only time it is used for this example.
      break;
    }
    case DISSOLVING_DISK_BENCHMARK:{
      mu_l = 1.0e-3; // Pa s // back calculated using experimental Re and u0 reported
      rho_l = 1000.0;
      rho_s = 2710.0;


      // Elyce to-do 12/14/21: commented out below bc no longer necessary. Delete once verified it's working

//      theta_infty = 1.0; // wall undersaturation
//      theta0 = 0.0; // aka fully saturated at the disk

//      back_wall_temp_flux = 0.0;
//      // No need to set theta_interface --> we have a robin BC there, not Dirichlet
      break;
    }
    case PLANE_POIS_FLOW:{
      rho_l = 1.0;
      mu_l = 1.0;
      Re = 1.0;
    }
    case COUPLED_TEST_2:
    case COUPLED_PROBLEM_WTIH_BOUSSINESQ_APP:
    case COUPLED_PROBLEM_EXAMPLE:{
      alpha_s = 1.0;
      alpha_l = 1.0;
      k_s = 1.;
      k_l = 1.;
      L = 1.;
      rho_l = 1.;
      rho_s = 1.0;
      mu_l = 1.0;
      break;
    }
    case NS_GIBOU_EXAMPLE:{
      rho_l = 1.0;
      mu_l = 1.0;
      Re = 1.0;
      break;
    }
    case DENDRITE_TEST:{
      cp_s = 1913.; // Specific heat of solid, [J/kgK]

      //alpha_l = 1.12e-7;
      alpha_s = 1.16e-7;

      alpha_l = alpha_s;

      //k_l = 0.223; // [W /(m K)]
      k_s = 0.225;

      k_l = k_s;
      L = 4.7e4; // [J/kg]

      //rho_l = 988.; // [kg/m^3]
      rho_s = k_s/alpha_s/cp_s; // [kg/m^3]

      rho_l = rho_s;
      nu = 2.6e-6;
      mu_l = nu*rho_l; // [Pa s]

      sigma = 1.92e-10;

      printf("rho_l = %0.3e, rho_s = %0.3e, sigma = %0.3e \n",rho_l,rho_s,sigma);
      // BC info:
      // Tinterface = 331.23;
      // Twall = deltaT*(L/cp_s) + Tinterface;
      // deltaT = Twall-Tinterface;

      // Elyce to-do 12/14/21: commented out below for now, going to overhaul this with Rochi anyways
//      deltaT = -0.55;
//      theta_infty=0.;
//      theta_interface = 1.0;

//      Tinterface = 331.23;
//      Twall = Tinterface - deltaT;

//      // Set length scales:
//      // Updated 5/3/21:
//      double Tmelt = 331.23;
//      double gamma = 8.9e-3;
//      d0 = (Tmelt * gamma * cp_s)/(rho_s * SQR(L));
//      n_times_d0 = 500.0;
//      d_seed = n_times_d0 * d0; // like Al-Rawahi paper 2002
//      // physical property paper ""

      break;
    }

    } // end of switch cases
}

//-----------------------------------------
// Properties to set if you are solving NS
// ----------------------------------------
double pressure_prescribed_flux;
double pressure_prescribed_value;
double u0;
double v0;

double outflow_u;
double outflow_v;
double hodge_percentage_of_max_u;

int hodge_max_it = 100;
double T_l_IC_band = 2.0;
bool ramp_T_l_IC_space = false;
double dt_NS;

double hodge_global_error;

double NS_norm = 0.0; // To keep track of the NS norm
double perturb_flow_noise =0.25;

double u_inf; // physical value of freestream velocity

double G_press; // corresponds to porous media example, it is the prescribed pressure gradient across the channel, applied as a pressure drop, aka (P1 - P2)/L = G --> specified
void set_NS_info(){
  pressure_prescribed_flux = 0.0; // For the Neumann condition on the two x walls and lower y wall
  pressure_prescribed_value = 0.0; // For the Dirichlet condition on the back y wall

  dt_NS = 1.e-3; // initial dt for NS

  // Note: fluid velocity is set via Re and u0,v0 --> v0 = 0 is equivalent to single direction flow, u0=1, v0=1 means both directions will flow at Re (TO-DO:make this more clear)
  switch(example_){
    case FRANK_SPHERE:throw std::invalid_argument("NS isnt setup for this example");
    case MELTING_POROUS_MEDIA:{
      u0 = 0.0;
      v0 = 0.;

      G_press = 1.0; // Pressure drop of order 1

      hodge_percentage_of_max_u = 1.e-3;

      break;
    }
    case DISSOLVING_DISK_BENCHMARK:{
      u0 = 1.0;
      v0 = 0.;

      hodge_percentage_of_max_u=1.e-3;
      break;
    }

    case FLOW_PAST_CYLINDER:
    case MELTING_ICE_SPHERE:
    case ICE_AROUND_CYLINDER:{
      Re = 201.;
      u0 = 1.0; // computational freestream velocity
      v0 = 0.0;
      hodge_percentage_of_max_u = 1.e-3;
      break;
    }
    case MELTING_ICE_SPHERE_NAT_CONV:{
      Re = 316.;
      u0 = 0.0; // computational freestream velocity
      v0 = 0.0;
      hodge_percentage_of_max_u = 1.e-3;
      break;
    }
    case PLANE_POIS_FLOW:{
      Re = 1.0; // this will get overwritten
      u0 = 1.0;//5.0625;

      G_press = 16.*Re/SQR(ymax-(r0 + ymin)); // selecting to yield uavg = 1, r0 = height of interface (y-wise)
      // to-do : fix this pois example now that we are using wall reynolds for channel flow type problems ...
      v0 = 0.;
      hodge_percentage_of_max_u=1.0e-3;
      break;
    }
    case NS_GIBOU_EXAMPLE:{
      Re = 1.0;

      u0 = 1.0;
      v0 = 1.0;

      u_inf=1.0; // u_inf usually corresponds to a physical value for velocity, but this example doesnt have that //to-do: is this actually used in this example?
      hodge_percentage_of_max_u = 1.e-3;
      break;
    }
    case COUPLED_TEST_2:
    case COUPLED_PROBLEM_WTIH_BOUSSINESQ_APP:
    case COUPLED_PROBLEM_EXAMPLE:{
      Re = 1.0;
      u0 = 1.0;
      v0 = 1.0;
      hodge_percentage_of_max_u = 1.e-3;
      break;
    }
    case DENDRITE_TEST:{
      Re = 0.15;//.01507; // 10
      u0 = 0.;
      v0 = -1.;
      hodge_percentage_of_max_u = 1.e-2;
      break;
    }
  }
  outflow_u = 0.0;
  outflow_v = 0.0;
}

// Elyce commented out 12/14/21 -- transitioning to new way
// For selecting the appropriate nondimensionalized formulation of the problem:
//enum:int{NONDIM_NO_FLUID,NONDIM_YES_FLUID,DIMENSIONAL, NONDIM_DISSOLUTION};
// TO-DO: change this to nondim_no_fluid_freezemelt, nondim_yes_fluid_freezemelt, nondim_no_fluid_dissodepo, nondim_yes_fluid_dissodepo, etc. erosion tbd
// Elyce commented out 12/14/21 -- transitioning to new way
//int problem_dimensionalization_type;
//int select_problem_nondim_or_dim_formulation(){
//  if(solve_navier_stokes){
//    if(example_ == DISSOLVING_DISK_BENCHMARK){
//      return NONDIM_DISSOLUTION;
//    }
//    else{
//      return NONDIM_YES_FLUID;
//    }

//  }
//  else{
//    return NONDIM_NO_FLUID;
//  }
//};

enum:int{NONDIM_BY_FLUID_VELOCITY, NONDIM_BY_DIFFUSIVITY, DIMENSIONAL};
// NONDIM_BY_FLUID_VELOCITY -- corresponds to nondimensionalization where the velocities in the problem are nondimensionalized by
//                             a characteristic fluid velocity, and Reynolds number is used to setup the Navier-Stokes equations

// NONDIM_BY_DIFFUSIVITY -- corresponds to nondimensionalization where the velocities in the problem are nondimensionalized by
//                          a characteristic velocity defined by the fluid's thermal or concentration diffisuvity and char. length scale,
//                          and Prandtl/Schmidt number is used to setup the Navier-Stokes equations

// DIMENSIONAL -- corresponds to solving the dimensional problem

int problem_dimensionalization_type;

void select_problem_nondim_or_dim_formulation(){
  switch(example_){
    case FRANK_SPHERE:{
      problem_dimensionalization_type = NONDIM_BY_DIFFUSIVITY;
      break;
    }
    case NS_GIBOU_EXAMPLE:{
      problem_dimensionalization_type = NONDIM_BY_FLUID_VELOCITY;
      break;
    }
    case COUPLED_TEST_2:{
      problem_dimensionalization_type = DIMENSIONAL;
      break;
    }
    case COUPLED_PROBLEM_EXAMPLE:{
      problem_dimensionalization_type = DIMENSIONAL;
      break;
    }
    case ICE_AROUND_CYLINDER:{
      problem_dimensionalization_type = NONDIM_BY_FLUID_VELOCITY;
      break;
    }
    case FLOW_PAST_CYLINDER:{
      problem_dimensionalization_type = NONDIM_BY_FLUID_VELOCITY;
      break;
    }
    case DENDRITE_TEST:{
      break;
    }
    case MELTING_ICE_SPHERE:{
      problem_dimensionalization_type = NONDIM_BY_FLUID_VELOCITY;
      break;
    }
    case MELTING_POROUS_MEDIA:{
      break;
    }
    case PLANE_POIS_FLOW:{
      problem_dimensionalization_type = NONDIM_BY_FLUID_VELOCITY;
      break;
    }
    case DISSOLVING_DISK_BENCHMARK:{
      problem_dimensionalization_type = NONDIM_BY_FLUID_VELOCITY; // elyce to-do : will want to run this benchmark using the other formulation as well
      break;
    }
      // Elyce to-do: add a case for Rochi's example
    default:{
      throw std::runtime_error("main_2d.cpp:select_problem_nondim_or_dim_formulation: example is unrecognized or has not been set up \n");
    }
  } // end of switch case
};



// Elyce to-do: delete all commented out once verified that it works correctly
// TO-DO: clean up how nondim groups are set
// TO-DO: make checklist of things to change in main when adding a new example
/*
 *
 * // For defining appropriate nondimensional groups:
double time_nondim_to_dim;
double vel_nondim_to_dim;
void set_nondimensional_groups(){
   if(problem_dimensionalization_type==NONDIM_BY_FLUID_VELOCITY){
     double d_length_scale = 1.; // set it as 1 if not one of the following examples:
     if(example_ == ICE_AROUND_CYLINDER ||
         example_ == FLOW_PAST_CYLINDER ||
         example_ == MELTING_ICE_SPHERE ||
         example_ == MELTING_ICE_SPHERE_NAT_CONV ||
         example_ == MELTING_POROUS_MEDIA){
       d_length_scale = d_cyl;
     }
     else if (example_ == DENDRITE_TEST){
       d_length_scale = d_seed;
       printf("sigma/d_seed = %0.4e \n",sigma/d_seed);
     }
     if(Re_overwrite>0.) Re = Re_overwrite;

     Pr = mu_l/(alpha_l*rho_l);
     Pe = Re*Pr;

     St = cp_s*fabs(deltaT)/L;

     u_inf = Re*mu_l/rho_l/d_length_scale;
     vel_nondim_to_dim = u_inf;
     time_nondim_to_dim = d_length_scale/u_inf;

   }
   else if(problem_dimensionalization_type==NONDIM_BY_DIFFUSIVITY){
     double d_length_scale = 0.;
     if(example_ == ICE_AROUND_CYLINDER){
       d_length_scale=d_cyl;
     }
     else if (example_ == DENDRITE_TEST){
       d_length_scale = d_seed;
     }
     else if(example_ == FRANK_SPHERE){
       d_length_scale = 1.0;
     }

     Pr = mu_l/(alpha_l*rho_l);
     St = cp_s*fabs(deltaT)/L;
     Re = 0.; Pe = 0.;

     time_nondim_to_dim = SQR(d_length_scale)/alpha_s;
     vel_nondim_to_dim = (alpha_s)/(d_length_scale);
   }
   // ELyce 12/14/21 -- commented this out for now below, need to restructure this whole thing honestly
//   else if(problem_dimensionalization_type==NONDIM_DISSOLUTION){
//     // Assuming Re is the input parameter
//     // Calculate u_inf:
//     // For this case, have to do it a bit differently, since diameter is not the length scale we use

//     u_inf = (Re*mu_l)/(rho_l * (l_diss)); // freestream velocity is based on reynolds defined around sample diameter, even tho sample diameter is not the char length scale here
//     Pe = u_inf*l_diss/D_diss;
////     double Da = k_diss*l_diss/D_diss;
//     printf("Pe = %0.4f, Da = %0.4f, 1/Pe = %0.4f, Da/Pe = %0.4f, D = %0.4e , k = %0.4e\n", Pe, Da, 1./Pe, Da/Pe, D_diss, k_diss);

//     vel_nondim_to_dim = u_inf;
//     time_nondim_to_dim= l_diss/(u_inf); // u_inf*gamma_diss

//   }
   else{
     time_nondim_to_dim = 1.;
   };
   if((example_ == COUPLED_TEST_2) || (example_ == COUPLED_PROBLEM_EXAMPLE) || (example_ == NS_GIBOU_EXAMPLE) || (example_ == FRANK_SPHERE) || (example_ == COUPLED_PROBLEM_WTIH_BOUSSINESQ_APP)){
     St = 1.0;
   }
}
*/


// For defining appropriate nondimensional groups:
double time_nondim_to_dim;
double vel_nondim_to_dim;

void set_temp_conc_nondim_defns(){
  switch(example_){
  case FRANK_SPHERE:{
    break;
  }
  case NS_GIBOU_EXAMPLE:{
    break;
  }
  case COUPLED_TEST_2:{
    break;
  }
  case COUPLED_PROBLEM_EXAMPLE:{
    break;
  }
  case ICE_AROUND_CYLINDER:{
    deltaT = fabs(Tinfty - T0);

    theta0 = 0.0;
    theta_infty = 1.0;

    theta_interface = (Tinterface - T0)/deltaT;
    break;
  }
  case FLOW_PAST_CYLINDER:{
    break;
  }
  case DENDRITE_TEST:{
    deltaT = fabs(T0 - Tinfty);

    theta0 = 1.0;
    theta_infty = 0.0;

    theta_interface = (Tinterface - Tinfty)/deltaT;
    break;
  }
  case MELTING_ICE_SPHERE:{
    deltaT = fabs(Tinfty - T0);

    theta0 = 0.0;
    theta_infty = 1.0;

    theta_interface = (Tinterface - T0)/deltaT;
    break;
  }
  case MELTING_POROUS_MEDIA:{
    deltaT = fabs(Tinfty - T0);

    theta0 = 0.0;
    theta_infty = 1.0;

    theta_interface = (Tinterface - T0)/deltaT;
    break;
  }
  case PLANE_POIS_FLOW:{
    break;
  }
  case DISSOLVING_DISK_BENCHMARK:{
    // To-do: will have to set this up with concentration stuff correctly since defn is diff

    theta_infty=1.0; // wall undersaturation
    theta0 = 0.0;
    // no need to set theta_interface --> we have a robin BC there
    break;
  }
  // Elyce to-do: add a case for Rochi's example
  default:{
    throw std::runtime_error("main_2d.cpp:select_problem_nondim_or_dim_formulation: example is unrecognized or has not been set up \n");
  }
  }
}

void set_nondimensional_groups(){
  // Setup the temperature stuff properly first:
  set_temp_conc_nondim_defns();

  // Compute the stuff that doesn't depend on velocity nondim:
  Pr = mu_l/(alpha_l * rho_l);
  Sc = mu_l/(D*rho_l);

  St = cp_s * fabs(deltaT)/L;

  // Elyce To-do 12/14/21: add Rayleigh number computations if you are solving boussinesq
  switch(problem_dimensionalization_type){
    case NONDIM_BY_FLUID_VELOCITY:{
      // In this case, we assume a prescribed:
      // (1) free-stream Reynolds number, (2) characteristic length scale, (3) characteristic temperature/concentrations
      // From these, we compute a characteristic velocity, Peclet number, Stefan number, etc.
      // This is also then used to specify the time_nondim_to_dim and vel_nondim_to_dim conversions
      u_inf = (Re*mu_l)/(rho_l * l_char);

      vel_nondim_to_dim = u_inf;
      time_nondim_to_dim = l_char/u_inf;

      break;
    }
    case NONDIM_BY_DIFFUSIVITY:{
      double u_char = (is_dissolution_case? (D/l_char):(alpha_l/l_char));
      vel_nondim_to_dim = u_char;
      time_nondim_to_dim = l_char/u_char;

      break;
    }
    case DIMENSIONAL:{
      vel_nondim_to_dim = 1.0;
      time_nondim_to_dim = 1.0;
    }
      break;
    default:{
      throw std::runtime_error("set_nondimensional_groups: unrecognized nondim formulation in switch case \n");
      break;
    }
  } // end of switch case
} // end of function

// ---------------------------------------
// For setting up simulation timing information:
// ---------------------------------------
double tfinal;
double dt_max_allowed;
bool keep_going = true;

double tn;
double tstart;
double dt = 1.e-5;
double dt_nm1 = 1.e-5;
int tstep;
double dt_min_allowed = 1.e-5;

double dt_Stefan;

DEFINE_PARAMETER(pl,double,t_ramp,0.1,"Time at which boundary conditions are ramped up to their desired value [input should be dimensional time, in seconds] (default: 3 seconds) \n");
DEFINE_PARAMETER(pl,bool,ramp_bcs,false,"Boolean option to ramp the BCs over a specified ramp time (default: false) \n");
DEFINE_PARAMETER(pl,int,startup_iterations,-1,"Number of startup iterations to do before entering real time loop, used for verification tests to allow v_interface and NS fields to stabilize. Default:-1, to use this, set number to positive integer value.");
DEFINE_PARAMETER(pl,double,startup_nondim_time,-10.0,"Startup time in nondimesional time, before the simulation allows interfacial growth to occur (Default : 0)");
DEFINE_PARAMETER(pl,double,startup_dim_time,-10.0,"Startup time in dimesional time (seconds), before the simulation allows interfacial growth to occur (Default : 0)");
DEFINE_PARAMETER(pl,bool,perturb_initial_flow,false,"Perturb initial flow? For melting refinement case. Default: true. Applies to initial condition for velocity field. ");

void simulation_time_info(){
  t_ramp /= time_nondim_to_dim; // divide input in seconds by time_nondim_to_dim because we are going from dim--> nondim
  save_every_dt/=time_nondim_to_dim; // convert save_every_dt input (in seconds) to nondimensional time
  switch(example_){
    case FRANK_SPHERE:{
      tfinal = 1.10;
      dt_max_allowed = 0.05;
      tstart = 1.0;
      break;
    }
    case MELTING_POROUS_MEDIA:
    case FLOW_PAST_CYLINDER:
    case ICE_AROUND_CYLINDER: {
      // ice solidifying around isothermally cooled cylinder
      tfinal = (40.*60.)/(time_nondim_to_dim); // 40 minutes
      if(save_every_dt>0.){
        dt_max_allowed = save_every_dt - EPS;
      }
      else{
        dt_max_allowed = 0.1;
      }

      tstart = 0.0;
      break;
    }
    case MELTING_ICE_SPHERE_NAT_CONV:
    case MELTING_ICE_SPHERE:{
      //tfinal = (2.*60)/(time_nondim_to_dim); // 2 minutes
      tfinal = (1000.0*60)/(time_nondim_to_dim);; // 1000 in nondim time for refinement test
      //dt_max_allowed = 0.9*save_every_dt;
      dt_max_allowed = save_every_dt - EPS;
      tstart = 0.0;

      break;
    }
    case DISSOLVING_DISK_BENCHMARK:{
      tstart = 0.0;
      if(save_every_dt>0.){
        dt_max_allowed = save_every_dt - EPS;
      }
      else{
        dt_max_allowed = 10.0;
      }
      dt = 1.0e-3; // initial timestep
      break;
    }

    case NS_GIBOU_EXAMPLE:{
      tfinal = PI/3.;
      dt_max_allowed = 1.e-2;
      tstart = 0.0;
      break;
    }
    case PLANE_POIS_FLOW:{
      tfinal = 100.;
      dt_max_allowed = 1.e-2;
      tstart=0.0;
      break;
    }

    case COUPLED_PROBLEM_EXAMPLE:{
      tfinal = PI/3.;//PI/2.;
      dt_max_allowed = 1.0e-1;
      tstart = 0.0;
      break;
    }
    case COUPLED_TEST_2:{
      tfinal = 0.75;//1.;
      dt_max_allowed=1.0e-1;
      tstart=0.0;
      break;
    }
    case DENDRITE_TEST:{
      //double tau =5.46e-11;// 3.2e-7;
      //double tf_tau = 2.e4;
      //tfinal =(tau*tf_tau)/(time_nondim_to_dim);//(1./10.)*(50.*tau)/(time_nondim_to_dim); // 1.2 microseconds


      // Modifications (11-24-20):
      //double tau = 3.12e-7;
      //tfinal = (30.*tau)/(time_nondim_to_dim);

      tfinal = (1.e6*SQR(d0)/alpha_s)/time_nondim_to_dim;
      tstart=0.;
      dt_max_allowed = tfinal/(100);
      save_using_iter = 1;
      save_every_iter = 1;
      //save_every_dt = tfinal/100.;
      break;
    }
    case COUPLED_PROBLEM_WTIH_BOUSSINESQ_APP:{
      tfinal = PI/3.;//PI/2.;
      dt_max_allowed = 1.0e-1;
      tstart = 0.0;
      break;
    }
    }
  if((duration_overwrite>0.) || (duration_overwrite_nondim>0.)){
    if((duration_overwrite>0.) && (duration_overwrite_nondim>0.)){
      throw std::invalid_argument("You have selected BOTH a dimensional and nondimensional duration overwrite. Please only select one \n");
    }

    if(duration_overwrite>0.) {
      tfinal = (duration_overwrite*60.)/(time_nondim_to_dim); // convert input in minutes to nondimensional time
    }
    else{
      tfinal = duration_overwrite_nondim;
    }
  }
}

// ---------------------------------------
// Other parameters:
// ---------------------------------------
double v_int_max_allowed = 50.0;
// Variables used for advection:
double advection_alpha_coeff= 0.0;
double advection_beta_coeff =0.0;

bool is_ice_melted = false; // Boolean for checking if the ice is melted for melting ice sphere example

// Begin defining classes for necessary functions and boundary conditions...
// --------------------------------------------------------------------------------------------------------------
// Frank sphere functions -- Functions necessary for evaluating the analytical solution of the Frank sphere problem, to validate results for example 1
// --------------------------------------------------------------------------------------------------------------
double s(double r, double t){
  //std::cout<<"Time being used to compute s is: " << t << "\n"<< std::endl;
  return r/sqrt(t);
}

// Error function : taken from existing code in examples/stefan/main_2d.cpp
double E1(double x)
{
  const double EULER=0.5772156649;
  const int    MAXIT=100;
  const double FPMIN=1.0e-20;

  int i,ii;
  double a,b,c,d,del,fact,h,psi,ans=0;

  int n   =1;
  int nm1 =0;

  if (x > 1.0)
  {        /* Lentz's algorithm */
    b=x+n;
    c=1.0/FPMIN;
    d=1.0/b;
    h=d;
    for (i=1;i<=MAXIT;i++)
    {
      a = -i*(nm1+i);
      b += 2.0;
      d=1.0/(a*d+b);    /* Denominators cannot be zero */
      c=b+a/c;
      del=c*d;
      h *= del;
      if (fabs(del-1.0) < EPS)
      {
        ans=h*exp(-x);
        return ans;
      }
    }
    //printf("Continued fraction failed in expint\n");
  }
  else
  {
    ans = (nm1!=0 ? 1.0/nm1 : -log(x)-EULER);    /* Set first term */
    fact=1.0;
    for (i=1;i<=MAXIT;i++)
    {
      fact *= -x/i;
      if (i != nm1) del = -fact/(i-nm1);
      else
      {
        psi = -EULER;  /* Compute psi(n) */
        for (ii=1;ii<=nm1;ii++) psi += 1.0/ii;
        del=fact*(-log(x)+psi);
      }
      ans += del;
      if (fabs(del) < fabs(ans)*EPS) return ans;
    }
    printf("series failed in expint\n");
    printf("x value used was : %0.5f",x);

  }

  return ans;
}


double F(double s){
  double z = SQR(s)/4.0;
  return E1(z);
}

double dF(double s){
  double z = SQR(s)/4.0;
  return -0.5*s*exp(z)/z;
}

double frank_sphere_solution_t(double s){

  if (s<s0) return 0;
  else      return Tinfty*(1.0 - F(s)/F(s0));


}

// --------------------------------------------------------------------------------------------------------------
// Functions/Structures for validating the Navier-Stokes problem:
// --------------------------------------------------------------------------------------------------------------
// Re-doing the NS validation case:
struct velocity_component: CF_DIM
{
  const unsigned char dir;
  const double k_NS=1.0; //1.0;
  velocity_component(const unsigned char& dir_) : dir(dir_){
    P4EST_ASSERT(dir<P4EST_DIM);
  }

  double v(DIM(double x, double y, double z)) const{ // gives vel components without the time component
    switch(example_){
      case NS_GIBOU_EXAMPLE:
      case COUPLED_PROBLEM_WTIH_BOUSSINESQ_APP:
      case COUPLED_PROBLEM_EXAMPLE:{
        switch(dir){
        case dir::x:
          return sin(x)*cos(y);
        case dir::y:
          return -1.0*cos(x)*sin(y);
        default:
          throw std::runtime_error("analytical solution velocity: unknown cartesian direction \n");
        }
      }
      case COUPLED_TEST_2:{
        switch(dir){
        case dir::x:
          return (pow(x,3.)*(y - 1))/16. - (x*sin(2.*PI*(t - y)))/2.;//-cos(PI*(t - x))*(- 3.*SQR(y) + 2.*y);
        case dir::y:
          return (3.*SQR(x)*(- SQR(y)/2. + y))/16. + cos(2.*PI*(t - y))/(4.*PI); //PI*sin(PI*(t - x))*(-1.*pow(y,3.) + SQR(y));
        default:
          throw std::runtime_error("analytical solution velocity: unknown cartesian direction \n");
        }
      }
      default:{
        throw std::runtime_error("analytical solution velocity: unknown example \n");
      }
    }
  }
  double dv_d(const unsigned char& dirr,DIM(double x, double y, double z)) const{
    switch(example_){
      case NS_GIBOU_EXAMPLE:
      case COUPLED_PROBLEM_WTIH_BOUSSINESQ_APP:
      case COUPLED_PROBLEM_EXAMPLE:{
        switch(dir){
        case dir::x:
          switch(dirr){
          case dir::x: //du_dx (without time component)
            return cos(x)*cos(y);
          case dir::y: // du_dy (without time component)
            return -sin(x)*sin(y);
          }
        case dir::y:
          switch(dirr){
          case dir::x: // dv_dx ("")
            return sin(x)*sin(y);
          case dir::y: // dv_dy ("")
            return -cos(x)*cos(y);
          }
        }
      }
      case COUPLED_TEST_2:{
        switch(dir){
        case dir::x:
          switch(dirr){
          case dir::x: //du_dx (with time component)
            return (3.*SQR(x)*(y - 1.))/16. - sin(2.*PI*(t - y))/2.; // -1.*PI*sin(PI*(t - x))*(-3.*SQR(y) + 2.*y);
          case dir::y: // du_dy (with time component)
            return pow(x,3.)/16. + PI*cos(2.*PI*(t - y))*x; // cos(PI*(t - x))*(6.*y - 2.);
          }
        case dir::y:
          switch(dirr){
          case dir::x: // dv_dx ("")
            return (3.*x*(-1.*SQR(y)/2. + y))/8.; //-SQR(PI)*cos(PI*(t - x))*(-1.*pow(y,3.) + SQR(y));
          case dir::y: // dv_dy ("")
            return sin(2.*PI*(t - y))/2. - (3.*SQR(x)*(y - 1.))/16.; //PI*sin(PI*(t - x))*(-3.*SQR(y) + 2.*y);
          }
        }
    }
    }
  }

  double operator()(DIM(double x, double y, double z)) const{ // Returns the velocity field
    switch (example_) {
      case NS_GIBOU_EXAMPLE:
      case COUPLED_PROBLEM_WTIH_BOUSSINESQ_APP:
      case COUPLED_PROBLEM_EXAMPLE:{
        return cos(t*k_NS)*v(DIM(x,y,z));
      }
      case COUPLED_TEST_2:{
        return v(DIM(x,y,z)); // time component included in vel expression for this example
      }
      default:{
        throw std::runtime_error("analytical velocity : unknown example \n");
      }
    }

  }
  double _d(const unsigned char& dirr, DIM(double x, double y, double z)){ // Returns spatial derivatives of velocity field in given cartesian direction
    switch (example_) {
      case NS_GIBOU_EXAMPLE:
      case COUPLED_PROBLEM_WTIH_BOUSSINESQ_APP:
      case COUPLED_PROBLEM_EXAMPLE:{
        return cos(t*k_NS)*dv_d(dirr,DIM(x,y,z));
      }
      case COUPLED_TEST_2:{
        return dv_d(dirr,DIM(x,y,z)); // put whole derivative in the expression for this particular example
      }
      default:{
        throw std::runtime_error("analytical velocity : unknown example \n");
      }
    }
  }
  double laplace(DIM(double x, double y, double z)){
    switch (example_) {
      case NS_GIBOU_EXAMPLE:
      case COUPLED_PROBLEM_WTIH_BOUSSINESQ_APP:
      case COUPLED_PROBLEM_EXAMPLE:{
        return -P4EST_DIM*cos(t*k_NS)*v(DIM(x,y,z));
      }
      case COUPLED_TEST_2:{
        switch(dir){
          case dir::x:{
            return (3.*x*(y - 1.))/8. + 2.*x*SQR(PI)*sin(2.*PI*(t - y));//cos(PI*(t - x))*(-3.*SQR(PI)*SQR(y) + 2.*SQR(PI)*y + 6.);
          }
          case dir::y:{
            return (3.*y)/8. - PI*cos(2.*PI*(t - y)) - (3.*SQR(x))/16. - (3.*SQR(y))/16.; //-1.*PI*sin(PI*(t - x))*(-1.*SQR(PI)*pow(y,3.) + SQR(PI)*SQR(y) + 6.*y - 2.);
          }
        default:{
          throw std::runtime_error("analytical velocity: laplace: unknown cartesian direction \n");
          }
        }
      }
      default:{
        throw std::runtime_error("analytical velocity : laplace: unknown example \n");
      }
    }
  }
  double dv_dt(DIM(double x, double y, double z)){
    switch (example_) {
      case NS_GIBOU_EXAMPLE:
      case COUPLED_PROBLEM_WTIH_BOUSSINESQ_APP:
      case COUPLED_PROBLEM_EXAMPLE:{
        return -sin(k_NS*t)*v(DIM(x,y,z));
      }
      case COUPLED_TEST_2:{
        switch(dir){
          case dir::x:{
            return -1.*x*PI*cos(2.*PI*(t - y)); // PI*sin(PI*(t - x))*(-3.*SQR(y) + 2.*y);
          }
          case dir::y:{
            return -1.*sin(2.*PI*(t - y))/2.; //SQR(PI)*cos(PI*(t - x))*(-1.*pow(y,3.) + SQR(y));
          }
        default:{
          throw std::runtime_error("analytical velocity: dv_dt: unknown cartesian direction \n");
          }
        }
      }
      default:{
        throw std::runtime_error("analytical velocity:dv_dt : unknown example \n");
      }
    }
  }
};

struct pressure_field: CF_DIM{
public:
  double operator()(DIM(double x,double y, double z)) const {
    switch(example_){
      case COUPLED_PROBLEM_EXAMPLE:{
        return 0.0;
      }
      case COUPLED_PROBLEM_WTIH_BOUSSINESQ_APP:{
        return 0.0;
      }
      case COUPLED_TEST_2:{
        return 0.0;//return sin(2.*PI*x)*(3.*y + PI*cos(PI*t));
      }
      case NS_GIBOU_EXAMPLE:{
        return 0.0;
      }
      default:{
        throw std::invalid_argument("pressure_field: Unrecognized example \n");
      }
    }
  }

  double gradP(const unsigned char& dir,DIM(double x, double y, double z)){
    switch(example_){
      case COUPLED_PROBLEM_EXAMPLE:{
        return 0.0;
      }
      case COUPLED_PROBLEM_WTIH_BOUSSINESQ_APP:{
        return 0.0;
      }
      case COUPLED_TEST_2:{
        switch(dir){
          case dir::x:{
            return 0.0; //return 2.*PI*cos(2.*PI*x)*(3.*y + PI*cos(PI*t));
          }
          case dir::y:{
            return 0.0;//return 3.*sin(2.*PI*x);
          }
          default:{
          throw std::invalid_argument("gradP: unrecognized direction \n");
          }
        }
      }
      case NS_GIBOU_EXAMPLE:{
        return 0.0;
      }
      default:{
        throw std::invalid_argument("pressure_field: Unrecognized example \n");
      }
    } // end of switch example
  }
}pressure_field_analytical;

struct external_force_per_unit_volume_component : CF_DIM{
  const unsigned char dir;
  velocity_component** velocity_field;
  external_force_per_unit_volume_component(const unsigned char& dir_, velocity_component** analytical_soln):dir(dir_),velocity_field(analytical_soln){
    P4EST_ASSERT(dir<P4EST_DIM);
  }
  double operator()(DIM(double x, double y, double z)) const{ // returns the forcing term in a given direction
    pressure_field_analytical.t = t;
    return velocity_field[dir]->dv_dt(DIM(x,y,z)) +
        SUMD((*velocity_field[0])(DIM(x,y,z))*velocity_field[dir]->_d(dir::x,DIM(x,y,z)),
        (*velocity_field[1])(DIM(x,y,z))*velocity_field[dir]->_d(dir::y,DIM(x,y,z)),
        (*velocity_field[2])(DIM(x,y,z))*velocity_field[dir]->_d(dir::z,DIM(x,y,z))) -
        velocity_field[dir]->laplace(DIM(x,y,z)) + pressure_field_analytical.gradP(dir,DIM(x,y,z));
  }
};
//------------------------------------------------------------------------
// Functions/Structures for validating the Stefan problem:
// -----------------------------------------------------------------------
struct temperature_field: CF_DIM
{
  const double factor = 3.;
  const double N = 1.;
  const unsigned char dom; //dom signifies which domain--> domain liq = 0, domain solid =1
  temperature_field(const unsigned char& dom_) : dom(dom_){
    P4EST_ASSERT(dom>=0 && dom<=1);
  }

  double T(DIM(double x, double y, double z)) const{
    switch(example_){
      case COUPLED_PROBLEM_EXAMPLE:{
        switch(dom){
        case LIQUID_DOMAIN:
          return sin(x)*sin(y)*(x + cos(t)*cos(x)*cos(y));
        case SOLID_DOMAIN:
          return cos(x)*cos(y)*(cos(t)*sin(x)*sin(y) - 1.);
        default:
          throw std::runtime_error("analytical solution temperature: unknown domain \n");
        }
      }
      case COUPLED_PROBLEM_WTIH_BOUSSINESQ_APP:{
        switch(dom){
        case LIQUID_DOMAIN:
          return sin(x)*sin(y)*(x + cos(t)*cos(x)*cos(y));
        case SOLID_DOMAIN:
          return cos(x)*cos(y)*(cos(t)*sin(x)*sin(y) - 1.);
        default:
          throw std::runtime_error("analytical solution temperature: unknown domain \n");
        }
      }
      case COUPLED_TEST_2:{
        switch(dom){
        case LIQUID_DOMAIN:
          return ((x-1.)*(y+1.)/factor + cos(N*PI*x*y*t));//sin(2.*SQR(t)*PI)*SQR(x*y) + ((x-1.)*(y+1.))/factor;// cos(PI*x*y*t);
        case SOLID_DOMAIN:
          return (-1.*(x-1.)*(y-1.)/factor + cos(N*PI*x*y*t));//sin(2.*SQR(t)*PI)*SQR(x*y) - ((x-1.)*(y-1.))/factor; // sin(PI*x*y*t);//
        default:
          throw std::runtime_error("analytical solution temperature: unknown domain \n");
        }
      }
      default:{
        throw std::runtime_error("analytical solution temperature: unkown example \n");
      }
    }
  }
  double operator()(DIM(double x, double y, double z)) const{ // Returns the velocity field
    return T(DIM(x,y,z));
    }
  double dT_d(const unsigned char& dir,DIM(double x, double y, double z)){
    switch(example_){
      case COUPLED_PROBLEM_EXAMPLE:{
        switch(dom){
        case LIQUID_DOMAIN:
          switch(dir){
          case dir::x:
            return cos(x)*sin(y)*(x + cos(t)*cos(x)*cos(y)) - sin(x)*sin(y)*(cos(t)*cos(y)*sin(x) - 1.);
          case dir::y:
            return cos(y)*sin(x)*(x + cos(t)*cos(x)*cos(y)) - cos(t)*cos(x)*sin(x)*SQR(sin(y));

          default:
            throw std::runtime_error("dT_dd of analytical temperature field: unrecognized Cartesian direction \n");
          }
        case SOLID_DOMAIN:
          switch(dir){
          case dir::x:
            return cos(t)*SQR(cos(x))*cos(y)*sin(y) - cos(y)*sin(x)*(cos(t)*sin(x)*sin(y) - 1.);
          case dir::y:
            return cos(t)*cos(x)*SQR(cos(y))*sin(x) - cos(x)*sin(y)*(cos(t)*sin(x)*sin(y) - 1.);

          default:
            throw std::runtime_error("dT_dd of analytical temperature field: unrecognized Cartesian direction \n");
          }
        default:
          throw std::runtime_error("dT_dd of analytical temperature field: unrecognized domain \n");
        } // end of switch domain
      } //end of coupled problem example
      case COUPLED_PROBLEM_WTIH_BOUSSINESQ_APP:{
        switch(dom){
        case LIQUID_DOMAIN:
          switch(dir){
          case dir::x:
            return cos(x)*sin(y)*(x + cos(t)*cos(x)*cos(y)) - sin(x)*sin(y)*(cos(t)*cos(y)*sin(x) - 1.);
          case dir::y:
            return cos(y)*sin(x)*(x + cos(t)*cos(x)*cos(y)) - cos(t)*cos(x)*sin(x)*SQR(sin(y));

          default:
            throw std::runtime_error("dT_dd of analytical temperature field: unrecognized Cartesian direction \n");
          }
        case SOLID_DOMAIN:
          switch(dir){
          case dir::x:
            return cos(t)*SQR(cos(x))*cos(y)*sin(y) - cos(y)*sin(x)*(cos(t)*sin(x)*sin(y) - 1.);
          case dir::y:
            return cos(t)*cos(x)*SQR(cos(y))*sin(x) - cos(x)*sin(y)*(cos(t)*sin(x)*sin(y) - 1.);

          default:
            throw std::runtime_error("dT_dd of analytical temperature field: unrecognized Cartesian direction \n");
          }
        default:
          throw std::runtime_error("dT_dd of analytical temperature field: unrecognized domain \n");
        } // end of switch domain
      } //end of coupled problem example
      case COUPLED_TEST_2:{
        switch(dom){
          case LIQUID_DOMAIN:
            switch(dir){
            case dir::x:
              return (y + 1.)/factor - N*t*y*PI*sin(N*PI*t*x*y); //2.*x*sin(2.*SQR(t)*PI)*SQR(y) + (y + 1.)/factor;
            case dir::y:
              return (x - 1.)/factor - N*t*x*PI*sin(N*PI*t*x*y); //2.*y*sin(2.*SQR(t)*PI)*SQR(x) + (x - 1.)/factor;
            default:
              throw std::runtime_error("dT_dd of analytical temperature field: unrecognized Cartesian direction \n");
            }
          case SOLID_DOMAIN:
            switch(dir){
            case dir::x:
              return -1.*(y - 1.)/factor - N*t*y*PI*sin(N*PI*t*x*y);
            case dir::y:
              return -1.*(x - 1.)/factor - N*t*x*PI*sin(N*PI*t*x*y);

            default:
              throw std::runtime_error("dT_dd of analytical temperature field: unrecognized Cartesian direction \n");
            }
        default:
          throw std::runtime_error("dT_dd of analytical temperature field: unrecognized domain \n");
        } // end of switch domain
      } // end of coupled test 2
      default:{
        throw std::runtime_error("dT_dd of analytical temp field: unrecognized example \n");
      }
    }
  }

  double dT_dt(DIM(double x, double y, double z)){
    switch(example_){
      case COUPLED_PROBLEM_EXAMPLE:{
        switch(dom){
        case LIQUID_DOMAIN:
          return -cos(x)*cos(y)*sin(t)*sin(x)*sin(y);
        case SOLID_DOMAIN:
          return -cos(x)*cos(y)*sin(t)*sin(x)*sin(y);
        default:
          throw std::runtime_error("dT_dt in analytical temperature: unrecognized domain \n");
        }
      } // end coupled problem example
      case COUPLED_PROBLEM_WTIH_BOUSSINESQ_APP:{
        switch(dom){
        case LIQUID_DOMAIN:
          return -cos(x)*cos(y)*sin(t)*sin(x)*sin(y);
        case SOLID_DOMAIN:
          return -cos(x)*cos(y)*sin(t)*sin(x)*sin(y);
        default:
          throw std::runtime_error("dT_dt in analytical temperature: unrecognized domain \n");
        }
      } // end coupled problem example
      case COUPLED_TEST_2:{
        switch(dom){
        case LIQUID_DOMAIN:
          return -N*x*y*PI*sin(N*PI*t*x*y);//4.*t*SQR(x)*SQR(y)*PI*cos(2.*PI*SQR(t));
        case SOLID_DOMAIN:
          return -N*x*y*PI*sin(N*PI*t*x*y);//4.*t*SQR(x)*SQR(y)*PI*cos(2.*PI*SQR(t)); // x*y*PI*cos(PI*t*x*y);//
        default:
          throw std::runtime_error("dT_dt in analytical temperature: unrecognized domain \n");
        }
      } // end coupled test 2
      default:{
        throw std::runtime_error("dT_dt in analytical temperature: unrecognized example \n");
      }
    } // end switch example
  }

  double laplace(DIM(double x, double y, double z)){
    switch(example_){
      case COUPLED_PROBLEM_EXAMPLE:{
        switch(dom){
        case LIQUID_DOMAIN:
          return -2.*sin(y)*(x*sin(x) - cos(x) + 4.*cos(t)*cos(x)*cos(y)*sin(x));
        case SOLID_DOMAIN:
          return -2.*cos(x)*cos(y)*(4.*cos(t)*sin(x)*sin(y) - 1.);
        default:
          throw std::runtime_error("laplace for analytical temperature field: unrecognized domain \n");
        }
      }
      case COUPLED_PROBLEM_WTIH_BOUSSINESQ_APP:{
        switch(dom){
        case LIQUID_DOMAIN:
          return -2.*sin(y)*(x*sin(x) - cos(x) + 4.*cos(t)*cos(x)*cos(y)*sin(x));
        case SOLID_DOMAIN:
          return -2.*cos(x)*cos(y)*(4.*cos(t)*sin(x)*sin(y) - 1.);
        default:
          throw std::runtime_error("laplace for analytical temperature field: unrecognized domain \n");
        }
      }
      case COUPLED_TEST_2:{
        switch(dom){
        case LIQUID_DOMAIN:
          return -1.*SQR(t*PI*N)*cos(N*PI*t*x*y)*(SQR(x) + SQR(y));
        case SOLID_DOMAIN:
          return -1.*SQR(t*PI*N)*cos(N*PI*t*x*y)*(SQR(x) + SQR(y));

        default:
          throw std::runtime_error("laplace for analytical temperature field: unrecognized domain \n");
        }
      }
    }
  }
};

struct interfacial_velocity : CF_DIM{ // will yield analytical solution to interfacial velocity in a given cartesian direction (not including the multiplication by the normal, which will have to be done outside of this struct)

public:
  const unsigned char dir;
  temperature_field** temperature_;
  interfacial_velocity(const unsigned char &dir_,temperature_field** analytical_soln):dir(dir_),temperature_(analytical_soln){
    P4EST_ASSERT(dir<P4EST_DIM);
  }
  double operator()(DIM(double x, double y, double z)) const{
    return (temperature_[SOLID_DOMAIN]->dT_d(dir,x,y) - temperature_[LIQUID_DOMAIN]->dT_d(dir,x,y))*coupled_test_sign;
  }
};

struct external_heat_source: CF_DIM{
  const unsigned char dom;
  temperature_field** temperature_;
  velocity_component** velocity_;

  external_heat_source(const unsigned char &dom_,temperature_field** analytical_T,velocity_component** analytical_v):dom(dom_),temperature_(analytical_T),velocity_(analytical_v){
    P4EST_ASSERT(dom>=0 && dom<=1);
  }

  double operator()(DIM(double x, double y, double z)) const {
    double advective_term;
    switch(dom){
    case LIQUID_DOMAIN:
      advective_term= (*velocity_[dir::x])(DIM(x,y,z))*temperature_[LIQUID_DOMAIN]->dT_d(dir::x,x,y) + (*velocity_[dir::y])(DIM(x,y,z))*temperature_[LIQUID_DOMAIN]->dT_d(dir::y,x,y);
      break;
    case SOLID_DOMAIN:
      advective_term= 0.;
      break;
    default:
      throw std::runtime_error("external heat source : advective term : unrecognized domain \n");
    }
    return temperature_[dom]->dT_dt(DIM(x,y,z)) + advective_term - temperature_[dom]->laplace(DIM(x,y,z));
  }
};

//-----------------------------------------------------------------------------------------------------------------------------------------------------
// Functions/Structures for validating the Stefan problem coupled with Navier-Stokes Equation with Boussinesq Approximation:(TO-DO:: combine this function with existing external_force_per_unit_volume())
// ----------------------------------------------------------------------------------------------------------------------------------------------------
struct external_force_per_unit_volume_component_with_boussinesq_approx : CF_DIM{
  const unsigned char dom;
  const unsigned char dir;
  temperature_field** temperature_;
  velocity_component** velocity_field;

  external_force_per_unit_volume_component_with_boussinesq_approx(const unsigned char &dom_,const unsigned char &dir_, temperature_field** analytical_T,velocity_component** analytical_v):dom(dom_),dir(dir_),temperature_(analytical_T),velocity_field(analytical_v){
    P4EST_ASSERT(dir<P4EST_DIM);
    P4EST_ASSERT(dom>=0 && dom <=1);
  }
  double operator()(DIM(double x, double y, double z)) const{ // returns the forcing term in a given direction
    pressure_field_analytical.t = t;
    if (dir==1){
        switch(dom){
            case LIQUID_DOMAIN:
                return velocity_field[dir]->dv_dt(DIM(x,y,z)) +
                    SUMD((*velocity_field[0])(DIM(x,y,z))*velocity_field[dir]->_d(dir::x,DIM(x,y,z)),
                    (*velocity_field[1])(DIM(x,y,z))*velocity_field[dir]->_d(dir::y,DIM(x,y,z)),
                    (*velocity_field[2])(DIM(x,y,z))*velocity_field[dir]->_d(dir::z,DIM(x,y,z))) -
                    velocity_field[dir]->laplace(DIM(x,y,z)) + pressure_field_analytical.gradP(dir,DIM(x,y,z)) - temperature_[LIQUID_DOMAIN]->T(DIM(x,y,z));
                break;
            case SOLID_DOMAIN:
                return velocity_field[dir]->dv_dt(DIM(x,y,z)) +
                    SUMD((*velocity_field[0])(DIM(x,y,z))*velocity_field[dir]->_d(dir::x,DIM(x,y,z)),
                    (*velocity_field[1])(DIM(x,y,z))*velocity_field[dir]->_d(dir::y,DIM(x,y,z)),
                    (*velocity_field[2])(DIM(x,y,z))*velocity_field[dir]->_d(dir::z,DIM(x,y,z))) -
                    velocity_field[dir]->laplace(DIM(x,y,z)) + pressure_field_analytical.gradP(dir,DIM(x,y,z));
                break;
            default:
                break;
        }
    }else{
        return velocity_field[dir]->dv_dt(DIM(x,y,z)) +
            SUMD((*velocity_field[0])(DIM(x,y,z))*velocity_field[dir]->_d(dir::x,DIM(x,y,z)),
            (*velocity_field[1])(DIM(x,y,z))*velocity_field[dir]->_d(dir::y,DIM(x,y,z)),
            (*velocity_field[2])(DIM(x,y,z))*velocity_field[dir]->_d(dir::z,DIM(x,y,z))) -
            velocity_field[dir]->laplace(DIM(x,y,z)) + pressure_field_analytical.gradP(dir,DIM(x,y,z));
    }
  }
};
// --------------------------------------------------------------------------------------------------------------
// Level set functions:
// --------------------------------------------------------------------------------------------------------------
struct LEVEL_SET : CF_DIM {
public:
  double operator() (DIM(double x, double y, double z)) const
  {
    switch (example_){
      case FRANK_SPHERE:{
        return s0 - sqrt(SQR(x) + SQR(y));
      }
      case MELTING_POROUS_MEDIA:{
        return return_LSF_porous_media(DIM(x, y, z), false);
      }
      case DISSOLVING_DISK_BENCHMARK: {
        return r0 - sqrt(SQR(x-(xmax/2.)) + SQR(y - (ymax/2.)));
      }
<<<<<<< HEAD
      case FLOW_PAST_CYLINDER:
=======
      case MELTING_ICE_SPHERE_NAT_CONV:{
        return r0 - sqrt(SQR(x - (xmax/2.0)) + SQR(y - (ymax/2.0)));
      }
>>>>>>> 0d9d50c0
      case MELTING_ICE_SPHERE:{
        return r0 - sqrt(SQR(x - (xmax/4.0)) + SQR(y - (ymax/2.0)));
      }
      case ICE_AROUND_CYLINDER:{
        return r0 - sqrt(SQR(x - (xmax/4.0)) + SQR(y - (ymax/2.0)));
      }
      case NS_GIBOU_EXAMPLE:{
        return r0 - sin(x)*sin(y);
      }
      case COUPLED_PROBLEM_EXAMPLE:{
        return r0 - sqrt(SQR(x - x0_lsf) + SQR(y - y0_lsf));
<<<<<<< HEAD
      }
=======
      case COUPLED_PROBLEM_WTIH_BOUSSINESQ_APP:
        return r0 - sqrt(SQR(x - x0_lsf) + SQR(y - y0_lsf));
>>>>>>> 0d9d50c0
      case COUPLED_TEST_2:{
        double x0 = 0.;//1./6.;
        double y0 = -1./4.;
        double R = 1./3.;//1./4.;
        double rval = sqrt(SQR(x-x0) + SQR(y-y0));
        return -1.*(rval - (R)  - (pow(y - y0,5.) + 5.*(pow(x-x0,4.))*(y-y0) - 10.*SQR(x-x0)*pow(y-y0,3.))/(3.*pow(rval,5.) + 1e-5));
      }
      case DENDRITE_TEST:{
        double noise = 0.3;
        double xc =xmax/2.0;
        double yc =ymax/2.0;
        double theta = atan2(y-yc,x-xc);
        return r0*(1.0 - noise*fabs(sin(theta)) - noise*fabs(cos(theta))) - sqrt(SQR(x - xc) + SQR(y - yc));
      }
      case PLANE_POIS_FLOW:{
        if(y > r0){
          return -1.;
        }
        else{
          return 1.0;
        }
      }
    default: throw std::invalid_argument("You must choose an example type\n");
    }
  }
} level_set;


// Inner level set function for relevant cases:
struct MINI_LEVEL_SET : CF_DIM {
public:
  double operator() (DIM(double x, double y, double z)) const
  {
    switch(example_){
      case ICE_AROUND_CYLINDER: return r_cyl - sqrt(SQR(x - (xmax/4.0)) + SQR(y - (ymax/2.0)));
      case FRANK_SPHERE:
      case MELTING_ICE_SPHERE_NAT_CONV:
      case MELTING_ICE_SPHERE:
      case MELTING_POROUS_MEDIA:
        return return_LSF_porous_media(DIM(x, y, z), true);
      case DISSOLVING_DISK_BENCHMARK:
      case COUPLED_TEST_2:
      case COUPLED_PROBLEM_EXAMPLE:
      case COUPLED_PROBLEM_WTIH_BOUSSINESQ_APP:
      case DENDRITE_TEST:
      case NS_GIBOU_EXAMPLE: throw std::invalid_argument("This option may not be used for the particular example being called");
      }
  }
} mini_level_set;
// Function for ramping the boundary conditions:
double ramp_BC(double initial,double goal_value){
  if(tn<t_ramp){
    return initial + ((goal_value - initial)/(t_ramp - tstart))*(tn - tstart);
    }
  else {
      return goal_value;
    }
}

// --------------------------------------------------------------------------------------------------------------
// Interfacial temperature boundary condition objects/functions:
// --------------------------------------------------------------------------------------------------------------
BoundaryConditionType interface_bc_type_temp;
void interface_bc_temp(){ //-- Call this function before setting interface bc in solver to get the interface bc type depending on the example
  switch(example_){
    case FRANK_SPHERE:
      interface_bc_type_temp = DIRICHLET;
      break;
    case DENDRITE_TEST:
    case FLOW_PAST_CYLINDER:
    case MELTING_POROUS_MEDIA:
    case MELTING_ICE_SPHERE_NAT_CONV:
    case MELTING_ICE_SPHERE:
    case ICE_AROUND_CYLINDER:
      interface_bc_type_temp = DIRICHLET; 
      break;
    case COUPLED_TEST_2:
    case COUPLED_PROBLEM_WTIH_BOUSSINESQ_APP:
    case COUPLED_PROBLEM_EXAMPLE:
      interface_bc_type_temp = DIRICHLET;
      break;
    case DISSOLVING_DISK_BENCHMARK:
      interface_bc_type_temp = ROBIN;
      break;
    }
}

BoundaryConditionType inner_interface_bc_type_temp;
void inner_interface_bc_temp(){ //-- Call this function before setting interface bc in solver to get the interface bc type depending on the example
  switch(example_){
    case MELTING_POROUS_MEDIA:
      inner_interface_bc_type_temp = DIRICHLET;
      break;
    case FLOW_PAST_CYLINDER:
    case COUPLED_PROBLEM_WTIH_BOUSSINESQ_APP:
    case COUPLED_PROBLEM_EXAMPLE:
    case COUPLED_TEST_2:
    case DENDRITE_TEST:
    case MELTING_ICE_SPHERE_NAT_CONV:
    case MELTING_ICE_SPHERE:
    case FRANK_SPHERE:{
        throw std::invalid_argument("This option may not be used for the particular example being called");
    }
    case ICE_AROUND_CYLINDER:
      inner_interface_bc_type_temp = DIRICHLET;
      break;
    }
}

bool print_stuff; // TO-DO: remove this?
class BC_INTERFACE_VALUE_TEMP: public CF_DIM{ // TO CHECK -- changed how interp is initialized
private:
  // Have interpolation objects for case with surface tension included in boundary condition: can interpolate the curvature in a timestep to the interface points while applying the boundary condition
  my_p4est_node_neighbors_t* ngbd;
  my_p4est_interpolation_nodes_t* kappa_interp;
  temperature_field** temperature_;
  unsigned const char dom;

  // For normals (in dendritic case)
  my_p4est_interpolation_nodes_t* nx_interp;
  my_p4est_interpolation_nodes_t* ny_interp;



  std::vector<double> theta0 = {0., PI/2.,-PI,-PI/2.};

public:

  BC_INTERFACE_VALUE_TEMP(my_p4est_node_neighbors_t *ngbd_=NULL,Vec kappa = NULL, temperature_field** analytical_T=NULL, unsigned const char& dom_=NULL): ngbd(ngbd_),temperature_(analytical_T),dom(dom_)
  {
    if(ngbd!=NULL){
      kappa_interp = new my_p4est_interpolation_nodes_t(ngbd);
      kappa_interp->set_input(kappa,linear);
    }
  }
  double Gibbs_Thomson(double sigma_, DIM(double x, double y, double z)) const {
        return (theta_interface - (sigma_/l_char)*((*kappa_interp)(x,y))*(theta_interface + T0/deltaT));
  }
  double operator()(DIM(double x, double y, double z)) const
  {
    switch(example_){
    case FRANK_SPHERE:{ // Frank sphere case, no surface tension
        return Tinterface; // TO-DO : CHANGE THIS TO ANALYTICAL SOLN
      }
    case DENDRITE_TEST:{
      // Elyce to-do: we have to overhaul this, I've just commented everything out 12/14/21
//        // OLD: TO FIX: first of all, i'm using atan2 incorrectly... so there's that
//        //double theta = atan2((*nx_interp)(x,y),(*ny_interp)(x,y));

//        // Trying something:
//        //double theta = atan2(y-yc,x-xc); // not sure why exactly i was using normals instead of just angle based on location, may need to revisit
//        double theta = atan2((*ny_interp)(x,y),(*nx_interp)(x,y));


////        double As = 0.75;
////        double m = 4.0;
////        double theta0 = 0.;
////        double sigma_ = sigma*(1 - As*cos(m*(theta - theta0)));


//        double min_theta = 2*PI;
//        unsigned long min_idx = 10;
//        for(unsigned long i=0;i<4;i++){
//          if(fabs(theta - theta0[i])<min_theta){
//            min_theta = fabs(theta - theta0[i]);
//            min_idx = i; // grab index corresponding to the closest axis of preferred crystal growth direction
//          }
//        }

//        P4EST_ASSERT(min_idx<4);
//        double sigma_ =
//            //sigma*(1 + Gibbs_eps4*cos(4.*(theta - theta0[min_idx])));
//            //sigma*(1. - 15.*Gibbs_eps4*cos(4.*(theta - theta0[min_idx])));
//            sigma*(1. + Gibbs_eps4*cos(4.*theta));


//        print_stuff = false;
////        if(fabs(fabs(theta)-PI/4)<0.1 || fabs(fabs(theta)-PI/2)<0.1){
////          print_stuff=true;
////          printf("sigma : %0.4e, sigma new: %0.4e, x = %0.2f ,y = %0.2f ,theta = %0.2f, theta_min = %0.2f, theta_diff = %0.2f, kappa = %0.2f ---> ",sigma,sigma_,x,y,theta*180./PI,theta0[min_idx]*180./PI,(theta - theta0[min_idx])*180./PI,(*kappa_interp)(x,y));}

//        //double sigma_ = sigma;
//        return Gibbs_Thomson(sigma_, 0. , d_seed, DIM(x,y,z));
//        return theta_interface;
//
      return 0.0;
      }
    case MELTING_POROUS_MEDIA:
    case MELTING_ICE_SPHERE_NAT_CONV:
    case MELTING_ICE_SPHERE:
    case ICE_AROUND_CYLINDER: {
        double interface_val = Gibbs_Thomson(sigma, DIM(x,y,z));

        // Ice solidifying around a cylinder, with surface tension -- MAY ADD COMPLEXITY TO THIS LATER ON
        if(ramp_bcs){
          return ramp_BC(theta_infty,interface_val);
        }
        else return interface_val;
    }
    case COUPLED_TEST_2:
    case COUPLED_PROBLEM_WTIH_BOUSSINESQ_APP:
    case COUPLED_PROBLEM_EXAMPLE:{
      return temperature_[dom]->T(DIM(x,y,z));
    }
    case DISSOLVING_DISK_BENCHMARK:{
//      printf("INTERFACE VAL CALLED \n");
      //return 0.0; // RHS is zero for the robin condition
      return 0.0;
    }
    default:
      throw std::runtime_error("BC INTERFACE VALUE TEMP: unrecognized example \n");
      }
  }
  void clear(){
    kappa_interp->clear();
  };
  void set(my_p4est_node_neighbors_t *ngbd_,Vec kappa){
    if(ngbd_!=NULL){
      ngbd = ngbd_;
      kappa_interp = new my_p4est_interpolation_nodes_t(ngbd);
      kappa_interp->set_input(kappa,linear);
    }
  }
  void set_normals(my_p4est_node_neighbors_t *ngbd_,Vec nx, Vec ny){
    if(ngbd_!=NULL){
      ngbd = ngbd_;
      nx_interp = new my_p4est_interpolation_nodes_t(ngbd);
      nx_interp->set_input(nx,linear);

      ny_interp = new my_p4est_interpolation_nodes_t(ngbd);
      ny_interp->set_input(ny,linear);
    }
  }
  void clear_normals(){
    nx_interp->clear();
    ny_interp->clear();
  }
};

class BC_interface_coeff: public CF_DIM{
public:
  double operator()(double x, double y) const
  {

    switch(example_){
      case FRANK_SPHERE:
      case DENDRITE_TEST:
      case MELTING_POROUS_MEDIA:
      case MELTING_ICE_SPHERE_NAT_CONV:
      case MELTING_ICE_SPHERE:
      case ICE_AROUND_CYLINDER:
      case COUPLED_TEST_2:
      case COUPLED_PROBLEM_WTIH_BOUSSINESQ_APP:
      case COUPLED_PROBLEM_EXAMPLE:
        return 1.0;
      case DISSOLVING_DISK_BENCHMARK:
        // Elyce to-do 12/14/21: update this appropriately (may have to adjust depending on nondim type)
//        double Da = k_diss*l_char/D;
        return Da/Pe;//(k_diss*l_diss/D_diss);//(k_diss/u_inf); // Coefficient in front of C
      }
  }
}bc_interface_coeff;

class BC_interface_value_inner: public CF_DIM{
public:
  double operator()(double x, double y) const
  {
    switch(example_){
      case MELTING_POROUS_MEDIA:
      case ICE_AROUND_CYLINDER:
        if(ramp_bcs){
            return ramp_BC(theta_infty,theta0);
          }
        else return theta0;
      }
  }
}bc_interface_val_inner;

class BC_interface_coeff_inner: public CF_DIM{
public:
  double operator()(double x, double y) const
  {
    switch(example_){
      case MELTING_POROUS_MEDIA:
      case ICE_AROUND_CYLINDER:
        return 1.0;
      }
  }
}bc_interface_coeff_inner;

// --------------------------------------------------------------------------------------------------------------
// Wall functions -- these evaluate to true or false depending on if the location is on the wall --  they just add coding simplicity for wall boundary conditions
// --------------------------------------------------------------------------------------------------------------
bool xlower_wall(DIM(double x, double y, doublze z)){
  // Front x wall, excluding the top and bottom corner points in y
  return ((fabs(x - xmin) <= EPS) && (fabs(y - ymin)>EPS) && (fabs(y - ymax)>EPS));
};
bool xupper_wall(DIM(double x, double y, double z)){
  // back x wall, excluding the top and bottom corner points in y
  return ((fabs(x - xmax) <= EPS) && (fabs(y - ymin)>EPS) && (fabs(y - ymax)>EPS));
};
bool ylower_wall(DIM(double x, double y, double z)){
  return (fabs(y - ymin) <= EPS);
}
bool yupper_wall(DIM(double x, double y, double z)){
  return (fabs(y - ymax) <= EPS);
};

bool is_x_wall(DIM(double x, double y, double z)){
  return (xlower_wall(DIM(x,y,z)) || xupper_wall(DIM(x,y,z)));
};
bool is_y_wall(DIM(double x, double y, double z)){
  return (ylower_wall(DIM(x,y,z)) || yupper_wall(DIM(x,y,z)));
};
bool test_2_two_walls_temp(DIM(double x, double y, double z)){
  return (ylower_wall(DIM(x,y,z)) || yupper_wall(DIM(x,y,z)));
};

double sign_neumann_wall(DIM(double x,double y,double z)){
  if (xlower_wall(DIM(x,y,z)) || ylower_wall(DIM(x,y,z))){
    return -1.0;
  }
  else{
    return 1.0;
  }
};

bool dirichlet_temperature_walls(DIM(double x, double y, double z)){
  switch(example_){
    case FRANK_SPHERE:{
      return (xlower_wall(DIM(x,y,z)) || xupper_wall(DIM(x,y,z)) || ylower_wall(DIM(x,y,z)) || yupper_wall(DIM(x,y,z)));
     }
    case DENDRITE_TEST:{
      // Dirichlet on both x walls, and y upper wall (where bulk flow is incoming)
      return (xlower_wall(DIM(x,y,z)) || xupper_wall(DIM(x,y,z)) || yupper_wall(DIM(x,y,z)));
    }
    case MELTING_POROUS_MEDIA:
    case MELTING_ICE_SPHERE:
    case MELTING_ICE_SPHERE_NAT_CONV:
    case ICE_AROUND_CYLINDER:{
      return (xlower_wall(DIM(x,y,z)) || yupper_wall(DIM(x,y,z)) || ylower_wall(DIM(x,y,z)));
    }
    case DISSOLVING_DISK_BENCHMARK:{
      return xlower_wall(DIM(x,y,z));
    }
    case COUPLED_PROBLEM_WTIH_BOUSSINESQ_APP:
    case COUPLED_PROBLEM_EXAMPLE:{
      return (xlower_wall(DIM(x,y,z)) || xupper_wall(DIM(x,y,z)));
    }
    case COUPLED_TEST_2:{
      return (ylower_wall(DIM(x,y,z)) || yupper_wall(DIM(x,y,z)) || xlower_wall(DIM(x,y,z)));
    }
  }
};

bool dirichlet_velocity_walls(DIM(double x, double y, double z)){
  switch(example_){
    case DENDRITE_TEST:{
      return (xlower_wall(DIM(x,y,z)) || xupper_wall(DIM(x,y,z)) || yupper_wall(DIM(x,y,z)));
    }
    case FLOW_PAST_CYLINDER:
    case MELTING_POROUS_MEDIA:{
      return (ylower_wall(DIM(x,y,z)) || (yupper_wall(DIM(x,y,z))));
    }
    case MELTING_ICE_SPHERE_NAT_CONV:
    case MELTING_ICE_SPHERE:
    case ICE_AROUND_CYLINDER:{
      return (xlower_wall(DIM(x,y,z)) || ylower_wall(DIM(x,y,z)) || yupper_wall(DIM(x,y,z)));
    }
    case DISSOLVING_DISK_BENCHMARK:{
      return (xlower_wall(DIM(x,y,z)) || ylower_wall(DIM(x,y,z)) || yupper_wall(DIM(x,y,z)));
    }
    case NS_GIBOU_EXAMPLE:{
      return (xlower_wall(DIM(x,y,z)) || xupper_wall(DIM(x,y,z)) ||ylower_wall(DIM(x,y,z)) || yupper_wall(DIM(x,y,z)));
    }
    case COUPLED_PROBLEM_WTIH_BOUSSINESQ_APP:
    case COUPLED_PROBLEM_EXAMPLE:{
      return (xlower_wall(DIM(x,y,z)) || ylower_wall(DIM(x,y,z)));
    }
    case COUPLED_TEST_2:{
      return (ylower_wall(DIM(x,y,z)) || yupper_wall(DIM(x,y,z)) || xlower_wall(DIM(x,y,z)));

//      return (xlower_wall(DIM(x,y,z)) || xupper_wall(DIM(x,y,z)) || ylower_wall(DIM(x,y,z)));
    }
    case PLANE_POIS_FLOW:{
      return (ylower_wall(DIM(x,y,z)) || yupper_wall(DIM(x,y,y)));
    }
    case FRANK_SPHERE:{
      throw std::runtime_error("dirichlet velocity walls: invalid example: frank sphere");
    }
  }
};
// --------------------------------------------------------------------------------------------------------------
// Wall temperature boundary condition objects/functions:
// --------------------------------------------------------------------------------------------------------------
class BC_WALL_TYPE_TEMP: public WallBCDIM
{
public:
  BoundaryConditionType operator()(DIM(double x, double y, double z )) const
  {
    if(dirichlet_temperature_walls(DIM(x,y,z))){
      return DIRICHLET;
    }
    else{
      return NEUMANN;
    }
  }
}bc_wall_type_temp;


class BC_WALL_VALUE_TEMP: public CF_DIM
{
public:
  const unsigned char dom;
  temperature_field** temperature_;
  BC_WALL_VALUE_TEMP(const unsigned char& dom_, temperature_field** analytical_soln=NULL): dom(dom_),temperature_(analytical_soln){
    P4EST_ASSERT(dom>=0 && dom<=1);
  }
  double operator()(DIM(double x, double y, double z)) const
  {
    switch(example_){
      case FRANK_SPHERE:{
        if (dirichlet_temperature_walls(DIM(x,y,z))){
          double r= sqrt(SQR(x) + SQR(y));;
          double sval = r/sqrt(tn + dt);
          return frank_sphere_solution_t(sval);
        }
        break;
      }
      case DENDRITE_TEST:
      case MELTING_POROUS_MEDIA:
      case MELTING_ICE_SPHERE:
      case MELTING_ICE_SPHERE_NAT_CONV:
      case ICE_AROUND_CYLINDER:{
        if(dirichlet_temperature_walls(DIM(x,y,z))){
          return theta_infty;
        }
        else{
          return back_wall_temp_flux;
        }
      }
      case DISSOLVING_DISK_BENCHMARK:{
        if(dirichlet_temperature_walls(DIM(x,y,z))){
          return theta_infty;
        }
        else{
          return back_wall_temp_flux;
        }
        break;
      }
      case COUPLED_PROBLEM_WTIH_BOUSSINESQ_APP:
      case COUPLED_PROBLEM_EXAMPLE:
      case COUPLED_TEST_2:{
        if (dirichlet_temperature_walls(DIM(x,y,z))){ // dirichlet case
          return temperature_[dom]->T(DIM(x,y,z));
        }
        else{ // neumann case
          if(is_x_wall(DIM(x,y,z))){
            return sign_neumann_wall(DIM(x,y,z))*temperature_[dom]->dT_d(dir::x,DIM(x,y,z));
          }
          if(is_y_wall(DIM(x,y,z))){
             return sign_neumann_wall(DIM(x,y,z))*temperature_[dom]->dT_d(dir::y,DIM(x,y,z));
          }
          break;
        }
      }
      default:
        throw std::runtime_error("WALL BC TYPE TEMP: unrecognized example \n");
      }
  }
};

// --------------------------------------------------------------------------------------------------------------
// Initial temperature condition objects/functions:
// --------------------------------------------------------------------------------------------------------------
class INITIAL_TEMP: public CF_DIM
{
public:
  const unsigned char dom;
  temperature_field** temperature_;
  INITIAL_TEMP(const unsigned char &dom_,temperature_field** analytical_T=NULL):dom(dom_),temperature_(analytical_T){}
  double operator() (DIM(double x, double y, double z)) const
  {
    switch(example_){
      case FRANK_SPHERE:{
        double r = sqrt(SQR(x) + SQR(y));
        double sval = s(r,t);
        return frank_sphere_solution_t(sval); // Initial distribution is the analytical solution of Frank Sphere problem at t = tstart
      }
      case DENDRITE_TEST:{
        if(level_set(DIM(x,y,z))<0){
          return theta_infty;
        }
        else{
          return theta_interface;
        }
      }
      case MELTING_POROUS_MEDIA:
      case MELTING_ICE_SPHERE_NAT_CONV:
      case MELTING_ICE_SPHERE:{
        switch(dom){
          case LIQUID_DOMAIN:{
            return theta_infty;
          }
          case SOLID_DOMAIN:{
            return theta0; // coolest temp
          }
          default:{
            throw std::runtime_error("Initial condition for temperature: unrecognized domain \n");
          }
        }
      }
      case ICE_AROUND_CYLINDER:{ // TO-DO: is this best initial condition? might be missing on serious initial interface growth...
        switch(dom){
          case LIQUID_DOMAIN:{
            return theta_infty;
          }
          case SOLID_DOMAIN:{
            if(ramp_bcs){
              return theta_infty;
            }
            else{
              return theta_interface;
            }
          }
          default:{
            throw std::runtime_error("Initial condition for temperature: unrecognized domain \n");
          }
        }
      }
      case DISSOLVING_DISK_BENCHMARK:{
        return theta_infty;
      }
      case COUPLED_TEST_2:
      case COUPLED_PROBLEM_WTIH_BOUSSINESQ_APP:
      case COUPLED_PROBLEM_EXAMPLE:{
          return temperature_[dom]->T(DIM(x,y,z));
      }
    }
  }
};

// --------------------------------------------------------------------------------------------------------------
// Wall fluid velocity boundary condition objects/functions: for fluid velocity vector = (u,v,w)
// --------------------------------------------------------------------------------------------------------------
class BC_WALL_TYPE_VELOCITY: public WallBCDIM
{
public:
  const unsigned char dir;
  BC_WALL_TYPE_VELOCITY(const unsigned char& dir_):dir(dir_){
    P4EST_ASSERT(dir<P4EST_DIM);
  }
  BoundaryConditionType operator()(DIM(double x, double y, double z )) const
  {
    if(dirichlet_velocity_walls(DIM(x,y,z))){
       return DIRICHLET;
    }
    else{
     return NEUMANN;
    }
  }
};


class BC_WALL_VALUE_VELOCITY: public CF_DIM
{
public:
  const unsigned char dir;
  velocity_component** velocity_field;

  BC_WALL_VALUE_VELOCITY(const unsigned char& dir_, velocity_component** analytical_soln=NULL):dir(dir_),velocity_field(analytical_soln){
    P4EST_ASSERT(dir<P4EST_DIM);
  }
  double operator()(DIM(double x, double y, double z)) const
  {
    switch(example_){
      //------------------------------------------------------------------
      case FRANK_SPHERE:{
        throw std::invalid_argument("Navier Stokes solution is not compatible with this example, please choose another \n");
      }
      case DENDRITE_TEST:
      case FLOW_PAST_CYLINDER:
      case MELTING_POROUS_MEDIA:{
        if(dirichlet_velocity_walls(DIM(x,y,z))){
          return 0.0; // no slip at walls
        }
        else{
          return 0.0; // homogeneous neumann
        }
      }
      case MELTING_ICE_SPHERE_NAT_CONV:{
        if (dirichlet_velocity_walls(DIM(x,y,z))){
            if(xlower_wall(DIM(x,y,z))){
                return 0.0;
            }
            if(xupper_wall(DIM(x,y,z))){
                return 0.0;
            }
        }
      }
      case MELTING_ICE_SPHERE:
      case ICE_AROUND_CYLINDER:{
        if (dirichlet_velocity_walls(DIM(x,y,z))){ // dirichlet case
            if(ramp_bcs && tn<=t_ramp){

              switch(dir){
                case dir::x:
                  return ramp_BC(0.,u0);
                case dir::y:
                  return ramp_BC(0.,v0);
                default:
                  throw std::runtime_error("WALL BC VELOCITY: unrecognized Cartesian direction \n");
                }
            } // end of ramp BC case
            else{

              switch(dir){
              case dir::x:
                return u0;
              case dir::y:
                return v0;
              default:
                throw std::runtime_error("WALL BC VELOCITY: unrecognized Cartesian direction \n");
              }
            }
          }
        else { // Neumann case
          switch(dir){
          case dir::x:
            return outflow_u;
          case dir::y:
            return outflow_v;
          default:
            throw std::runtime_error("WALL BC VELOCITY: unrecognized Cartesian direction \n");
          }
        }
      }
      case DISSOLVING_DISK_BENCHMARK:{
        if(dirichlet_velocity_walls(DIM(x,y,z))){
          if(xlower_wall(DIM(x,y,z))){
            switch(dir){
            case dir::x:
              return u0;
            case dir::y:
              return v0;
            default:
              throw std::runtime_error("Velocity boundary condition at wall - unrecognized direction \n");
            }
          }
          else{
            return 0.0; // no slip on y walls
          }
        }
        else{
          return 0.0;// homogeneous neumann
        }
        break;
      }
      case NS_GIBOU_EXAMPLE:
      case COUPLED_PROBLEM_WTIH_BOUSSINESQ_APP:
      case COUPLED_PROBLEM_EXAMPLE:
      case COUPLED_TEST_2:{
        if(dirichlet_velocity_walls(DIM(x,y,z))){ // dirichlet case
          return (*velocity_field[dir])(DIM(x,y,z));
        }
        else{ // neumann case
          if(is_x_wall(DIM(x,y,z))){
            return sign_neumann_wall(DIM(x,y,z))*velocity_field[dir]->_d(dir::x,DIM(x,y,z));
          }
          if(is_y_wall(DIM(x,y,z))){
            return sign_neumann_wall(DIM(x,y,z))*velocity_field[dir]->_d(dir::y,DIM(x,y,z));
          }
        }
        break;
      }
      case PLANE_POIS_FLOW:{
        return 0.; // homogeneous dirichlet on y walls (no slip), homogeneous neumann on x walls (prescribed pressure)
      }
      default:
        throw std::runtime_error("WALL BC VALUE VELOCITY: unrecognized example \n");
    }
  }
};

// --------------------------------------------------------------------------------------------------------------
// Interfacial fluid velocity condition objects/functions: for fluid velocity vector = (u,v,w)
// --------------------------------------------------------------------------------------------------------------

BoundaryConditionType interface_bc_type_velocity[P4EST_DIM];
void BC_INTERFACE_TYPE_VELOCITY(const unsigned char& dir){ //-- Call this function before setting interface bc in solver to get the interface bc type depending on the example
  switch(example_){
    case FRANK_SPHERE: throw std::invalid_argument("Navier Stokes is not set up properly for this example \n");
    case PLANE_POIS_FLOW:
    case FLOW_PAST_CYLINDER:
    case DENDRITE_TEST:
    case DISSOLVING_DISK_BENCHMARK:
    case MELTING_POROUS_MEDIA:
    case MELTING_ICE_SPHERE_NAT_CONV:
    case MELTING_ICE_SPHERE:
    case ICE_AROUND_CYLINDER:
      interface_bc_type_velocity[dir] = DIRICHLET;
      break;
    case NS_GIBOU_EXAMPLE:
      interface_bc_type_velocity[dir] = DIRICHLET;
      break;
    case COUPLED_TEST_2:
    case COUPLED_PROBLEM_WTIH_BOUSSINESQ_APP:
    case COUPLED_PROBLEM_EXAMPLE:{
      interface_bc_type_velocity[dir] = DIRICHLET;
      break;
      }
    }
}

// Interfacial condition:
class BC_interface_value_velocity: public CF_DIM{
private:
  my_p4est_node_neighbors_t* ngbd;
  my_p4est_interpolation_nodes_t* v_interface_interp;

public:
  const unsigned char dir;
  velocity_component** velocity_field;
  BC_interface_value_velocity(const unsigned char& dir_, my_p4est_node_neighbors_t* ngbd_=NULL, Vec v_interface=NULL,velocity_component** analyical_soln=NULL): ngbd(ngbd_),dir(dir_),velocity_field(analyical_soln){
    P4EST_ASSERT(dir<P4EST_DIM);
    if((ngbd_!=NULL) && (v_interface!=NULL)){
      v_interface_interp = new my_p4est_interpolation_nodes_t(ngbd);
      v_interface_interp->set_input(v_interface,linear);
    }
  }
  double operator()(double x, double y) const
  {
    switch(example_){
      case FRANK_SPHERE: throw std::invalid_argument("Navier Stokes is not set up properly for this example \n");
      case PLANE_POIS_FLOW:
        return 0.; // homogeneous dirichlet no slip
      case FLOW_PAST_CYLINDER:
      case DENDRITE_TEST:
      case MELTING_POROUS_MEDIA:
      case MELTING_ICE_SPHERE_NAT_CONV:
      case MELTING_ICE_SPHERE:
      case DISSOLVING_DISK_BENCHMARK:
        if(!solve_stefan) return 0.;
        else{
          // 9/23/21 -- currently evalulating effect of diff BC's on result
          return (*v_interface_interp)(x,y); // no slip condition
          //return (*v_interface_interp)(x,y)*(1. - (rho_s/rho_l)); // cons of mass condition

        }
      case ICE_AROUND_CYLINDER:{ // Ice solidifying around a cylinder
        if(!solve_stefan) return 0.;
        else{
          return (*v_interface_interp)(x,y)*(1. - (rho_s/rho_l)); // Condition derived from mass balance across interface

        }
      }
//      case DISSOLVING_DISK_BENCHMARK:{
//        return 0.0;
//      }
      case NS_GIBOU_EXAMPLE:
      case COUPLED_TEST_2:
      case COUPLED_PROBLEM_WTIH_BOUSSINESQ_APP:
      case COUPLED_PROBLEM_EXAMPLE:
        return (*velocity_field[dir])(x,y);
    default:
      throw std::runtime_error("BC INTERFACE VALUE VELOCITY: unrecognized example ");
      }
  }
  void clear(){
    v_interface_interp->clear();
  }
  void set(my_p4est_node_neighbors_t* ngbd_, Vec v_interface){
    if((ngbd_!=NULL) && (v_interface!=NULL)){
      ngbd = ngbd_;
      v_interface_interp = new my_p4est_interpolation_nodes_t(ngbd);
      v_interface_interp->set_input(v_interface,linear);
    }
  }
};

// --------------------------------------------------------------------------------------------------------------
// Initial fluid velocity condition objects/functions: for fluid velocity vector = (u,v,w)
// --------------------------------------------------------------------------------------------------------------
struct INITIAL_VELOCITY : CF_DIM
{
  const unsigned char dir;
  velocity_component** velocity_field;

  INITIAL_VELOCITY(const unsigned char& dir_,velocity_component** analytical_soln=NULL):dir(dir_), velocity_field(analytical_soln){
    P4EST_ASSERT(dir<P4EST_DIM);
  }

  double operator() (DIM(double x, double y,double z)) const{
    switch(example_){
      case DENDRITE_TEST:
      case PLANE_POIS_FLOW:{
        switch(dir){
        case dir::x:
          return u0;
        case dir::y:
          return v0;
        default:
          throw std::runtime_error("initial velocity direction unrecognized \n");
        }
      }

      case MELTING_POROUS_MEDIA: {
        //        return 0.0;
        //        double h_ = ymax - ymin;
        //        double U = G_press/(2.* Re);
        //        double Uy = (Da_init/porosity_init) *U*(y)*(h_ - y);

        //        double lsf_dist = 0.1;

        //        if(fabs(level_set.operator()(DIM(x,y,z)))<lsf_dist){
        //          return (Uy/lsf_dist)*(-1.*level_set.operator()(DIM(x,y,z)));
        //        }
        //        else{
        //          switch(dir){
        //          case dir::x:{
        //            return Uy;}
        //          case dir::y:
        //            return 0.;
        //          default:
        //              throw std::runtime_error("Unrecognized direction for velocity initial condition \n");
        //          }
        //        }

        switch(dir){
        case dir::x:
          return u0;
        case dir::y:
          return v0;
        default:
          throw std::runtime_error("initial velocity direction unrecognized \n");
        }

      }
<<<<<<< HEAD

      case FLOW_PAST_CYLINDER:
      case ICE_AROUND_CYLINDER:
=======
      case MELTING_ICE_SPHERE_NAT_CONV:{
        if(ramp_bcs) return 0.;
        else{
          switch(dir){
          case dir::x:
            if(perturb_initial_flow){
              return u0*(1 + perturb_flow_noise*sin(2.*PI*x/xmax));
            }
            else{
              return u0;
            }
          case dir::y:
            if(perturb_initial_flow){
              return v0*(1 + perturb_flow_noise*sin(2.*PI*x/xmax));
            }
            else{
              return v0;
            }
          default:
            throw std::runtime_error("Vel_initial error: unrecognized cartesian direction \n");
          }
        }
      }
>>>>>>> 0d9d50c0
      case MELTING_ICE_SPHERE:{
        if(ramp_bcs) return 0.;
        else{
          switch(dir){
          case dir::x:
            if(perturb_initial_flow){
              return u0*(1 + perturb_flow_noise*sin(2.*PI*y/ymax));
            }
            else{
              return u0;
            }
          case dir::y:
            if(perturb_initial_flow){
              return v0*(1 + perturb_flow_noise*sin(2.*PI*y/ymax));
            }
            else{
              return v0;
            }
          default:
            throw std::runtime_error("Vel_initial error: unrecognized cartesian direction \n");
          }
        }
      }
      case DISSOLVING_DISK_BENCHMARK:{
        switch(dir){
        case dir::x:
          return u0;
        case dir::y:
          return v0;
        default:
          throw std::runtime_error("initial velocity direction unrecognized \n");
        }
      }
      case NS_GIBOU_EXAMPLE:
      case COUPLED_TEST_2:
      case COUPLED_PROBLEM_WTIH_BOUSSINESQ_APP:
      case COUPLED_PROBLEM_EXAMPLE:
        switch(dir){
        case dir::x:
          return (*velocity_field[0])(x,y);
        case dir::y:
          return (*velocity_field[1])(x,y);
        default:
          throw std::runtime_error("Vel_initial error: unrecognized cartesian direction \n");
        }
      default:
        throw std::runtime_error("vel initial: unrecognized example_ being run \n");
      }
  }
} ;

// --------------------------------------------------------------------------------------------------------------
// Wall fluid pressure boundary condition objects/functions:
// --------------------------------------------------------------------------------------------------------------
class BC_WALL_TYPE_PRESSURE: public WallBCDIM
{
public:
  BoundaryConditionType operator()(DIM(double x, double y, double z )) const
  {
    if(!dirichlet_velocity_walls(DIM(x,y,z))){ // pressure is dirichlet where vel is neumann
        return DIRICHLET;
      }
    else{
        return NEUMANN;
      }
  }
};

class BC_WALL_VALUE_PRESSURE: public CF_DIM
{
public:
  double operator()(DIM(double x, double y, double z)) const
  {
    switch(example_){
      case FRANK_SPHERE:
        throw std::invalid_argument("Navier Stokes solution is not "
                                    "compatible with this example, please choose another \n");
      case DENDRITE_TEST:
      case FLOW_PAST_CYLINDER:
      case MELTING_POROUS_MEDIA:{
        if(!dirichlet_velocity_walls(DIM(x,y,z))){
          // Specifying a pressure drop!
          if(xupper_wall(DIM(x,y,z))){
            return 0.0;
          }
          else if (xlower_wall(DIM(x,y,z))) {
            double L_ = xmax - xmin; // domain length

            double P1 = G_press * L_;
            return P1;

          }
          else{
            throw std::runtime_error("You are trying to specify a dirichlet pressure BC on a wall not set up properly, example: porous media melting \n");
          }

        } // end of Dirichlet pressure case
        else{
          return 0.0; // homogeneous Neumann for other walls
        }
      }
      case DISSOLVING_DISK_BENCHMARK:
        return 0.0; // returns homogeneous condition either way
      case MELTING_ICE_SPHERE_NAT_CONV:
      case MELTING_ICE_SPHERE:
      case ICE_AROUND_CYLINDER:{ // coupled problem
        return 0.0;
      }

      case NS_GIBOU_EXAMPLE:
      case COUPLED_PROBLEM_WTIH_BOUSSINESQ_APP:
      case COUPLED_PROBLEM_EXAMPLE:
      case COUPLED_TEST_2:{
        pressure_field_analytical.t= this->t;
        if(!dirichlet_velocity_walls(DIM(x,y,z))){
          return pressure_field_analytical(DIM(x,y,z));
        }
        else {
          if(is_x_wall(DIM(x,y,z))){
            return sign_neumann_wall(DIM(x,y,z))*pressure_field_analytical.gradP(dir::x,DIM(x,y,z));
          }
          if(is_y_wall(DIM(x,y,z))){
            return sign_neumann_wall(DIM(x,y,z))*pressure_field_analytical.gradP(dir::y,DIM(x,y,z));
          }
        }
      }
      case PLANE_POIS_FLOW:{
        if(!dirichlet_velocity_walls(DIM(x,y,z))){
          if(xlower_wall(DIM(x,y,z))){
            return G_press*(xmax-xmin); // updated: select Gpress in set_NS_info()OLD COMMENT: start with delta P/L = 1 -- where L is length of domain
          }
          else{
            return 0.0;
          }
        }
        else{
          return 0.; // homogeneous neumann
        }
      }
      default:
        throw std::runtime_error("WALL BC VALUE PRESSURE: unrecognized example \n");
    }
  }
};


// --------------------------------------------------------------------------------------------------------------
// Interfacial fluid pressure boundary condition objects/functions:
// --------------------------------------------------------------------------------------------------------------
static BoundaryConditionType interface_bc_type_pressure;
void interface_bc_pressure(){ //-- Call this function before setting interface bc in solver to get the interface bc type depending on the example
  switch(example_){
    case FRANK_SPHERE: throw std::invalid_argument("Navier Stokes is not set up properly for this example \n");
    case NS_GIBOU_EXAMPLE:
    case COUPLED_TEST_2:
    case COUPLED_PROBLEM_WTIH_BOUSSINESQ_APP:
    case COUPLED_PROBLEM_EXAMPLE:
    case DENDRITE_TEST:
    case PLANE_POIS_FLOW:
    case FLOW_PAST_CYLINDER:
    case MELTING_POROUS_MEDIA:
    case DISSOLVING_DISK_BENCHMARK:
    case MELTING_ICE_SPHERE_NAT_CONV:
    case MELTING_ICE_SPHERE:
    case ICE_AROUND_CYLINDER:
      interface_bc_type_pressure = NEUMANN;
      break;
    }
}

class BC_INTERFACE_VALUE_PRESSURE: public CF_DIM{
public:
  double operator()(DIM(double x, double y,double z)) const
  {
    switch(example_){
      case FRANK_SPHERE: throw std::invalid_argument("Navier Stokes is not set up properly for this example \n");
      case DENDRITE_TEST:
      case FLOW_PAST_CYLINDER:
      case MELTING_POROUS_MEDIA:
      case DISSOLVING_DISK_BENCHMARK:
      case MELTING_ICE_SPHERE_NAT_CONV:
      case MELTING_ICE_SPHERE:
      case ICE_AROUND_CYLINDER: // Ice solidifying around a cylinder
        return 0.0;

      case PLANE_POIS_FLOW:
      case NS_GIBOU_EXAMPLE: // Benchmark NS
      case COUPLED_TEST_2:
      case COUPLED_PROBLEM_WTIH_BOUSSINESQ_APP:
      case COUPLED_PROBLEM_EXAMPLE:
        return 0.0;
      default:
        throw std::runtime_error("INTERFACE BC VAL PRESSURE: unrecognized example \n");
      }
  }
};

// --------------------------------------------------------------------------------------------------------------
// Auxiliary functions for solving the problem!:
// --------------------------------------------------------------------------------------------------------------
void setup_rhs(vec_and_ptr_t phi,vec_and_ptr_t T_l, vec_and_ptr_t T_s, vec_and_ptr_t rhs_Tl, vec_and_ptr_t rhs_Ts,vec_and_ptr_t T_l_backtrace, vec_and_ptr_t T_l_backtrace_nm1, p4est_t* p4est, p4est_nodes_t* nodes,my_p4est_node_neighbors_t *ngbd, external_heat_source** external_heat_source_term=NULL){

  // In building RHS, if we are doing advection, we have two options:
  // (1) 1st order -- approx is (dT/dt + u dot grad(T)) ~ (T(n+1) - Td(n))/dt --> so we add Td/dt to the RHS
  // (2) 2nd order -- approx is (dT/dt + u dot grad(T)) ~ alpha*(T(n+1) - Td(n))/dt + beta*(Td(n) - Td(n-1))/dt_nm1
  //                       --> so we add Td(n)*(alpha/dt - beta/dt_nm1) + Td(n-1)*(beta/dt_nm1) to the RHS
  //               -- where alpha and beta are weights of the two timesteps
  // See Semi-Lagrangian backtrace advection schemes for more details

  // If we are not doing advection, then we have:
  // (1) dT/dt = (T(n+1) - T(n)/dt) --> which is a backward euler 1st order approximation (since the RHS is discretized spatially at T(n+1))
  // (2) dT/dt = alpha*laplace(T) ~ (T(n+1) - T(n)/dt) = (1/2)*(laplace(T(n)) + laplace(T(n+1)) )  ,
  //                              in which case we need the second derivatives of the temperature field at time n


  // Establish forcing terms if applicable:
  vec_and_ptr_t forcing_term_liquid;
  vec_and_ptr_t forcing_term_solid;

  if(analytical_IC_BC_forcing_term){
    forcing_term_liquid.create(p4est,nodes);
    sample_cf_on_nodes(p4est,nodes,*external_heat_source_term[LIQUID_DOMAIN],forcing_term_liquid.vec);

    if(do_we_solve_for_Ts) {
      forcing_term_solid.create(p4est,nodes);
      sample_cf_on_nodes(p4est,nodes,*external_heat_source_term[SOLID_DOMAIN],forcing_term_solid.vec);
    }
  }

  // Get derivatives of temperature fields if we are using Crank Nicholson:
  vec_and_ptr_dim_t T_l_dd;
  vec_and_ptr_dim_t T_s_dd;
  if(method_ ==2){
    if(do_we_solve_for_Ts){
      T_s_dd.create(p4est,nodes);
      ngbd->second_derivatives_central(T_s.vec,T_s_dd.vec[0],T_s_dd.vec[1]);
      T_s_dd.get_array();
    }
    if(!do_advection) {
        T_l_dd.create(p4est,nodes);
        ngbd->second_derivatives_central(T_l.vec,T_l_dd.vec[0],T_l_dd.vec[1]);
        T_l_dd.get_array();
      }
    }

  // Prep coefficients if we are doing 2nd order advection:
  if(do_advection && advection_sl_order==2){
      advection_alpha_coeff = (2.*dt + dt_nm1)/(dt + dt_nm1);
      advection_beta_coeff = (-1.*dt)/(dt + dt_nm1);
    }
  // Get Ts arrays:
  if(do_we_solve_for_Ts){
    T_s.get_array();
    rhs_Ts.get_array();
  }

  // Get Tl arrays:
  rhs_Tl.get_array();
  if(do_advection){
      T_l_backtrace.get_array();
      if(advection_sl_order ==2) T_l_backtrace_nm1.get_array();
    }
  else{
      T_l.get_array();
    }

  if(analytical_IC_BC_forcing_term){
    forcing_term_liquid.get_array();
    if(do_we_solve_for_Ts) forcing_term_solid.get_array();
  }

  phi.get_array();
  foreach_local_node(n,nodes){
    if(do_we_solve_for_Ts){
      // First, assemble system for Ts depending on case:
      if(method_ == 2){ // Crank Nicholson
        rhs_Ts.ptr[n] = 2.*T_s.ptr[n]/dt + alpha_s*(T_s_dd.ptr[0][n] + T_s_dd.ptr[1][n]);
      }
      else{ // Backward Euler
        rhs_Ts.ptr[n] = T_s.ptr[n]/dt;
      }
    }

    // Now for Tl depending on case:
    if(do_advection){
      if(advection_sl_order ==2){
        rhs_Tl.ptr[n] = T_l_backtrace.ptr[n]*((advection_alpha_coeff/dt) - (advection_beta_coeff/dt_nm1)) + T_l_backtrace_nm1.ptr[n]*(advection_beta_coeff/dt_nm1);
        }
      else{
        rhs_Tl.ptr[n] = T_l_backtrace.ptr[n]/dt;
        }
     }
    else{
      if(method_ ==2){//Crank Nicholson
        rhs_Tl.ptr[n] = 2.*T_l.ptr[n]/dt + alpha_l*(T_l_dd.ptr[0][n] + T_l_dd.ptr[1][n]);
        }
      else{ // Backward Euler
        rhs_Tl.ptr[n] = T_l.ptr[n]/dt;
        }
      }
    if(analytical_IC_BC_forcing_term){
      // Add forcing terms:
      rhs_Tl.ptr[n]+=forcing_term_liquid.ptr[n];
      if(do_we_solve_for_Ts) rhs_Ts.ptr[n]+=forcing_term_solid.ptr[n];
    }

  }// end of loop over nodes

  // Restore arrays:
  phi.restore_array();

  if(do_we_solve_for_Ts){
    T_s.restore_array();
    rhs_Ts.restore_array();
  }

  rhs_Tl.restore_array();
  if(do_advection){
      T_l_backtrace.restore_array();
      if(advection_sl_order==2) T_l_backtrace_nm1.restore_array();
    }
  else{
      T_l.restore_array();
    }
  if(method_ ==2){
    if(do_we_solve_for_Ts){
      T_s_dd.restore_array();
      T_s_dd.destroy();
    }
    if(!do_advection){
        T_l_dd.restore_array();
        T_l_dd.destroy();
      }
  }

  if(analytical_IC_BC_forcing_term){
    forcing_term_liquid.restore_array();

    if(do_we_solve_for_Ts) {
      forcing_term_solid.restore_array(); forcing_term_solid.destroy();
    }

    // Destroy these if they were created
    forcing_term_liquid.destroy();

  }
}

void do_backtrace(vec_and_ptr_t T_l,vec_and_ptr_t T_l_nm1,
                  vec_and_ptr_t T_l_backtrace,vec_and_ptr_t T_l_backtrace_nm1,
                  vec_and_ptr_dim_t v, vec_and_ptr_dim_t v_nm1,
                  p4est_t* p4est, p4est_nodes_t* nodes,my_p4est_node_neighbors_t* ngbd,
                  p4est_t* p4est_nm1, p4est_nodes_t* nodes_nm1, my_p4est_node_neighbors_t* ngbd_nm1){
  if(print_checkpoints) PetscPrintf(p4est->mpicomm,"Beginning to do backtrace \n");
  PetscErrorCode ierr;
  // Initialize objects we will use in this function:
  // PETSC Vectors for second derivatives
  vec_and_ptr_dim_t T_l_dd, T_l_dd_nm1;
  Vec v_dd[P4EST_DIM][P4EST_DIM];
  Vec v_dd_nm1[P4EST_DIM][P4EST_DIM];

  // Create vector to hold back-trace points:
  vector <double> xyz_d[P4EST_DIM];
  vector <double> xyz_d_nm1[P4EST_DIM];

  // Interpolators
  my_p4est_interpolation_nodes_t SL_backtrace_interp(ngbd); /*= NULL;*/
//  SL_backtrace_interp = new my_p4est_interpolation_nodes_t(ngbd);

  my_p4est_interpolation_nodes_t SL_backtrace_interp_nm1(ngbd_nm1);/* = NULL;*/
//  SL_backtrace_interp_nm1 = new my_p4est_interpolation_nodes_t(ngbd_nm1);
  // Get the relevant second derivatives
  T_l_dd.create(p4est,nodes);
  ngbd->second_derivatives_central(T_l.vec,T_l_dd.vec);

  if(advection_sl_order==2) {
      T_l_dd_nm1.create(p4est_nm1,nodes_nm1);
      ngbd_nm1->second_derivatives_central(T_l_nm1.vec,T_l_dd_nm1.vec);
    }

  foreach_dimension(d){
    foreach_dimension(dd){
      ierr = VecCreateGhostNodes(p4est, nodes, &v_dd[d][dd]); CHKERRXX(ierr); // v_n_dd will be a dxdxn object --> will hold the dxd derivative info at each node n
      if(advection_sl_order==2){
          ierr = VecCreateGhostNodes(p4est_nm1, nodes_nm1, &v_dd_nm1[d][dd]); CHKERRXX(ierr);
        }
    }
  }

  // v_dd[k] is the second derivative of the velocity components n along cartesian direction k
  // v_dd_nm1[k] is the second derivative of the velocity components nm1 along cartesian direction k

  ngbd->second_derivatives_central(v.vec,v_dd[0],v_dd[1],P4EST_DIM);
  if(advection_sl_order ==2){
      ngbd_nm1->second_derivatives_central(v_nm1.vec, DIM(v_dd_nm1[0], v_dd_nm1[1], v_dd_nm1[2]), P4EST_DIM);
    }

  // Do the Semi-Lagrangian backtrace:
  if(advection_sl_order ==2){
      trajectory_from_np1_to_nm1(p4est,nodes,ngbd_nm1,ngbd,v_nm1.vec,v_dd_nm1,v.vec,v_dd,dt_nm1,dt,xyz_d_nm1,xyz_d);
      if(print_checkpoints) PetscPrintf(p4est->mpicomm,"Completes backtrace trajectory \n");
    }
  else{
      trajectory_from_np1_to_n(p4est,nodes,ngbd,dt,v.vec,v_dd,xyz_d);
    }

  // Add backtrace points to the interpolator(s):
  foreach_local_node(n,nodes){
    double xyz_temp[P4EST_DIM];
    double xyz_temp_nm1[P4EST_DIM];

    foreach_dimension(d){
      xyz_temp[d] = xyz_d[d][n];

      if(advection_sl_order ==2){
          xyz_temp_nm1[d] = xyz_d_nm1[d][n];
        }
    } // end of "for each dimension"

    SL_backtrace_interp.add_point(n,xyz_temp);
    if(advection_sl_order ==2 ) SL_backtrace_interp_nm1.add_point(n,xyz_temp_nm1);
  } // end of loop over local nodes

  // Interpolate the Temperature data to back-traced points:
  SL_backtrace_interp.set_input(T_l.vec,T_l_dd.vec[0],T_l_dd.vec[1],quadratic_non_oscillatory_continuous_v2);
  SL_backtrace_interp.interpolate(T_l_backtrace.vec);

  if(advection_sl_order ==2){
      SL_backtrace_interp_nm1.set_input(T_l_nm1.vec,T_l_dd_nm1.vec[0],T_l_dd_nm1.vec[1], quadratic_non_oscillatory_continuous_v2);
      SL_backtrace_interp_nm1.interpolate(T_l_backtrace_nm1.vec);
    }

  // Destroy velocity derivatives now that not needed:
  foreach_dimension(d){
    foreach_dimension(dd)
    {
      ierr = VecDestroy(v_dd[d][dd]); CHKERRXX(ierr); // v_n_dd will be a dxdxn object --> will hold the dxd derivative info at each node n
      if(advection_sl_order==2) ierr = VecDestroy(v_dd_nm1[d][dd]); CHKERRXX(ierr);
    }
  }

  // Destroy temperature derivatives
  T_l_dd.destroy();
  if(advection_sl_order==2) {
      T_l_dd_nm1.destroy();
    }

  // Clear interp points:
  xyz_d->clear();xyz_d->shrink_to_fit();
  xyz_d_nm1->clear();xyz_d_nm1->shrink_to_fit();

  // Clear and delete interpolators:
  SL_backtrace_interp.clear();
  SL_backtrace_interp_nm1.clear();

  if(print_checkpoints) PetscPrintf(p4est->mpicomm,"Completes backtrace \n");
}

void interpolate_values_onto_new_grid(Vec *T_l, Vec *T_s,
                                      Vec v_interface[P4EST_DIM],
                                      Vec v_external[P4EST_DIM],
                                      p4est_nodes_t *nodes_new_grid, p4est_t *p4est_new,
                                      my_p4est_node_neighbors_t *ngbd_old_grid,interpolation_method interp_method/*,
                                      Vec *all_fields_old=NULL, Vec *all_fields_new=NULL*/){
  // Need neighbors of old grid to create interpolation object
  // Need nodes of new grid to get the points that we must interpolate to

  Vec all_fields_old[num_fields_interp];
  Vec all_fields_new[num_fields_interp];

  my_p4est_interpolation_nodes_t interp_nodes(ngbd_old_grid);
//  my_p4est_interpolation_nodes_t* interp_nodes = NULL;
//  interp_nodes = new my_p4est_interpolation_nodes_t(ngbd_old_grid);

  // Set existing vectors as elements of the array of vectors: --------------------------
  unsigned int i = 0;
  if(solve_stefan){

      all_fields_old[i++] = *T_l; // Now, all_fields_old[0] and T_l both point to same object (where old T_l vec sits)
      if(do_we_solve_for_Ts) all_fields_old[i++] = *T_s;

      foreach_dimension(d){
        all_fields_old[i++] = v_interface[d];
      }
    }
  if(solve_navier_stokes){
      foreach_dimension(d){
        all_fields_old[i++] = v_external[d];
      }
    }
  P4EST_ASSERT(i == num_fields_interp);

  // Create the array of vectors to hold the new values: ------------------------------
  PetscErrorCode ierr;
  for(unsigned int j = 0;j<num_fields_interp;j++){
    ierr = VecCreateGhostNodes(p4est_new,nodes_new_grid,&all_fields_new[j]);CHKERRXX(ierr);
    }

  // Do interpolation:--------------------------------------------
  interp_nodes.set_input(all_fields_old,interp_method,num_fields_interp);

  // Grab points on the new grid that we want to interpolate to:
  double xyz[P4EST_DIM];
  foreach_node(n,nodes_new_grid){
    node_xyz_fr_n(n,p4est_new,nodes_new_grid,xyz);
    interp_nodes.add_point(n,xyz);
  }

  interp_nodes.interpolate(all_fields_new);
  interp_nodes.clear();

  // Destroy the old fields no longer in use:------------------------
  for(unsigned int k=0;k<num_fields_interp;k++){
    ierr = VecDestroy(all_fields_old[k]);CHKERRXX(ierr); // Destroy objects where the old vectors were
  }
  // Slide the newly interpolated fields to back to their passed objects
  i = 0;
  if(solve_stefan){
      *T_l = all_fields_new[i++]; // Now, T_l points to (new T_l vec)
      if(do_we_solve_for_Ts) *T_s = all_fields_new[i++];

      foreach_dimension(d){
        v_interface[d] = all_fields_new[i++];
      }
    }
  if(solve_navier_stokes){
      foreach_dimension(d){
        v_external[d] = all_fields_new[i++];
      }
    }
  P4EST_ASSERT(i==num_fields_interp);
} // end of interpolate_values_onto_new_grid


double interfacial_velocity_expression(double Tl_d, double Ts_d){
  switch(problem_dimensionalization_type){
    // Note: removed curvature from Stefan condition after discussing w frederic and looking at Daniil's thesis 11/24/2020
    case NONDIM_BY_FLUID_VELOCITY:{
      if(!is_dissolution_case){
        return ( -1.*(St/Pe)*(alpha_s/alpha_l) * ((k_l/k_s)*Tl_d) - Ts_d );
      }
      else{
        return -1.*(gamma_diss/Pe)*Tl_d;
      }
    }
    case NONDIM_BY_DIFFUSIVITY:{
      return ( -1.*(St)*(alpha_s/alpha_l)*( (k_l/k_s)*Tl_d - Ts_d ) );
      // Elyce to-do 12/14/21: (1) expression here was incorrect so I fixed it, and (2) add a dissolution case
    }
    case DIMENSIONAL:{
      if(!is_dissolution_case){
        return (k_s*Ts_d -k_l*Tl_d)/(L*rho_s);
      }
      else{
        return -1.*molar_volume_diss*(D/stoich_coeff_diss)*Tl_d;

      }

    }
//    case NONDIM_DISSOLUTION:{
//      return -1.*(gamma_diss/Pe)*Tl_d;
//    }

    default:{
      throw std::invalid_argument("interfacial_velocity_expression: Unrecognized stefan condition type case \n");
    }
  }
}

void compute_interfacial_velocity(vec_and_ptr_t T_l_n, vec_and_ptr_t T_s_n,
                                  vec_and_ptr_dim_t T_l_d, vec_and_ptr_dim_t T_s_d,
                                  vec_and_ptr_dim_t jump, vec_and_ptr_dim_t &v_interface,
                                  vec_and_ptr_t phi,
                                  p4est_t* p4est, p4est_nodes_t* nodes, my_p4est_node_neighbors_t *ngbd,
                                  double extension_band){

  if(!force_interfacial_velocity_to_zero){

      // Get the first derivatives to compute the jump
      T_l_d.create(p4est,nodes);
      ngbd->first_derivatives_central(T_l_n.vec,T_l_d.vec);
      if(do_we_solve_for_Ts){
        T_s_d.create(T_l_d.vec);
        ngbd->first_derivatives_central(T_s_n.vec,T_s_d.vec);
       }


      // Initialize level set object -- used in curvature computation, and in extending v interface computed values to entire domain
      my_p4est_level_set_t ls(ngbd);

      vec_and_ptr_t vgamma_n;
      vgamma_n.create(p4est, nodes);
      vgamma_n.get_array();

      vec_and_ptr_dim_t normal;
      normal.create(p4est, nodes);

      compute_normals(*ngbd, phi.vec, normal.vec);
      normal.get_array();

      // Create vector to hold the jump values:
      jump.create(p4est,nodes);

      // Get arrays:
      jump.get_array();
      T_l_d.get_array();
      if(do_we_solve_for_Ts) T_s_d.get_array();
      phi.get_array();

      // First, compute jump in the layer nodes:
      for(size_t i=0; i<ngbd->get_layer_size();i++){
        p4est_locidx_t n = ngbd->get_layer_node(i);

        if(fabs(phi.ptr[n])<extension_band){ // TO-DO: should be nondim for ALL cases

            vgamma_n.ptr[n] = 0.; // Initialize
            foreach_dimension(d){
                jump.ptr[d][n] = interfacial_velocity_expression(T_l_d.ptr[d][n], do_we_solve_for_Ts?T_s_d.ptr[d][n]:0.);

                // Calculate V_gamma,n using dot product:
                vgamma_n.ptr[n] += jump.ptr[d][n] * normal.ptr[d][n];

            } // end of loop over dimensions

            // Now, go back and set jump equal to the enforced normal velocity (a scalar) multiplied by the normal --> to get a velocity vector:
            foreach_dimension(d){
              jump.ptr[d][n] = vgamma_n.ptr[n] * normal.ptr[d][n];
            }
        }
       }

      // Begin updating the ghost values of the layer nodes:
      foreach_dimension(d){
        VecGhostUpdateBegin(jump.vec[d],INSERT_VALUES,SCATTER_FORWARD);
      }

      // Compute the jump in the local nodes:
      for(size_t i = 0; i<ngbd->get_local_size();i++){
          p4est_locidx_t n = ngbd->get_local_node(i);
          if(fabs(phi.ptr[n])<extension_band){
              vgamma_n.ptr[n] = 0.; // initialize
              foreach_dimension(d){
                  jump.ptr[d][n] = interfacial_velocity_expression(T_l_d.ptr[d][n], do_we_solve_for_Ts?T_s_d.ptr[d][n]:0.);

                  // calculate the dot product to find V_gamma,n
                  vgamma_n.ptr[n] += jump.ptr[d][n] * normal.ptr[d][n];

              } // end over loop on dimensions

              // Now, go back and set jump equal to the enforced normal velocity (a scalar) multiplied by the normal --> to get a velocity vector:
              foreach_dimension(d){
                jump.ptr[d][n] = vgamma_n.ptr[n] * normal.ptr[d][n];
              }
          }
        }

      // Finish updating the ghost values of the layer nodes:
      foreach_dimension(d){
        VecGhostUpdateEnd(jump.vec[d],INSERT_VALUES,SCATTER_FORWARD);
      }

      // Restore arrays:
      jump.restore_array();
      T_l_d.restore_array();
      if(do_we_solve_for_Ts) T_s_d.restore_array();


      // Elyce trying something:
      normal.restore_array();
      normal.destroy();
      vgamma_n.restore_array();
      vgamma_n.destroy();


      // Extend the interfacial velocity to the whole domain for advection of the LSF:
      foreach_dimension(d){
         ls.extend_from_interface_to_whole_domain_TVD(phi.vec,jump.vec[d],v_interface.vec[d]);
      }

      // Scale v_interface computed by appropriate sign if we are doing the coupled test case:
      if((example_ == COUPLED_PROBLEM_EXAMPLE) || (example_ == COUPLED_TEST_2) || (example_ == COUPLED_PROBLEM_WTIH_BOUSSINESQ_APP)){
        foreach_dimension(d){
         VecScaleGhost(v_interface.vec[d],coupled_test_sign);
        }
      }

      // Destroy values once no longer needed:
      T_l_d.destroy();
      if(do_we_solve_for_Ts) T_s_d.destroy();
      jump.destroy();

  }
  else{ // Case where we are forcing interfacial velocity to zero
      foreach_dimension(d){
          VecScaleGhost(v_interface.vec[d],0.0);
      }
  }
}

void compute_timestep(vec_and_ptr_dim_t v_interface, vec_and_ptr_t phi,
                      double dxyz_close_to_interface, double dxyz_smallest[P4EST_DIM],
                      p4est_nodes_t *nodes, p4est_t *p4est, my_p4est_navier_stokes_t* ns,
                      const int load_tstep, int &last_tstep ){

  int mpicomm = p4est->mpicomm;

  // Initialize variables and set max vint if known:
  double max_v_norm = 0.0;
  double global_max_vnorm = 0.0;

  if(example_has_known_max_vint){
      global_max_vnorm = max_vint_known_for_ex;
  }

  // Compute initial timestep if relevant:
  if(tstep==0){
    dxyz_min(p4est,dxyz_smallest);

    // Initialize timesteps to use:
    if(solve_stefan){
        dt_Stefan = cfl*min(dxyz_smallest[0],dxyz_smallest[1])/global_max_vnorm;
    }

    if(solve_navier_stokes){
      dt_NS = cfl_NS*min(dxyz_smallest[0],dxyz_smallest[1])/max(u0,v0);

      if (example_==MELTING_ICE_SPHERE_NAT_CONV){
          dt_NS=cfl_NS*min(dxyz_smallest[0],dxyz_smallest[1])/1.0;
      }
    }
    if(solve_stefan && solve_navier_stokes){
        dt = min(dt_Stefan, dt_NS);
        dt = min(dt, dt_max_allowed);

    }
    else if(solve_stefan && !solve_navier_stokes){
        dt = min(dt_Stefan, dt_max_allowed);
    }
    else if(!solve_stefan && solve_navier_stokes){
        dt = min(dt_NS, dt_max_allowed);
    }
    else{
        throw std::runtime_error("Setting initial timestep: you are not solving any of the possible physics \n");
    }

    dt_nm1 = dt;
  } // end of if tstep == 0
  else{
      // Compute dt_Stefan (and interfacial velocity if needed)
      if(solve_stefan){
          if(!example_has_known_max_vint){
              // Check the values of v_interface locally:
              v_interface.get_array();
              phi.get_array();
              foreach_local_node(n,nodes){
                  if (fabs(phi.ptr[n]) < uniform_band*dxyz_close_to_interface){
                      max_v_norm = max(max_v_norm,sqrt(SQR(v_interface.ptr[0][n]) + SQR(v_interface.ptr[1][n])));
                      // For checking dendrite tip velocity case:
                      //        double xyz_[P4EST_DIM];
                      //        node_xyz_fr_n(n,p4est,nodes,xyz_);
                      //        bool is_xaxis = (fabs(xyz_[0] - (xmax - xmin)/2.)<dxyz_close_to_interface);
                      //        bool is_yaxis = (fabs(xyz_[1] - (ymax - ymin)/2.)<dxyz_close_to_interface);
                      //        bool is_tip = (is_xaxis && !is_yaxis) || (!is_xaxis && is_yaxis);
                      //        if(is_tip){

                      //          double vnorm = sqrt(SQR(v_interface.ptr[0][n]) + SQR(v_interface.ptr[1][n]));
                      //          double Pe_tip = vnorm*vel_nondim_to_dim*d0/alpha_s;
                      //          printf("Pe_tip = %0.4f \n",Pe_tip);
                      //        }
                  }
              }
              v_interface.restore_array();
              phi.restore_array();

              // Get the maximum v norm across all the processors:
              int mpi_ret = MPI_Allreduce(&max_v_norm,&global_max_vnorm,1,MPI_DOUBLE,MPI_MAX,p4est->mpicomm);
              SC_CHECK_MPI(mpi_ret);
          }
          else{
              global_max_vnorm = max_vint_known_for_ex;
          }

          // Compute new Stefan timestep:
          dt_Stefan = cfl*min(dxyz_smallest[0],dxyz_smallest[1])/global_max_vnorm;
     } // end of if solve stefan

    // Compute dt_NS if necessary
    if(solve_navier_stokes){
        ns->compute_dt();
        dt_NS = ns->get_dt();
        // Address the case where we are loading a simulation state
        if(tstep==load_tstep){
            dt_NS=dt_nm1;
        }
    }

    // Compute the timestep that will be used depending on what physics we have:
    if(solve_stefan && solve_navier_stokes){
        // Take the minimum timestep of the NS and Stefan (dt_Stefan computed previously):
        dt = min(dt_Stefan,dt_NS);
        dt = min(dt, dt_max_allowed);
    }
    else if(solve_stefan && !solve_navier_stokes){
        dt = min(dt_Stefan, dt_max_allowed);
    }
    else if(!solve_stefan && solve_navier_stokes){
        dt = min(dt_NS, dt_max_allowed);
    }
    else{
        throw std::runtime_error("setting the timestep : you are not solving any of the possible physics ... \n");
    }

  // Removed below 12-7: this is redundant bc max vint is already constant so we will have a constant timestep
//  // Note: changed frank sphere problem to have a constant time step value during the Elyce Rochi merge 11/24
//  if((example_ == COUPLED_PROBLEM_EXAMPLE) || (example_ == COUPLED_TEST_2)
//          || (example_ == COUPLED_PROBLEM_WTIH_BOUSSINESQ_APP) || (example_ == FRANK_SPHERE)){
//    double N = tfinal*global_max_vnorm/cfl/min(dxyz_smallest[0],dxyz_smallest[1]);
//    dt_Stefan = tfinal/N;
//  }

  v_interface_max_norm = global_max_vnorm;
  } // ends else (if tstep is not zero)

  // Clip the timestep if we are near the end of our simulation, to get the proper end time:
  if((tn + dt > tfinal) && (last_tstep<0)){

      dt = max(tfinal - tn,dt_min_allowed);

      // if time remaining is too small for one more step, end here. otherwise, do one more step and clip timestep to end on exact ending time
      if(fabs(tfinal-tn)>dt_min_allowed){
          last_tstep = tstep+1;
      }
      else{
          last_tstep = tstep;
      }

      PetscPrintf(mpicomm,"Final tstep will be %d \n",last_tstep);
  }

  // Clip time and switch vel direction for coupled problem example:
  if((example_ == COUPLED_PROBLEM_EXAMPLE)|| (example_ == COUPLED_TEST_2) || (example_ == COUPLED_PROBLEM_WTIH_BOUSSINESQ_APP)){
      if(((tn+dt) >= tfinal/2.0) && !vel_has_switched){
          if((tfinal/2. - tn)>dt_min_allowed){ // if we have some uneven situation
              PetscPrintf(mpicomm,"uneven situation \n");
              dt = (tfinal/2.) - tn;
          }
          PetscPrintf(mpicomm,"SWITCH SIGN : %0.1f \n",coupled_test_sign);
          coupled_test_switch_sign();
          vel_has_switched=true;
          PetscPrintf(mpicomm,"SWITCH SIGN : %0.1f \n dt : %e \n",coupled_test_sign,dt);

      }
  }

  // Print the timestep info:
  PetscPrintf(mpicomm,"\n"
                         "Computed timestep: \n"
                         " - dt used: %0.3e "
                         " - dt_Stefan: %0.3e "
                         " - dt_NS : %0.3e  "
                         " - dxyz close to interface : %0.3e "
                         "\n \n",
                        dt, dt_Stefan, dt_NS,
                        dxyz_close_to_interface);


} // ends function


void prepare_refinement_fields(vec_and_ptr_t phi, vec_and_ptr_t vorticity, vec_and_ptr_t vorticity_refine, vec_and_ptr_dim_t T_l_dd, my_p4est_node_neighbors_t* ngbd){
  PetscErrorCode ierr;

  // Get relevant arrays:
  if(solve_navier_stokes){
    vorticity.get_array();
    vorticity_refine.get_array();
  }
  if(refine_by_d2T) {T_l_dd.get_array();}
  phi.get_array();

  // Compute proper refinement fields on layer nodes:
  for(size_t i = 0; i<ngbd->get_layer_size(); i++){
      p4est_locidx_t n = ngbd->get_layer_node(i);
      if(phi.ptr[n] < 0.){
          if(solve_navier_stokes)vorticity_refine.ptr[n] = vorticity.ptr[n];
        }
      else{
          if(solve_navier_stokes) vorticity_refine.ptr[n] = 0.0;
          if(refine_by_d2T){ // Set to 0 in solid subdomain, don't want to refine by T_l_dd in there
              foreach_dimension(d){
                T_l_dd.ptr[d][n]=0.;
              }
            }
        }
    } // end of loop over layer nodes

  // Begin updating the ghost values:
  if(solve_navier_stokes)ierr = VecGhostUpdateBegin(vorticity_refine.vec,INSERT_VALUES,SCATTER_FORWARD);
  if(refine_by_d2T){
    foreach_dimension(d){
      ierr = VecGhostUpdateBegin(T_l_dd.vec[d],INSERT_VALUES,SCATTER_FORWARD);
    }
  }

  //Compute proper refinement fields on local nodes:
  for(size_t i = 0; i<ngbd->get_local_size(); i++){
      p4est_locidx_t n = ngbd->get_local_node(i);
      if(phi.ptr[n] < 0.){
          if(solve_navier_stokes)vorticity_refine.ptr[n] = vorticity.ptr[n];
        }
      else{
          if(solve_navier_stokes)vorticity_refine.ptr[n] = 0.0;
          if(refine_by_d2T){ // Set to 0 in solid subdomain, don't want to refine by T_l_dd in there
              foreach_dimension(d){
                T_l_dd.ptr[d][n]=0.;
              }
            }
        }
    } // end of loop over local nodes

  // Finish updating the ghost values:
  if(solve_navier_stokes)ierr = VecGhostUpdateEnd(vorticity_refine.vec,INSERT_VALUES,SCATTER_FORWARD);
  if(refine_by_d2T){
    foreach_dimension(d){
      ierr = VecGhostUpdateEnd(T_l_dd.vec[d],INSERT_VALUES,SCATTER_FORWARD);
    }
  }

  // Restore appropriate arrays:
  if(refine_by_d2T) {T_l_dd.restore_array();}
  if(solve_navier_stokes){
    vorticity.restore_array();
    vorticity_refine.restore_array();
  }
  phi.restore_array();
}


void update_the_grid(my_p4est_semi_lagrangian_t sl, splitting_criteria_cf_and_uniform_band_t sp,
                     p4est_t* &p4est_np1, p4est_nodes_t* &nodes_np1, p4est_ghost_t* &ghost_np1,
                     p4est_t* &p4est, p4est_nodes_t* &nodes,
                     vec_and_ptr_t &phi, vec_and_ptr_dim_t v_interface,
                     vec_and_ptr_t phi_cylinder,
                     vec_and_ptr_dim_t phi_dd,
                     vec_and_ptr_t vorticity, vec_and_ptr_t vorticity_refine,
                     vec_and_ptr_t T_l_n,vec_and_ptr_dim_t T_l_dd,
                     my_p4est_node_neighbors_t* ngbd){
  PetscErrorCode ierr;
  int mpi_comm = p4est_np1->mpicomm;

  if(!solve_stefan) refine_by_d2T=false; // override settings if there *is* no temperature field

  bool use_block = false;
  bool expand_ghost_layer = true;

  std::vector<compare_option_t> compare_opn;
  std::vector<compare_diagonal_option_t> diag_opn;
  std::vector<double> criteria;
  std::vector<int> custom_lmax;

  PetscInt num_fields = 0;
  if(solve_navier_stokes) num_fields+=1;// for vorticity
  if(refine_by_d2T)num_fields+=2; // for second derivatives of temperature

  // Create array of fields we wish to refine by, to pass to the refinement tools
  Vec fields_[num_fields];

  // Create vectors for our refinement fields:
  if(num_fields>0){
    // Only use values of vorticity and d2T in the positive subdomain for refinement:
    if(solve_navier_stokes)vorticity_refine.create(p4est,nodes);

    if(refine_by_d2T){
        T_l_dd.create(p4est,nodes);
        ngbd->second_derivatives_central(T_l_n.vec,T_l_dd.vec);
      }

    // Prepare refinement fields:
    prepare_refinement_fields(phi,vorticity,vorticity_refine,T_l_dd,ngbd);

    // Add our refinement fields to the array:
    PetscInt fields_idx = 0;
    if(solve_navier_stokes)fields_[fields_idx++] = vorticity_refine.vec;
    if(refine_by_d2T){
        fields_[fields_idx++] = T_l_dd.vec[0];
        fields_[fields_idx++] = T_l_dd.vec[1];
      }

    P4EST_ASSERT(fields_idx ==num_fields);

    // Add our instructions:
    // Coarsening instructions: (for vorticity)
    if(solve_navier_stokes){
      compare_opn.push_back(LESS_THAN);
      diag_opn.push_back(DIVIDE_BY);
      criteria.push_back(vorticity_threshold*NS_norm/2.);

      // Refining instructions: (for vorticity)
      compare_opn.push_back(GREATER_THAN);
      diag_opn.push_back(DIVIDE_BY);
      criteria.push_back(vorticity_threshold*NS_norm);

      if(lint>0){custom_lmax.push_back(lint);}
      else{custom_lmax.push_back(sp.max_lvl);}
    }
    if(refine_by_d2T){
      double dxyz_smallest[P4EST_DIM];
      dxyz_min(p4est,dxyz_smallest);
      double dTheta = fabs(theta_infty - theta_interface)/(min(dxyz_smallest[0],dxyz_smallest[1])); // max dTheta in liquid subdomain

      // Coarsening instructions: (for dT/dx)
      compare_opn.push_back(SIGN_CHANGE);
      diag_opn.push_back(DIVIDE_BY);
      criteria.push_back(dTheta*gradT_threshold*0.1); // did 0.1* () for the coarsen if no sign change OR below threshold case

      // Refining instructions: (for dT/dx)
      compare_opn.push_back(SIGN_CHANGE);
      diag_opn.push_back(DIVIDE_BY);
      criteria.push_back(dTheta*gradT_threshold);
      if(lint>0){custom_lmax.push_back(lint);}
      else{custom_lmax.push_back(sp.max_lvl);}

      // Coarsening instructions: (for dT/dy)
      compare_opn.push_back(SIGN_CHANGE);
      diag_opn.push_back(DIVIDE_BY);
      criteria.push_back(dTheta*gradT_threshold*0.1);

      // Refining instructions: (for dT/dy)
      compare_opn.push_back(SIGN_CHANGE);
      diag_opn.push_back(DIVIDE_BY);
      criteria.push_back(dTheta*gradT_threshold);
      if(lint>0){custom_lmax.push_back(lint);}
      else{custom_lmax.push_back(sp.max_lvl);}
      }
    } // end of "if num_fields!=0"

  // -------------------------------
  // Call grid advection and update:
  // -------------------------------

  if(solve_stefan){
    // Create second derivatives for phi in the case that we are using update_p4est:
    phi_dd.create(p4est,nodes);
    ngbd->second_derivatives_central(phi.vec,phi_dd.vec);

    // Get inner cylinder LSF if needed
    if(example_uses_inner_LSF){
      phi_cylinder.create(p4est,nodes); // create to refine around, then will destroy
      sample_cf_on_nodes(p4est,nodes,mini_level_set,phi_cylinder.vec);
      }

    // Call advection and refinement
    sl.update_p4est(v_interface.vec, dt,
                  phi.vec, phi_dd.vec, example_uses_inner_LSF ? phi_cylinder.vec: NULL,
                  num_fields ,use_block ,true,
                  uniform_band,uniform_band*(1.5),
                  fields_ ,NULL,
                  criteria,compare_opn,diag_opn,custom_lmax,
                  expand_ghost_layer);

  if(print_checkpoints) PetscPrintf(mpi_comm,"Grid update completed \n");

  // Destroy 2nd derivatives of LSF now that not needed
  phi_dd.destroy();

  // Destroy cylinder LSF if it was created, now that it is not needed:
  if(example_uses_inner_LSF){ phi_cylinder.destroy();}
  } // case for stefan or coupled
  else {
      // NS only case --> no advection --> do grid update iteration manually:
      splitting_criteria_tag_t sp_NS(sp.min_lvl,sp.max_lvl,sp.lip);

      // Create a new vector which will hold the updated values of the fields -- since we will interpolate with each grid iteration
      Vec fields_new_[num_fields];
      if(num_fields!=0)
        {
          for(unsigned int k = 0;k<num_fields; k++){
              ierr = VecCreateGhostNodes(p4est_np1,nodes_np1,&fields_new_[k]);
              ierr = VecCopyGhost(fields_[k],fields_new_[k]);
            }
        }

      // Create a vector which will hold the updated values of the LSF:
      vec_and_ptr_t phi_new;
      phi_new.create(p4est,nodes);
      ierr = VecCopyGhost(phi.vec,phi_new.vec);

      bool is_grid_changing = true;
      int no_grid_changes = 0;
      bool last_grid_balance = false;
      while(is_grid_changing){
          if(!last_grid_balance){
              is_grid_changing = sp_NS.refine_and_coarsen(p4est_np1, nodes_np1, phi_new.vec,
                                                          num_fields, use_block, true,
                                                          uniform_band, uniform_band*1.5,
                                                          fields_new_, NULL, criteria,
                                                          compare_opn, diag_opn, custom_lmax);

              if(no_grid_changes>0 && !is_grid_changing){
                  last_grid_balance = true; // if the grid isn't changing anymore but it has changed, we need to do one more special interp of fields and balancing of the grid
                }
            }

          if(is_grid_changing || last_grid_balance){
              no_grid_changes++;
              PetscPrintf(mpi_comm,"NS grid changed %d times \n",no_grid_changes);
              if(last_grid_balance){
                  p4est_balance(p4est_np1,P4EST_CONNECT_FULL,NULL);
                  PetscPrintf(mpi_comm,"Does last grid balance \n");
                }

              my_p4est_partition(p4est_np1,P4EST_FALSE,NULL);
              p4est_ghost_destroy(ghost_np1); ghost_np1 = my_p4est_ghost_new(p4est_np1,P4EST_CONNECT_FULL);
              my_p4est_ghost_expand(p4est_np1,ghost_np1);
              p4est_nodes_destroy(nodes_np1); nodes_np1 = my_p4est_nodes_new(p4est_np1,ghost_np1);

              // Destroy fields_new and create it on the new grid:
              if(num_fields!=0){
                  for(unsigned int k = 0; k<num_fields; k++){
                      ierr = VecDestroy(fields_new_[k]);
                      ierr = VecCreateGhostNodes(p4est_np1,nodes_np1,&fields_new_[k]);
                  }
              }
              phi_new.destroy();
              phi_new.create(p4est_np1,nodes_np1);

              // Interpolate fields onto new grid:
              my_p4est_interpolation_nodes_t interp_refine_and_coarsen(ngbd);
              double xyz_interp[P4EST_DIM];
              foreach_node(n,nodes_np1){
                node_xyz_fr_n(n,p4est_np1,nodes_np1,xyz_interp);
                interp_refine_and_coarsen.add_point(n,xyz_interp);
              }
              if(num_fields!=0){
                  interp_refine_and_coarsen.set_input(fields_,quadratic_non_oscillatory_continuous_v2,num_fields);
                  // Interpolate fields
                  interp_refine_and_coarsen.interpolate(fields_new_);
                }
              interp_refine_and_coarsen.set_input(phi.vec,quadratic_non_oscillatory_continuous_v2);
              interp_refine_and_coarsen.interpolate(phi_new.vec);

              if(last_grid_balance){
                  last_grid_balance = false;
                }
            } // End of if grid is changing

          // Do last balancing of the grid, and final interp of phi:
          if(no_grid_changes>10) {PetscPrintf(mpi_comm,"NS grid did not converge!\n"); break;}
        } // end of while grid is changing

      // Update the LSF accordingly:
      phi.destroy();
      phi.create(p4est_np1,nodes_np1);
      ierr = VecCopyGhost(phi_new.vec,phi.vec);

      // Destroy the vectors we created for refine and coarsen:
      for(unsigned int k = 0;k<num_fields; k++){
          ierr = VecDestroy(fields_new_[k]);
        }
      phi_new.destroy();
    } // end of if only navier stokes

  // -------------------------------
  // Destroy refinement fields now that they're not in use:
  // -------------------------------
  if(solve_navier_stokes){
      vorticity_refine.destroy();
      if(refine_by_d2T){T_l_dd.destroy();}
    }
  // -------------------------------
  // Clear up the memory from the std vectors holding refinement info:
  // -------------------------------
  compare_opn.clear(); diag_opn.clear(); criteria.clear();
  compare_opn.shrink_to_fit(); diag_opn.shrink_to_fit(); criteria.shrink_to_fit();
  custom_lmax.clear(); custom_lmax.shrink_to_fit();
};

void poisson_step(Vec phi, Vec phi_solid,
                  Vec phi_dd[P4EST_DIM], Vec phi_solid_dd[P4EST_DIM],
                  Vec* T_l, Vec* T_s,
                  Vec rhs_Tl, Vec rhs_Ts,
                  BC_INTERFACE_VALUE_TEMP* bc_interface_val_temp[2],
                  BC_WALL_VALUE_TEMP* bc_wall_value_temp[2],
                  my_p4est_node_neighbors_t* ngbd,
                  my_p4est_poisson_nodes_mls_t* &solver_Tl,
                  my_p4est_poisson_nodes_mls_t* &solver_Ts,

                  int cube_refinement,
                  Vec phi_cylinder=NULL, Vec phi_cylinder_dd[P4EST_DIM]=NULL ){

  // Create solvers:
  solver_Tl = new my_p4est_poisson_nodes_mls_t(ngbd);
  if(do_we_solve_for_Ts) solver_Ts = new my_p4est_poisson_nodes_mls_t(ngbd);

  // Add the appropriate interfaces and interfacial boundary conditions:
  solver_Tl->add_boundary(MLS_INTERSECTION,phi,phi_dd[0],phi_dd[1],
      interface_bc_type_temp,*bc_interface_val_temp[LIQUID_DOMAIN], bc_interface_coeff);

  if(do_we_solve_for_Ts){
    solver_Ts->add_boundary(MLS_INTERSECTION,phi_solid,phi_solid_dd[0],phi_solid_dd[1],
                            interface_bc_type_temp,*bc_interface_val_temp[SOLID_DOMAIN],bc_interface_coeff);
  }

  if(example_uses_inner_LSF && do_we_solve_for_Ts){
    solver_Ts->add_boundary(MLS_INTERSECTION,phi_cylinder,phi_cylinder_dd[0],phi_cylinder_dd[1],
        inner_interface_bc_type_temp,bc_interface_val_inner,bc_interface_coeff_inner);
    }

  // Set diagonal for Tl:
  if(do_advection){ // Cases with advection use semi lagrangian advection discretization in time
      if(advection_sl_order ==2){ // 2nd order semi lagrangian (BDF2 coefficients)
          solver_Tl->set_diag(advection_alpha_coeff/dt);
        }
      else{ // 1st order semi lagrangian (Backward Euler but with backtrace)
          solver_Tl->set_diag(1./dt);
        }
    }
  else{ // Cases with no temperature advection
      if(method_ ==2){ // Crank Nicholson
          solver_Tl->set_diag(2./dt);
        }
      else{ // Backward Euler
         solver_Tl->set_diag(1./dt);
        }
    }

    if(do_we_solve_for_Ts){
      // Set diagonal for Ts:
      if(method_ == 2){ // Crank Nicholson
        solver_Ts->set_diag(2./dt);
      }
      else{ // Backward Euler
        solver_Ts->set_diag(1./dt);
      }
    }

  if(problem_dimensionalization_type == NONDIM_BY_FLUID_VELOCITY){
    // Elyce to-do 12/14/21: make this whole thing a switch case instead
    if(!is_dissolution_case){
      solver_Tl->set_mu(1./Pe);
      if(do_we_solve_for_Ts) solver_Ts->set_mu((1./Pe)*(alpha_s/alpha_l));
    }
    else{
      solver_Tl->set_mu(1./Pe);
      if(do_we_solve_for_Ts){
        solver_Ts->set_mu(1./Pe); // TO FIX -- ELyce to-do 12/14/21: why was this marked to fix?
      }
    }
  }
  else if(problem_dimensionalization_type== NONDIM_BY_DIFFUSIVITY){
    solver_Tl->set_mu(alpha_l/alpha_s);
    if(do_we_solve_for_Ts) solver_Ts->set_mu(1.);

    // Elyce to-do 12/14/21: add dissolution case
  }
  else if(problem_dimensionalization_type == DIMENSIONAL){
    solver_Tl->set_mu(alpha_l);
    if(do_we_solve_for_Ts) solver_Ts->set_mu(alpha_s);
  }
  else{
    throw std::invalid_argument("poisson_step: unrecognized problem dimensionalization type \n");
  }

  solver_Tl->set_rhs(rhs_Tl);
  if(do_we_solve_for_Ts) solver_Ts->set_rhs(rhs_Ts);

  // Set some other solver properties:
  solver_Tl->set_integration_order(1);
  solver_Tl->set_use_sc_scheme(0);
  solver_Tl->set_cube_refinement(cube_refinement);
  solver_Tl->set_store_finite_volumes(0);

  if(do_we_solve_for_Ts){
    solver_Ts->set_integration_order(1);
    solver_Ts->set_use_sc_scheme(0);
    solver_Ts->set_cube_refinement(cube_refinement);
    solver_Ts->set_store_finite_volumes(0);
  }

  // Set the wall BC and RHS:
  solver_Tl->set_wc(bc_wall_type_temp,*bc_wall_value_temp[LIQUID_DOMAIN]);
  if(do_we_solve_for_Ts) solver_Ts->set_wc(bc_wall_type_temp,*bc_wall_value_temp[SOLID_DOMAIN]);


  // Preassemble the linear system
  solver_Tl->preassemble_linear_system();
  if(do_we_solve_for_Ts) solver_Ts->preassemble_linear_system();

  // Solve the system:
  solver_Tl->solve(*T_l,false,true,KSPBCGS,PCHYPRE);
  if(do_we_solve_for_Ts) solver_Ts->solve(*T_s,false,true,KSPBCGS,PCHYPRE);


  // Delete solvers:
  delete solver_Tl;
  if(do_we_solve_for_Ts) delete solver_Ts;

}


void navier_stokes_step(my_p4est_navier_stokes_t* ns,
                        p4est_t* p4est_np1,p4est_nodes_t* nodes_np1,
                        Vec v_n[P4EST_DIM], Vec v_nm1[P4EST_DIM],
                        Vec vorticity,Vec press_nodes, Vec phi, double dxyz_close_to_interface,
                        KSPType face_solver_type, PCType pc_face,
                        KSPType cell_solver_type, PCType pc_cell,
                        my_p4est_faces_t* faces_np1, bool compute_pressure_,
                        bool &did_crash,
                        char* name_fluid_forces=NULL, FILE* fich_fluid_forces=NULL){
  PetscErrorCode ierr;

  my_p4est_poisson_faces_t* face_solver;
  my_p4est_poisson_cells_t* cell_solver;
  Vec dxyz_hodge_old[P4EST_DIM];

  int mpi_comm = p4est_np1->mpicomm;

  // Create vector to store old dxyz hodge:
  for (unsigned char d=0;d<P4EST_DIM;d++){
    ierr = VecCreateNoGhostFaces(p4est_np1,faces_np1,&dxyz_hodge_old[d],d); CHKERRXX(ierr);
  }

  //if ((ramp_bcs && (tn<t_ramp))) hodge_tolerance = u0*hodge_percentage_of_max_u;
  //else
  hodge_tolerance = NS_norm*hodge_percentage_of_max_u;
  PetscPrintf(mpi_comm,"Hodge tolerance is %e \n",hodge_tolerance);

  int hodge_iteration = 0;
  double convergence_check_on_dxyz_hodge = DBL_MAX;

  face_solver = NULL;
  cell_solver = NULL;

  // Update the parameters: (this is only done to update the cfl potentially)
  if(problem_dimensionalization_type == DIMENSIONAL){
    ns->set_parameters(rho_l, mu_l, NS_advection_sl_order, uniform_band, vorticity_threshold, cfl_NS);
  }
  else{
    ns->set_parameters((1./Re),1.0,NS_advection_sl_order,uniform_band,vorticity_threshold,cfl_NS);
  }




  while((hodge_iteration<hodge_max_it) && (convergence_check_on_dxyz_hodge>hodge_tolerance)){
    ns->copy_dxyz_hodge(dxyz_hodge_old);
    ns->solve_viscosity(face_solver,(face_solver!=NULL),face_solver_type,pc_face);

    convergence_check_on_dxyz_hodge=
        ns->solve_projection(cell_solver,(cell_solver!=NULL),cell_solver_type,pc_cell,
                             false,NULL,dxyz_hodge_old,uvw_components);

    ierr= PetscPrintf(mpi_comm,"Hodge iteration : %d, hodge error: %0.3e \n",hodge_iteration,convergence_check_on_dxyz_hodge);CHKERRXX(ierr);
    hodge_iteration++;
  }

  for (unsigned char d=0;d<P4EST_DIM;d++){
    ierr = VecDestroy(dxyz_hodge_old[d]); CHKERRXX(ierr);
  }

  // Delete solvers:
  delete face_solver;
  delete cell_solver;

  // Compute velocity at the nodes
  ns->compute_velocity_at_nodes();

  // Set this timestep's "v_n" to be the "v_nm1" for the next timestep
  ns->copy_velocity_n(v_nm1);


  // Now set this step's "v_np1" to be "v_n" for the next timestep -- v_n for next step will be sampled at this grid for now, but will be interpolated onto new grid for next step in beginning of next step
  ns->copy_velocity_np1(v_n);

  // Compute the pressure
  if(compute_pressure_){
    ns->compute_pressure(); // note: only compute pressure at nodes when we are saving to VTK (or evaluating some errors)
    ns->compute_pressure_at_nodes(&press_nodes);
  }


  // Get the computed values of vorticity
  ns->copy_vorticity(vorticity);


  // Compute forces (if we are doing that)
  if((save_fluid_forces && compute_pressure_) || example_requires_area_computation){


    double forces[P4EST_DIM];

    if(save_fluid_forces && compute_pressure_){
      ns->compute_forces(forces);
    }

    // If ice on cylinder case, let's compute the area of the ice, and store that as well:
    double ice_area = 0.0;
    if(example_requires_area_computation){
      // ELYCE DEBUGGING HERE
      // Get total solid domain
      // (including the cylinder bulk -- Note: this will need to be subtracted later, but cyl area is a constant value so no need to compute it over and over):

      // --> First, need to scale phi
      VecScaleGhost(phi,-1.0);

      // --> Compute area of negative domain (aka ice bulk)
      ice_area = area_in_negative_domain(p4est_np1,nodes_np1,phi);

      //--> Scale phi back to normal:
      VecScaleGhost(phi,-1.0);
      // For melting ice sphere example, check if the ice is melted -- if so, halt the simulation:
      if((example_ == MELTING_ICE_SPHERE)||(example_== MELTING_ICE_SPHERE_NAT_CONV)){
        if((fabs(ice_area) < 0.1*dxyz_close_to_interface) || (ice_area<0.)){
          tfinal = tn;
        }
      }
    }

    // To-do : this may be the source of erroneous first times being reported in fluid force files -- at the first step, dt might be initialized to something much larger than what the eventual dt will use. Might need to do this differently


    ierr = PetscFOpen(mpi_comm, name_fluid_forces,"a",&fich_fluid_forces); CHKERRXX(ierr);
    if(save_fluid_forces && example_requires_area_computation){
      PetscPrintf(mpi_comm,"tn = %g, tfinal = %g, fx = %g, fy = %g , A = %0.6f \n",tn,tfinal,forces[0],forces[1],ice_area);
      ierr = PetscFPrintf(mpi_comm, fich_fluid_forces,"%g %g %g %g\n",tn,forces[0],forces[1],ice_area);CHKERRXX(ierr);
    }
    else if(save_fluid_forces && !example_requires_area_computation){
      PetscPrintf(mpi_comm,"tn = %g, fx = %g, fy = %g \n",tn,forces[0],forces[1]);
      ierr = PetscFPrintf(mpi_comm, fich_fluid_forces,"%g %g %g \n",tn,forces[0],forces[1]);CHKERRXX(ierr);
    }
    else if(!save_fluid_forces && example_requires_area_computation){
      PetscPrintf(mpi_comm,"tn = %g, A = %0.6f \n",tn, ice_area);
      ierr = PetscFPrintf(mpi_comm, fich_fluid_forces,"%g %g\n",tn,ice_area);CHKERRXX(ierr);
    }
    ierr = PetscFClose(mpi_comm, fich_fluid_forces); CHKERRXX(ierr);
    PetscPrintf(mpi_comm,"forces saved \n");

  }

  // Check the L2 norm of u to make sure nothing is blowing up
  NS_norm = ns->get_max_L2_norm_u();

  PetscPrintf(mpi_comm,"\n Max NS velocity norm: \n"
                         " - Computational value: %0.4f  "
                         " - Physical value: %0.3e [m/s]  "
                         " - Physical value: %0.3f [mm/s] \n",NS_norm,NS_norm*vel_nondim_to_dim,NS_norm*vel_nondim_to_dim*1000.);

  // Stop simulation if things are blowing up
  if(NS_norm>100.0){
      MPI_Barrier(mpi_comm);
      PetscPrintf(mpi_comm,"The simulation blew up ! ");
      did_crash=true;
    }
  else{
    did_crash=false;
  }

//  // Compute the corresponding timestep:
//  ns->compute_dt();
//  dt_NS = ns->get_dt();

}

void initialize_ns_solver(my_p4est_navier_stokes_t* &ns,
                          p4est_t* p4est_np1,p4est_ghost_t* ghost_np1,
                          my_p4est_node_neighbors_t* ngbd_np1, my_p4est_node_neighbors_t* ngbd_n,
                          my_p4est_hierarchy_t* hierarchy_np1, my_p4est_brick_t* brick,
                          Vec phi, Vec v_n_NS[P4EST_DIM],Vec v_nm1_NS[P4EST_DIM],
                          my_p4est_faces_t* &faces_np1, my_p4est_cell_neighbors_t* &ngbd_c_np1){

  // Create the initial neigbhors and faces (after first step, NS grid update will handle this internally)
  ngbd_c_np1 = new my_p4est_cell_neighbors_t(hierarchy_np1);
  faces_np1 = new my_p4est_faces_t(p4est_np1,ghost_np1,brick,ngbd_c_np1);

  // Create the solver
  ns = new my_p4est_navier_stokes_t(ngbd_n,ngbd_np1,faces_np1);

  // Set the LSF:
  ns->set_phi(phi);
  ns->set_dt(dt_nm1,dt);
  ns->set_velocities(v_nm1_NS,v_n_NS);

  PetscPrintf(p4est_np1->mpicomm,"CFL_NS: %0.2f, rho : %0.2f, mu : %0.3e \n",cfl_NS,rho_l,mu_l);

  if(problem_dimensionalization_type == DIMENSIONAL){
    ns->set_parameters(rho_l, mu_l, NS_advection_sl_order, uniform_band, vorticity_threshold, cfl_NS);
  }
  else{
    ns->set_parameters((1./Re), 1.0, NS_advection_sl_order, uniform_band, vorticity_threshold, cfl_NS);
  }



}

bool are_we_saving_vtk(double tstep_, double tn_,bool is_load_step, int& out_idx, bool get_new_outidx){
  bool out = false;
  if(save_to_vtk){
    if(save_using_dt){
        out= ((int (floor(tn_/save_every_dt) )) !=out_idx) && (!is_load_step);
        if(get_new_outidx){
          out_idx = int (floor(tn_/save_every_dt) );
        }
      }
    else if (save_using_iter){
        out = (( (int) floor(tstep_/save_every_iter) ) !=out_idx) && (!is_load_step);
        if(get_new_outidx) {
          out_idx = ((int) floor(tstep_/save_every_iter) );
        }
      }
  }
  return out;
}

bool are_we_saving_fluid_forces(double tn_,bool is_load_step, int& out_idx, bool get_new_outidx){
  bool out = false;
  if(save_fluid_forces){
      out= ((int (floor(tn_/save_fluid_forces_every_dt) )) !=out_idx) && (!is_load_step);
      if(get_new_outidx){
        out_idx = int (floor(tn_/save_fluid_forces_every_dt) );
      }
  }
  return out;
}


// (WIP -- currently unused:)
void regularize_front(p4est_t* p4est,p4est_nodes_t* nodes,my_p4est_node_neighbors_t* ngbd,vec_and_ptr_t phi)
{
  // FUNCTION FOR REGULARIZING THE SOLIDIFICATION FRONT:
  // adapted from function in my_p4est_multialloy_t originally developed by Daniil Bochkov, adapted by Elyce Bayat 08/24/2020

  // TO-DO: can make these settings variable
  int front_smoothing_ = 0;
  double proximity_smoothing_ = 1.1;

  double dxyz_[P4EST_DIM];
  dxyz_min(p4est,dxyz_);

//  double diag = sqrt(SUMD(SQR(dxyz_[0]),SQR(dxyz_[1]),SQR(dxyz_[2])));
  double dxyz_min_ = MIN(DIM(dxyz_[0],dxyz_[1],dxyz_[2]));
  double new_phi_val = .5*dxyz_min_*pow(2., front_smoothing_);


  PetscErrorCode ierr;
  int mpi_comm = p4est->mpicomm;

  ierr = PetscLogEventBegin(log_regularize_front, 0, 0, 0, 0); CHKERRXX(ierr);
  ierr = PetscPrintf(mpi_comm, "Removing problem geometries... "); CHKERRXX(ierr);

  // auxiliary pointers (in case a corser grid is used further)
//  vec_and_ptr_t front_phi_cur;
//  front_phi_cur.set(front_phi_.vec);
//  p4est_t       *p4est_cur = p4est_;
//  p4est_nodes_t *nodes_cur = nodes_;
//  p4est_ghost_t *ghost_cur = ghost_;
//  my_p4est_node_neighbors_t *ngbd_cur = ngbd_;
//  my_p4est_hierarchy_t *hierarchy_cur = hierarchy_;


  // interpolate level-set function onto a coarses grid (not really used)
//  if (front_smoothing_ != 0)
//  {
//    p4est_cur = p4est_copy(p4est_, P4EST_FALSE);
//    ghost_cur = my_p4est_ghost_new(p4est_cur, P4EST_CONNECT_FULL);
//    nodes_cur = my_p4est_nodes_new(p4est_cur, ghost_cur);

//    front_phi_cur.create(front_phi_.vec);
//    VecCopyGhost(front_phi_.vec, front_phi_cur.vec);

//    splitting_criteria_t* sp_old = (splitting_criteria_t*)p4est_->user_pointer;
//    bool is_grid_changing = true;
//    while (is_grid_changing)
//    {
//      front_phi_cur.get_array();
//      splitting_criteria_tag_t sp(sp_old->min_lvl, sp_old->max_lvl-front_smoothing_, sp_old->lip, sp_old->band);
//      is_grid_changing = sp.refine_and_coarsen(p4est_cur, nodes_cur, front_phi_cur.ptr);
//      front_phi_cur.restore_array();

//      if (is_grid_changing)
//      {
//        my_p4est_partition(p4est_cur, P4EST_TRUE, NULL);

//        // reset nodes, ghost, and phi
//        p4est_ghost_destroy(ghost_cur); ghost_cur = my_p4est_ghost_new(p4est_cur, P4EST_CONNECT_FULL);
//        p4est_nodes_destroy(nodes_cur); nodes_cur = my_p4est_nodes_new(p4est_cur, ghost_cur);

//        front_phi_cur.destroy();
//        front_phi_cur.create(p4est_cur, nodes_cur);

//        my_p4est_interpolation_nodes_t interp(ngbd_);

//        double xyz[P4EST_DIM];
//        foreach_node(n, nodes_cur)
//        {
//          node_xyz_fr_n(n, p4est_cur, nodes_cur, xyz);
//          interp.add_point(n, xyz);
//        }

//        interp.set_input(front_phi_.vec, linear); // we know that it is not really an interpolation, rather just a transfer, so therefore linear
//        interp.interpolate(front_phi_cur.vec);
//      }
//    }

//    hierarchy_cur = new my_p4est_hierarchy_t(p4est_cur, ghost_cur, &brick_);
//    ngbd_cur = new my_p4est_node_neighbors_t(hierarchy_cur, nodes_cur);
//    ngbd_cur->init_neighbors();
//  }

  // old "by-hand" procedure to remove sharp corner and narrow necks
  if (0) {
//    vec_and_ptr_t front_phi_tmp(front_phi_cur.vec);

//    p4est_locidx_t nei_n[num_neighbors_cube];
//    bool           nei_e[num_neighbors_cube];

//    double band = 2.*diag_;

//    front_phi_tmp.get_array();
//    front_phi_cur.get_array();

//    // first pass: smooth out extremely curved regions
//    // TODO: make it iterative
//    bool is_changed = false;
//    foreach_local_node(n, nodes_cur)
//    {
//      if (fabs(front_phi_cur.ptr[n]) < band)
//      {
//        ngbd_cur->get_all_neighbors(n, nei_n, nei_e);

//        unsigned short num_neg = 0;
//        unsigned short num_pos = 0;

//        for (unsigned short nn = 0; nn < num_neighbors_cube; ++nn)
//        {
//          if (front_phi_cur.ptr[nei_n[nn]] <= 0) num_neg++;
//          if (front_phi_cur.ptr[nei_n[nn]] >= 0) num_pos++;
//        }

//        if ( (front_phi_cur.ptr[n] <= 0 && num_neg < 3) ||
//             (front_phi_cur.ptr[n] >= 0 && num_pos < 3) )
//        {
//          //        front_phi_cur.ptr[n] = front_phi_cur.ptr[n] < 0 ? 10.*EPS : -10.*EPS;
//          //        front_phi_cur.ptr[n] = front_phi_cur.ptr[n] < 0 ? 10.*EPS : -10.*EPS;
//          if (num_neg < 3) front_phi_cur.ptr[n] =  0.01*diag_;
//          if (num_pos < 3) front_phi_cur.ptr[n] = -0.01*diag_;

//          // check if node is a layer node (= a ghost node for another process)
//          p4est_indep_t *ni = (p4est_indep_t*)sc_array_index(&nodes_cur->indep_nodes, n);
//          if (ni->pad8 != 0) is_changed = true;
//          //        throw;
//        }
//      }
//    }

//    int mpiret = MPI_Allreduce(MPI_IN_PLACE, &is_changed, 1, MPI_C_BOOL, MPI_LOR, p4est_->mpicomm); SC_CHECK_MPI(mpiret);

//    if (is_changed)
//    {
//      ierr = VecGhostUpdateBegin(front_phi_cur.vec, INSERT_VALUES, SCATTER_FORWARD); CHKERRXX(ierr);
//      ierr = VecGhostUpdateEnd  (front_phi_cur.vec, INSERT_VALUES, SCATTER_FORWARD); CHKERRXX(ierr);
//    }

//    VecCopyGhost(front_phi_cur.vec, front_phi_tmp.vec);

//    // second pass: bridge narrow gaps
//    // TODO: develop a more general approach that works in 3D as well

//    is_changed = false;
//    bool is_ghost_changed = false;
//    // this needs fixing for 3D
//    foreach_local_node(n, nodes_cur)
//    {
//      if (front_phi_cur.ptr[n] < 0 && front_phi_cur.ptr[n] > -band)
//      {
//        ngbd_cur->get_all_neighbors(n, nei_n, nei_e);

//        bool merge = (front_phi_cur.ptr[nei_n[nn_m00]] > 0 &&
//                     front_phi_cur.ptr[nei_n[nn_p00]] > 0 &&
//            front_phi_cur.ptr[nei_n[nn_0m0]] > 0 &&
//            front_phi_cur.ptr[nei_n[nn_0p0]] > 0)
//            || ((front_phi_cur.ptr[nei_n[nn_m00]] > 0 && front_phi_cur.ptr[nei_n[nn_p00]] > 0) &&
//            (front_phi_cur.ptr[nei_n[nn_mm0]] < 0 || front_phi_cur.ptr[nei_n[nn_0m0]] < 0 || front_phi_cur.ptr[nei_n[nn_pm0]] < 0) &&
//            (front_phi_cur.ptr[nei_n[nn_mp0]] < 0 || front_phi_cur.ptr[nei_n[nn_0p0]] < 0 || front_phi_cur.ptr[nei_n[nn_pp0]] < 0))
//            || ((front_phi_cur.ptr[nei_n[nn_0m0]] > 0 && front_phi_cur.ptr[nei_n[nn_0p0]] > 0) &&
//            (front_phi_cur.ptr[nei_n[nn_mm0]] < 0 || front_phi_cur.ptr[nei_n[nn_m00]] < 0 || front_phi_cur.ptr[nei_n[nn_mp0]] < 0) &&
//            (front_phi_cur.ptr[nei_n[nn_pm0]] < 0 || front_phi_cur.ptr[nei_n[nn_p00]] < 0 || front_phi_cur.ptr[nei_n[nn_pp0]] < 0));

//        if (merge)
//        {
//          front_phi_tmp.ptr[n] = new_phi_val;

//          // check if node is a layer node (= a ghost node for another process)
//          p4est_indep_t *ni = (p4est_indep_t*)sc_array_index(&nodes_cur->indep_nodes, n);
//          if (ni->pad8 != 0) is_ghost_changed = true;

//          is_changed = true;
//        }

//      }
//    }

//    front_phi_tmp.restore_array();
//    front_phi_cur.restore_array();

//    mpiret = MPI_Allreduce(MPI_IN_PLACE, &is_changed,       1, MPI_C_BOOL, MPI_LOR, p4est_->mpicomm); SC_CHECK_MPI(mpiret);
//    mpiret = MPI_Allreduce(MPI_IN_PLACE, &is_ghost_changed, 1, MPI_C_BOOL, MPI_LOR, p4est_->mpicomm); SC_CHECK_MPI(mpiret);

//    if (is_ghost_changed)
//    {
//      ierr = VecGhostUpdateBegin(front_phi_tmp.vec, INSERT_VALUES, SCATTER_FORWARD); CHKERRXX(ierr);
//      ierr = VecGhostUpdateEnd  (front_phi_tmp.vec, INSERT_VALUES, SCATTER_FORWARD); CHKERRXX(ierr);
//    }
  }

//  bool is_changed = false;
  int num_nodes_smoothed = 0;
  if (proximity_smoothing_ > 0) { // First pass -- shift LSF up, see if there are any islands, remove subpools if there. Then reinitialize, shift back. "Solidify" any nodes that changed sign.
    // shift level-set upwards and reinitialize
    my_p4est_level_set_t ls(ngbd);
    vec_and_ptr_t front_phi_tmp(phi.vec);
    double shift = dxyz_min_*proximity_smoothing_;
    VecCopyGhost(phi.vec, front_phi_tmp.vec);
    VecShiftGhost(front_phi_tmp.vec, shift);

    int num_islands = 0;
    vec_and_ptr_t island_number(phi.vec);

    VecScaleGhost(front_phi_tmp.vec, -1.);
    compute_islands_numbers(*ngbd, front_phi_tmp.vec, num_islands, island_number.vec);
    VecScaleGhost(front_phi_tmp.vec, -1.);

    if (num_islands > 1)
    {
      ierr = PetscPrintf(mpi_comm, "%d subpools removed... ", num_islands-1); CHKERRXX(ierr);
      island_number.get_array();
      front_phi_tmp.get_array();

      // compute liquid pools areas
      // TODO: make it real area instead of number of points
      std::vector<double> island_area(num_islands, 0);

      foreach_local_node(n, nodes) {
        if (island_number.ptr[n] >= 0) {
          ++island_area[ (int) island_number.ptr[n] ];
        }
      }

      int mpiret = MPI_Allreduce(MPI_IN_PLACE, island_area.data(), num_islands, MPI_DOUBLE, MPI_SUM, mpi_comm); SC_CHECK_MPI(mpiret);

      // find the biggest liquid pool
      int main_island = 0;
      int island_area_max = island_area[0];

      for (int i = 1; i < num_islands; ++i) {
        if (island_area[i] > island_area_max) {
          main_island     = i;
          island_area_max = island_area[i];
        }
      }

      if (main_island < 0) throw;

      // solidify all but the biggest pool
      foreach_node(n, nodes) {
        if (front_phi_tmp.ptr[n] < 0 && island_number.ptr[n] != main_island) {
          front_phi_tmp.ptr[n] = new_phi_val;
        }
      }

      island_number.restore_array();
      front_phi_tmp.restore_array();

      // TODO: make the decision whether to solidify a liquid pool or not independently
      // for each pool based on its size and shape
    }

    island_number.destroy();

    ls.reinitialize_2nd_order(front_phi_tmp.vec, 50);
    VecShiftGhost(front_phi_tmp.vec, -shift);

    // "solidify" nodes that changed sign
    phi.get_array();
    front_phi_tmp.get_array();

    foreach_node(n, nodes) {
      if (phi.ptr[n] < 0 && front_phi_tmp.ptr[n] > 0) {
//        double blending = smoothstep(2, front_phi_tmp.ptr[n]/shift);
//        front_phi_cur.ptr[n] = blending*front_phi_cur.ptr[n] + (1.-blending)*front_phi_tmp.ptr[n];
        phi.ptr[n] = front_phi_tmp.ptr[n];
        num_nodes_smoothed++;
      }
    }

    phi.restore_array();
    front_phi_tmp.restore_array();
    front_phi_tmp.destroy();
  }

  if (proximity_smoothing_ > 0) { // Second pass --  we shift LSF down, reinitialize, shift back, and see if some of those nodes are still "stuck"
    // shift level-set downwards and reinitialize
    my_p4est_level_set_t ls(ngbd);
    vec_and_ptr_t front_phi_tmp(phi.vec);
    double shift = -0.1*dxyz_min_*proximity_smoothing_;
    VecCopyGhost(phi.vec, front_phi_tmp.vec);
    VecShiftGhost(front_phi_tmp.vec, shift);

    ls.reinitialize_2nd_order(front_phi_tmp.vec, 50);
    VecShiftGhost(front_phi_tmp.vec, -shift);

    // "solidify" nodes that changed sign
    phi.get_array();
    front_phi_tmp.get_array();

    foreach_node(n, nodes) {
      if (phi.ptr[n] > 0 && front_phi_tmp.ptr[n] < 0) {
        phi.ptr[n] = front_phi_tmp.ptr[n];
        num_nodes_smoothed++;
      }
    }

    phi.restore_array();
    front_phi_tmp.restore_array();
    front_phi_tmp.destroy();
  }
  ierr = MPI_Allreduce(MPI_IN_PLACE, &num_nodes_smoothed, 1, MPI_INT, MPI_SUM, mpi_comm); SC_CHECK_MPI(ierr);

  vec_and_ptr_t front_phi_tmp;
  front_phi_tmp.set(phi.vec);

  // third pass: look for isolated pools of liquid and remove them
  if (num_nodes_smoothed > 0) // assuming such pools can form only due to the artificial bridging (I guess it's quite safe to say, but not entirely correct)
  {
    ierr = PetscPrintf(mpi_comm, "%d nodes smoothed... ", num_nodes_smoothed); CHKERRXX(ierr);
    int num_islands = 0;
    vec_and_ptr_t island_number(phi.vec);

    VecScaleGhost(front_phi_tmp.vec, -1.);
    compute_islands_numbers(*ngbd, front_phi_tmp.vec, num_islands, island_number.vec);
    VecScaleGhost(front_phi_tmp.vec, -1.);

    if (num_islands > 1)
    {
      ierr = PetscPrintf(mpi_comm, "%d pools removed... ", num_islands-1); CHKERRXX(ierr);
      island_number.get_array();
      front_phi_tmp.get_array();

      // compute liquid pools areas
      // TODO: make it real area instead of number of points
      std::vector<double> island_area(num_islands, 0);

      foreach_local_node(n, nodes)
      {
        if (island_number.ptr[n] >= 0)
        {
          ++island_area[ (int) island_number.ptr[n] ];
        }
      }

      int mpiret = MPI_Allreduce(MPI_IN_PLACE, island_area.data(), num_islands, MPI_DOUBLE, MPI_SUM, mpi_comm); SC_CHECK_MPI(mpiret);

      // find the biggest liquid pool
      int main_island = 0;
      int island_area_max = island_area[0];

      for (int i = 1; i < num_islands; ++i)
      {
        if (island_area[i] > island_area_max)
        {
          main_island     = i;
          island_area_max = island_area[i];
        }
      }

      if (main_island < 0) throw;

      // solidify all but the biggest pool
      foreach_node(n, nodes)
      {
        if (front_phi_tmp.ptr[n] < 0 && island_number.ptr[n] != main_island)
        {
          front_phi_tmp.ptr[n] = new_phi_val;
        }
      }

      island_number.restore_array();
      front_phi_tmp.restore_array();

      // TODO: make the decision whether to solidify a liquid pool or not independently
      // for each pool based on its size and shape
    }

    island_number.destroy();
  }

//  front_phi_cur.destroy();
//  front_phi_cur.set(front_phi_tmp.vec);
//  VecCopyGhost(front_phi_tmp.vec, front_phi_cur.vec);
//  front_phi_tmp.destroy();

  // iterpolate back onto fine grid
//  if (front_smoothing_ != 0)
//  {
//    my_p4est_level_set_t ls(ngbd);
//    ls.reinitialize_2nd_order(phi.vec, 20);

//    my_p4est_interpolation_nodes_t interp(ngbd_cur);

//    double xyz[P4EST_DIM];
//    foreach_node(n, nodes_)
//    {
//      node_xyz_fr_n(n, p4est_, nodes_, xyz);
//      interp.add_point(n, xyz);
//    }

//    interp.set_input(front_phi_cur.vec, quadratic);
//    interp.interpolate(front_phi_.vec);

//    front_phi_cur.destroy();
//    delete ngbd_cur;
//    delete hierarchy_cur;
//    p4est_nodes_destroy(nodes_cur);
//    p4est_ghost_destroy(ghost_cur);
//    p4est_destroy(p4est_cur);
//  } else {
//    phi.set(front_phi_cur.vec);
//  }

  ierr = PetscPrintf(mpi_comm, "done!\n"); CHKERRXX(ierr);
  ierr = PetscLogEventEnd(log_regularize_front, 0, 0, 0, 0); CHKERRXX(ierr);
}



// --------------------------------------------------------------------------------------------------------------
// Functions for saving to VTK:
// --------------------------------------------------------------------------------------------------------------
void save_everything(p4est_t *p4est, p4est_nodes_t *nodes, p4est_ghost_t *ghost, my_p4est_node_neighbors_t* ngbd,vec_and_ptr_t phi, vec_and_ptr_t phi_2, vec_and_ptr_t Tl,vec_and_ptr_t Ts,vec_and_ptr_dim_t v_int,vec_and_ptr_dim_t v_NS, vec_and_ptr_t press, vec_and_ptr_t vorticity, char* filename){
// Things we want to save:
/*
 * LSF
 * LSF2 for ex 2
 * Tl
 * Ts
 * v_interface
 * v NS
 * pressure
 * vorticity
 * smoke -TAKEN OUT
 * */


  // Calculate curvature:

  vec_and_ptr_t kappa;
  vec_and_ptr_dim_t normal;

  kappa.create(p4est,nodes);
  normal.create(p4est,nodes);

  VecScaleGhost(phi.vec,-1.0);
  compute_normals(*ngbd,phi.vec,normal.vec);
  compute_mean_curvature(*ngbd,normal.vec,kappa.vec);

  VecScaleGhost(phi.vec,-1.0);

//  // Get arrays:
//  phi.get_array();
//  if(example_uses_inner_LSF) phi_2.get_array();
//  if(solve_stefan){
//    Tl.get_array();
//    if(do_we_solve_for_Ts) Ts.get_array();
//    v_int.get_array();
//  }
//  if (solve_navier_stokes && !no_flow){
//    v_NS.get_array();
//    press.get_array();
//    vorticity.get_array();
//  }
//  kappa.get_array();


  // Save data:
//  const std::vector<std::string> point_names;
//  const std::vector<const double*> point_data;

  std::vector<Vec_for_vtk_export_t> point_fields;
  point_fields.push_back(Vec_for_vtk_export_t(phi.vec, "phi"));
  point_fields.push_back(Vec_for_vtk_export_t(kappa.vec, "kappa"));
//  // phi
//  point_names.push_back("phi");
//  point_data.push_back(phi.ptr);

//  point_names.push_back("kappa");
//  point_data.push_back(kappa.ptr);

  //phi cylinder
  if(example_uses_inner_LSF){
//    point_names.push_back("phi_cyl");
//    point_data.push_back(phi_2.ptr);
      point_fields.push_back(Vec_for_vtk_export_t(phi_2.vec, "phi_cyl"));
  }

  // stefan related fields
  if(solve_stefan){
//    point_names.push_back("T_l");
//    point_data.push_back(Tl.ptr);
      point_fields.push_back(Vec_for_vtk_export_t(Tl.vec, "Tl"));
    if(do_we_solve_for_Ts){
//      point_names.push_back("T_s");
//      point_data.push_back(Ts.ptr);
        point_fields.push_back(Vec_for_vtk_export_t(Ts.vec, "Ts"));
    }

//    point_names.push_back("v_interface_x");
//    point_data.push_back(v_int.ptr[0]);

    point_fields.push_back(Vec_for_vtk_export_t(v_int.vec[0], "v_interface_x"));
//    point_names.push_back("v_interface_y");
//    point_data.push_back(v_int.ptr[1]);

    point_fields.push_back(Vec_for_vtk_export_t(v_int.vec[1], "v_interface_y"));
  }

  if(solve_navier_stokes && !no_flow){
//    point_names.push_back("u");
//    point_data.push_back(v_NS.ptr[0]);

//    point_names.push_back("v");
//    point_data.push_back(v_NS.ptr[1]);

//    point_names.push_back("vorticity");
//    point_data.push_back(vorticity.ptr);

//    point_names.push_back("pressure");
//    point_data.push_back(press.ptr);

      point_fields.push_back(Vec_for_vtk_export_t(v_NS.vec[0], "u"));
      point_fields.push_back(Vec_for_vtk_export_t(v_NS.vec[1], "v"));
      point_fields.push_back(Vec_for_vtk_export_t(vorticity.vec, "vorticity"));
      point_fields.push_back(Vec_for_vtk_export_t(press.vec, "pressure"));

  }

//  std::vector<std::string> cell_names = {};
//  std::vector<double*> cell_data = {};
  std::vector<Vec_for_vtk_export_t> cell_fields = {};

  my_p4est_vtk_write_all_lists(p4est,nodes,ghost,
                               P4EST_TRUE,P4EST_TRUE,filename,
                               point_fields, cell_fields);

//  point_names.clear();point_data.clear();
//  cell_names.clear(); cell_data.clear();

  point_fields.clear();
  cell_fields.clear();

//  // Restore arrays:
//  phi.restore_array();
//  if(example_uses_inner_LSF) phi_2.restore_array();

//  if(solve_stefan){
//    Tl.restore_array();
//    if(do_we_solve_for_Ts) Ts.restore_array();
//    v_int.restore_array();
//  }
//  if(solve_navier_stokes && !no_flow){
//    v_NS.restore_array();
//    press.restore_array();
//    vorticity.restore_array();
//  }

//  kappa.restore_array();
//  kappa.destroy();
//  normal.destroy();

}

void save_fields_to_vtk(p4est_t* p4est, p4est_nodes_t* nodes,
                       p4est_ghost_t* ghost, my_p4est_node_neighbors_t* ngbd,
                       int out_idx, int grid_res_iter,
                       vec_and_ptr_t phi, vec_and_ptr_t phi_cylinder,
                       vec_and_ptr_t T_l_n,vec_and_ptr_t T_s_n,
                       vec_and_ptr_dim_t v_interface,
                       vec_and_ptr_dim_t v_n, vec_and_ptr_t press_nodes, vec_and_ptr_t vorticity,
                        bool is_crash=false){
  int mpi_comm = p4est->mpicomm;

  // If it's a test case, we ignore, we have our own special save functions for those cases that have error checking as well
  bool test_cases = example_is_a_test_case;

  char output[1000];
  if(!test_cases){
    const char* out_dir = getenv("OUT_DIR_VTK");
    if(!out_dir){
        throw std::invalid_argument("You need to set the output directory for coupled VTK: OUT_DIR_VTK");
      }

    PetscPrintf(mpi_comm,"Saving to vtk, outidx = %d ...\n",out_idx);

    if(example_uses_inner_LSF){
      // Create the cylinder just for visualization purposes, then destroy after saving
      phi_cylinder.create(p4est,nodes);
      sample_cf_on_nodes(p4est,nodes,mini_level_set,phi_cylinder.vec);
    }

    if(is_crash){
      sprintf(output,"%s/snapshot_lmin_%d_lmax_%d_CRASH",out_dir,lmin+grid_res_iter,lmax+grid_res_iter);
      save_everything(p4est,nodes,ghost,ngbd,phi,phi_cylinder,T_l_n,T_s_n,v_interface,v_n,press_nodes,vorticity,output);
    }
    else{
      sprintf(output,"%s/snapshot_lmin_%d_lmax_%d_outidx_%d",out_dir,lmin+grid_res_iter,lmax+grid_res_iter,out_idx);
      save_everything(p4est,nodes,ghost,ngbd,phi,phi_cylinder,T_l_n,T_s_n,v_interface,v_n,press_nodes,vorticity,output);
    }

    if(example_uses_inner_LSF)phi_cylinder.destroy();
    if(print_checkpoints) PetscPrintf(mpi_comm,"Finishes saving to VTK \n");
  }
};

// --------------------------------------------------------------------------------------------------------------
// Functions for checking the error in test cases (and then saving to vtk):
// --------------------------------------------------------------------------------------------------------------
void save_stefan_test_case(p4est_t *p4est, p4est_nodes_t *nodes, p4est_ghost_t *ghost,vec_and_ptr_t T_l, vec_and_ptr_t T_s, vec_and_ptr_t phi, vec_and_ptr_dim_t v_interface,  double dxyz_close_to_interface, bool are_we_saving_vtk, char* filename_vtk,char *name, FILE *fich){
  PetscErrorCode ierr;

  vec_and_ptr_t T_ana,phi_ana, v_interface_ana;
  T_ana.create(p4est,nodes); phi_ana.create(p4est,nodes);v_interface_ana.create(p4est,nodes);

  vec_and_ptr_t T_l_err,T_s_err,phi_err,v_interface_err;
  T_l_err.create(p4est,nodes); T_s_err.create(p4est,nodes); phi_err.create(p4est,nodes); v_interface_err.create(p4est,nodes);

  T_l.get_array(); T_s.get_array();
  phi.get_array(); v_interface.get_array();

  T_ana.get_array(); v_interface_ana.get_array();phi_ana.get_array();
  T_l_err.get_array();T_s_err.get_array();v_interface_err.get_array();phi_err.get_array();

  double Linf_Tl = 0.0;
  double Linf_Ts = 0.0;
  double Linf_phi = 0.0;
  double Linf_v_int = 0.0;

  double r;
  double sval;
  double vel;


  // Now loop through nodes to compare errors between LSF and Temperature profiles:
  double xyz[P4EST_DIM];
  foreach_node(n,nodes){
    node_xyz_fr_n(n,p4est,nodes,xyz);

    r = sqrt(SQR(xyz[0]) + SQR(xyz[1]));
    sval = r/sqrt(tn);

    phi_ana.ptr[n] = s0*sqrt(tn) - r;

    T_ana.ptr[n] = frank_sphere_solution_t(sval);

    v_interface_ana.ptr[n] = s0/(2.0*sqrt(tn));

    // Error on phi and v_int:
    if(fabs(phi.ptr[n]) < dxyz_close_to_interface){

      // Errors on phi:
      phi_err.ptr[n] = fabs(phi.ptr[n] - phi_ana.ptr[n]);

      Linf_phi = max(Linf_phi, phi_err.ptr[n]);

      // Errors on v_int:
      vel = sqrt(SQR(v_interface.ptr[0][n])+ SQR(v_interface.ptr[1][n]));
      v_interface_err.ptr[n] = fabs(vel - v_interface_ana.ptr[n]);
      Linf_v_int = max(Linf_v_int,v_interface_err.ptr[n]);
      }

    // Check error in the negative subdomain (T_liquid) (Domain = Omega_minus)
    if(phi.ptr[n]<0.){
        T_l_err.ptr[n]  = fabs(T_l.ptr[n] - T_ana.ptr[n]);
        Linf_Tl = max(Linf_Tl,T_l_err.ptr[n]);
      }
    if (phi.ptr[n]>0.){
        T_s_err.ptr[n]  = fabs(T_s.ptr[n] - T_ana.ptr[n]);
        Linf_Ts = max(Linf_Ts,T_s_err.ptr[n]);
      }
  }

  double global_Linf_errors[] = {0.0, 0.0, 0.0,0.0,0.0};
  double local_Linf_errors[] = {Linf_phi,Linf_Tl,Linf_Ts,Linf_v_int};


  // Now get the global maximum errors:
  int mpiret = MPI_Allreduce(local_Linf_errors,global_Linf_errors,4,MPI_DOUBLE,MPI_MAX,p4est->mpicomm); SC_CHECK_MPI(mpiret);


  // Print Errors to application output:
  PetscPrintf(p4est->mpicomm,"\n----------------\n Errors on frank sphere: \n --------------- \n");
  PetscPrintf(p4est->mpicomm,"dxyz close to interface: %0.2f \n", dxyz_close_to_interface);

  int num_nodes = nodes->indep_nodes.elem_count;
  PetscPrintf(p4est->mpicomm,"Number of grid points used: %d \n \n", num_nodes);


  PetscPrintf(p4est->mpicomm," Linf on phi: %0.4f \n Linf on T_l: %0.4f \n Linf on T_s: %0.4f \n Linf on v_int: %0.4f \n", global_Linf_errors[0],global_Linf_errors[1],global_Linf_errors[2],global_Linf_errors[3]);

  // Print errors to file:
  ierr = PetscFOpen(p4est->mpicomm,name,"a",&fich);CHKERRXX(ierr);
  PetscFPrintf(p4est->mpicomm,fich,"%e %e %d %e %e %e %e %d %e \n", tn, dt, tstep,
                                                                    global_Linf_errors[0], global_Linf_errors[1],
                                                                    global_Linf_errors[2], global_Linf_errors[3],
                                                                    num_nodes, dxyz_close_to_interface);
  ierr = PetscFClose(p4est->mpicomm,fich); CHKERRXX(ierr);

  // If we are saving this timestep, output the results to vtk:
  if(are_we_saving_vtk){
//      std::vector<std::string> point_names;
//      std::vector<double*> point_data;

//      point_names = {"phi","T_l","T_s","v_interface_x","v_interface_y","phi_ana","T_ana","v_interface_vec_ana","phi_err","T_l_err","T_s_err","v_interface_vec_err"};
//      point_data = {phi.ptr,T_l.ptr,T_s.ptr,v_interface.ptr[0],v_interface.ptr[1],phi_ana.ptr,T_ana.ptr,v_interface_ana.ptr,phi_err.ptr,T_l_err.ptr,T_s_err.ptr,v_interface_err.ptr};

      std::vector<Vec_for_vtk_export_t> point_fields;
      point_fields.push_back(Vec_for_vtk_export_t(phi.vec, "phi"));
      point_fields.push_back(Vec_for_vtk_export_t(T_l.vec, "T_l"));
      point_fields.push_back(Vec_for_vtk_export_t(T_s.vec, "T_s"));
      point_fields.push_back(Vec_for_vtk_export_t(v_interface.vec[0], "v_interface_x"));
      point_fields.push_back(Vec_for_vtk_export_t(v_interface.vec[1], "v_interface_y"));
      point_fields.push_back(Vec_for_vtk_export_t(phi_ana.vec, "phi_ana"));
      point_fields.push_back(Vec_for_vtk_export_t(T_ana.vec, "T_ana"));
      point_fields.push_back(Vec_for_vtk_export_t(v_interface_ana.vec, "v_interface_vec_ana"));
      point_fields.push_back(Vec_for_vtk_export_t(phi_err.vec, "phi_err"));
      point_fields.push_back(Vec_for_vtk_export_t(T_l_err.vec, "T_l_err"));
      point_fields.push_back(Vec_for_vtk_export_t(T_s_err.vec, "T_s_err"));
      point_fields.push_back(Vec_for_vtk_export_t(v_interface_err.vec, "v_interface_vec_err"));


//      std::vector<std::string> cell_names = {};
//      std::vector<double*> cell_data = {};

      std::vector<Vec_for_vtk_export_t> cell_fields = {};
      my_p4est_vtk_write_all_lists(p4est,nodes,ghost,P4EST_TRUE,P4EST_TRUE,filename_vtk,point_fields, cell_fields);

      point_fields.clear();
      cell_fields.clear();

    }



  T_l.restore_array();
  T_s.restore_array();
  phi.restore_array();
  v_interface.restore_array();

  T_ana.restore_array();v_interface_ana.restore_array();phi_ana.restore_array();
  T_l_err.restore_array();T_s_err.restore_array();v_interface_err.restore_array();phi_err.restore_array();
  T_ana.destroy();v_interface_ana.destroy();phi_ana.destroy();
  T_l_err.destroy();T_s_err.destroy();v_interface_err.destroy();phi_err.destroy();
}

void save_navier_stokes_test_case(p4est_t *p4est, p4est_nodes_t *nodes, p4est_ghost_t *ghost,vec_and_ptr_t phi, vec_and_ptr_dim_t v_NS, vec_and_ptr_t press, vec_and_ptr_t vorticity, double dxyz_close_to_interface,bool are_we_saving_vtk,char* filename_vtk, char* filename_err_output, FILE* fich){

  // Save NS analytical to compare:
  vec_and_ptr_dim_t vn_analytical;
  vec_and_ptr_t pn_analytical;

  vn_analytical.create(p4est,nodes);
  pn_analytical.create(p4est,nodes);

  velocity_component* analytical_soln_comp[P4EST_DIM];
  for(unsigned char d=0;d<P4EST_DIM;++d){
    analytical_soln_comp[d] = new velocity_component(d);
    analytical_soln_comp[d]->t = tn;
  }
  CF_DIM *analytical_soln[P4EST_DIM] = {DIM(analytical_soln_comp[0],analytical_soln_comp[1],analytical_soln_comp[2])};

  foreach_dimension(d){
    sample_cf_on_nodes(p4est,nodes,*analytical_soln[d],vn_analytical.vec[d]);
  }
  sample_cf_on_nodes(p4est,nodes,zero_cf,pn_analytical.vec);

  // Get errors:
  vec_and_ptr_dim_t vn_error;
  vec_and_ptr_t press_error;

  vn_error.create(p4est,nodes);
  press_error.create(p4est,nodes);

  double L_inf_u = 0., L_inf_v = 0.,L_inf_P = 0.;

  vn_analytical.get_array(); vn_error.get_array(); v_NS.get_array();
  pn_analytical.get_array(); press_error.get_array(); press.get_array();

  phi.get_array();
  foreach_node(n,nodes){
    if(phi.ptr[n]<0.){
      press_error.ptr[n] = fabs(press.ptr[n] - pn_analytical.ptr[n]);
      vn_error.ptr[0][n] = fabs(v_NS.ptr[0][n] - vn_analytical.ptr[0][n]);
      vn_error.ptr[1][n] = fabs(v_NS.ptr[1][n] - vn_analytical.ptr[1][n]);

      L_inf_u = max(L_inf_u,vn_error.ptr[0][n]);
      L_inf_v = max(L_inf_v,vn_error.ptr[1][n]);
      L_inf_P = max(L_inf_P,press_error.ptr[n]);
    }

  }

  // Get the global errors:
  double local_Linf_errors[3] = {L_inf_u,L_inf_v,L_inf_P};
  double global_Linf_errors[3] = {0.0,0.0,0.0};

  int mpi_err;

  mpi_err = MPI_Allreduce(local_Linf_errors,global_Linf_errors,3,MPI_DOUBLE,MPI_MAX,p4est->mpicomm);SC_CHECK_MPI(mpi_err);

  // Print errors to application output:
  int num_nodes = nodes->indep_nodes.elem_count;
  PetscPrintf(p4est->mpicomm,"\n -------------------------------------\n"
                             "Errors on NS Validation "
                             "\n -------------------------------------\n"
                             "Linf on u: %0.3e \n"
                             "Linf on v: %0.3e \n"
                             "Linf on P: %0.3e \n"
                             "Number grid points used: %d \n"
                             "dxyz close to interface : %0.3e \n",
                              global_Linf_errors[0],global_Linf_errors[1],global_Linf_errors[2],
                              num_nodes, dxyz_close_to_interface);



  // Print errors to file:
  PetscErrorCode ierr;
  ierr = PetscFOpen(p4est->mpicomm,filename_err_output,"a",&fich);CHKERRXX(ierr);
  ierr = PetscFPrintf(p4est->mpicomm,fich,"%g %g %d %g %g %g %g %d %g \n",tn,dt,tstep,global_Linf_errors[0],global_Linf_errors[1],global_Linf_errors[2],hodge_global_error,num_nodes,dxyz_close_to_interface);CHKERRXX(ierr);
  ierr = PetscFClose(p4est->mpicomm,fich); CHKERRXX(ierr);


  if(are_we_saving_vtk){
//    vorticity.get_array();

    // Save data:
//    std::vector<std::string> point_names;
//    std::vector<double*> point_data;

//    point_names = {"phi","u","v","vorticity","pressure","u_ana","v_ana","P_ana","u_err","v_err","P_err"};
//    point_data = {phi.ptr,v_NS.ptr[0],v_NS.ptr[1],vorticity.ptr,press.ptr,vn_analytical.ptr[0],vn_analytical.ptr[1],
//                  pn_analytical.ptr,vn_error.ptr[0],vn_error.ptr[1],press_error.ptr};


//    std::vector<std::string> cell_names = {};
//    std::vector<double*> cell_data = {};
    std::vector<Vec_for_vtk_export_t> point_fields = {};
    std::vector<Vec_for_vtk_export_t> cell_fields = {};

    point_fields.push_back(Vec_for_vtk_export_t(phi.vec, "phi"));
    point_fields.push_back(Vec_for_vtk_export_t(v_NS.vec[0], "u"));
    point_fields.push_back(Vec_for_vtk_export_t(v_NS.vec[1], "v"));
    point_fields.push_back(Vec_for_vtk_export_t(vorticity.vec, "vorticity"));
    point_fields.push_back(Vec_for_vtk_export_t(press.vec, "pressure"));
    point_fields.push_back(Vec_for_vtk_export_t(vn_analytical.vec[0], "u_ana"));
    point_fields.push_back(Vec_for_vtk_export_t(vn_analytical.vec[1], "v_ana"));

    point_fields.push_back(Vec_for_vtk_export_t(pn_analytical.vec, "P_ana"));
    point_fields.push_back(Vec_for_vtk_export_t(vn_error.vec[0], "u_err"));
    point_fields.push_back(Vec_for_vtk_export_t(vn_error.vec[1], "v_err"));
    point_fields.push_back(Vec_for_vtk_export_t(press_error.vec, "P_err"));



    // ELYCE TO-DO -- update these with the vector export wrapper
//    my_p4est_vtk_write_all_vector_form(p4est,nodes,ghost,P4EST_TRUE,P4EST_TRUE,filename_vtk,point_data,point_names,cell_data,cell_names);
    my_p4est_vtk_write_all_lists(p4est,nodes,ghost,P4EST_TRUE,P4EST_TRUE,filename_vtk,point_fields, cell_fields);
    point_fields.clear();
    cell_fields.clear();

//    point_names.clear(); point_data.clear();
//    cell_names.clear(); cell_data.clear();

//    vorticity.restore_array();
  }


  v_NS.restore_array();press.restore_array();
  vn_analytical.restore_array(); pn_analytical.restore_array();
  vn_error.restore_array(); press_error.restore_array(); phi.restore_array();

  vn_analytical.destroy();
  pn_analytical.destroy();

  vn_error.destroy();
  press_error.destroy();
}

void save_coupled_test_case(p4est_t *p4est, p4est_nodes_t *nodes, p4est_ghost_t *ghost, my_p4est_node_neighbors_t* ngbd,vec_and_ptr_t phi, vec_and_ptr_t Tl,vec_and_ptr_t Ts,vec_and_ptr_dim_t v_interface ,vec_and_ptr_dim_t v_NS, vec_and_ptr_t press, vec_and_ptr_t vorticity, double dxyz_close_to_interface,bool are_we_saving_vtk,char* filename_vtk, char* filename_err_output, FILE* fich){

  // Save analytical fields to compare:
  vec_and_ptr_dim_t vn_analytical;
  vec_and_ptr_t pn_analytical;
  vec_and_ptr_t Tl_analytical;
  vec_and_ptr_t Ts_analytical;
  vec_and_ptr_dim_t v_interface_analytical;
  vec_and_ptr_t phi_analytical; // Only for last timestep, we see how well phi is recovered after deforming

  vn_analytical.create(p4est,nodes);
  pn_analytical.create(p4est,nodes);
  Tl_analytical.create(p4est,nodes);
  Ts_analytical.create(p4est,nodes);
  v_interface_analytical.create(p4est,nodes);

  velocity_component* analytical_soln_velNS[P4EST_DIM];
  temperature_field* analytical_soln_temp[2];
  interfacial_velocity* analytical_soln_velINT[P4EST_DIM];

  for(unsigned char d=0;d<2;++d){
    analytical_soln_temp[d] = new temperature_field(d);
    analytical_soln_temp[d]->t = tn;
  }

  for(unsigned char d=0;d<P4EST_DIM;++d){
    analytical_soln_velNS[d] = new velocity_component(d);
    analytical_soln_velNS[d]->t = tn;

    analytical_soln_velINT[d] = new interfacial_velocity(d,analytical_soln_temp);
    analytical_soln_velINT[d]->t = tn;
  }

  pressure_field_analytical.t=tn;
  CF_DIM *analytical_soln_velNS_cf[P4EST_DIM] = {DIM(analytical_soln_velNS[0],analytical_soln_velNS[1],analytical_soln_velNS[2])};
  CF_DIM *analytical_soln_velINT_cf[P4EST_DIM] = {DIM(analytical_soln_velINT[0],analytical_soln_velINT[1],analytical_soln_velINT[2])};
  CF_DIM *analytical_soln_temp_cf[2] = {analytical_soln_temp[LIQUID_DOMAIN],analytical_soln_temp[SOLID_DOMAIN]};

  foreach_dimension(d){
    sample_cf_on_nodes(p4est,nodes,*analytical_soln_velNS_cf[d],vn_analytical.vec[d]);
    sample_cf_on_nodes(p4est,nodes,*analytical_soln_velINT_cf[d],v_interface_analytical.vec[d]);
  }
  sample_cf_on_nodes(p4est,nodes,*analytical_soln_temp_cf[LIQUID_DOMAIN],Tl_analytical.vec);
  sample_cf_on_nodes(p4est,nodes,*analytical_soln_temp_cf[SOLID_DOMAIN],Ts_analytical.vec);
  sample_cf_on_nodes(p4est,nodes,pressure_field_analytical,pn_analytical.vec);

  // Compute normal: (for evaluating error in vgamma)
  vec_and_ptr_dim_t normal;
  normal.create(p4est,nodes);
  compute_normals(*ngbd, phi.vec, normal.vec);
  normal.get_array();

  // Get errors:
  vec_and_ptr_dim_t vn_error;
  vec_and_ptr_t press_error;
  vec_and_ptr_t Tl_error;
  vec_and_ptr_t Ts_error;
  vec_and_ptr_t v_int_error; // Only use magnitude for v_int error, not component by component
  vec_and_ptr_t phi_error; // only for last timestep

  vn_error.create(p4est,nodes);
  press_error.create(p4est,nodes);
  Tl_error.create(p4est,nodes);
  Ts_error.create(p4est,nodes);
  v_int_error.create(p4est,nodes);

  double L_inf_u = 0., L_inf_v = 0.,L_inf_P = 0.,L_inf_Tl = 0., L_inf_Ts = 0., L_inf_vint = 0.,L_inf_phi=0.;

  vn_analytical.get_array(); vn_error.get_array(); v_NS.get_array();
  pn_analytical.get_array(); press_error.get_array(); press.get_array();

  Tl_analytical.get_array(); Tl_error.get_array(); Tl.get_array();
  Ts_analytical.get_array(); Ts_error.get_array(); Ts.get_array();
  v_interface_analytical.get_array();v_int_error.get_array(); v_interface.get_array();

  if((tn+dt)>=tfinal){
    phi_analytical.create(p4est,nodes); phi_error.create(p4est,nodes);
    sample_cf_on_nodes(p4est,nodes,level_set,phi_analytical.vec);

    phi_analytical.get_array();
    phi_error.get_array();

  }

  phi.get_array();
  foreach_node(n,nodes){
    if(phi.ptr[n]<0.){
      press_error.ptr[n] = fabs(press.ptr[n] - pn_analytical.ptr[n]);
      vn_error.ptr[0][n] = fabs(v_NS.ptr[0][n] - vn_analytical.ptr[0][n]);
      vn_error.ptr[1][n] = fabs(v_NS.ptr[1][n] - vn_analytical.ptr[1][n]);

      Tl_error.ptr[n] = fabs(Tl.ptr[n] - Tl_analytical.ptr[n]);

      L_inf_u = max(L_inf_u,vn_error.ptr[0][n]);
      L_inf_v = max(L_inf_v,vn_error.ptr[1][n]);
      L_inf_P = max(L_inf_P,press_error.ptr[n]);
      L_inf_Tl = max(L_inf_Tl,Tl_error.ptr[n]);
    }
    else{
      Ts_error.ptr[n] = fabs(Ts.ptr[n] - Ts_analytical.ptr[n]);

      L_inf_Ts = max(L_inf_Ts,Ts_error.ptr[n]);
    }

    // Check error in v_int and phi only in a uniform band around the interface
    if(fabs(phi.ptr[n]) < dxyz_close_to_interface){

      // Calculate the normal direction "strength" of the analytical velocity and calculated velocity:
      double v_int_ana_strength_normal = 0.0;
      double v_int_strength_normal = 0.0;
      foreach_dimension(d){
          v_int_ana_strength_normal += (v_interface_analytical.ptr[d][n]) *normal.ptr[d][n];
          v_int_strength_normal += (v_interface.ptr[d][n]) * normal.ptr[d][n];
      }

      // Now, calculate the error as the difference between the normal direction "strengths"
      v_int_error.ptr[n] = fabs(v_int_strength_normal - v_int_ana_strength_normal);

      L_inf_vint = max(L_inf_vint,v_int_error.ptr[n]);

      if((tn+dt)>=tfinal){ // Check phi error only at the final time
        phi_error.ptr[n] = fabs(phi.ptr[n] - phi_analytical.ptr[n]);
        L_inf_phi = max(L_inf_phi,phi_error.ptr[n]);
      }
    }


  }

  // Get the global errors:
  double local_Linf_errors[7] = {L_inf_u,L_inf_v,L_inf_P,L_inf_Tl,L_inf_Ts,L_inf_vint,L_inf_phi};
  double global_Linf_errors[7] = {0.0,0.0,0.0,0.0,0.0,0.0,0.0};

  int mpi_err;

  mpi_err = MPI_Allreduce(local_Linf_errors,global_Linf_errors,7,MPI_DOUBLE,MPI_MAX,p4est->mpicomm);SC_CHECK_MPI(mpi_err);

  // Print errors to application output:
  int num_nodes = nodes->num_owned_indeps;
  MPI_Allreduce(MPI_IN_PLACE,&num_nodes,1,MPI_INT,MPI_SUM,p4est->mpicomm);

  PetscPrintf(p4est->mpicomm,"\n -------------------------------------\n"
                             "Errors on Coupled Validation "
                             "\n -------------------------------------\n"
                             "Linf on u: %0.3e \n"
                             "Linf on v: %0.3e \n"
                             "Linf on P: %0.3e \n"
                             "Linf on Tl: %0.3e \n"
                             "Linf on Ts: %0.3e \n"
                             "Linf on v_int: %0.3e \n"
                             "Linf on phi: %0.3e (only relevant for last timestep)\n \n"
                             "Number grid points used: %d \n"
                             "dxyz close to interface : %0.3e \n",
                              global_Linf_errors[0],global_Linf_errors[1],global_Linf_errors[2],
                              global_Linf_errors[3],global_Linf_errors[4],global_Linf_errors[5],global_Linf_errors[6],
                              num_nodes,dxyz_close_to_interface);



  // Print errors to file:
  PetscErrorCode ierr;
  ierr = PetscFOpen(p4est->mpicomm,filename_err_output,"a",&fich);CHKERRXX(ierr);
  ierr = PetscFPrintf(p4est->mpicomm,fich,"%g %g %d "
                                          "%g %g %g "
                                          "%g %g %g "
                                          "%g "
                                          "%d %g \n", tn, dt, tstep,
                                                     global_Linf_errors[0],global_Linf_errors[1],global_Linf_errors[2],
                                                     global_Linf_errors[3],global_Linf_errors[4],global_Linf_errors[5],
                                                     global_Linf_errors[6],
                                                     num_nodes,dxyz_close_to_interface);CHKERRXX(ierr);
  ierr = PetscFClose(p4est->mpicomm,fich); CHKERRXX(ierr);


  if(are_we_saving_vtk){
//    vorticity.get_array();

    // Save data:
//    std::vector<std::string> point_names;
//    std::vector<double*> point_data;
    std::vector<Vec_for_vtk_export_t> point_fields;
    std::vector<Vec_for_vtk_export_t> cell_fields = {};

    point_fields.push_back(Vec_for_vtk_export_t(phi.vec, "phi"));
    point_fields.push_back(Vec_for_vtk_export_t(v_NS.vec[0], "u"));
    point_fields.push_back(Vec_for_vtk_export_t(v_NS.vec[1], "v"));
    point_fields.push_back(Vec_for_vtk_export_t(vorticity.vec, "vorticity"));
    point_fields.push_back(Vec_for_vtk_export_t(press.vec, "pressure"));
    point_fields.push_back(Vec_for_vtk_export_t(Tl.vec, "Tl"));
    point_fields.push_back(Vec_for_vtk_export_t(Ts.vec, "Ts"));
    point_fields.push_back(Vec_for_vtk_export_t(v_interface.vec[0], "v_int_x"));
    point_fields.push_back(Vec_for_vtk_export_t(v_interface.vec[1], "v_int_y"));
    point_fields.push_back(Vec_for_vtk_export_t(vn_analytical.vec[0], "u_ana"));
    point_fields.push_back(Vec_for_vtk_export_t(vn_analytical.vec[1], "v_ana"));
    point_fields.push_back(Vec_for_vtk_export_t(pn_analytical.vec, "P_ana"));
    point_fields.push_back(Vec_for_vtk_export_t(Tl_analytical.vec, "Tl_ana"));
    point_fields.push_back(Vec_for_vtk_export_t(Ts_analytical.vec, "Ts_ana"));
    point_fields.push_back(Vec_for_vtk_export_t(v_interface_analytical.vec[0], "v_int_x_ana"));
    point_fields.push_back(Vec_for_vtk_export_t(v_interface_analytical.vec[1], "v_int_y_ana"));
//    point_fields.push_back(Vec_for_vtk_export_t(phi_error.vec, "phi_err"));
    point_fields.push_back(Vec_for_vtk_export_t(vn_error.vec[0], "u_err"));
    point_fields.push_back(Vec_for_vtk_export_t(vn_error.vec[1], "v_err"));
    point_fields.push_back(Vec_for_vtk_export_t(press_error.vec, "P_err"));
    point_fields.push_back(Vec_for_vtk_export_t(Tl_error.vec, "Tl_err"));
    point_fields.push_back(Vec_for_vtk_export_t(Ts_error.vec, "Ts_err"));
    point_fields.push_back(Vec_for_vtk_export_t(v_int_error.vec, "v_int_err"));


    if((tn+dt)>=tfinal){
        point_fields.push_back(Vec_for_vtk_export_t(phi_analytical.vec, "phi_ana"));
        point_fields.push_back(Vec_for_vtk_export_t(phi_error.vec, "phi_err"));


//      point_names = {"phi","u","v","vorticity","pressure","Tl","Ts","v_int_x","v_int_y",
//                     "phi_ana","u_ana","v_ana","P_ana","Tl_ana","Ts_ana","v_int_x_ana","v_int_y_ana",
//                     "phi_err","u_err","v_err","P_err","Tl_err","Ts_err","v_int_err"};
//      point_data = {phi.ptr,v_NS.ptr[0],v_NS.ptr[1],vorticity.ptr,press.ptr,Tl.ptr,Ts.ptr,v_interface.ptr[0],v_interface.ptr[1],
//                    phi_analytical.ptr,vn_analytical.ptr[0],vn_analytical.ptr[1],pn_analytical.ptr, Tl_analytical.ptr,
        //Ts_analytical.ptr,v_interface_analytical.ptr[0],v_interface_analytical.ptr[1],
//                    phi_error.ptr,vn_error.ptr[0],vn_error.ptr[1],press_error.ptr,Tl_error.ptr,Ts_error.ptr,v_int_error.ptr};

    }
//    else{
//      point_names = {"phi","u","v","vorticity","pressure","Tl","Ts","v_int_x","v_int_y",
//                     "u_ana","v_ana","P_ana","Tl_ana","Ts_ana","v_int_x_ana","v_int_y_ana",
//                     "u_err","v_err","P_err","Tl_err","Ts_err","v_int_err"};
//      point_data = {phi.ptr,v_NS.ptr[0],v_NS.ptr[1],vorticity.ptr,press.ptr,Tl.ptr,Ts.ptr,v_interface.ptr[0],v_interface.ptr[1],
//                    vn_analytical.ptr[0],vn_analytical.ptr[1],pn_analytical.ptr, Tl_analytical.ptr,Ts_analytical.ptr,v_interface_analytical.ptr[0],v_interface_analytical.ptr[1],
//                    vn_error.ptr[0],vn_error.ptr[1],press_error.ptr,Tl_error.ptr,Ts_error.ptr,v_int_error.ptr};
//    }


//    std::vector<std::string> cell_names = {};
//    std::vector<double*> cell_data = {};
    // ELYCE TO-DO -- update these with the vector export wrapper

    my_p4est_vtk_write_all_lists(p4est,nodes,ghost,P4EST_TRUE,P4EST_TRUE,filename_vtk,point_fields, cell_fields);

    point_fields.clear(); cell_fields.clear();

//    point_names.clear(); point_data.clear();
//    cell_names.clear(); cell_data.clear();

//    vorticity.restore_array();
  }

  // Restore arrays:
  vn_analytical.restore_array(); vn_error.restore_array(); v_NS.restore_array();
  pn_analytical.restore_array(); press_error.restore_array(); press.restore_array();

  Tl_analytical.restore_array(); Tl_error.restore_array(); Tl.restore_array();
  Ts_analytical.restore_array(); Ts_error.restore_array(); Ts.restore_array();
  v_interface_analytical.restore_array();v_int_error.restore_array(); v_interface.restore_array();

  normal.restore_array();

  phi.restore_array();

  // Destroy arrays:
  vn_analytical.destroy(); vn_error.destroy();
  pn_analytical.destroy(); press_error.destroy();

  Tl_analytical.destroy(); Tl_error.destroy();
  Ts_analytical.destroy(); Ts_error.destroy();
  v_interface_analytical.destroy();v_int_error.destroy();

  normal.destroy();

  // Handle phi error checking last if it was done:
  if((tn+dt)>=tfinal){
    phi_error.restore_array();
    phi_error.destroy();
    phi_analytical.restore_array();
    phi_analytical.destroy();
  }

  // Delete the objects created:
  for(unsigned char d=0;d<2;++d){
    delete analytical_soln_temp[d];
  }
  for(unsigned char d=0;d<P4EST_DIM;++d){
    delete analytical_soln_velNS[d];
    delete analytical_soln_velINT[d];
  }


}

// --------------------------------------------------------------------------------------------------------------
// Functions for saving or loading the simulation state:
// --------------------------------------------------------------------------------------------------------------

void fill_or_load_double_parameters(save_or_load flag,PetscInt num,splitting_criteria_t* sp, PetscReal *data){
  size_t idx=0;
  switch(flag){
    case SAVE:{
        data[idx++] = tn;
        data[idx++] = dt;
        data[idx++] = dt_nm1;
        data[idx++] = k_l;
        data[idx++] = k_s;
        data[idx++] = alpha_l;
        data[idx++] = alpha_s;
        data[idx++] = rho_l;
        data[idx++] = rho_s;
        data[idx++] = mu_l;
        data[idx++] = L;
        data[idx++] = cfl;
        data[idx++] = uniform_band;
        data[idx++] = sp->lip;
        data[idx++] = NS_norm;
        break;
      }
    case LOAD:{
        tn = data[idx++];
        dt = data[idx++];
        // Note: since these parameters depend on advection sl order, need to load integers first before doubles
        dt_nm1 = data[idx++];
        k_l = data[idx++];
        k_s = data[idx++];
        alpha_l = data[idx++];
        alpha_s = data[idx++];
        rho_l = data[idx++];
        rho_s = data[idx++];
        mu_l = data[idx++];
        L = data[idx++];
        cfl = data[idx++];
        uniform_band= data[idx++];
        sp->lip = data[idx++];
        NS_norm = data[idx++];
      }

    }
  P4EST_ASSERT(idx == num);
};

void fill_or_load_integer_parameters(save_or_load flag, PetscInt num, splitting_criteria_t* sp,PetscInt *data){
  size_t idx=0;
  switch(flag){
    case SAVE:{
        data[idx++] = advection_sl_order;
        data[idx++] = save_every_iter;
        data[idx++] = tstep;
        data[idx++] = sp->min_lvl;
        data[idx++] = sp->max_lvl;
        break;
      }
    case LOAD:{
        advection_sl_order = data[idx++];
        save_every_iter = data[idx++];
        tstep = data[idx++];
        sp->min_lvl=data[idx++];
        sp->max_lvl=data[idx++];
      }

    }
  P4EST_ASSERT(idx == num);
};
void save_or_load_parameters(const char* filename, splitting_criteria_t* sp,save_or_load flag, const mpi_environment_t* mpi=NULL){
  PetscErrorCode ierr;

  // Double parameters we need to save:
  // - tn, dt, dt_nm1 (if 2nd order), k_l, k_s, alpha_l, alpha_s, rho_l, rho_s, mu_l, L, cfl, uniform_band, scaling, data->lip
  PetscInt num_doubles = 15;
  PetscReal double_parameters[num_doubles];

  // Integer parameters we need to save:
  // - current lmin, current lmax, advection_sl_order, save_every_iter, tstep, data->min_lvl, data->max_lvl
  PetscInt num_integers = 5;
  PetscInt integer_parameters[num_integers];

  int fd;
  char diskfilename[PATH_MAX];

  switch(flag){
    case SAVE:{
        if(mpi->rank() ==0){

            // Save the integer parameters to a file
            sprintf(diskfilename,"%s_integers",filename);
            fill_or_load_integer_parameters(flag,num_integers,sp,integer_parameters);
            ierr = PetscBinaryOpen(diskfilename,FILE_MODE_WRITE,&fd); CHKERRXX(ierr);
            ierr = PetscBinaryWrite(fd, integer_parameters, num_integers, PETSC_INT, PETSC_TRUE); CHKERRXX(ierr);
            ierr = PetscBinaryClose(fd); CHKERRXX(ierr);

            // Save the double parameters to a file:

            sprintf(diskfilename, "%s_doubles", filename);
            fill_or_load_double_parameters(flag,num_doubles,sp, double_parameters);

            ierr = PetscBinaryOpen(diskfilename, FILE_MODE_WRITE, &fd); CHKERRXX(ierr);
            ierr = PetscBinaryWrite(fd, double_parameters, num_doubles, PETSC_DOUBLE, PETSC_TRUE); CHKERRXX(ierr);
            ierr = PetscBinaryClose(fd); CHKERRXX(ierr);


          }
        break;
      }
    case LOAD: {
        // First, load the integer parameters:
        sprintf(diskfilename, "%s_integers", filename);
        if(!file_exists(diskfilename))
          throw std::invalid_argument("The file storing the solver's integer parameters could not be found");
        if(mpi->rank()==0){
            ierr = PetscBinaryOpen(diskfilename, FILE_MODE_READ, &fd); CHKERRXX(ierr);
            ierr = PetscBinaryRead(fd, integer_parameters, num_integers, NULL, PETSC_INT); CHKERRXX(ierr);
            ierr = PetscBinaryClose(fd); CHKERRXX(ierr);
          }
        int mpiret = MPI_Bcast(integer_parameters, num_integers, MPI_INT, 0, mpi->comm()); SC_CHECK_MPI(mpiret);
        fill_or_load_integer_parameters(flag,num_integers,sp, integer_parameters);

        // Now, load the double parameters:
        sprintf(diskfilename, "%s_doubles", filename);
        if(!file_exists(diskfilename))
          throw std::invalid_argument("The file storing the solver's double parameters could not be found");
        if(mpi->rank() == 0)
        {
          ierr = PetscBinaryOpen(diskfilename, FILE_MODE_READ, &fd); CHKERRXX(ierr);
          ierr = PetscBinaryRead(fd, double_parameters, num_doubles, NULL, PETSC_DOUBLE); CHKERRXX(ierr);
          ierr = PetscBinaryClose(fd); CHKERRXX(ierr);

        }
        mpiret = MPI_Bcast(double_parameters, num_doubles, MPI_DOUBLE, 0, mpi->comm()); SC_CHECK_MPI(mpiret);
        fill_or_load_double_parameters(flag,num_doubles,sp, double_parameters);
        break;
      }
    default:
      throw std::runtime_error("Unkown flag values were used when load/saving parameters \n");


    }

}

void save_state(mpi_environment_t &mpi,const char* path_to_directory,unsigned int n_saved,
                splitting_criteria_cf_and_uniform_band_t* sp, p4est_t* p4est, p4est_nodes_t* nodes,
                Vec phi, Vec T_l_n,Vec T_l_nm1, Vec T_s_n,
                Vec v_NS[P4EST_DIM],Vec v_NS_nm1[P4EST_DIM],Vec vorticity){
  PetscErrorCode ierr;

  if(!file_exists(path_to_directory)){
    create_directory(path_to_directory,p4est->mpirank,p4est->mpicomm);
  }
  if(!is_folder(path_to_directory)){
      if(!create_directory(path_to_directory, p4est->mpirank, p4est->mpicomm))
      {
        char error_msg[1024];
        sprintf(error_msg, "save_state: the path %s is invalid and the directory could not be created", path_to_directory);
        throw std::invalid_argument(error_msg);
      }
    }

  unsigned int backup_idx = 0;

  if(mpi.rank() ==0){
      unsigned int n_backup_subfolders = 0;

      // Get the current number of backups already present:
      // (Delete extra ones that exist for whatever reason)
      std::vector<std::string> subfolders; subfolders.resize(0);
      get_subdirectories_in(path_to_directory,subfolders);

      for(size_t idx =0; idx<subfolders.size(); ++idx){
          if(!subfolders[idx].compare(0,7,"backup_")){
              unsigned int backup_idx;
              sscanf(subfolders[idx].c_str(), "backup_%d", &backup_idx);

              if(backup_idx >= n_saved)
              {
                char full_path[PATH_MAX];
                sprintf(full_path, "%s/%s", path_to_directory, subfolders[idx].c_str());
                delete_directory(full_path, p4est->mpirank, p4est->mpicomm, true);
              }
              else
                n_backup_subfolders++;
            }
        }

      // check that they are successively indexed if less than the max number
      if(n_backup_subfolders < n_saved)
      {
        backup_idx = 0;
        for (unsigned int idx = 0; idx < n_backup_subfolders; ++idx) {
          char expected_dir[PATH_MAX];
          sprintf(expected_dir, "%s/backup_%d", path_to_directory, (int) idx);

          if(!is_folder(expected_dir))
            break; // well, it's a mess in there, but I can't really do any better...
          backup_idx++;
        }
      }

      // Slide the names of the backup folders in time:
      if ((n_saved > 1) && (n_backup_subfolders == n_saved))
      {
        char full_path_zeroth_index[PATH_MAX];
        sprintf(full_path_zeroth_index, "%s/backup_0", path_to_directory);
        // delete the 0th
        delete_directory(full_path_zeroth_index, p4est->mpirank, p4est->mpicomm, true);
        // shift the others
        for (size_t idx = 1; idx < n_saved; ++idx) {
          char old_name[PATH_MAX], new_name[PATH_MAX];
          sprintf(old_name, "%s/backup_%d", path_to_directory, (int) idx);
          sprintf(new_name, "%s/backup_%d", path_to_directory, (int) (idx-1));
          rename(old_name, new_name);
        }
        backup_idx = n_saved-1;
      }

      subfolders.clear();

    } // end of operations only on rank 0

    int mpiret = MPI_Bcast(&backup_idx, 1, MPI_INT, 0, p4est->mpicomm); SC_CHECK_MPI(mpiret);// acts as a MPI_Barrier, too

    char path_to_folder[PATH_MAX];
    sprintf(path_to_folder, "%s/backup_%d", path_to_directory, (int) backup_idx);
    create_directory(path_to_folder, p4est->mpirank, p4est->mpicomm);

    char filename[PATH_MAX];

    // save the solver parameters
    sprintf(filename, "%s/solver_parameters", path_to_folder);
    save_or_load_parameters(filename,sp, SAVE,&mpi);

    // Save the p4est and corresponding data:
    if(solve_coupled){
        if(advection_sl_order==2){
            my_p4est_save_forest_and_data(path_to_folder,p4est,nodes,
                                          "p4est",7,
                                          "phi",1,&phi,
                                          "T_l_n",1, &T_l_n,
                                          "T_l_nm1",1, &T_l_nm1,
                                          "T_s_n",1,&T_s_n,
                                          "v_NS_n",P4EST_DIM,v_NS,
                                          "v_NS_nm1",P4EST_DIM,v_NS_nm1,
                                          "vorticity",1,&vorticity);
        }
        else{
          my_p4est_save_forest_and_data(path_to_folder,p4est,nodes,
                                        "p4est",6,
                                        "phi",1,&phi,
                                        "T_l_n",1, &T_l_n,
                                        "T_s_n",1,&T_s_n,
                                        "v_NS_n",P4EST_DIM,v_NS,
                                        "v_NS_nm1",P4EST_DIM,v_NS_nm1,
                                        "vorticity",1,&vorticity);
        }
    }
    else if (solve_navier_stokes && !solve_stefan){
            my_p4est_save_forest_and_data(path_to_folder,p4est,nodes,
                                          "p4est",4,
                                          "phi",1,&phi,
                                          "v_NS_n",P4EST_DIM,v_NS,
                                          "v_NS_nm1",P4EST_DIM,v_NS_nm1,
                                          "vorticity",1,&vorticity);
    }
    ierr = PetscPrintf(p4est->mpicomm,"Saved solver state in ... %s \n",path_to_folder);CHKERRXX(ierr);
}

void load_state(const mpi_environment_t& mpi, const char* path_to_folder,
                splitting_criteria_cf_and_uniform_band_t* sp, p4est_t* &p4est, p4est_nodes_t* &nodes,
                p4est_ghost_t* &ghost,p4est_connectivity* &conn,
                Vec *phi,Vec *T_l_n, Vec *T_l_nm1, Vec *T_s_n,
                Vec v_NS[P4EST_DIM],Vec v_NS_nm1[P4EST_DIM],Vec *vorticity){

  char filename[PATH_MAX];
  if(!is_folder(path_to_folder)) throw std::invalid_argument("Load state: path to directory is invalid \n");

  // First load the general solver parameters -- integers and doubles
  sprintf(filename, "%s/solver_parameters", path_to_folder);
  save_or_load_parameters(filename,sp,LOAD,&mpi);

  // Load p4est_n and corresponding objections
  PetscPrintf(mpi.comm(),"About to try and load forest and data , adv order = %d \n",advection_sl_order);
  if(solve_coupled){
      if(advection_sl_order==2){
          my_p4est_load_forest_and_data(mpi.comm(),path_to_folder,p4est,conn,P4EST_TRUE,ghost,nodes,
                                        "p4est",7,
                                        "phi",NODE_DATA,1,phi,
                                        "T_l_n",NODE_DATA,1,T_l_n,
                                        "T_l_nm1",NODE_DATA,1,T_l_nm1,
                                        "T_s_n",NODE_DATA,1,T_s_n,
                                        "v_NS_n",NODE_DATA,P4EST_DIM,v_NS,
                                        "v_NS_nm1",NODE_DATA,P4EST_DIM,v_NS_nm1,
                                        "vorticity",NODE_DATA,1,vorticity);
      }
      else{
          my_p4est_load_forest_and_data(mpi.comm(),path_to_folder,p4est,conn,P4EST_TRUE,ghost,nodes,
                                        "p4est",6,
                                        "phi",NODE_DATA,1,phi,
                                        "T_l_n",NODE_DATA,1,T_l_n,
                                        "T_s_n",NODE_DATA,1,T_s_n,
                                        "v_NS_n",NODE_DATA,P4EST_DIM,v_NS,
                                        "v_NS_nm1",NODE_DATA,P4EST_DIM,v_NS_nm1,
                                        "vorticity",NODE_DATA,1,vorticity);
      }
  }
  else if (solve_navier_stokes && !solve_stefan){
          my_p4est_load_forest_and_data(mpi.comm(),path_to_folder,p4est,conn,P4EST_TRUE,ghost,nodes,
                                        "p4est",4,
                                        "phi",NODE_DATA,1,phi,
                                        "v_NS_n",NODE_DATA,P4EST_DIM,v_NS,
                                        "v_NS_nm1",NODE_DATA,P4EST_DIM,v_NS_nm1,
                                        "vorticity",NODE_DATA,P4EST_DIM,vorticity);
  }

  P4EST_ASSERT(find_max_level(p4est) == sp->max_lvl);

  // Update the user pointer:
  splitting_criteria_cf_and_uniform_band_t* sp_new = new splitting_criteria_cf_and_uniform_band_t(*sp);
  p4est->user_pointer = (void*) sp_new;

  PetscPrintf(mpi.comm(),"Loads forest and data \n");
}


// --------------------------------------------------------------------------------------------------------------
// Begin main operation:
// --------------------------------------------------------------------------------------------------------------
int main(int argc, char** argv) {
  // prepare parallel enviroment
  mpi_environment_t mpi;
  mpi.init(argc, argv);
  PetscErrorCode ierr;
  PetscViewer viewer;
  int mpi_ret; // Check mpi issues

//  PetscMemorySetGetMaximumUsage();
  cmdParser cmd;

  pl.initialize_parser(cmd);
  cmd.parse(argc,argv);

  pl.get_all(cmd);
  select_solvers();

  solve_coupled = solve_navier_stokes && solve_stefan;
  select_problem_nondim_or_dim_formulation();
//  problem_dimensionalization_type = select_stefan_formulation(); // select the form of the stefan condition we will use
  PetscPrintf(mpi.comm(),"lmin = %d, lmax = %d, method = %d \n",lmin,lmax,method_);
  PetscPrintf(mpi.comm(),"Number of mpi tasks: %d \n",mpi.size());
  PetscPrintf(mpi.comm(),"Stefan = %d, NS = %d, Coupled = %d \n",solve_stefan,solve_navier_stokes,solve_coupled);

  // -----------------------------------------------
  // Declare all needed variables:
  // -----------------------------------------------
  // p4est variables
  p4est_t*              p4est;
  p4est_nodes_t*        nodes;
  p4est_ghost_t*        ghost;
  p4est_connectivity_t* conn;
  my_p4est_brick_t      brick;
  my_p4est_hierarchy_t* hierarchy;
  my_p4est_node_neighbors_t* ngbd;

  p4est_t               *p4est_np1;
  p4est_nodes_t         *nodes_np1;
  p4est_ghost_t         *ghost_np1;
  my_p4est_hierarchy_t* hierarchy_np1;
  my_p4est_node_neighbors_t* ngbd_np1;

  // Level set function(s):---------------------------
  vec_and_ptr_t phi;
  vec_and_ptr_t phi_nm1; // LSF for previous timestep... we must keep this so that hodge fields can be updated correctly in NS process

  vec_and_ptr_t phi_solid; // LSF for solid domain: -- This will be assigned within the loop as the negative of phi
  vec_and_ptr_t phi_cylinder;   // LSF for the inner cylinder, if applicable (example ICE_OVER_CYLINDER)

  vec_and_ptr_dim_t phi_dd;
  vec_and_ptr_dim_t phi_solid_dd;
  vec_and_ptr_dim_t phi_cylinder_dd;

  // Interface geometry:------------------------------
  vec_and_ptr_dim_t normal;
  vec_and_ptr_t curvature;

  vec_and_ptr_dim_t liquid_normals;
  vec_and_ptr_dim_t solid_normals;
  vec_and_ptr_dim_t cyl_normals;

  // Poisson problem:---------------------------------
  int cube_refinement = 1;
  my_p4est_poisson_nodes_mls_t *solver_Tl = NULL;  // will solve poisson problem for Temperature in liquid domains
  my_p4est_poisson_nodes_mls_t *solver_Ts = NULL;  // will solve poisson problem for Temperature in solid domain

  vec_and_ptr_t T_l_n;
  vec_and_ptr_t T_l_nm1;
  vec_and_ptr_t T_l_backtrace;
  vec_and_ptr_t T_l_backtrace_nm1;
  vec_and_ptr_t rhs_Tl;

  vec_and_ptr_t T_s_n;
  vec_and_ptr_t rhs_Ts;

  // Vectors to hold first derivatives of T
  vec_and_ptr_dim_t T_l_d;
  vec_and_ptr_dim_t T_s_d;
  vec_and_ptr_dim_t T_l_dd;

  // Stefan problem:------------------------------------
  vec_and_ptr_dim_t v_interface;;
  vec_and_ptr_dim_t jump;

  // Navier-Stokes problem:-----------------------------
  my_p4est_navier_stokes_t* ns = NULL;
  my_p4est_poisson_cells_t* cell_solver; // TO-DO: These may be unnecessary now -- TO-DO: check these unused things, remove if we can
  my_p4est_poisson_faces_t* face_solver;

  PCType pc_face = PCSOR;
  KSPType face_solver_type = KSPBCGS;
  PCType pc_cell = PCSOR;
  KSPType cell_solver_type = KSPBCGS;

  vec_and_ptr_dim_t v_n;
  vec_and_ptr_dim_t v_nm1;

  vec_and_ptr_t vorticity;
  vec_and_ptr_t vorticity_refine;

  vec_and_ptr_t press_nodes;

  Vec dxyz_hodge_old[P4EST_DIM];

  my_p4est_cell_neighbors_t *ngbd_c_np1 = NULL;
  my_p4est_faces_t *faces_np1 = NULL;

  // Poisson boundary conditions:
  temperature_field* analytical_T[2];
  external_heat_source* external_heat_source_T[2];

  BC_INTERFACE_VALUE_TEMP* bc_interface_val_temp[2];
  BC_WALL_VALUE_TEMP* bc_wall_value_temp[2];

  // Navier-Stokes boundary conditions: -----------------
  BoundaryConditions2D bc_velocity[P4EST_DIM];
  BoundaryConditions2D bc_pressure;

  BC_interface_value_velocity* bc_interface_value_velocity[P4EST_DIM];
  BC_WALL_VALUE_VELOCITY* bc_wall_value_velocity[P4EST_DIM];
  BC_WALL_TYPE_VELOCITY* bc_wall_type_velocity[P4EST_DIM];

  // Note: Pressure BC objects take no arguments, don't need to be initialized

  external_force_per_unit_volume_component* external_force_components[P4EST_DIM];
  external_force_per_unit_volume_component_with_boussinesq_approx* external_force_components_with_BA[P4EST_DIM];

  // Coupled/NS boundary conditions:
  velocity_component* analytical_soln_v[P4EST_DIM];

  // Interp method: -------------------------------------
  interpolation_method interp_bw_grids = quadratic_non_oscillatory_continuous_v2;

  // Variables for extension band and grid size: ---------

  double dxyz_smallest[P4EST_DIM];
  double dxyz_close_to_interface;

  double min_volume_;
  double extension_band_use_;
  double extension_band_extend_;
  double extension_band_check_;

  // stopwatch
  parStopWatch w;
  w.start("Running example: stefan_with_fluids");
  // -----------------------------------------------
  // Begin loop through number of grid splits:
  // -----------------------------------------------
  for(int grid_res_iter=0;grid_res_iter<=num_splits;grid_res_iter++){
    // Make sure your flags are set to solve at least one of the problems:
    if(!solve_stefan && !solve_navier_stokes){
        throw std::invalid_argument("Woops, you haven't set options to solve either type of physical problem. \n"
                                    "You must at least set solve_stefan OR solve_navier_stokes to true. ");
      }

    // -----------------------------------------------
    // Set up initial grid:
    // -----------------------------------------------
    // domain size information
    set_geometry();

    // if porous media example, create the porous media geometry:
    // do this operation on one process so they don't have different grain defn's.
    /*if(mpi.rank() == 0) */
    if(example_ == MELTING_POROUS_MEDIA){
      make_LSF_for_porous_media(mpi);
    }


    const int n_xyz[]      = { nx,  ny,  0};
    const double xyz_min[] = {xmin, ymin, 0};
    const double xyz_max[] = {xmax,  ymax,  0};
    const int periodic[]   = { px,  py,  0};

    // Set physical properties:
    set_physical_properties();

    // -----------------------------------------------
    // Set properties for the Navier - Stokes problem (if applicable):
    // -----------------------------------------------
    if(solve_navier_stokes){
        set_NS_info();
      }
    set_nondimensional_groups();

    PetscPrintf(mpi.comm(),"\n\nNONDIM GROUPS ARE: \n"
                           "Re = %f \n"
                           "Pr = %f \n"
                           "Pe = %f \n"
                           "St = %f \n"
                           "With: \n"
                           "u_inf = %0.3e [m/s]\n"
                           "delta T = %0.2f [K]\n"
                           "sigma = %0.3e, l_char = %0.3e, sigma/l_char = %0.3e \n", Re, Pr, Pe, St,
                                                                                     u_inf,deltaT,sigma,l_char,sigma/l_char);


    // Get the simulation time info (it is example dependent): -- Must be set after non dim groups
    simulation_time_info();
    PetscPrintf(mpi.comm(),"Example number %d \n",example_);
    if(example_==DENDRITE_TEST){
          PetscPrintf(mpi.comm(),"Sim time: %0.3e [sec] = %0.3e [nondim]\n",tfinal*time_nondim_to_dim,tfinal);
    }
    else{
      PetscPrintf(mpi.comm(),"Sim time: %0.2f [min] = %0.2f [nondim]\n",tfinal*time_nondim_to_dim/60.,tfinal);
      bool using_startup = (startup_dim_time>0.) || (startup_nondim_time >0.);
      bool using_dim_startup = using_startup && (startup_dim_time>0.);
      PetscPrintf(mpi.comm(),"Using startup time? %s \n",using_startup? "Yes": "No");
      if(using_startup){
        PetscPrintf(mpi.comm(),"Startup time: %s = %0.2f %s \n",using_dim_startup? "Dimensional" : "Nondimensional", using_dim_startup? startup_dim_time:startup_nondim_time,using_dim_startup? "[seconds]": "[nondim]");
      }
    }

    PetscPrintf(mpi.comm(),"Uniform band is %0.1f \n \n ",uniform_band);
    PetscPrintf(mpi.comm(),"Ramping bcs? %s \n t_ramp = %0.2f [nondim] = %0.2f [seconds]",ramp_bcs?"Yes":"No",t_ramp,t_ramp*time_nondim_to_dim);
    // -----------------------------------------------
    // Create the grid:
    // -----------------------------------------------
    if(print_checkpoints) PetscPrintf(mpi.comm(),"Creating the grid ... \n");

    int load_tstep=-1;

    splitting_criteria_cf_and_uniform_band_t sp(lmin+grid_res_iter,lmax+grid_res_iter,&level_set,uniform_band);
    conn = my_p4est_brick_new(n_xyz, xyz_min, xyz_max, &brick, periodic);
    double t_original_start = tstart;

    if(!loading_from_previous_state){
      // Create the p4est at time n:
      p4est = my_p4est_new(mpi.comm(), conn, 0, NULL, NULL);
      p4est->user_pointer = &sp;

      for(unsigned int l=0;l<lmax+grid_res_iter;l++){
        my_p4est_refine(p4est,P4EST_FALSE,refine_levelset_cf,NULL);
        my_p4est_partition(p4est,P4EST_FALSE,NULL);
      }
      p4est_balance(p4est,P4EST_CONNECT_FULL,NULL);
      my_p4est_partition(p4est,P4EST_FALSE,NULL);

      ghost = my_p4est_ghost_new(p4est, P4EST_CONNECT_FULL);
      my_p4est_ghost_expand(p4est,ghost);
      nodes = my_p4est_nodes_new(p4est, ghost); //same

      hierarchy = new my_p4est_hierarchy_t(p4est, ghost, &brick);
      ngbd = new my_p4est_node_neighbors_t(hierarchy, nodes);
      ngbd->init_neighbors();

      // Create the p4est at time np1:(this will be modified but is useful for initializing solvers):
      p4est_np1 = p4est_copy(p4est,P4EST_FALSE); // copy the grid but not the data
      p4est_np1->user_pointer = &sp;
      my_p4est_partition(p4est_np1,P4EST_FALSE,NULL);

      ghost_np1 = my_p4est_ghost_new(p4est_np1, P4EST_CONNECT_FULL);
      my_p4est_ghost_expand(p4est_np1,ghost_np1);
      nodes_np1 = my_p4est_nodes_new(p4est_np1, ghost_np1);

      // Get the new neighbors:
      hierarchy_np1 = new my_p4est_hierarchy_t(p4est_np1,ghost_np1,&brick);
      ngbd_np1 = new my_p4est_node_neighbors_t(hierarchy_np1,nodes_np1);

      // Initialize the neigbors:
      ngbd_np1->init_neighbors();
    }
    else{
      p4est=NULL;
      conn=NULL;
      p4est=NULL; ghost=NULL;nodes=NULL;
      hierarchy=NULL;ngbd=NULL;

      phi.vec=NULL;
      T_l_n.vec=NULL; T_l_nm1.vec=NULL;
      T_s_n.vec=NULL;
      foreach_dimension(d){
        v_n.vec[d]=NULL;
        v_nm1.vec[d]=NULL;

      }
      vorticity.vec=NULL;

      const char* load_path = getenv("LOAD_STATE_PATH");
      if(!load_path){
          throw std::invalid_argument("You need to set the  directory for the desired load state");
        }
      PetscPrintf(mpi.comm(),"Load dir is:  %s \n",load_path);

      load_state(mpi,load_path,&sp,p4est,nodes,ghost,conn,
                 &phi.vec,&T_l_n.vec,&T_l_nm1.vec,&T_s_n.vec,
                 v_n.vec,v_nm1.vec,&vorticity.vec);

      PetscPrintf(mpi.comm(),"State was loaded successfully from %s \n",load_path);

      // Update the neigborhood and hierarchy:
      if(hierarchy!=NULL) {
        delete hierarchy;
        }
      if(ngbd!=NULL) {delete ngbd;}

      hierarchy = new my_p4est_hierarchy_t(p4est,ghost,&brick);
      ngbd = new my_p4est_node_neighbors_t(hierarchy,nodes);
      ngbd->init_neighbors();

      // Create the p4est at time np1 (this will be modified but is useful for initializing solvers):
      p4est_np1 = p4est_copy(p4est,P4EST_FALSE); // copy the grid but not the data
      ghost_np1 = my_p4est_ghost_new(p4est_np1, P4EST_CONNECT_FULL);
      my_p4est_ghost_expand(p4est_np1,ghost_np1);
      nodes_np1 = my_p4est_nodes_new(p4est_np1, ghost_np1);

      // Get the new neighbors:
      hierarchy_np1 = new my_p4est_hierarchy_t(p4est_np1,ghost_np1,&brick);
      ngbd_np1 = new my_p4est_node_neighbors_t(hierarchy_np1,nodes_np1);

      // Initialize the neigbors:
      ngbd_np1->init_neighbors();

      // Initialize pressure vector (if navier stokes)
      if(solve_navier_stokes) press_nodes.create(p4est,nodes);

      load_tstep =tstep;
      tstart=tn;
      }

    // Initialize level set objet for field extension:
    my_p4est_level_set_t ls(ngbd_np1);

    if(!loading_from_previous_state)tstep = 0;

    PetscPrintf(mpi.comm(),"\nLoading from previous state? %s \n"
                           "Starting timestep = %d \n"
                           "Save state every iter = %d \n"
                           "Save to vtk? %s \n"
                           "Save using %s \n"
                           "Save every dt = %0.5e [nondim] = %0.2f [seconds]\n"
                           "Save every iter = %d \n",loading_from_previous_state?"Yes":"No",
                          tstep,
                          save_state_every_iter,
                          save_to_vtk?"Yes":"No",
                          save_using_dt? "dt" :"iter",
                          save_every_dt, save_every_dt*time_nondim_to_dim,
                          save_every_iter);


    // Initialize output file numbering:
    int out_idx = -1;
    int pressure_save_out_idx = -1;

    // ------------------------------------------------------------
    // Initialize relevant fields:
    // ------------------------------------------------------------
    // Only initialize if we are NOT loading from a previous state
    if(!loading_from_previous_state){
      // LSF:
      if(print_checkpoints) PetscPrintf(mpi.comm(),"Initializing the level set function (s) ... \n");
      phi.create(p4est,nodes);
      sample_cf_on_nodes(p4est,nodes,level_set,phi.vec);
      if(solve_stefan)ls.reinitialize_2nd_order(phi.vec,30); // reinitialize initial LSF to get good signed distance property
      // Temperature fields:
      INITIAL_TEMP *T_init_cf[2];
      temperature_field* analytical_temp[2];
      if(solve_stefan){
        if(print_checkpoints) PetscPrintf(mpi.comm(),"Initializing the temperature fields (s) ... \n");

        if(analytical_IC_BC_forcing_term){
          coupled_test_sign = 1.;
          vel_has_switched=false;

          for(unsigned char d=0;d<2;++d){
            analytical_temp[d]= new temperature_field(d);
            analytical_temp[d]->t = tstart;
          }
          for(unsigned char d=0;d<2;++d){
            T_init_cf[d]= new INITIAL_TEMP(d,analytical_temp);
          }

        }
        else{
          for(unsigned char d=0;d<2;++d){
            T_init_cf[d] = new INITIAL_TEMP(d);
            T_init_cf[d]->t = tstart;
          }
        }

        T_l_n.create(p4est,nodes);
        sample_cf_on_nodes(p4est,nodes,*T_init_cf[LIQUID_DOMAIN],T_l_n.vec);

        if(do_we_solve_for_Ts){
          T_s_n.create(p4est,nodes);
          sample_cf_on_nodes(p4est,nodes,*T_init_cf[SOLID_DOMAIN],T_s_n.vec);
        }

        if(do_advection && advection_sl_order ==2){
          T_l_nm1.create(p4est,nodes);
          sample_cf_on_nodes(p4est,nodes,*T_init_cf[LIQUID_DOMAIN],T_l_nm1.vec);
        }

        v_interface.create(p4est,nodes);
        foreach_dimension(d){
          sample_cf_on_nodes(p4est,nodes,zero_cf,v_interface.vec[d]);
        }

        if(analytical_IC_BC_forcing_term){
          for(unsigned char d=0;d<2;++d){
            delete analytical_temp[d];
            delete T_init_cf[d];
          }
        }
      }

      // Navier-Stokes fields:

      INITIAL_VELOCITY *v_init_cf[P4EST_DIM];
      velocity_component* analytical_soln[P4EST_DIM];

      if(solve_navier_stokes){
        if(print_checkpoints) PetscPrintf(mpi.comm(),"Initializing the Navier-Stokes fields (s) ... \n");

        if(analytical_IC_BC_forcing_term)
        {
          for(unsigned char d=0;d<P4EST_DIM;++d){
            analytical_soln[d] = new velocity_component(d);
            analytical_soln[d]->t = tstart;
          }
        }
        for(unsigned char d=0;d<P4EST_DIM;++d){
          if(analytical_IC_BC_forcing_term){
            v_init_cf[d] = new INITIAL_VELOCITY(d,analytical_soln);
            v_init_cf[d]->t = tstart;
          }
          else {
            v_init_cf[d] = new INITIAL_VELOCITY(d);
          }
        }

        v_n.create(p4est,nodes);
        v_nm1.create(p4est,nodes);
        vorticity.create(p4est,nodes);
        press_nodes.create(p4est,nodes);

        foreach_dimension(d){
          sample_cf_on_nodes(p4est,nodes,*v_init_cf[d],v_n.vec[d]);
          sample_cf_on_nodes(p4est,nodes,*v_init_cf[d],v_nm1.vec[d]);
        }
        sample_cf_on_nodes(p4est,nodes,zero_cf,vorticity.vec);
        sample_cf_on_nodes(p4est,nodes,zero_cf,press_nodes.vec);
      }

      for(unsigned char d=0;d<P4EST_DIM;d++){
        if(analytical_IC_BC_forcing_term){
          delete analytical_soln[d];
        }
        if(solve_navier_stokes) delete v_init_cf[d];

      }

      if(solve_navier_stokes)NS_norm = max(fabs(u0),fabs(v0)); // Initialize the NS norm
    } // end of (if not loading from previous state)

    // ------------------------------------------------------------
    // Initialize relevant boundary condition objects:
    // ------------------------------------------------------------
    // For NS or coupled case:
    // Create analytical velocity field for each Cartesian direction if needed:
    if(analytical_IC_BC_forcing_term){
      for(unsigned char d=0;d<P4EST_DIM;d++){
        analytical_soln_v[d] = new velocity_component(d);
        analytical_soln_v[d]->t = tn;
      }
    }

    // For temperature problem:
    if(solve_stefan){
      // Create analytical temperature field for each domain if needed:
      for(unsigned char d=0;d<2;++d){
        if(analytical_IC_BC_forcing_term){ // TO-DO: make all incrementing consistent
          analytical_T[d] = new temperature_field(d);
          analytical_T[d]->t = tn;
        }
      }
      // Set the bc interface type for temperature:
      interface_bc_temp();
      if(example_uses_inner_LSF){inner_interface_bc_temp();} // inner boundary bc

      // Create necessary RHS forcing terms and BC's
      for(unsigned char d=0;d<2;++d){
        if(analytical_IC_BC_forcing_term){
          external_heat_source_T[d] = new external_heat_source(d,analytical_T,analytical_soln_v);
          external_heat_source_T[d]->t = tn;
          bc_interface_val_temp[d] = new BC_INTERFACE_VALUE_TEMP(NULL,NULL,analytical_T,d);
          bc_wall_value_temp[d] = new BC_WALL_VALUE_TEMP(d,analytical_T);
        }
        else{
          bc_interface_val_temp[d] = new BC_INTERFACE_VALUE_TEMP(); // will set proper objects later, can be null on initialization
          bc_wall_value_temp[d] = new BC_WALL_VALUE_TEMP(d);
        }
      }
    }

    // For NS problem:
    BC_INTERFACE_VALUE_PRESSURE bc_interface_value_pressure;
    BC_WALL_VALUE_PRESSURE bc_wall_value_pressure;
    BC_WALL_TYPE_PRESSURE bc_wall_type_pressure;

    if(solve_navier_stokes){
      for(unsigned char d=0;d<P4EST_DIM;d++){
        // Set the BC types:
        BC_INTERFACE_TYPE_VELOCITY(d);
        bc_wall_type_velocity[d] = new BC_WALL_TYPE_VELOCITY(d);

        // Set the BC values (and potential forcing terms) depending on what we are running:
        if(analytical_IC_BC_forcing_term){
          // Interface conditions values:
          bc_interface_value_velocity[d] = new BC_interface_value_velocity(d,NULL,NULL,analytical_soln_v);
          bc_interface_value_velocity[d]->t = tn;

          // Wall conditions values:
          bc_wall_value_velocity[d] = new BC_WALL_VALUE_VELOCITY(d,analytical_soln_v);
          bc_wall_value_velocity[d]->t = tn;
          
          if (example_ == COUPLED_PROBLEM_WTIH_BOUSSINESQ_APP){
            for(unsigned char domain=0;domain<2;++domain){
                // External forcing terms:
                external_force_components_with_BA[d] = new external_force_per_unit_volume_component_with_boussinesq_approx(domain,d,analytical_T,analytical_soln_v);
                external_force_components_with_BA[d]->t = tn;
            }
          }else{
            // External forcing terms:
            external_force_components[d] = new external_force_per_unit_volume_component(d,analytical_soln_v);
            external_force_components[d]->t = tn;
          }
        }
        else{
          // Interface condition values:
          bc_interface_value_velocity[d] = new BC_interface_value_velocity(d,NULL,NULL); // initialize null for now, will add relevant neighbors and vector as required later on

          // Wall condition values:
          bc_wall_value_velocity[d] = new BC_WALL_VALUE_VELOCITY(d);
        }
      }
      interface_bc_pressure(); // sets the interfacial bc type for pressure
      bc_wall_value_pressure.t = tn;
    }


    // ------------------------------------------------------------
    // Initialize relevant solvers:
    // ------------------------------------------------------------
    // First, initialize the Navier-Stokes solver with the grid:
    vec_and_ptr_dim_t v_n_NS, v_nm1_NS;

    // -----------------------------------------------
    // Initialize files to output various data of interest:
    // -----------------------------------------------
    if(print_checkpoints)PetscPrintf(mpi.comm(),"Initializing output files ... \n");
    FILE *fich_stefan_errors;
    char name_stefan_errors[1000];

    FILE *fich_NS_errors;
    char name_NS_errors[1000];

    FILE *fich_coupled_errors;
    char name_coupled_errors[1000];

    FILE *fich_fluid_forces;
    char name_fluid_forces[1000];

    switch(example_){
      case FRANK_SPHERE:{
        // Output file for Frank Sphere errors:
        const char* out_dir_err_stefan = getenv("OUT_DIR_ERR_stefan");
        if(!out_dir_err_stefan){
            throw std::invalid_argument("You need to set the environment variable OUT_DIR_ERR_stefan to save stefan errors");
          }
        sprintf(name_stefan_errors,"%s/frank_sphere_error_lmin_%d_lmax_%d_method_%d.dat",
                out_dir_err_stefan,lmin+grid_res_iter,lmax+grid_res_iter,method_);

        ierr = PetscFOpen(mpi.comm(),name_stefan_errors,"w",&fich_stefan_errors); CHKERRXX(ierr);
        ierr = PetscFPrintf(mpi.comm(),fich_stefan_errors,"time " "timestep " "iteration "
                                                          "phi_error " "T_l_error " "T_s_error "
                                                          "v_int_error " "number_of_nodes" "min_grid_size \n");CHKERRXX(ierr);
        ierr = PetscFClose(mpi.comm(),fich_stefan_errors); CHKERRXX(ierr);
        break;
        }
      case NS_GIBOU_EXAMPLE:{
          // Output file for NS test case errors:
          const char* out_dir_err_NS = getenv("OUT_DIR_ERR_NS");
          if(!out_dir_err_NS){
              throw std::invalid_argument("You need to set the environment variable OUT_DIR_ERR_NS to save Navier Stokes errors");
            }
          sprintf(name_NS_errors,"%s/navier_stokes_error_lmin_%d_lmax_%d_advection_order_%d.dat",
                  out_dir_err_NS,lmin+grid_res_iter,lmax+grid_res_iter,advection_sl_order);

          ierr = PetscFOpen(mpi.comm(),name_NS_errors,"w",&fich_NS_errors); CHKERRXX(ierr);
          ierr = PetscFPrintf(mpi.comm(),fich_NS_errors,"time " "timestep " "iteration " "u_error "
                                                        "v_error " "P_error " "number_of_nodes" "min_grid_size \n");CHKERRXX(ierr);
          ierr = PetscFClose(mpi.comm(),fich_NS_errors); CHKERRXX(ierr);

          break;
        }
      case COUPLED_TEST_2:
      case COUPLED_PROBLEM_WTIH_BOUSSINESQ_APP:
      case COUPLED_PROBLEM_EXAMPLE:{
          // Output file for coupled problem test case:
          const char* out_dir_err_coupled = getenv("OUT_DIR_ERR_coupled");
          sprintf(name_coupled_errors,"%s/coupled_error_ex_%d_lmin_%d_lmax_%d_method_%d_advection_order_%d.dat",
                  out_dir_err_coupled,example_,lmin+grid_res_iter,lmax + grid_res_iter,method_,advection_sl_order);

          ierr = PetscFOpen(mpi.comm(),name_coupled_errors,"w",&fich_coupled_errors); CHKERRXX(ierr);
          ierr = PetscFPrintf(mpi.comm(),fich_coupled_errors,"time " "timestep " "iteration "
                                                             "u_error " "v_error " "P_error "
                                                             "Tl_error " "Ts_error " "vint_error" "phi_error "
                                                             "number_of_nodes" "min_grid_size \n");CHKERRXX(ierr);
          ierr = PetscFClose(mpi.comm(),fich_coupled_errors); CHKERRXX(ierr);
          break;
        }
      case FLOW_PAST_CYLINDER:
      case DISSOLVING_DISK_BENCHMARK:
      case MELTING_POROUS_MEDIA:
      case MELTING_ICE_SPHERE_NAT_CONV:
      case MELTING_ICE_SPHERE:
      case ICE_AROUND_CYLINDER:{
        if(save_fluid_forces || example_requires_area_computation){
          // Output file for NS test case errors:
          const char* out_dir_fluid_forces = getenv("OUT_DIR_FILES");
          if(!out_dir_fluid_forces){
              throw std::invalid_argument("You need to set the environment variable OUT_DIR_FILES to save fluid forces");
            }
          sprintf(name_fluid_forces,"%s/area_and_or_force_data_Re_%0.2f_lmin_%d_lmax_%d_advection_order_%d.dat",
                  out_dir_fluid_forces,Re,lmin+grid_res_iter,lmax+grid_res_iter,advection_sl_order);

          if(no_flow || !save_fluid_forces){
            ierr = PetscFOpen(mpi.comm(),name_fluid_forces,"w",&fich_fluid_forces); CHKERRXX(ierr);
            ierr = PetscFPrintf(mpi.comm(),fich_fluid_forces,"time A \n");CHKERRXX(ierr);
            ierr = PetscFClose(mpi.comm(),fich_fluid_forces); CHKERRXX(ierr);
          }
          else{
            ierr = PetscFOpen(mpi.comm(),name_fluid_forces,"w",&fich_fluid_forces); CHKERRXX(ierr);
            ierr = PetscFPrintf(mpi.comm(),fich_fluid_forces,"time fx fy A \n");CHKERRXX(ierr);
            ierr = PetscFClose(mpi.comm(),fich_fluid_forces); CHKERRXX(ierr);}
        }
          break;
      }

      default:{
        break;
        }
      }

    // ------------------------------------------------------------
    // Begin stepping through time
    // ------------------------------------------------------------
//    for (tn=tstart;tn<tfinal; tn+=dt, tstep++){

    if(!loading_from_previous_state){tstep=0;}
    tn = tstart;
    int last_tstep=-1;

    double cfl_NS_steady = cfl_NS; // store desired CFL, will use it eventually, but always use 0.5 for the first 10 iterations just to make sure NS solver stabilizes nicely
    double dt_max_allowed_steady = dt_max_allowed;
    double hodge_percentage_steady = hodge_percentage_of_max_u;

    while(tn<=tfinal){ // trying something

      // Enforce startup iterations for verification tests if needed:
      if((startup_iterations>0)){
        if(tstep<startup_iterations){
          force_interfacial_velocity_to_zero=true;
          tn=tstart;
        }
        else if(tstep==startup_iterations){
          force_interfacial_velocity_to_zero=false;
          tn = tstart;
        }
      }

      if(solve_navier_stokes){
        // Adjust the cfl_NS depending on the timestep:
        if(tstep<=10){
          cfl_NS=0.5;
          double dxyz_s[P4EST_DIM];
          dxyz_min(p4est, dxyz_s);
          dt_max_allowed = cfl_NS*min(dxyz_s[0], dxyz_s[1]); // assuming velocity of order 1 for this. avoids any divide by zero potential

          // loosen hodge criteria for initialization for porous media case:
          if(example_ == MELTING_POROUS_MEDIA){
            hodge_percentage_of_max_u = 0.1;
          }

        }
        else{
          cfl_NS = cfl_NS_steady;
          dt_max_allowed = dt_max_allowed_steady;

          if(example_ == MELTING_POROUS_MEDIA){
            hodge_percentage_of_max_u = hodge_percentage_steady; // to-do : clean up, num startup iterations should be a user intput, instead of just being set to 10
          }

        }
      }
      if(tstep ==0){
          compute_timestep(v_interface, phi,
                           dxyz_close_to_interface, dxyz_smallest,
                           nodes_np1, p4est_np1, ns,
                           load_tstep, last_tstep);
      }

//      if(tstep==0){
//        dxyz_min(p4est,dxyz_smallest);

//        // Initialize timesteps to use:
//        if(solve_navier_stokes && solve_stefan){
//          dt_NS = cfl_NS*min(dxyz_smallest[0],dxyz_smallest[1])/max(u0,v0);
//          if (example_==MELTING_ICE_SPHERE_NAT_CONV){
//              dt_NS=cfl_NS*min(dxyz_smallest[0],dxyz_smallest[1])/1.0;
//          }

//          double vint = 1.0;
//          if(example_)

//          dt_Stefan = cfl*min(dxyz_smallest[0],dxyz_smallest[1])/vint;

//          }


//          dt = dt_nm1;
//        }
//        else{
//          dt_nm1 = cfl_NS*min(dxyz_smallest[0],dxyz_smallest[1])/1.;
//          dt = dt_nm1;}
//      }


      // Check if some startup time (before allowing interfacial growth) has been requested
      if((startup_dim_time>0.) || (startup_nondim_time>0.)){
        if((startup_dim_time>0.) && (startup_nondim_time>0.)){
          throw std::invalid_argument("Must choose startup dim time, OR startup nondim time, but not both \n");
        }

        if(startup_dim_time>0.){ // Dimensional case
          if(tn*time_nondim_to_dim < startup_dim_time){
            force_interfacial_velocity_to_zero=true;
          }
          else{
              force_interfacial_velocity_to_zero = false;
          }
        } // end of dimensional case
        else{ // nondimensional case
          if(tn<startup_nondim_time){
            force_interfacial_velocity_to_zero=true;
          }
          else{
            force_interfacial_velocity_to_zero=false;
          }
        } // end of nondimensional case
      } // end of considering startup times


      // ------------------------------------------------------------
      // Print iteration information:
      // ------------------------------------------------------------
      if(example_ == DENDRITE_TEST){
        ierr = PetscPrintf(mpi.comm(),"\n -------------------------------------------\n"
                                      "Iteration %d , Time: %0.4e [nondim] "
                                      "= Time: %0.4e [nondim] "
                                      "= %0.4e [sec], "
                                      " Timestep: %0.4e [nondim] = %0.4e [sec],"
                                      " Percent Done : %0.2f %"
                                      " \n ------------------------------------------- \n",
                                      tstep,tn,tn,tn*time_nondim_to_dim,
                                      dt, dt*(time_nondim_to_dim),
                                      ((tn-t_original_start)/(tfinal-t_original_start))*100.0);
      }
      else{
        int num_nodes = nodes->num_owned_indeps;
        MPI_Allreduce(MPI_IN_PLACE,&num_nodes,1,MPI_INT,MPI_SUM,mpi.comm());
        ierr = PetscPrintf(mpi.comm(),"\n -------------------------------------------\n"
                                      "Iteration %d , Time: %0.3f [nondim] "
                                      "= Time: %0.3f [nondim] "
                                      "= %0.3f [sec] "
                                      "= %0.2f [min],"
                                      " Timestep: %0.3e [nondim] = %0.3e [sec],"
                                      " Percent Done : %0.2f %"
                                      " \n ------------------------------------------- \n"
                                      "Number of nodes : %d \n \n",
                           tstep,tn,tn,tn*time_nondim_to_dim,tn*(time_nondim_to_dim)/60.,
                           dt, dt*(time_nondim_to_dim),
                           ((tn-t_original_start)/(tfinal-t_original_start))*100.0,num_nodes);
      }

      if((timing_every_n>0) && (tstep%timing_every_n == 0)) {
        PetscPrintf(mpi.comm(),"Current time info : \n");
        w.read_duration_current();
      }
      if(solve_stefan){
          if(v_interface_max_norm>v_int_max_allowed){
              PetscPrintf(mpi.comm(),"Interfacial velocity has exceeded its max allowable value \n"
                                     "Max allowed is : %g \n",v_int_max_allowed);
              MPI_Abort(mpi.comm(),1);
            }
        }
      // -------------------------------
      // Update analytical velocity for coupled problem example:
      // -------------------------------
      if(print_checkpoints) PetscPrintf(mpi.comm(),"Setting up appropriate boundary conditions... \n");

      if((tstep>0) && analytical_IC_BC_forcing_term){
        for(unsigned char d=0;d<P4EST_DIM;d++){
          analytical_soln_v[d]->t = tn;
        }
      }

      // ------------------------------------------------------------
      // Poisson Problem at Nodes: Setup and solve a Poisson problem on both the liquid and solidified subdomains
      // ------------------------------------------------------------
      if((tstep>0) && solve_stefan){ // mostly memory safe (may have tiniest leak TO-DO)
        // -------------------------------
        // Update BC objects for stefan problem:
        // -------------------------------
        if((tstep>0) &&solve_stefan){
          if(analytical_IC_BC_forcing_term){
            for(unsigned char d=0;d<2;d++){
              analytical_T[d]->t = tn;
              bc_interface_val_temp[d]->t = tn;
              bc_wall_value_temp[d]->t = tn;
              external_heat_source_T[d]->t = tn;
            }
          }
        } // If not, we use the curvature and neighbors, but we have to wait till curvature is computed in Poisson step to apply this, so it is applied later

        // -------------------------------
        // Create all vectors that will be used
        // strictly for the stefan step
        // (aka created and destroyed in stefan step)
        // -------------------------------

        // Solid LSF:
        phi_solid.create(p4est_np1,nodes_np1);

        //Curvature and normal for BC's and setting up solver:
        normal.create(p4est_np1,nodes_np1);
        curvature.create(p4est_np1,nodes_np1);

        // Second derivatives of LSF's (for solver):
        phi_solid_dd.create(p4est_np1,nodes_np1);
        phi_dd.create(p4est_np1,nodes_np1);

        if(example_uses_inner_LSF){
          phi_cylinder.create(p4est_np1,nodes_np1);
          phi_cylinder_dd.create(p4est_np1,nodes_np1);
        }
        if(do_advection){
          T_l_backtrace.create(p4est_np1,nodes_np1);
          if(advection_sl_order ==2){
              T_l_backtrace_nm1.create(p4est_np1,nodes_np1);
            }

        }
        // Create arrays to hold the RHS:
        rhs_Tl.create(p4est_np1,nodes_np1);
        if(do_we_solve_for_Ts) rhs_Ts.create(p4est_np1,nodes_np1);

        // -------------------------------
        // Compute the normal and curvature of the interface
        //-- curvature is used in some of the interfacial boundary condition(s) on temperature
        // -------------------------------

        if(print_checkpoints) PetscPrintf(mpi.comm(),"Computing normal and curvature ... \n");
        // Get the new solid LSF:
        VecCopyGhost(phi.vec,phi_solid.vec);
        VecScaleGhost(phi_solid.vec,-1.0);

        // Compute normals on the interface:
        compute_normals(*ngbd_np1,phi_solid.vec,normal.vec); // normal here is outward normal of solid domain

        // Compute curvature on the interface:
        my_p4est_level_set_t ls_new_new(ngbd_np1);

        // Feed the curvature computed to the interfacial boundary condition:
        if(interfacial_temp_bc_requires_curvature){
          ls_new_new.reinitialize_2nd_order(phi_solid.vec,30);

          // We need curvature of the solid domain, so we use phi_solid and negative of normals
          compute_mean_curvature(*ngbd, normal.vec, curvature.vec);

          for(unsigned char d=0;d<2;d++){
            bc_interface_val_temp[d]->set(ngbd_np1,curvature.vec);

          }
        }
        // Feed the normals to the interfacial boundary condition if needed:
        if(interfacial_temp_bc_requires_normal){
          for(unsigned char d=0; d<2; d++){
            bc_interface_val_temp[d]->set_normals(ngbd_np1,normal.vec[0],normal.vec[1]);
          }
        }
        // -------------------------------
        // Get most updated derivatives of the LSF's (on current grid)
        // -------------------------------
        if(print_checkpoints)PetscPrintf(mpi.comm(),"Beginning Poisson problem ... \n");

        // Get derivatives of liquid and solid LSF's
        if (print_checkpoints) PetscPrintf(mpi.comm(),"New solid LSF acquired \n");
        ngbd_np1->second_derivatives_central(phi.vec,phi_dd.vec);
        ngbd_np1->second_derivatives_central(phi_solid.vec,phi_solid_dd.vec);

        // Get inner LSF and derivatives if required:
        if(example_uses_inner_LSF){
            sample_cf_on_nodes(p4est_np1,nodes_np1,mini_level_set,phi_cylinder.vec);
            ngbd_np1->second_derivatives_central(phi_cylinder.vec,phi_cylinder_dd.vec);
          }

        // -------------------------------
        // Compute advection terms (if applicable):
        // -------------------------------
        if (do_advection){
            if(print_checkpoints) PetscPrintf(mpi.comm(),"Computing advection terms ... \n");
            do_backtrace(T_l_n,T_l_nm1,
                         T_l_backtrace,T_l_backtrace_nm1,
                         v_n,v_nm1,
                         p4est_np1,nodes_np1,ngbd_np1,
                         p4est,nodes,ngbd);
            // Do backtrace with v_n --> navier-stokes fluid velocity
        } // end of do_advection if statement

        // -------------------------------
        // Set up the RHS for Poisson step:
        // -------------------------------
        if(print_checkpoints) PetscPrintf(mpi.comm(),"Setting up RHS for Poisson problem ... \n");

        setup_rhs(phi,T_l_n,T_s_n,
                  rhs_Tl,rhs_Ts,
                  T_l_backtrace,T_l_backtrace_nm1,
                  p4est_np1,nodes_np1,ngbd_np1,external_heat_source_T);

        // -------------------------------
        // Execute the Poisson step:
        // -------------------------------
        // Slide Temp fields:
        if(do_advection && advection_sl_order==2){
          T_l_nm1.destroy();
          T_l_nm1.create(p4est_np1,nodes_np1);
          ierr = VecCopyGhost(T_l_n.vec,T_l_nm1.vec);CHKERRXX(ierr);
        }
        // Solve Poisson problem:
        if(print_checkpoints) PetscPrintf(mpi.comm(),"Beginning Poisson problem solution step... \n");

        poisson_step(phi.vec,phi_solid.vec,
                     phi_dd.vec,phi_solid_dd.vec,
                     &T_l_n.vec,&T_s_n.vec,
                     rhs_Tl.vec,rhs_Ts.vec,
                     bc_interface_val_temp,bc_wall_value_temp,
                     ngbd_np1, solver_Tl, solver_Ts,
                     cube_refinement,
                     example_uses_inner_LSF? phi_cylinder.vec:NULL,
                     example_uses_inner_LSF? phi_cylinder_dd.vec:NULL);
        if(print_checkpoints) PetscPrintf(mpi.comm(),"Poisson step completed ... \n");


        // -------------------------------
        // Destroy all vectors
        // that were used strictly for the
        // stefan step (aka created and destroyed in stefan step)
        // -------------------------------
        // Solid LSF:
        phi_solid.destroy();

        // Curvature and normal for BC's and setting up solver:
        normal.destroy();
        curvature.destroy();

        // Second derivatives of LSF's (for solver):
        phi_solid_dd.destroy();
        phi_dd.destroy();

        if(example_uses_inner_LSF){
          phi_cylinder.destroy();
          phi_cylinder_dd.destroy();
        }
        if(do_advection){
          T_l_backtrace.destroy();
          if(advection_sl_order ==2){
              T_l_backtrace_nm1.destroy();
            }
        }
        // Destroy arrays to hold the RHS:
        rhs_Tl.destroy();
        if(do_we_solve_for_Ts) rhs_Ts.destroy();

        // -------------------------------
        // Clear interfacial BC if needed (curvature, normals, or both depending on example)
        // -------------------------------
        if(interfacial_temp_bc_requires_curvature){
          for(unsigned char d=0;d<2;++d){
            bc_interface_val_temp[d]->clear();
          }
        }
        if(interfacial_temp_bc_requires_normal){
          for(unsigned char d=0;d<2;++d){
            bc_interface_val_temp[d]->clear_normals();
          }
        }
      } // end of "if solve stefan"

      // -------------------------------
      // If first iteration, perturb the LSF(s):
      // -------------------------------
      ls.update(ngbd_np1);
      if(tstep<1){
          // Perturb the LSF on the first iteration
          ls.perturb_level_set_function(phi.vec,EPS);
        }

      // ------------------------------------------------------------
      // Extend Fields Across Interface (if solving Stefan):
      // -- Note: we do not extend NS velocity fields bc NS solver handles that internally
      // ------------------------------------------------------------
      // Get smallest grid size: (this gets used in all examples at some point)
      dxyz_min(p4est,dxyz_smallest);
      dxyz_close_to_interface = 1.2*max(dxyz_smallest[0],dxyz_smallest[1]);
      if(solve_stefan){
        // ------------------------------------------------------------
        // Define some variables needed to specify how to extend across the interface:
        // ------------------------------------------------------------

        min_volume_ = MULTD(dxyz_smallest[0], dxyz_smallest[1], dxyz_smallest[2]);
        extension_band_use_    = (8.)*pow(min_volume_, 1./ double(P4EST_DIM)); //8
        extension_band_extend_ = 10.*pow(min_volume_, 1./ double(P4EST_DIM)); //10
        extension_band_check_  = (6.)*pow(min_volume_, 1./ double(P4EST_DIM)); // 6

//        if((tstep ==0) && example_ == ICE_AROUND_CYLINDER && solve_coupled){
//            double delta_r = r0 - r_cyl;
//            PetscPrintf(mpi.comm(),"The uniform band is %0.2f\n",uniform_band);
//              if(delta_r<4.*dxyz_close_to_interface ){
//                  PetscPrintf(mpi.comm()," Your initial delta_r is %0.3e, and it must be at least %0.3e \n"
//                                         "Conversely, dxyz_min is %0.3e, it must be less than %e \n",delta_r,6.*dxyz_close_to_interface,dxyz_close_to_interface,delta_r/6.0);
//                  SC_ABORT("Your initial delta_r is too small \n");
//                }
//          }
        if(print_checkpoints) PetscPrintf(mpi.comm(),"Beginning field extension \n");
        // -------------------------------
        // Create all fields for this procedure:
        // -------------------------------
        phi_solid.create(p4est_np1,nodes_np1);
        liquid_normals.create(p4est_np1,nodes_np1);
        solid_normals.create(p4est,nodes_np1);

        // -------------------------------
        // Get the solid LSF:
        // -------------------------------
        VecCopyGhost(phi.vec,phi_solid.vec);
        VecScaleGhost(phi_solid.vec,-1.0);

        // -------------------------------
        // Compute normals for each domain:
        // -------------------------------

        compute_normals(*ngbd_np1,phi.vec,liquid_normals.vec);

        foreach_dimension(d){
          VecCopyGhost(liquid_normals.vec[d],solid_normals.vec[d]);
          VecScaleGhost(solid_normals.vec[d],-1.0);
        }

        // -------------------------------
        // Extend Temperature Fields across the interface:
        // -------------------------------
        if(print_checkpoints) PetscPrintf(mpi.comm(),"Calling extension over phi \n");
        ls.extend_Over_Interface_TVD_Full(phi.vec, T_l_n.vec,
                                          50, 2,
                                          extension_band_use_, extension_band_extend_,
                                          liquid_normals.vec, NULL,
                                          NULL, false, NULL,NULL);
        // note to self: modifiied the arguments for extend over interface tvd full bc arguments changed slightly after daniil update w merge 11/22/21
        // TO-DO: get rid of band check variable since now it is unused
        if(do_we_solve_for_Ts){
          ls.extend_Over_Interface_TVD_Full(phi_solid.vec, T_s_n.vec,
                                            50, 2,
                                            extension_band_use_, extension_band_extend_,
                                            solid_normals.vec, NULL,
                                            NULL, false, NULL, NULL);
        }

        if(example_uses_inner_LSF){
          phi_cylinder.create(p4est_np1,nodes_np1);
          cyl_normals.create(p4est_np1,nodes_np1);

          sample_cf_on_nodes(p4est_np1,nodes_np1,mini_level_set,phi_cylinder.vec);
          compute_normals(*ngbd_np1,phi_cylinder.vec,cyl_normals.vec);

          if(print_checkpoints) PetscPrintf(mpi.comm(),"Calling extension over phi_cylinder \n");
          ls.extend_Over_Interface_TVD_Full(phi_cylinder.vec, T_s_n.vec,
                                            50, 2,
                                            0.5*extension_band_use_, 0.5*extension_band_extend_,
                                            cyl_normals.vec, NULL, NULL,
                                            false, NULL, NULL);

          // ELYCE DEBUGGING HERE
          /*
          double phi_cyl_area;
          VecScaleGhost(phi_cylinder.vec,-1.0);
          phi_cyl_area = area_in_negative_domain(p4est_np1,nodes_np1,phi_cylinder.vec);
          PetscPrintf(mpi.comm(),"phi cyl area is %0.6f \n",phi_cyl_area);
          */

          cyl_normals.destroy();
          phi_cylinder.destroy();

        }

        // -------------------------------
        // Delete fields now:
        // -------------------------------
        liquid_normals.destroy();
        solid_normals.destroy();
        phi_solid.destroy();


        // --------------------------------------------------------------------------------------------------------------
        // Compute the interfacial velocity (Stefan): -- do now so it can be used for NS boundary condition
        // --------------------------------------------------------------------------------------------------------------

          if(print_checkpoints) PetscPrintf(mpi.comm(),"Computing interfacial velocity ... \n");
          v_interface.destroy();
          v_interface.create(p4est_np1,nodes_np1);


          compute_interfacial_velocity(T_l_n,T_s_n,
                                       T_l_d,T_s_d,
                                       jump,v_interface,
                                       phi,
                                       p4est_np1,nodes_np1,ngbd_np1,extension_band_extend_);



      } // end of "if solve stefan"


      // --------------------------------------------------------------------------------------------------------------
      // Navier-Stokes Problem: Setup and solve a NS problem in the liquid subdomain
      // --------------------------------------------------------------------------------------------------------------
      if ((tstep>0) && solve_navier_stokes){
        // -------------------------------
        // Update BC and RHS objects for navier-stokes problem:
        // -------------------------------
        // Setup velocity conditions
        for(unsigned char d=0;d<P4EST_DIM;d++){
          if(interfacial_vel_bc_requires_vint){
            bc_interface_value_velocity[d]->set(ngbd_np1,v_interface.vec[d]);
          }
          bc_interface_value_velocity[d]->t = tn;
          bc_wall_value_velocity[d]->t = tn;

          bc_velocity[d].setInterfaceType(interface_bc_type_velocity[d]);
          bc_velocity[d].setInterfaceValue(*bc_interface_value_velocity[d]);
          bc_velocity[d].setWallValues(*bc_wall_value_velocity[d]);
          bc_velocity[d].setWallTypes(*bc_wall_type_velocity[d]);
        }
        // Setup pressure conditions:
        bc_pressure.setInterfaceType(interface_bc_type_pressure);
        bc_pressure.setInterfaceValue(bc_interface_value_pressure);
        bc_pressure.setWallTypes(bc_wall_type_pressure);
        bc_pressure.setWallValues(bc_wall_value_pressure);

        // Set external_forces if applicable
        if(analytical_IC_BC_forcing_term){
          foreach_dimension(d){
            if (example_ == COUPLED_PROBLEM_WTIH_BOUSSINESQ_APP){
              external_force_components_with_BA[d]->t = tn;
            }else{
              external_force_components[d]->t = tn;
            }          
          }
          bc_wall_value_pressure.t=tn;
        }

        // -------------------------------
        // Update the NS grid (or initialize the solver)
        // -------------------------------
        if(print_checkpoints) PetscPrintf(mpi.comm(),"Calling the Navier-Stokes grid update... \n");
        if((tstep==1) || (tstep==load_tstep)){
          PetscPrintf(mpi.comm(),"Initializing Navier-Stokes solver \n");

          v_n_NS.create(p4est_np1,nodes_np1);
          v_nm1_NS.create(p4est,nodes);

          foreach_dimension(d){
            ierr = VecCopyGhost(v_nm1.vec[d],v_nm1_NS.vec[d]); CHKERRXX(ierr);
            ierr = VecCopyGhost(v_n.vec[d],v_n_NS.vec[d]); CHKERRXX(ierr);
          }

          initialize_ns_solver(ns,p4est_np1,ghost_np1,ngbd_np1,ngbd,
                               hierarchy_np1,&brick,
                               phi.vec,v_n_NS.vec,v_nm1_NS.vec,
                               faces_np1,ngbd_c_np1);
        }
        else{
          ns->update_from_tn_to_tnp1_grid_external(phi.vec, phi_nm1.vec,
                                                   p4est_np1,nodes_np1,ghost_np1,
                                                   ngbd_np1,
                                                   faces_np1,ngbd_c_np1,
                                                   hierarchy_np1);
          phi_nm1.destroy(); // Now that hodge has been correctly interpolated, we can destroy this
        }

        // NOTE: we update NS grid first, THEN set new BCs and forces. This is because the update grid interpolation of the hodge variable
        // requires knowledge of the boundary conditions from that same timestep (the previous one, in our case)
        // -------------------------------
        // Set the NS timestep: // change to include both timesteps (dtnm1,dtn)
        // -------------------------------
        if(advection_sl_order ==2){
            ns->set_dt(dt_nm1,dt);
          }
        else{
            ns->set_dt(dt);
          }
        // -------------------------------
        // Set BC's and external forces if relevant
        // -------------------------------
        // Set the boundary conditions:
        ns->set_bc(bc_velocity,&bc_pressure);

        // Set the RHS:
        if(analytical_IC_BC_forcing_term){
          if (example_ == COUPLED_PROBLEM_WTIH_BOUSSINESQ_APP){
            CF_DIM *external_forces[P4EST_DIM]=
            {DIM(external_force_components_with_BA[0],external_force_components_with_BA[1],external_force_components_with_BA[2])};
            ns->set_external_forces(external_forces);
          }else{
            CF_DIM *external_forces[P4EST_DIM]=
            {DIM(external_force_components[0],external_force_components[1],external_force_components[2])};
            ns->set_external_forces(external_forces);
          }
        }
        // For natural convection only:
        if (example_==MELTING_ICE_SPHERE_NAT_CONV){
            ns->boussinesq_approx=true;
            ns->set_external_forces_using_vector(T_l_n.vec);
        }

        // -------------------------------
        // Prepare vectors to receive solution for np1 timestep:
        // -------------------------------

        v_n.destroy();v_n.create(p4est_np1,nodes_np1);
        v_nm1.destroy();v_nm1.create(p4est_np1,nodes_np1);
        vorticity.destroy();vorticity.create(p4est_np1,nodes_np1);
        press_nodes.destroy();press_nodes.create(p4est_np1,nodes_np1);

        // -------------------------------
        // Solve the Navier-Stokes problem:
        // -------------------------------
        if(print_checkpoints) PetscPrintf(mpi.comm(),"Beginning Navier-Stokes solution step... \n");

        bool compute_pressure_to_save = false;
        compute_pressure_to_save =
            are_we_saving_vtk(tstep,tn, false,out_idx,false) ||
            are_we_saving_fluid_forces(tn,false,pressure_save_out_idx,true);

        compute_pressure_to_save = compute_pressure_to_save || example_is_a_test_case;
        // Check if we are going to be saving to vtk for the next timestep... if so, we will compute pressure at nodes for saving

        bool did_crash = false;

        navier_stokes_step(ns,p4est_np1,nodes_np1,
                           v_n.vec,v_nm1.vec,vorticity.vec,press_nodes.vec,
                           phi.vec, dxyz_close_to_interface,
                           face_solver_type,pc_face,cell_solver_type,pc_cell,
                           faces_np1, compute_pressure_to_save, did_crash,
                           (save_fluid_forces || example_requires_area_computation)? name_fluid_forces:NULL,
                           (save_fluid_forces || example_requires_area_computation)? fich_fluid_forces:NULL);
        if(did_crash){
          PetscPrintf(mpi.comm(),"Outputting crash files ... \n");
          save_fields_to_vtk(p4est_np1,nodes_np1,ghost_np1,ngbd_np1,
                             0,0,phi,phi_cylinder,T_l_n,T_s_n,v_interface,
                             v_n,press_nodes,vorticity,true);
          MPI_Barrier(mpi.comm());
          MPI_Abort(mpi.comm(),0);
        }

        // 12-7 commented out below -- we added a section that handles this with all the other timestep stuff
//        // -------------------------------
//        // Update timestep info as needed
//        // -------------------------------
//        if(dt_NS>dt_max_allowed) dt_NS = dt_max_allowed;

        // -------------------------------
        // Clear out the interfacial BC for the next timestep, if needed
        // -------------------------------
        if(interfacial_vel_bc_requires_vint){
          for(unsigned char d=0;d<P4EST_DIM;d++){
            bc_interface_value_velocity[d]->clear();
            }
        }

        if(print_checkpoints) PetscPrintf(mpi.comm(),"Completed Navier-Stokes step \n");
      } // End of "if solve navier stokes"

      // If not solving NS but you still want area data:

      if((example_requires_area_computation) && (save_fluid_forces) && (no_flow)){
        // ELYCE DEBUGGING HERE
        // Get total solid domain
        // (including the cylinder bulk -- Note: this will need to be subtracted later, but cyl area is a constant value so no need to compute it over and over):

        //PetscPrintf(mpi.comm(),"We are in here ! ");
        // --> First, need to scale phi
        VecScaleGhost(phi.vec,-1.0);

        // --> Compute area of negative domain (aka ice bulk)
        double ice_area;
        ice_area = area_in_negative_domain(p4est_np1,nodes_np1,phi.vec);

        //--> Scale phi back to normal:
        VecScaleGhost(phi.vec,-1.0);
        PetscPrintf(mpi.comm(),"tn = %g, A = %0.6f \n",tn+dt,ice_area);
        ierr = PetscFOpen(mpi.comm(),name_fluid_forces,"a",&fich_fluid_forces); CHKERRXX(ierr);

        ierr = PetscFPrintf(mpi.comm(),fich_fluid_forces,"%g %g\n",tn+dt,ice_area);CHKERRXX(ierr);
        ierr = PetscFClose(mpi.comm(),fich_fluid_forces); CHKERRXX(ierr);
        PetscPrintf(mpi.comm(),"forces saved \n");

      }

      // --------------------------------------------------------------------------------------------------------------
      // Save simulation state every specified number of iterations
      // --------------------------------------------------------------------------------------------------------------
      if(tstep>0 && ((tstep%save_state_every_iter)==0) && tstep!=load_tstep){
          char output[1000];
          const char* out_dir_coupled = getenv("OUT_DIR_SAVE_STATE");
          if(!out_dir_coupled){
              throw std::invalid_argument("You need to set the output directory for save states: OUT_DIR_SAVE_STATE");
            }
          sprintf(output,
                  "%s/save_states_output_lmin_%d_lmax_%d_advection_order_%d_example_%d",
                  out_dir_coupled,
                  lmin+grid_res_iter,lmax+grid_res_iter,
                  advection_sl_order,example_);

          save_state(mpi,output,num_save_states,
                     &sp,p4est_np1,nodes_np1,
                     phi.vec,T_l_n.vec,T_l_nm1.vec,T_s_n.vec,
                     v_n.vec,v_nm1.vec,vorticity.vec);

          PetscPrintf(mpi.comm(),"Simulation state was saved . \n");
        }

      // --------------------------------------------------------------------------------------------------------------
      // Saving to VTK: either every specified number of iterations, or every specified dt:
      // Note: we do this after extension of fields to make visualization nicer
      // --------------------------------------------------------------------------------------------------------------
      bool are_we_saving = false;

      are_we_saving = are_we_saving_vtk( tstep, tn, tstep==load_tstep, out_idx, true) /*&& (tstep>0)*/;

      // Save to VTK if we are saving this timestep:
      if(are_we_saving){
        save_fields_to_vtk(p4est_np1,nodes_np1,ghost_np1,ngbd_np1,out_idx,grid_res_iter,
                           phi,phi_cylinder,T_l_n,T_s_n,
                           v_interface,
                           v_n,press_nodes,vorticity);
      } // end of if "are we saving"

      // Check errors on validation cases if relevant, save errors to vtk if we are saving this timestep
      if(example_ == NS_GIBOU_EXAMPLE){
          const char* out_dir_ns = getenv("OUT_DIR_VTK");
          char output[1000];
          PetscPrintf(mpi.comm(),"lmin = %d, lmax = %d \n",lmin+grid_res_iter,lmax+grid_res_iter);

          sprintf(output,"%s/snapshot_NS_Gibou_test_lmin_%d_lmax_%d_outidx_%d",out_dir_ns,lmin+grid_res_iter,lmax+grid_res_iter,out_idx);

          if(tstep>0){
            // In typical saving, only compute pressure nodes when we save to vtk. For this example, save pressure nodes every time so we can check the error
            press_nodes.destroy();press_nodes.create(p4est_np1,nodes_np1);
            ns->compute_pressure_at_nodes(&press_nodes.vec);
          }

          save_navier_stokes_test_case(p4est_np1, nodes_np1, ghost_np1,
                                       phi, v_n, press_nodes, vorticity,
                                       dxyz_close_to_interface, are_we_saving, output,
                                       name_NS_errors, fich_NS_errors);
        }
      if((example_ == COUPLED_PROBLEM_EXAMPLE)|| (example_ == COUPLED_TEST_2) || (example_ == COUPLED_PROBLEM_WTIH_BOUSSINESQ_APP)){
        const char* out_dir_coupled = getenv("OUT_DIR_VTK");

        char output[1000];
        PetscPrintf(mpi.comm(),"lmin = %d, lmax = %d \n",lmin+grid_res_iter,lmax+grid_res_iter);

        sprintf(output,"%s/snapshot_coupled_test_lmin_%d_lmax_%d_outidx_%d",out_dir_coupled,lmin+grid_res_iter,lmax+grid_res_iter,out_idx);

        PetscPrintf(mpi.comm(),"Saving coupled problem example \n");
        save_coupled_test_case(p4est_np1, nodes_np1, ghost_np1, ngbd_np1,
                               phi, T_l_n, T_s_n, v_interface, v_n, press_nodes, vorticity,
                               dxyz_close_to_interface, are_we_saving, output,
                               name_coupled_errors, fich_coupled_errors);
        // Don't check first timestep bc have not computed velocity yet
        PetscPrintf(mpi.comm(),"Coupled test case saved \n");

      }
      if(example_ == FRANK_SPHERE){
          const char* out_dir_stefan = getenv("OUT_DIR_VTK");

          char output[1000];

          sprintf(output,"%s/snapshot_Frank_Sphere_test_lmin_%d_lmax_%d_outidx_%d",out_dir_stefan,lmin+grid_res_iter,lmax+grid_res_iter,out_idx);
          PetscPrintf(mpi.comm(),"lmin = %d, lmax = %d \n",lmin+grid_res_iter,lmax+grid_res_iter);

          save_stefan_test_case(p4est_np1,nodes_np1,ghost_np1,T_l_n, T_s_n, phi, v_interface, dxyz_close_to_interface,are_we_saving,output,name_stefan_errors,fich_stefan_errors);
        }

      // --------------------------------------------------------------------------------------------------------------
      // Advance the LSF/Update the grid :
      // --------------------------------------------------------------------------------------------------------------
      /* In Coupled case: advect the LSF and update the grid according to vorticity, d2T/dd2, and phi
       * In Stefan case:  advect the LSF and update the grid according to phi
       * In NS case:      update the grid according to phi (no advection)
      */
      // --------------------------------
      // Compute the timestep
      // (needed for the grid advection, and will be used as timestep for np1 step)
      // --------------------------------
      dt_nm1 = dt; // Slide the timestep

      // Compute stefan timestep:
      char stefan_timestep[1000];
      sprintf(stefan_timestep,"Computed interfacial velocity: \n"
                              " - Computational : %0.3e  "
                              "- Physical : %0.3e [m/s]  "
                              "- Physical : %0.3f  [mm/s] \n",
              v_interface_max_norm,
              v_interface_max_norm*vel_nondim_to_dim,
              v_interface_max_norm*vel_nondim_to_dim*1000.);

      compute_timestep(v_interface, phi,
                       dxyz_close_to_interface, dxyz_smallest,
                       nodes_np1, p4est_np1, ns,
                       load_tstep, last_tstep); // this function modifies the variable dt

<<<<<<< HEAD
        // to-do: make this logic cleaner and less of a mess
        // Determine the timestep depending on timestep restrictions from both NS solver and from the Stefan problem
        if(solve_stefan){
            if(tstep==load_tstep){dt_NS=dt_nm1;} // TO-DO: not sure this logic is 100% correct, what about NS only case?
            dt = min(dt_Stefan,dt_NS);
            dt = min(dt, dt_max_allowed);
=======



/*
//      // Take NS timestep into account if relevant:
//      if(solve_navier_stokes && tstep>0){
//        // Compute the corresponding timestep:
//        ns->compute_dt();
//        dt_NS = ns->get_dt();

//        PetscPrintf(mpi.comm(), "dt = %0.4e \n dt_Stefan = %0.4e \n dt_NS = %0.4e \n",
//                    dt, dt_Stefan, dt_NS);

//        // Determine the timestep depending on timestep restrictions from both NS solver and from the Stefan problem
//        if(solve_stefan){
//            if(tstep==load_tstep){dt_NS=dt_nm1;} // TO-DO: not sure this logic is 100% correct, what about NS only case?
//            dt = min(dt_Stefan,dt_NS);
//            dt = min(dt, dt_max_allowed);
//          }
//        else{
//            // If we are only solving Navier Stokes
//            dt = min(dt_NS, dt_max_allowed);
//          }
//      }


      // Assign the timesteps accordingly depending on the physics we are solving:
      if(solve_navier_stokes && solve_stefan){
          if(tstep>0){
              // Compute the NS timestep:
              ns->compute_dt();
              dt_NS = ns->get_dt();

              // Address the case where we are loading a simulation state
              if(tstep==load_tstep){
                  dt_NS=dt_nm1;
              }
              // Take the minimum timestep of the NS and Stefan (dt_Stefan computed previously):
              dt = min(dt_Stefan,dt_NS);
              dt = min(dt, dt_max_allowed);
>>>>>>> 0d9d50c0
          }
          else{
              dt = min(dt_Stefan, dt_max_allowed);
          }
      }
<<<<<<< HEAD
      else{
        dt = solve_stefan? min(dt_Stefan, dt_max_allowed):dt_max_allowed;

      }
      // If only solving Stefan problem:
      if(solve_stefan && !solve_navier_stokes){
        dt = dt_Stefan;
=======
      else if(solve_stefan && !solve_navier_stokes){
          dt = min(dt_Stefan, dt_max_allowed);
      }
      else if(!solve_stefan && solve_navier_stokes){
          ns->compute_dt();
          dt_NS = ns->get_dt();
          dt = min(dt_NS, dt_max_allowed);
      }
      else{
          throw std::runtime_error("setting the timestep : you are not solving any of the possible physics ... \n");
>>>>>>> 0d9d50c0
      }
      PetscPrintf(mpi.comm(),"dt max allowed = %0.3e \n", dt_max_allowed);

      PetscPrintf(mpi.comm(),"\n"
                             "%s \n"
                             "Computed timestep: \n"
                             " - dt used: %0.3e "
                             " - dt_Stefan: %0.3e "
                             " - dt_NS : %0.3e  "
                             " - dxyz close to interface : %0.3e "
                             "\n \n",solve_stefan?stefan_timestep:"",
                            dt, dt_Stefan, dt_NS,
                            dxyz_close_to_interface);
                            */



      if(tstep!=last_tstep){
        if(print_checkpoints) PetscPrintf(mpi.comm(),"Beginning grid update process ... \n"
                                                     "Refine by d2T = %s \n",refine_by_d2T? "true": "false");

        // --------------------------------
        // Destroy p4est at n and slide grids:
        // -----------------------------------
        p4est_destroy(p4est);
        p4est_ghost_destroy(ghost);
        p4est_nodes_destroy(nodes);
        delete ngbd;
        delete hierarchy;

        p4est = p4est_np1;
        ghost = ghost_np1;
        nodes = nodes_np1;

        hierarchy = hierarchy_np1;
        ngbd = ngbd_np1;

        // -------------------------------
        // Create the new p4est at time np1:
        // -------------------------------
        p4est_np1 = p4est_copy(p4est,P4EST_FALSE); // copy the grid but not the data
        ghost_np1 = my_p4est_ghost_new(p4est_np1, P4EST_CONNECT_FULL);
        my_p4est_ghost_expand(p4est_np1,ghost_np1);
        nodes_np1 = my_p4est_nodes_new(p4est_np1, ghost_np1);

        // Get the new neighbors: // TO-DO : no need to do this here, is there ?
        hierarchy_np1 = new my_p4est_hierarchy_t(p4est_np1,ghost_np1,&brick);
        ngbd_np1 = new my_p4est_node_neighbors_t(hierarchy_np1,nodes_np1);

        // Initialize the neigbors:
        ngbd_np1->init_neighbors();


        if(solve_navier_stokes && (tstep>1)){
          ns->nullify_p4est_nm1(); // the nm1 grid has just been destroyed, but pointer within NS has not been updated, so it needs to be nullified (p4est_nm1 in NS == p4est in main)
        }
        // -------------------------------
        // Create the semi-lagrangian object and do the advection/grid update:
        // -------------------------------
        // If solving NS, save the previous LSF to provide to NS solver, to correctly
        // interpolate hodge variable to new grid

        if(solve_navier_stokes){
          phi_nm1.create(p4est,nodes);
          ierr = VecCopyGhost(phi.vec,phi_nm1.vec); CHKERRXX(ierr); //--> this will need to be provided to NS update_from_tn_to_tnp1_grid_external
          // Note: this is done because the update_p4est destroys the old LSF, but we need to keep it
          // for NS update procedure
          if(print_checkpoints) ierr= PetscPrintf(mpi.comm(),"Phi nm1 copy is created ... \n");
        }

        my_p4est_semi_lagrangian_t sl(&p4est_np1, &nodes_np1, &ghost_np1, ngbd);

        update_the_grid(sl,sp,
                        p4est_np1,nodes_np1,ghost_np1,
                        p4est,nodes,
                        phi,v_interface,
                        phi_cylinder,phi_dd,
                        vorticity,vorticity_refine,
                        T_l_n,T_l_dd,
                        ngbd);

        // -------------------------------
        // Update hierarchy and neighbors to match new updated grid:
        // -------------------------------

        hierarchy_np1->update(p4est_np1,ghost_np1);
        ngbd_np1->update(hierarchy_np1,nodes_np1);

        // Initialize the neigbors:
        ngbd_np1->init_neighbors();

        // -------------------------------
        // Reinitialize the LSF on the new grid (if it has been advected):
        // -------------------------------
        if(print_checkpoints) PetscPrintf(mpi.comm(),"Reinitializing LSF... \n");

        //      my_p4est_level_set_t ls_new(ngbd_np1);
        ls.update(ngbd_np1);

        // Okay, time to reinitialize in a clever way depending on the scenario:

        if(solve_stefan){
          // If interface velocity *is* forced to zero, we do not reinitialize -- that way we don't degrade the LSF through unnecessary reinitializations
          if(!force_interfacial_velocity_to_zero){
            // If we do need to reinitialize, let's think about the time scales
            if(solve_navier_stokes && tstep>0){
              // If we are solving the coupled problem -- let's check the time scales of the interfacial velocity versus the fluid one.
              // If fluid velocity is much larger than interfacial velocity, may not need to reinitialize as much
              // (bc the timestepping is much smaller than necessary for the interface growth, and we don't want the reinitialization to govern more of the interface change than the actual physical interface change)

              if((tstep % reinit_every_iter) == 0){
                ls.reinitialize_2nd_order(phi.vec,30);
                PetscPrintf(mpi.comm(), "reinit every iter =%d, LSF was reinitialized \n", reinit_every_iter);
              }
            }
            else{
              // if just stefan, go ahead and reinitialize
              ls.reinitialize_2nd_order(phi.vec,30);
            }
          }
        }

        if(solve_navier_stokes && !solve_stefan){
          // If only solving Navier-Stokes, only need to do this once, not every single timestep
          if(tstep==0)ls.reinitialize_2nd_order(phi.vec,30);
        }

        if(example_ == DENDRITE_TEST){
          regularize_front(p4est_np1,nodes_np1,ngbd_np1,phi); // ELYCE DEBUGGING: commented this out
        }

        // --------------------------------------------------------------------------------------------------------------
        // Interpolate Values onto New Grid:
        // -------------------------------------------------------------------------------------------------------------

        if(print_checkpoints) PetscPrintf(mpi.comm(),"Interpolating fields to new grid ... \n");
        if(tstep==0){
          // Slide fields
          if(solve_navier_stokes){
            v_nm1.destroy();v_nm1.create(p4est,nodes);
            foreach_dimension(d){
              ierr = VecCopyGhost(v_n.vec[d],v_nm1.vec[d]); CHKERRXX(ierr);
            }
          }
          if(solve_stefan){
            T_l_nm1.destroy(); T_l_nm1.create(p4est,nodes);
            ierr = VecCopyGhost(T_l_n.vec,T_l_nm1.vec);CHKERRXX(ierr);
          }

        } // end of "if tstep ==0"

        interpolate_values_onto_new_grid(&T_l_n.vec,&T_s_n.vec,
                                         v_interface.vec,v_n.vec,
                                         nodes_np1,p4est_np1,ngbd,interp_bw_grids);
      } // end of "if tstep !=last tstep"

      // -------------------------------
      // Do a memory safety check as user specified
      // -------------------------------
      PetscLogDouble mem_safety_check;
      if((check_mem_every_iter>0) && (tstep%check_mem_every_iter)==0){
        MPI_Barrier(mpi.comm());
        PetscMemoryGetCurrentUsage(&mem_safety_check);


        int no = nodes->num_owned_indeps;
        MPI_Allreduce(MPI_IN_PLACE,&no,1,MPI_INT,MPI_SUM,mpi.comm());


        MPI_Allreduce(MPI_IN_PLACE,&mem_safety_check,1,MPI_DOUBLE,MPI_SUM,mpi.comm());

        PetscPrintf(mpi.comm(),"\n"
                               "Memory safety check:\n"
                               " - Current memory usage is : %0.9e GB \n"
                               " - Number of grid nodes is: %d \n"
                               " - Percent of safety limit: %0.2f % \n \n \n",
                    mem_safety_check*1.e-9,
                    no,
                    (mem_safety_check)/(mem_safety_limit)*100.0);

        // Output file for NS test case errors:
        const char* out_dir_mem = getenv("OUT_DIR_FILES");
        if(!out_dir_mem){
            throw std::invalid_argument("You need to set the environment variable OUT_DIR_FILES to save memory usage info");
          }
        FILE* fich_mem;
        char name_mem[1000];
        sprintf(name_mem,"%s/memory_check_Re_%0.2f_lmin_%d_lmax_%d_advection_order_%d.dat",
                out_dir_mem,Re,lmin+grid_res_iter,lmax+grid_res_iter,advection_sl_order);

        if(tstep==0){
          ierr = PetscFOpen(mpi.comm(),name_mem,"w",&fich_mem); CHKERRXX(ierr);
          ierr = PetscFPrintf(mpi.comm(),fich_mem,"tstep mem vtk_bool\n"
                                                  "%d %g %d \n",tstep,mem_safety_check,are_we_saving);CHKERRXX(ierr);
          ierr = PetscFClose(mpi.comm(),fich_mem); CHKERRXX(ierr);
        }
        else{
          ierr = PetscFOpen(mpi.comm(),name_mem,"a",&fich_mem); CHKERRXX(ierr);
          ierr = PetscFPrintf(mpi.comm(),fich_mem,"%d %g %d \n",tstep,mem_safety_check,are_we_saving);CHKERRXX(ierr);
          ierr = PetscFClose(mpi.comm(),fich_mem); CHKERRXX(ierr);

        }
      }

      // -------------------------------
      // Update time: // trying something
      // -------------------------------
      if(tstep==0){dt_nm1 = dt;}
      tn+=dt;
      tstep++;
    } // <-- End of for loop through time

  PetscPrintf(mpi.comm(),"Time loop exited \n");

  // Final destructions: TO-DO: need to revisit these, make sure they're done correctly
  if(solve_stefan){
    T_l_n.destroy();
    T_s_n.destroy();
    v_interface.destroy();


    if(advection_sl_order==2) T_l_nm1.destroy();

    // Destroy relevant BC and RHS info:
    for(unsigned char d=0;d<2;++d){
      if(analytical_IC_BC_forcing_term){
        delete analytical_T[d];
        delete external_heat_source_T[d];
      }
      if(interfacial_temp_bc_requires_curvature){
        // cases where we used curvature, want to clear interpolator before destroying
        bc_interface_val_temp[d]->clear();
      }
      delete bc_interface_val_temp[d];
      delete bc_wall_value_temp[d];
    }

    if(!solve_navier_stokes){
      phi.destroy();

      // destroy the structures leftover (in non NS case)
      p4est_nodes_destroy(nodes);
      p4est_ghost_destroy(ghost);
      p4est_destroy      (p4est);

      p4est_nodes_destroy(nodes_np1);
      p4est_ghost_destroy(ghost_np1);
      p4est_destroy(p4est_np1);

      my_p4est_brick_destroy(conn, &brick);
      delete hierarchy;
      delete ngbd;

      delete hierarchy_np1;
      delete ngbd_np1;
    }
  }

  if(solve_navier_stokes){
    v_n.destroy();
    v_nm1.destroy();

    phi_nm1.destroy();

    // NS takes care of destroying v_NS_n and v_NS_nm1
    vorticity.destroy();
    press_nodes.destroy();

    for(unsigned char d=0;d<P4EST_DIM;d++){
      if(analytical_IC_BC_forcing_term){
        delete analytical_soln_v[d];
        if (example_ == COUPLED_PROBLEM_WTIH_BOUSSINESQ_APP){
          delete external_force_components_with_BA[d];
        }else{
          delete external_force_components[d];
        }
      }

      delete bc_interface_value_velocity[d];
      delete bc_wall_value_velocity[d];
      delete bc_wall_type_velocity[d];
    }

    delete ns;
  }
  }// end of loop through number of splits

  MPI_Barrier(mpi.comm());
  w.stop(); w.read_duration();
  return 0;
}
<|MERGE_RESOLUTION|>--- conflicted
+++ resolved
@@ -210,8 +210,6 @@
 bool example_requires_area_computation;
 
 
-// ---------------------------------------
-
 bool example_has_known_max_vint;
 
 double max_vint_known_for_ex = 1.0;
@@ -309,10 +307,6 @@
 
     do_we_solve_for_Ts = (example_ != DISSOLVING_DISK_BENCHMARK);
 
-<<<<<<< HEAD
-    is_dissolution_case = (example_ ==DISSOLVING_DISK_BENCHMARK);
-
-=======
     example_has_known_max_vint = ((example_ == COUPLED_PROBLEM_EXAMPLE) || (example_ == COUPLED_PROBLEM_WTIH_BOUSSINESQ_APP)
                                   || (example_ == COUPLED_TEST_2) || (example_ == FRANK_SPHERE));
 
@@ -333,7 +327,6 @@
     default:
         break;
     }
->>>>>>> 0d9d50c0
 }
 // ---------------------------------------
 // Refinement options:
@@ -2186,13 +2179,9 @@
       case DISSOLVING_DISK_BENCHMARK: {
         return r0 - sqrt(SQR(x-(xmax/2.)) + SQR(y - (ymax/2.)));
       }
-<<<<<<< HEAD
-      case FLOW_PAST_CYLINDER:
-=======
       case MELTING_ICE_SPHERE_NAT_CONV:{
         return r0 - sqrt(SQR(x - (xmax/2.0)) + SQR(y - (ymax/2.0)));
       }
->>>>>>> 0d9d50c0
       case MELTING_ICE_SPHERE:{
         return r0 - sqrt(SQR(x - (xmax/4.0)) + SQR(y - (ymax/2.0)));
       }
@@ -2204,12 +2193,8 @@
       }
       case COUPLED_PROBLEM_EXAMPLE:{
         return r0 - sqrt(SQR(x - x0_lsf) + SQR(y - y0_lsf));
-<<<<<<< HEAD
-      }
-=======
       case COUPLED_PROBLEM_WTIH_BOUSSINESQ_APP:
         return r0 - sqrt(SQR(x - x0_lsf) + SQR(y - y0_lsf));
->>>>>>> 0d9d50c0
       case COUPLED_TEST_2:{
         double x0 = 0.;//1./6.;
         double y0 = -1./4.;
@@ -3048,11 +3033,6 @@
         }
 
       }
-<<<<<<< HEAD
-
-      case FLOW_PAST_CYLINDER:
-      case ICE_AROUND_CYLINDER:
-=======
       case MELTING_ICE_SPHERE_NAT_CONV:{
         if(ramp_bcs) return 0.;
         else{
@@ -3076,7 +3056,6 @@
           }
         }
       }
->>>>>>> 0d9d50c0
       case MELTING_ICE_SPHERE:{
         if(ramp_bcs) return 0.;
         else{
@@ -7527,14 +7506,6 @@
                        nodes_np1, p4est_np1, ns,
                        load_tstep, last_tstep); // this function modifies the variable dt
 
-<<<<<<< HEAD
-        // to-do: make this logic cleaner and less of a mess
-        // Determine the timestep depending on timestep restrictions from both NS solver and from the Stefan problem
-        if(solve_stefan){
-            if(tstep==load_tstep){dt_NS=dt_nm1;} // TO-DO: not sure this logic is 100% correct, what about NS only case?
-            dt = min(dt_Stefan,dt_NS);
-            dt = min(dt, dt_max_allowed);
-=======
 
 
 
@@ -7575,21 +7546,11 @@
               // Take the minimum timestep of the NS and Stefan (dt_Stefan computed previously):
               dt = min(dt_Stefan,dt_NS);
               dt = min(dt, dt_max_allowed);
->>>>>>> 0d9d50c0
           }
           else{
               dt = min(dt_Stefan, dt_max_allowed);
           }
       }
-<<<<<<< HEAD
-      else{
-        dt = solve_stefan? min(dt_Stefan, dt_max_allowed):dt_max_allowed;
-
-      }
-      // If only solving Stefan problem:
-      if(solve_stefan && !solve_navier_stokes){
-        dt = dt_Stefan;
-=======
       else if(solve_stefan && !solve_navier_stokes){
           dt = min(dt_Stefan, dt_max_allowed);
       }
@@ -7600,9 +7561,7 @@
       }
       else{
           throw std::runtime_error("setting the timestep : you are not solving any of the possible physics ... \n");
->>>>>>> 0d9d50c0
-      }
-      PetscPrintf(mpi.comm(),"dt max allowed = %0.3e \n", dt_max_allowed);
+      }
 
       PetscPrintf(mpi.comm(),"\n"
                              "%s \n"
