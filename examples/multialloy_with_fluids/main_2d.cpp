--- conflicted
+++ resolved
@@ -2036,19 +2036,11 @@
     r = sqrt(SQR(xyz[0]) + SQR(xyz[1]));
     sval = r/sqrt(tn/*+dt*/);
 
-    phi_ana.ptr[n] = s0*sqrt(tn/*+dt*/) - r;
-
-<<<<<<< HEAD
     phi_ana.ptr[n] = s0*sqrt(tn+dt) - r;
 
     T_ana.ptr[n] = frank_sphere_solution_t(sval);
 
     v_interface_ana.ptr[n] = s0/(2.0*sqrt(tn+dt));
-=======
-    T_ana.ptr[n] = frank_sphere_solution_t(sval);
-
-    v_interface_ana.ptr[n] = s0/(2.0*sqrt(tn/*+dt*/));
->>>>>>> 796eb7a4
 
     // Error on phi and v_int:
     if(fabs(phi.ptr[n]) < dxyz_close_to_interface){
@@ -3691,15 +3683,9 @@
   double global_Linf_errors[3] = {0.0,0.0,0.0};
 
   int mpi_err;
-<<<<<<< HEAD
 
   mpi_err = MPI_Allreduce(local_Linf_errors,global_Linf_errors,3,MPI_DOUBLE,MPI_MAX,p4est->mpicomm);SC_CHECK_MPI(mpi_err);
 
-=======
-
-  mpi_err = MPI_Allreduce(local_Linf_errors,global_Linf_errors,3,MPI_DOUBLE,MPI_MAX,p4est->mpicomm);SC_CHECK_MPI(mpi_err);
-
->>>>>>> 796eb7a4
   // Print errors to application output:
   int num_nodes = nodes->indep_nodes.elem_count;
   PetscPrintf(p4est->mpicomm,"\n -------------------------------------\n"
@@ -4685,12 +4671,9 @@
             save_state(mpi,output,20,&sp,p4est,nodes,phi,T_l_n,T_l_nm1,T_s_n,v_n,v_nm1,vorticity,press_nodes);
             PetscPrintf(mpi.comm(),"Simulation state was saved . \n");
             PetscFPrintf(mpi.comm(),fich_log,"Simulation state was saved . \n");
-<<<<<<< HEAD
-=======
-
-          }
-
->>>>>>> 796eb7a4
+
+          }
+
 
         // Saving to VTK: either every specified number of iterations, or every specified dt:
         bool are_we_saving = false;
@@ -4701,19 +4684,6 @@
             are_we_saving = (tstep>0) && (( (int) floor(tstep/save_every_iter) ) !=out_idx) && (tstep!=load_tstep);
           }
 
-<<<<<<< HEAD
-
-        // Saving to VTK: either every specified number of iterations, or every specified dt:
-        bool are_we_saving = false;
-        if(save_using_dt){
-            are_we_saving= (tstep>0) && (( (int) floor(tn/save_every_dt) ) !=out_idx) && (tstep!=load_tstep);
-          }
-        else if (save_using_iter){
-            are_we_saving = (tstep>0) && (( (int) floor(tstep/save_every_iter) ) !=out_idx) && (tstep!=load_tstep);
-          }
-
-=======
->>>>>>> 796eb7a4
         // Save to VTK if we are saving this timestep:
         if(are_we_saving){
             if(save_using_dt){out_idx = ((int) floor(tn/save_every_dt));}
@@ -4846,7 +4816,6 @@
           }
 
         // Check error on the Frank sphere, if relevant:
-<<<<<<< HEAD
 //        if(example_ == FRANK_SPHERE && tstep>0){ // v_interface not initialized until done with one timestep
 //            const char* out_dir_stefan = getenv("OUT_DIR_VTK_stefan");
 
@@ -4856,17 +4825,6 @@
 
 //            save_stefan_test_case(p4est,nodes,ghost,T_l_n, T_s_n, phi, v_interface, dxyz_close_to_interface,are_we_saving,output,name_stefan_errors,fich_stefan_errors);
 //          }
-=======
-        if(example_ == FRANK_SPHERE && tstep>0){ // v_interface not initialized until done with one timestep
-            const char* out_dir_stefan = getenv("OUT_DIR_VTK_stefan");
-
-            char output[1000];
-
-            sprintf(output,"%s/snapshot_Frank_Sphere_test_lmin_%d_lmax_%d_outidx_%d",out_dir_stefan,lmin+grid_res_iter,lmax+grid_res_iter,out_idx);
-
-            save_stefan_test_case(p4est,nodes,ghost,T_l_n, T_s_n, phi, v_interface, dxyz_close_to_interface,are_we_saving,output,name_stefan_errors,fich_stefan_errors);
-          }
->>>>>>> 796eb7a4
         // --------------------------------------------------------------------------------------------------------------
         // Compute the jump in flux across the interface to use to advance the LSF (if solving Stefan:
         // --------------------------------------------------------------------------------------------------------------
@@ -5509,7 +5467,6 @@
           // ------------------------------------------------------------
           // Some example specific operations for the Poisson problem:
           // ------------------------------------------------------------
-<<<<<<< HEAD
           // Check error on the Frank sphere, if relevant:
           if(example_ == FRANK_SPHERE){
               const char* out_dir_stefan = getenv("OUT_DIR_VTK_stefan");
@@ -5522,13 +5479,6 @@
               if(print_checkpoints) PetscPrintf(mpi.comm(),"Poisson step complete \n\n");
             }
 
-=======
-//          // Check error on the Frank sphere, if relevant:
-//          if(example_ == FRANK_SPHERE){
-//              check_frank_sphere_error(T_l_n, T_s_n, phi, v_interface, p4est_np1, nodes_np1, dxyz_close_to_interface,name_stefan_errors,fich_stefan_errors,tstep);
-//            }
-          if(print_checkpoints) PetscPrintf(mpi.comm(),"Poisson step complete \n\n");
->>>>>>> 796eb7a4
       } // end of "if solve stefan"
 
         // --------------------------------------------------------------------------------------------------------------
