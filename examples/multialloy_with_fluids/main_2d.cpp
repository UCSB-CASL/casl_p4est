/*
 * Title: multialloy_with_fluids
 * Description:
 * Author: Elyce
 * Date Created: 08-06-2019
 */


#ifndef P4_TO_P8
#include <src/my_p4est_utils.h>
#include <src/my_p4est_vtk.h>
#include <src/my_p4est_nodes.h>
#include <src/my_p4est_tools.h>
#include <src/my_p4est_refine_coarsen.h>
#include <src/my_p4est_log_wrappers.h>
#include <src/my_p4est_node_neighbors.h>
#include <src/my_p4est_level_set.h>
#include <src/my_p4est_trajectory_of_point.h>


#include <src/my_p4est_semi_lagrangian.h>


#include <src/my_p4est_poisson_nodes_mls.h>
#include <src/my_p4est_poisson_nodes.h>
#include <src/my_p4est_interpolation_nodes.h>
#include <src/my_p4est_navier_stokes.h>



#include <src/my_p4est_macros.h>
#else
#include <src/my_p8est_utils.h>
#include <src/my_p8est_vtk.h>
#include <src/my_p8esT_l_nodes.h>
#include <src/my_p8est_tools.h>
#include <src/my_p8est_refine_coarsen.h>
#include <src/my_p8est_log_wrappers.h>
#include <src/my_p8est_semi_lagrangian.h>
#include <src/my_p8est_level_set.h>

#include <src/my_p8esT_l_node_neighbors.h>
#include <src/my_p8est_macros.h>
#endif

#include <src/Parser.h>
#include <src/casl_math.h>
#include <src/petsc_compatibility.h>
#include <src/parameter_list.h>


using namespace std;
parameter_list_t pl;

// ---------------------------------------
// Examples to run:
// ---------------------------------------
// Define the numeric label for each type of example to make implementation a bit more clear
enum{
  FRANK_SPHERE = 0,
  NS_GIBOU_EXAMPLE = 1,
  NS_LLNL_EXAMPLE = 2,
  COUPLED_PROBLEM_EXAMPLE = 3,
  ICE_AROUND_CYLINDER = 4,
  FLOW_PAST_CYLINDER = 5,

};
DEFINE_PARAMETER(pl,int,example_,4,"example number: \n"
                                   "0 - Frank Sphere (Stefan only) \n"
                                   "1 - NS Gibou example (Navier Stokes only) \n"
                                   "2 - work in progress \n"
                                   "3 - Coupled problem example for validation \n"
                                   "4 - Ice solidifying around a cooled cylinder \n"
                                   "5 - Flow past a cylinder (WIP) (Navier Stokes only)\n"
                                   "default: 4");

// ---------------------------------------
// Save options:
// ---------------------------------------
DEFINE_PARAMETER(pl,bool,save_stefan,false,"Save stefan ?");
DEFINE_PARAMETER(pl,bool,save_navier_stokes,false,"Save navier stokes?");
DEFINE_PARAMETER(pl,bool,save_coupled_fields,true,"Save the coupled problem?");
DEFINE_PARAMETER(pl,int,save_every_iter,5,"Saves vtk every n number of iterations (default is 1)");
DEFINE_PARAMETER(pl,bool,print_checkpoints,false,"Print checkpoints throughout script for debugging? ");
DEFINE_PARAMETER(pl,bool,mem_checkpoints,true,"checks various memory checkpoints for mem usage");
DEFINE_PARAMETER(pl,double,mem_safety_limit,50.e9,"Memory upper limit before closing the program -- in bytes");

// ---------------------------------------
// Solution options:
// ---------------------------------------
//bool solve_stefan = true;
//bool solve_navier_stokes = true;
//bool solve_coupled = solve_stefan && solve_navier_stokes;

DEFINE_PARAMETER(pl,bool,solve_stefan,false,"Solve stefan ?");
DEFINE_PARAMETER(pl,bool,solve_navier_stokes,false,"Solve navier stokes?");
DEFINE_PARAMETER(pl,bool,solve_coupled,true,"Solve the coupled problem?");
DEFINE_PARAMETER(pl,bool,do_advection,1,"Boolean flag whether or not to do advection (default : 1)");
DEFINE_PARAMETER(pl,double,Re_overwrite,0.0,"overwrite the examples set Reynolds number");
DEFINE_PARAMETER(pl,bool,use_uniform_band,true,"Boolean whether or not to refine using a uniform band");

void select_solvers(){
  switch(example_){
    case FRANK_SPHERE:
      save_stefan = true;
      solve_stefan = true;
      save_navier_stokes = false;
      solve_navier_stokes = false;
      save_coupled_fields = false;
      do_advection = false;
      break;
    case ICE_AROUND_CYLINDER:
      save_stefan = false;
      solve_stefan = true;
      solve_navier_stokes = true;
      save_navier_stokes = false;
      save_coupled_fields = true;
      break;
    case NS_GIBOU_EXAMPLE:
      save_stefan = false; solve_stefan = false;
      save_navier_stokes = true; solve_navier_stokes = true;
      save_coupled_fields = false;
      break;
    case FLOW_PAST_CYLINDER:
      save_stefan = false; solve_stefan = false;
      save_navier_stokes = true; solve_navier_stokes = true;
      save_coupled_fields = false;
      break;

    case COUPLED_PROBLEM_EXAMPLE:
      save_stefan = false; solve_stefan = true;
      save_navier_stokes = false; solve_navier_stokes = true;
      save_coupled_fields = true;
      break;

    }
}

DEFINE_PARAMETER(pl,int,advection_sl_order,2,"Integeer for advection solution order (can choose 1 or 2) (default:1) -- note: this also sets the NS solution order");
DEFINE_PARAMETER(pl,bool,solve_smoke,0,"Boolean for whether to solve for smoke or not (a passive scalar), default: 0");
DEFINE_PARAMETER(pl,double,cfl,0.5,"CFL number (default:0.5)");

DEFINE_PARAMETER(pl,bool,force_interfacial_velocity_to_zero,false,"Force the interfacial velocity to zero? ");

// ---------------------------------------
// Geometry options:
// ---------------------------------------
double xmin; double xmax;
double ymin; double ymax;

int nx, ny;       // number trees in each direction
int px, py;       // periodicity in each direction
double scaling;   // amount you want to scale the physical problem by -- scaling*physical_length_scale = computational_length_scale

// For frank sphere:
double s0;
double T_inf;

// For ice cube:
double r0;
double Twall;
double Tinterface;
double back_wall_temp_flux;

// For solidifying ice problem:
double r_cyl;
double T_cyl;

// For surface tension: (used to apply some interfacial BC's in temperature)
double sigma;

void set_geometry(){
  switch(example_){
    case FRANK_SPHERE: // Frank sphere
      xmin = -5.0; xmax = 5.0; //5.0;
      ymin = -5.0; ymax = 5.0;
      nx = 1;
      ny = 1;
      px = 0; py = 1;

      scaling = 1.;


      s0 = 0.6286;
      r0 = s0; // for consistency, and for setting up NS problem (if wanted)
      T_inf = -0.2;
      Twall = T_inf;
      Tinterface = 0.0;
      break;

    case ICE_AROUND_CYLINDER:{ // Ice layer growing around a constant temperature cooled cylinder

      // Physical domain -- .05 meters high (5 cm) by .1 meters long (10 cm)
      xmin = 0.0; xmax = 2.0;//1.5;
      ymin = 0.0; ymax = 1.0;

      nx = 4;
      ny = 2;

      px = 0;
      py = 1;

      scaling = 10.;

      double r_physical = .011; // 1.1 cm
      double r_cyl_physical = 0.01; // 1 cm

      r0 = r_physical*scaling;
      r_cyl = r_cyl_physical*scaling;

      Twall = 293.0; Tinterface = 273.0;
      T_cyl = 273.0 - 20.0;
      back_wall_temp_flux = 0.0;

      //sigma is set with the conductivities
      break;}

    case NS_GIBOU_EXAMPLE: // Navier Stokes Validation case from Gibou 2015
      xmin = 0.0; xmax = PI;
      ymin = 0.0; ymax = PI;

      nx = 1; ny = 1;
      px = 0; py = 0;

      scaling = 1.0;
      r0 = 0.10;
      break;

    case COUPLED_PROBLEM_EXAMPLE:
      xmin = 0.0; xmax = PI;
      ymin = 0.0; ymax = PI;

      nx = 1; ny = 1;
      px = 0; py = 0;

      scaling = 1.0;
      r0 = 0.2;
      force_interfacial_velocity_to_zero = true;

      break;

    case FLOW_PAST_CYLINDER:
      xmin = 0.0; xmax = 5.0;
      ymin = 0.0; ymax = 5.0;

      nx = 2; ny = 2;
      px = 0; py = 1;

      scaling = 10.;
      r0 = 0.5;
      break;
    }
}

double v_interface_max_norm; // For keeping track of the interfacial velocity maximum norm

// ---------------------------------------
// Grid refinement:
// ---------------------------------------
DEFINE_PARAMETER(pl,int,lmin,3,"Minimum level of refinement");
DEFINE_PARAMETER(pl,int,lmax,9,"Maximum level of refinement");
DEFINE_PARAMETER(pl,double,lip,1.75,"Lipschitz coefficient");
DEFINE_PARAMETER(pl,int,method_,1,"Solver in time for solid domain, and for fluid if no advection. 1 - Backward Euler, 2 - Crank Nicholson");
DEFINE_PARAMETER(pl,int,num_splits,0,"Number of splits -- used for convergence tests");
// ---------------------------------------
// Time-stepping:
// ---------------------------------------
double tfinal;
double dt_max_allowed;
bool keep_going = true;

double tn;
double dt;
double dt_nm1;


void simulation_time_info(){
  switch(example_){
    case FRANK_SPHERE:
      tfinal = 1.30;
      dt_max_allowed = 0.05;
      tn = 1.0;
      break;
    case ICE_AROUND_CYLINDER: // ice solidifying around isothermally cooled cylinder
      tfinal = 10.*60.0;
      dt_max_allowed = 1.0;
      tn = 0.0;
      dt = 1.e-2;
      break;

    case NS_GIBOU_EXAMPLE:
      tfinal = PI/3.;
      dt_max_allowed = 1.0e-1;
      tn = 0.0;
      dt = 1.e-3;
      break;

    case FLOW_PAST_CYLINDER:
      tfinal = 50.0;
      dt_max_allowed = 1.0;
      tn = 0.0;
      break;

    case COUPLED_PROBLEM_EXAMPLE:
      tfinal = PI/3.;
      dt_max_allowed = 1.0e-1;
      tn = 0.0;
      dt = 1.e-3;
      break;

    }
}
// ---------------------------------------
// Physical properties:
// ---------------------------------------
double alpha_s;
double alpha_l;

void set_diffusivities(){
  switch(example_){
    case FRANK_SPHERE:
      alpha_s = 1.0;
      alpha_l = 1.0;
      break;

    case ICE_AROUND_CYLINDER:
      alpha_s = (1.1e-6); //ice - [m^2]/s
      alpha_l = (1.5e-7); //water- [m^2]/s
      break;

    case COUPLED_PROBLEM_EXAMPLE:
      alpha_s = 1.0;
      alpha_l = 1.0;
      break;
    }
}


double k_s;
double k_l;
double L; // Latent heat of fusion
double rho_l;

void set_conductivities(){
  switch(example_){
    case FRANK_SPHERE:
      k_s = 1.0;
      k_l = 1.0;
      L = 1.0;
      rho_l = 1.0;
      break;

    case ICE_AROUND_CYLINDER:
      k_s = 2.22; // W/[m*K]
      k_l = 0.608; // W/[m*K]
      L = 334.e3;  // J/kg
      rho_l = 1000.0; // kg/m^3
      sigma = rho_l*L*(2.10e-10); //W/m
      break;

    case COUPLED_PROBLEM_EXAMPLE:
      k_s = 1.;
      k_l = 1.;
      L = 1.;
      rho_l = 1.;
      break;
    }
}


//-----------------------------------------
// Properties to set if you are solving NS
// ----------------------------------------
double pressure_prescribed_flux;
double pressure_prescribed_value;
double u0;
double v0;

double Re_u; // reynolds number in x direction
double Re_v; // reynolds number in y direction


double outflow_u;
double outflow_v;
double mu_l;
double hodge_percentage_of_max_u;
double uniform_band;
double dt_NS;

double NS_norm = 0.0; // To keep track of the NS norm
void set_NS_info(){
  pressure_prescribed_flux = 0.0; // For the Neumann condition on the two x walls and lower y wall
  pressure_prescribed_value = 0.0; // For the Dirichlet condition on the back y wall

  uniform_band = 4.0;
  dt_NS = 1.e-3; // initial dt for NS
  switch(example_){
    case FRANK_SPHERE:throw std::invalid_argument("NS isnt setup for this example");
    case ICE_AROUND_CYLINDER:
      Re_u = 400.;
      Re_v = 0.;
      mu_l = 1.793e-3;  // Viscosity of water , [Pa s]
      if(Re_overwrite>1.0){Re_u = Re_overwrite;}
      break;
    case NS_GIBOU_EXAMPLE:
      Re_u = 1.0;
      Re_v = 1.0;
      mu_l = 1.0;
      rho_l = 1.0;

      u0 = 1.0;
      v0 = 1.0;
      break;

    case FLOW_PAST_CYLINDER:
      Re_u = 500.0;
      Re_v = 0.0;
      mu_l = 8.9e-4;
      rho_l = 1000.0;
      break;

    case COUPLED_PROBLEM_EXAMPLE:
      Re_u = 1.0;
      Re_v = 1.0;
      mu_l = 1.0;
      rho_l = 1.0;
      u0 = 1.0;
      v0 = 1.0;
      break;
    }

  outflow_u = 0.0;
  outflow_v = 0.0;

  hodge_percentage_of_max_u = 1.e-3;

  // WAY OF SETTING VELOCITIES FOR NS SOLVER NEEDS TO BE FIXED -- THIS IS JUST A TEMPORARY WAY
  if(example_ == ICE_AROUND_CYLINDER){
//      if(Re_u != 0.0){
//          u0 = 1.0;
//          mu_l = u0*rho_l*(r_cyl)/Re_u;
//        }
//      else{
//          u0 = 0.0;
//        }

//      if(Re_v != 0.0){
//          v0 = 1.0;
//          mu_l = v0*rho_l*(2.*r0)/Re_v;
//        }
//      else{
//          v0 = 0.0;
//        }
      u0 = Re_u*mu_l/(rho_l*r_cyl);
      v0 = Re_v*mu_l/(rho_l*r_cyl);
    }

}

// ---------------------------------------
// Other parameters:
// ---------------------------------------
double v_int_max_allowed = 250.0;

bool move_interface_with_v_external = false;

bool check_temperature_values = false; // Whether or not you want to print out temperature value averages during various steps of the solution process -- for debugging

bool check_derivative_values = false;// Whether or not you want to print out temperature derivative value averages during various steps of the solution process -- for debugging

bool check_interfacial_velocity = true; // Whether or not you want to print out interfacial velocity value averages during various steps of the solution process -- for debugging

bool save_temperature_derivative_fields = false; // saving temperature derivative fields to vtk or not

// Begin defining classes for necessary functions and boundary conditions...
// --------------------------------------------------------------------------------------------------------------
// Frank sphere functions -- Functions necessary for evaluating the analytical solution of the Frank sphere problem, to validate results for example 1
// --------------------------------------------------------------------------------------------------------------
double s(double r, double t){
  //std::cout<<"Time being used to compute s is: " << t << "\n"<< std::endl;
  return r/sqrt(t);
}

// Error function : taken from existing code in examples/stefan/main_2d.cpp
double E1(double x)
{
  const double EULER=0.5772156649;
  const int    MAXIT=100;
  const double FPMIN=1.0e-20;

  int i,ii;
  double a,b,c,d,del,fact,h,psi,ans=0;

  int n   =1;
  int nm1 =0;

  if (x > 1.0)
  {        /* Lentz's algorithm */
    b=x+n;
    c=1.0/FPMIN;
    d=1.0/b;
    h=d;
    for (i=1;i<=MAXIT;i++)
    {
      a = -i*(nm1+i);
      b += 2.0;
      d=1.0/(a*d+b);    /* Denominators cannot be zero */
      c=b+a/c;
      del=c*d;
      h *= del;
      if (fabs(del-1.0) < EPS)
      {
        ans=h*exp(-x);
        return ans;
      }
    }
    //printf("Continued fraction failed in expint\n");
  }
  else
  {
    ans = (nm1!=0 ? 1.0/nm1 : -log(x)-EULER);    /* Set first term */
    fact=1.0;
    for (i=1;i<=MAXIT;i++)
    {
      fact *= -x/i;
      if (i != nm1) del = -fact/(i-nm1);
      else
      {
        psi = -EULER;  /* Compute psi(n) */
        for (ii=1;ii<=nm1;ii++) psi += 1.0/ii;
        del=fact*(-log(x)+psi);
      }
      ans += del;
      if (fabs(del) < fabs(ans)*EPS) return ans;
    }
    printf("series failed in expint\n");
    printf("x value used was : %0.5f",x);

  }

  return ans;
}


double F(double s){
  double z = SQR(s)/4.0;
  return E1(z);
}

double dF(double s){
  double z = SQR(s)/4.0;
  return -0.5*s*exp(z)/z;
}

double frank_sphere_solution_t(double s){

  if (s<s0) return 0;
  else      return T_inf*(1.0 - F(s)/F(s0));


}
// --------------------------------------------------------------------------------------------------------------
// Functions for validating the Navier-Stokes solver:
// --------------------------------------------------------------------------------------------------------------
double u_analytical(double x, double y, double t){
  return cos(t)*sin(x)*cos(y);
}
class u_analytical_tn: public CF_DIM{
public:

  double operator()(double x, double y) const
  {
    return u_analytical(x,y,tn);
  }
}u_ana_tn;

class u_analytical_tnp1: public CF_DIM{
public:

  double operator()(double x, double y) const
  {
    return u_analytical(x,y,tn+dt);
  }
}u_ana_tnp1;

double v_analytical(double x, double y, double t){
  return -1.*cos(t)*cos(x)*sin(y);
}
class v_analytical_tn: public CF_DIM{
public:

  double operator()(double x, double y) const
  {
    return v_analytical(x,y,tn);
  }
}v_ana_tn;

class v_analytical_tnp1: public CF_DIM{
public:

  double operator()(double x, double y) const
  {
    return v_analytical(x,y,tn+dt);
  }
}v_ana_tnp1;

double p_analytical(double x, double y, double t){
  return 0.0;
}
class p_analytical_tn: public CF_DIM{
public:

  double operator()(double x, double y) const
  {
    return p_analytical(x,y,tn);
  }
}p_ana_tn;
class p_analytical_tnp1: public CF_DIM{
public:

  double operator()(double x, double y) const
  {
    return p_analytical(x,y,tn+dt);
  }
}p_ana_tnp1;
double external_force_x(double x, double y, double t){
  return -1.*rho_l*sin(t)*sin(x)*cos(y) + rho_l*SQR(cos(t))*sin(x)*cos(x) + 2.*mu_l*cos(t)*sin(x)*cos(y);
}
class fx_tn: public CF_DIM{
public:

  double operator()(double x, double y) const
  {
    return external_force_x(x,y,tn);
  }
}fx_ext_tn;
class fx_tnp1: public CF_DIM{
public:

  double operator()(double x, double y) const
  {
    return external_force_x(x,y,tn+dt);
  }
}fx_ext_tnp1;


double external_force_y(double x, double y, double t){
  return rho_l*sin(t)*cos(x)*sin(y) + rho_l*SQR(cos(t))*sin(y)*cos(y) - 2.*mu_l*cos(t)*cos(x)*sin(y);
}
class fy_tn: public CF_DIM{
public:

  double operator()(double x, double y) const
  {
    return external_force_y(x,y,tn);
  }
}fy_ext_tn;
class fy_tnp1: public CF_DIM{
public:

  double operator()(double x, double y) const
  {
    return external_force_y(x,y,tn+dt);
  }
}fy_ext_tnp1;

//------------------------------------------------------------------------
// For coupled problem validation:
// -----------------------------------------------------------------------
double T_analytical(double x, double y, double t){
  double n = 2.0; double p = 2.0;
  return cos(pow(t,p))*sin(n*x)*cos(n*y);;
}
class T_analytical_tn: public CF_DIM{
public:

  double operator()(double x, double y) const
  {
    return T_analytical(x,y,tn);
  }
}T_ana_tn;

class T_analytical_tnp1: public CF_DIM{
public:

  double operator()(double x, double y) const
  {
    return T_analytical(x,y,tn+dt);
  }
}T_ana_tnp1;

double g_analytical(double x, double y, double t){
  double n = 2.0; double p = 2.0;
  double part1 = 2*SQR(n)*cos(pow(t,p)) - p*pow(t,p-1.)*sin(pow(t,p));
  double part2 = cos(n*x)*cos(n*y)*sin(x)*cos(y) + sin(n*x)*sin(n*y)*cos(x)*sin(y);
  return sin(n*x)*cos(n*y)*part1 + n*cos(t)*cos(pow(t,p))*part2;
}
class g_analytical_tn: public CF_DIM{
public:

  double operator()(double x, double y) const
  {
    return g_analytical(x,y,tn);
  }
}g_ana_tn;

class g_analytical_tnp1: public CF_DIM{
public:

  double operator()(double x, double y) const
  {
    return g_analytical(x,y,tn+dt);
  }
}g_ana_tnp1;

// --------------------------------------------------------------------------------------------------------------
// Level set functions:
// --------------------------------------------------------------------------------------------------------------
struct LEVEL_SET : CF_DIM {
public:
  double operator() (DIM(double x, double y, double z)) const
  {
    switch (example_){
      case FRANK_SPHERE:
        return s0 - sqrt(SQR(x) + SQR(y));
      case ICE_AROUND_CYLINDER:
        return r0 - sqrt(SQR(x - (xmax/4.0)) + SQR(y - (ymax/2.0)));
      case NS_GIBOU_EXAMPLE:
        return sin(x)*sin(y) - 0.75;
      case FLOW_PAST_CYLINDER:
        return r0 - sqrt(SQR(x - (xmax/4.0)) + SQR(y - (ymax/2.0)));
      case COUPLED_PROBLEM_EXAMPLE:
        return sin(x)*sin(y) - 0.75;
      default: throw std::invalid_argument("You must choose an example type\n");
      }
  }
} level_set;


// This one is for the inner cylinder in example 2
struct MINI_LEVEL_SET : CF_DIM {
public:
  double operator() (DIM(double x, double y, double z)) const
  {
    switch(example_){
      case FRANK_SPHERE: throw std::invalid_argument("This option may not be used for the particular example being called");
      case ICE_AROUND_CYLINDER: return r_cyl - sqrt(SQR(x - (xmax/4.0)) + SQR(y - (ymax/2.0)));
      case NS_GIBOU_EXAMPLE: throw std::invalid_argument("This option may not be used for the particular example being called");
      }
  }
} mini_level_set;

// --------------------------------------------------------------------------------------------------------------
// INTERFACIAL TEMPERATURE BOUNDARY CONDITION
// --------------------------------------------------------------------------------------------------------------
BoundaryConditionType interface_bc_type_temp;
void interface_bc(){ //-- Call this function before setting interface bc in solver to get the interface bc type depending on the example
  switch(example_){
    case FRANK_SPHERE:
      interface_bc_type_temp = DIRICHLET;
      break;
    case ICE_AROUND_CYLINDER:
      interface_bc_type_temp = DIRICHLET; 
      break;
    case COUPLED_PROBLEM_EXAMPLE:
      interface_bc_type_temp = DIRICHLET;
    }
}

BoundaryConditionType inner_interface_bc_type_temp;
void inner_interface_bc(){ //-- Call this function before setting interface bc in solver to get the interface bc type depending on the example
  switch(example_){
    case FRANK_SPHERE: throw std::invalid_argument("This option may not be used for the particular example being called");
    case ICE_AROUND_CYLINDER:
      inner_interface_bc_type_temp = DIRICHLET;
      break;
    }
}

class BC_interface_value: public CF_DIM{
private:
  // Have interpolation objects for case with surface tension included in boundary condition: can interpolate the curvature in a timestep to the interface points while applying the boundary condition
  my_p4est_interpolation_nodes_t kappa_interp;

public:
  BC_interface_value(my_p4est_node_neighbors_t *ngbd,vec_and_ptr_t kappa): kappa_interp(ngbd)
  {
    // Set the curvature and normal inputs to be interpolated when the BC object is constructed:
    kappa_interp.set_input(kappa.vec,linear);
  }
  double operator()(double x, double y) const
  {
    switch(example_){
      case FRANK_SPHERE:{ // Frank sphere case, no surface tension
         double r = sqrt(SQR(x) + SQR(y));
         double sval = r/sqrt(tn+dt);
         return frank_sphere_solution_t(sval);
         //return Tinterface;
        }
      case ICE_AROUND_CYLINDER: // Ice solidifying around a cylinder, with surface tension -- MAY ADD COMPLEXITY TO THIS LATER ON
        return Tinterface*(1. - (sigma/L)*kappa_interp(x,y));
      case COUPLED_PROBLEM_EXAMPLE:
        return T_ana_tnp1(x,y);
      }
  }
};

class BC_interface_coeff: public CF_DIM{
public:
  double operator()(double x, double y) const
  { switch(example_){
      case FRANK_SPHERE: return 1.0;
      case ICE_AROUND_CYLINDER: return 1.0;
      case COUPLED_PROBLEM_EXAMPLE:
        return 1.0;
      }
  }
}bc_interface_coeff;

class BC_interface_value_inner: public CF_DIM{
public:
  double operator()(double x, double y) const
  {
    switch(example_){
      case ICE_AROUND_CYLINDER:
        return T_cyl;
      }
  }
}bc_interface_val_inner;

class BC_interface_coeff_inner: public CF_DIM{
public:
  double operator()(double x, double y) const
  {
    switch(example_){
      case ICE_AROUND_CYLINDER:
        return 1.0;
      }
  }
}bc_interface_coeff_inner;

// --------------------------------------------------------------------------------------------------------------
// Wall functions -- these evaluate to true or false depending on if the location is on the wall --  they just add coding simplicity
// --------------------------------------------------------------------------------------------------------------
struct XLOWER_WALL : CF_DIM {
public:
  double operator() (DIM(double x, double y, double z)) const
  {
    return ((fabs(x - xmin) <= EPS) && (fabs(y - ymin)>EPS) && (fabs(y - ymax)>EPS)); // front x wall, excluding the top and bottom corner points in y
  }
} xlower_wall;

struct XUPPER_WALL : CF_DIM {
public:
  double operator() (DIM(double x, double y, double z)) const
  {
    return ((fabs(x - xmax) <= EPS) && (fabs(y - ymin)>EPS) && (fabs(y - ymax)>EPS)); // back x wall, excluding the top and bottom corner points in y
  }
} xupper_wall;

struct YLOWER_WALL : CF_DIM {
public:
  double operator() (DIM(double x, double y, double z)) const
  {
    return (fabs(y - ymin) <= EPS);
  }
} ylower_wall;

struct YUPPER_WALL : CF_DIM {
public:
  double operator() (DIM(double x, double y, double z)) const
  {
    return (fabs(y - ymax) <= EPS);
  }
} yupper_wall;

struct NS_sides : CF_DIM {
public:
  double operator() (DIM(double x, double y, double z)) const
  {
    return ((xlower_wall(DIM(x,y,z)) || xupper_wall(DIM(x,y,z))) && (!ylower_wall(DIM(x,y,z))) && !yupper_wall(DIM(x,y,z)));
  }
} ns_sides;

struct NS_top_bottom : CF_DIM {
public:
  double operator() (DIM(double x, double y, double z)) const
  {
    return ((ylower_wall(DIM(x,y,z)) || yupper_wall(DIM(x,y,z))));
  }
} ns_top_bottom;


// --------------------------------------------------------------------------------------------------------------
// WALL TEMPERATURE BOUNDARY CONDITION
// --------------------------------------------------------------------------------------------------------------
class WALL_BC_TYPE_TEMP: public WallBCDIM
{
public:
  BoundaryConditionType operator()(DIM(double x, double y, double z )) const
  {
    switch(example_){
      case FRANK_SPHERE: return DIRICHLET;
      case ICE_AROUND_CYLINDER:
        if (xlower_wall(DIM(x,y,z)) || yupper_wall(DIM(x,y,z)) || ylower_wall(DIM(x,y,z))){
            return DIRICHLET;
          }
        else if (xupper_wall(DIM(x,y,z))){
            return NEUMANN;
          }
        break;
      case COUPLED_PROBLEM_EXAMPLE:
        if(xlower_wall(x,y) || xupper_wall(x,y)){
            return DIRICHLET;
          }
        else if(ylower_wall(x,y) || yupper_wall(x,y)){
            return DIRICHLET;
          }
        break;
      }
  }
} wall_bc_type_temp;

class WALL_BC_VALUE_TEMP: public CF_DIM
{
public:
  double operator()(DIM(double x, double y, double z)) const
  {
    switch(example_){
      case FRANK_SPHERE:{
        if (xlower_wall(DIM(x,y,z)) || xupper_wall(DIM(x,y,z)) || ylower_wall(DIM(x,y,z)) || yupper_wall(DIM(x,y,z))){
            if (level_set(DIM(x,y,z)) < EPS){
                double r;
                double sval;
                r = sqrt(SQR(x) + SQR(y));
                sval = r/sqrt(tn + dt);
                return frank_sphere_solution_t(sval);
              }
            else{
                return Tinterface;
              }
          }
        break;       }
      case ICE_AROUND_CYLINDER:{
        if (xlower_wall(DIM(x,y,z)) || yupper_wall(DIM(x,y,z)) || ylower_wall(DIM(x,y,z))){
            if (level_set(DIM(x,y,z)) < EPS){
                return Twall;
              }
            else{
                return Tinterface;
                }
          }
        else if(xupper_wall(DIM(x,y,z))){ // Neumann condition on back wall
            return back_wall_temp_flux; // Neumann back wall flux;
          }
        break;
        }
      case COUPLED_PROBLEM_EXAMPLE:{
          if(xlower_wall(x,y) || xupper_wall(x,y) || ylower_wall(x,y) || yupper_wall(x,y)){
              return T_ana_tnp1(x,y);
            }
          break;
        }
      }
  }
} wall_bc_value_temp;

// --------------------------------------------------------------------------------------------------------------
// TEMPERATURE INITIAL CONDITION
// --------------------------------------------------------------------------------------------------------------
class INITIAL_CONDITION_TEMP: public CF_DIM
{
public:
  double operator() (DIM(double x, double y, double z)) const
  {
    double m;
    double r;
    double sval;
    double Tsloped;
    if (level_set(DIM(x,y,z)) > EPS){ // In the solid subdomain
        switch(example_){
          case FRANK_SPHERE:{
            r = sqrt(SQR(x) + SQR(y));
            sval = s(r,tn);
            return frank_sphere_solution_t(sval); // Initial distribution is the analytical solution of Frank Sphere problem at t = 0
          }
          case ICE_AROUND_CYLINDER:{
            return Tinterface;
            }
          case COUPLED_PROBLEM_EXAMPLE:{
              return T_ana_tn(x,y);
            }
          }
      }
    else{// In the fluid subdomain:
        switch(example_){
          case FRANK_SPHERE: {// Analytical solution to frank sphere as initial condition
            r = sqrt(SQR(x) + SQR(y));
            sval = s(r,tn);
            return frank_sphere_solution_t(sval);}
          case ICE_AROUND_CYLINDER:{
              return Twall;
//            m = (Twall - Tinterface)/(level_set(DIM(xmin,ymin,z)));
//            Tsloped = Tinterface + m*level_set(DIM(x,y,z));
//            if(Tsloped<Twall) return Tsloped;
//            else return Twall;
            }
          case COUPLED_PROBLEM_EXAMPLE:
            {
              return T_ana_tn(x,y);
            }
          }
      }
  }
}IC_temp;
// --------------------------------------------------------------------------------------------------------------
// SMOKE BC and IC's -- if you want to pass smoke, a passive scalar, through the domain
// --------------------------------------------------------------------------------------------------------------
class bc_smoke_type: public WallBCDIM
{
public:
  BoundaryConditionType operator()(DIM(double x, double y, double z )) const
  {
      return DIRICHLET;
  }
} bc_type_smoke;

class BC_smoke_value: public CF_DIM{
public:
  double operator()(double x, double y) const
  {
    if(xlower_wall(DIM(x,y,z)) && (y<ymax*3./4.) && (y>ymin + 1.*ymax/4.)){
        return 1.0;
      }
    else{
        return 0.0;
      }
  }
}bc_smoke_value;

class BC_smoke_coeff: public CF_DIM{
public:
  double operator()(double x, double y) const {
    return 1.0;

  }
}bc_smoke_coeff;

class IC_SMOKE: public CF_DIM
{
public:
  double operator() (DIM(double x, double y, double z)) const
  {
    return bc_smoke_value(DIM(x,y,z));

  }
}ic_smoke;

// --------------------------------------------------------------------------------------------------------------
// Prescribed external velocity fields -- These are used in the case where you want to advect the temperature by some externally imposed velocity field
// --------------------------------------------------------------------------------------------------------------
struct u_advance : CF_DIM
{ double operator() (double x, double y) const{
  return 4.e-4;
  }

} u_adv;

struct v_advance: CF_DIM{
  double operator()(double x, double y) const
  {
    return 0.0;
  }
} v_adv;


// --------------------------------------------------------------------------------------------------------------
// VELOCITY BOUNDARY CONDITION -- for velocity vector = (u,v,w)
// --------------------------------------------------------------------------------------------------------------
// Wall boundary conditions on u:

class WALL_BC_TYPE_VELOCITY_U: public WallBCDIM
{
public:
  BoundaryConditionType operator()(DIM(double x, double y, double z )) const
  {
    switch(example_){
        //------------------------------------------------------------------
      case FRANK_SPHERE: throw std::invalid_argument("This option may not be used for the particular example being called");
        //------------------------------------------------------------------

      case ICE_AROUND_CYLINDER: {// water solidifying around a cylinder
        if (xlower_wall(DIM(x,y,z)) || yupper_wall(DIM(x,y,z)) || ylower_wall(DIM(x,y,z))){
            return DIRICHLET; // Free stream
          }
        else if (xupper_wall(DIM(x,y,z))){
            return NEUMANN; // presribed outflow
          }
        break;
        }
        //------------------------------------------------------------------

      case NS_GIBOU_EXAMPLE:{
        if(ns_sides(x,y) || ns_top_bottom(x,y)){
            return DIRICHLET;
          }
        break;}
        //------------------------------------------------------------------

      case COUPLED_PROBLEM_EXAMPLE:{
          if(ns_sides(x,y) || ns_top_bottom(x,y)){
              return DIRICHLET;
            }
        }
        //------------------------------------------------------------------

      } // end of switch case
  }
} wall_bc_type_velocity_u;

class WALL_BC_VALUE_VELOCITY_U: public CF_DIM
{
public:
  double operator()(DIM(double x, double y, double z)) const
  {
    switch(example_){
      //------------------------------------------------------------------
      case FRANK_SPHERE:
        throw std::invalid_argument("Navier Stokes solution is not compatible with this example, please choose another \n");
        //------------------------------------------------------------------
      case ICE_AROUND_CYLINDER:{
        if (xlower_wall(DIM(x,y,z)) || yupper_wall(DIM(x,y,z)) || ylower_wall(DIM(x,y,z))){
            return u0; //Free stream velocity
          }

        else if(xupper_wall(DIM(x,y,z))){ // Homogenous Dirichlet condition on back wall
            return outflow_u;
          }
        break;
        }
        //------------------------------------------------------------------

      case NS_GIBOU_EXAMPLE:{
        if(ns_sides(x,y) || ns_top_bottom(x,y)){
            return u_ana_tnp1(x,y);
          }
        break;}
        //------------------------------------------------------------------

      case COUPLED_PROBLEM_EXAMPLE:{
//          return 0.0;
          if(ns_sides(x,y) || ns_top_bottom(x,y)){
              return u_ana_tnp1(x,y);
            }
        }
        //------------------------------------------------------------------

      }
  }
} wall_bc_value_velocity_u;

// Wall boundary conditions on v:

class WALL_BC_TYPE_VELOCITY_V: public WallBCDIM
{
public:
  BoundaryConditionType operator()(DIM(double x, double y, double z )) const
  {
    switch(example_){
      //------------------------------------------------------------------
      case FRANK_SPHERE:
        throw std::invalid_argument("Navier Stokes solution is not compatible with this example, please choose another \n");
      //------------------------------------------------------------------

      case ICE_AROUND_CYLINDER:{
        if (xlower_wall(DIM(x,y,z)) || yupper_wall(DIM(x,y,z)) || ylower_wall(DIM(x,y,z))){
            return DIRICHLET; // free stream
          }
        else if (xupper_wall(DIM(x,y,z))){
            return NEUMANN; // presribed outflow
          }
        break;
        }
        //------------------------------------------------------------------

      case NS_GIBOU_EXAMPLE:
        if(ns_sides(x,y) || ns_top_bottom(x,y)){
            return DIRICHLET;
          }
        break;
        //------------------------------------------------------------------

      case COUPLED_PROBLEM_EXAMPLE:{
          if(ns_sides(x,y) || ns_top_bottom(x,y)){
              return DIRICHLET;
            }
        }
        //------------------------------------------------------------------

      }
  }
} wall_bc_type_velocity_v;

class WALL_BC_VALUE_VELOCITY_V: public CF_DIM
{
public:
  double operator()(DIM(double x, double y, double z)) const
  {
    switch(example_){
      //------------------------------------------------------------------
      case FRANK_SPHERE:
        throw std::invalid_argument("Navier Stokes solution is not compatible with this example, please choose another \n");
      //------------------------------------------------------------------
      case ICE_AROUND_CYLINDER:{
        if (xlower_wall(DIM(x,y,z)) || yupper_wall(DIM(x,y,z)) || ylower_wall(DIM(x,y,z))){
            return v0; // Free stream
          }
        else if(xupper_wall(DIM(x,y,z))){ // prescribed outflow
            return outflow_v;
          }
        break;}
        //------------------------------------------------------------------


      case NS_GIBOU_EXAMPLE:{
        if(ns_sides(x,y) || ns_top_bottom(x,y)){
          return v_ana_tnp1(x,y);
          }
        break;
        }
        //------------------------------------------------------------------

      case COUPLED_PROBLEM_EXAMPLE:{
        if(ns_sides(x,y) || ns_top_bottom(x,y)){
            return v_ana_tnp1(x,y);
          }
        }
        //------------------------------------------------------------------

      }
  }
} wall_bc_value_velocity_v;

// --------------------------------------------------------------------------------------------------------------
// VELOCITY INTERFACIAL CONDITION -- for velocity vector = (u,v,w)
// --------------------------------------------------------------------------------------------------------------
// Interfacial condition for the u component:
BoundaryConditionType interface_bc_type_velocity_u;
void interface_bc_velocity_u(){ //-- Call this function before setting interface bc in solver to get the interface bc type depending on the example
  switch(example_){
    //------------------------------------------------------------------
    case FRANK_SPHERE: throw std::invalid_argument("Navier Stokes is not set up properly for this example \n");
    //------------------------------------------------------------------

    case ICE_AROUND_CYLINDER:
      interface_bc_type_velocity_u = DIRICHLET;
      break;
    //------------------------------------------------------------------

    case NS_GIBOU_EXAMPLE:
      interface_bc_type_velocity_u = DIRICHLET;
      break;
    //------------------------------------------------------------------

    case COUPLED_PROBLEM_EXAMPLE:{
        interface_bc_type_velocity_u = DIRICHLET;
        break;
      }

    }
}

// Interfacial condition for the u component:
class BC_interface_value_velocity_u: public CF_DIM{
private:
  my_p4est_interpolation_nodes_t v_interface_interp;

public:
  BC_interface_value_velocity_u(my_p4est_node_neighbors_t *ngbd,vec_and_ptr_dim_t v_interface): v_interface_interp(ngbd){
    // Set up the interpolation of the interfacial velocity x component:
    v_interface_interp.set_input(v_interface.vec[0],linear);
  }
  void update(my_p4est_node_neighbors_t *ngbd_new,vec_and_ptr_dim_t v_interface_new){
    v_interface_interp.update_neighbors(ngbd_new);
    v_interface_interp.set_input(v_interface_new.vec[0],linear);
  }
  double operator()(double x, double y) const
  {
    switch(example_){
      case FRANK_SPHERE: throw std::invalid_argument("Navier Stokes is not set up properly for this example \n");
        //------------------------------------------------------------------

      case ICE_AROUND_CYLINDER:{ // Ice solidifying around a cylinder
        try {
          v_interface_interp(x,y);
          //std::cout<<"Returning vx = " << v_interface_interp(x,y) << " at ( " << x << ", "<< y << ") \n"<<std::endl;

        } catch (std::exception &e) {
          std::cout<<"Was unable to interpolate the x direction boundary condition properly \n"<<std::endl;
          std::cout<<" Point is: ( "<< x << ", "<< y << ") \n"<<std::endl;
          throw std::invalid_argument("Interpolation failed at this point \n ");

        }
        return v_interface_interp(x,y); // No slip on the interface  -- Thus is equal to the x component of the interfacial velocity
      }
        //------------------------------------------------------------------

      case NS_GIBOU_EXAMPLE:
         return u_ana_tnp1(x,y);
         //------------------------------------------------------------------

      case COUPLED_PROBLEM_EXAMPLE:
        return u_ana_tnp1(x,y);
        //------------------------------------------------------------------

      }
  }
};


BoundaryConditionType interface_bc_type_velocity_v;
void interface_bc_velocity_v(){ //-- Call this function before setting interface bc in solver to get the interface bc type depending on the example
  switch(example_){
    case FRANK_SPHERE: throw std::invalid_argument("Navier Stokes is not set up properly for this example \n");
      //------------------------------------------------------------------

    case ICE_AROUND_CYLINDER:
      interface_bc_type_velocity_v = DIRICHLET;
      break;

      //------------------------------------------------------------------

    case NS_GIBOU_EXAMPLE:
      interface_bc_type_velocity_v = DIRICHLET;
      break;
      //------------------------------------------------------------------

    case COUPLED_PROBLEM_EXAMPLE:{
        interface_bc_type_velocity_v = DIRICHLET;
        //------------------------------------------------------------------

      }
    }
}

class BC_interface_value_velocity_v: public CF_DIM{
private:
  my_p4est_interpolation_nodes_t v_interface_interp;

public:
  BC_interface_value_velocity_v(my_p4est_node_neighbors_t *ngbd,vec_and_ptr_dim_t v_interface): v_interface_interp(ngbd){
    // Set up the interpolation of the interfacial velocity for the y component:
    v_interface_interp.set_input(v_interface.vec[1],linear);
  }
  void update(my_p4est_node_neighbors_t *ngbd_new,vec_and_ptr_dim_t v_interface_new){
    v_interface_interp.update_neighbors(ngbd_new);
    v_interface_interp.set_input(v_interface_new.vec[1],linear);
  }
  double operator()(double x, double y) const
  {
    double v;
    switch(example_){
      case FRANK_SPHERE: throw std::invalid_argument("Navier Stokes is not set up properly for this example \n");
        //------------------------------------------------------------------

      case ICE_AROUND_CYLINDER:{ // Set velocity at interface = interfacial velocity computed by Stefan problem
        try {
          //std::cout<<"Calling interpolation of the boundary condition at ( " << x << ", "<<y<< ")\n"<<std::endl;
          v = v_interface_interp(x,y);

        } catch (std::exception &e) {
          std::cout<<"Was unable to interpolate the y direction boundary condition properly \n"<<std::endl;
          std::cout<<" Point is: ( "<< x << ", "<< y << ") \n"<<std::endl;
          throw;

        }
        return v_interface_interp(x,y); // No slip on the interface  -- Thus is equal to the y component of the interfacial velocity
      }
        //------------------------------------------------------------------

      case NS_GIBOU_EXAMPLE:
        return v_ana_tnp1(x,y);
        //------------------------------------------------------------------

      case COUPLED_PROBLEM_EXAMPLE:
        return v_ana_tnp1(x,y);
        //------------------------------------------------------------------

      }
  }
};
// --------------------------------------------------------------------------------------------------------------
// VELOCITY INITIAL CONDITION -- for velocity vector = (u,v,w), in Navier-Stokes problem
// --------------------------------------------------------------------------------------------------------------
struct u_initial : CF_DIM
{ double operator() (double x, double y) const{
    switch(example_){
      case ICE_AROUND_CYLINDER:
        return u0;
      case COUPLED_PROBLEM_EXAMPLE:
        return u_ana_tn(x,y);
      case NS_GIBOU_EXAMPLE:
        return u_ana_tn(x,y);
      }  }

} u_initial;

struct v_initial: CF_DIM{
  double operator()(double x, double y) const
  {
    switch(example_){
      case ICE_AROUND_CYLINDER:
        return v0;
      case COUPLED_PROBLEM_EXAMPLE:
        return v_ana_tn(x,y);
      case NS_GIBOU_EXAMPLE:
        return v_ana_tn(x,y);
      }
  }
} v_initial;

// --------------------------------------------------------------------------------------------------------------
// PRESSURE BOUNDARY CONDITION
// --------------------------------------------------------------------------------------------------------------
class WALL_BC_TYPE_PRESSURE: public WallBCDIM
{
public:
  BoundaryConditionType operator()(DIM(double x, double y, double z )) const
  {
    switch(example_){
      case FRANK_SPHERE: throw std::invalid_argument("Navier Stokes solution is not "
                                                     "compatible with this example, please choose another \n");
        //------------------------------------------------------------------

      case ICE_AROUND_CYLINDER:{
        if (xlower_wall(DIM(x,y,z)) || xupper_wall(DIM(x,y,z)) || ylower_wall(DIM(x,y,z))){
            return NEUMANN;
          }
        else if (yupper_wall(DIM(x,y,z))){
            return DIRICHLET;
          }
        break;}
        //------------------------------------------------------------------

      case NS_GIBOU_EXAMPLE: {
        if(ns_sides(x,y) || ns_top_bottom(x,y)){
            return NEUMANN;
          }
        break;}
        //------------------------------------------------------------------

      case COUPLED_PROBLEM_EXAMPLE:{
          if(ns_sides(x,y) || ns_top_bottom(x,y)){
              return NEUMANN;
            }
        }
        //------------------------------------------------------------------

      }
  }
} wall_bc_type_pressure;

class WALL_BC_VALUE_PRESSURE: public CF_DIM
{
public:
  double operator()(DIM(double x, double y, double z)) const
  {
    switch(example_){
      case FRANK_SPHERE:
        throw std::invalid_argument("Navier Stokes solution is not "
                                    "compatible with this example, please choose another \n");
        //------------------------------------------------------------------

      case ICE_AROUND_CYLINDER:{ // coupled problem
        if (xlower_wall(DIM(x,y,z)) || xupper_wall(DIM(x,y,z)) || ylower_wall(DIM(x,y,z))){
            return pressure_prescribed_flux; // Neumann BC in pressure on all walls but back y wall
          }
        else if(yupper_wall(DIM(x,y,z))){ // Dirichlet condition on back wall (usually homogeneous, but could be nonhomogeneous)
            return pressure_prescribed_value;
          }
        break;}
        //------------------------------------------------------------------

      case NS_GIBOU_EXAMPLE: {// benchmark NS case
        if(ns_sides(x,y) || ns_top_bottom(x,y)){
            return 0.0;//p_ana_tnp1(x,y);
          }
        break;}
        //------------------------------------------------------------------

      case COUPLED_PROBLEM_EXAMPLE:{
        if(ns_sides(x,y) || ns_top_bottom(x,y)){
            return 0.0;
            //return p_ana_tnp1(x,y);
          }
        }
        //------------------------------------------------------------------

      }
  }
} wall_bc_value_pressure;

// vvv Used for NS LLNL validation case
/*
class BC_wall_value_pressure_using_normals: public CF_DIM{
public:
  double operator()(double x, double y) const
  {
    double nx = 0.0; double ny = 0.0;

    // Get appropriate normals depending on which wall we are on:
    if(ylower_wall(DIM(x,y,z)) && (!xlower_wall(DIM(x,y,z)) && !xupper_wall(DIM(x,y,z)))){
        nx = 0.0; ny = -1.0;
      }
    else if(yupper_wall(DIM(x,y,z)) && (!xlower_wall(DIM(x,y,z)) && !xupper_wall(DIM(x,y,z)))){
        nx = 0.0; ny = 1.0;
      }
    else if(xlower_wall(DIM(x,y,z))){
        nx = -1.0; ny = 0.0;
      }
    else if (xupper_wall(DIM(x,y,z))){
        nx = 1.0; ny = 0.0;
      }
    if(ns_sides(x,y) || ns_top_bottom(x,y)){
      return 0.0;
      }
  }
};
*/
// --------------------------------------------------------------------------------------------------------------
// PRESSURE INTERFACIAL CONDITION
// --------------------------------------------------------------------------------------------------------------
BoundaryConditionType interface_bc_type_pressure;
void interface_bc_pressure(){ //-- Call this function before setting interface bc in solver to get the interface bc type depending on the example
  switch(example_){
    //------------------------------------------------------------------

    case FRANK_SPHERE: throw std::invalid_argument("Navier Stokes is not set up properly for this example \n");
      //------------------------------------------------------------------

    case ICE_AROUND_CYLINDER:
      interface_bc_type_pressure = NEUMANN;
      break;
      //------------------------------------------------------------------

    case NS_GIBOU_EXAMPLE:
      interface_bc_type_pressure = NEUMANN;
      break;
      //------------------------------------------------------------------

    case COUPLED_PROBLEM_EXAMPLE:
      interface_bc_type_pressure = NEUMANN;
      break;
      //------------------------------------------------------------------


    }
}

class BC_interface_value_pressure: public CF_DIM{
public:

  double operator()(double x, double y) const
  {
    switch(example_){
      case FRANK_SPHERE: throw std::invalid_argument("Navier Stokes is not set up properly for this example \n");
        //------------------------------------------------------------------

      case ICE_AROUND_CYLINDER: // Ice solidifying around a cylinder
        return 0.0;
        //------------------------------------------------------------------

      case NS_GIBOU_EXAMPLE: // Benchmark NS
        return 0.0;
        //------------------------------------------------------------------

      case COUPLED_PROBLEM_EXAMPLE:
        return 0.0;
        //------------------------------------------------------------------

      }
  }
}interface_bc_value_pressure;
/*
class BC_interface_value_pressure_using_normals: public CF_DIM{
private:
  // Have interpolation objects for case with surface tension included in boundary condition: can interpolate the curvature in a timestep to the interface points while applying the boundary condition
  my_p4est_interpolation_nodes_t nx_interp;
  my_p4est_interpolation_nodes_t ny_interp;

public:
  BC_interface_value_pressure_using_normals(my_p4est_node_neighbors_t *ngbd, vec_and_ptr_dim_t normal): nx_interp(ngbd), ny_interp(ngbd)
  {
    // Set the curvature and normal inputs to be interpolated when the BC object is constructed:
    nx_interp.set_input(normal.vec[0],linear);
    ny_interp.set_input(normal.vec[1],linear);
  }
  double operator()(double x, double y) const
  {
    return 0.0;
  }
};
*/
// --------------------------------------------------------------------------------------------------------------
// Functions for checking the values of interest during the solution process
// --------------------------------------------------------------------------------------------------------------
void check_T_values(vec_and_ptr_t phi, vec_and_ptr_t T, p4est_nodes* nodes, p4est_t* p4est, int example, vec_and_ptr_t phi_cyl) {
  T.get_array();
  phi.get_array();
  if (example_ == ICE_AROUND_CYLINDER) phi_cyl.get_array();

  double avg_T = 0.0;
  double max_T = 0.;
  double min_T = 1.e10;
  double min_mag_T = 1.e10;

  int pts_avg = 0;

  bool in_domain;

  // Make sure phi_cyl is defined if we are running an example where it is required:
  if(example_ ==ICE_AROUND_CYLINDER && phi_cyl.ptr == NULL){
      throw std::invalid_argument("You must provide a phi_cylinder vector to run example 2 \n");
    }

  // Loop over each node, check if node is in the subdomain we are considering. If so, compute average,max, and min values for the domain
  foreach_local_node(n,nodes){

    in_domain = false;
    // Check if the node is in the domain we are checking:
    if (example_ ==ICE_AROUND_CYLINDER ){
        ((phi.ptr[n] < EPS) && (phi_cyl.ptr[n] < EPS)) ? in_domain = true : in_domain = false;
      }
    else{
        (phi.ptr[n] < EPS) ? in_domain = true : in_domain = false;
      }
    // Compute required values:
    if (in_domain){
      avg_T+=T.ptr[n];
      pts_avg ++;

      max_T = max(max_T,T.ptr[n]);
      min_T = min(min_T,T.ptr[n]);

      min_mag_T = min(min_mag_T,fabs(T.ptr[n]));
      }
  }

  // Use MPI_Allreduce to get the values on a global scale, not just on one process:
  double global_avg_T = 0.0;
  double global_max_T = 0.;
  double global_min_T = 1.e10;
  double global_min_mag_T = 1.e10;

  int global_pts_avg = 0;

  MPI_Allreduce(&avg_T,&global_avg_T,1,MPI_DOUBLE,MPI_SUM,p4est->mpicomm);
  MPI_Allreduce(&pts_avg,&global_pts_avg,1,MPI_INT,MPI_SUM,p4est->mpicomm);

  global_avg_T/=global_pts_avg;

  MPI_Allreduce(&max_T,&global_max_T,1,MPI_DOUBLE,MPI_MAX,p4est->mpicomm);
  MPI_Allreduce(&min_T,&global_min_T,1,MPI_DOUBLE,MPI_MIN,p4est->mpicomm);
  MPI_Allreduce(&min_mag_T,&global_min_mag_T,1,MPI_DOUBLE,MPI_MIN,p4est->mpicomm);

  PetscPrintf(p4est->mpicomm,"\n");
  PetscPrintf(p4est->mpicomm,"Average temperature: %0.2f \n",global_avg_T);
  PetscPrintf(p4est->mpicomm,"Maximum temperature: %0.2f \n",global_max_T);
  PetscPrintf(p4est->mpicomm,"Minimum temperature: %0.2f \n",global_min_T);
  PetscPrintf(p4est->mpicomm,"Minimum temperature magnitude: %0.2f \n",global_min_mag_T);

  T.restore_array();
  phi.restore_array();
  if(example_ ==ICE_AROUND_CYLINDER) phi_cyl.restore_array();

}

void check_T_d_values(vec_and_ptr_t phi, vec_and_ptr_dim_t dT, p4est_nodes* nodes, p4est_t* p4est, bool get_location){
  dT.get_array();
  phi.get_array();

  foreach_dimension(d){
    double avg_dT = 0.0;
    double max_dT = 0.;
    double min_dT = 1.e10;
    double min_mag_dT = 1.e10;

    int pts_avg = 0;

    foreach_local_node(n,nodes){
      avg_dT+=dT.ptr[d][n];
      pts_avg ++;

      max_dT = max(max_dT,dT.ptr[d][n]);
      min_dT = min(min_dT,dT.ptr[d][n]);

      min_mag_dT = min(min_mag_dT,fabs(dT.ptr[d][n]));
    }
    double global_avg_dT = 0.0;
    double global_max_dT = 0.;
    double global_min_dT = 1.e10;
    double global_min_mag_dT = 1.e10;

    int global_pts_avg = 0;

    MPI_Allreduce(&avg_dT,&global_avg_dT,1,MPI_DOUBLE,MPI_SUM,p4est->mpicomm);
    MPI_Allreduce(&pts_avg,&global_pts_avg,1,MPI_INT,MPI_SUM,p4est->mpicomm);

    global_avg_dT/=global_pts_avg;

    MPI_Allreduce(&max_dT,&global_max_dT,1,MPI_DOUBLE,MPI_MAX,p4est->mpicomm);
    MPI_Allreduce(&min_dT,&global_min_dT,1,MPI_DOUBLE,MPI_MIN,p4est->mpicomm);
    MPI_Allreduce(&min_mag_dT,&global_min_mag_dT,1,MPI_DOUBLE,MPI_MIN,p4est->mpicomm);

    PetscPrintf(p4est->mpicomm,"\n");
    if(d==0) PetscPrintf(p4est->mpicomm,"In x direction: \n{\n");
    else PetscPrintf(p4est->mpicomm,"In y direction: \n{\n");

    PetscPrintf(p4est->mpicomm,"Average: %0.2f \n",global_avg_dT);
    PetscPrintf(p4est->mpicomm,"Maximum: %0.2f \n",global_max_dT);
    PetscPrintf(p4est->mpicomm,"Minimum: %0.2f \n",global_min_dT);
    PetscPrintf(p4est->mpicomm,"Minimum magnitude: %0.2f \n",global_min_mag_dT);

    // See what the location is of the min and max values:
    if (get_location){
        double xyz_min[P4EST_DIM];
        double xyz_max[P4EST_DIM];
        double rmin;
        double rmax;
        foreach_local_node(n,nodes){
          if ((dT.ptr[d][n] <= global_max_dT + EPS) && (dT.ptr[d][n] >= global_max_dT - EPS)){
              node_xyz_fr_n(n,p4est,nodes,xyz_max);
              rmax = sqrt(SQR(xyz_max[0]) + SQR(xyz_max[1]));
              PetscPrintf(p4est->mpicomm,"Maximum value occurs at (%0.2f, %0.2f), on r = %0.2f \n",xyz_max[0],xyz_max[1],rmax);

            }

          if ((dT.ptr[d][n] <= global_min_dT + EPS) && (dT.ptr[d][n] >= global_min_dT - EPS)){
              node_xyz_fr_n(n,p4est,nodes,xyz_min);
              rmin = sqrt(SQR(xyz_min[0]) + SQR(xyz_min[1]));

              PetscPrintf(p4est->mpicomm,"Minimum value occurs at (%0.2f, %0.2f), on r = %0.2f \n",xyz_min[0],xyz_min[1],rmin);

            }
        }}
}
  dT.restore_array();
  phi.restore_array();
}

void check_vel_values(vec_and_ptr_t phi, vec_and_ptr_dim_t vel, p4est_nodes* nodes, p4est_t* p4est, bool get_location,double dxyz_close_to_interface){
  vel.get_array();
  phi.get_array();

  // Check directional info:
  foreach_dimension(d){
    double avg_vel = 0.0;
    double max_vel = 0.;
    double min_vel = 1.e10;
    double min_mag_vel = 1.e10;

    int pts_avg = 0;

    foreach_local_node(n,nodes){
      if(fabs(phi.ptr[n]) < dxyz_close_to_interface){
        avg_vel+=vel.ptr[d][n];
        pts_avg ++;

        max_vel = max(max_vel,vel.ptr[d][n]);
        min_vel = min(min_vel,vel.ptr[d][n]);

        min_mag_vel = min(min_mag_vel,fabs(vel.ptr[d][n]));
      }
    }
    double global_avg_vel = 0.0;
    double global_max_vel = 0.;
    double global_min_vel = 1.e10;
    double global_min_mag_vel = 1.e10;

    int global_pts_avg = 0;

    MPI_Allreduce(&avg_vel,&global_avg_vel,1,MPI_DOUBLE,MPI_SUM,p4est->mpicomm);
    MPI_Allreduce(&pts_avg,&global_pts_avg,1,MPI_INT,MPI_SUM,p4est->mpicomm);

    global_avg_vel/=global_pts_avg;

    MPI_Allreduce(&max_vel,&global_max_vel,1,MPI_DOUBLE,MPI_MAX,p4est->mpicomm);
    MPI_Allreduce(&min_vel,&global_min_vel,1,MPI_DOUBLE,MPI_MIN,p4est->mpicomm);
    MPI_Allreduce(&min_mag_vel,&global_min_mag_vel,1,MPI_DOUBLE,MPI_MIN,p4est->mpicomm);

    PetscPrintf(p4est->mpicomm,"\n");
    if(d==0) PetscPrintf(p4est->mpicomm,"In x direction: \n{\n");
    else PetscPrintf(p4est->mpicomm,"In y direction: \n{\n");

    PetscPrintf(p4est->mpicomm,"Average: %0.2e \n",global_avg_vel);
    PetscPrintf(p4est->mpicomm,"Maximum: %0.2e \n",global_max_vel);
    PetscPrintf(p4est->mpicomm,"Minimum: %0.2e \n",global_min_vel);
    PetscPrintf(p4est->mpicomm,"Minimum magnitude: %0.2e \n",global_min_mag_vel);

    // See what the location is of the min and max values:
    if (get_location){
        double xyz_min[P4EST_DIM];
        double xyz_max[P4EST_DIM];
        double rmin;
        double rmax;
        foreach_local_node(n,nodes){
          if ((vel.ptr[d][n] <= global_max_vel + EPS) && (vel.ptr[d][n] >= global_max_vel - EPS)){
              node_xyz_fr_n(n,p4est,nodes,xyz_max);
              rmax = sqrt(SQR(xyz_max[0]) + SQR(xyz_max[1]));
              PetscPrintf(p4est->mpicomm,"Maximum value occurs at (%0.2f, %0.2f), on r = %0.2f \n",xyz_max[0],xyz_max[1],rmax);

            }

          if ((vel.ptr[d][n] <= global_min_vel + EPS) && (vel.ptr[d][n] >= global_min_vel - EPS)){
              node_xyz_fr_n(n,p4est,nodes,xyz_min);
              rmin = sqrt(SQR(xyz_min[0]) + SQR(xyz_min[1]));

              PetscPrintf(p4est->mpicomm,"Minimum value occurs at (%0.2f, %0.2f), on r = %0.2f \n",xyz_min[0],xyz_min[1],rmin);

            }
        }}



}

  // Now check the norms:
  double avg_vel = 0.0;
  double max_vel = 0.;
  double min_vel = 1.e10;

  int pts_avg = 0;

  foreach_local_node(n,nodes){
    if(fabs(phi.ptr[n])<dxyz_close_to_interface){
      double local_vel = sqrt(SQR(vel.ptr[0][n]) + SQR(vel.ptr[1][n]));
      avg_vel+=local_vel;
      pts_avg ++;

      max_vel = max(max_vel,local_vel);
      min_vel = min(min_vel,local_vel);
    }
  }

  double global_avg_vel = 0.0;
  double global_max_vel = 0.;
  double global_min_vel = 1.e10;

  int global_pts_avg = 0;

  MPI_Allreduce(&avg_vel,&global_avg_vel,1,MPI_DOUBLE,MPI_SUM,p4est->mpicomm);
  MPI_Allreduce(&pts_avg,&global_pts_avg,1,MPI_INT,MPI_SUM,p4est->mpicomm);

  global_avg_vel/=global_pts_avg;

  MPI_Allreduce(&max_vel,&global_max_vel,1,MPI_DOUBLE,MPI_MAX,p4est->mpicomm);
  MPI_Allreduce(&min_vel,&global_min_vel,1,MPI_DOUBLE,MPI_MIN,p4est->mpicomm);

  PetscPrintf(p4est->mpicomm,"2 norm info: \n{\n");

  PetscPrintf(p4est->mpicomm,"Average: %0.2e \n",global_avg_vel);
  PetscPrintf(p4est->mpicomm,"Maximum: %0.2e \n",global_max_vel);
  PetscPrintf(p4est->mpicomm,"Minimum: %0.2e \n",global_min_vel);

  vel.restore_array();
  phi.restore_array();
}

// --------------------------------------------------------------------------------------------------------------
// Function for checking the error in the Frank sphere solution:
// --------------------------------------------------------------------------------------------------------------
void check_frank_sphere_error(vec_and_ptr_t T_l, vec_and_ptr_t T_s, vec_and_ptr_t phi, vec_and_ptr_dim_t v_interface, p4est_t *p4est, p4est_nodes_t *nodes, double dxyz_close_to_interface,char *name, FILE *fich,int tstep){
  PetscErrorCode ierr;

  T_l.get_array(); T_s.get_array();
  phi.get_array(); v_interface.get_array();

  double T_l_error = 0.0;
  double T_s_error = 0.0;
  double phi_error = 0.0;
  double v_int_error = 0.0;


  double Linf_Tl = 0.0;
  double Linf_Ts = 0.0;
  double Linf_phi = 0.0;
  double Linf_v_int = 0.0;

  double r;
  double sval;
  double vel;

  // NOTE: We have just solved for time (n+1), so we compare computed solution to the analytical solution at time = (tn + dt)
  // Calculate interfacial velocity error with previously computed max_v_norm: (No need to Allreduce, it has been done already)
  double v_exact = s0/(2.0*sqrt(tn+dt));
  v_int_error = 0.0;

  //PetscPrintf(mpi.comm(),"Exact solution of velocity is: %0.2f",v_exact);
  // Now loop through nodes to compare errors between LSF and Temperature profiles:
  double xyz[P4EST_DIM];
  foreach_local_node(n,nodes){
    node_xyz_fr_n(n,p4est,nodes,xyz);

    r = sqrt(SQR(xyz[0]) + SQR(xyz[1]));
    sval = r/sqrt(tn+dt);

    double phi_exact = s0*sqrt(tn+dt) - r;
    double T_exact = frank_sphere_solution_t(sval);


    // Error on phi and v_int:
    if(fabs(phi.ptr[n]) < dxyz_close_to_interface){
      // Errors on phi:
      phi_error = fabs(phi.ptr[n] - phi_exact);
      Linf_phi = max(Linf_phi,phi_error); // CHECK THIS -- NOT ENTIRELY SURE THIS IS CORRECT

      // Errors on v_int:
      vel = sqrt(SQR(v_interface.ptr[0][n])+ SQR(v_interface.ptr[1][n]));
      v_int_error = fabs(vel - v_exact);
      Linf_v_int = max(Linf_v_int,v_int_error);
      }

    // Check error in the negative subdomain (T_liquid) (Domain = Omega_minus)
    if(phi.ptr[n]<EPS){
        T_l_error  = fabs(T_l.ptr[n] - T_exact);
        Linf_Tl = max(Linf_Tl,T_l_error);
      }
    if (phi.ptr[n]>EPS){
        T_s_error  = fabs(T_s.ptr[n] - T_exact);
        Linf_Ts = max(Linf_Ts,T_s_error);

      }
  }

  double global_Linf_errors[] = {0.0, 0.0, 0.0,0.0,0.0};
  double local_Linf_errors[] = {Linf_phi,Linf_Tl,Linf_Ts,Linf_v_int};


  // Now get the global maximum errors:
  int mpiret = MPI_Allreduce(local_Linf_errors,global_Linf_errors,4,MPI_DOUBLE,MPI_MAX,p4est->mpicomm); SC_CHECK_MPI(mpiret);


  // Print Errors to application output:
  PetscPrintf(p4est->mpicomm,"\n----------------\n Errors on frank sphere: \n --------------- \n");
  PetscPrintf(p4est->mpicomm,"dxyz close to interface: %0.2f \n",dxyz_close_to_interface);

  int num_nodes = nodes->indep_nodes.elem_count;
  PetscPrintf(p4est->mpicomm,"Number of grid points used: %d \n \n", num_nodes);


  PetscPrintf(p4est->mpicomm," Linf on phi: %0.4f \n Linf on T_l: %0.4f \n Linf on T_s: %0.4f \n Linf on v_int: %0.4f \n", global_Linf_errors[0],global_Linf_errors[1],global_Linf_errors[2],global_Linf_errors[3]);

  // Print errors to file:
  ierr = PetscFOpen(p4est->mpicomm,name,"a",&fich);CHKERRXX(ierr);
  PetscFPrintf(p4est->mpicomm,fich,"%e %e %d %e %e %e %e %d %e \n",tn + dt,dt,tstep,global_Linf_errors[0],global_Linf_errors[1],global_Linf_errors[2],global_Linf_errors[3],num_nodes,dxyz_close_to_interface);
  ierr = PetscFClose(p4est->mpicomm,fich); CHKERRXX(ierr);

  T_l.restore_array();
  T_s.restore_array();
  phi.restore_array();
  v_interface.restore_array();
}

void check_NS_validation_error(vec_and_ptr_t phi,vec_and_ptr_dim_t v_n, vec_and_ptr_t p, p4est_t *p4est, p4est_nodes_t *nodes, p4est_ghost_t *ghost, my_p4est_node_neighbors_t *ngbd, double dxyz_close_to_interface, char *name, FILE *fich, int tstep){
  PetscErrorCode ierr;

  double u_error = 0.0;
  double v_error = 0.0;
  double P_error = 0.0;

  double L_inf_u = 0.0;
  double L_inf_v = 0.0;
  double L_inf_P = 0.0;


  // Get arrays:
  v_n.get_array();
  p.get_array();
  phi.get_array();

  PetscPrintf(p4est->mpicomm,"Gets arrays \n");
  // Get local errors in negative subdomain:
  double xyz[P4EST_DIM];
  double x;
  double y;
  foreach_local_node(n,nodes){
    if(phi.ptr[n] < 0.){
        node_xyz_fr_n(n,p4est,nodes,xyz);

        x = xyz[0]; y = xyz[1];

        u_error = fabs(v_n.ptr[0][n] - u_ana_tn(x,y));
        v_error = fabs(v_n.ptr[1][n] - v_ana_tn(x,y));
        P_error = fabs(p.ptr[n] - p_ana_tn(x,y));

        L_inf_u = max(L_inf_u,u_error);
        L_inf_v = max(L_inf_v,v_error);
        L_inf_P = max(L_inf_P,P_error);

      }
  }
  PetscPrintf(p4est->mpicomm,"Gets errors \n");

//  // Loop over each quadrant in each tree, check the error in hodge
//  double xyz_c[P4EST_DIM];
//  double x_c; double y_c;
//  my_p4est_interpolation_nodes_t interp_phi(ngbd);
//  interp_phi.set_input(phi.vec,linear);
//  foreach_tree(tr,p4est){
//    p4est_tree_t *tree = (p4est_tree_t*)sc_array_index(p4est->trees,tr);

//    foreach_local_quad(q,tree){
//      // Get the global index of the quadrant:
//      p4est_locidx_t quad_idx = tree->quadrants_offset + q;

//      // Get xyz location of the quad center so we can interpolate phi there and check which domain we are in:
//      quad_xyz_fr_q(quad_idx,tr,p4est,ghost,xyz_c);
//      x_c = xyz_c[0]; y_c = xyz_c[1];

//      // Get the error in the negative subdomain:
//      if(interp_phi(x_c,y_c) < 0){
//          P_error = fabs(p.ptr[quad_idx] - p_analytical(x_c,y_c));
//        }

//    }
//  }


  // NEED TO GRAB PRESSURE ERROR AT QUADS, NEED TO CHANGE PRESSURE TO VEC_AND_PTR_CELLS
  // Restore arrays
  v_n.restore_array();
  p.restore_array();
  phi.restore_array();

  // Get the global errors:
  double local_Linf_errors[3] = {L_inf_u,L_inf_v,L_inf_P};
  double global_Linf_errors[3] = {0.0,0.0,0.0};

  int mpi_err;

  mpi_err = MPI_Allreduce(local_Linf_errors,global_Linf_errors,3,MPI_DOUBLE,MPI_MAX,p4est->mpicomm);SC_CHECK_MPI(mpi_err);

  // Print errors to application output:
  int num_nodes = nodes->indep_nodes.elem_count;
  PetscPrintf(p4est->mpicomm,"\n -------------------------------------\n "
                             "Errors on NS Validation "
                             "\n -------------------------------------\n "
                             "Linf on u: %0.3e \n"
                             "Linf on v: %0.3e \n"
                             "Linf on P: %0.3e \n"
                             "Number grid points used: %d \n"
                             "dxyz close to interface : %0.3e \n",
                              global_Linf_errors[0],global_Linf_errors[1],global_Linf_errors[2],
                              num_nodes,dxyz_close_to_interface);



  // Print errors to file:

  ierr = PetscFOpen(p4est->mpicomm,name,"a",&fich);CHKERRXX(ierr);
  ierr = PetscFPrintf(p4est->mpicomm,fich,"%g %g %d %g %g %g %d %g \n",tn,dt,tstep,global_Linf_errors[0],global_Linf_errors[1],global_Linf_errors[2],num_nodes,dxyz_close_to_interface);CHKERRXX(ierr);
  ierr = PetscFClose(p4est->mpicomm,fich); CHKERRXX(ierr);



}

void check_coupled_problem_error(vec_and_ptr_t phi,vec_and_ptr_dim_t v_n, vec_and_ptr_t p, vec_and_ptr_t Tl, p4est_t *p4est, p4est_nodes_t *nodes, my_p4est_node_neighbors_t *ngbd, double dxyz_close_to_interface, char *name, FILE *fich, int tstep){
  PetscErrorCode ierr;

  double u_error = 0.0;
  double v_error = 0.0;
  double P_error = 0.0;
  double T_error = 0.0;

  double L_inf_u = 0.0;
  double L_inf_v = 0.0;
  double L_inf_P = 0.0;
  double L_inf_T = 0.0;


  // Get arrays:
  v_n.get_array();
  p.get_array();
  phi.get_array();
  Tl.get_array();

  // Get local errors in negative subdomain:
  double xyz[P4EST_DIM];
  double x;
  double y;
  foreach_local_node(n,nodes){
    if(phi.ptr[n] < 0.){
        node_xyz_fr_n(n,p4est,nodes,xyz);

        x = xyz[0]; y = xyz[1];

        u_error = fabs(v_n.ptr[0][n] - u_ana_tn(x,y));
        v_error = fabs(v_n.ptr[1][n] - v_ana_tn(x,y));
        P_error = fabs(p.ptr[n] - p_ana_tn(x,y));
        T_error = fabs(Tl.ptr[n] - T_ana_tn(x,y));

        L_inf_u = max(L_inf_u,u_error);
        L_inf_v = max(L_inf_v,v_error);
        L_inf_P = max(L_inf_P,P_error);
        L_inf_T = max(L_inf_T,T_error);

      }
  }

//  // Loop over each quadrant in each tree, check the error in hodge
//  double xyz_c[P4EST_DIM];
//  double x_c; double y_c;
//  my_p4est_interpolation_nodes_t interp_phi(ngbd);
//  interp_phi.set_input(phi.vec,linear);
//  foreach_tree(tr,p4est){
//    p4est_tree_t *tree = (p4est_tree_t*)sc_array_index(p4est->trees,tr);

//    foreach_local_quad(q,tree){
//      // Get the global index of the quadrant:
//      p4est_locidx_t quad_idx = tree->quadrants_offset + q;

//      // Get xyz location of the quad center so we can interpolate phi there and check which domain we are in:
//      quad_xyz_fr_q(quad_idx,tr,p4est,ghost,xyz_c);
//      x_c = xyz_c[0]; y_c = xyz_c[1];

//      // Get the error in the negative subdomain:
//      if(interp_phi(x_c,y_c) < 0){
//          P_error = fabs(p.ptr[quad_idx] - p_analytical(x_c,y_c));
//        }

//    }
//  }


  // NEED TO GRAB PRESSURE ERROR AT QUADS, NEED TO CHANGE PRESSURE TO VEC_AND_PTR_CELLS
  // Restore arrays
  v_n.restore_array();
  p.restore_array();
  phi.restore_array();
  Tl.restore_array();

  // Get the global errors:
  double local_Linf_errors[4] = {L_inf_u,L_inf_v,L_inf_P, L_inf_T};
  double global_Linf_errors[4] = {0.0,0.0,0.0,0.0};

  int mpi_err;

  mpi_err = MPI_Allreduce(local_Linf_errors,global_Linf_errors,4,MPI_DOUBLE,MPI_MAX,p4est->mpicomm);SC_CHECK_MPI(mpi_err);

  // Print errors to application output:
  int num_nodes = nodes->indep_nodes.elem_count;
  PetscPrintf(p4est->mpicomm,"\n -------------------------------------\n "
                             "Errors on LLNL NS Benchmark "
                             "\n -------------------------------------\n "
                             "Linf on u: %0.4f \n"
                             "Linf on v: %0.4f \n"
                             "Linf on P: %0.4f \n"
                             "Linf on Tl: %0.4f \n"
                             "Number grid points used: %d \n"
                             "dxyz close to interface : %0.4f \n",
                              global_Linf_errors[0],global_Linf_errors[1],global_Linf_errors[2],global_Linf_errors[3],
                              num_nodes,dxyz_close_to_interface);



  // Print errors to file:

  ierr = PetscFOpen(p4est->mpicomm,name,"a",&fich);CHKERRXX(ierr);
  ierr = PetscFPrintf(p4est->mpicomm,fich,"%g %g %d %g %g %g %g %d %g \n",tn,dt,tstep,global_Linf_errors[0],global_Linf_errors[1],global_Linf_errors[2],global_Linf_errors[3],num_nodes,dxyz_close_to_interface);CHKERRXX(ierr);
  ierr = PetscFClose(p4est->mpicomm,fich); CHKERRXX(ierr);



}

void check_ice_cylinder_v_and_radius(vec_and_ptr_t phi,p4est_t* p4est,p4est_nodes_t* nodes,double dxyz_close,char *name,FILE *fich){

  std::vector<double> theta;
  std::vector<double> delta_r;

  phi.get_array();
  double xyz[P4EST_DIM];
  double max_theta =-200.0;
  foreach_local_node(n,nodes){
    if(fabs(phi.ptr[n])<0.5*dxyz_close){
        node_xyz_fr_n(n,p4est,nodes,xyz);
        // Note: we are using coordinates shifted such that the origin is defined as the center of the cylinder

        // Note: this x and y must be defined in the same way as it is in the Level set function
        double x = xyz[0] - (xmax)/4.0;
        double y = xyz[1] - (ymax)/2.0;


        double r = sqrt(SQR(x) + SQR(y));
        double Theta = atan2(y,x);


        double dr = r - r_cyl;

//        printf("(x,y) = (%0.3f, %0.3f), (xnew,ynew) = (%0.3f, %0.3f), r = %.2f, dr = %.2f, theta = %.2f \n",xyz[0],xyz[1],x,y,r,dr,Theta*180./PI);


        delta_r.push_back(dr);
        theta.push_back(Theta);
        max_theta = max(max_theta,Theta);
      }
  }

  phi.restore_array();
  PetscErrorCode ierr;

  unsigned long local_theta_size = 0.0;
  local_theta_size+=theta.size();
  unsigned long global_theta_size = 0;
  MPI_Allreduce(&local_theta_size,&global_theta_size,1,MPI_INT,MPI_SUM,p4est->mpicomm);

  ierr = PetscFOpen(p4est->mpicomm,name,"a",&fich);CHKERRXX(ierr);
  ierr = PetscFPrintf(p4est->mpicomm,fich,"\n%0.4e %0.4e %d ",tn, v_interface_max_norm,global_theta_size);CHKERRXX(ierr);

  for (unsigned long i = 0; i<theta.size();i++){
      ierr = PetscSynchronizedFPrintf(p4est->mpicomm,fich,"%0.4e %0.4e ",theta[i],delta_r[i]);CHKERRXX(ierr);
    }
//  for (unsigned long i = 0; i<theta.size();i++){
//    ierr = PetscSynchronizedFPrintf(p4est->mpicomm,fich,"%0.4e ",delta_r[i]);CHKERRXX(ierr);
//  }
  ierr= PetscSynchronizedFlush(p4est->mpicomm,fich);
  ierr = PetscFClose(p4est->mpicomm,fich); CHKERRXX(ierr);

}
// --------------------------------------------------------------------------------------------------------------
// FUNCTIONS FOR SOLVING THE PROBLEM:
// --------------------------------------------------------------------------------------------------------------
bool check_ice_melted(vec_and_ptr_t phi, double time, p4est_nodes_t* nodes,p4est_t* p4est){
  int still_solid_present = 0;
  int global_still_solid_present;// = false;

  // Check if LSF is positive anywhere to see if solid is still present:
  phi.get_array();
  foreach_local_node(n,nodes){
    if (phi.ptr[n]>EPS) still_solid_present = 1;
  }
  phi.restore_array();

  //printf("Process %d has still solid present = %s \n",p4est->mpirank,still_solid_present ? "true": "false");

  // Get the global outcome:
  int mpi_check;

  mpi_check = MPI_Allreduce(&still_solid_present,&global_still_solid_present,1,MPI_INT,MPI_LOR,p4est->mpicomm);


  SC_CHECK_MPI(mpi_check);
  if (!global_still_solid_present){ // If no more solid, then ice has melted
      PetscPrintf(p4est->mpicomm,"\n \n Ice has entirely melted as of t = %0.3e \n \n ",time);
    }
return global_still_solid_present;
}

void setup_rhs(vec_and_ptr_t T_l, vec_and_ptr_t T_s, vec_and_ptr_t smoke, vec_and_ptr_t rhs_Tl, vec_and_ptr_t rhs_Ts, vec_and_ptr_t rhs_smoke, vec_and_ptr_t T_l_backtrace, vec_and_ptr_t smoke_backtrace, vec_and_ptr_t T_l_backtrace_nm1, vec_and_ptr_t smoke_backtrace_nm1, p4est_t* p4est, p4est_nodes_t* nodes,my_p4est_node_neighbors_t *ngbd){

  // In building RHS, if we are doing advection, we have two options:
  // (1) 1st order -- approx is (dT/dt + u dot grad(T)) ~ (T(n+1) - Td(n))/dt --> so we add Td/dt to the RHS
  // (2) 2nd order -- approx is (dT/dt + u dot grad(T)) ~ alpha*(T(n+1) - Td(n))/dt + beta*(Td(n) - Td(n-1))/dt_nm1
  //                       --> so we add Td(n)*(alpha/dt - beta/dt_nm1) + Td(n-1)*(beta/dt_nm1) to the RHS
  //               -- where alpha and beta are weights of the two timesteps
  // See Semi-Lagrangian backtrace advection schemes for more details

  // If we are not doing advection, then we have:
  // (1) dT/dt = (T(n+1) - T(n)/dt) --> which is a backward euler 1st order approximation (since the RHS is discretized spatially at T(n+1))
  // (2) dT/dt = alpha*laplace(T) ~ (T(n+1) - T(n)/dt) = (1/2)*(laplace(T(n)) + laplace(T(n+1)) )  ,
  //                              in which case we need the second derivatives of the temperature field at time n



    // Get derivatives of temperature fields if we are using Crank Nicholson:
    vec_and_ptr_dim_t T_l_dd;
    vec_and_ptr_dim_t T_s_dd;
    if(method_ ==2){
        T_s_dd.create(p4est,nodes);
        ngbd->second_derivatives_central(T_s.vec,T_s_dd.vec[0],T_s_dd.vec[1]);
        T_s_dd.get_array();
        if(!do_advection) {
            T_l_dd.create(p4est,nodes);
            ngbd->second_derivatives_central(T_l.vec,T_l_dd.vec[0],T_l_dd.vec[1]);
            T_l_dd.get_array();
          }
      }

  // Get Ts arrays:
  T_s.get_array();
  rhs_Ts.get_array();

  // Get Tl arrays:
  rhs_Tl.get_array();
  if(do_advection){
      T_l_backtrace.get_array();
      if(advection_sl_order ==2) T_l_backtrace_nm1.get_array();
    }
  else{
      T_l.get_array();
    }

  // Get smoke arrays:
  if(solve_smoke){
      rhs_smoke.get_array();
      if(do_advection){
          smoke_backtrace.get_array();
          if(advection_sl_order ==2) smoke_backtrace_nm1.get_array();
        }
      else{
          smoke.get_array();
        }
    }

  // Prep coefficients if we are doing 2nd order advection:
  double alpha; double beta;
  if(do_advection && advection_sl_order==2){
      alpha = (2.*dt + dt_nm1)/(dt + dt_nm1);
      beta = (-1.*dt)/(dt + dt_nm1);
    }

  foreach_node(n,nodes){
    // First, assemble system for Ts depending on case:
    if(method_ == 2){ // Crank Nicholson
        rhs_Ts.ptr[n] = 2.*T_s.ptr[n]/dt + alpha_s*(T_s_dd.ptr[0][n] + T_s_dd.ptr[1][n]);
      }
    else{ // Backward Euler
        rhs_Ts.ptr[n] = T_s.ptr[n]/dt;
      }

    // Now for Tl depending on case:
    if(do_advection){
        if(advection_sl_order ==2){
            rhs_Tl.ptr[n] = T_l_backtrace.ptr[n]*((alpha/dt) - (beta/dt_nm1)) + T_l_backtrace_nm1.ptr[n]*(beta/dt_nm1);
          }
        else{
            rhs_Tl.ptr[n] = T_l_backtrace.ptr[n]/dt;
          }
     }
    else{
        if(method_ ==2){//Crank Nicholson
            rhs_Tl.ptr[n] = 2.*T_l.ptr[n]/dt + alpha_l*(T_l_dd.ptr[0][n] + T_l_dd.ptr[1][n]);
          }
        else{ // Backward Euler
            rhs_Tl.ptr[n] = T_l.ptr[n]/dt;
          }
      }

    // Now for smoke:
    if(solve_smoke){
        if(do_advection){
            if(advection_sl_order ==2){
                rhs_smoke.ptr[n] = smoke_backtrace.ptr[n]*((alpha/dt) - (beta/dt_nm1)) + smoke_backtrace_nm1.ptr[n]*(beta/dt_nm1);
              }
            else{
                rhs_smoke.ptr[n] = smoke_backtrace.ptr[n]/dt;
              }
          }
        else{
            rhs_smoke.ptr[n] = smoke.ptr[n]/dt;
          }
      }

    // Now, if we are applying a forcing term, ie for an example:
    if(example_ == COUPLED_PROBLEM_EXAMPLE){
        double xyz[P4EST_DIM];
        node_xyz_fr_n(n,p4est,nodes,xyz);
        rhs_Tl.ptr[n] += g_ana_tn(xyz[0],xyz[1]);
      }

//    rhs_smoke.ptr[n] = smoke_backtrace.ptr[n];
  }// end of loop over nodes

  // Restore Ts arrays:
  T_s.restore_array();
  rhs_Ts.restore_array();

  // Restore Tl arrays:
  rhs_Tl.restore_array();
  if(do_advection){
      T_l_backtrace.restore_array();
      if(advection_sl_order==2) T_l_backtrace_nm1.restore_array();
    }
  else{
      T_l.restore_array();
    }
  // Restore smoke arrays:
  if(solve_smoke){
      rhs_smoke.restore_array();
      if(do_advection){
          if(advection_sl_order==2) smoke_backtrace_nm1.restore_array();
          smoke_backtrace.restore_array();
        }
      else{
          smoke.restore_array();
        }
    }

  if(method_ ==2){
      T_s_dd.restore_array();
      T_s_dd.destroy();
      if(!do_advection){
          T_l_dd.restore_array();
          T_l_dd.destroy();
        }
    }

  if(example_ == COUPLED_PROBLEM_EXAMPLE){
      PetscPrintf(p4est->mpicomm,"Updating rhs with forcing term values");
      VecGhostUpdateBegin(rhs_Tl.vec,INSERT_VALUES,SCATTER_FORWARD);
      VecGhostUpdateEnd(rhs_Tl.vec,INSERT_VALUES,SCATTER_FORWARD);
    }
}

void do_backtrace(vec_and_ptr_t T_l,vec_and_ptr_t T_l_nm1,vec_and_ptr_t T_l_backtrace,vec_and_ptr_dim_t v, vec_and_ptr_t smoke, vec_and_ptr_t smoke_backtrace, p4est_t* p4est, p4est_nodes_t* nodes,my_p4est_node_neighbors_t* ngbd, p4est_t *p4est_nm1, p4est_nodes_t *nodes_nm1, my_p4est_node_neighbors_t *ngbd_nm1,  vec_and_ptr_t T_l_backtrace_nm1, vec_and_ptr_dim_t v_nm1,vec_and_ptr_t smoke_backtrace_nm1, interpolation_method interp_method){
  // Get second derivatives of the velocity field:
  vec_and_ptr_dim_t v_dd[P4EST_DIM];
  vec_and_ptr_dim_t v_dd_nm1[P4EST_DIM];

  foreach_dimension(d){
    v_dd[d].create(p4est,nodes); // v_n_dd will be a dxdxn object --> will hold the dxd derivative info at each node n
    if(advection_sl_order ==2){
        v_dd_nm1[d].create(p4est_nm1,nodes_nm1);
      }
  }

  ngbd->second_derivatives_central(v.vec,v_dd[0].vec,v_dd[1].vec,P4EST_DIM);

  if(advection_sl_order ==2){
      ngbd_nm1->second_derivatives_central(v_nm1.vec,v_dd_nm1[0].vec,v_dd_nm1[1].vec,P4EST_DIM);
      if(print_checkpoints)PetscPrintf(p4est->mpicomm,"Gets the second derivatives of vnm1 \n");
    }

  // Create vector to hold back-trace points:
  vector <double> xyz_d[P4EST_DIM];
  vector <double> xyz_d_nm1[P4EST_DIM];

  // Do the Semi-Lagrangian backtrace:
  if(print_checkpoints) PetscPrintf(p4est->mpicomm,"Calling the backtrace trajectory \n");
  if(advection_sl_order ==2){
      PetscPrintf(p4est->mpicomm,"dtnm1 : %0.3e, dtn: %0.3e \n",dt_nm1,dt);
      trajectory_from_np1_to_nm1(p4est,nodes,ngbd_nm1,ngbd,v_nm1.vec,&v_dd_nm1->vec,v.vec,&v_dd->vec,dt_nm1,dt,xyz_d_nm1,xyz_d);
    }
  else{
      trajectory_from_np1_to_n(p4est,nodes,ngbd,dt,v.vec,&v_dd->vec,xyz_d);
    }
  MPI_Barrier(p4est->mpicomm);
  if(print_checkpoints) PetscPrintf(p4est->mpicomm,"Completes the backtrace trajectory \n");

  // Add the back-trace points to the interpolation object:
  my_p4est_interpolation_nodes_t SL_backtrace_interp(ngbd);
  my_p4est_interpolation_nodes_t SL_backtrace_interp_nm1(ngbd_nm1);

  // Add backtrace points to the interpolator(s):
  if(print_checkpoints)PetscPrintf(p4est->mpicomm,"Beginning interpolations for backtrace \n");
  foreach_local_node(n,nodes){
    double xyz_temp[P4EST_DIM];
    double xyz_temp_nm1[P4EST_DIM];
    foreach_dimension(d){
      xyz_temp[d] = xyz_d[d][n];
      if(advection_sl_order ==2){
          xyz_temp_nm1[d] = xyz_d_nm1[d][n];
        }
    } // end of "for each dimension"

    SL_backtrace_interp.add_point(n,xyz_temp);
    if(advection_sl_order ==2 ) SL_backtrace_interp_nm1.add_point(n,xyz_temp_nm1);
  } // end of loop over nodes
  if(print_checkpoints) PetscPrintf(p4est->mpicomm,"Adds inteperpolation points \n");

  // Interpolate the Temperature data to back-traced points:
  // Note: We interpolate using an array of fields if we are solving for smoke to make interpolation more efficient
  // (rather than calling the interpolation over and over again)
  if(print_checkpoints)PetscPrintf(p4est->mpicomm,"Beginning interpolations \n");
  if(solve_smoke){
      Vec fields_in[2];
      Vec fields_out[2];

      fields_in[0] = T_l.vec;
      fields_in[1] = smoke.vec;

      fields_out[0] = T_l_backtrace.vec;
      fields_out[1] = smoke_backtrace.vec;

      SL_backtrace_interp.set_input(fields_in,interp_method,2);
      SL_backtrace_interp.interpolate(fields_out);

      if(advection_sl_order ==2){
          Vec fields_out_nm1[2];

          fields_out_nm1[0] = T_l_backtrace_nm1.vec;
          fields_out_nm1[1] = smoke_backtrace_nm1.vec;

          SL_backtrace_interp_nm1.set_input(fields_in,interp_method,2);
          SL_backtrace_interp_nm1.interpolate(fields_out_nm1);
        }
    }
  else {
      SL_backtrace_interp.set_input(T_l.vec,interp_method);
      SL_backtrace_interp.interpolate(T_l_backtrace.vec);
      if(print_checkpoints) PetscPrintf(p4est->mpicomm,"Successfully interpolates T_l backtrace \n");

      if(advection_sl_order ==2){
          SL_backtrace_interp_nm1.set_input(T_l_nm1.vec,interp_method);
          SL_backtrace_interp_nm1.interpolate(T_l_backtrace_nm1.vec);
        }
      if(print_checkpoints) PetscPrintf(p4est->mpicomm,"Successfully interpolates T_l_nm1 backtrace \n");

    }

  // Destroy velocity derivatives now that not needed:
  v_dd->destroy();
  if(advection_sl_order ==2) v_dd_nm1->destroy();

}

void interpolate_values_onto_new_grid(vec_and_ptr_t T_l, vec_and_ptr_t T_l_new,
                                      vec_and_ptr_t T_s, vec_and_ptr_t T_s_new,
                                      vec_and_ptr_dim_t v_interface,vec_and_ptr_dim_t v_interface_new,
                                      vec_and_ptr_dim_t v_external,vec_and_ptr_dim_t v_external_new,
                                      vec_and_ptr_t smoke, vec_and_ptr_t smoke_new,
                                      p4est_nodes_t *nodes_new_grid, p4est_t *p4est_new, p4est_nodes_t *nodes_old_grid, p4est_t *p4est_old,
                                      my_p4est_node_neighbors_t *ngbd_old_grid,interpolation_method interp_method){
  // Need neighbors of old grid to create interpolation object
  // Need nodes of new grid to get the points that we must interpolate to

  my_p4est_interpolation_nodes_t interp_nodes(ngbd_old_grid);

  // Create an array of the vectors for faster interpolation -- interpolate all fields at once:
  unsigned int num_fields =0;

  if(solve_navier_stokes || do_advection){
      num_fields+=2;
    }
  if(solve_stefan){
      num_fields+=4;
    }
  if(solve_smoke) num_fields+=1;

  Vec all_fields_old[num_fields];
  Vec all_fields_new[num_fields];

  // Set existing vectors as elements of the array of vectors:
  if(solve_stefan){
      all_fields_old[0] = T_l.vec;
      all_fields_old[1] = T_s.vec;
      all_fields_old[2] = v_interface.vec[0];
      all_fields_old[3] = v_interface.vec[1];


      all_fields_new[0] = T_l_new.vec;
      all_fields_new[1] = T_s_new.vec;
      all_fields_new[2] = v_interface_new.vec[0];
      all_fields_new[3] = v_interface_new.vec[1];


      if(do_advection || solve_navier_stokes){
          all_fields_old[4] = v_external.vec[0];
          all_fields_old[5] = v_external.vec[1];

          all_fields_new[4] = v_external_new.vec[0];
          all_fields_new[5] = v_external_new.vec[1];

          if(solve_smoke) {
              all_fields_old[6] = smoke.vec;
              all_fields_new[6] = smoke_new.vec;
            }
        }
      else{
          if(solve_smoke) {
              all_fields_old[4] = smoke.vec;
              all_fields_new[4] = smoke_new.vec;
            }
        }

    }
  else if(solve_navier_stokes){
      all_fields_old[0] = v_external.vec[0];
      all_fields_old[1] = v_external.vec[1];

      all_fields_new[0] = v_external_new.vec[0];
      all_fields_new[1] = v_external_new.vec[1];
    }

  interp_nodes.set_input(all_fields_old,interp_method,num_fields);

  // Grab points on the new grid that we want to interpolate to:
  double xyz[P4EST_DIM];
  foreach_node(n,nodes_new_grid){
    node_xyz_fr_n(n,p4est_new,nodes_new_grid,xyz);
    interp_nodes.add_point(n,xyz);
  }

  interp_nodes.interpolate(all_fields_new);

} // end of interpolate_values_onto_new_grid


void compute_interfacial_velocity(vec_and_ptr_dim_t T_l_d, vec_and_ptr_dim_t T_s_d, vec_and_ptr_dim_t jump, vec_and_ptr_dim_t v_interface, vec_and_ptr_t phi, my_p4est_node_neighbors_t *ngbd){

  if(!force_interfacial_velocity_to_zero){  // Get arrays:
      jump.get_array();
      T_l_d.get_array();
      T_s_d.get_array();

      // First, compute jump in the layer nodes:
      for(size_t i=0; i<ngbd->get_layer_size();i++){
        p4est_locidx_t n = ngbd->get_layer_node(i);
        foreach_dimension(d){
          jump.ptr[d][n] = (k_s*T_s_d.ptr[d][n] -k_l*T_l_d.ptr[d][n])/(L*rho_l);
        }
       }

      // Begin updating the ghost values of the layer nodes:
      foreach_dimension(d){
        VecGhostUpdateBegin(jump.vec[d],INSERT_VALUES,SCATTER_FORWARD);
      }

      // Compute the jump in the local nodes:
      for(size_t i = 0; i<ngbd->get_local_size();i++){
          p4est_locidx_t n = ngbd->get_local_node(i);
          foreach_dimension(d){
            jump.ptr[d][n] = (k_s*T_s_d.ptr[d][n] -k_l*T_l_d.ptr[d][n])/(L*rho_l);
          }
        }

      // Finish updating the ghost values of the layer nodes:
      foreach_dimension(d){
        VecGhostUpdateEnd(jump.vec[d],INSERT_VALUES,SCATTER_FORWARD);
      }

      // Restore arrays:
      jump.restore_array();
      T_l_d.restore_array();
      T_s_d.restore_array();

      my_p4est_level_set_t ls(ngbd);
      // Extend the interfacial velocity to the whole domain for advection of the LSF:
      foreach_dimension(d){
         ls.extend_from_interface_to_whole_domain_TVD(phi.vec,jump.vec[d],v_interface.vec[d],20);
      }}


  if(force_interfacial_velocity_to_zero){
        foreach_dimension(d){
            VecScaleGhost(v_interface.vec[d],0.0);
        }
  }
}

void compute_timestep(vec_and_ptr_dim_t v_interface, vec_and_ptr_t phi, double dxyz_close_to_interface, double dxyz_smallest[P4EST_DIM],p4est_nodes_t *nodes, p4est_t *p4est){

  // Check the values of v_interface locally:
  v_interface.get_array();
  phi.get_array();
  double max_v_norm = 0.0;
  foreach_local_node(n,nodes){
    if (fabs(phi.ptr[n]) < dxyz_close_to_interface){
        max_v_norm = max(max_v_norm,sqrt(SQR(v_interface.ptr[0][n]) + SQR(v_interface.ptr[1][n])));
      }
  }
  v_interface.restore_array();
  phi.restore_array();

  // Get the maximum v norm across all the processors:
  double global_max_vnorm = 0.0;
  int mpi_ret = MPI_Allreduce(&max_v_norm,&global_max_vnorm,1,MPI_DOUBLE,MPI_MAX,p4est->mpicomm);
  SC_CHECK_MPI(mpi_ret);
  PetscPrintf(p4est->mpicomm,"\n \n \n Computed interfacial velocity and timestep: \n {");
  PetscPrintf(p4est->mpicomm,"\n Max v norm: %0.2e \n", global_max_vnorm);

//  // Save the previous timestep:
//  dt_nm1 = dt;
  // Compute new timestep:
  dt = cfl*min(dxyz_smallest[0],dxyz_smallest[1])/min(global_max_vnorm,1.0);
  PetscPrintf(p4est->mpicomm,"Computed timestep: %0.3e \n",dt);

  dt = min(dt,dt_max_allowed);

  // Report computed timestep and minimum grid size:
  PetscPrintf(p4est->mpicomm,"Used timestep: %0.3e \n",dt);
  PetscPrintf(p4est->mpicomm,"dxyz close to interface : %0.3e \n } \n \n  ",dxyz_close_to_interface);

  v_interface_max_norm = global_max_vnorm;
}

void compute_curvature(vec_and_ptr_t phi,vec_and_ptr_dim_t normal,vec_and_ptr_t curvature, my_p4est_node_neighbors_t *ngbd,my_p4est_level_set_t LS){

  vec_and_ptr_t curvature_tmp;
  curvature_tmp.create(curvature.vec);

  // Get arrays needed:
  curvature_tmp.get_array();
  normal.get_array();
  // Define the qnnn object to help compute the derivatives of the normal:
  quad_neighbor_nodes_of_node_t qnnn;

  // Compute curvature on layer nodes:
  for(size_t i = 0; i<ngbd->get_layer_size(); i++){
      p4est_locidx_t n = ngbd->get_layer_node(i);
      ngbd->get_neighbors(n,qnnn);
      curvature_tmp.ptr[n] = qnnn.dx_central(normal.ptr[0]) + qnnn.dy_central(normal.ptr[1]) CODE3D(+ qnnn.dz_central(normal.ptr[2]));
    }

  // Begin ghost update:
  VecGhostUpdateBegin(curvature_tmp.vec,INSERT_VALUES,SCATTER_FORWARD);

  // Compute curvature on local nodes:
  for(size_t i = 0; i<ngbd->get_local_size(); i++){
      p4est_locidx_t n = ngbd->get_local_node(i);
      ngbd->get_neighbors(n,qnnn);
      curvature_tmp.ptr[n] = qnnn.dx_central(normal.ptr[0]) + qnnn.dy_central(normal.ptr[1]) CODE3D(+ qnnn.dz_central(normal.ptr[2]));
    }

  // End ghost update:
  VecGhostUpdateEnd(curvature_tmp.vec,INSERT_VALUES,SCATTER_FORWARD);

  // Restore arrays needed:
  curvature_tmp.restore_array();
  normal.restore_array();

  // Now go ahead and extend the curvature values to the whole domain -- Will be used to apply the pointwise Dirichlet condition, dependent on curvature
  LS.extend_from_interface_to_whole_domain_TVD(phi.vec,curvature_tmp.vec,curvature.vec,20);

  // Destroy temp now:
  curvature_tmp.destroy();

}

// --------------------------------------------------------------------------------------------------------------
// FUNCTIONS FOR SAVING:
// --------------------------------------------------------------------------------------------------------------
void save_everything(p4est_t *p4est, p4est_nodes_t *nodes, p4est_ghost_t *ghost,vec_and_ptr_t phi, vec_and_ptr_t phi_2, vec_and_ptr_t Tl,vec_and_ptr_t Ts,vec_and_ptr_dim_t v_int,vec_and_ptr_dim_t v_NS, vec_and_ptr_t press, vec_and_ptr_t vorticity, vec_and_ptr_t smoke, char* filename){
// Things we want to save:
/*
 * LSF
 * LSF2 for ex 2
 * Tl
 * Ts
 * v_interface
 * v NS
 * pressure
 * vorticity
 * smoke
 * */

  // First, need to scale the fields appropriately:

  // Scale velocities:
  foreach_dimension(d){
    VecScaleGhost(v_int.vec[d],1./scaling);
    VecScaleGhost(v_NS.vec[d],1./scaling);
  }

  // Scale pressure:
  VecScaleGhost(press.vec,scaling);

  // Get arrays:
  phi.get_array();
  if(example_ == ICE_AROUND_CYLINDER) phi_2.get_array();

  Tl.get_array(); Ts.get_array();

  v_int.get_array(); v_NS.get_array();

  press.get_array(); vorticity.get_array();

  if(solve_smoke) smoke.get_array();


  // Save data:
  std::vector<std::string> point_names;
  std::vector<double*> point_data;

  if(example_ == ICE_AROUND_CYLINDER && solve_smoke){
      point_names = {"phi","phi_cyl","T_l","T_s","v_interface_x","v_interface_y","u","v","vorticity","pressure","smoke"};
      point_data = {phi.ptr, phi_2.ptr,Tl.ptr, Ts.ptr,v_int.ptr[0],v_int.ptr[1],v_NS.ptr[0],v_NS.ptr[1],vorticity.ptr,press.ptr,smoke.ptr};
    }
  else if (example_ == ICE_AROUND_CYLINDER && !solve_smoke) {
      point_names = {"phi","phi_cyl","T_l","T_s","v_interface_x","v_interface_y","u","v","vorticity","pressure"};
      point_data = {phi.ptr, phi_2.ptr,Tl.ptr, Ts.ptr,v_int.ptr[0],v_int.ptr[1],v_NS.ptr[0],v_NS.ptr[1],vorticity.ptr,press.ptr};
    }
  else if (example_ !=ICE_AROUND_CYLINDER && solve_smoke){
      point_names = {"phi","T_l","T_s","v_interface_x","v_interface_y","u","v","vorticity","pressure","smoke"};
      point_data = {phi.ptr, Tl.ptr, Ts.ptr,v_int.ptr[0],v_int.ptr[1],v_NS.ptr[0],v_NS.ptr[1],vorticity.ptr,press.ptr,smoke.ptr};

    }
  else{
      point_names = {"phi","T_l","T_s","v_interface_x","v_interface_y","u","v","vorticity","pressure"};
      point_data = {phi.ptr, Tl.ptr, Ts.ptr,v_int.ptr[0],v_int.ptr[1],v_NS.ptr[0],v_NS.ptr[1],vorticity.ptr,press.ptr};
    }

  std::vector<std::string> cell_names = {};
  std::vector<double*> cell_data = {};

  my_p4est_vtk_write_all_vector_form(p4est,nodes,ghost,P4EST_TRUE,P4EST_TRUE,filename,point_data,point_names,cell_data,cell_names);


  // Restore arrays:

  phi.restore_array();
  if(example_ == ICE_AROUND_CYLINDER) phi_2.restore_array();

  Tl.restore_array(); Ts.restore_array();

  v_int.restore_array(); v_NS.restore_array();

  press.restore_array(); vorticity.restore_array();          // ------------------

  if(solve_smoke) smoke.restore_array();
  // Scale things back:
  foreach_dimension(d){
    VecScaleGhost(v_int.vec[d],scaling);
    VecScaleGhost(v_NS.vec[d],scaling);
  }

  // Scale pressure back:
  VecScaleGhost(press.vec,1./scaling);
}

void save_stefan_fields(p4est_t *p4est, p4est_nodes_t *nodes, p4est_ghost_t *ghost,vec_and_ptr_t phi, vec_and_ptr_t phi_2, vec_and_ptr_t Tl,vec_and_ptr_t Ts,vec_and_ptr_dim_t v_int, vec_and_ptr_t smoke, char* filename ){
  // Things we want to save:
  /*
   * LSF
   * LSF2 for ex 2
   * Tl
   * Ts
   * v_interface
   * */

    // First, need to scale the fields appropriately:

    // Scale velocities:
    foreach_dimension(d){
      VecScaleGhost(v_int.vec[d],1./scaling);
    }

    // Get arrays:
    phi.get_array();
    if(example_ == ICE_AROUND_CYLINDER) phi_2.get_array();

    Tl.get_array(); Ts.get_array();

    v_int.get_array();

    if(solve_smoke) smoke.get_array();

    // Save data:
    std::vector<std::string> point_names;
    std::vector<double*> point_data;

    if(example_ == ICE_AROUND_CYLINDER && solve_smoke){
        point_names = {"phi","phi_cyl","T_l","T_s","v_interface_x","v_interface_y","smoke"};
        point_data = {phi.ptr, phi_2.ptr,Tl.ptr, Ts.ptr,v_int.ptr[0],v_int.ptr[1],smoke.ptr};
      }
    else if (example_ == ICE_AROUND_CYLINDER && !solve_smoke) {
        point_names = {"phi","phi_cyl","T_l","T_s","v_interface_x","v_interface_y"};
        point_data = {phi.ptr, phi_2.ptr,Tl.ptr, Ts.ptr,v_int.ptr[0],v_int.ptr[1]};
      }
    else if (example_ !=ICE_AROUND_CYLINDER && solve_smoke){
        point_names = {"phi","T_l","T_s","v_interface_x","v_interface_y","smoke"};
        point_data = {phi.ptr, Tl.ptr, Ts.ptr,v_int.ptr[0],v_int.ptr[1],smoke.ptr};
      }
    else{
        point_names = {"phi","T_l","T_s","v_interface_x","v_interface_y"};
        point_data = {phi.ptr, Tl.ptr, Ts.ptr,v_int.ptr[0],v_int.ptr[1]};
      }

    std::vector<std::string> cell_names;
    std::vector<double*> cell_data;

    my_p4est_vtk_write_all_vector_form(p4est,nodes,ghost,P4EST_TRUE,P4EST_TRUE,filename,point_data,point_names,cell_data,cell_names);


    // Restore arrays:

    phi.restore_array();
    if(example_ == ICE_AROUND_CYLINDER) phi_2.restore_array();

    Tl.restore_array(); Ts.restore_array();

    v_int.restore_array();

    if(solve_smoke) smoke.restore_array();
    // Scale things back:
    foreach_dimension(d){
      VecScaleGhost(v_int.vec[d],scaling);
    }
}
void save_navier_stokes_fields(p4est_t *p4est, p4est_nodes_t *nodes, p4est_ghost_t *ghost,vec_and_ptr_t phi, vec_and_ptr_dim_t v_NS, vec_and_ptr_t press, vec_and_ptr_t vorticity, vec_and_ptr_t smoke, char* filename){
  // Things we want to save:
  /*
   * LSF
   * v NS
   * pressure
   * vorticity
   * smoke
   * */
    // First, need to scale the fields appropriately:
    // Scale velocities:
    foreach_dimension(d){
      VecScaleGhost(v_NS.vec[d],1./scaling);
    }

    // Scale pressure:
    VecScaleGhost(press.vec,scaling);

    // Get arrays:
    phi.get_array();
    v_NS.get_array();

    press.get_array(); vorticity.get_array();

    if(solve_smoke) smoke.get_array();

    // Save data:
    std::vector<std::string> point_names;
    std::vector<double*> point_data;

    if(solve_smoke){
        point_names = {"phi","u","v","vorticity","smoke"};
        point_data = {phi.ptr,v_NS.ptr[0],v_NS.ptr[1],vorticity.ptr,smoke.ptr};
      }
    else{
        point_names = {"phi","u","v","vorticity","pressure"};
        point_data = {phi.ptr,v_NS.ptr[0],v_NS.ptr[1],vorticity.ptr,press.ptr};
      }

    std::vector<std::string> cell_names = {};
    std::vector<double*> cell_data = {};

    my_p4est_vtk_write_all_vector_form(p4est,nodes,ghost,P4EST_TRUE,P4EST_TRUE,filename,point_data,point_names,cell_data,cell_names);


    // Restore arrays:

    phi.restore_array();
    v_NS.restore_array();

    press.restore_array(); vorticity.restore_array();


    if(solve_smoke) smoke.restore_array();
    // Scale things back:
    foreach_dimension(d){
      VecScaleGhost(v_NS.vec[d],scaling);
    }

    // Scale pressure back:
    VecScaleGhost(press.vec,1./scaling);
} // end of save_navier_stokes_fields
// --------------------------------------------------------------------------------------------------------------
// BEGIN MAIN OPERATION:
// --------------------------------------------------------------------------------------------------------------
int main(int argc, char** argv) {
  // prepare parallel enviroment
  mpi_environment_t mpi;
  mpi.init(argc, argv);
  PetscErrorCode ierr;
  PetscViewer viewer;
  int mpi_ret; // Check mpi issues

  cmdParser cmd;

  pl.initialize_parser(cmd);
  cmd.parse(argc,argv);

  pl.get_all(cmd);
  select_solvers();
  solve_coupled = solve_navier_stokes && solve_stefan;


  PetscPrintf(mpi.comm(),"lmin = %d, lmax = %d, method = %d \n",lmin,lmax,method_);
  PetscPrintf(mpi.comm(),"Stefan = %d, NS = %d, Coupled = %d \n",solve_stefan,solve_navier_stokes,solve_coupled);

  PetscMemorySetGetMaximumUsage();
  // stopwatch
  parStopWatch w;
  w.start("Running example: multialloy_with_fluids");

  for(int grid_res_iter=0;grid_res_iter<=num_splits;grid_res_iter++){

    // -----------------------------------------------
    // Set up grid structure and partition:
    // -----------------------------------------------
    // p4est variables
    p4est_t*              p4est;
    p4est_nodes_t*        nodes;
    p4est_ghost_t*        ghost;
    p4est_connectivity_t* conn;
    my_p4est_brick_t      brick;

    p4est_t               *p4est_np1;
    p4est_nodes_t         *nodes_np1;
    p4est_ghost_t         *ghost_np1;


    // Make sure your flags are set to solve at least one of the problems:
    if(!solve_stefan && !solve_navier_stokes){
        throw std::invalid_argument("Woops, you haven't set options to solve either type of physical problem. \n"
                                    "You must at least set solve_stefan OR solve_navier_stokes to true. ");
      }
    // domain size information
    set_geometry();
    const int n_xyz[]      = { nx,  ny,  0};
    const double xyz_min[] = {xmin, ymin, 0};
    const double xyz_max[] = {xmax,  ymax,  0};
    const int periodic[]   = { px,  py,  0};

    // Get the simulation time info (it is example dependent):
    simulation_time_info();

    // -----------------------------------------------
    // Set properties for the Poisson node problem:
    // -----------------------------------------------
    int cube_refinement = 1;
    interpolation_method interp_bw_grids = quadratic_non_oscillatory_continuous_v2;

    // Get diffusivity, conductivity, and interface bc info: (it is example dependent)
    if(solve_stefan){
        set_diffusivities();
        set_conductivities();
        interface_bc();
      }


    // -----------------------------------------------
    // Set properties for the Navier - Stokes problem (if applicable):
    // -----------------------------------------------
    if(solve_navier_stokes){
        set_NS_info();
        interface_bc_pressure();
        interface_bc_velocity_u();
        interface_bc_velocity_v();

      }
    double NS_norm; // for checking the maximum velocity norm of the navier-stokes solution
    PCType pc_face = PCSOR;
    KSPType face_solver_type = KSPBCGS;
    PCType pc_cell = PCSOR;
    KSPType cell_solver_type = KSPBCGS;


    // -----------------------------------------------
    // Scale the problem appropriately:
    // -----------------------------------------------
    double rho_physical = rho_l;
    rho_l/=(scaling*scaling*scaling);

    if(solve_stefan){
        k_s/=scaling;
        k_l/=scaling;
        sigma/=scaling;

        alpha_l*=(scaling*scaling);
        alpha_s*=(scaling*scaling);
      }


    if(solve_navier_stokes){
        PetscPrintf(mpi.comm(),"Physical u0 = %0.3e \n"
                               "Physical v0 = %0.3e \n"
                               "Physical mu_l = %0.3e \n"
                               "Physical rho_l = %0.3e \n",u0,v0,mu_l,rho_physical);

      //mu_l/=(scaling);         // No need to scale viscosity, it doesn't have a length scale in the units (that isn't embedded)
      u0*=scaling;             // Scale the initial velocities
      v0*=scaling;
      pressure_prescribed_value/=(scaling*scaling); // Scale the pressure BC prescribed value and flux
      pressure_prescribed_flux/=(scaling*scaling*scaling);

      PetscPrintf(mpi.comm(),"Reynolds number for this case is: %0.2f , %0.2f \n"
                             "Computational r0 = %0.4f \n"
                             "Computational mu = %0.3e \n"
                             "Computational u0 = %0.3e \n"
                             "Computational rho = %0.3e \n",Re_u, Re_v, r0,mu_l,u0,rho_l);

      PetscPrintf(mpi.comm(),"u initial is %0.3e, v initial is %0.3e \n",u0,v0);
          }

    // -----------------------------------------------
    // Create the grid:
    // -----------------------------------------------
    conn = my_p4est_brick_new(n_xyz, xyz_min, xyz_max, &brick, periodic); // same as Daniil

    // create the forest
    p4est = my_p4est_new(mpi.comm(), conn, 0, NULL, NULL); // same as Daniil

    // refine based on distance to a level-set
    //splitting_criteria_cf_t sp(lmin, lmax, &level_set,lip);

    splitting_criteria_cf_and_uniform_band_t sp(lmin+grid_res_iter,lmax+grid_res_iter,&level_set,uniform_band);
    p4est->user_pointer = &sp;

<<<<<<< HEAD
//    splitting_criteria_cf_and_uniform_band_t sp(lmin+grid_res_iter,lmax+grid_res_iter,&level_set,uniform_band);
//    p4est->user_pointer = &sp;
=======
    splitting_criteria_cf_and_uniform_band_t sp(lmin+grid_res_iter,lmax+grid_res_iter,&level_set,uniform_band);
    p4est->user_pointer = &sp;
>>>>>>> 2ae5ebc6

                                    // save the pointer to the forst splitting criteria
    my_p4est_refine(p4est, P4EST_TRUE, refine_levelset_cf, NULL); // refine the grid according to the splitting criteria

                                    // save the pointer to the forst splitting criteria
    my_p4est_refine(p4est, P4EST_TRUE, refine_levelset_cf, NULL); // refine the grid according to the splitting criteria

    // partition the forest
    my_p4est_partition(p4est, P4EST_FALSE, NULL);                  // partition the forest, do not allow for coarsening --> Daniil does not allow (use P4EST_FALSE)

    // create ghost layer
    ghost = my_p4est_ghost_new(p4est, P4EST_CONNECT_FULL); // same

    // Expand ghost layer -- FOR NAVIER STOKES:
    my_p4est_ghost_expand(p4est,ghost);

    // create node structure
    nodes = my_p4est_nodes_new(p4est, ghost); //same

    // Create hierarchy
    my_p4est_hierarchy_t *hierarchy = new my_p4est_hierarchy_t(p4est, ghost, &brick);

    // Get neighbors
    my_p4est_node_neighbors_t *ngbd = new my_p4est_node_neighbors_t(hierarchy, nodes);
    ngbd->init_neighbors();


    // -----------------------------------------------
    // Initialize the Level Set function(s):
    // -----------------------------------------------
    // LSF:
    vec_and_ptr_t phi;
    phi.create(p4est,nodes);
    sample_cf_on_nodes(p4est,nodes,level_set,phi.vec);

    // LSF for solid domain: -- This will be assigned within the loop as the negative of phi
    vec_and_ptr_t phi_solid;

    // LSF for the inner cylinder, if applicable (example 2):
    vec_and_ptr_t phi_cylinder;
    if(example_ == ICE_AROUND_CYLINDER){
        phi_cylinder.create(phi.vec);
        sample_cf_on_nodes(p4est,nodes,mini_level_set,phi_cylinder.vec);
      }

    // 2nd derivatives of LSF's
    vec_and_ptr_dim_t phi_dd;
    vec_and_ptr_dim_t phi_solid_dd;
    vec_and_ptr_dim_t phi_cylinder_dd;

    // -----------------------------------------------
    // Initialize the interfacial velocity field (used for Stefan problem)
    // -----------------------------------------------
    vec_and_ptr_dim_t v_interface(p4est,nodes);
    vec_and_ptr_dim_t v_interface_new;
    if(solve_stefan){
        for (int dir = 0; dir<P4EST_DIM;dir++){
            sample_cf_on_nodes(p4est,nodes,zero_cf,v_interface.vec[dir]);
          }
      }

    // -----------------------------------------------
    // Initialize the fields relevant to the Poisson problem:
    // -----------------------------------------------
    // Vectors for T_liquid:
    vec_and_ptr_t T_l_n;
    vec_and_ptr_t rhs_Tl;

    vec_and_ptr_t T_l_nm1; // For storing the solution from the previous timestep

    if(solve_stefan){
        T_l_n.create(p4est,nodes);
        sample_cf_on_nodes(p4est,nodes,IC_temp,T_l_n.vec); // Sample this just so that we can save the initial temperature distribution

        if(do_advection && advection_sl_order ==2){
            T_l_nm1.create(p4est,nodes);
            sample_cf_on_nodes(p4est,nodes,IC_temp,T_l_nm1.vec);
          }
      }

    // Vector for advection of temperature:
    vec_and_ptr_t T_l_backtrace;
    vec_and_ptr_t T_l_backtrace_nm1;

    // Vectors for T_solid:
    vec_and_ptr_t T_s_n;
    vec_and_ptr_t rhs_Ts;

    if(solve_stefan){
        T_s_n.create(p4est,nodes);
        sample_cf_on_nodes(p4est,nodes,IC_temp,T_s_n.vec); // Sample this just so that we can save the initial temperature distribution
      }


    // Vectors to hold T values on old grid (for interpolation purposes)
    vec_and_ptr_t T_l_new;
    vec_and_ptr_t T_s_new;

    // Vectors to hold first derivatives of T
    vec_and_ptr_dim_t T_l_d;
    vec_and_ptr_dim_t T_s_d;

    // Vectors to hold first derivatives of T
    vec_and_ptr_dim_t T_l_dd;
    vec_and_ptr_dim_t T_s_dd;

    // Vectors to hold solution for T_np1 temporarily within each timestep
    vec_and_ptr_t T_l_np1;
    vec_and_ptr_t T_s_np1;

    // Vectors to hold the normals of each domain:
    vec_and_ptr_dim_t liquid_normals;
    vec_and_ptr_dim_t solid_normals;
    vec_and_ptr_dim_t cyl_normals;

    // vectors to hold smoke solution:
    vec_and_ptr_t smoke;
    vec_and_ptr_t smoke_new;
    vec_and_ptr_t smoke_np1;

    if (solve_smoke){
        smoke.create(p4est,nodes);
        sample_cf_on_nodes(p4est,nodes,ic_smoke,smoke.vec);
      }
    vec_and_ptr_t smoke_old;
    vec_and_ptr_dim_t smoke_dd; // for Semi Lagrangian backtrace

    vec_and_ptr_t smoke_backtrace;
    vec_and_ptr_t smoke_backtrace_nm1;
    vec_and_ptr_t rhs_smoke;

    // -----------------------------------------------
    // Initialize the Velocity field (if solving Navier-Stokes), and other Navier-Stokes relevant variables:
    // -----------------------------------------------
    vec_and_ptr_dim_t v_n;
    vec_and_ptr_dim_t v_n_new;

    vec_and_ptr_dim_t v_nm1;
    vec_and_ptr_dim_t v_np1;

    vec_and_ptr_t vorticity;
    vec_and_ptr_t vorticity_refine;
    vec_and_ptr_cells_t press;
    vec_and_ptr_t press_nodes;

    const CF_DIM *v_init_cf[P4EST_DIM] = {&u_initial, &v_initial};
    const CF_DIM *v_init_NS_validate[P4EST_DIM] = {&u_ana_tn,&v_ana_tn};

    if(solve_navier_stokes){
        v_n.create(p4est,nodes);
        v_nm1.create(p4est,nodes);
        foreach_dimension(d){
          if(example_ ==NS_GIBOU_EXAMPLE){
              sample_cf_on_nodes(p4est,nodes,*v_init_NS_validate[d],v_n.vec[d]);
              sample_cf_on_nodes(p4est,nodes,*v_init_NS_validate[d],v_nm1.vec[d]);
            }
          else{
              sample_cf_on_nodes(p4est,nodes,*v_init_cf[d],v_n.vec[d]);
              sample_cf_on_nodes(p4est,nodes,*v_init_cf[d],v_nm1.vec[d]);
            }
        }

        if(example_ ==NS_GIBOU_EXAMPLE || example_ ==COUPLED_PROBLEM_EXAMPLE){
            press_nodes.create(p4est,nodes);
            sample_cf_on_nodes(p4est,nodes,p_ana_tn,press_nodes.vec);
          }
      }

    vec_and_ptr_cells_t hodge_old;
    vec_and_ptr_cells_t hodge_new;
    vec_and_ptr_cells_t hodge_old_grid;

    // -----------------------------------------------
    // Initialize variables for extension bands across interface and etc:
    // -----------------------------------------------
    double dxyz_smallest[P4EST_DIM];
    double dxyz_close_to_interface;

    double min_volume_;
    double extension_band_use_;
    double extension_band_extend_;
    double extension_band_check_;

    // -----------------------------------------------
    // Initialize the output file for vtk:
    // -----------------------------------------------
    int out_idx = 0;
    char outdir[1000];
    sprintf(outdir,"/home/elyce/workspace/projects/multialloy_with_fluids/solidif_with_fluids_output/snapshot_%d",out_idx);

    // -----------------------------------------------
    // Initialize files to output various data of interest:
    // -----------------------------------------------
    // (1) For checking error for Frank Sphere analytical solution:
    FILE *fich_stefan_errors;
    char name_stefan_errors[1000];
    if (example_ == FRANK_SPHERE){
        const char* out_dir_err_stefan = getenv("OUT_DIR_ERR_stefan");
        if(!out_dir_err_stefan){
            throw std::invalid_argument("You need to set the environment variable OUT_DIR_ERR_stefan to save stefan errors");
          }
        sprintf(name_stefan_errors,"%s/frank_sphere_error_lmin_%d_lmax_%d_method_%d.dat",
                out_dir_err_stefan,lmin+grid_res_iter,lmax+grid_res_iter,method_);

      ierr = PetscFOpen(mpi.comm(),name_stefan_errors,"w",&fich_stefan_errors); CHKERRXX(ierr);
      ierr = PetscFPrintf(mpi.comm(),fich_stefan_errors,"time " "timestep " "iteration "
                                                        "phi_error " "T_l_error " "T_s_error "
                                                        "v_int_error " "number_of_nodes" "min_grid_size \n");CHKERRXX(ierr);
      ierr = PetscFClose(mpi.comm(),fich_stefan_errors); CHKERRXX(ierr);
      }
    vec_and_ptr_t smoke_old;
    vec_and_ptr_dim_t smoke_dd; // for Semi Lagrangian backtrace


    // (2) For checking error on LLNL NS benchmark case:
    FILE *fich_NS_errors;
    char name_NS_errors[1000];
    if (example_ == NS_GIBOU_EXAMPLE){
      const char* out_dir_err_NS = getenv("OUT_DIR_ERR_NS");
      if(!out_dir_err_NS){
          throw std::invalid_argument("You need to set the environment variable OUT_DIR_ERR_NS to save Navier Stokes errors");
        }
      sprintf(name_NS_errors,"%s/navier_stokes_error_lmin_%d_lmax_%d_advection_order_%d.dat",
              out_dir_err_NS,lmin+grid_res_iter,lmax+grid_res_iter,advection_sl_order);

      ierr = PetscFOpen(mpi.comm(),name_NS_errors,"w",&fich_NS_errors); CHKERRXX(ierr);
      ierr = PetscFPrintf(mpi.comm(),fich_NS_errors,"time " "timestep " "iteration " "u_error "
                                                    "v_error " "P_error " "number_of_nodes" "min_grid_size \n");CHKERRXX(ierr);
      ierr = PetscFClose(mpi.comm(),fich_NS_errors); CHKERRXX(ierr);
      }

    // (3) For checking error on coupled example case:
    FILE *fich_coupled_errors;
    char name_coupled_errors[1000];
    if (example_ == COUPLED_PROBLEM_EXAMPLE){
      const char* out_dir_err_coupled = getenv("OUT_DIR_ERR_coupled");
      sprintf(name_coupled_errors,"%s/coupled_error_lmin_%d_lmax_%d_method_%d_advection_order_%d.dat",
              out_dir_err_coupled,lmin+grid_res_iter,lmax + grid_res_iter,method_,advection_sl_order);

      ierr = PetscFOpen(mpi.comm(),name_coupled_errors,"w",&fich_coupled_errors); CHKERRXX(ierr);
      ierr = PetscFPrintf(mpi.comm(),fich_coupled_errors,"time " "timestep " "iteration " "u_error " "v_error " "P_error " "Tl_error ""number_of_nodes" "min_grid_size \n");CHKERRXX(ierr);
      ierr = PetscFClose(mpi.comm(),fich_coupled_errors); CHKERRXX(ierr);

      PetscPrintf(mpi.comm(),"Began writing file!\n");
      }

    // (4) For checking memory usage
    FILE *fich_mem;
    char name_mem[1000];
    const char* out_dir_check_mem = getenv("OUT_DIR_MEM");
    sprintf(name_mem,"%s/memory_check_stefan_%d_NS_%d_lmin_%d_lmax_%d_method_%d_advection_order_%d.dat",
            out_dir_check_mem,solve_stefan,solve_navier_stokes,lmin+grid_res_iter,lmax+grid_res_iter,method_,advection_sl_order);
    ierr = PetscFOpen(mpi.comm(),name_mem,"w",&fich_mem); CHKERRXX(ierr);
    ierr = PetscFPrintf(mpi.comm(),fich_mem,"time " "timestep " "iteration "
                                            "mem1 mem2 mem3 mem4 mem5 mem6 mem7 "
                                            "mem8 mem9 mem10 mem11 mem12 mem13 \n");CHKERRXX(ierr);
    ierr = PetscFClose(mpi.comm(),fich_mem); CHKERRXX(ierr);

    // (5) For checking ice cylinder problem:
    FILE *fich_ice_radius_info;
    char name_ice_radius_info[1000];
    const char* out_dir_ice_cyl = getenv("OUT_DIR_ICE");
    sprintf(name_ice_radius_info,"%s/ice_cyl_info_lmin_%d_lmax_%d_method_%d_advection_order_%d.dat",
            out_dir_ice_cyl,lmin+grid_res_iter,lmax+grid_res_iter,method_,advection_sl_order);
    ierr = PetscFOpen(mpi.comm(),name_ice_radius_info,"w",&fich_ice_radius_info); CHKERRXX(ierr);
    ierr = PetscFPrintf(mpi.comm(),fich_ice_radius_info,"time "
                        "max_v_norm "
                        "number_elements "
                        "theta_N "
                        "delta_r_N ");CHKERRXX(ierr);
    ierr = PetscFClose(mpi.comm(),fich_ice_radius_info); CHKERRXX(ierr);


    // -----------------------------------------------
    // Initialize the needed solvers for the Temperature problem
    // -----------------------------------------------
//    my_p4est_poisson_nodes_mls_t *solver_Tl;  // will solve poisson problem for Temperature in liquid domains
//    my_p4est_poisson_nodes_mls_t *solver_Ts;  // will solve poisson problem for Temperature in solid domain

    my_p4est_poisson_nodes_mls_t *solver_smoke; // will solve for smoke over whole domain if being used

    // -----------------------------------------------
    // Initialize the needed solvers for the Navier-Stokes problem
    // -----------------------------------------------
    my_p4est_navier_stokes_t* ns;
    my_p4est_poisson_cells_t* cell_solver;
    my_p4est_poisson_faces_t* face_solver;


    // -----------------------------------------------
    // Begin stepping through time
    // -----------------------------------------------
    int tstep = 0;

    PetscPrintf(mpi.comm(),"Gets to here ");
    for (tn;tn<tfinal; tn+=dt, tstep++){
        if (!keep_going) break;
        PetscLogDouble mem_safety_check;

        // Initialize variables for checking the current memory usage
        PetscLogDouble mem1,mem2,mem3,mem4,mem5,mem6,mem7,mem8,mem9,mem10,mem11,mem12,mem13;
        PetscLogDouble mem9a,mem9b,mem9c,mem9d,mem9e,mem9f,mem9g;
        PetscLogDouble mem10a,mem10b,mem10c,mem10d,mem10d1,mem10e;
        PetscLogDouble mem10c1,mem10c2,mem10c3,mem10c4;
        PetscLogDouble mem5a,mem5b;

        if(mem_checkpoints){
            MPI_Barrier(mpi.comm());
            PetscMemoryGetCurrentUsage(&mem1);
          }


        // --------------------------------------------------------------------------------------------------------------
        // Print iteration information:
        // --------------------------------------------------------------------------------------------------------------

        PetscPrintf(mpi.comm(),"\n -------------------------------------------\n");
        ierr = PetscPrintf(mpi.comm(),"Iteration %d , Time: %0.3g , Timestep: %0.3e, Percent Done : %0.2f % \n ------------------------------------------- \n",tstep,tn,dt,(tn/tfinal)*100.0);
        if(solve_stefan){
            ierr = PetscPrintf(mpi.comm(),"\n Previous interfacial velocity (max norm) is %0.3e \n",v_interface_max_norm);
          }

        // --------------------------------------------------------------------------------------------------------------
        // Define some variables needed to specify how to extend across the interface:
        // --------------------------------------------------------------------------------------------------------------
        // Get smallest grid size:
        dxyz_min(p4est,dxyz_smallest);

        dxyz_close_to_interface = 1.0*max(dxyz_smallest[0],dxyz_smallest[1]);
        min_volume_ = MULTD(dxyz_smallest[0], dxyz_smallest[1], dxyz_smallest[2]);
        extension_band_use_    = 8.*pow(min_volume_, 1./ double(P4EST_DIM)); //8
        extension_band_extend_ = 10.*pow(min_volume_, 1./ double(P4EST_DIM)); //10
        extension_band_check_  = 6.*pow(min_volume_, 1./ double(P4EST_DIM)); // 6


        if(example_ == ICE_AROUND_CYLINDER){
            double delta_r = r0 - r_cyl;
            if(delta_r<6.*dxyz_close_to_interface){
                PetscPrintf(mpi.comm()," Your initial delta_r is %0.3e, and it must be at least %0.3e \n",delta_r,6.*dxyz_close_to_interface);
                SC_ABORT("Your initial delta_r is too small \n");
              }
          }
        // If first iteration, perturb the LSF(s):
        my_p4est_level_set_t ls(ngbd);
        if(tstep<1){
            // Perturb the LSF on the first iteration

            ls.perturb_level_set_function(phi.vec,EPS);
            if(example_ ==ICE_AROUND_CYLINDER ) ls.perturb_level_set_function(phi_cylinder.vec,EPS);
          }

        // --------------------------------------------------------------------------------------------------------------
        // Extend Fields Across Interface (if solving Stefan):
        // -- Note: we do not extend NS velocity fields bc NS solver handles that internally
        // --------------------------------------------------------------------------------------------------------------
        // Define LSF for the solid domain (as just the negative of the liquid one):
        if(solve_stefan){
            phi_solid.create(p4est,nodes);
            VecScaleGhost(phi.vec,-1.0);
            VecCopyGhost(phi.vec,phi_solid.vec);
            VecScaleGhost(phi.vec,-1.0);

            if(check_temperature_values){
              // Check Temperature values:
              PetscPrintf(mpi.comm(),"\n Checking temperature values before field extension: \n [ ");
              PetscPrintf(mpi.comm(),"\nIn fluid domain: ");
              check_T_values(phi,T_l_n,nodes,p4est, example_,phi_cylinder);
              PetscPrintf(mpi.comm(),"\nIn solid domain: ");
              check_T_values(phi_solid,T_s_n,nodes,p4est,example_,phi_cylinder);
              PetscPrintf(mpi.comm()," ] \n");
              }

            // Get second derivatives of both LSFs:
            phi_dd.create(p4est,nodes);
            phi_solid_dd.create(p4est,nodes);

            ngbd->second_derivatives_central(phi.vec,phi_dd.vec);
            ngbd->second_derivatives_central(phi_solid.vec,phi_solid_dd.vec);

            // Compute normals for each domain:
            liquid_normals.create(p4est,nodes);
            compute_normals(*ngbd,phi.vec,liquid_normals.vec);

            solid_normals.create(p4est,nodes);
            compute_normals(*ngbd,phi_solid.vec,solid_normals.vec);

            // Extend Temperature Fields across the interface: // WAS USING 1ST ORDER, NOW CHANGED TO SECOND
            ls.extend_Over_Interface_TVD_Full(phi.vec, T_l_n.vec, 50, 2, 1.e-9, extension_band_use_, extension_band_extend_, extension_band_check_, liquid_normals.vec, NULL, NULL, false, NULL, NULL);
            ls.extend_Over_Interface_TVD_Full(phi_solid.vec, T_s_n.vec, 50, 2, 1.e-9, extension_band_use_, extension_band_extend_, extension_band_check_, solid_normals.vec, NULL, NULL, false, NULL, NULL);

            // For the case where we have a second interface:
            if(example_ == ICE_AROUND_CYLINDER){
                phi_cylinder.create(p4est,nodes);
                sample_cf_on_nodes(p4est,nodes,mini_level_set,phi_cylinder.vec);

                cyl_normals.create(p4est,nodes);
                compute_normals(*ngbd,phi_cylinder.vec,cyl_normals.vec);

                ls.extend_Over_Interface_TVD_Full(phi_cylinder.vec,T_s_n.vec,50,2,1.e-9,extension_band_use_,extension_band_extend_,extension_band_extend_,cyl_normals.vec,NULL,NULL,false,NULL,NULL);
                cyl_normals.destroy();
              }

            // Delete data for normals since it is no longer needed:
            liquid_normals.destroy();
            solid_normals.destroy();

            if (check_temperature_values){
              // Check Temperature values:
              PetscPrintf(mpi.comm(),"\n Checking temperature values after field extension: \n [ ");
              PetscPrintf(mpi.comm(),"\nIn fluid domain: ");
              check_T_values(phi,T_l_n,nodes,p4est,example_,phi_cylinder);
              PetscPrintf(mpi.comm(),"\nIn solid domain: ");
              check_T_values(phi_solid,T_s_n,nodes,p4est,example_,phi_cylinder);
              PetscPrintf(mpi.comm()," ] \n");

              // Check Smoke values:
              PetscPrintf(mpi.comm(),"\n Checking smoke values after interpolating onto new grid: \n [ ");
              PetscPrintf(mpi.comm(),"\nIn fluid domain: ");
              check_T_values(phi,smoke,nodes,p4est,example_,phi_cylinder);
              PetscPrintf(mpi.comm(),"\nIn solid domain: ");
              check_T_values(phi_solid,smoke,nodes,p4est,example_,phi_cylinder);
              PetscPrintf(mpi.comm()," ] \n");
              }


  /*
            if (check_derivative_values){
                // Check Temperature derivative values:
                PetscPrintf(mpi.comm(),"\n Checking temperature derivative values after field extension: \n [ ");
                PetscPrintf(mpi.comm(),"\nIn fluid domain: ");
                check_T_d_values(phi,T_l_d,nodes,p4est,0);
                PetscPrintf(mpi.comm(),"\nIn solid domain: ");
                check_T_d_values(phi_solid,T_s_d,nodes,p4est,0);
                PetscPrintf(mpi.comm()," ] \n");
              }
  */
          } // end of "if save stefan"
        if(print_checkpoints) PetscPrintf(mpi.comm(),"Finishes field extension \n");
        if(mem_checkpoints){
            MPI_Barrier(mpi.comm());
            PetscMemoryGetCurrentUsage(&mem2);}

        // --------------------------------------------------------------------------------------------------------------
        // SAVING DATA: Save data every specified amout of timesteps: -- Do this after values are extended across interface to make visualization nicer
        // --------------------------------------------------------------------------------------------------------------

        if((tstep>0 && tstep%save_every_iter ==0)){
            PetscPrintf(mpi.comm(),"Saving to vtk ... \n");
          char output[1000];
          if(save_coupled_fields || save_stefan || save_navier_stokes){out_idx++;}
          if(save_coupled_fields){
              const char* out_dir_coupled = getenv("OUT_DIR_VTK_coupled");
              if(!out_dir_coupled){
                  throw std::invalid_argument("You need to set the output directory for coupled VTK: OUT_DIR_VTK_coupled");
                }

              sprintf(output,"%s/snapshot_lmin_%d_lmax_%d_outiter_%d",out_dir_coupled,lmin+grid_res_iter,lmax+grid_res_iter,out_idx);
              save_everything(p4est,nodes,ghost,phi,phi_cylinder,T_l_n,T_s_n,v_interface,v_n,press_nodes,vorticity,smoke,output);

              if(example_ == COUPLED_PROBLEM_EXAMPLE){
                  // Save NS analytical to compare:
                  vec_and_ptr_dim_t vn_analytical;
                  vec_and_ptr_t pn_analytical;
                  vec_and_ptr_t Tn_analytical;

                  vn_analytical.create(p4est,nodes);
                  pn_analytical.create(p4est,nodes);
                  Tn_analytical.create(p4est,nodes);

                  sample_cf_on_nodes(p4est,nodes,u_ana_tn,vn_analytical.vec[0]);
                  sample_cf_on_nodes(p4est,nodes,v_ana_tn,vn_analytical.vec[1]);
                  sample_cf_on_nodes(p4est,nodes,p_ana_tn,pn_analytical.vec);
                  sample_cf_on_nodes(p4est,nodes,T_ana_tn,Tn_analytical.vec);

                  // Get errors:
                  vec_and_ptr_dim_t vn_error;
                  vec_and_ptr_t press_error;
                  vec_and_ptr_t Tn_error;
                  vn_error.create(p4est,nodes);
                  press_error.create(p4est,nodes);
                  Tn_error.create(p4est,nodes);

                  vn_analytical.get_array(); vn_error.get_array(); v_n.get_array();
                  pn_analytical.get_array(); press_error.get_array(); press_nodes.get_array();
                  Tn_analytical.get_array();Tn_error.get_array();T_l_n.get_array();
                  foreach_local_node(n,nodes){
                    press_error.ptr[n] = fabs(press_nodes.ptr[n] - pn_analytical.ptr[n]);
                    vn_error.ptr[0][n] = fabs(v_n.ptr[0][n] - vn_analytical.ptr[0][n]);
                    vn_error.ptr[1][n] = fabs(v_n.ptr[1][n] - vn_analytical.ptr[1][n]);
                    Tn_error.ptr[n] = fabs(T_l_n.ptr[n] - Tn_analytical.ptr[n]);

                  }
                  VecGhostUpdateBegin(press_error.vec,INSERT_VALUES,SCATTER_FORWARD);
                  VecGhostUpdateBegin(vn_error.vec[0],INSERT_VALUES,SCATTER_FORWARD);
                  VecGhostUpdateBegin(vn_error.vec[1],INSERT_VALUES,SCATTER_FORWARD);
                  VecGhostUpdateBegin(Tn_error.vec,INSERT_VALUES,SCATTER_FORWARD);


                  VecGhostUpdateEnd(press_error.vec,INSERT_VALUES,SCATTER_FORWARD);
                  VecGhostUpdateEnd(vn_error.vec[0],INSERT_VALUES,SCATTER_FORWARD);
                  VecGhostUpdateEnd(vn_error.vec[1],INSERT_VALUES,SCATTER_FORWARD);
                  VecGhostUpdateEnd(Tn_error.vec,INSERT_VALUES,SCATTER_FORWARD);


                  vn_analytical.restore_array(); vn_error.restore_array(); v_n.restore_array();
                  pn_analytical.restore_array();press_error.restore_array(); press_nodes.restore_array();
                  Tn_analytical.restore_array(); Tn_error.restore_array(); T_l_n.restore_array();

                  sprintf(output,"%s/snapshot_coupled_analytical_lmin_%d_lmax_%d_outiter_%d",out_dir_coupled,lmin+grid_res_iter,lmax+grid_res_iter,out_idx);
                  vn_analytical.get_array(); pn_analytical.get_array();
                  vn_error.get_array(); press_error.get_array(); phi.get_array();
                  Tn_error.get_array(); Tn_analytical.get_array();
                  my_p4est_vtk_write_all(p4est,nodes,ghost,P4EST_TRUE,P4EST_TRUE,9,0,output,
                                         VTK_POINT_DATA,"u_ana",vn_analytical.ptr[0],
                                         VTK_POINT_DATA,"v_ana",vn_analytical.ptr[1],
                                         VTK_POINT_DATA,"P_ana",pn_analytical.ptr,
                                         VTK_POINT_DATA,"Tl_ana",Tn_analytical.ptr,
                                         VTK_POINT_DATA,"u_err",vn_error.ptr[0],
                                         VTK_POINT_DATA,"v_err",vn_error.ptr[1],
                                         VTK_POINT_DATA,"P_err",press_error.ptr,
                                         VTK_POINT_DATA,"Tl_err",Tn_error.ptr,
                                         VTK_POINT_DATA,"phi",phi.ptr);
                  vn_analytical.restore_array(); pn_analytical.restore_array();
                  vn_error.restore_array(); press_error.restore_array(); phi.restore_array();
                  Tn_analytical.restore_array();Tn_error.restore_array();

                  vn_analytical.destroy();
                  pn_analytical.destroy();
                  Tn_analytical.destroy();
                  vn_error.destroy();
                  press_error.destroy();
                  Tn_error.destroy();
                }
            }
          if(save_stefan){
              const char* out_dir_stefan = getenv("OUT_DIR_VTK_stefan");
              sprintf(output,"%s/snapshot_lmin_%d_lmax_%d_outiter_%d",out_dir_stefan,lmin+grid_res_iter,lmax+grid_res_iter,out_idx);

              save_stefan_fields(p4est,nodes,ghost,phi,phi_cylinder,T_l_n,T_s_n,v_interface,smoke,output);
            }
          if(save_navier_stokes){
              const char* out_dir_ns = getenv("OUT_DIR_VTK_NS");
              sprintf(output,"%s/snapshot_lmin_%d_lmax_%d_outiter_%d",out_dir_ns,lmin+grid_res_iter,lmax+grid_res_iter,out_idx);
              save_navier_stokes_fields(p4est,nodes,ghost,phi,v_n,press_nodes,vorticity,smoke,output);

              if(example_ == NS_GIBOU_EXAMPLE){
                  // Save NS analytical to compare:
                  vec_and_ptr_dim_t vn_analytical;
                  vec_and_ptr_t pn_analytical;
                  vn_analytical.create(p4est,nodes);
                  pn_analytical.create(p4est,nodes);

                  sample_cf_on_nodes(p4est,nodes,u_ana_tn,vn_analytical.vec[0]);
                  sample_cf_on_nodes(p4est,nodes,v_ana_tn,vn_analytical.vec[1]);
                  sample_cf_on_nodes(p4est,nodes,p_ana_tn,pn_analytical.vec);

                  // Get errors:
                  vec_and_ptr_dim_t vn_error;
                  vec_and_ptr_t press_error;
                  vn_error.create(p4est,nodes);
                  press_error.create(p4est,nodes);

                  vn_analytical.get_array(); vn_error.get_array(); v_n.get_array();
                  pn_analytical.get_array(); press_error.get_array(); press_nodes.get_array();


                  foreach_local_node(n,nodes){
                    press_error.ptr[n] = fabs(press_nodes.ptr[n] - pn_analytical.ptr[n]);
                    vn_error.ptr[0][n] = fabs(v_n.ptr[0][n] - vn_analytical.ptr[0][n]);
                    vn_error.ptr[1][n] = fabs(v_n.ptr[1][n] - vn_analytical.ptr[1][n]);

                  }
                  VecGhostUpdateBegin(press_error.vec,INSERT_VALUES,SCATTER_FORWARD);
                  VecGhostUpdateBegin(vn_error.vec[0],INSERT_VALUES,SCATTER_FORWARD);
                  VecGhostUpdateBegin(vn_error.vec[1],INSERT_VALUES,SCATTER_FORWARD);

                  VecGhostUpdateEnd(press_error.vec,INSERT_VALUES,SCATTER_FORWARD);
                  VecGhostUpdateEnd(vn_error.vec[0],INSERT_VALUES,SCATTER_FORWARD);
                  VecGhostUpdateEnd(vn_error.vec[1],INSERT_VALUES,SCATTER_FORWARD);


                  vn_analytical.restore_array(); vn_error.restore_array(); v_n.restore_array();
                  pn_analytical.restore_array();press_error.restore_array(); press_nodes.restore_array();

                  sprintf(output,"%s/snapshot_NS_ana_and_errors_lmin_%d_lmax_%d_outiter_%d",out_dir_ns,lmin+grid_res_iter,lmax+grid_res_iter,out_idx);
                  vn_analytical.get_array(); pn_analytical.get_array();
                  vn_error.get_array(); press_error.get_array(); phi.get_array();
                  my_p4est_vtk_write_all(p4est,nodes,ghost,P4EST_TRUE,P4EST_TRUE,7,0,output,
                                         VTK_POINT_DATA,"u_ana",vn_analytical.ptr[0],
                                         VTK_POINT_DATA,"v_ana",vn_analytical.ptr[1],
                                         VTK_POINT_DATA,"P_ana",pn_analytical.ptr,
                                         VTK_POINT_DATA,"u_err",vn_error.ptr[0],
                                         VTK_POINT_DATA,"v_err",vn_error.ptr[1],
                                         VTK_POINT_DATA,"P_err",press_error.ptr,
                                         VTK_POINT_DATA,"phi",phi.ptr);
                  vn_analytical.restore_array(); pn_analytical.restore_array();
                  vn_error.restore_array(); press_error.restore_array(); phi.restore_array();

                  vn_analytical.destroy();
                  pn_analytical.destroy();
                  vn_error.destroy();
                  press_error.destroy();
                }

            }
          if(print_checkpoints) PetscPrintf(mpi.comm(),"Finishes saving to VTK \n");
          }

        if(mem_checkpoints){
            MPI_Barrier(mpi.comm());
            PetscMemoryGetCurrentUsage(&mem3);
          }


        // --------------------------------------------------------------------------------------------------------------
        // Compute the jump in flux across the interface to use to advance the LSF (if solving Stefan:
        // --------------------------------------------------------------------------------------------------------------
        if(solve_stefan){

            // Get the first derivatives to compute the jump
            T_l_d.create(p4est,nodes); T_s_d.create(T_l_d.vec);
            ngbd->first_derivatives_central(T_l_n.vec,T_l_d.vec);
            ngbd->first_derivatives_central(T_s_n.vec,T_s_d.vec);

            // Create vector to hold the jump values:
            vec_and_ptr_dim_t jump;
            jump.create(p4est,nodes);
            v_interface.destroy();
            v_interface.create(p4est,nodes);

            // Call the compute_velocity_function:
            compute_interfacial_velocity(T_l_d,T_s_d,jump,v_interface,phi,ngbd);

            // Destroy values once no longer needed:
            T_l_d.destroy();
            T_s_d.destroy();
            jump.destroy();
          }

        if(print_checkpoints) PetscPrintf(mpi.comm(),"Finishes computing the jump \n");
        if(mem_checkpoints){
            MPI_Barrier(mpi.comm());
            PetscMemoryGetCurrentUsage(&mem4);
          }

        // --------------------------------------------------------------------------------------------------------------
        // Compute the timestep -- determined by velocity at the interface:
        // --------------------------------------------------------------------------------------------------------------
        // Save previous timestep:
        dt_nm1 = dt;
        if(solve_stefan){

            compute_timestep(v_interface, phi, dxyz_close_to_interface, dxyz_smallest,nodes,p4est); // this function modifies the variable dt
          }

        if(solve_navier_stokes){
            // STILL TO FIGURE OUT: GETTING NS TIMESTEP that makes sense
            // Take into consideration the Navier - Stokes timestep:
            // Take into account the NS timestep: -- probably better to do this with the max NS norm and CFL in the main file, not internally in NS
            if(solve_stefan){
                PetscPrintf(mpi.comm(),"\nComputed timesteps: \n"
                                       "Stefan: %0.3e \n"
                                       "Navier Stokes: %0.3e \n"
                                       "Official : %0.3e \n \n",dt,dt_NS,min(dt,dt_NS));
                dt = min(dt,dt_NS);
              }
            else{
                if(tstep==0){dt_nm1 = dt_NS;}
                // If we are only solving Navier Stokes
                dt = dt_NS;
              }
          }

        // Adjust the timestep if we are near the end of our simulation, to get the proper end time:
        if(tn + dt > tfinal){
            dt = tfinal - tn;
          }
        if(print_checkpoints) PetscPrintf(mpi.comm(),"Finishes computing timestep \n");
        if(mem_checkpoints){
            MPI_Barrier(mpi.comm());
            PetscMemoryGetCurrentUsage(&mem5);
          }

        // --------------------------------------------------------------------------------------------------------------
        // Advance the LSF/Update the grid :
        // --------------------------------------------------------------------------------------------------------------
        // In coupled case, we advect the LSF and update the grid according to both vorticity and phi
        // In Stefan case, we advect the LSF and update the grid according to the LSF
        // In NS case, we simply update the grid according to the LSF, with no advection of LSF

        // Make a copy of the grid objects for the next timestep:
        p4est_np1 = p4est_copy(p4est,P4EST_FALSE); // copy the grid but not the data
        ghost_np1 = my_p4est_ghost_new(p4est_np1, P4EST_CONNECT_FULL);

        // Expand the ghost layer for navier stokes:
        my_p4est_ghost_expand(p4est_np1,ghost_np1);
        nodes_np1 = my_p4est_nodes_new(p4est_np1, ghost_np1);

        if(mem_checkpoints){
            MPI_Barrier(mpi.comm());
            PetscMemoryGetCurrentUsage(&mem5a);
          }


        // Create the semi-lagrangian object and do the advection:
        my_p4est_semi_lagrangian_t sl(&p4est_np1, &nodes_np1, &ghost_np1, ngbd);

        // Build refinement criteria for Navier - Stokes problem:
        if(tstep == 0 && solve_navier_stokes){
            vorticity.create(p4est,nodes);
            sample_cf_on_nodes(p4est,nodes,zero_cf,vorticity.vec);
            NS_norm = max(u0,v0);
          }
        std::vector<compare_option_t> compare_opn;
        std::vector<compare_diagonal_option_t> diag_opn;
        std::vector<double> criteria;
        int num_fields = 1;
        bool use_block = false;
        bool expand_ghost_layer = true;
        double threshold = 0.1;

        Vec fields_[num_fields];
        if(solve_navier_stokes){
            // Only use values of vorticity in the positive subdomain for refinement:
            vorticity_refine.create(p4est,nodes);

            vorticity.get_array();
            vorticity_refine.get_array();
            phi.get_array();

            foreach_local_node(n,nodes){
              if(phi.ptr[n] < dxyz_close_to_interface){
                  vorticity_refine.ptr[n] = vorticity.ptr[n];
                }
              else{
                  vorticity_refine.ptr[n] = 0.0;
                }
            }

            vorticity.restore_array();
            vorticity_refine.restore_array();
            phi.restore_array();

            fields_[0] = vorticity_refine.vec;

            // Coarsening instructions: (for vorticity)
            compare_opn.push_back(LESS_THAN);
            diag_opn.push_back(DIVIDE_BY);
            criteria.push_back(threshold*NS_norm/2.);

            // Refining instructions: (for vorticity)
            compare_opn.push_back(GREATER_THAN);
            diag_opn.push_back(DIVIDE_BY);
            criteria.push_back(threshold*NS_norm);
          }


        // Advect the LSF and update the grid under the v_interface field:
        if(solve_coupled){
            example_ == ICE_AROUND_CYLINDER ?
              sl.update_p4est(v_interface.vec, dt, phi.vec, phi_dd.vec, phi_cylinder.vec,num_fields ,use_block ,true,uniform_band,fields_ ,NULL,criteria,compare_opn,diag_opn,expand_ghost_layer):
              sl.update_p4est(v_interface.vec, dt, phi.vec, phi_dd.vec, NULL,num_fields ,use_block ,true,uniform_band,fields_ ,NULL,criteria,compare_opn,diag_opn,expand_ghost_layer);
          }
        else if (solve_stefan && !solve_navier_stokes){
            example_ == ICE_AROUND_CYLINDER ? // for example ice around cylinder, refine around both LSFs. Otherwise, refine around just the one
                  sl.update_p4est(v_interface.vec,dt,phi.vec,phi_dd.vec,phi_cylinder.vec):
                  sl.update_p4est(v_interface.vec,dt,phi.vec,phi_dd.vec);
          }
        else if (solve_navier_stokes && !solve_stefan){
            splitting_criteria_tag_t sp_NS(sp.min_lvl,sp.max_lvl,sp.lip);

            // Create a new vector which will hold the updated values of the fields -- since we will interpolate with each grid iteration
            Vec fields_new_[num_fields];
            for(unsigned int k = 0;k<num_fields; k++){
                ierr = VecCreateGhostNodes(p4est_np1,nodes_np1,&fields_new_[k]);
                ierr = VecCopyGhost(fields_[k],fields_new_[k]);
              }
            // Create a vector which will hold the updated values of the LSF:
            vec_and_ptr_t phi_new;
            phi_new.create(p4est,nodes);
            ierr = VecCopyGhost(phi.vec,phi_new.vec);

            bool is_grid_changing = true;
            int no_grid_changes = 0;
            while(is_grid_changing){
                is_grid_changing = sp_NS.refine_and_coarsen(p4est_np1,nodes_np1,phi_new.vec,num_fields,use_block,true,uniform_band,fields_new_,NULL,criteria,compare_opn,diag_opn);

                if(is_grid_changing){
                    no_grid_changes++;
                    PetscPrintf(mpi.comm(),"NS grid changed %d times \n",no_grid_changes);

                    my_p4est_partition(p4est_np1,P4EST_FALSE,NULL);
                    p4est_ghost_destroy(ghost_np1); ghost_np1 = my_p4est_ghost_new(p4est_np1,P4EST_CONNECT_FULL);
                    my_p4est_ghost_expand(p4est_np1,ghost_np1);
                    p4est_nodes_destroy(nodes_np1); nodes_np1 = my_p4est_nodes_new(p4est_np1,ghost_np1);

                    // Destroy fields_new and create it on the new grid:
                    for(unsigned int k = 0;k<num_fields; k++){
                        ierr = VecDestroy(fields_new_[k]);
                        ierr = VecCreateGhostNodes(p4est_np1,nodes_np1,&fields_new_[k]);
                      }

                    // Destroy phi_new and create on new grid:
                    phi_new.destroy();
                    phi_new.create(p4est_np1,nodes_np1);

                    // Interpolate the fields and phi to the new grid:
                    my_p4est_interpolation_nodes_t interp_refine_and_coarsen(ngbd);
                    interp_refine_and_coarsen.set_input(fields_,quadratic_non_oscillatory_continuous_v2,num_fields);
                    double xyz_interp[P4EST_DIM];
                    foreach_node(n,nodes_np1){
                      node_xyz_fr_n(n,p4est_np1,nodes_np1,xyz_interp);
                      interp_refine_and_coarsen.add_point(n,xyz_interp);
                    }
                    // Interpolate fields
                    interp_refine_and_coarsen.interpolate(fields_new_);

                    // Interpolate the phi onto the new grid:
                    interp_refine_and_coarsen.set_input(phi.vec,quadratic_non_oscillatory_continuous_v2);
                    interp_refine_and_coarsen.interpolate(phi_new.vec);

                  } // End of if grid is changing

            vorticity.get_array();
            vorticity_refine.get_array();
            phi.get_array();

                if(no_grid_changes>10) {PetscPrintf(mpi.comm(),"NS grid did not converge!\n"); break;}
              } // end of while grid is changing

            // Update the LSF accordingly:
            phi.destroy();
            phi.create(p4est_np1,nodes_np1);
            ierr = VecCopyGhost(phi_new.vec,phi.vec);

            // Destroy the vectors we created for refine and coarsen:
            for(unsigned int k = 0;k<num_fields; k++){
                ierr = VecDestroy(fields_new_[k]);
              }
            phi_new.destroy();
          } // end of if only navier stokes

        // Destroy old derivative values:
        phi_dd.destroy();

        // Destroy refinement vorticity:
        vorticity_refine.destroy();

        // Clear up the memory from the std vectors holding refinement info:
        compare_opn.clear(); diag_opn.clear(); criteria.clear();
        compare_opn.shrink_to_fit(); diag_opn.shrink_to_fit(); criteria.shrink_to_fit();

        if(mem_checkpoints){
            MPI_Barrier(mpi.comm());
            PetscMemoryGetCurrentUsage(&mem5b);
          }

        // Get the new neighbors:
        my_p4est_hierarchy_t *hierarchy_np1 = new my_p4est_hierarchy_t(p4est_np1,ghost_np1,&brick);
        my_p4est_node_neighbors_t *ngbd_np1 = new my_p4est_node_neighbors_t(hierarchy_np1,nodes_np1);

        // Initialize the neigbors:
        ngbd_np1->init_neighbors();

        // FOR FUTURE NOTICE :: functions that exist are: ngbd->update() and hierarchy->update() --> Look at how Daniil does it
        if(print_checkpoints) PetscPrintf(mpi.comm(),"Finishes grid refinement/LSF advection \n");
        if(mem_checkpoints){
            MPI_Barrier(mpi.comm());
            PetscMemoryGetCurrentUsage(&mem6);
          }


        // Reinitialize the LSF on the new grid: -- NOT SURE IF WE NEED TO DO THIS EVERY TIME IF JUST NS AND NOTHING ELSE
        my_p4est_level_set_t ls_new(ngbd_np1);
        ls_new.reinitialize_1st_order_time_2nd_order_space(phi.vec, 50);
        ls_new.perturb_level_set_function(phi.vec,EPS);
        if(print_checkpoints) PetscPrintf(mpi.comm(),"Does reinitialization \n");
        if(mem_checkpoints){
            MPI_Barrier(mpi.comm());
            PetscMemoryGetCurrentUsage(&mem7);
          }

        // --------------------------------------------------------------------------------------------------------------
        // Interpolate Values onto New Grid:
        // -------------------------------------------------------------------------------------------------------------
        // Create vectors to hold new values:
        if(solve_stefan){
            T_l_new.create(p4est_np1,nodes_np1);
            T_s_new.create(T_l_new.vec);
            v_interface_new.create(p4est_np1,nodes_np1);
          }

        if(solve_navier_stokes){
            v_n_new.create(p4est_np1,nodes_np1);
          }


        vec_and_ptr_t smoke_new;
        if (solve_smoke){
            smoke_new.create(T_l_new.vec);
          }

        // Interpolate things to the new grid:
        interpolate_values_onto_new_grid(T_l_n,T_l_new,
                                         T_s_n, T_s_new,
                                         v_interface, v_interface_new,
                                         v_n, v_n_new,
                                         smoke, smoke_new,
                                         nodes_np1, p4est_np1, nodes,p4est,
                                         ngbd, interp_bw_grids);

        // Copy new data over:
        // Transfer new values to the original objects:
        if(solve_stefan){
            T_l_n.destroy(); T_s_n.destroy();
            T_l_n.create(p4est_np1,nodes_np1); T_s_n.create(T_l_n.vec);

            v_interface.destroy();
            v_interface.create(p4est_np1,nodes_np1);

            VecCopyGhost(T_l_new.vec,T_l_n.vec);
            VecCopyGhost(T_s_new.vec,T_s_n.vec);

            foreach_dimension(d){
              VecCopyGhost(v_interface_new.vec[d],v_interface.vec[d]);
            }

            // Delete the "new value" objects until the next timestep:
            T_l_new.destroy(); T_s_new.destroy();
            v_interface_new.destroy();

            // Get the new solid LSF:
            phi_solid.destroy();
            phi_solid.create(p4est_np1,nodes_np1);
            VecScaleGhost(phi.vec,-1.0);
            VecCopyGhost(phi.vec,phi_solid.vec);
            VecScaleGhost(phi.vec,-1.0);

          } // end of if solve stefan

        if(solve_smoke) {
            smoke.destroy();
            smoke.create(T_l_n.vec);
            VecCopyGhost(smoke_new.vec,smoke.vec);
            smoke_new.destroy();
          }

        if(solve_navier_stokes){
            v_n.destroy(); v_n.create(p4est_np1,nodes_np1);
            foreach_dimension(d){
              VecCopyGhost(v_n_new.vec[d],v_n.vec[d]);
            }
            v_n_new.destroy();
          }
        if(print_checkpoints) PetscPrintf(mpi.comm(),"Finishes interpolation of values onto new grid \n");
        if(mem_checkpoints){
            MPI_Barrier(mpi.comm());
            PetscMemoryGetCurrentUsage(&mem8);
          }

        // --------------------------------------------------------------------------------------------------------------
        // Compute the normal and curvature of the interface -- curvature is used in some of the interfacial boundary condition(s) on temperature
        // --------------------------------------------------------------------------------------------------------------
        vec_and_ptr_dim_t normal;
        vec_and_ptr_t curvature_tmp; // This one will hold computed curvature
        vec_and_ptr_t curvature;  // This one will hold curvature extended from interface to whole domain

        if(solve_stefan){
            normal.create(p4est_np1,nodes_np1);
            curvature.create(p4est_np1,nodes_np1);
            // Compute normals on the interface:
            compute_normals(*ngbd_np1,phi.vec,normal.vec);

            // Compute curvature on the interface:
            my_p4est_level_set_t ls_new_new(ngbd_np1);
            compute_curvature(phi,normal,curvature,ngbd_np1,ls_new_new);

            // Destroy normal:
            normal.destroy();

          }

        if(print_checkpoints) PetscPrintf(mpi.comm(),"Computes normal and curvature \n");
        if(mem_checkpoints){
            MPI_Barrier(mpi.comm());
            PetscMemoryGetCurrentUsage(&mem9);
          }
        // --------------------------------------------------------------------------------------------------------------
        // Poisson Problem at Nodes: Setup and solve a Poisson problem on both the liquid and solidified subdomains
        // --------------------------------------------------------------------------------------------------------------
        // Get most updated derivatives of the LSF's (on current grid) -- Solver uses these:
        // ------------------------------------------------------------
        if(solve_stefan){
          if(print_checkpoints)PetscPrintf(mpi.comm(),"Beginning Poisson problem ... \n");
          phi_solid_dd.create(p4est_np1,nodes_np1);
          ngbd_np1->second_derivatives_central(phi_solid.vec,phi_solid_dd.vec);

          phi_dd.create(p4est_np1,nodes_np1);
          ngbd_np1->second_derivatives_central(phi.vec,phi_dd.vec);

          if(example_ ==ICE_AROUND_CYLINDER){
              phi_cylinder.destroy();
              phi_cylinder.create(p4est_np1,nodes_np1);
              sample_cf_on_nodes(p4est_np1,nodes_np1,mini_level_set,phi_cylinder.vec);

              phi_cylinder_dd.create(p4est_np1,nodes_np1);
              ngbd_np1->second_derivatives_central(phi_cylinder.vec,phi_cylinder_dd.vec);
            }



          if(mem_checkpoints){
              MPI_Barrier(mpi.comm());
              PetscMemoryGetCurrentUsage(&mem9a);
            }          // Do quick optional check of values after interpolation: --> don't check till now bc we need phi_cylinder on new grid for ex 2
          if (check_temperature_values){
            // Check Temperature values:
            PetscPrintf(mpi.comm(),"\n Checking temperature values after interpolating onto new grid: \n [ ");
            PetscPrintf(mpi.comm(),"\nIn fluid domain: ");
            check_T_values(phi,T_l_n,nodes_np1,p4est_np1,example_,phi_cylinder);
            PetscPrintf(mpi.comm(),"\nIn solid domain: ");
            check_T_values(phi_solid,T_s_n,nodes_np1,p4est_np1,example_,phi_cylinder);
            PetscPrintf(mpi.comm()," ] \n");

            // Check Smoke values:
            PetscPrintf(mpi.comm(),"\n Checking smoke values after interpolating onto new grid: \n [ ");
            PetscPrintf(mpi.comm(),"\nIn fluid domain: ");
            check_T_values(phi,smoke,nodes_np1,p4est_np1,example_,phi_cylinder);
            PetscPrintf(mpi.comm(),"\nIn solid domain: ");
            check_T_values(phi_solid,smoke,nodes_np1,p4est_np1,example_,phi_cylinder);
            PetscPrintf(mpi.comm()," ] \n");
            }

          // ---------------------------------------
          // Compute advection terms (if applicable):
          // ---------------------------------------
          if (do_advection){
              if(print_checkpoints) PetscPrintf(mpi.comm(),"Gets into do advection \n\n");
              // Create backtrace vectors:
              T_l_backtrace.destroy();
              T_l_backtrace.create(p4est_np1,nodes_np1);

              if(advection_sl_order ==2){
                  T_l_backtrace_nm1.destroy();
                  T_l_backtrace_nm1.create(p4est_np1,nodes_np1);
                }

              if (solve_smoke){
                  smoke_backtrace.destroy();
                  smoke_backtrace.create(T_l_backtrace.vec);

                  if(advection_sl_order ==2){
                      smoke_backtrace_nm1.destroy();
                      smoke_backtrace_nm1.create(p4est_np1,nodes_np1);
                    }
                }
              do_backtrace(T_l_n,T_l_nm1,T_l_backtrace,v_n,smoke,smoke_backtrace,p4est_np1,nodes_np1,ngbd_np1,p4est,nodes,ngbd, T_l_backtrace_nm1,v_nm1,smoke_backtrace_nm1,interp_bw_grids);

              if(print_checkpoints){
                  PetscPrintf(mpi.comm(),"\n Checking temperature values for backtrace: \n [ ");
                  PetscPrintf(mpi.comm(),"\n for n: ");
                  check_T_values(phi,T_l_backtrace,nodes_np1,p4est_np1, example_,phi_cylinder);
                }
              if(advection_sl_order ==2 && print_checkpoints){
                  PetscPrintf(mpi.comm(),"\n for nm1: ");
                  check_T_values(phi,T_l_backtrace_nm1,nodes_np1,p4est_np1,example_,phi_cylinder);
                  PetscPrintf(mpi.comm()," ] \n");

                }

              // Do backtrace with v_n --> navier-stokes fluid velocity
          } // end of do_advection if statement
          if(mem_checkpoints){
              MPI_Barrier(mpi.comm());
              PetscMemoryGetCurrentUsage(&mem9b);
            }
          // ------------------------------------------------------------
          // Setup RHS:
          // ------------------------------------------------------------
          // Create arrays to hold the RHS:
          rhs_Tl.create(p4est_np1,nodes_np1);
          rhs_Ts.create(p4est_np1,nodes_np1);
          if (solve_smoke) rhs_smoke.create(p4est_np1,nodes_np1);

          // Set up the RHS:

          setup_rhs(T_l_n,T_s_n,smoke,
                    rhs_Tl,rhs_Ts,rhs_smoke,
                    T_l_backtrace,smoke_backtrace, T_l_backtrace_nm1,smoke_backtrace_nm1,
                    p4est_np1,nodes_np1,ngbd_np1);
          if(mem_checkpoints){
              MPI_Barrier(mpi.comm());
              PetscMemoryGetCurrentUsage(&mem9c);
            }
          // ------------------------------------------------------------
          // Setup the solvers:
          // ------------------------------------------------------------
          // Now, set up the solver(s):

//          solver_Tl = new my_p4est_poisson_nodes_mls_t(ngbd_np1);
//          solver_Ts = new my_p4est_poisson_nodes_mls_t(ngbd_np1);
          my_p4est_poisson_nodes_mls_t solver_Tl(ngbd_np1);
          my_p4est_poisson_nodes_mls_t solver_Ts(ngbd_np1);
          BC_interface_value bc_interface_val(ngbd_np1,curvature);

          if(mem_checkpoints){
              MPI_Barrier(mpi.comm());
              PetscMemoryGetCurrentUsage(&mem9d);
            }

          // Add the appropriate interfaces and interfacial boundary conditions:
          solver_Tl.add_boundary(MLS_INTERSECTION,phi.vec,phi_dd.vec[0],phi_dd.vec[1],interface_bc_type_temp,bc_interface_val,bc_interface_coeff);
          solver_Ts.add_boundary(MLS_INTERSECTION,phi_solid.vec,phi_solid_dd.vec[0],phi_solid_dd.vec[1],interface_bc_type_temp,bc_interface_val,bc_interface_coeff);

          if(example_ == ICE_AROUND_CYLINDER){
            solver_Ts.add_boundary(MLS_INTERSECTION,phi_cylinder.vec,phi_cylinder_dd.vec[0],phi_cylinder_dd.vec[1],inner_interface_bc_type_temp,bc_interface_val_inner,bc_interface_coeff_inner);
            }


          // Set diagonal for Tl:
          double alpha;
          if(do_advection){ // Cases with advection use semi lagrangian advection discretization in time
              if(advection_sl_order ==2){ // 2nd order semi lagrangian (BDF2 coefficients)
                  alpha = (2.*dt + dt_nm1)/(dt + dt_nm1);
                  solver_Tl.set_diag(alpha/dt);

                }
              else{ // 1st order semi lagrangian (Backward Euler but with backtrace)
                  solver_Tl.set_diag(1./dt);
                }
            }
          else{ // Cases with no temperature advection
              if(method_ ==2){ // Crank Nicholson
                  solver_Tl.set_diag(2./dt);
                }
              else{ // Backward Euler
                 solver_Tl.set_diag(1./dt);
                }
            }
          // Set diagonal for Ts:
          if(method_ == 2){ // Crank Nicholson
              solver_Ts.set_diag(2./dt);
            }
          else{ // Backward Euler
              solver_Ts.set_diag(1./dt);
            }

          solver_Tl.set_mu(alpha_l);
          solver_Tl.set_rhs(rhs_Tl.vec);

          solver_Ts.set_mu(alpha_s);
          solver_Ts.set_rhs(rhs_Ts.vec);

          // Set some other solver properties:
          solver_Tl.set_integration_order(1);
          solver_Tl.set_use_sc_scheme(0);
          solver_Tl.set_cube_refinement(cube_refinement);
          solver_Tl.set_store_finite_volumes(0);

          solver_Ts.set_integration_order(1);
          solver_Ts.set_use_sc_scheme(0);
          solver_Ts.set_cube_refinement(cube_refinement);
          solver_Ts.set_store_finite_volumes(0);

          // Set the wall BC and RHS:
          solver_Tl.set_wc(wall_bc_type_temp,wall_bc_value_temp);
          solver_Ts.set_wc(wall_bc_type_temp,wall_bc_value_temp);

          if(mem_checkpoints){
              MPI_Barrier(mpi.comm());
              PetscMemoryGetCurrentUsage(&mem9e);
            }

          // Preassemble the linear system
          solver_Tl.preassemble_linear_system();
          solver_Ts.preassemble_linear_system();

          // Create vector to hold the solution:
          T_l_np1.create(p4est_np1,nodes_np1);
          T_s_np1.create(T_l_np1.vec);

          // Solve the system:
          solver_Tl.solve(T_l_np1.vec);

          solver_Ts.solve(T_s_np1.vec);
          if(mem_checkpoints){
              MPI_Barrier(mpi.comm());
              PetscMemoryGetCurrentUsage(&mem9f);
            }


          // Save the old T values if doing second order advection:
          if(do_advection && advection_sl_order ==2){
              T_l_nm1.destroy(); T_l_nm1.create(p4est_np1,nodes_np1);
              VecCopyGhost(T_l_n.vec,T_l_nm1.vec);
            }

          // Destroy the T_n values now and update them with the solution for the next timestep:
          T_l_n.destroy(); T_s_n.destroy();
          T_l_n.create(p4est_np1,nodes_np1); T_s_n.create(T_l_n.vec);


          VecCopyGhost(T_l_np1.vec,T_l_n.vec);
          VecCopyGhost(T_s_np1.vec,T_s_n.vec);

          // Destroy np1 vectors now that theyre not needed:
          T_l_np1.destroy(); T_s_np1.destroy();

          if(solve_smoke){
              // FOR now: smoke has same diffusivity as the liquid phase, and we solve with no interfacial condition
              // Eventually: solve smoke with two RHSs, two diffusivities, and a jump condition on the interface -- enforce a zero jump in value and flux
              PetscPrintf(mpi.comm(),"Beginning solver setup for smoke \n");
              solver_smoke = new my_p4est_poisson_nodes_mls_t(ngbd_np1);

  //            solver_smoke->add_boundary(MLS_ADD,phi.vec,phi_dd.vec[0],phi_dd.vec[1],NEUMANN,zero_cf,zero_cf);
              solver_smoke->set_diag(1./dt);

              solver_smoke->set_mu(alpha_l);//alpha_l

              solver_smoke->set_integration_order(1);
              solver_smoke->set_use_sc_scheme(0);
              solver_smoke->set_cube_refinement(cube_refinement);
              solver_smoke->set_store_finite_volumes(1);

              // Set wall BC and RHS:
              solver_smoke ->set_wc(bc_type_smoke,bc_smoke_value);
              solver_smoke->set_rhs(rhs_smoke.vec);
              solver_smoke->preassemble_linear_system();

              // Create vector to hold the solution:
              smoke_np1.create(p4est_np1,nodes_np1);

              // Solve the system:
              PetscPrintf(mpi.comm(),"Calling solve_smoke \n");
              solver_smoke->solve(smoke_np1.vec);
              PetscPrintf(mpi.comm(),"Completed solve smoke \n");

              // Destroy the n values now and update them with the solution for the next timestep:
              smoke.destroy();
              smoke.create(p4est_np1,nodes_np1);
              VecCopyGhost(smoke_np1.vec,smoke.vec);

              // Destroy np1 now that not needed:
              smoke_np1.destroy();
              rhs_smoke.destroy();

              delete solver_smoke;
            }

          // Destroy solvers once done:
//          delete solver_Tl;
//          delete solver_Ts;

          // Destroy auxiliary vectors:
          phi_dd.destroy(); phi_solid_dd.destroy();
          phi_solid.destroy();
          curvature.destroy();

          // Destroy other fields that are no longer needed:
          if(example_ ==ICE_AROUND_CYLINDER){
              phi_cylinder.destroy();
              phi_cylinder_dd.destroy();
            }

          // Destroy rhs vectors now that no longer in use:
          rhs_Tl.destroy();
          rhs_Ts.destroy();
          if (check_temperature_values){
            // Check Temperature values:
            PetscPrintf(mpi.comm(),"\n Checking temperature values after acquiring solution: \n [ ");
            PetscPrintf(mpi.comm(),"\n In fluid domain: ");
            check_T_values(phi,T_l_n,nodes_np1,p4est_np1,example_,phi_cylinder);
            PetscPrintf(mpi.comm(),"\n In solid domain: ");
            check_T_values(phi_solid,T_s_n,nodes_np1,p4est_np1,example_,phi_cylinder);
            PetscPrintf(mpi.comm()," ] \n");
            }

          if(mem_checkpoints){
              MPI_Barrier(mpi.comm());
              PetscMemoryGetCurrentUsage(&mem9g);
            }
          // ------------------------------------------------------------
          // Some example specific operations for the Poisson problem:
          // ------------------------------------------------------------
          // Check error on the Frank sphere, if relevant:
          if(example_ == FRANK_SPHERE){
              check_frank_sphere_error(T_l_n, T_s_n, phi, v_interface, p4est_np1, nodes_np1, dxyz_close_to_interface,name_stefan_errors,fich_stefan_errors,tstep);
            }
          if(print_checkpoints) PetscPrintf(mpi.comm(),"Poisson step complete \n\n");
      } // end of "if solve stefan"


        if(mem_checkpoints){
            MPI_Barrier(mpi.comm());
            PetscMemoryGetCurrentUsage(&mem10);
          }

        // --------------------------------------------------------------------------------------------------------------
        // Navier-Stokes Problem: Setup and solve a NS problem in the liquid subdomain
        // --------------------------------------------------------------------------------------------------------------


        if (solve_navier_stokes){

            if(print_checkpoints) PetscPrintf(mpi.comm(),"Beginning Navier-Stokes problem ... \n");
            // Get the cell neighbors:
            my_p4est_cell_neighbors_t *ngbd_c = new my_p4est_cell_neighbors_t(hierarchy_np1);

            // Create the faces:
            my_p4est_faces_t *faces_np1 = new my_p4est_faces_t(p4est_np1,ghost_np1,&brick,ngbd_c);

            // First, initialize the Navier-Stokes solver with the grid:
            ns = new my_p4est_navier_stokes_t(ngbd,ngbd_np1,faces_np1);

            if(mem_checkpoints){
                MPI_Barrier(mpi.comm());
                PetscMemoryGetCurrentUsage(&mem10a);
              }

            // Set the LSF:
            ns->set_phi(phi.vec);

            // Set the parameters for the NS solver:
            ns->set_parameters(mu_l,rho_l,advection_sl_order,NULL,NULL,cfl);

            ns->set_velocities(v_nm1.vec,v_n.vec);

            // Set the timestep: // change to include both timesteps (dtnm1,dtn)
            if(advection_sl_order ==2){
                ns->set_dt(dt_nm1,dt);
              }
            else{
                ns->set_dt(dt);
              }

            // Call the appropriate functions to setup the interfacial boundary conditions :
            interface_bc_velocity_u(); interface_bc_velocity_v();

            // Now setup the bc interface objects -- must be initialized with the neighbors and computed interfacial velocity of the moving solid front
            BC_interface_value_velocity_u bc_interface_value_u(ngbd_np1,v_interface);
            BC_interface_value_velocity_v bc_interface_value_v(ngbd_np1,v_interface);

            // Special Pressure BC objects -- used in the NS LLNL validation case (example 3):
            vec_and_ptr_dim_t interface_normal(p4est_np1,nodes_np1);

            // Initialize the BC objects:
            BoundaryConditions2D bc_velocity[P4EST_DIM];
            BoundaryConditions2D bc_pressure;

            // Set the interfacial boundary conditions for velocity:
            bc_velocity[0].setInterfaceType(interface_bc_type_velocity_u);
            bc_velocity[1].setInterfaceType(interface_bc_type_velocity_v);

            bc_velocity[0].setInterfaceValue(bc_interface_value_u);
            bc_velocity[1].setInterfaceValue(bc_interface_value_v);

            // Set the wall boundary conditions for velocity:
            bc_velocity[0].setWallTypes(wall_bc_type_velocity_u); bc_velocity[1].setWallTypes(wall_bc_type_velocity_v);
            bc_velocity[0].setWallValues(wall_bc_value_velocity_u); bc_velocity[1].setWallValues(wall_bc_value_velocity_v);

            interface_bc_pressure();
            bc_pressure.setInterfaceType(interface_bc_type_pressure);
            bc_pressure.setInterfaceValue(interface_bc_value_pressure);
            bc_pressure.setWallTypes(wall_bc_type_pressure);
            bc_pressure.setWallValues(wall_bc_value_pressure);

            // Set the boundary conditions:
            ns->set_bc(bc_velocity,&bc_pressure);

            if(mem_checkpoints){
                MPI_Barrier(mpi.comm());
                PetscMemoryGetCurrentUsage(&mem10b);
              }
            // set_external_forces
            CF_DIM *external_forces[P4EST_DIM] = {&fx_ext_tn,&fy_ext_tn};
            if(example_ == NS_GIBOU_EXAMPLE || example_ == COUPLED_PROBLEM_EXAMPLE){
                PetscPrintf(mpi.comm(),"Sets external forces\n");
                ns->set_external_forces(external_forces);
              }

            // Create the cell and face solvers:


            // -----------------------------
            // Get hodge and begin iterating on hodge error
            // -----------------------------
            hodge_old.create(p4est_np1,ghost_np1);
            hodge_new.create(p4est_np1,ghost_np1);

            bool keep_iterating_hodge = true;
            double hodge_tolerance;
            if (tstep<1) hodge_tolerance = u0*hodge_percentage_of_max_u;
            else hodge_tolerance = NS_norm*hodge_percentage_of_max_u;
            PetscPrintf(mpi.comm(),"Hodge tolerance is %0.2e \n",hodge_tolerance);

            int hodge_max_it = 50;

            int hodge_iteration = 0;

            if(mem_checkpoints){
                MPI_Barrier(mpi.comm());
                PetscMemoryGetCurrentUsage(&mem10c);
              }
            while(keep_iterating_hodge){
                cell_solver = NULL;
                face_solver = NULL;

                double hodge_error = - 10.0;
                double hodge_global_error = -10.0;

                // Grab the old hodge variable before we go through the solution process:  Note: Have to copy it , because the hodge vector itself will be changed by the navier stokes solver
                hodge_new.set(ns->get_hodge());
                VecCopy(hodge_new.vec,hodge_old.vec);

                // ------------------------------------
                // Do NS Solution process:
                // ------------------------------------
                // Viscosity step:
                ns->solve_viscosity(face_solver,(face_solver!=NULL),face_solver_type,pc_face);
//                delete face_solver; cell_solver = NULL;
                if(mem_checkpoints){
                    MPI_Barrier(mpi.comm());
                    PetscMemoryGetCurrentUsage(&mem10c1);
                  }

                // Projection step:
                ns->solve_projection(cell_solver,(cell_solver!=NULL),cell_solver_type,pc_cell);
//                delete cell_solver; cell_solver = NULL;
                if(mem_checkpoints){
                    MPI_Barrier(mpi.comm());
                    PetscMemoryGetCurrentUsage(&mem10c2);
                  }
                // -------------------------------------------------------------
                // Check the error on hodge:
                // -------------------------------------------------------------
                // Get the current hodge:
                hodge_new.set(ns->get_hodge());

                // Create interpolation object to interpolate phi to the quadrant location (since we are checking hodge error only in negative subdomain, we need to check value of LSF):
                my_p4est_interpolation_nodes_t *interp_phi = ns->get_interp_phi();

                // Get hodge arrays:
                hodge_old.get_array();
                hodge_new.get_array();

                if(mem_checkpoints){
                    MPI_Barrier(mpi.comm());
                    PetscMemoryGetCurrentUsage(&mem10c3);
                  }
                // Loop over each quadrant in each tree, check the error in hodge
                foreach_tree(tr,p4est_np1){
                  p4est_tree_t *tree = (p4est_tree_t*)sc_array_index(p4est_np1->trees,tr);

                  foreach_local_quad(q,tree){
                    // Get the global index of the quadrant:
                    p4est_locidx_t quad_idx = tree->quadrants_offset + q;

                    // Get xyz location of the quad center so we can interpolate phi there and check which domain we are in:
                    double xyz[P4EST_DIM];
                    quad_xyz_fr_q(quad_idx,tr,p4est_np1,ghost_np1,xyz);

                    double phi_val = (*interp_phi)(xyz[0],xyz[1]);
                    // Evaluate the hodge error:
                    if(phi_val < 0){
                        hodge_error = max(hodge_error,fabs(hodge_old.ptr[quad_idx] - hodge_new.ptr[quad_idx]));
                      }
                  }
                }

                // Restore hodge arrays:
                hodge_old.restore_array();
                hodge_new.restore_array();

                if(mem_checkpoints){
                    MPI_Barrier(mpi.comm());
                    PetscMemoryGetCurrentUsage(&mem10c4);
                  }
                // Get the global hodge error:
                int mpi_err = MPI_Allreduce(&hodge_error,&hodge_global_error,1,MPI_DOUBLE,MPI_MAX,mpi.comm()); SC_CHECK_MPI(mpi_err);
                PetscPrintf(mpi.comm(),"Hodge iteration : %d, hodge error: %0.3e \n",hodge_iteration,hodge_global_error);

                if((hodge_global_error < hodge_tolerance) || hodge_iteration>=hodge_max_it) keep_iterating_hodge = false;
                hodge_iteration++;

                delete cell_solver;
                delete face_solver;
              }


            // Destroy hodge vectors:
            hodge_old.destroy();
//            hodge_new.destroy();
            if(mem_checkpoints){
                MPI_Barrier(mpi.comm());
                PetscMemoryGetCurrentUsage(&mem10d);
              }


            // Compute velocity at the nodes
            ns->compute_velocity_at_nodes();

            // Update velocity values
            v_nm1.destroy();
            v_nm1.create(p4est_np1,nodes_np1);

            foreach_dimension(d){
              VecCopyGhost(v_n.vec[d],v_nm1.vec[d]);
            }

            // Now set this step's "v_np1" to be "v_n" for the next timestep -- v_n for next step will be sampled at this grid for now, but will be interpolated onto new grid for next step in beginning of next step
            v_n.destroy(); v_n.create(p4est_np1,nodes_np1);
            v_n.set(ns->get_velocity_np1());


            // Compute the pressure
            ns->compute_pressure();
            hodge_new.destroy();

            // Get pressure at cells:
            press.create(p4est_np1,ghost_np1);
            press.set(ns->get_pressure());

            // Get the pressure at the nodes (via interpolation):
            press_nodes.destroy();
            press_nodes.create(p4est_np1,nodes_np1);

            my_p4est_interpolation_cells_t interp_c(ngbd_c,ngbd_np1);
            foreach_node(n,nodes_np1){
              double xyz_press[P4EST_DIM];

              node_xyz_fr_n(n,p4est_np1,nodes_np1,xyz_press);
              interp_c.add_point(n,xyz_press);
            }
            interp_c.set_input(press.vec, phi.vec, &bc_pressure);
            interp_c.interpolate(press_nodes.vec);

            // Destroy pressure at cells now since no longer needed:
            press.destroy();

            // Get the computed values of vorticity
            vorticity.destroy();
            vorticity.create(p4est_np1,nodes_np1);
            vorticity.set(ns->get_vorticity());

            // Check the L2 norm of u to make sure nothing is blowing up
            NS_norm = ns->get_max_L2_norm_u();
            PetscPrintf(mpi.comm(),"\n max NS velocity norm is %0.3e \n",NS_norm);
            if(ns->get_max_L2_norm_u()>100.0){
                std::cerr<<"The simulation blew up \n"<<std::endl;
                SC_ABORT("Navier Stokes velocity blew up \n");
              }


            // Get a more appropriate dt for next timestep to consider:
            ns->compute_adapted_dt(u0);
            dt_NS = ns->get_dt();

            // Delete solver now that it isn't being used
            if(mem_checkpoints){
                MPI_Barrier(mpi.comm());
                PetscMemoryGetCurrentUsage(&mem10d1);
              }


            // Call custom function to delete the remaining things we don't need:
            ns->coupled_problem_partial_destructor();

            delete faces_np1;
            delete ngbd_c;

            if(mem_checkpoints){
                MPI_Barrier(mpi.comm());
                PetscMemoryGetCurrentUsage(&mem10e);
              }

<<<<<<< HEAD
=======
          } // End of "if solve navier stokes"


>>>>>>> 2ae5ebc6
            if(example_ == NS_GIBOU_EXAMPLE){
                PetscPrintf(mpi.comm(),"lmin = %d, lmax = %d \n",lmin + grid_res_iter,lmax + grid_res_iter);
                check_NS_validation_error(phi,v_n,press_nodes,p4est_np1,nodes_np1,ghost_np1,ngbd,dxyz_close_to_interface,name_NS_errors,fich_NS_errors,tstep);
              }

          } // End of "if solve navier stokes"

        if(mem_checkpoints){
            MPI_Barrier(mpi.comm());
            PetscMemoryGetCurrentUsage(&mem11);
          }
        if(example_ == COUPLED_PROBLEM_EXAMPLE){
            check_coupled_problem_error(phi,v_n,press_nodes,T_l_n,p4est_np1,nodes_np1,ngbd,dxyz_close_to_interface,name_coupled_errors,fich_coupled_errors,tstep);
          }
        if(example_ == ICE_AROUND_CYLINDER && tstep%save_every_iter ==0 ){
            check_ice_cylinder_v_and_radius(phi,p4est_np1,nodes_np1,dxyz_close_to_interface,name_ice_radius_info,fich_ice_radius_info);
          }
        if(mem_checkpoints){
            MPI_Barrier(mpi.comm());
            PetscMemoryGetCurrentUsage(&mem12);
          }
        // --------------------------------------------------------------------------------------------------------------
        // Delete the old grid:
        // --------------------------------------------------------------------------------------------------------------
        // Delete the old grid and update with the new one:


        p4est_destroy(p4est);
        p4est_ghost_destroy(ghost);
        p4est_nodes_destroy(nodes);
        delete ngbd;
        delete hierarchy;


        p4est = p4est_np1;
        ghost = ghost_np1;
        nodes = nodes_np1;

        hierarchy = hierarchy_np1;
        ngbd = ngbd_np1;

        // Get current memory usage and print out all memory usage checkpoints:
        if(mem_checkpoints){
            MPI_Barrier(mpi.comm());
            PetscMemoryGetCurrentUsage(&mem13);
            ierr = PetscFOpen(mpi.comm(),name_mem,"a",&fich_mem); CHKERRXX(ierr);
            ierr = PetscFPrintf(mpi.comm(),fich_mem,"%g %g %d %g %g %g %g %g %g %g %g %g %g %g %g %g %g %g %g %g %g %g %g %g %g %g %g %g %g %g %g %g %g %g \n",tn,dt,tstep,mem1,mem2,mem3,mem4,mem5,mem5a,mem5b,mem6,mem7,mem8,mem9,mem9a,mem9b,mem9c,mem9d,mem9e,mem9f,mem9g,mem10,mem10a,mem10b,mem10c,mem10c1,mem10c2,mem10c3,mem10c4,mem10d,mem10d1,mem10e,mem11,mem12,mem13);CHKERRXX(ierr);
            ierr = PetscFClose(mpi.comm(),fich_mem); CHKERRXX(ierr);


            // Check the overall:
            PetscMemoryView(PETSC_VIEWER_STDOUT_WORLD,"\nMemory information: \n");
          }
        MPI_Barrier(mpi.comm());

        PetscMemoryGetCurrentUsage(&mem_safety_check);
        PetscPrintf(mpi.comm(),"Current memory usage is : %0.5e GB \n Which is %0.2f % of safety limit \n",mem_safety_check*1.e-9,(mem_safety_check)/(mem_safety_limit)*100.0);
        if(mem_safety_check>mem_safety_limit){
            PetscPrintf(mpi.comm(),"We are encroaching upon the memory upper bound on this machine, calling MPI Abort...\n");
            MPI_Abort(mpi.comm(),1);
          }
      } // <-- End of for loop through time

    phi.destroy();
    if(solve_stefan){
        T_l_n.destroy();
        T_s_n.destroy();
        smoke.destroy();
      }

    if(solve_navier_stokes){ v_n.destroy();v_nm1.destroy();vorticity.destroy();press_nodes.destroy();}
    // destroy the structures
    p4est_nodes_destroy(nodes);
    p4est_ghost_destroy(ghost);
    p4est_destroy      (p4est);
    my_p4est_brick_destroy(conn, &brick);
    delete hierarchy;
    delete ngbd;
  }// end of loop through number of splits

  MPI_Barrier(mpi.comm());
  PetscLogDouble memfinal;
  PetscMemoryGetCurrentUsage(&memfinal);
  PetscPrintf(mpi.comm(),"Final memory usage is %.5e GB, which is %0.2f % of max allowed \n",memfinal*1.e-9,(memfinal)/(mem_safety_limit)*100.0);
  w.stop(); w.read_duration();
  return 0;
}
<|MERGE_RESOLUTION|>--- conflicted
+++ resolved
@@ -3093,13 +3093,8 @@
     splitting_criteria_cf_and_uniform_band_t sp(lmin+grid_res_iter,lmax+grid_res_iter,&level_set,uniform_band);
     p4est->user_pointer = &sp;
 
-<<<<<<< HEAD
 //    splitting_criteria_cf_and_uniform_band_t sp(lmin+grid_res_iter,lmax+grid_res_iter,&level_set,uniform_band);
 //    p4est->user_pointer = &sp;
-=======
-    splitting_criteria_cf_and_uniform_band_t sp(lmin+grid_res_iter,lmax+grid_res_iter,&level_set,uniform_band);
-    p4est->user_pointer = &sp;
->>>>>>> 2ae5ebc6
 
                                     // save the pointer to the forst splitting criteria
     my_p4est_refine(p4est, P4EST_TRUE, refine_levelset_cf, NULL); // refine the grid according to the splitting criteria
@@ -3310,8 +3305,7 @@
                                                         "v_int_error " "number_of_nodes" "min_grid_size \n");CHKERRXX(ierr);
       ierr = PetscFClose(mpi.comm(),fich_stefan_errors); CHKERRXX(ierr);
       }
-    vec_and_ptr_t smoke_old;
-    vec_and_ptr_dim_t smoke_dd; // for Semi Lagrangian backtrace
+
 
 
     // (2) For checking error on LLNL NS benchmark case:
@@ -4675,12 +4669,6 @@
                 PetscMemoryGetCurrentUsage(&mem10e);
               }
 
-<<<<<<< HEAD
-=======
-          } // End of "if solve navier stokes"
-
-
->>>>>>> 2ae5ebc6
             if(example_ == NS_GIBOU_EXAMPLE){
                 PetscPrintf(mpi.comm(),"lmin = %d, lmax = %d \n",lmin + grid_res_iter,lmax + grid_res_iter);
                 check_NS_validation_error(phi,v_n,press_nodes,p4est_np1,nodes_np1,ghost_np1,ngbd,dxyz_close_to_interface,name_NS_errors,fich_NS_errors,tstep);
