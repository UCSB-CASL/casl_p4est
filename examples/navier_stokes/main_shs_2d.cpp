
/*
 * The navier stokes solver applied for super-hydrophobic surfaces simulations
 *
 * run the program with the -help flag to see the available options
 */

// System
#include <mpi.h>
#include <stdexcept>
#include <iostream>
#include <sys/stat.h>
#include <vector>
#include <algorithm>
#include <iterator>
#include <set>
#include <time.h>
#include <stdio.h>
#include <stdlib.h>

// p4est Library
#ifdef P4_TO_P8
#include <src/my_p8est_navier_stokes.h>
#include <src/my_p8est_log_wrappers.h>
#include <src/my_p8est_refine_coarsen.h>
#include <src/my_p8est_level_set.h>
#include <src/my_p8est_level_set_cells.h>
#include <src/my_p8est_vtk.h>
#else
#include <src/my_p4est_navier_stokes.h>
#include <src/my_p4est_log_wrappers.h>
#include <src/my_p4est_refine_coarsen.h>
#include <src/my_p4est_level_set.h>
#include <src/my_p4est_vtk.h>
#include <src/my_p4est_trajectory_of_point.h>
#endif

#include <src/Parser.h>

#undef MIN
#undef MAX

using namespace std;

class LEVEL_SET :
    #ifdef P4_TO_P8
    public CF_3
    #else
    public CF_2
    #endif
{
  int max_lvl;
public:
  LEVEL_SET(int max_lvl_) : max_lvl(max_lvl_) { lip = 1.2; }
  double operator()(double, double y
                  #ifdef P4_TO_P8
                    , double
                  #endif
                    ) const
  {
    return MAX(y-1.0-pow(2.0, -max_lvl), -y-1.0-pow(2.0, -max_lvl));
  }
};

struct BCWALLTYPE_P :
    #ifdef P4_TO_P8
    WallBC3D
    #else
    WallBC2D
    #endif
{
  BoundaryConditionType operator()(double, double
                                 #ifdef P4_TO_P8
                                   , double
                                 #endif
                                   ) const
  {
    return NEUMANN;
  }
} bc_wall_type_p;

struct BCWALLVALUE_P :
    #ifdef P4_TO_P8
    CF_3
    #else
    CF_2
    #endif
{
  double operator()(double, double
                  #ifdef P4_TO_P8
                    , double
                  #endif
                    ) const
  {
    return 0.0;
  }
} bc_wall_value_p;

class BCWALLTYPE_U :
    #ifdef P4_TO_P8
    public WallBC3D
    #else
    public WallBC2D
    #endif
{
private:
  const double length;
#ifdef P4_TO_P8
  const double width;
  const bool streamwise;
#endif
  const double pitch;
  const double gas_frac;
  const double offset;
  double my_fmod(const double num, const double denom) const { return (num - floor(num/denom)*denom);}
public:
#ifdef P4_TO_P8
  BCWALLTYPE_U(double len_, double width_, bool streamwise_, double pitch_, double gas_fraction_, const my_p4est_brick_t& brick_, int max_lvl)
    : length(len_), width(width_), streamwise(streamwise_), pitch(pitch_), gas_frac(gas_fraction_),
      offset(0.1*(brick_.xyz_max[(streamwise?2:0)]-brick_.xyz_min[(streamwise?2:0)])/((double) (brick_.nxyztrees[(streamwise?2:0)]*(1<<max_lvl)))){ }
#else
  BCWALLTYPE_U(double len_, double pitch_, double gas_fraction_, const my_p4est_brick_t& brick_, int max_lvl)
    : length(len_), pitch(pitch_), gas_frac(gas_fraction_),
      offset(0.5*(brick_.xyz_max[0]-brick_.xyz_min[0])/((double) (brick_.nxyztrees[0]*(1<<max_lvl)))){ }
#endif
#ifdef P4_TO_P8
  BoundaryConditionType operator()(double x, double, double z) const
  {
    if(streamwise)
    {
      double normalized_z = my_fmod((z + 0.5*width), pitch);
      return (((offset < normalized_z) && (normalized_z < pitch*gas_frac - offset)) ? NEUMANN : DIRICHLET);
    }
    else
    {
      double normalized_x = my_fmod((x + 0.5*length), pitch);
      return (((offset < normalized_x) && (normalized_x < pitch*gas_frac - offset)) ? NEUMANN : DIRICHLET);
    }
  }
#else
  BoundaryConditionType operator()(double x, double) const
  {
    return ((my_fmod((x + 0.5*length - offset), pitch)/pitch < gas_frac)? NEUMANN: DIRICHLET);
  }
#endif
};

struct BCWALLVALUE_U : // always 0 value whether no slip or free slip
    #ifdef P4_TO_P8
    CF_3
    #else
    CF_2
    #endif
{
  double operator()(double, double
                  #ifdef P4_TO_P8
                    , double
                  #endif
                    ) const
  {
    return 0.0;
  }
} bc_wall_value_u;

struct BCWALLTYPE_V : // always homogeneous dirichlet : no penetration through the channel wall
    #ifdef P4_TO_P8
    WallBC3D
    #else
    WallBC2D
    #endif
{
  BoundaryConditionType operator()(double, double
                                 #ifdef P4_TO_P8
                                   , double
                                 #endif
                                   ) const
  {
    return DIRICHLET;
  }
} bc_wall_type_v;


struct BCWALLVALUE_V : // always homogeneous dirichlet : no penetration through the channel wall
    #ifdef P4_TO_P8
    CF_3
    #else
    CF_2
    #endif
{
  double operator()(double, double
                  #ifdef P4_TO_P8
                    , double
                  #endif
                    ) const
  {
    return 0.0;
  }
} bc_wall_value_v;


struct initial_velocity_unm1_t :
    #ifdef P4_TO_P8
    CF_3
    #else
    CF_2
    #endif
{
  double operator()(double, double
                  #ifdef P4_TO_P8
                    , double
                  #endif
                    ) const
  {
    return 0.0;
  }
} initial_velocity_unm1;

struct initial_velocity_u_n_t :
    #ifdef P4_TO_P8
    CF_3
    #else
    CF_2
    #endif
{
  double operator()(double, double
                  #ifdef P4_TO_P8
                    , double
                  #endif
                    ) const
  {
    return 0.0;
  }
} initial_velocity_un;

struct initial_velocity_vnm1_t :
    #ifdef P4_TO_P8
    CF_3
    #else
    CF_2
    #endif
{
  double operator()(double, double
                  #ifdef P4_TO_P8
                    , double
                  #endif
                    ) const
  {
    return 0.0;
  }
} initial_velocity_vnm1;

struct initial_velocity_vn_t :
    #ifdef P4_TO_P8
    CF_3
    #else
    CF_2
    #endif
{
  double operator()(double, double
                  #ifdef P4_TO_P8
                    , double
                  #endif
                    ) const
  {
    return 0.0;
  }
} initial_velocity_vn;

struct external_force_u_t :
    #ifdef P4_TO_P8
    CF_3
    #else
    CF_2
    #endif
{
  double operator()(double, double
                  #ifdef P4_TO_P8
                    , double
                  #endif
                    ) const
  {
    return 1.0;
  }
};

struct external_force_v_t :
    #ifdef P4_TO_P8
    CF_3
    #else
    CF_2
    #endif
{
  double operator()(double, double
                  #ifdef P4_TO_P8
                    , double
                  #endif
                    ) const
  {
    return 0.0;
  }
};

#ifdef P4_TO_P8
struct BCWALLTYPE_W : WallBC3D
{
private:
  const double length;
  const double width;
  const bool streamwise;
  const double pitch;
  const double gas_frac;
  const double offset;
  double my_fmod(const double num, const double denom) const { return (num - floor(num/denom)*denom);}
public:
  BCWALLTYPE_W(double len_, double width_, bool streamwise_, double pitch_, double gas_fraction_, const my_p4est_brick_t& brick_, int max_lvl)
    : length(len_), width(width_), streamwise(streamwise_), pitch(pitch_), gas_frac(gas_fraction_),
      offset(0.1*(brick_.xyz_max[(streamwise?2:0)]-brick_.xyz_min[(streamwise?2:0)])/((double) (brick_.nxyztrees[(streamwise?2:0)]*(1<<max_lvl)))){ }
  BoundaryConditionType operator()(double x, double, double z) const
  {
    if(streamwise)
    {
      double normalized_z = my_fmod((z + 0.5*width), pitch);
      return (((offset < normalized_z) && (normalized_z < pitch*gas_frac - offset)) ? NEUMANN : DIRICHLET);
    }
    else
    {
      double normalized_x = my_fmod((x + 0.5*length), pitch);
      return (((offset < normalized_x) && (normalized_x < pitch*gas_frac - offset)) ? NEUMANN : DIRICHLET);
    }
  }
};

struct BCWALLVALUE_W : CF_3
{
  double operator()(double, double, double) const
  {
    return 0.0;
  }
} bc_wall_value_w;

struct initial_velocity_wnm1_t : CF_3
{
  double operator()(double, double, double) const
  {
    return 0.0;
  }
} initial_velocity_wnm1;

struct initial_velocity_w_n_t : CF_3
{
  double operator()(double, double, double) const
  {
    return 0.0;
  }
} initial_velocity_wn;

struct external_force_w_t : CF_3
{
  double operator()(double, double, double) const
  {
    return 0.0;
  }
};
#endif

#ifdef P4_TO_P8
void initialize_mass_flow_output(std::vector<double>& sections, std::vector<double>& mass_flows, char* file_mass_flow, const double& length, const double& width, const char *out_dir, const int& lmin, const int& lmax, const double& threshold_split_cell, const double& cfl, const int& sl_order, const mpi_environment_t& mpi, const double& tstart)
#else
void initialize_mass_flow_output(std::vector<double>& sections, std::vector<double>& mass_flows, char* file_mass_flow, const double& length, const char *out_dir, const int& lmin, const int& lmax, const double& threshold_split_cell, const double& cfl, const int& sl_order, const mpi_environment_t& mpi, const double& tstart)
#endif
{
  // initialize sections and mass flows through sections
  sections.resize(0);
  sections.push_back(-0.5*length);
  sections.push_back(-0.25*length);
  sections.push_back(0.0);
  sections.push_back(+0.25*length);
  mass_flows.resize(sections.size(), 0.0);

  sprintf(file_mass_flow, "%s/mass_flow_%d-%d_split_threshold_%.2f_cfl_%.2f_sl_%d.dat", out_dir, lmin, lmax, threshold_split_cell, cfl, sl_order);

  PetscErrorCode ierr = PetscPrintf(mpi.comm(), "Saving mass flow in ... %s\n", file_mass_flow); CHKERRXX(ierr);
  if(mpi.rank() == 0)
  {
    if(!file_exists(file_mass_flow))
    {
      FILE* fp_mass_flow = fopen(file_mass_flow, "w");
      if(fp_mass_flow==NULL)
        throw std::runtime_error("initialize_mass_flow_output: could not open file for mass flow output.");
      fprintf(fp_mass_flow, "%% __ | Normalized mass flows \n");
      fprintf(fp_mass_flow, "%% tn | Inflow section | 0.25*length | Midway section | 0.75*length \n");
      fclose(fp_mass_flow);
    }
    else
    {
      FILE* fp_mass_flow= fopen(file_mass_flow, "r+");
      char* read_line = NULL;
      size_t len = 0;
      ssize_t len_read;
      long size_to_keep = 0;
      if(((len_read = getline(&read_line, &len, fp_mass_flow)) != -1))
        size_to_keep += (long) len_read;
      else
        throw std::runtime_error("initialize_mass_flow_output: couldn't read the first header line of mass_flow_...dat");
      if(((len_read = getline(&read_line, &len, fp_mass_flow)) != -1))
        size_to_keep += (long) len_read;
      else
        throw std::runtime_error("initialize_mass_flow_output: couldn't read the second header line of mass_flow_...dat");
      double time, time_nm1;
      double dt = 0.0;
      bool not_first_line = false;
      char format_specifier[1024] = "%lg";
      for (size_t kk = 0; kk < sections.size(); ++kk)
        strcat(format_specifier, " %*g");
      while ((len_read = getline(&read_line, &len, fp_mass_flow)) != -1) {
        if(not_first_line)
          time_nm1 = time;
        sscanf(read_line, format_specifier, &time);
        if(not_first_line)
          dt = time - time_nm1;
        if(time <= tstart+0.1*dt) // +0.1*dt to avoid roundoff errors when exporting the data
          size_to_keep += (long) len_read;
        else
          break;
        not_first_line=true;
      }
      fclose(fp_mass_flow);
      if(read_line)
        free(read_line);
      if(truncate(file_mass_flow, size_to_keep))
        throw std::runtime_error("initialize_mass_flow_output: couldn't truncate mass_flow_...dat");
    }

    char liveplot_mass[PATH_MAX];
    sprintf(liveplot_mass, "%s/live_mass_flow.gnu", out_dir);
    if(!file_exists(liveplot_mass))
    {
      FILE *fp_liveplot_mass = fopen(liveplot_mass, "w");
      if(fp_liveplot_mass==NULL)
        throw std::runtime_error("initialize_mass_flow_output: could not open file for mass flow liveplot.");
      fprintf(fp_liveplot_mass, "set term wxt noraise\n");
      fprintf(fp_liveplot_mass, "set key bottom right Left font \"Arial,14\"\n");
      fprintf(fp_liveplot_mass, "set xlabel \"Time\" font \"Arial,14\"\n");
      fprintf(fp_liveplot_mass, "set ylabel \"Nondimensional mass flow\" font \"Arial,14\"\n");
      fprintf(fp_liveplot_mass, "plot");
      for (size_t k_section = 0; k_section < sections.size(); ++k_section)
      {
        fprintf(fp_liveplot_mass, "\t \"mass_flow_%d-%d_split_threshold_%.2f_cfl_%.2f_sl_%d.dat\" using 1:%d title 'x = %g' with lines lw 3", lmin, lmax, threshold_split_cell, cfl, sl_order, ((int)k_section+2), sections[k_section]);
        if(k_section < sections.size()-1)
          fprintf(fp_liveplot_mass, ",\\");
        fprintf(fp_liveplot_mass, "\n");
      }
      fprintf(fp_liveplot_mass, "pause 4\n");
      fprintf(fp_liveplot_mass, "reread");
      fclose(fp_liveplot_mass);
    }

    char tex_plot_mass[PATH_MAX];
    sprintf(tex_plot_mass, "%s/tex_mass_flow.gnu", out_dir);
    if(!file_exists(tex_plot_mass))
    {
      FILE *fp_tex_plot_mass = fopen(tex_plot_mass, "w");
      if(fp_tex_plot_mass==NULL)
        throw std::runtime_error("initialize_mass_flow_output: could not open file for mass flow tex figure.");
      fprintf(fp_tex_plot_mass, "set term epslatex color standalone\n");
      fprintf(fp_tex_plot_mass, "set output 'mass_flow_history.tex'\n");
      fprintf(fp_tex_plot_mass, "set key bottom right Left \n");
      fprintf(fp_tex_plot_mass, "set xlabel \"$t$\"\n");
#ifdef P4_TO_P8
      fprintf(fp_tex_plot_mass, "set ylabel \"$\\\\frac{1}{\\\\rho \\\\delta^{2} u_{\\\\tau}}\\\\int_{%g\\\\delta}^{%g\\\\delta}\\\\int_{-\\\\delta}^{\\\\delta} \\\\rho u \\\\,\\\\mathrm{d}y\\\\mathrm{d}z$\" \n", -0.5*width, 0.5*width);
#else
      fprintf(fp_tex_plot_mass, "set ylabel \"$\\\\frac{1}{\\\\rho \\\\delta u_{\\\\tau}}\\\\int_{-\\\\delta}^{\\\\delta} \\\\rho u \\\\,\\\\mathrm{d}y$\" \n");
#endif
      fprintf(fp_tex_plot_mass, "plot");
      for (size_t k_section = 0; k_section < sections.size(); ++k_section)
      {
        fprintf(fp_tex_plot_mass, "\t \"mass_flow_%d-%d_split_threshold_%.2f_cfl_%.2f_sl_%d.dat\" using 1:%d title '$x = %g$' with lines lw 3", lmin, lmax, threshold_split_cell, cfl, sl_order, ((int)k_section+2), sections[k_section]);
        if(k_section < sections.size()-1)
          fprintf(fp_tex_plot_mass, ",\\\n");
      }
      fclose(fp_tex_plot_mass);
    }

    char tex_mass_flow_script[PATH_MAX];
    sprintf(tex_mass_flow_script, "%s/plot_tex_mass_flow.sh", out_dir);
    if(!file_exists(tex_mass_flow_script))
    {
      FILE *fp_tex_mass_flow_script = fopen(tex_mass_flow_script, "w");
      if(fp_tex_mass_flow_script==NULL)
        throw std::runtime_error("initialize_mass_flow_output: could not open file for bash script plotting mass flow tex figure.");
      fprintf(fp_tex_mass_flow_script, "#!/bin/sh\n");
      fprintf(fp_tex_mass_flow_script, "gnuplot ./tex_mass_flow.gnu\n");
      fprintf(fp_tex_mass_flow_script, "latex ./mass_flow_history.tex\n");
      fprintf(fp_tex_mass_flow_script, "dvipdf -dAutoRotatePages=/None ./mass_flow_history.dvi\n");
      fclose(fp_tex_mass_flow_script);

      ostringstream chmod_command;
      chmod_command << "chmod +x " << tex_mass_flow_script;
      if(system(chmod_command.str().c_str()))
        throw std::runtime_error("initialize_mass_flow_output: could not make the plot_tex_mass_flow.sh script executable");
    }
  }
}

void initialize_drag_force_output(char* file_drag, const char *out_dir, const int& lmin, const int& lmax, const double& threshold_split_cell, const double& cfl, const int& sl_order, const mpi_environment_t& mpi, const double& tstart)
{
  sprintf(file_drag, "%s/drag_%d-%d_split_threshold_%.2f_cfl_%.2f_sl_%d.dat", out_dir, lmin, lmax, threshold_split_cell, cfl, sl_order);
  PetscErrorCode ierr = PetscPrintf(mpi.comm(), "Saving drag in ... %s\n", file_drag); CHKERRXX(ierr);

  if(mpi.rank() == 0)
  {
    if(!file_exists(file_drag))
    {
      FILE* fp_drag = fopen(file_drag, "w");
      if(fp_drag==NULL)
        throw std::runtime_error("initialize_drag_force_output: could not open file for drag output.");
      fprintf(fp_drag, "%% __ | Normalized drag \n");
#ifdef P4_TO_P8
      fprintf(fp_drag, "%% tn | x-component | y-component\n");
#else
      fprintf(fp_drag, "%% tn | x-component | y-component | z-component\n");
#endif
      fclose(fp_drag);
    }
    else
    {
      FILE* fp_drag = fopen(file_drag, "r+");
      char* read_line = NULL;
      size_t len = 0;
      ssize_t len_read;
      long size_to_keep = 0;
      if(((len_read = getline(&read_line, &len, fp_drag)) != -1))
        size_to_keep += (long) len_read;
      else
        throw std::runtime_error("initialize_drag_force_output: couldn't read the first header line of drag_...dat");
      if(((len_read = getline(&read_line, &len, fp_drag)) != -1))
        size_to_keep += (long) len_read;
      else
        throw std::runtime_error("initialize_drag_force_output: couldn't read the second header line of drag_...dat");
      double time, time_nm1;
      double dt = 0.0;
      bool not_first_line = false;
      while ((len_read = getline(&read_line, &len, fp_drag)) != -1) {
        if(not_first_line)
          time_nm1 = time;
#ifdef P4_TO_P8
        sscanf(read_line, "%lg %*g %*g %*g", &time);
#else
        sscanf(read_line, "%lg %*g %*g", &time);
#endif
        if(not_first_line)
          dt = time-time_nm1;
        if(time <= tstart+0.1*dt) // +0.1*dt to avoid roundoff errors when exporting the data
          size_to_keep += (long) len_read;
        else
          break;
        not_first_line=true;
      }
      fclose(fp_drag);
      if(read_line)
        free(read_line);
      if(truncate(file_drag, size_to_keep))
        throw std::runtime_error("initialize_drag_force_output: couldn't truncate drag_...dat");
    }

    char liveplot_drag[PATH_MAX];
    sprintf(liveplot_drag, "%s/live_drag.gnu", out_dir);
    if(!file_exists(liveplot_drag))
    {
      FILE* fp_liveplot_drag = fopen(liveplot_drag, "w");
      if(fp_liveplot_drag==NULL)
        throw std::runtime_error("initialize_drag_force_output: could not open file for drage force liveplot.");
      fprintf(fp_liveplot_drag, "set term wxt noraise\n");
      fprintf(fp_liveplot_drag, "set key center right Left font \"Arial,14\"\n");
      fprintf(fp_liveplot_drag, "set xlabel \"Time\" font \"Arial,14\"\n");
      fprintf(fp_liveplot_drag, "set ylabel \"Nondimensional drag \" font \"Arial,14\"\n");
      fprintf(fp_liveplot_drag, "plot");
      for (short dd = 0; dd < P4EST_DIM; ++dd)
      {
        fprintf(fp_liveplot_drag, "\t \"drag_%d-%d_split_threshold_%.2f_cfl_%.2f_sl_%d.dat\" using 1:%d title '%c-component' with lines lw 3", lmin, lmax, threshold_split_cell, cfl, sl_order, ((int)dd+2), ((dd==0)?'x':((dd==1)?'y':'z')));
        if(dd < P4EST_DIM-1)
          fprintf(fp_liveplot_drag, ",\\");
        fprintf(fp_liveplot_drag, "\n");
      }
      fprintf(fp_liveplot_drag, "pause 4\n");
      fprintf(fp_liveplot_drag, "reread");
      fclose(fp_liveplot_drag);
    }

    char tex_plot_drag[PATH_MAX];
    sprintf(tex_plot_drag, "%s/tex_drag.gnu", out_dir);
    if(!file_exists(tex_plot_drag))
    {
      FILE *fp_tex_plot_drag = fopen(tex_plot_drag, "w");
      if(fp_tex_plot_drag==NULL)
        throw std::runtime_error("initialize_drag_foce_output: could not open file for drag force tex figure.");
      fprintf(fp_tex_plot_drag, "set term epslatex color standalone\n");
      fprintf(fp_tex_plot_drag, "set output 'drag_history.tex'\n");
      fprintf(fp_tex_plot_drag, "set key center right Left \n");
      fprintf(fp_tex_plot_drag, "set xlabel \"$t$\"\n");
#ifdef P4_TO_P8
      fprintf(fp_tex_plot_drag, "set ylabel \"Non-dimensional wall friction $\\\\mathbf{D} = \\\\frac{\\\\hat{\\\\mathbf{D}}}{\\\\rho u_{\\\\tau}^{2} \\\\delta^{2}}$ \" \n");
#else
      fprintf(fp_tex_plot_drag, "set ylabel \"Non-dimensional wall friction $\\\\mathbf{D} = \\\\frac{\\\\hat{\\\\mathbf{D}}}{\\\\rho u_{\\\\tau}^{2} \\\\delta}$ \" \n");
#endif
      fprintf(fp_tex_plot_drag, "plot");
      for (short dd = 0; dd < P4EST_DIM; ++dd)
      {
        fprintf(fp_tex_plot_drag, "\t \"drag_%d-%d_split_threshold_%.2f_cfl_%.2f_sl_%d.dat\" using 1:%d title '$D_{%c}$' with lines lw 3", lmin, lmax, threshold_split_cell, cfl, sl_order, ((int) dd+2), ((dd==0)?'x':((dd==1)?'y':'z')));
        if(dd < P4EST_DIM-1)
          fprintf(fp_tex_plot_drag, ",\\\n");
      }
      fclose(fp_tex_plot_drag);
    }

    char tex_drag_script[PATH_MAX];
    sprintf(tex_drag_script, "%s/plot_tex_drag.sh", out_dir);
    if(!file_exists(tex_drag_script))
    {
      FILE *fp_tex_drag_script = fopen(tex_drag_script, "w");
      if(fp_tex_drag_script==NULL)
        throw std::runtime_error("initialize_drag_force_output: could not open file for bash script plotting drag tex figure.");
      fprintf(fp_tex_drag_script, "#!/bin/sh\n");
      fprintf(fp_tex_drag_script, "gnuplot ./tex_drag.gnu\n");
      fprintf(fp_tex_drag_script, "latex ./drag_history.tex\n");
      fprintf(fp_tex_drag_script, "dvipdf -dAutoRotatePages=/None ./drag_history.dvi\n");
      fclose(fp_tex_drag_script);

      ostringstream chmod_command;
      chmod_command << "chmod +x " << tex_drag_script;
      int sys_return = system(chmod_command.str().c_str()); (void) sys_return;
    }
  }
}

void check_pitch_and_gas_fraction(double length_to_delta, int ntree, int lmax, double pitch_to_delta, double gas_fraction)
{
  if(fabs(length_to_delta/pitch_to_delta - ((int) length_to_delta/pitch_to_delta)) > 1e-6)
#ifdef P4_TO_P8
    throw std::invalid_argument("main_shs_3d.cpp: the length of the domain in the direction transversal to the grooves MUST be a multiple of the pitch to satisfy periodicity.");
#else
    throw std::invalid_argument("main_shs_2d.cpp: the length of the domain in the direction transversal to the grooves MUST be a multiple of the pitch to satisfy periodicity.");
#endif

  double nb_finest_cell_in_groove =  pitch_to_delta*gas_fraction/(length_to_delta/((double) (ntree*(1<<lmax))));
  double nb_finest_cell_in_ridge  =  pitch_to_delta*(1.0-gas_fraction)/(length_to_delta/((double) (ntree*(1<<lmax))));

  if((fabs(nb_finest_cell_in_groove - ((int) nb_finest_cell_in_groove)) > 1e-6) || (fabs(nb_finest_cell_in_ridge - ((int) nb_finest_cell_in_ridge)) > 1e-6))
#ifdef P4_TO_P8
    throw std::invalid_argument("main_shs_3d.cpp: the finest grid cells do not capture the groove and/or the ridge (subcell resolution for boundary condition would be required).");
#else
    throw std::invalid_argument("main_shs_2d.cpp: the finest grid cells do not capture the groove and/or the ridge (subcell resolution for boundary condition would be required).");
#endif
}

int main (int argc, char* argv[])
{
  mpi_environment_t mpi;
  mpi.init(argc, argv);

  cmdParser cmd;
  cmd.add_option("restart", "if defined, this restarts the simulation from a saved state on disk (the value must be a valid path to a directory in which the solver state was saved)");
  // computational grid parameters
  cmd.add_option("lmin", "min level of the tree");
  cmd.add_option("lmax", "max level of the tree");
  cmd.add_option("thresh", "the threshold used for the refinement criteria, default is 0.1");
  cmd.add_option("wall_layer", "number of finest cells desired to layer the channel walls (a minimum of 2 is strictly enforced)");
  cmd.add_option("nx", "number of trees in the x-direction. The default value is length to ensure aspect ratio of cells = 1");
  cmd.add_option("ny", "number of trees in the y-direction. The default value is 2.0 (i.e. height) to ensure aspect ratio of cells = 1");
#ifdef P4_TO_P8
  cmd.add_option("nz", "number of trees in the z-direction. The default value is width to ensure aspect ratio of cells = 1");
#endif
  // physical parameters for the simulations
  cmd.add_option("length", "length of the channel (dimension in streamwise, x-direction) , in units of delta (integer), default is 6");
#ifdef P4_TO_P8
  cmd.add_option("width", "width of the channel (dimension in spanwise, z-direction), in units of delta (integer), default is 3");
  cmd.add_option("streamwise", "if present, the grooves and ridges are understood as streamwise, that is parallel to the flow. If absent, the grooves are perpendicular to the flow.");
#endif
  cmd.add_option("duration", "the duration of the simulation (tfinal-tstart). If not restarted, tstart = 0.0, default duration is 10.");
  cmd.add_option("Re", "the Reynolds number based on wall-shear velocity and half the channel height (in a regular, i.e. not SH, channel), i.e. Re_tau = u_tau*delta/nu, default is 180.0;");
  cmd.add_option("pitch_to_delta", "P/delta ratio, default = 0.375");
  cmd.add_option("GF", "gas fraction, default is 0.5");
  cmd.add_option("adapted_dt", "activates the calculation of dt based on the local cell sizes if present");
  // method-related parameters
  cmd.add_option("sl_order", "the order for the semi lagrangian, either 1 (stable) or 2 (accurate), default is 2");
  cmd.add_option("cfl", "dt = cfl * dx/vmax, default is 0.75");
  // output-control parameters
  cmd.add_option("export_folder", "exportation_folder");
  cmd.add_option("save_vtk", "activates exportation of results in vtk format");
  cmd.add_option("vtk_dt", "export vtk files every vtk_dt time lapse (REQUIRED if save_vtk is activated)");
#ifdef P4_TO_P8
  cmd.add_option("save_mass_flow", "activates exportation of the streamwise mass flow (non-dimensionalized by rho*SQR(delta)*u_tau, calculated at inflow, 0.25*length, 0.5*length and 0.75*length)");
  cmd.add_option("save_drag", "activates exportation of the total drag (normalized by rho*SQR(u_tau)*SQR(delta))");
#else
  cmd.add_option("save_mass_flow", "activates exportation of the streamwise mass flow (non-dimensionalized by rho*delta*u_tau, calculated at inflow, 0.25*length, 0.5*length and 0.75*length)");
  cmd.add_option("save_drag", "activates exportation of the total drag (normalized by rho*SQR(u_tau)*delta)");
#endif
  cmd.add_option("save_state_dt", "if defined, this activates the 'save-state' feature. The solver state is saved every save_state_dt time steps in backup_ subfolders.");
  cmd.add_option("save_nstates", "determines how many solver states must be memorized in backup_ folders (default is 1).");
  cmd.add_option("save_mean_profile", "compute and save an averaged streamwise-velocity profile (makes sense only if the flow is fully-developed)");
  cmd.add_option("tstart_statistics", "time starting from which the statics can be computed (WARNING: default is 0)");


  // --> extra info to be printed when -help is invoked
  const std::string extra_info = "\
      This program provides a general setup for superhydrophobic channel flow simulations.\n\
      It assumes no solid object and no passive scalar (i.e. smoke) in the channel. The height of the channel is set to \n\
      2*delta by default, the other channel dimensions are provided by the user in units of delta. If the numbers \n\
      of trees in the streamwise and spanwise directions (resp. input parameters nx and nz) are not provided by the user, they \n\
      are set in order to ensure aspect ratio of computational cells as close as possible to 1, i.e. each tree in the forest is \n\
      of size (as close as possible to) deltaXdeltaXdelta. \n\n\
      The set up builds upon the following non-dimensionalization ('_hat' for dimensional variables): \n\n\
      u = u_hat/u_tau, {x, y, z} = {x, y, z}_hat/delta, t = t_hat*u_tau/delta, p = p_hat/(rho*u_tau*u_tau), \n\n\
      where u_tau is the wall-friction velocity in an equivalent regular channel (not superhydrophobic). \n\
      Therefore, the computational domain is [-0.5*length, 0.5*length]x[-1, 1]x[-0.5*width, 0.5*width]. \n\
      The Navier-Stokes solver is then invoked with nondimensional inputs \n\
      rho = 1.0, mu = 1.0/Re, body force per unit mass {1.0, 0.0, 0.0} (driving the flow), \n\
      and with periodic boundary conditions in the streamwise (and spanwise in 3D) directions. \n\
      Developer: Raphael Egan (raphaelegan@ucsb.edu)";
  cmd.parse(argc, argv, extra_info);

  double tstart;
  double dt;
  int lmin, lmax;
  my_p4est_navier_stokes_t* ns  = NULL;
  my_p4est_brick_t* brick       = NULL;
  splitting_criteria_cf_t* data = NULL;
  LEVEL_SET* level_set          = NULL;

  int sl_order;
  double threshold_split_cell, wall_layer, cfl;
  double length;
#ifdef P4_TO_P8
  double width;
#endif
  double wall_shear_Reynolds;
  int ntree_x, ntree_y;
#ifdef P4_TO_P8
  int ntree_z;
#endif
  int n_xyz [P4EST_DIM];
  double xyz_min [P4EST_DIM];
  double xyz_max [P4EST_DIM];



  double duration           = cmd.get<double>("duration", 10.0);
  double pitch_to_delta     = cmd.get<double>("pitch_to_delta", 1.0/4.0);
  double gas_fraction       = cmd.get<double>("GF", 0.5);
#if defined(POD_CLUSTER)
<<<<<<< HEAD
  string export_dir = cmd.get<string>("export_folder", "/home/temprano/Output/p4est_ns_shs");
=======
  string export_dir         = cmd.get<string>("export_folder", "/home/regan/superhydrophobic_channel");
>>>>>>> 784ff517
#elif defined(STAMPEDE)
  string export_dir         = cmd.get<string>("export_folder", "/work/04965/tg842642/stampede2/superhydrophobic_channel");
#elif defined(LAPTOP)
  string export_dir         = cmd.get<string>("export_folder", "/home/raphael/workspace/projects/superhydrophobic_channel");
#else
<<<<<<< HEAD
  string export_dir = cmd.get<string>("export_folder", "/home/temprano/Output/p4est_ns_shs");
=======
  string export_dir         = cmd.get<string>("export_folder", "/home/regan/workspace/projects/superhydrophobic_channel");
>>>>>>> 784ff517
#endif
  bool save_vtk             = cmd.contains("save_vtk");
  double vtk_dt = -1.0;
  if(save_vtk)
  {
    if(!cmd.contains("vtk_dt"))
#ifdef P4_TO_P8
      throw std::runtime_error("main_shs_3d.cpp: the argument vtk_dt MUST be provided by the user if vtk exportation is desired.");
#else
      throw std::runtime_error("main_shs_2d.cpp: the argument vtk_dt MUST be provided by the user if vtk exportation is desired.");
#endif
    vtk_dt = cmd.get<double>("vtk_dt", -1.0);
    if(vtk_dt <= 0.0)
#ifdef P4_TO_P8
      throw std::invalid_argument("main_shs_3d.cpp: the value of vtk_dt must be strictly positive.");
#else
      throw std::invalid_argument("main_shs_2d.cpp: the value of vtk_dt must be strictly positive.");
#endif
  }
  bool save_drag            = cmd.contains("save_drag"); double drag[P4EST_DIM];
  bool save_mass_flow       = cmd.contains("save_mass_flow"); vector<double> mass_flows; vector<double> sections;
  bool save_state           = cmd.contains("save_state_dt"); double dt_save_data = -1.0;
  unsigned int n_states     = cmd.get<unsigned int>("save_nstates", 1);
  if(save_state)
  {
    dt_save_data            = cmd.get<double>("save_state_dt", -1.0);
    if(dt_save_data < 0.0)
#ifdef P4_TO_P8
      throw std::invalid_argument("main_shs_3d.cpp: the value of save_state_dt must be strictly positive.");
#else
      throw std::invalid_argument("main_shs_2d.cpp: the value of save_state_dt must be strictly positive.");
#endif
  }
  bool save_profile         = cmd.contains("save_mean_profile");
  double stat_start         = cmd.get<double>("tstart_statistics", 0.0);

  bool use_adapted_dt       = cmd.contains("adapted_dt");
#ifdef P4_TO_P8
  bool streamwise           = cmd.contains("streamwise");
#endif
  PetscErrorCode ierr;

  if(cmd.contains("restart"))
  {
    string backup_directory = cmd.get<string>("restart", "");
    if(!is_folder(backup_directory.c_str()))
    {
      char error_msg[1024];
#ifdef P4_TO_P8
      sprintf(error_msg, "main_shs_3d: the restart path %s is not an accessible directory.", backup_directory.c_str());
#else
      sprintf(error_msg, "main_shs_2d: the restart path %s is not an accessible directory.", backup_directory.c_str());
#endif
      throw std::invalid_argument(error_msg);
    }
    if (ns != NULL)
    {
      delete ns; ns = NULL;
    }
    P4EST_ASSERT(ns == NULL);
    ns                      = new my_p4est_navier_stokes_t(mpi, backup_directory.c_str(), tstart);
    dt                      = ns->get_dt();
    p4est_t *p4est_n        = ns->get_p4est();
    p4est_t *p4est_nm1      = ns->get_p4est_nm1();

    lmin                    = cmd.get<int>("lmin", ((splitting_criteria_t*) p4est_n->user_pointer)->min_lvl);
    lmax                    = cmd.get<int>("lmax", ((splitting_criteria_t*) p4est_n->user_pointer)->max_lvl);
    double lip              = ((splitting_criteria_t*) p4est_n->user_pointer)->lip;
    threshold_split_cell    = cmd.get<double>("thresh", ns->get_split_threshold());
    wall_layer              = cmd.get<double>("wall_layer", ns->get_uniform_band());
    length                  = ns->get_length_of_domain();
#ifdef P4EST_ENABLE_DEBUG
    double height           = ns->get_height_of_domain();
#endif
#ifdef P4_TO_P8
    width                   = ns->get_width_of_domain();
#endif
    P4EST_ASSERT((fabs(height-2.0) < 1e-6) && (fabs(ns->get_rho() - 1.0) < 1e-6));
    wall_shear_Reynolds     = cmd.get<double>("Re", 1.0/ns->get_mu());

    if(brick != NULL && brick->nxyz_to_treeid != NULL)
    {
      P4EST_FREE(brick->nxyz_to_treeid); brick->nxyz_to_treeid = NULL;
      delete brick; brick = NULL;
    }
    P4EST_ASSERT(brick == NULL);
    brick                   = ns->get_brick();
    ntree_x                 = brick->nxyztrees[0];
    ntree_y                 = brick->nxyztrees[1];
#ifdef P4_TO_P8
    ntree_z                 = brick->nxyztrees[2];
    n_xyz[2]                = ntree_z;
    xyz_min[2]              = brick->xyz_min[2];
    xyz_max[2]              = brick->xyz_min[2];
#endif
    n_xyz[1]                = ntree_y;
    n_xyz[0]                = ntree_x;
    xyz_min[1]              = brick->xyz_min[1];
    xyz_min[0]              = brick->xyz_min[0];
    xyz_max[1]              = brick->xyz_min[1];
    xyz_max[0]              = brick->xyz_min[0];
#ifdef P4_TO_P8
    if(streamwise)
      check_pitch_and_gas_fraction(length, ntree_x, lmax, pitch_to_delta, gas_fraction);
    else
      check_pitch_and_gas_fraction(width, ntree_z, lmax, pitch_to_delta, gas_fraction);
#else
    check_pitch_and_gas_fraction(length, ntree_x, lmax, pitch_to_delta, gas_fraction);
#endif

    sl_order                = cmd.get<int>("sl_order", ns->get_sl_order());
    cfl                     = cmd.get<double>("cfl", ns->get_cfl());

    if(level_set != NULL)
    {
      delete level_set; level_set = NULL;
    }
    P4EST_ASSERT(level_set == NULL);
    level_set = new LEVEL_SET(lmax);
    if(data != NULL)
    {
      delete data; data = NULL;
    }
    P4EST_ASSERT(data == NULL);
    data = new splitting_criteria_cf_t(lmin, lmax, level_set, lip);
    splitting_criteria_t* to_delete = (splitting_criteria_t*) p4est_n->user_pointer;
    delete to_delete;
    p4est_n->user_pointer   = (void*) data;
    p4est_nm1->user_pointer = (void*) data; // p4est_n and p4est_nm1 always point to the same splitting_criteria_t no need to delete the nm1 one, it's just been done
    ns->set_parameters(1.0/wall_shear_Reynolds, 1.0, sl_order, wall_layer, threshold_split_cell, cfl);
  }
  else
  {
    lmin                    = cmd.get<int>("lmin", 4);
    lmax                    = cmd.get<int>("lmax", 6);
    threshold_split_cell    = cmd.get<double>("thresh", 0.1);
    wall_layer              = cmd.get<double>("wall_layer", 6.0);
    length                  = cmd.get<double>("length", 6.0);
#ifdef P4_TO_P8
    width                   = cmd.get<double>("width", 3.0);
#endif
    wall_shear_Reynolds     = cmd.get<double>("Re", 60.0);

    int periodic[P4EST_DIM];
    ntree_x                 = cmd.get<int>("nx", (int) length);
    ntree_y                 = cmd.get<int>("ny", 2);
#ifdef P4_TO_P8
    int ntree_z             = cmd.get<int>("nz", (int) width);
    n_xyz[2]                = ntree_z;
    xyz_min[2]              = -0.5*width;
    xyz_max[2]              = 0.5*width;
    periodic[2]             = 1;
#endif
    n_xyz[1]                = ntree_y;
    n_xyz[0]                = ntree_x;
    xyz_min[1]              = -1.0;
    xyz_min[0]              = -0.5*length;
    xyz_max[1]              = +1.0;
    xyz_max[0]              = +0.5*length;
    periodic[1]             = 0;
    periodic[0]             = 1;
#ifdef P4_TO_P8
    if(streamwise)
      check_pitch_and_gas_fraction(width, ntree_z, lmax, pitch_to_delta, gas_fraction);
    else
      check_pitch_and_gas_fraction(length, ntree_x, lmax, pitch_to_delta, gas_fraction);
#else
    check_pitch_and_gas_fraction(length, ntree_x, lmax, pitch_to_delta, gas_fraction);
#endif


    sl_order                = cmd.get<int>("sl_order", 2);
    cfl                     = cmd.get<double>("cfl", 0.75);

    p4est_connectivity_t *connectivity;
    if(brick != NULL && brick->nxyz_to_treeid != NULL)
    {
      P4EST_FREE(brick->nxyz_to_treeid);brick->nxyz_to_treeid = NULL;
      delete brick; brick = NULL;
    }
    P4EST_ASSERT(brick == NULL);
    brick = new my_p4est_brick_t;

    connectivity = my_p4est_brick_new(n_xyz, xyz_min, xyz_max, brick, periodic);

    if(level_set != NULL)
    {
      delete level_set; level_set = NULL;
    }
    P4EST_ASSERT(level_set == NULL);
    level_set = new LEVEL_SET(lmax);

    if(data != NULL)
    {
      delete data; data = NULL;
    }
    P4EST_ASSERT(data == NULL);
    data  = new splitting_criteria_cf_t(lmin, lmax, level_set, 1.2);

    p4est_t* p4est_nm1 = my_p4est_new(mpi.comm(), connectivity, 0, NULL, NULL);
    p4est_nm1->user_pointer = (void*) data;

    for(int l=0; l<lmax; ++l)
    {
      my_p4est_refine(p4est_nm1, P4EST_FALSE, refine_levelset_cf, NULL);
      my_p4est_partition(p4est_nm1, P4EST_FALSE, NULL);
    }
    /* create the initial forest at time nm1 */
    p4est_balance(p4est_nm1, P4EST_CONNECT_FULL, NULL);
    my_p4est_partition(p4est_nm1, P4EST_FALSE, NULL);

    p4est_ghost_t *ghost_nm1 = my_p4est_ghost_new(p4est_nm1, P4EST_CONNECT_FULL);
    my_p4est_ghost_expand(p4est_nm1, ghost_nm1);

    p4est_nodes_t *nodes_nm1 = my_p4est_nodes_new(p4est_nm1, ghost_nm1);
    my_p4est_hierarchy_t *hierarchy_nm1 = new my_p4est_hierarchy_t(p4est_nm1, ghost_nm1, brick);
    my_p4est_node_neighbors_t *ngbd_nm1 = new my_p4est_node_neighbors_t(hierarchy_nm1, nodes_nm1);

    /* create the initial forest at time n */
    p4est_t *p4est_n = my_p4est_copy(p4est_nm1, P4EST_FALSE);
    p4est_n->user_pointer = (void*) data;

    my_p4est_partition(p4est_n, P4EST_FALSE, NULL);

    p4est_ghost_t *ghost_n = my_p4est_ghost_new(p4est_n, P4EST_CONNECT_FULL);
    my_p4est_ghost_expand(p4est_n, ghost_n);

    p4est_nodes_t *nodes_n = my_p4est_nodes_new(p4est_n, ghost_n);
    my_p4est_hierarchy_t *hierarchy_n = new my_p4est_hierarchy_t(p4est_n, ghost_n, brick);
    my_p4est_node_neighbors_t *ngbd_n = new my_p4est_node_neighbors_t(hierarchy_n, nodes_n);
    my_p4est_cell_neighbors_t *ngbd_c = new my_p4est_cell_neighbors_t(hierarchy_n);
    my_p4est_faces_t *faces_n = new my_p4est_faces_t(p4est_n, ghost_n, brick, ngbd_c);

    Vec phi;
    ierr = VecCreateGhostNodes(p4est_n, nodes_n, &phi); CHKERRXX(ierr);
    sample_cf_on_nodes(p4est_n, nodes_n, *level_set, phi);

#ifdef P4_TO_P8
    CF_3 *vnm1[P4EST_DIM] = { &initial_velocity_unm1, &initial_velocity_vnm1, &initial_velocity_wnm1 };
    CF_3 *vn  [P4EST_DIM] = { &initial_velocity_un  , &initial_velocity_vn  , &initial_velocity_wn   };
#else
    CF_2 *vnm1[P4EST_DIM] = { &initial_velocity_unm1, &initial_velocity_vnm1 };
    CF_2 *vn  [P4EST_DIM] = { &initial_velocity_un  , &initial_velocity_vn   };
#endif

    ns = new my_p4est_navier_stokes_t(ngbd_nm1, ngbd_n, faces_n);
    ns->set_phi(phi);
    ns->set_parameters(1.0/wall_shear_Reynolds, 1.0, sl_order, wall_layer, threshold_split_cell, cfl);
    ns->set_velocities(vnm1, vn);

    tstart = 0.0; // no restart so we assume we start from 0.0
    // set he first time step: kinda arbitrary, don't really know what else I could do. I believe an inverse power of Re should be used here...
    double min_dxyz[P4EST_DIM]; dxyz_min(p4est_n, min_dxyz);
#ifdef P4_TO_P8
    dt = MIN(min_dxyz[0], min_dxyz[1], min_dxyz[2])/wall_shear_Reynolds;
#else
    dt = MIN(min_dxyz[0], min_dxyz[1])/wall_shear_Reynolds;
#endif
    ns->set_dt(dt);
  }


#ifdef P4_TO_P8
  BoundaryConditions3D bc_v[P4EST_DIM];
  BoundaryConditions3D bc_p;
  BCWALLTYPE_U bc_wall_type_u(length, width, streamwise, pitch_to_delta, gas_fraction, *brick, lmax);
#else
  BoundaryConditions2D bc_v[P4EST_DIM];
  BoundaryConditions2D bc_p;
  BCWALLTYPE_U bc_wall_type_u(length, pitch_to_delta, gas_fraction, *brick, lmax);
#endif
  bc_v[0].setWallTypes(bc_wall_type_u); bc_v[0].setWallValues(bc_wall_value_u);
  bc_v[1].setWallTypes(bc_wall_type_v); bc_v[1].setWallValues(bc_wall_value_v);
#ifdef P4_TO_P8
  BCWALLTYPE_W bc_wall_type_w(length, width, streamwise, pitch_to_delta, gas_fraction, *brick, lmax);
  bc_v[2].setWallTypes(bc_wall_type_w); bc_v[2].setWallValues(bc_wall_value_w);
#endif
  bc_p.setWallTypes(bc_wall_type_p); bc_p.setWallValues(bc_wall_value_p);

  external_force_u_t *external_force_u=NULL;
  external_force_v_t *external_force_v=NULL;
#ifdef P4_TO_P8
  external_force_w_t *external_force_w=NULL;
#endif
  ns->set_bc(bc_v, &bc_p);


#ifdef P4_TO_P8
  ierr = PetscPrintf(mpi.comm(), "Parameters : Re_{tau, 0} = %g, domain is %dx2x%d (delta units), P/delta = %g, GF = %g\n", wall_shear_Reynolds, (int) length, (int) width, pitch_to_delta, gas_fraction); CHKERRXX(ierr);
#else
  ierr = PetscPrintf(mpi.comm(), "Parameters : Re_{tau, 0}  = %g, domain is %dx2 (delta units), P/delta = %g, GF = %g\n", wall_shear_Reynolds, (int) length, pitch_to_delta, gas_fraction); CHKERRXX(ierr);
#endif
  ierr = PetscPrintf(mpi.comm(), "cfl = %g, wall layer = %g\n", cfl, wall_layer);

  char out_dir[1024], vtk_path[1024], vtk_name[1024];
#ifdef P4_TO_P8
  sprintf(out_dir, "%s/%dX2X%d_channel/Retau_%d/%s/pitch_to_delta_%.3f/GF_%.2f/yplus_min_%.4f_yplus_max_%.4f", export_dir.c_str(), (int) length, (int) width, (int) wall_shear_Reynolds, ((streamwise)? "streamwise": "spanwise"), pitch_to_delta, gas_fraction, 2.0*wall_shear_Reynolds/(((double) ntree_y)*pow(2.0, lmax)), 2.0*wall_shear_Reynolds/(((double) ntree_y)*pow(2.0, lmin)));
#else
  sprintf(out_dir, "%s/%dX2_channel/Retau_%d/pitch_to_delta_%.3f/GF_%.2f/yplus_min_%.4f_yplus_max_%.4f", export_dir.c_str(), (int) length, (int) wall_shear_Reynolds, pitch_to_delta, gas_fraction, 2.0*wall_shear_Reynolds/(((double) ntree_y)*pow(2.0, lmax)), 2.0*wall_shear_Reynolds/(((double) ntree_y)*pow(2.0, lmin)));
#endif
  sprintf(vtk_path, "%s/vtu", out_dir);
  if(save_vtk || save_drag || save_mass_flow || save_profile || save_state)
  {
    if(create_directory(out_dir, mpi.rank(), mpi.comm()))
    {
      char error_msg[1024];
#ifdef P4_TO_P8
      sprintf(error_msg, "main_shs_3d: could not create exportation directory %s", out_dir);
#else
      sprintf(error_msg, "main_shs_2d: could not create exportation directory %s", out_dir);
#endif
      throw std::runtime_error(error_msg);
    }
    if(save_vtk && create_directory(vtk_path, mpi.rank(), mpi.comm()))
    {
      char error_msg[1024];
#ifdef P4_TO_P8
      sprintf(error_msg, "main_shs_3d: could not create exportation directory for vtk files %s", vtk_path);
#else
      sprintf(error_msg, "main_shs_2d: could not create exportation directory for vtk files %s", vtk_path);
#endif
    }
  }


  int iter = 0;
  int export_vtk = -1;
  int save_data_idx = (int) floor(tstart/dt_save_data); // so that we don't save the very first one which was either already read from file, or the known initial condition...

  FILE *fp_velocity_profile;
  char file_drag[PATH_MAX], file_mass_flow[PATH_MAX], file_velocity_profile[PATH_MAX];

  if(save_drag)
    initialize_drag_force_output(file_drag, out_dir, lmin, lmax, threshold_split_cell, cfl, sl_order, mpi, tstart);
  if(save_mass_flow)
#ifdef P4_TO_P8
    initialize_mass_flow_output(sections, mass_flows, file_mass_flow, length, width, out_dir, lmin, lmax, threshold_split_cell, cfl, sl_order, mpi, tstart);
#else
    initialize_mass_flow_output(sections, mass_flows, file_mass_flow, length, out_dir, lmin, lmax, threshold_split_cell, cfl, sl_order, mpi, tstart);
#endif
  if(save_profile)
  {
    sprintf(file_velocity_profile, "%s/velocity_profile_%d-%d_split_threshold_%.2f_cfl_%.2f_sl_%d.dat", out_dir, lmin, lmax, threshold_split_cell, cfl, sl_order);

    ierr = PetscPrintf(mpi.comm(), "Saving averaged streamwise velocity profile in ... %s\n", file_velocity_profile); CHKERRXX(ierr);
    if(mpi.rank() == 0)
    {
      fp_velocity_profile = fopen(file_velocity_profile, "w");
      if(fp_velocity_profile==NULL)
#ifdef P4_TO_P8
        throw std::runtime_error("main_shs_3d: could not open file for averaged velocity profile output.");
#else
        throw std::runtime_error("main_shs_2d: could not open file for averaged velocity profile output.");
#endif
      fclose(fp_velocity_profile);
    }
  }


  parStopWatch watch, full_iteration_watch, substep_watch;
  watch.start("Total runtime");
  double tn = tstart;

  double full_iteration_time, update_grid_time, viscosity_step_time, projection_step_time, compute_velocity_at_node_time, compute_pressure_time;

  my_p4est_poisson_cells_t* cell_solver = NULL;
  my_p4est_poisson_faces_t* face_solver = NULL;

  while(tn+0.01*dt<tstart+duration)
  {
    full_iteration_watch.start("");
    substep_watch.start("");
    if(iter>0)
    {
      if(use_adapted_dt)
        ns->compute_adapted_dt(0.1*2.0*wall_shear_Reynolds/(((double) ntree_y)*pow(2.0, lmax))); // 0.1*y^{+}_min (assuming full resolution of viscous sublayer in regular channel)
      else
        ns->compute_dt(0.1*2.0*wall_shear_Reynolds/(((double) ntree_y)*pow(2.0, lmax))); // 0.1*y^{+}_min (assuming full resolution of viscous sublayer in regular channel)
      dt = ns->get_dt();

      if(tn+dt>tstart+duration)
      {
        dt = tstart+duration-tn;
        ns->set_dt(dt);
      }

      if(save_vtk && dt > vtk_dt)
      {
        dt = vtk_dt; // so that we don't miss snapshots...
        ns->set_dt(dt);
      }

      bool grid_has_changed = ns->update_from_tn_to_tnp1(level_set, false, false);

      if(cell_solver != NULL && grid_has_changed){
        delete cell_solver; cell_solver = NULL; }
      if(face_solver != NULL && grid_has_changed){
        delete face_solver; face_solver = NULL; }
    }

    substep_watch.stop();
    update_grid_time = substep_watch.read_duration();
    if(save_state && ((int) floor(tn/dt_save_data)) != save_data_idx)
    {
      save_data_idx = ((int) floor(tn/dt_save_data));
      ns->save_state(out_dir, tn, n_states);
    }

    if(external_force_u!=NULL) delete external_force_u;
    external_force_u = new external_force_u_t;

    if(external_force_v!=NULL) delete external_force_v;
    external_force_v = new external_force_v_t;

#ifdef P4_TO_P8
    if(external_force_w!=NULL) delete external_force_w;
    external_force_w = new external_force_w_t;
#endif


#ifdef P4_TO_P8
    CF_3 *external_forces[P4EST_DIM] = { external_force_u, external_force_v, external_force_w };
#else
    CF_2 *external_forces[P4EST_DIM] = { external_force_u, external_force_v };
#endif
    ns->set_external_forces(external_forces);

    Vec hodge_old;
    Vec hodge_new;
    ierr = VecCreateSeq(PETSC_COMM_SELF, ns->get_p4est()->local_num_quadrants, &hodge_old); CHKERRXX(ierr);
    double err_hodge = 1;
    int iter_hodge = 0;
    viscosity_step_time = projection_step_time = 0.0;
    while(iter_hodge<10 && err_hodge>1e-3)
    {
      hodge_new = ns->get_hodge();
      ierr = VecCopy(hodge_new, hodge_old); CHKERRXX(ierr);

      substep_watch.start("");
      ns->solve_viscosity(face_solver, (face_solver!=NULL), KSPBCGS, PCHYPRE);
      substep_watch.stop();
      viscosity_step_time += substep_watch.read_duration();
      substep_watch.start("");
      ns->solve_projection(cell_solver, (cell_solver!= NULL), KSPCG, PCHYPRE);
      substep_watch.stop();
      projection_step_time += substep_watch.read_duration();

      hodge_new = ns->get_hodge();
      const double *ho; ierr = VecGetArrayRead(hodge_old, &ho); CHKERRXX(ierr);
      const double *hn; ierr = VecGetArrayRead(hodge_new, &hn); CHKERRXX(ierr);
      err_hodge = 0;
      p4est_t *p4est = ns->get_p4est();
      my_p4est_interpolation_nodes_t *interp_phi = ns->get_interp_phi();
      for(p4est_topidx_t tree_idx=p4est->first_local_tree; tree_idx<=p4est->last_local_tree; ++tree_idx)
      {
        p4est_tree_t *tree = (p4est_tree_t*)sc_array_index(p4est->trees, tree_idx);
        for(size_t q=0; q<tree->quadrants.elem_count; ++q)
        {
          p4est_locidx_t quad_idx = tree->quadrants_offset+q;
          double xyz[P4EST_DIM];
          quad_xyz_fr_q(quad_idx, tree_idx, p4est, ns->get_ghost(), xyz);
#ifdef P4_TO_P8
          if((*interp_phi)(xyz[0],xyz[1],xyz[2])<0)
#else
          if((*interp_phi)(xyz[0],xyz[1])<0)
#endif
            err_hodge = max(err_hodge, fabs(ho[quad_idx]-hn[quad_idx]));
        }
      }
      int mpiret = MPI_Allreduce(MPI_IN_PLACE, &err_hodge, 1, MPI_DOUBLE, MPI_MAX, mpi.comm()); SC_CHECK_MPI(mpiret);
      ierr = VecRestoreArrayRead(hodge_old, &ho); CHKERRXX(ierr);
      ierr = VecRestoreArrayRead(hodge_new, &hn); CHKERRXX(ierr);

      ierr = PetscPrintf(mpi.comm(), "hodge iteration #%d, error = %e\n", iter_hodge, err_hodge); CHKERRXX(ierr);
      iter_hodge++;
    }
    ierr = VecDestroy(hodge_old); CHKERRXX(ierr);
    substep_watch.start("");
    ns->compute_velocity_at_nodes();
    substep_watch.stop();
    compute_velocity_at_node_time = substep_watch.read_duration();
    substep_watch.start("");
    ns->compute_pressure();
    substep_watch.stop();
    compute_pressure_time = substep_watch.read_duration();

    tn += dt;

    if(save_drag)
    {
      ns->get_noslip_wall_forces(drag);
      if(!mpi.rank())
      {
        FILE* fp_drag = fopen(file_drag, "a");
        if(fp_drag==NULL)
#ifdef P4_TO_P8
          throw std::runtime_error("main_shs_3d: could not open file for drag output.");
        fprintf(fp_drag, "%g %g %g %g\n", tn, drag[0], drag[1], drag[2]);
#else
          throw std::runtime_error("main_shs_2d: could not open file for drag output.");
        fprintf(fp_drag, "%g %g %g\n", tn, drag[0], drag[1]);
#endif
        fclose(fp_drag);
      }
    }
    if(save_mass_flow)
    {
      ns->global_mass_flow_through_slice(dir::x, sections, mass_flows);
      if(!mpi.rank())
      {
        FILE* fp_mass_flow= fopen(file_mass_flow, "a");
        if(fp_mass_flow==NULL)
#ifdef P4_TO_P8
          throw std::runtime_error("main_shs_3d: could not open file for mass flow output.");
#else
          throw std::runtime_error("main_shs_2d: could not open file for mass flow output.");
#endif
        fprintf(fp_mass_flow, "%g", tn);
        for (size_t k_section = 0; k_section < mass_flows.size(); ++k_section)
          fprintf(fp_mass_flow, " %g", mass_flows[k_section]);
        fprintf(fp_mass_flow, "\n");
        fclose(fp_mass_flow);
      }
    }
    if (save_profile && (tn > stat_start))
    {
      // update averaged profile here
      if(!mpi.rank())
      {
        fp_velocity_profile = fopen(file_velocity_profile, "a");
        if(fp_velocity_profile==NULL)
#ifdef P4_TO_P8
          throw std::invalid_argument("main_shs_3d: could not open file for averaged velocity profile output.");
#else
          throw std::invalid_argument("main_shs_2d: could not open file for averaged velocity profile output.");
#endif
        //        fprintf(fp_velocity_profile, "%g %g\n", ys, averaged us);
        fclose(fp_velocity_profile);
      }
    }


    ierr = PetscPrintf(mpi.comm(), "Iteration #%04d : tn = %.5e, percent done : %.1f%%, \t max_L2_norm_u = %.5e, \t number of leaves = %d\n", iter, tn, 100*(tn - tstart)/duration, ns->get_max_L2_norm_u(), ns->get_p4est()->global_num_quadrants); CHKERRXX(ierr);

    if(ns->get_max_L2_norm_u()>1000)
    {
      if(save_vtk)
      {
        sprintf(vtk_name, "%s/snapshot_%d", vtk_path, export_vtk+1);
        ns->save_vtk(vtk_name);
      }
      std::cerr << "The simulation blew up..." << std::endl;
      break;
    }

    if(save_vtk && ((int) floor(tn/vtk_dt)) != export_vtk)
    {
      export_vtk = ((int) floor(tn/vtk_dt));
      sprintf(vtk_name, "%s/snapshot_%d", vtk_path, export_vtk);
      ns->save_vtk(vtk_name);
    }
    full_iteration_watch.stop();
    full_iteration_time = full_iteration_watch.read_duration();
    ierr = PetscPrintf(mpi.comm(), "Iteration #%04d : total time = %.5e, percent update_grid: %.1f%%, \t percent viscosity step: %.1f%%, \t percent projection step: %.1f%%,  \t percent compute_velocity_nodes: %.1f%%,  \t percent compute_pressure: %.1f%%\n", iter, full_iteration_time, 100*update_grid_time/full_iteration_time, 100*viscosity_step_time/full_iteration_time, 100*projection_step_time/full_iteration_time, 100*compute_velocity_at_node_time/full_iteration_time, 100*compute_pressure_time/full_iteration_time); CHKERRXX(ierr);
    iter++;
  }

  if(external_force_u==NULL) delete external_force_u;
  if(external_force_v==NULL) delete external_force_v;
#ifdef P4_TO_P8
  if(external_force_w==NULL) delete external_force_w;
#endif

  watch.stop();
  watch.print_duration();

  delete ns;        // deletes the navier-stokes solver
  // the brick and the connectivity are deleted within the above destructor...
  // p4est_n and p4est_nm1 are deleted within the above destructor...
  delete data;      // deletes the splitting criterion object
  delete level_set; // deletes the levelset object

  return 0;
}<|MERGE_RESOLUTION|>--- conflicted
+++ resolved
@@ -748,21 +748,13 @@
   double pitch_to_delta     = cmd.get<double>("pitch_to_delta", 1.0/4.0);
   double gas_fraction       = cmd.get<double>("GF", 0.5);
 #if defined(POD_CLUSTER)
-<<<<<<< HEAD
   string export_dir = cmd.get<string>("export_folder", "/home/temprano/Output/p4est_ns_shs");
-=======
-  string export_dir         = cmd.get<string>("export_folder", "/home/regan/superhydrophobic_channel");
->>>>>>> 784ff517
 #elif defined(STAMPEDE)
   string export_dir         = cmd.get<string>("export_folder", "/work/04965/tg842642/stampede2/superhydrophobic_channel");
 #elif defined(LAPTOP)
   string export_dir         = cmd.get<string>("export_folder", "/home/raphael/workspace/projects/superhydrophobic_channel");
 #else
-<<<<<<< HEAD
   string export_dir = cmd.get<string>("export_folder", "/home/temprano/Output/p4est_ns_shs");
-=======
-  string export_dir         = cmd.get<string>("export_folder", "/home/regan/workspace/projects/superhydrophobic_channel");
->>>>>>> 784ff517
 #endif
   bool save_vtk             = cmd.contains("save_vtk");
   double vtk_dt = -1.0;
