
/*
 * The navier stokes solver applied for super-hydrophobic surfaces simulations
 *
 * run the program with the -help flag to see the available options
 */

// System
#include <mpi/mpi.h>
#include <stdexcept>
#include <iostream>
#include <sys/stat.h>
#include <vector>
#include <algorithm>
#include <iterator>
#include <set>
#include <time.h>
#include <stdio.h>
#include <stdlib.h>
#include <cmath>

// BLAS and LAPACKE
#include <lapacke.h>
#include <cblas.h>

// p4est Library
#ifdef P4_TO_P8
#include <src/my_p8est_navier_stokes.h>
#include <src/my_p8est_log_wrappers.h>
#include <src/my_p8est_refine_coarsen.h>
#include <src/my_p8est_level_set.h>
#include <src/my_p8est_level_set_cells.h>
#include <src/my_p8est_vtk.h>
#else
#include <src/my_p4est_navier_stokes.h>
#include <src/my_p4est_log_wrappers.h>
#include <src/my_p4est_refine_coarsen.h>
#include <src/my_p4est_level_set.h>
#include <src/my_p4est_vtk.h>
#include <src/my_p4est_trajectory_of_point.h>
#endif

#include <src/Parser.h>

#undef MIN
#undef MAX

using namespace std;

class detect_ridge
{
private:
  const double length;
#ifdef P4_TO_P8
  const double width;
  const bool streamwise;
#endif
  const double pitch;
  const double gas_frac;
  const double offset;
  double my_fmod(const double num, const double denom) const { return (num - floor(num/denom)*denom);}
public:
#ifdef P4_TO_P8
  detect_ridge(double len_, double width_, bool streamwise_, double pitch_, double gas_fraction_, const my_p4est_brick_t& brick_, int max_lvl)
    : length(len_), width(width_), streamwise(streamwise_), pitch(pitch_), gas_frac(gas_fraction_),
      offset(streamwise? (0.1*(brick_.xyz_max[2]-brick_.xyz_min[2])/((double) (brick_.nxyztrees[2]*(1<<max_lvl)))) : (0.5*(brick_.xyz_max[0]-brick_.xyz_min[0])/((double) (brick_.nxyztrees[0]*(1<<max_lvl))))){ }
  double normalized_z(const double& z) const
  {
    return my_fmod((z + 0.5*width), pitch);
  }
  bool operator () (double x, double, double z) const {
    if(streamwise)
      return ((offset >= normalized_z(z)) || (normalized_z(z) >= pitch*gas_frac - offset));
    else
      return (my_fmod((x + 0.5*length - offset), pitch)/pitch >= gas_frac);
  }
  double distance_to_ridge(double x, double y, double z) const
  {
    if(streamwise)
      return sqrt(SQR(MIN(1.0-y, y+1.0)) + ((this->operator()(x, y, z))? 0.0: SQR(MIN(normalized_z(z)-offset, pitch*gas_frac - offset - normalized_z(z)))));
    else
      return sqrt(SQR(MIN(1.0-y, y+1.0)) + ((this->operator()(x, y, z))? 0.0: SQR(MIN(my_fmod((x + 0.5*length - offset), pitch), gas_frac*pitch-my_fmod((x + 0.5*length - offset), pitch)))));
  }
#else
  detect_ridge(double len_, double pitch_, double gas_fraction_, const my_p4est_brick_t& brick_, int max_lvl)
    : length(len_), pitch(pitch_), gas_frac(gas_fraction_),
      offset(0.5*(brick_.xyz_max[0]-brick_.xyz_min[0])/((double) (brick_.nxyztrees[0]*(1<<max_lvl)))){ }
  bool operator () (double x, double) const {
    return (my_fmod((x + 0.5*length - offset), pitch)/pitch >= gas_frac);
  }
  double distance_to_ridge(double x, double y) const
  {
    return sqrt(SQR(MIN(1.0-y, y+1.0)) + ((this->operator()(x, y))? 0.0: SQR(MIN(my_fmod((x + 0.5*length - offset), pitch), gas_frac*pitch-my_fmod((x + 0.5*length - offset), pitch)))));
  }
#endif
};

#ifdef P4_TO_P8
class LEVEL_SET : public CF_3 {
#else
class LEVEL_SET : public CF_2 {
#endif
  int max_lvl;
  const detect_ridge* ridge_detector;
public:
  LEVEL_SET(int max_lvl_, detect_ridge* ridge_detector_) : max_lvl(max_lvl_), ridge_detector(ridge_detector_) { lip = 1.2; }
#ifdef P4_TO_P8
  double operator()(double x, double y, double z) const
  {
    return -ridge_detector->distance_to_ridge(x, y, z)-pow(2.0, -max_lvl);
  }
#else
  double operator()(double x, double y) const
  {
    return -ridge_detector->distance_to_ridge(x, y)-pow(2.0, -max_lvl);
  }
#endif
};

#ifdef P4_TO_P8
struct BCWALLTYPE_P : WallBC3D {
  BoundaryConditionType operator()(double, double, double) const
#else
struct BCWALLTYPE_P : WallBC2D {
  BoundaryConditionType operator()(double, double) const
#endif
  {
    return NEUMANN;
  }
} bc_wall_type_p;

#ifdef P4_TO_P8
struct BCWALLVALUE_P : CF_3 {
  double operator()(double, double, double) const
#else
struct BCWALLVALUE_P : CF_2 {
  double operator()(double, double) const
#endif
  {
    return 0.0;
  }
} bc_wall_value_p;

#ifdef P4_TO_P8
class BCWALLTYPE_U : public WallBC3D {
#else
class BCWALLTYPE_U : public WallBC2D {
#endif
private:
  const detect_ridge* ridge_detector;
public:
  BCWALLTYPE_U(detect_ridge* ridge_detector_): ridge_detector(ridge_detector_){ }
#ifdef P4_TO_P8
  BoundaryConditionType operator()(double x, double y, double z) const
  {
    return (((*ridge_detector)(x, y, z))? DIRICHLET: NEUMANN);
  }
#else
  BoundaryConditionType operator()(double x, double y) const
  {
    return (((*ridge_detector)(x, y))? DIRICHLET: NEUMANN);
  }
#endif
};

#ifdef P4_TO_P8
struct BCWALLVALUE_U : CF_3 {
  double operator()(double, double, double) const
#else
struct BCWALLVALUE_U : CF_2 {
  double operator()(double, double) const
#endif
  {
    return 0.0; // always 0 value whether no slip or free slip
  }
} bc_wall_value_u;

#ifdef P4_TO_P8
struct BCWALLTYPE_V : WallBC3D {
  BoundaryConditionType operator()(double, double, double) const
#else
struct BCWALLTYPE_V : WallBC2D {
  BoundaryConditionType operator()(double, double) const
#endif
  {
    return DIRICHLET; // always homogeneous dirichlet : no penetration through the channel wall
  }
} bc_wall_type_v;

#ifdef P4_TO_P8
struct BCWALLVALUE_V : CF_3 {
  double operator()(double, double, double) const
#else
struct BCWALLVALUE_V : CF_2 {
  double operator()(double, double) const
#endif
  {
    return 0.0; // always homogeneous dirichlet : no penetration through the channel wall
  }
} bc_wall_value_v;

#ifdef P4_TO_P8
struct initial_velocity_unm1_t : CF_3 {
  double operator()(double, double, double) const
#else
struct initial_velocity_unm1_t : CF_2 {
  double operator()(double, double) const
#endif
  {
    return 0.0;
  }
} initial_velocity_unm1;

#ifdef P4_TO_P8
struct initial_velocity_un_t : CF_3 {
  double operator()(double, double, double) const
#else
struct initial_velocity_un_t : CF_2 {
  double operator()(double, double) const
#endif
  {
    return 0.0;
  }
} initial_velocity_un;

#ifdef P4_TO_P8
struct initial_velocity_vnm1_t : CF_3 {
  double operator()(double, double, double) const
#else
struct initial_velocity_vnm1_t : CF_2 {
  double operator()(double, double) const
#endif
  {
    return 0.0;
  }
} initial_velocity_vnm1;

#ifdef P4_TO_P8
struct initial_velocity_vn_t : CF_3 {
  double operator()(double, double, double) const
#else
struct initial_velocity_vn_t : CF_2 {
  double operator()(double, double) const
#endif
  {
    return 0.0;
  }
} initial_velocity_vn;

#ifdef P4_TO_P8
class external_force_u_t : public CF_3 {
#else
class external_force_u_t : public CF_2 {
#endif
private:
  double forcing_term;
public:
  external_force_u_t(const double& forcing_term_):forcing_term(forcing_term_) {}
  external_force_u_t(): external_force_u_t(1.0) {}
#ifdef P4_TO_P8
  double operator()(double, double, double) const
#else
  double operator()(double, double) const
#endif
  {
    return forcing_term;
  }
  void update_term(const double& correction)
  {
    forcing_term += correction;
  }
  double get_value() const {return forcing_term;}
};

#ifdef P4_TO_P8
struct external_force_v_t : CF_3 {
  double operator()(double, double, double) const
#else
struct external_force_v_t : CF_2 {
  double operator()(double, double) const
#endif
  {
    return 0.0;
  }
};

#ifdef P4_TO_P8
struct BCWALLTYPE_W : WallBC3D
{
private:
  const detect_ridge* ridge_detector;
public:
  BCWALLTYPE_W(detect_ridge* ridge_detector_): ridge_detector(ridge_detector_){ }
  BoundaryConditionType operator()(double x, double y, double z) const
  {
    return (((*ridge_detector)(x, y, z))? DIRICHLET: NEUMANN);
  }
};

struct BCWALLVALUE_W : CF_3
{
  double operator()(double, double, double) const
  {
    return 0.0;
  }
} bc_wall_value_w;

struct initial_velocity_wnm1_t : CF_3
{
  double operator()(double, double, double) const
  {
    return 0.0;
  }
} initial_velocity_wnm1;

struct initial_velocity_w_n_t : CF_3
{
  double operator()(double, double, double) const
  {
    return 0.0;
  }
} initial_velocity_wn;

struct external_force_w_t : CF_3
{
  double operator()(double, double, double) const
  {
    return 0.0;
  }
};
#endif

void initialize_monitoring(char* file_monitoring, const char *out_dir, const int& ntree_y, const int& lmin, const int& lmax, const double& threshold_split_cell, const double& cfl, const int& sl_order, const mpi_environment_t& mpi, const double& tstart)
{
  sprintf(file_monitoring, "%s/flow_monitoring_ny_%d_lmin_%d_lmax_%d_split_threshold_%.2f_cfl_%.2f_sl_%d.dat", out_dir, ntree_y, lmin, lmax, threshold_split_cell, cfl, sl_order);

  PetscErrorCode ierr = PetscPrintf(mpi.comm(), "Monitoring flow in ... %s\n", file_monitoring); CHKERRXX(ierr);
  if(mpi.rank() == 0)
  {
    if(!file_exists(file_monitoring))
    {
      FILE* fp_monitor = fopen(file_monitoring, "w");
      if(fp_monitor==NULL)
        throw std::runtime_error("initialize_monitoring: could not open file for flow monitoring.");
      fprintf(fp_monitor, "%% tn | Re_tau | Re_b \n");
      fclose(fp_monitor);
    }
    else
    {
      FILE* fp_monitor = fopen(file_monitoring, "r+");
      char* read_line = NULL;
      size_t len = 0;
      ssize_t len_read;
      long size_to_keep = 0;
      if(((len_read = getline(&read_line, &len, fp_monitor)) != -1))
        size_to_keep += (long) len_read;
      else
        throw std::runtime_error("initialize_monitoring: couldn't read the first header line of mass_flow_...dat");
      double time, time_nm1;
      double dt = 0.0;
      bool not_first_line = false;
      char format_specifier[1024] = "%lg %*g %*g";
      while ((len_read = getline(&read_line, &len, fp_monitor)) != -1) {
        if(not_first_line)
          time_nm1 = time;
        sscanf(read_line, format_specifier, &time);
        if(not_first_line)
          dt = time - time_nm1;
        if(time <= tstart+0.1*dt) // +0.1*dt to avoid roundoff errors when exporting the data
          size_to_keep += (long) len_read;
        else
          break;
        not_first_line=true;
      }
      fclose(fp_monitor);
      if(read_line)
        free(read_line);
      if(truncate(file_monitoring, size_to_keep))
        throw std::runtime_error("initialize_monitoring: couldn't truncate flow_monitoring_...dat");
    }

    char liveplot_Re[PATH_MAX];
    sprintf(liveplot_Re, "%s/live_monitor.gnu", out_dir);
    if(!file_exists(liveplot_Re))
    {
      FILE *fp_liveplot_Re= fopen(liveplot_Re, "w");
      if(fp_liveplot_Re==NULL)
        throw std::runtime_error("initialize_monitoring: could not open file for Re liveplot.");
      fprintf(fp_liveplot_Re, "set term wxt noraise\n");
      fprintf(fp_liveplot_Re, "set key bottom right Left font \"Arial,14\"\n");
      fprintf(fp_liveplot_Re, "set xlabel \"Time\" font \"Arial,14\"\n");
      fprintf(fp_liveplot_Re, "set ylabel \"Re\" font \"Arial,14\"\n");
      fprintf(fp_liveplot_Re, "plot");
      fprintf(fp_liveplot_Re, "\t \"flow_monitoring_ny_%d_lmin_%d_lmax_%d_split_threshold_%.2f_cfl_%.2f_sl_%d.dat\" using 1:2 title 'Re_{tau}' with lines lw 3,\\\n", ntree_y, lmin, lmax, threshold_split_cell, cfl, sl_order);
      fprintf(fp_liveplot_Re, "\t \"flow_monitoring_ny_%d_lmin_%d_lmax_%d_split_threshold_%.2f_cfl_%.2f_sl_%d.dat\" using 1:3 title 'Re_b' with lines lw 3\n", ntree_y, lmin, lmax, threshold_split_cell, cfl, sl_order);
      fprintf(fp_liveplot_Re, "pause 4\n");
      fprintf(fp_liveplot_Re, "reread");
      fclose(fp_liveplot_Re);
    }

    char tex_plot_Re[PATH_MAX];
    sprintf(tex_plot_Re, "%s/tex_monitor.gnu", out_dir);
    if(!file_exists(tex_plot_Re))
    {
      FILE *fp_tex_plot_Re = fopen(tex_plot_Re, "w");
      if(fp_tex_plot_Re==NULL)
        throw std::runtime_error("initialize_monitoring: could not open file for Re monitoring figure.");
      fprintf(fp_tex_plot_Re, "set term epslatex color standalone\n");
      fprintf(fp_tex_plot_Re, "set output 'monitor_history.tex'\n");
      fprintf(fp_tex_plot_Re, "set key bottom right Left \n");
      fprintf(fp_tex_plot_Re, "set xlabel \"$t$\"\n");
      fprintf(fp_tex_plot_Re, "set ylabel \"$\\\\mathrm{Re}$\" \n");
      fprintf(fp_tex_plot_Re, "plot");
      fprintf(fp_tex_plot_Re, "\t \"flow_monitoring_ny_%d_lmin_%d_lmax_%d_split_threshold_%.2f_cfl_%.2f_sl_%d.dat\" using 1:2 title '$Re_{tau}$' with lines lw 3,\\\n", ntree_y, lmin, lmax, threshold_split_cell, cfl, sl_order);
      fprintf(fp_tex_plot_Re, "\t \"flow_monitoring_ny_%d_lmin_%d_lmax_%d_split_threshold_%.2f_cfl_%.2f_sl_%d.dat\" using 1:3 title '$Re_{b}$' with lines lw 3", ntree_y, lmin, lmax, threshold_split_cell, cfl, sl_order);
      fclose(fp_tex_plot_Re);
    }

    char tex_Re_script[PATH_MAX];
    sprintf(tex_Re_script, "%s/plot_tex_monitor.sh", out_dir);
    if(!file_exists(tex_Re_script))
    {
      FILE *fp_tex_monitor_script = fopen(tex_Re_script, "w");
      if(fp_tex_monitor_script==NULL)
        throw std::runtime_error("initialize_monitoring: could not open file for bash script plotting monitoring tex figure.");
      fprintf(fp_tex_monitor_script, "#!/bin/sh\n");
      fprintf(fp_tex_monitor_script, "gnuplot ./tex_monitor.gnu\n");
      fprintf(fp_tex_monitor_script, "latex ./monitor_history.tex\n");
      fprintf(fp_tex_monitor_script, "dvipdf -dAutoRotatePages=/None ./monitor_history.dvi\n");
      fclose(fp_tex_monitor_script);

      ostringstream chmod_command;
      chmod_command << "chmod +x " << tex_Re_script;
      if(system(chmod_command.str().c_str()))
        throw std::runtime_error("initialize_monitoring: could not make the plot_tex_monitor.sh script executable");
    }
  }
}

void initialize_drag_force_output(char* file_drag, const char *out_dir, const int& lmin, const int& lmax, const double& threshold_split_cell, const double& cfl, const int& sl_order, const mpi_environment_t& mpi, const double& tstart)
{
  sprintf(file_drag, "%s/drag_%d-%d_split_threshold_%.2f_cfl_%.2f_sl_%d.dat", out_dir, lmin, lmax, threshold_split_cell, cfl, sl_order);
  PetscErrorCode ierr = PetscPrintf(mpi.comm(), "Saving drag in ... %s\n", file_drag); CHKERRXX(ierr);

  if(mpi.rank() == 0)
  {
    if(!file_exists(file_drag))
    {
      FILE* fp_drag = fopen(file_drag, "w");
      if(fp_drag==NULL)
        throw std::runtime_error("initialize_drag_force_output: could not open file for drag output.");
      fprintf(fp_drag, "%% __ | Normalized drag \n");
#ifdef P4_TO_P8
      fprintf(fp_drag, "%% tn | x-component | y-component | z-component\n");
#else
      fprintf(fp_drag, "%% tn | x-component | y-component\n");
#endif
      fclose(fp_drag);
    }
    else
    {
      FILE* fp_drag = fopen(file_drag, "r+");
      char* read_line = NULL;
      size_t len = 0;
      ssize_t len_read;
      long size_to_keep = 0;
      if(((len_read = getline(&read_line, &len, fp_drag)) != -1))
        size_to_keep += (long) len_read;
      else
        throw std::runtime_error("initialize_drag_force_output: couldn't read the first header line of drag_...dat");
      if(((len_read = getline(&read_line, &len, fp_drag)) != -1))
        size_to_keep += (long) len_read;
      else
        throw std::runtime_error("initialize_drag_force_output: couldn't read the second header line of drag_...dat");
      double time, time_nm1;
      double dt = 0.0;
      bool not_first_line = false;
      while ((len_read = getline(&read_line, &len, fp_drag)) != -1) {
        if(not_first_line)
          time_nm1 = time;
#ifdef P4_TO_P8
        sscanf(read_line, "%lg %*g %*g %*g", &time);
#else
        sscanf(read_line, "%lg %*g %*g", &time);
#endif
        if(not_first_line)
          dt = time-time_nm1;
        if(time <= tstart+0.1*dt) // +0.1*dt to avoid roundoff errors when exporting the data
          size_to_keep += (long) len_read;
        else
          break;
        not_first_line=true;
      }
      fclose(fp_drag);
      if(read_line)
        free(read_line);
      if(truncate(file_drag, size_to_keep))
        throw std::runtime_error("initialize_drag_force_output: couldn't truncate drag_...dat");
    }

    char liveplot_drag[PATH_MAX];
    sprintf(liveplot_drag, "%s/live_drag.gnu", out_dir);
    if(!file_exists(liveplot_drag))
    {
      FILE* fp_liveplot_drag = fopen(liveplot_drag, "w");
      if(fp_liveplot_drag==NULL)
        throw std::runtime_error("initialize_drag_force_output: could not open file for drage force liveplot.");
      fprintf(fp_liveplot_drag, "set term wxt noraise\n");
      fprintf(fp_liveplot_drag, "set key center right Left font \"Arial,14\"\n");
      fprintf(fp_liveplot_drag, "set xlabel \"Time\" font \"Arial,14\"\n");
      fprintf(fp_liveplot_drag, "set ylabel \"Nondimensional drag \" font \"Arial,14\"\n");
      fprintf(fp_liveplot_drag, "plot");
      for (short dd = 0; dd < P4EST_DIM; ++dd)
      {
        fprintf(fp_liveplot_drag, "\t \"drag_%d-%d_split_threshold_%.2f_cfl_%.2f_sl_%d.dat\" using 1:%d title '%c-component' with lines lw 3", lmin, lmax, threshold_split_cell, cfl, sl_order, ((int)dd+2), ((dd==0)?'x':((dd==1)?'y':'z')));
        if(dd < P4EST_DIM-1)
          fprintf(fp_liveplot_drag, ",\\");
        fprintf(fp_liveplot_drag, "\n");
      }
      fprintf(fp_liveplot_drag, "pause 4\n");
      fprintf(fp_liveplot_drag, "reread");
      fclose(fp_liveplot_drag);
    }

    char tex_plot_drag[PATH_MAX];
    sprintf(tex_plot_drag, "%s/tex_drag.gnu", out_dir);
    if(!file_exists(tex_plot_drag))
    {
      FILE *fp_tex_plot_drag = fopen(tex_plot_drag, "w");
      if(fp_tex_plot_drag==NULL)
        throw std::runtime_error("initialize_drag_foce_output: could not open file for drag force tex figure.");
      fprintf(fp_tex_plot_drag, "set term epslatex color standalone\n");
      fprintf(fp_tex_plot_drag, "set output 'drag_history.tex'\n");
      fprintf(fp_tex_plot_drag, "set key center right Left \n");
      fprintf(fp_tex_plot_drag, "set xlabel \"$t$\"\n");
#ifdef P4_TO_P8
      fprintf(fp_tex_plot_drag, "set ylabel \"Non-dimensional wall friction $\\\\mathbf{D} = \\\\frac{\\\\hat{\\\\mathbf{D}}}{\\\\rho u_{\\\\tau}^{2} \\\\delta^{2}}$ \" \n");
#else
      fprintf(fp_tex_plot_drag, "set ylabel \"Non-dimensional wall friction $\\\\mathbf{D} = \\\\frac{\\\\hat{\\\\mathbf{D}}}{\\\\rho u_{\\\\tau}^{2} \\\\delta}$ \" \n");
#endif
      fprintf(fp_tex_plot_drag, "plot");
      for (short dd = 0; dd < P4EST_DIM; ++dd)
      {
        fprintf(fp_tex_plot_drag, "\t \"drag_%d-%d_split_threshold_%.2f_cfl_%.2f_sl_%d.dat\" using 1:%d title '$D_{%c}$' with lines lw 3", lmin, lmax, threshold_split_cell, cfl, sl_order, ((int) dd+2), ((dd==0)?'x':((dd==1)?'y':'z')));
        if(dd < P4EST_DIM-1)
          fprintf(fp_tex_plot_drag, ",\\\n");
      }
      fclose(fp_tex_plot_drag);
    }

    char tex_drag_script[PATH_MAX];
    sprintf(tex_drag_script, "%s/plot_tex_drag.sh", out_dir);
    if(!file_exists(tex_drag_script))
    {
      FILE *fp_tex_drag_script = fopen(tex_drag_script, "w");
      if(fp_tex_drag_script==NULL)
        throw std::runtime_error("initialize_drag_force_output: could not open file for bash script plotting drag tex figure.");
      fprintf(fp_tex_drag_script, "#!/bin/sh\n");
      fprintf(fp_tex_drag_script, "gnuplot ./tex_drag.gnu\n");
      fprintf(fp_tex_drag_script, "latex ./drag_history.tex\n");
      fprintf(fp_tex_drag_script, "dvipdf -dAutoRotatePages=/None ./drag_history.dvi\n");
      fclose(fp_tex_drag_script);

      ostringstream chmod_command;
      chmod_command << "chmod +x " << tex_drag_script;
      int sys_return = system(chmod_command.str().c_str()); (void) sys_return;
    }
  }
}

void initialize_velocity_profile_file(const char* filename, const int& ntree_y, const int &lmax, const double& tstart,  const mpi_environment_t& mpi)
{
  if(mpi.rank() == 0)
  {
    if(!file_exists(filename))
    {
      FILE* fp_avg_profile = fopen(filename, "w");
      if(fp_avg_profile==NULL)
      {
        char error_msg[1024];
        sprintf(error_msg, "initialize_velocity_profile_file: could not open file %s.", filename);
        throw std::invalid_argument(error_msg);
      }
      fprintf(fp_avg_profile, "%% __ | coordinates along y axis \n");
      fprintf(fp_avg_profile, "%% tn");
      for (int k = 0; k < ntree_y*(1<<lmax); ++k)
        fprintf(fp_avg_profile, "  | %.12g", (-1.00+(2.0/((double) (ntree_y*(1<<lmax))))*(0.5+k)));
      fprintf(fp_avg_profile, "\n");
      fprintf(fp_avg_profile, "%.12g", tstart);
      fclose(fp_avg_profile);
    }
    else
    {
      FILE* fp_avg_profile = fopen(filename, "r+");
      char* read_line = NULL;
      size_t len = 0;
      ssize_t len_read;
      long size_to_keep = 0;
      if(((len_read = getline(&read_line, &len, fp_avg_profile)) != -1))
        size_to_keep += (long) len_read;
      else
      {
        char error_msg[1024];
        sprintf(error_msg, "initialize_velocity_profile_file: couldn't read the first header line of %s", filename);
        throw std::runtime_error(error_msg);
      }
      if(((len_read = getline(&read_line, &len, fp_avg_profile)) != -1))
        size_to_keep += (long) len_read;
      else
      {
        char error_msg[1024];
        sprintf(error_msg, "initialize_velocity_profile_file: couldn't read the second header line of %s", filename);
        throw std::runtime_error(error_msg);
      }
      double time, time_nm1;
      double dt = 0.0;
      bool not_first_line = false;
      while ((len_read = getline(&read_line, &len, fp_avg_profile)) != -1) {
        if(not_first_line)
          time_nm1 = time;
        sscanf(read_line, "%lg %*[^\n]", &time);
        if(not_first_line)
          dt = time-time_nm1;
        if(time <= tstart-(1.0e-12)*pow(10.0, floor(log10(tstart)))) // (1.0e-12)*pow(10.0, floor(log10(tstart))) == given precision when exporting
          size_to_keep += (long) len_read;
        else
          break;
        not_first_line=true;
      }
      fclose(fp_avg_profile);
      if(read_line)
        free(read_line);
      if(truncate(filename, size_to_keep))
      {
        char error_msg[1024];
        sprintf(error_msg, "initialize_velocity_profile_file: couldn't truncate %s", filename);
        throw std::runtime_error(error_msg);
      }

      fp_avg_profile = fopen(filename, "a");
      fprintf(fp_avg_profile, "%.12g", tstart);
      fclose(fp_avg_profile);
    }
  }
}

void initialize_averaged_velocity_profiles(char* file_slice_avg_profile, const char *profile_dir, const int* ntree, const int& lmin, const int& lmax, const double& threshold_split_cell, const double& cfl, const int& sl_order, const mpi_environment_t& mpi, const double& tstart,
                                           vector<unsigned int>& bin_index, vector<string>& file_line_avg_profile, const double* dimensions_to_delta, const double& pitch_to_delta, const double& gas_fraction, unsigned int& number_of_bins, const bool& spanwise)
{
  PetscErrorCode ierr;
  sprintf(file_slice_avg_profile, "%s/slice_averaged_velocity_profile_ntreey_%d_%d-%d_split_threshold_%.2f_cfl_%.2f_sl_%d.dat", profile_dir, ntree[1], lmin, lmax, threshold_split_cell, cfl, sl_order);
  ierr = PetscPrintf(mpi.comm(), "Saving slice-averaged velocity profile in %s\n", file_slice_avg_profile); CHKERRXX(ierr);
  initialize_velocity_profile_file(file_slice_avg_profile, ntree[1], lmax, tstart, mpi);
  unsigned int nb_cells_in_groove = (unsigned int)((pitch_to_delta*gas_fraction)/((spanwise)? (dimensions_to_delta[0]/(ntree[0]*(1<<lmax))) : (dimensions_to_delta[2]/(ntree[2]*(1<<lmax)))));
  unsigned int nb_cells_in_ridge  = (unsigned int)((pitch_to_delta*(1.0-gas_fraction))/((spanwise)? (dimensions_to_delta[0]/(ntree[0]*(1<<lmax))) : (dimensions_to_delta[2]/(ntree[2]*(1<<lmax)))));
  P4EST_ASSERT(nb_cells_in_groove+nb_cells_in_ridge==(unsigned int)(pitch_to_delta/((spanwise)? (dimensions_to_delta[0]/(ntree[0]*(1<<lmax))) : (dimensions_to_delta[2]/(ntree[2]*(1<<lmax))))));
  bin_index.resize(nb_cells_in_groove+nb_cells_in_ridge);
  unsigned int nbins_in_groove = (nb_cells_in_groove+((nb_cells_in_groove%2==1)? 1:0))/2;
  if(nb_cells_in_groove%2 == 0)
  {
    bin_index[(spanwise?1:0)+nbins_in_groove-1] = 0;
    bin_index[(spanwise?1:0)+nbins_in_groove]   = 0;
  }
  else
    bin_index[(spanwise?1:0)+nbins_in_groove-1] = 0;
  for (unsigned int bin_idx = 1; bin_idx < nbins_in_groove; ++bin_idx)
  {
    if(nb_cells_in_groove%2 == 0)
    {
      bin_index[(spanwise?1:0)+nbins_in_groove-1-bin_idx] = bin_idx;
      bin_index[(spanwise?1:0)+nbins_in_groove+bin_idx]   = bin_idx;
    }
    else
    {
      bin_index[(spanwise?1:0)+nbins_in_groove-1-bin_idx] = bin_idx;
      bin_index[(spanwise?1:0)+nbins_in_groove-1+bin_idx] = bin_idx;
    }
  }
  unsigned int nbins_in_ridge = (nb_cells_in_ridge+((nb_cells_in_ridge%2==1)? 1:0))/2;
  if(nb_cells_in_ridge%2 == 0)
  {
    bin_index[((spanwise?1:0)+nb_cells_in_groove+nbins_in_ridge-1)%bin_index.size()] = nbins_in_groove+nbins_in_ridge-1;
    bin_index[((spanwise?1:0)+nb_cells_in_groove+nbins_in_ridge)%bin_index.size()]   = nbins_in_groove+nbins_in_ridge-1;
  }
  else
    bin_index[((spanwise?1:0)+nb_cells_in_groove+nbins_in_ridge-1)%bin_index.size()] = nbins_in_groove+nbins_in_ridge-1;
  for (unsigned int bin_idx = 1; bin_idx < nbins_in_ridge; ++bin_idx)
  {
    if(nb_cells_in_ridge%2 == 0)
    {
      bin_index[((spanwise?1:0)+nb_cells_in_groove+nbins_in_ridge-1-bin_idx)%bin_index.size()] = nbins_in_groove + nbins_in_ridge-1-bin_idx;
      bin_index[((spanwise?1:0)+nb_cells_in_groove+nbins_in_ridge+bin_idx)%bin_index.size()]   = nbins_in_groove + nbins_in_ridge-1-bin_idx;
    }
    else
    {
      bin_index[((spanwise?1:0)+nb_cells_in_groove+nbins_in_ridge-1-bin_idx)%bin_index.size()] = nbins_in_groove+nbins_in_ridge-1-bin_idx;
      bin_index[((spanwise?1:0)+nb_cells_in_groove+nbins_in_ridge-1+bin_idx)%bin_index.size()] = nbins_in_groove+nbins_in_ridge-1-bin_idx;
    }
  }
  number_of_bins = nbins_in_groove + nbins_in_ridge;
  file_line_avg_profile.resize(number_of_bins);
  for (unsigned int bin_idx = 0; bin_idx < number_of_bins; ++bin_idx) {
    char filename[PATH_MAX];
    sprintf(filename, "%s/line_averaged_velocity_profile_ntreey_%d_%d-%d_split_threshold_%.2f_cfl_%.2f_sl_%d_index_%d.dat", profile_dir, ntree[1], lmin, lmax, threshold_split_cell, cfl, sl_order, bin_idx);
    file_line_avg_profile[bin_idx] = filename;
    ierr = PetscPrintf(mpi.comm(), "Saving line-averaged velocity profile in %s\n", file_line_avg_profile[bin_idx].c_str()); CHKERRXX(ierr);
    initialize_velocity_profile_file(file_line_avg_profile[bin_idx].c_str(), ntree[1], lmax, tstart, mpi);
  }
  int mpiret = MPI_Barrier(mpi.comm()); SC_CHECK_MPI(mpiret);
}

void check_pitch_and_gas_fraction(double length_to_delta, int ntree, int lmax, double pitch_to_delta, double gas_fraction)
{
  if(fabs(length_to_delta/pitch_to_delta - ((int) length_to_delta/pitch_to_delta)) > 1e-6)
#ifdef P4_TO_P8
    throw std::invalid_argument("main_shs_3d.cpp: the length of the domain in the direction transversal to the grooves MUST be a multiple of the pitch to satisfy periodicity.");
#else
    throw std::invalid_argument("main_shs_2d.cpp: the length of the domain in the direction transversal to the grooves MUST be a multiple of the pitch to satisfy periodicity.");
#endif

  double nb_finest_cell_in_groove =  pitch_to_delta*gas_fraction/(length_to_delta/((double) (ntree*(1<<lmax))));
  double nb_finest_cell_in_ridge  =  pitch_to_delta*(1.0-gas_fraction)/(length_to_delta/((double) (ntree*(1<<lmax))));

  if((fabs(nb_finest_cell_in_groove - ((int) nb_finest_cell_in_groove)) > 1e-6) || (fabs(nb_finest_cell_in_ridge - ((int) nb_finest_cell_in_ridge)) > 1e-6))
  {
#ifdef P4_TO_P8
    throw std::invalid_argument("main_shs_3d.cpp: the finest grid cells do not capture the groove and/or the ridge (subcell resolution for boundary condition would be required).");
#else
    throw std::invalid_argument("main_shs_2d.cpp: the finest grid cells do not capture the groove and/or the ridge (subcell resolution for boundary condition would be required).");
#endif
  }
}

inline double Re_tau(const external_force_u_t& force_per_unit_mass_x, const double& rho, const double& mu)
{
  return rho*1.0*sqrt(force_per_unit_mass_x.get_value()*1.0)/mu; // delta = 1.0
}

inline double mean_u(const double& mass_flow, const double& rho, const double &width)
{
  return mass_flow/(rho*2.0*width); // delta = 1.0 --> height = 2.0
}

inline double Re_b(const double& mass_flow, const double &width, const double& rho, const double& mu)
{
  return rho*mean_u(mass_flow, rho, width)*1.0/mu; // delta = 1.0
}

void write_vector_to_binary_file(const std::vector<double>& myVector, std::string filename)
{
    std::ofstream ofs(filename, std::ios::out | std::ofstream::binary);
    std::ostream_iterator<char> osi{ ofs };
    const char* beginByte = (char*)&myVector[0];
    const char* endByte = (char*)&myVector.back() + sizeof(double);
    std::copy(beginByte, endByte, osi);
    ofs.flush();
    ofs.close();
}

void read_vector_from_file(std::string filename, std::vector<double>& to_return)
{
    std::vector<char> buffer{};
    std::ifstream ifs(filename, std::ios::in | std::ifstream::binary);
    std::istreambuf_iterator<char> iter(ifs);
    std::istreambuf_iterator<char> end{};
    std::copy(iter, end, std::back_inserter(buffer));
    ifs.close();
    to_return.resize(buffer.size() / sizeof(double));
    memcpy(&to_return[0], &buffer[0], buffer.size());
}

//------------------------------ EXACT SOLUTIONS FOR SIMPLIFIED CASES ------------------------------//

class unit_nondim_sol
{
  friend class v_x_exact;
  friend class v_y_exact;
#ifdef P4_TO_P8
  friend class v_z_exact;
#endif
private:
  struct k_n
  {
  private:
    unit_nondim_sol* _prnt;
  public:
    k_n(unit_nondim_sol* input_ptr) : _prnt(input_ptr) {}
    double operator()(int n) const
    {
      return 2*PI*n/(*_prnt->_pitch);
    }
  } k_;

  struct beta_kn
  {
  private:
    unit_nondim_sol* _prnt;
  public:
    beta_kn(unit_nondim_sol* input_ptr) : _prnt(input_ptr) {}
    double operator()(int n) const
    {
  #ifdef P4_TO_P8
        if(!(*_prnt->_spanwise)) return _prnt->vec_of_ks[n]*tanh(_prnt->vec_of_ks[n]);
  #endif
        return 2.0*(_prnt->vec_of_ks[n])*SQR(1.0-exp(-2.0*(_prnt->vec_of_ks[n]))) /
              (1.0-(4.0*(_prnt->vec_of_ks[n])*exp(-2.0*(_prnt->vec_of_ks[n])))-exp(-4.0*(_prnt->vec_of_ks[n])));
    }
  } beta_;

  my_p4est_navier_stokes_t* _ns;
  const int N;
  const double* _pitch;
  const double* _GF;
  std::vector<double> coeff;
  std::vector<double> vec_of_ks;
  std::vector<double> vec_of_prefactors;
  std::vector<double> vec_of_tanhs;
#ifdef P4_TO_P8
  const bool* _spanwise;
#endif

  void compute_vecs()
  {
#ifdef P4_TO_P8
    if(!(*_spanwise))
    {
      for(int n=0; n<N; ++n)
      {
        vec_of_ks[n] = k_(n);
        vec_of_prefactors[n] = 1.0/(1.0+exp(-2.0*vec_of_ks[n]));
      }
    }
    else
    {
#endif
      for(int n=0; n<N; ++n)
      {
        vec_of_ks[n] = k_(n);
        vec_of_tanhs[n] = tanh(vec_of_ks[n]);
        if(n==0) vec_of_prefactors[0] = 0.0;
        else     vec_of_prefactors[n] = (1.0+exp(-2.0*vec_of_ks[n]))/(-1.0+(4.0*vec_of_ks[n]*exp(-2.0*vec_of_ks[n]))+exp(-4.0*vec_of_ks[n]));
      }
#ifdef P4_TO_P8
    }
#endif
  }

  void compute_series_coeff()
  {
    double *A = new double[N*N];
    double *vec_of_betam1 = new double[N];
    double *vec_of_sines  = new double[3*(N-1)];

    parStopWatch timer;
    timer.start("");
    PetscPrintf(_ns->get_p4est()->mpicomm, "Assembling the linear system of N=%i coefficients of the analytical solution...", N);

    for(int i=0; i<N; ++i)           vec_of_betam1[i] = beta_(i)-1.0;
    for(int i=0; i<3*(N-1); ++i)     vec_of_sines[i]  = sin((i-(N-2))*PI*(*_GF));//vec_of_sines[i]  = sin((i-(N-1))*PI*(*_GF));

    for(int m=0; m<N; ++m)
    {
      if(m==0) coeff[m] = *_GF;
      else     coeff[m] = vec_of_sines[m+(N-2)]/(m*PI);//sin(m*PI*(*_GF))/(m*PI);

      for(int n=0; n<N; ++n)
      {
        if(m==0 && n==0)    A[m+N*n] = 1-(*_GF);
        else if(m==0)       A[m+N*n] = vec_of_betam1[n]*vec_of_sines[n+(N-2)]/(n*PI);//(beta_(n)-1.0)*sin(n*PI*(*_GF))/(n*PI);
        else if(n==0)       A[m+N*n] = -vec_of_sines[m+(N-2)]/(m*PI);//-sin(m*PI*(*_GF))/(m*PI);
        else if(m==n)       A[m+N*n] = 0.5*(1.0 + vec_of_betam1[m]*((*_GF)+(vec_of_sines[(2*m)+(N-2)]/(2*m*PI))));//0.5*(1.0 + (beta_(m)-1.0)*((*_GF)+(sin(2*m*PI*(*_GF))/(2*m*PI))));
        else                A[m+N*n] = vec_of_betam1[n]*((vec_of_sines[m-n+(N-2)]/(m-n))+(vec_of_sines[m+n+(N-2)]/(m+n)))/(2*PI);//(beta_(n)-1.0)*((sin((m-n)*PI*(*_GF))/(m-n))+(sin((m+n)*PI*(*_GF))/(m+n)))/(2*PI);
      }
    }

    timer.stop();
    PetscPrintf(_ns->get_p4est()->mpicomm, " done! Time of assembly = %f s\n", timer.read_duration());

    delete [] vec_of_betam1;
    delete [] vec_of_sines;

    timer.start("");
    PetscPrintf(_ns->get_p4est()->mpicomm, "Solving the linear system of N=%i coefficients of the analytical solution...", N);

    int *ipiv = new int[N];
    int info = LAPACKE_dgesv(LAPACK_COL_MAJOR, N, 1, &A[0], N, &ipiv[0], &coeff[0], N);
#ifdef CASL_THROWS
    if(info < 0) throw std::invalid_argument("unit_nondim_sol::void compute_series_coeff(): the LAPACK call to the LU decomposition got an invalid argument.");
    if(info > 0) throw std::runtime_error("unit_nondim_sol::compute_series_coeff(): LAPACK reported that the linear system is singular.");
#else
    (void) info;
#endif

    timer.stop();
    PetscPrintf(_ns->get_p4est()->mpicomm, " done! Time of solve = %f s\n", timer.read_duration());

    delete [] ipiv;
    delete [] A;
  }

#ifdef P4_TO_P8
  void check_input_coord(double x, double y, double z) const
#else
  void check_input_coord(double x, double y) const
#endif
  {
    if(fabs(y)>0.5*_ns->get_height_of_domain()) throw std::invalid_argument("unit_nondim_sol(): The y-coordinate must be contained in [-1, 1].");
#ifdef P4_TO_P8
    if(!(*_spanwise))
    {
      if(fabs(z)>0.5*(*_pitch)) throw std::invalid_argument("unit_nondim_sol(): The z-coordinate must be contained in [-pitch/2, pitch/2].");
    }
    else
    {
#endif
      if(fabs(x)>0.5*(*_pitch)) throw std::invalid_argument("unit_nondim_sol(): The x-coordinate must be contained in [-pitch/2, pitch/2].");
#ifdef P4_TO_P8
    }
#endif
  }

public:
#ifdef P4_TO_P8
  unit_nondim_sol(const int N_input, my_p4est_navier_stokes_t* ns_ptr, const double* pitch_ptr, const double* GF_ptr, const bool* spanwise_ptr)
    : k_(this), beta_(this), _ns(ns_ptr), N(N_input), _pitch(pitch_ptr), _GF(GF_ptr), _spanwise(spanwise_ptr)
  {
    if(*_spanwise)
    {
        vec_of_tanhs.resize(N);
#else
public:
  unit_nondim_sol(const int N_input, my_p4est_navier_stokes_t* ns_ptr, const double* pitch_ptr, const double* GF_ptr)
    : k_(this), beta_(this), _ns(ns_ptr), N(N_input), _pitch(pitch_ptr), _GF(GF_ptr)
  {
    vec_of_tanhs.resize(N);
#endif
    if(SQR(1.0/_ns->get_mu())>0.1) PetscPrintf(_ns->get_p4est()->mpicomm,"\n[WARNING]: The exact solution for transversal grooves is valid only in the limit "
                                                                                      "of Re<<1, and your current Reynolds number is Re = SQR(Re_tau) = %f > 0.1. "
                                                                                      "Expect discrepancies.\n\n", SQR(1.0/_ns->get_mu()));
#ifdef P4_TO_P8
    }
    else if(SQR(1.0/_ns->get_mu())>1000.0) PetscPrintf(_ns->get_p4est()->mpicomm,"\n[WARNING]: The exact solution for longitudinal grooves is valid only for "
                                                                                            "steady laminar flow, and your current Reynolds number is Re = SQR(Re_tau) = %f > 1000. "
                                                                                            "Expect discrepancies.\n\n", SQR(1.0/_ns->get_mu()));
#endif
    coeff.resize(N);
    vec_of_ks.resize(N);
    vec_of_prefactors.resize(N);
    compute_vecs();
    /* [FERNANDO:] The linear system solve is performed IN SERIAL by the root processor and then copied to the other processors,
                   although the computation time solving in all processors is similar. The assembly + solve time in my machine
                   for N=2500 coefficients (should be enough except for crazy low gas fractions 0 < GF < 0.01) is of 2-3 sec.*/
    if(_ns->get_p4est()->mpirank == 0) compute_series_coeff();
    MPI_Bcast(coeff.data(), coeff.size(), MPI_DOUBLE, 0, MPI_COMM_WORLD);
  }

#ifdef P4_TO_P8
  double v_x(double x, double y, double z) const
  {
    check_input_coord(x,y,z);
#else
  double v_x(double x, double y) const
  {
    check_input_coord(x,y);
    if(fabs(x)>0.5*(*_pitch)) throw std::invalid_argument("unit_nondim_sol(): The x-coordinate must be contained in [-pitch/2, pitch/2].");
#endif
    if(fabs(y)>0.5*_ns->get_height_of_domain()) throw std::invalid_argument("unit_nondim_sol(): The y-coordinate must be contained in [-1, 1].");
    double v_x_val = 0.5*(1.0-SQR(y)) + coeff[0];
#ifdef P4_TO_P8
    if(!(*_spanwise))
    {
      // The following line avoids spurious negative values of the exact series solution for v_x close to the ridge-gap transition, due to generalized Gibbs phenomenon at a kink
      if( fabs(fabs(y)-1)<EPS*1.0 && fabs(z)>=0.5*(*_GF)*(*_pitch) ) return 0.0; // Note h=1.0
      for(int n=1; n<N; ++n)
      {
        v_x_val += coeff[n]*vec_of_prefactors[n]*(exp(-vec_of_ks[n]*(1.0-y))+exp(-vec_of_ks[n]*(1.0+y)))*cos(vec_of_ks[n]*z);
      }
    }
    else
    {
#endif
      // The following line avoids spurious negative values of the exact series solution for v_x close to the ridge-gap transition, due to generalized Gibbs phenomenon at a kink
      if( fabs(fabs(y)-1)<EPS*1.0 && fabs(x)>=0.5*(*_GF)*(*_pitch) ) return 0.0; // Note h=1.0
      for(int n=1; n<N; ++n)
      {
        v_x_val += coeff[n]*vec_of_prefactors[n]*
                       ((vec_of_ks[n]-vec_of_tanhs[n])*(exp(-vec_of_ks[n]*(1.0-y))+exp(-vec_of_ks[n]*(1.0+y)))-(vec_of_ks[n]*vec_of_tanhs[n])*y*(exp(-vec_of_ks[n]*(1.0-y))-exp(-vec_of_ks[n]*(1.0+y))))*
                       cos(vec_of_ks[n]*x);
      }
#ifdef P4_TO_P8
    }
#endif
    return v_x_val;
  }

#ifdef P4_TO_P8
  double v_y(double x, double y, double z) const
  {
    check_input_coord(x,y,z);
#else
  double v_y(double x, double y) const
  {
    check_input_coord(x,y);
#endif
    double v_y_val = 0.0;
#ifdef P4_TO_P8
    if(*_spanwise)
    {
#endif
      for(int n=1; n<N; ++n)
      {
        v_y_val += coeff[n]*vec_of_prefactors[n]*vec_of_ks[n]*
                       ((exp(-vec_of_ks[n]*(1.0-y))-exp(-vec_of_ks[n]*(1.0+y)))-vec_of_tanhs[n]*y*(exp(-vec_of_ks[n]*(1.0-y))+exp(-vec_of_ks[n]*(1.0+y))))*
                       sin(vec_of_ks[n]*x);
      }
#ifdef P4_TO_P8
    }
#endif
    return v_y_val;
  }

#ifdef P4_TO_P8
  double v_z(double x, double y, double z) const
  {
    check_input_coord(x,y,z);
    return 0.0;
  }
#endif

};

#ifdef P4_TO_P8
class v_x_exact : public CF_3 {
#else
class v_x_exact : public CF_2 {
#endif
private:
  unit_nondim_sol* _nsol;
  const double Re_tau;
  double my_fmod(const double num, const double denom) const { return (num - floor(num/denom)*denom);}
public:
  v_x_exact(unit_nondim_sol* nsol_ptr): _nsol(nsol_ptr), Re_tau(1/(nsol_ptr->_ns->get_mu())) {}
#ifdef P4_TO_P8
  double operator() (double x, double y, double z) const {
#else
  double operator() (double x, double y) const {
#endif
  // Modular transfomation { x_mod = fmod( x+0.5*(length+pitch*(1-GF)), pitch ) - 0.5*pitch } (maps [-length/2,length/2] to [-pitch/2,pitch/2] with all gap centers being mapped to zero)
  double x_mod = my_fmod(x+0.5*(_nsol->_ns->get_length_of_domain()+(*_nsol->_pitch)*(1.0-(*_nsol->_GF))),(*_nsol->_pitch))-0.5*(*_nsol->_pitch);
#ifdef P4_TO_P8
  // Modular transfomation { z_mod = fmod( z+0.5*(width+pitch*(1-GF)), pitch ) - 0.5*pitch } (maps [-width/2,width/2] to [-pitch/2,pitch/2] with all gap centers being mapped to zero)
  double z_mod = my_fmod(z+0.5*(_nsol->_ns->get_width_of_domain()+(*_nsol->_pitch)*(1.0-(*_nsol->_GF))),(*_nsol->_pitch))-0.5*(*_nsol->_pitch);
  return Re_tau*(_nsol->v_x(x_mod, y, z_mod));
#else
  return Re_tau*(_nsol->v_x(x_mod, y));
#endif
  }
};

#ifdef P4_TO_P8
class v_y_exact : public CF_3 {
#else
class v_y_exact : public CF_2 {
#endif
private:
  unit_nondim_sol* _nsol;
  const double Re_tau;
  double my_fmod(const double num, const double denom) const { return (num - floor(num/denom)*denom);}
public:
  v_y_exact(unit_nondim_sol* nsol_ptr): _nsol(nsol_ptr), Re_tau(1/(nsol_ptr->_ns->get_mu())) {}
#ifdef P4_TO_P8
  double operator() (double x, double y, double z) const {
#else
  double operator() (double x, double y) const {
#endif
  // Modular transfomation { x_mod = fmod( x+0.5*(length-pitch*(1-GF)), pitch ) - 0.5*pitch } (maps [-length/2,length/2] to [-pitch/2,pitch/2] with all gap centers being mapped to zero)
  double x_mod = my_fmod(x+0.5*(_nsol->_ns->get_length_of_domain()+(*_nsol->_pitch)*(1-(*_nsol->_GF))),(*_nsol->_pitch))-0.5*(*_nsol->_pitch);
#ifdef P4_TO_P8
  // Modular transfomation { z_mod = fmod( z+0.5*(width -pitch*(1-GF)), pitch ) - 0.5*pitch } (maps [-width/2,width/2] to [-pitch/2,pitch/2] with all gap centers being mapped to zero)
  double z_mod = my_fmod(z+0.5*(_nsol->_ns->get_width_of_domain()+(*_nsol->_pitch)*(1-(*_nsol->_GF))),(*_nsol->_pitch))-0.5*(*_nsol->_pitch);
  return Re_tau*(_nsol->v_y(x_mod, y, z_mod));
#else
  return Re_tau*(_nsol->v_y(x_mod, y));
#endif
  }
};

#ifdef P4_TO_P8
class v_z_exact : public CF_3 {
private:
  unit_nondim_sol* _nsol;
  const double Re_tau;
  double my_fmod(const double num, const double denom) const { return (num - floor(num/denom)*denom);}
public:
  v_z_exact(unit_nondim_sol* nsol_ptr): _nsol(nsol_ptr), Re_tau(1/(nsol_ptr->_ns->get_mu())) {}
  double operator() (double x, double y, double z) const
  {
    // Modular transfomation { x_mod = fmod( x+0.5*(length-pitch*(1-GF)), pitch ) - 0.5*pitch } (maps [-length/2,length/2] to [-pitch/2,pitch/2] with all gap centers being mapped to zero)
    double x_mod = my_fmod(x+0.5*(_nsol->_ns->get_length_of_domain()+(*_nsol->_pitch)*(1-(*_nsol->_GF))),(*_nsol->_pitch))-0.5*(*_nsol->_pitch);
    // Modular transfomation { z_mod = fmod( z+0.5*(width -pitch*(1-GF)), pitch ) - 0.5*pitch } (maps [-width/2,width/2] to [-pitch/2,pitch/2] with all gap centers being mapped to zero)
    double z_mod = my_fmod(z+0.5*(_nsol->_ns->get_width_of_domain()+(*_nsol->_pitch)*(1-(*_nsol->_GF))),(*_nsol->_pitch))-0.5*(*_nsol->_pitch);
    return Re_tau*(_nsol->v_z(x_mod, y, z_mod));
  }
};
#endif

//------------------------------ ACCURACY CHECK ------------------------------//

#ifdef P4_TO_P8
void check_accuracy_of_solution(my_p4est_navier_stokes_t* ns, const double& pitch, const double& GF, const bool spanwise, double my_errors[2*P4EST_DIM], char (*_path)[PATH_MAX]=NULL)
#else
void check_accuracy_of_solution(my_p4est_navier_stokes_t* ns, const double& pitch, const double& GF, double my_errors[2*P4EST_DIM], char (*_path)[PATH_MAX]=NULL)
#endif
{
  int N = 2500; // Number of terms in the trunctation of the series solution

#ifdef P4_TO_P8
  unit_nondim_sol n_sol(N, ns, &pitch, &GF, &spanwise);
#else
  unit_nondim_sol n_sol(N, ns, &pitch, &GF);
#endif
  v_x_exact v_x(&n_sol);
  v_y_exact v_y(&n_sol);
#ifdef P4_TO_P8
  v_z_exact v_z(&n_sol);
  const CF_3 *v_exact[P4EST_DIM] = { &v_x, &v_y, &v_z };
#else
  const CF_2 *v_exact[P4EST_DIM] = { &v_x, &v_y };
#endif

  for(unsigned short dir=0; dir<2*P4EST_DIM; ++dir) {my_errors[dir] = 0.0;}
  PetscErrorCode ierr;

  // Compute the face errors

  Vec* v_faces; v_faces = ns->get_vnp1();
  const double *v_faces_ptr;

  for(unsigned short dir=0; dir<P4EST_DIM; ++dir)
  {
    ierr = VecGetArrayRead(v_faces[dir], &v_faces_ptr); CHKERRXX(ierr);

    for(p4est_locidx_t f=0; f<ns->get_faces()->num_local[dir]; ++f)
    {
      double xyz[P4EST_DIM];
      ns->get_faces()->xyz_fr_f(f, dir, xyz);
#ifdef P4_TO_P8
      my_errors[dir] = MAX(my_errors[dir], fabs( v_faces_ptr[f] - v_exact[dir]->operator()(xyz[0],xyz[1],xyz[2]) ));
#else
      my_errors[dir] = MAX(my_errors[dir], fabs( v_faces_ptr[f] - v_exact[dir]->operator()(xyz[0],xyz[1]) ));
#endif
    }

    ierr = VecRestoreArrayRead(v_faces[dir], &v_faces_ptr); CHKERRXX(ierr);
  }

  // Compute the node errors

  Vec* v_nodes; v_nodes = ns->get_velocity_np1();
  Vec v_exact_nodes[P4EST_DIM];
  Vec error_nodes[P4EST_DIM];
  const double *v_nodes_ptr;
  double *v_exact_nodes_ptr, *error_nodes_ptr;

  for(unsigned short dir=0; dir<P4EST_DIM; ++dir)
  {
    my_errors[P4EST_DIM+dir] = 0.0;
    ierr = VecGetArrayRead(v_nodes[dir], &v_nodes_ptr); CHKERRXX(ierr);
    if(_path!=NULL)
    {
      ierr = VecCreateGhostNodes(ns->get_p4est(), ns->get_nodes(), &v_exact_nodes[dir]); CHKERRXX(ierr);
      ierr = VecCreateGhostNodes(ns->get_p4est(), ns->get_nodes(), &error_nodes[dir]); CHKERRXX(ierr);
      ierr = VecGetArray(error_nodes[dir], &error_nodes_ptr); CHKERRXX(ierr);
      ierr = VecGetArray(v_exact_nodes[dir], &v_exact_nodes_ptr); CHKERRXX(ierr);
    }

    for(size_t n=0; n<ns->get_nodes()->indep_nodes.elem_count; ++n)
    {
      double xyz[P4EST_DIM];
      node_xyz_fr_n(n, ns->get_p4est(), ns->get_nodes(), xyz);
#ifdef P4_TO_P8
      double v_exact_tmp = v_exact[dir]->operator()(xyz[0],xyz[1],xyz[2]);
#else
      double v_exact_tmp = v_exact[dir]->operator()(xyz[0],xyz[1]);
#endif
      my_errors[P4EST_DIM+dir] = MAX(my_errors[P4EST_DIM+dir], fabs( v_nodes_ptr[n]-v_exact_tmp ));
      if(_path!=NULL)
      {
        error_nodes_ptr[n] = fabs( v_nodes_ptr[n]-v_exact_tmp );
        v_exact_nodes_ptr[n] = v_exact_tmp;
      }
    }

    ierr = VecRestoreArrayRead(v_nodes[dir], &v_nodes_ptr); CHKERRXX(ierr);
    if(_path!=NULL)
    {
      ierr = VecRestoreArray(error_nodes[dir], &error_nodes_ptr); CHKERRXX(ierr);
      ierr = VecRestoreArray(v_exact_nodes[dir], &v_exact_nodes_ptr); CHKERRXX(ierr);
    }
  }

  int mpiret = MPI_Allreduce(MPI_IN_PLACE, my_errors, 2*P4EST_DIM, MPI_DOUBLE, MPI_MAX, ns->get_p4est()->mpicomm); SC_CHECK_MPI(mpiret);

  // Plot the errors and exact solution if the path is provided as an input
  if(_path!=NULL)
  {
    if(create_directory(*_path,ns->get_p4est()->mpirank,ns->get_p4est()->mpicomm))
    {
      char error_msg[1024];
#ifdef P4_TO_P8
      sprintf(error_msg, "main_shs_3d: could not create exportation directory %s", *_path);
#else
      sprintf(error_msg, "main_shs_2d: could not create exportation directory %s", *_path);
#endif
      throw std::runtime_error(error_msg);
    }

    char vtk_name[PATH_MAX];
    sprintf(vtk_name, "%s/accuracy_check", *_path);
    const double *v_exact_vtk_ptr[P4EST_DIM], *error_vtk_ptr[P4EST_DIM];

    for(int dir=0; dir<P4EST_DIM; ++dir)
    {
      ierr = VecGetArrayRead(error_nodes[dir], &error_vtk_ptr[dir]); CHKERRXX(ierr);
      ierr = VecGetArrayRead(v_exact_nodes[dir], &v_exact_vtk_ptr[dir]); CHKERRXX(ierr);
    }

    my_p4est_vtk_write_all(ns->get_p4est(), ns->get_nodes(), ns->get_ghost(),
                           P4EST_TRUE, P4EST_TRUE,
                           2*P4EST_DIM,
                           0,
                           vtk_name,
                           VTK_POINT_DATA, "v_x_exact", v_exact_vtk_ptr[0],
                           VTK_POINT_DATA, "v_y_exact", v_exact_vtk_ptr[1],
#ifdef P4_TO_P8
                           VTK_POINT_DATA, "v_z_exact", v_exact_vtk_ptr[2],
#endif
                           VTK_POINT_DATA, "err_v_x", error_vtk_ptr[0],
                           VTK_POINT_DATA, "err_v_y", error_vtk_ptr[1]
#ifdef P4_TO_P8
                          ,VTK_POINT_DATA, "err_v_z", error_vtk_ptr[2]
#endif
                                                                           );

    for(int dir=0; dir<P4EST_DIM; ++dir)
    {
      ierr = VecRestoreArrayRead(error_nodes[dir], &error_vtk_ptr[dir]); CHKERRXX(ierr);
      ierr = VecRestoreArrayRead(v_exact_nodes[dir], &v_exact_vtk_ptr[dir]); CHKERRXX(ierr);
    }
  }
}

int main (int argc, char* argv[])
{
  mpi_environment_t mpi;
  mpi.init(argc, argv);

  cmdParser cmd;
  cmd.add_option("restart", "if defined, this restarts the simulation from a saved state on disk (the value must be a valid path to a directory in which the solver state was saved)");
  // computational grid parameters
  cmd.add_option("lmin", "min level of the trees, default is 4");
  cmd.add_option("lmax", "max level of the trees, default is 6");
  cmd.add_option("thresh", "the threshold used for the refinement criteria, default is 0.1");
  cmd.add_option("wall_layer", "number of finest cells desired to layer the channel walls, default is 6");
  cmd.add_option("lip", "Lipschitz constant L for grid refinement. The levelset is defined as the negative distance to the closest no-slip region. The criterion compares the levelset value to L\\Delta y. Default value is the standard 1.2 or value read from solver state if restarted (fyi: that's very thin for turbulent cases).");
  cmd.add_option("nx", "number of trees in the x-direction. The default value is length to ensure aspect ratio of cells = 1");
  cmd.add_option("ny", "number of trees in the y-direction. The default value is 2 (i.e. height) to ensure aspect ratio of cells = 1");
#ifdef P4_TO_P8
  cmd.add_option("nz", "number of trees in the z-direction. The default value is width to ensure aspect ratio of cells = 1");
#endif
  // physical parameters for the simulations
  cmd.add_option("length", "length of the channel (dimension in streamwise, x-direction), in units of delta, default is 6.0");
#ifdef P4_TO_P8
  cmd.add_option("width", "width of the channel (dimension in spanwise, z-direction), in units of delta, default is 3.0");
  cmd.add_option("spanwise", "if present, the grooves and ridges are understood as spanwise, that is perpendicular to the flow. If absent, the grooves are parallel to the flow.");
#endif
  cmd.add_option("duration", "the duration of the simulation (tfinal-tstart). If not restarted, tstart = 0.0, default duration is 200.0.");
  cmd.add_option("Re_tau", "Reynolds number based on the wall-shear velocity and half the channel height, i.e. Re_tau = u_tau*delta/nu where u_tau = sqrt(-dp_dx*delta/rho), default is 180.0");
  cmd.add_option("Re_b", "Reynolds number, based on the mean (bulk) velocity and half the channel height, i.e. Re_b   = U_b*delta/nu, no default value. Can be used exclusively in case of restart and without Re_tau");
  cmd.add_option("pitch_to_delta", "P/delta ratio, default = 0.375");
  cmd.add_option("GF", "gas fraction, default is 0.5");
  cmd.add_option("adapted_dt", "activates the calculation of dt based on the local cell sizes if present");
  // method-related parameters
  cmd.add_option("sl_order", "the order for the semi lagrangian, either 1 (stable) or 2 (accurate), default is 2");
  cmd.add_option("cfl", "dt = cfl * dx/vmax, default is 1.00");
  cmd.add_option("Ub_tol", "relative numerical tolerance on the bulk velocity to be set (if restart and Re_b set), default is 1e-3");
  cmd.add_option("hodge_tol", "absolute numerical tolerance on the Hodge variable, at all time steps, default is 1e-3");
  cmd.add_option("niter_hodge", "max number of iterations for convergence of the Hodge variable, at all time steps, default is 10");
  cmd.add_option("grid_update", "number of time steps between grid updates, default is 1");
  cmd.add_option("pc_cell", "preconditioner for cell-solver: jacobi, sor or hypre, default is sor.");
  cmd.add_option("cell_solver", "Krylov solver used for cell-poisson problem, i.e. hodge variable: cg or bicgstab, default is bicgstab.");
  cmd.add_option("pc_face", "preconditioner for face-solver: jacobi, sor or hypre, default is sor.");
  // output-control parameters
  cmd.add_option("export_folder", "exportation_folder");
  cmd.add_option("save_vtk", "activates exportation of results in vtk format");
  cmd.add_option("vtk_dt", "export vtk files every vtk_dt time lapse (REQUIRED if save_vtk is activated)");
#ifdef P4_TO_P8
  cmd.add_option("save_drag", "activates exportation of the total drag (non-dimensionalized by rho*SQR(u_tau)*SQR(delta))");
#else
  cmd.add_option("save_drag", "activates exportation of the total drag (non-dimensionalized by rho*SQR(u_tau)*delta)");
#endif
  cmd.add_option("save_state_dt", "if defined, this activates the 'save-state' feature. The solver state is saved every save_state_dt time steps in backup_ subfolders.");
  cmd.add_option("save_nstates", "determines how many solver states must be memorized in backup_ folders (default is 1).");
  cmd.add_option("save_mean_profiles", "computes and saves averaged streamwise-velocity profiles (makes sense only if the flow is fully-developed)");
  cmd.add_option("nexport_avg", "number of iterations between two exportation of averaged velocity profiles (default is 100)");
  cmd.add_option("timing", "if defined, prints timing information (typically for scaling analysis).");
  cmd.add_option("accuracy_check", "if defined, prints information about accuracy with comparison to analytical solution (ONLY if restart after steady-state reached and with Re_tau enforced). If save_vtk is activated as well, the errors are exported to the vtk path for visualization in space.");


  // --> extra info to be printed when -help is invoked
#ifdef P4_TO_P8
  const std::string extra_info = "\
      This program provides a general setup for superhydrophobic channel flow simulations.\n\
      It assumes no solid object and no passive scalar (i.e. smoke) in the channel. The height of the channel is set to \n\
      2*delta by default, the other channel dimensions are provided by the user in units of delta. If the numbers of \n\
      trees in the streamwise and spanwise directions (resp. input parameters nx and nz) are not provided by the user, \n\
      they are set in order to ensure aspect ratio of computational cells as close as possible to 1, i.e. each tree in \n\
      the forest is of size (as close as possible to) deltaXdeltaXdelta. \n\n\
      The set up builds upon the following non-dimensionalization ('_hat' for dimensional variables): \n\n\
      u = u_hat/u_tau, {x, y, z} = {x, y, z}_hat/delta, t = t_hat*u_tau/delta, p = p_hat/(rho*u_tau*u_tau), \n\n\
      where u_tau is the wall-friction velocity defined as sqrt(-dp_dx*delta/rho). \n\
      Therefore, the computational domain is [-0.5*length, 0.5*length]x[-1, 1]x[-0.5*width, 0.5*width]. \n\
      When started from scratch, the user can set Re_tau ONLY and the Navier-Stokes solver is then invoked with\n\
      nondimensional inputs: \n\
      rho = 1.0, mu = 1.0/Re_tau, body force per unit mass {1.0, 0.0, 0.0} (driving the flow), \n\
      and with periodic boundary conditions in the streamwise and spanwise directions. \n\
      When restarted from a saved state, the user can either\n\
      1) (re)set Re_tau: this resets only the viscosity of the fluid but keeps the body force per unit mass {1.0, 0.0, 0.0}\n\
      2) set Re_b: this leaves the viscosity unchanged (i.e. as read from the saved state) but adapts the body force per unit\n\
         mass dynamically in order to set the mean (bulk) velocity to the desired value that matches the desired bulk Reynolds\n\
      Developer: Raphael Egan (raphaelegan@ucsb.edu)";
#else
  const std::string extra_info = "\
      This program provides a general setup for superhydrophobic channel flow simulations.\n\
      It assumes no solid object and no passive scalar (i.e. smoke) in the channel. The height of the channel is set \n\
      to 2*delta by default, the other channel dimension is provided by the user in units of delta. If the number of \n\
      trees in the streamwise direction (input parameters nx) is not provided by the user, it is set in order to ensure \n\
      aspect ratio of computational cells as close as possible to 1, i.e. each tree in the forest is of size (as close \n\
      as possible to) deltaXdeltaXdelta. \n\n\
      The set up builds upon the following non-dimensionalization ('_hat' for dimensional variables): \n\n\
      u = u_hat/u_tau, {x, y} = {x, y}_hat/delta, t = t_hat*u_tau/delta, p = p_hat/(rho*u_tau*u_tau), \n\n\
      where u_tau is the wall-friction velocity defined as sqrt(-dp_dx*delta/rho). \n\
      Therefore, the computational domain is [-0.5*length, 0.5*length]x[-1, 1]. \n\
      When started from scratch, the user can set Re_tau ONLY and the Navier-Stokes solver is then invoked with\n\
      nondimensional inputs: \n\
      rho = 1.0, mu = 1.0/Re_tau, body force per unit mass {1.0, 0.0} (driving the flow), \n\
      and with periodic boundary conditions in the streamwise and directions. \n\
      When restarted from a saved state, the user can either\n\
      1) (re)set Re_tau: this resets only the viscosity of the fluid but keeps the body force per unit mass {1.0, 0.0}\n\
      2) set Re_b: this leaves the viscosity unchanged (i.e. as read from the saved state) but adapts the body force per unit\n\
          mass dynamically in order to set the mean (bulk) velocity to the desired value that matches the desired bulk Reynolds\n\
      Developer: Raphael Egan (raphaelegan@ucsb.edu)";
#endif
  cmd.parse(argc, argv, extra_info);

  double tstart;
  double dt;
  int lmin, lmax;
  my_p4est_navier_stokes_t* ns                    = NULL;
  my_p4est_brick_t* brick                         = NULL;
  splitting_criteria_cf_and_uniform_band_t* data  = NULL;
  LEVEL_SET* level_set                            = NULL;

  int sl_order;
  unsigned int wall_layer;
  double threshold_split_cell, uniform_band, cfl;
  double length;
  int ntree_x, ntree_y;
#ifdef P4_TO_P8
  double width;
  int ntree_z;
#endif
  int n_xyz [P4EST_DIM];

  const double Ub_tolerance             = cmd.get<double>("Ub_tol", 1e-3);
  const double hodge_tolerance          = cmd.get<double>("hodge_tol", 1e-3);
  const unsigned int niter_hodge_max    = cmd.get<unsigned int>("niter_hodge", 10);
  const unsigned int steps_grid_update  = cmd.get<unsigned int>("grid_update", 1);

  const double duration                 = cmd.get<double>("duration", 200.0);
  const double pitch_to_delta           = cmd.get<double>("pitch_to_delta", 1.0/4.0);
  const double gas_fraction             = cmd.get<double>("GF", 0.5);
#if defined(POD_CLUSTER)
  string export_dir = cmd.get<string>("export_folder", "/home/temprano/Output/p4est_ns_shs");
#elif defined(STAMPEDE)
  const string export_dir               = cmd.get<string>("export_folder", "/work/04965/tg842642/stampede2/superhydrophobic_channel");
#elif defined(LAPTOP)
  const string export_dir               = cmd.get<string>("export_folder", "/home/raphael/workspace/projects/superhydrophobic_channel");
#else
<<<<<<< HEAD
  string export_dir = cmd.get<string>("export_folder", "/home/temprano/Output/p4est_ns_shs");
=======
  const string export_dir               = cmd.get<string>("export_folder", "/home/temprano/Output/p4est_ns_shs");
>>>>>>> 661b590c
#endif
  const bool save_vtk                   = cmd.contains("save_vtk");
  const bool get_timing                 = cmd.contains("timing");
  double vtk_dt                         = -1.0;
  if(save_vtk)
  {
    if(!cmd.contains("vtk_dt") && !cmd.contains("accuracy_check"))
#ifdef P4_TO_P8
      throw std::runtime_error("main_shs_3d.cpp: the argument vtk_dt MUST be provided by the user if vtk exportation is desired.");
#else
      throw std::runtime_error("main_shs_2d.cpp: the argument vtk_dt MUST be provided by the user if vtk exportation is desired.");
#endif
    vtk_dt = cmd.get<double>("vtk_dt", -1.0);
    if(vtk_dt <= 0.0 && !cmd.contains("accuracy_check"))
#ifdef P4_TO_P8
      throw std::invalid_argument("main_shs_3d.cpp: the value of vtk_dt must be strictly positive.");
#else
      throw std::invalid_argument("main_shs_2d.cpp: the value of vtk_dt must be strictly positive.");
#endif
  }
  const bool save_drag                  = cmd.contains("save_drag"); double drag[P4EST_DIM];
  const bool do_accuracy_check          = cmd.contains("accuracy_check") && cmd.contains("restart") && cmd.contains("Re_tau"); double my_accuracy_check_errors[2*P4EST_DIM];
  const bool save_state                 = cmd.contains("save_state_dt"); double dt_save_data = -1.0;
  const unsigned int n_states           = cmd.get<unsigned int>("save_nstates", 1);
  if(save_state)
  {
    dt_save_data                        = cmd.get<double>("save_state_dt", -1.0);
    if(dt_save_data < 0.0)
#ifdef P4_TO_P8
      throw std::invalid_argument("main_shs_3d.cpp: the value of save_state_dt must be strictly positive.");
#else
      throw std::invalid_argument("main_shs_2d.cpp: the value of save_state_dt must be strictly positive.");
#endif
  }
  const bool save_profiles              = cmd.contains("save_mean_profiles");
  const unsigned int nexport_avg        = cmd.get<unsigned int>("nexport_avg", 100);
  double                    t_slice_average;
  vector<double>            slice_averaged_profile;
  vector<double>            slice_averaged_profile_nm1;
  vector<double>            time_averaged_slice_averaged_profile;
  vector<double>            t_line_average;
  vector< vector<double> >  line_averaged_profiles;
  vector< vector<double> >  line_averaged_profiles_nm1;
  vector< vector<double> >  time_averaged_line_averaged_profiles;
  const bool use_adapted_dt             = cmd.contains("adapted_dt");
#ifdef P4_TO_P8
  const bool spanwise                   = cmd.contains("spanwise");
#endif

  const string des_pc_cell              = cmd.get<string>("pc_cell", "sor");
  const string des_solver_cell          = cmd.get<string>("cell_solver", "bicgstab");
  const string des_pc_face              = cmd.get<string>("pc_face", "sor");
  KSPType cell_solver_type;
  PCType pc_cell, pc_face;
  if (des_pc_cell.compare("hypre")==0)
    pc_cell = PCHYPRE;
  else if (des_pc_cell.compare("jacobi'")==0)
    pc_cell = PCJACOBI;
  else
  {
    if(des_pc_cell.compare("sor")!=0 && !mpi.rank())
      std::cerr << "The desired preconditioner for the cell-solver was either not allowed or not correctly understood. Successive over-relaxation is used instead" << std::endl;
    pc_cell = PCSOR;
  }
  if(des_solver_cell.compare("cg")==0)
    cell_solver_type = KSPCG;
  else
  {
    if(des_solver_cell.compare("bicgstab")!=0 && !mpi.rank())
      std::cerr << "The desired Krylov solver for the cell-solver was either not allowed or not correctly understood. BiCGStab is used instead" << std::endl;
    cell_solver_type = KSPBCGS;
  }
  if (des_pc_face.compare("hypre")==0)
    pc_face = PCHYPRE;
  else if (des_pc_face.compare("jacobi'")==0)
    pc_face = PCJACOBI;
  else
  {
    if(des_pc_face.compare("sor")!=0 && !mpi.rank())
      std::cerr << "The desired preconditioner for the face-solver was either not allowed or not correctly understood. Successive over-relaxation is used instead" << std::endl;
    pc_face = PCSOR;
  }

  if(cmd.contains("Re_b") && !cmd.contains("restart"))
#ifdef P4_TO_P8
    throw std::invalid_argument("main_shs_3d.cpp: forcing a constant bulk velocity, i.e. a constant mass flow, cannot be done if starting the simulation from scratch (no adequate initial condition): advance the simulation with constant pressure gradient first, fixing Re_tau; then restart it with Re_b.");
#else
    throw std::invalid_argument("main_shs_2d.cpp: forcing a constant bulk velocity, i.e. a constant mass flow, cannot be done if starting the simulation from scratch (no adequate initial condition): advance the simulation with constant pressure gradient first, fixing Re_tau; then restart it with Re_b.");
#endif
  if(cmd.contains("Re_b") && cmd.contains("Re_tau"))
#ifdef P4_TO_P8
    throw std::invalid_argument("main_shs_3d.cpp: forcing a constant bulk velocity AND a constant pressure gradient cannot be done: choose one!");
#else
    throw std::invalid_argument("main_shs_2d.cpp: forcing a constant bulk velocity AND a constant pressure gradient cannot be done: choose one!");
#endif
  if(cmd.contains("restart") && !cmd.contains("Re_b") && !cmd.contains("Re_tau"))
#ifdef P4_TO_P8
    throw std::invalid_argument("main_shs_3d.cpp: you need to specify either the desired Re_tau or the desired Re_b when restarting...");
#else
    throw std::invalid_argument("main_shs_2d.cpp: you need to specify either the desired Re_tau or the desired Re_b when restarting...");
#endif

  PetscErrorCode ierr;
  const double rho = 1.0;
  double mu;
  double bulk_velocity_to_set = 0.0; // irrelevant, except if enforcing mass flow after restart --> reset in that case
  double xyz_min [P4EST_DIM];
  double xyz_max [P4EST_DIM];
#ifdef P4_TO_P8
  const int periodic[] = {1, 0, 1};
#else
  const int periodic[] = {1, 0};
#endif

#ifdef P4_TO_P8
  BoundaryConditions3D bc_v[P4EST_DIM];
  BoundaryConditions3D bc_p;
#else
  BoundaryConditions2D bc_v[P4EST_DIM];
  BoundaryConditions2D bc_p;
#endif
  detect_ridge* ridge_detector = NULL;
  BCWALLTYPE_U* bc_wall_type_u = NULL;
#ifdef P4_TO_P8
  BCWALLTYPE_W* bc_wall_type_w = NULL;
#endif

  bc_v[0].setWallValues(bc_wall_value_u); // wall-type is simulation/restart-dependent, needs to be constructed later on
  bc_v[1].setWallValues(bc_wall_value_v); bc_v[1].setWallTypes(bc_wall_type_v);
#ifdef P4_TO_P8
  bc_v[2].setWallValues(bc_wall_value_w); // wall-type is simulation/restart-dependent, needs to be constructed later on
#endif
  bc_p.setWallTypes(bc_wall_type_p); bc_p.setWallValues(bc_wall_value_p);

  external_force_u_t external_force_u;
  external_force_v_t external_force_v;
#ifdef P4_TO_P8
  external_force_w_t external_force_w;
  CF_3 *external_forces[P4EST_DIM] = { &external_force_u, &external_force_v, &external_force_w };
#else
  CF_2 *external_forces[P4EST_DIM] = { &external_force_u, &external_force_v };
#endif


  if(cmd.contains("restart"))
  {
    const string backup_directory = cmd.get<string>("restart", "");
    if(!is_folder(backup_directory.c_str()))
    {
      char error_msg[1024];
#ifdef P4_TO_P8
      sprintf(error_msg, "main_shs_3d: the restart path %s is not an accessible directory.", backup_directory.c_str());
#else
      sprintf(error_msg, "main_shs_2d: the restart path %s is not an accessible directory.", backup_directory.c_str());
#endif
      throw std::invalid_argument(error_msg);
    }
    if (ns != NULL)
    {
      delete ns; ns = NULL;
    }
    P4EST_ASSERT(ns == NULL);
    ns                      = new my_p4est_navier_stokes_t(mpi, backup_directory.c_str(), tstart);
    dt                      = ns->get_dt();
    p4est_t *p4est_n        = ns->get_p4est();
    p4est_t *p4est_nm1      = ns->get_p4est_nm1();

    lmin                    = cmd.get<int>("lmin", ((splitting_criteria_t*) p4est_n->user_pointer)->min_lvl);
    lmax                    = cmd.get<int>("lmax", ((splitting_criteria_t*) p4est_n->user_pointer)->max_lvl);
    double lip;
    if(!cmd.contains("lip"))
      lip                   = ((splitting_criteria_t*) p4est_n->user_pointer)->lip;
    threshold_split_cell    = cmd.get<double>("thresh", ns->get_split_threshold());
    length                  = ns->get_length_of_domain();
#ifdef P4EST_ENABLE_DEBUG
    double height           = ns->get_height_of_domain();
#endif
#ifdef P4_TO_P8
    width                   = ns->get_width_of_domain();
#endif
    P4EST_ASSERT((fabs(height-2.0) < 2.0*10.0*EPS) && (fabs(ns->get_rho() - 1.0) < 1.0*10.0*EPS));
    // if restarting with a specific Re_tau, adjust and reset the viscosity to match dp_dx = -1.0
    // otherwise, just read the solver's viscosity
    if(cmd.contains("Re_tau"))
      mu                    = rho*1.0*sqrt(external_force_u.get_value()*1.0)/(cmd.get<double>("Re_tau")); // delta = 1.0
    else
    {
      P4EST_ASSERT(cmd.contains("Re_b"));
      mu                    = ns->get_mu();
      // if restarting with a specific Re_b, set the desired bulk velocity to match it
      bulk_velocity_to_set  = mu*(cmd.get<double>("Re_b"))/(rho*1.0); // delta = 1.0
    }

    if(brick != NULL && brick->nxyz_to_treeid != NULL)
    {
      P4EST_FREE(brick->nxyz_to_treeid); brick->nxyz_to_treeid = NULL;
      delete brick; brick = NULL;
    }
    P4EST_ASSERT(brick == NULL);
    brick                   = ns->get_brick();
    ntree_x                 = brick->nxyztrees[0];
    ntree_y                 = brick->nxyztrees[1];
#ifdef P4_TO_P8
    ntree_z                 = brick->nxyztrees[2];
    n_xyz[2]                = ntree_z;
    xyz_min[2]              = brick->xyz_min[2];
    xyz_max[2]              = brick->xyz_max[2];
#endif
    n_xyz[1]                = ntree_y;
    n_xyz[0]                = ntree_x;
    xyz_min[1]              = brick->xyz_min[1];
    xyz_min[0]              = brick->xyz_min[0];
    xyz_max[1]              = brick->xyz_max[1];
    xyz_max[0]              = brick->xyz_max[0];

    if(cmd.contains("lip"))
#ifdef P4_TO_P8
      lip                   = cmd.get<double>("lip")*(2.0/ntree_y)/sqrt(SQR(2.0/ntree_y)+SQR(length/ntree_x)+SQR(width/ntree_z));
#else
      lip                   = cmd.get<double>("lip")*(2.0/ntree_y)/sqrt(SQR(2.0/ntree_y)+SQR(length/ntree_x));
#endif

    if(cmd.contains("wall_layer"))
    {
      wall_layer            = cmd.get<unsigned int>("wall_layer");
#ifdef P4_TO_P8
      uniform_band          = ((double) wall_layer)*(2.0/((double) ntree_y))/MAX(length/((double) ntree_x), 2.0/((double) ntree_y), width/((double) ntree_z));
#else
      uniform_band          = ((double) wall_layer)*(2.0/((double) ntree_y))/MAX(length/((double) ntree_x), 2.0/((double) ntree_y));
#endif
    }
    else
    {
      uniform_band          = ns->get_uniform_band();
#ifdef P4_TO_P8
      wall_layer            = (unsigned int) (uniform_band*MAX(length/((double) ntree_x), 2.0/((double) ntree_y), width/((double) ntree_z))/(2.0/((double) ntree_y)));
#else
      wall_layer            = (unsigned int) (uniform_band*MAX(length/((double) ntree_x), 2.0/((double) ntree_y))/(2.0/((double) ntree_y)));
#endif
    }
#ifdef P4_TO_P8
    if(spanwise)
      check_pitch_and_gas_fraction(length, ntree_x, lmax, pitch_to_delta, gas_fraction);
    else
      check_pitch_and_gas_fraction(width, ntree_z, lmax, pitch_to_delta, gas_fraction);
#else
    check_pitch_and_gas_fraction(length, ntree_x, lmax, pitch_to_delta, gas_fraction);
#endif

    sl_order                = cmd.get<int>("sl_order", ns->get_sl_order());
    cfl                     = cmd.get<double>("cfl", ns->get_cfl());

    if(level_set != NULL)
    {
      delete level_set; level_set = NULL;
    }
    P4EST_ASSERT(level_set == NULL);
    if(ridge_detector!=NULL)
      delete ridge_detector;
#ifdef P4_TO_P8
    ridge_detector = new detect_ridge(length, width, !spanwise, pitch_to_delta, gas_fraction, *brick, lmax);
#else
    ridge_detector = new detect_ridge(length, pitch_to_delta, gas_fraction, *brick, lmax);
#endif
    level_set = new LEVEL_SET(lmax, ridge_detector);
    if(data != NULL)
    {
      delete data; data = NULL;
    }
    P4EST_ASSERT(data == NULL);
    data = new splitting_criteria_cf_and_uniform_band_t(lmin, lmax, level_set, uniform_band, lip);
    splitting_criteria_t* to_delete = (splitting_criteria_t*) p4est_n->user_pointer;
    bool fix_restarted_grid = (lmax!=to_delete->max_lvl);
    delete to_delete;
    p4est_n->user_pointer   = (void*) data;
    p4est_nm1->user_pointer = (void*) data; // p4est_n and p4est_nm1 always point to the same splitting_criteria_t no need to delete the nm1 one, it's just been done
    ns->set_parameters(mu, rho, sl_order, uniform_band, threshold_split_cell, cfl);

    if(bc_wall_type_u!=NULL)
      delete  bc_wall_type_u;
#ifdef P4_TO_P8
    if(bc_wall_type_w!=NULL)
      delete bc_wall_type_w;
#endif
    bc_wall_type_u = new BCWALLTYPE_U(ridge_detector);
    bc_v[0].setWallTypes(*bc_wall_type_u);
#ifdef P4_TO_P8
    bc_wall_type_w = new BCWALLTYPE_W(ridge_detector);
    bc_v[2].setWallTypes(*bc_wall_type_w);
#endif
    ns->set_bc(bc_v, &bc_p);
    ns->set_external_forces(external_forces);
    if(fix_restarted_grid)
      ns->refine_coarsen_grid_after_restart(level_set, false);
  }
  else
  {
    lmin                    = cmd.get<int>("lmin", 4);
    lmax                    = cmd.get<int>("lmax", 6);
    threshold_split_cell    = cmd.get<double>("thresh", 0.1);
    length                  = cmd.get<double>("length", 6.0);
#ifdef P4_TO_P8
    width                   = cmd.get<double>("width", 3.0);
#endif
    mu                      = rho*1.0*sqrt(external_force_u.get_value()*1.0)/(cmd.get<double>("Re_tau", 180.0)); // delta = 1.0

    ntree_x                 = cmd.get<int>("nx", (int) length);
    ntree_y                 = cmd.get<int>("ny", 2);
#ifdef P4_TO_P8
    int ntree_z             = cmd.get<int>("nz", (int) width);
    n_xyz[2]                = ntree_z;
    xyz_min[2]              = -0.5*width;
    xyz_max[2]              = 0.5*width;
#endif
    n_xyz[1]                = ntree_y;
    n_xyz[0]                = ntree_x;
    xyz_min[1]              = -1.0;
    xyz_min[0]              = -0.5*length;
    xyz_max[1]              = +1.0;
    xyz_max[0]              = +0.5*length;
    wall_layer              = cmd.get<unsigned int>("wall_layer", 6);
#ifdef P4_TO_P8
    uniform_band            = ((double) wall_layer)*(2.0/((double) ntree_y))/MAX(length/((double) ntree_x), 2.0/((double) ntree_y), width/((double) ntree_z));
    if(spanwise)
      check_pitch_and_gas_fraction(length, ntree_x, lmax, pitch_to_delta, gas_fraction);
    else
      check_pitch_and_gas_fraction(width, ntree_z, lmax, pitch_to_delta, gas_fraction);
#else
    uniform_band            = ((double) wall_layer)*(2.0/((double) ntree_y))/MAX(length/((double) ntree_x), 2.0/((double) ntree_y));
    check_pitch_and_gas_fraction(length, ntree_x, lmax, pitch_to_delta, gas_fraction);
#endif
    sl_order                = cmd.get<int>("sl_order", 2);
    cfl                     = cmd.get<double>("cfl", 1.0);

    p4est_connectivity_t *connectivity;
    if(brick != NULL && brick->nxyz_to_treeid != NULL)
    {
      P4EST_FREE(brick->nxyz_to_treeid);brick->nxyz_to_treeid = NULL;
      delete brick; brick = NULL;
    }
    P4EST_ASSERT(brick == NULL);
    brick = new my_p4est_brick_t;

    connectivity = my_p4est_brick_new(n_xyz, xyz_min, xyz_max, brick, periodic);

    if(level_set != NULL)
    {
      delete level_set; level_set = NULL;
    }
    P4EST_ASSERT(level_set == NULL);
    if(ridge_detector!=NULL)
      delete ridge_detector;
#ifdef P4_TO_P8
    ridge_detector = new detect_ridge(length, width, !spanwise, pitch_to_delta, gas_fraction, *brick, lmax);
#else
    ridge_detector = new detect_ridge(length, pitch_to_delta, gas_fraction, *brick, lmax);
#endif
    level_set = new LEVEL_SET(lmax, ridge_detector);

    if(data != NULL)
    {
      delete data; data = NULL;
    }
    P4EST_ASSERT(data == NULL);
    // lip_const multiplies the cell-diagonal internally, but  we need only dy --> so scale it appropriately
#ifdef P4_TO_P8
    const double lip_const = cmd.get<double>("lip", 1.2)*(2.0/ntree_y)/sqrt(SQR(2.0/ntree_y)+SQR(length/ntree_x)+SQR(width/ntree_z));
#else
    const double lip_const = cmd.get<double>("lip", 1.2)*(2.0/ntree_y)/sqrt(SQR(2.0/ntree_y)+SQR(length/ntree_x));
#endif
    data  = new splitting_criteria_cf_and_uniform_band_t(lmin, lmax, level_set, uniform_band, lip_const);

    p4est_t* p4est_nm1 = my_p4est_new(mpi.comm(), connectivity, 0, NULL, NULL);
    p4est_nm1->user_pointer = (void*) data;

    for(int l=0; l<lmax; ++l)
    {
      my_p4est_refine(p4est_nm1, P4EST_FALSE, refine_levelset_cf_and_uniform_band, NULL);
      my_p4est_partition(p4est_nm1, P4EST_FALSE, NULL);
    }
    /* create the initial forest at time nm1 */
    p4est_balance(p4est_nm1, P4EST_CONNECT_FULL, NULL);
    my_p4est_partition(p4est_nm1, P4EST_FALSE, NULL);

    p4est_ghost_t *ghost_nm1 = my_p4est_ghost_new(p4est_nm1, P4EST_CONNECT_FULL);
    my_p4est_ghost_expand(p4est_nm1, ghost_nm1);

    p4est_nodes_t *nodes_nm1 = my_p4est_nodes_new(p4est_nm1, ghost_nm1);
    my_p4est_hierarchy_t *hierarchy_nm1 = new my_p4est_hierarchy_t(p4est_nm1, ghost_nm1, brick);
    my_p4est_node_neighbors_t *ngbd_nm1 = new my_p4est_node_neighbors_t(hierarchy_nm1, nodes_nm1);

    /* create the initial forest at time n */
    p4est_t *p4est_n = my_p4est_copy(p4est_nm1, P4EST_FALSE);
    p4est_n->user_pointer = (void*) data;

    p4est_ghost_t *ghost_n = my_p4est_ghost_new(p4est_n, P4EST_CONNECT_FULL);
    my_p4est_ghost_expand(p4est_n, ghost_n);

    p4est_nodes_t *nodes_n = my_p4est_nodes_new(p4est_n, ghost_n);
    my_p4est_hierarchy_t *hierarchy_n = new my_p4est_hierarchy_t(p4est_n, ghost_n, brick);
    my_p4est_node_neighbors_t *ngbd_n = new my_p4est_node_neighbors_t(hierarchy_n, nodes_n);
    my_p4est_cell_neighbors_t *ngbd_c = new my_p4est_cell_neighbors_t(hierarchy_n);
    my_p4est_faces_t *faces_n = new my_p4est_faces_t(p4est_n, ghost_n, brick, ngbd_c);

    Vec phi;
    ierr = VecCreateGhostNodes(p4est_n, nodes_n, &phi); CHKERRXX(ierr);
    sample_cf_on_nodes(p4est_n, nodes_n, *level_set, phi);

#ifdef P4_TO_P8
    CF_3 *vnm1[P4EST_DIM] = { &initial_velocity_unm1, &initial_velocity_vnm1, &initial_velocity_wnm1 };
    CF_3 *vn  [P4EST_DIM] = { &initial_velocity_un  , &initial_velocity_vn  , &initial_velocity_wn   };
#else
    CF_2 *vnm1[P4EST_DIM] = { &initial_velocity_unm1, &initial_velocity_vnm1 };
    CF_2 *vn  [P4EST_DIM] = { &initial_velocity_un  , &initial_velocity_vn   };
#endif

    ns = new my_p4est_navier_stokes_t(ngbd_nm1, ngbd_n, faces_n);
    ns->set_phi(phi);
    ns->set_parameters(mu, rho, sl_order, uniform_band, threshold_split_cell, cfl);
    ns->set_velocities(vnm1, vn);

    tstart = 0.0; // no restart so we assume we start from 0.0
    // set the first time step: kinda arbitrary, don't really know what else I could do. I believe an inverse power of Re_tau should be used here instead...
    double min_dxyz[P4EST_DIM]; dxyz_min(p4est_n, min_dxyz);
#ifdef P4_TO_P8
    dt = MIN(min_dxyz[0], min_dxyz[1], min_dxyz[2])/Re_tau(external_force_u, ns->get_rho(), ns->get_mu()); // no problem using Re_tau() here, external_force_u returns 1.0 by default, by solver's initialization
#else
    dt = MIN(min_dxyz[0], min_dxyz[1])/Re_tau(external_force_u, ns->get_rho(), ns->get_mu()); // no problem using Re_tau() here, external_force_u returns 1.0 by default, by solver's initialization
#endif
    ns->set_dt(dt, dt);

    if(bc_wall_type_u!=NULL)
      delete  bc_wall_type_u;
#ifdef P4_TO_P8
    if(bc_wall_type_w!=NULL)
      delete bc_wall_type_w;
#endif
    bc_wall_type_u = new BCWALLTYPE_U(ridge_detector);
    bc_v[0].setWallTypes(*bc_wall_type_u);
#ifdef P4_TO_P8
    bc_wall_type_w = new BCWALLTYPE_W(ridge_detector);
    bc_v[2].setWallTypes(*bc_wall_type_w);
#endif

    ns->set_bc(bc_v, &bc_p);
    ns->set_external_forces(external_forces);
  }

  char out_dir[PATH_MAX], profile_path[PATH_MAX], vtk_path[PATH_MAX], vtk_name[PATH_MAX];
  if(cmd.contains("restart")){
    ierr = PetscPrintf(mpi.comm(), "Simulation restarted from state saved in %s\n", (cmd.get<string>("restart")).c_str()); CHKERRXX(ierr); }
  if(cmd.contains("Re_tau") || !cmd.contains("restart"))
  {
#ifdef P4_TO_P8
    ierr = PetscPrintf(mpi.comm(), "Parameters : Re_tau = %g, domain is %dx2x%d (delta units), P/delta = %g, GF = %g\n", cmd.get<double>("Re_tau"), (int) length, (int) width, pitch_to_delta, gas_fraction); CHKERRXX(ierr);
    sprintf(out_dir, "%s/%dX2X%d_channel/Re_tau_%.2f/%s/pitch_to_delta_%.3f/GF_%.2f/ny_%d_lmin_%d_lmax_%d", export_dir.c_str(), (int) length, (int) width, cmd.get<double>("Re_tau"), ((spanwise)? "spanwise": "streamwise"), pitch_to_delta, gas_fraction, n_xyz[1], lmin, lmax);
#else
    ierr = PetscPrintf(mpi.comm(), "Parameters : Re_tau = %g, domain is %dx2 (delta units), P/delta = %g, GF = %g\n", cmd.get<double>("Re_tau"), (int) length, pitch_to_delta, gas_fraction); CHKERRXX(ierr);
    sprintf(out_dir, "%s/%dX2_channel/Re_tau_%.2f/pitch_to_delta_%.3f/GF_%.2f/ny_%d_lmin_%d_lmax_%d", export_dir.c_str(), (int) length, cmd.get<double>("Re_tau"), pitch_to_delta, gas_fraction, n_xyz[1], lmin, lmax);
#endif
  }
  else
  {
#ifdef P4_TO_P8
    ierr = PetscPrintf(mpi.comm(), "Parameters : Re_b = %g, domain is %dx2x%d (delta units), P/delta = %g, GF = %g\n", cmd.get<double>("Re_b"), (int) length, (int) width, pitch_to_delta, gas_fraction); CHKERRXX(ierr);
    sprintf(out_dir, "%s/%dX2X%d_channel/Re_b_%.2f/%s/pitch_to_delta_%.3f/GF_%.2f/ny_%d_lmin_%d_lmax_%d", export_dir.c_str(), (int) length, (int) width, cmd.get<double>("Re_b"), ((spanwise)? "spanwise": "streamwise"), pitch_to_delta, gas_fraction, n_xyz[1], lmin, lmax);
#else
    ierr = PetscPrintf(mpi.comm(), "Parameters : Re_b = %g, domain is %dx2 (delta units), P/delta = %g, GF = %g\n", cmd.get<double>("Re_b"), (int) length, pitch_to_delta, gas_fraction); CHKERRXX(ierr);
    sprintf(out_dir, "%s/%dX2_channel/Re_b_%.2f/pitch_to_delta_%.3f/GF_%.2f/ny_%d_lmin_%d_lmax_%d", export_dir.c_str(), (int) length, cmd.get<double>("Re_b"), pitch_to_delta, gas_fraction, n_xyz[1], lmin, lmax);
#endif
  }
  ierr = PetscPrintf(mpi.comm(), "cfl = %g, wall layer = %u, rho = %g, mu = %g (1/mu = %g)\n", cfl, wall_layer, ns->get_rho(), ns->get_mu(), 1.0/ns->get_mu());

  if(create_directory(out_dir, mpi.rank(), mpi.comm()))
  {
    char error_msg[1024];
#ifdef P4_TO_P8
    sprintf(error_msg, "main_shs_3d: could not create exportation directory %s", out_dir);
#else
    sprintf(error_msg, "main_shs_2d: could not create exportation directory %s", out_dir);
#endif
    throw std::runtime_error(error_msg);
  }
  sprintf(vtk_path, "%s/vtu", out_dir);
  if(save_vtk && create_directory(vtk_path, mpi.rank(), mpi.comm()))
  {
    char error_msg[1024];
#ifdef P4_TO_P8
    sprintf(error_msg, "main_shs_3d: could not create exportation directory for vtk files %s", vtk_path);
#else
    sprintf(error_msg, "main_shs_2d: could not create exportation directory for vtk files %s", vtk_path);
#endif
    throw std::runtime_error(error_msg);
  }

  // for mass_flow_forcing
#ifdef P4_TO_P8
  const bool force_mass_flow[P4EST_DIM]         = {(cmd.contains("restart") && cmd.contains("Re_b")), false, false};
  const double desired_bulk_velocity[P4EST_DIM] = {bulk_velocity_to_set, 0.0, 0.0}; // 2nd and 3rd components are irrelevant
  double current_mass_flow[P4EST_DIM]           = {0.0,0.0};
  double mean_grad_hodge_correction[P4EST_DIM];
#else
  const bool force_mass_flow[P4EST_DIM]         = {(cmd.contains("restart") && cmd.contains("Re_b")), false};
  const double desired_bulk_velocity[P4EST_DIM] = {bulk_velocity_to_set, 0.0}; // 2nd component is irrelevant;
  double current_mass_flow[P4EST_DIM]           = {0.0,0.0};
  double mean_grad_hodge_correction[P4EST_DIM];
#endif

  int iter = 0;
  int iter_export_profile = 0;
  int export_vtk = -1;
  int save_data_idx = (int) floor(tstart/dt_save_data); // so that we don't save the very first one which was either already read from file, or the known initial condition...

  FILE *fp_velocity_profile;
  char file_drag[PATH_MAX], file_monitoring[PATH_MAX];

  if(save_drag)
    initialize_drag_force_output(file_drag, out_dir, lmin, lmax, threshold_split_cell, cfl, sl_order, mpi, tstart);
  // initialize sections and mass flows through sections
  double section = -0.5*length;
  double mass_flow = -1.0;
  initialize_monitoring(file_monitoring, out_dir, ns->get_brick()->nxyztrees[1], lmin, lmax, threshold_split_cell, cfl, sl_order, mpi, tstart);

  sprintf(profile_path, "%s/profiles", out_dir);
  if(save_profiles && create_directory(profile_path, mpi.rank(), mpi.comm()))
  {
    char error_msg[1024];
#ifdef P4_TO_P8
    sprintf(error_msg, "main_shs_3d: could not create exportation directory for velocity profiles %s", profile_path);
#else
    sprintf(error_msg, "main_shs_2d: could not create exportation directory for velocity profiles %s", profile_path);
#endif
    throw std::runtime_error(error_msg);
  }
  char file_slice_avg_velocity_profile[PATH_MAX];
  vector<string> file_line_avg_velocity_profile;
  vector<unsigned int> bin_index;
  unsigned int nbins;
  if(save_profiles)
  {
#ifdef P4_TO_P8
    double domain_dimensions[P4EST_DIM] = {length, 2.0, width};
    initialize_averaged_velocity_profiles(file_slice_avg_velocity_profile, profile_path, n_xyz, lmin, lmax, threshold_split_cell, cfl, sl_order, mpi, tstart,
                                          bin_index, file_line_avg_velocity_profile, domain_dimensions, pitch_to_delta, gas_fraction, nbins, spanwise);
#else
    double domain_dimensions[P4EST_DIM] = {length, 2.0};
    initialize_averaged_velocity_profiles(file_slice_avg_velocity_profile, profile_path, n_xyz, lmin, lmax, threshold_split_cell, cfl, sl_order, mpi, tstart,
                                          bin_index, file_line_avg_velocity_profile, domain_dimensions, pitch_to_delta, gas_fraction, nbins, true);
#endif
    t_line_average.resize(nbins);
    line_averaged_profiles.resize(nbins);
    line_averaged_profiles_nm1.resize(nbins);
    time_averaged_line_averaged_profiles.resize(nbins);
    if(cmd.contains("restart"))
    {
      bool all_binary_files_nm1_are_there = true;
      if(!mpi.rank())
      {
        char path_to_binary_slice_velocity_profile_nm1[PATH_MAX];
        sprintf(path_to_binary_slice_velocity_profile_nm1, "%s/slice_velocity_profile_nm1.bin", profile_path);
        all_binary_files_nm1_are_there = all_binary_files_nm1_are_there && file_exists(path_to_binary_slice_velocity_profile_nm1);
      }

      for (unsigned int bin_idx = 0; bin_idx < nbins; ++bin_idx) {
        if(((unsigned int) mpi.rank()) == (bin_idx%mpi.size()))
        {
          char path_to_binary_line_velocity_profile_nm1[PATH_MAX];
          sprintf(path_to_binary_line_velocity_profile_nm1, "%s/line_velocity_profile_nm1_index_%d.bin", profile_path, bin_idx);
          all_binary_files_nm1_are_there = all_binary_files_nm1_are_there && file_exists(path_to_binary_line_velocity_profile_nm1);
        }
      }

      int load_binary_files = (all_binary_files_nm1_are_there?1:0);
      int mpiret = MPI_Allreduce(MPI_IN_PLACE, &load_binary_files, 1, MPI_INT, MPI_LAND, mpi.comm()); SC_CHECK_MPI(mpiret);

      if(load_binary_files)
      {
        if(!mpi.rank())
        {
          char path_to_binary_slice_velocity_profile_nm1[PATH_MAX];
          sprintf(path_to_binary_slice_velocity_profile_nm1, "%s/slice_velocity_profile_nm1.bin", profile_path);
          read_vector_from_file(path_to_binary_slice_velocity_profile_nm1, slice_averaged_profile_nm1);
          time_averaged_slice_averaged_profile.resize(slice_averaged_profile_nm1.size());
          t_slice_average = tstart;
        }

        for (unsigned int bin_idx = 0; bin_idx < nbins; ++bin_idx) {
          if(((unsigned int) mpi.rank()) == (bin_idx%mpi.size()))
          {
            char path_to_binary_line_velocity_profile_nm1[PATH_MAX];
            sprintf(path_to_binary_line_velocity_profile_nm1, "%s/line_velocity_profile_nm1_index_%d.bin", profile_path, bin_idx);
            read_vector_from_file(path_to_binary_line_velocity_profile_nm1, line_averaged_profiles_nm1[bin_idx]);
            time_averaged_line_averaged_profiles[bin_idx].resize(line_averaged_profiles_nm1[bin_idx].size());
            t_line_average[bin_idx] = tstart;
          }
        }

        iter_export_profile = 1; // restarting so +1
      }
    }
  }

  parStopWatch watch, substep_watch;
  double mean_full_iteration_time = 0.0, mean_viscosity_step_time = 0.0, mean_projection_step_time = 0.0, mean_compute_velocity_at_nodes_time = 0.0, mean_update_time = 0.0;
  if(get_timing)
    watch.start("Total runtime");
  double tn = tstart;

  my_p4est_poisson_cells_t* cell_solver = NULL;
  my_p4est_poisson_faces_t* face_solver = NULL;

  bool accuracy_check_done = false;
  while(tn+0.01*dt<tstart+duration && !accuracy_check_done)
  {
    if(get_timing)
      substep_watch.start("");
    if(iter>0)
    {
      if(mass_flow < 0.0)
        std::runtime_error("main_shs_*d: something went wrong, the mass flow should be strictly positive and known to the solver at this stage...");
      // let's use 10% of the current average velocity for the min value considered for u_max in evaluating dt
      // (kinda arbitrary, but this parameter is not really relevant, we just want to avoid crazy big time step due to flow currently at rest or pretty much)
#ifdef P4_TO_P8
      double min_value_considered_for_umax = 0.1*mass_flow/(ns->get_height_of_domain()*ns->get_width_of_domain());
#else
      double min_value_considered_for_umax = 0.1*mass_flow/ns->get_height_of_domain();
#endif
      if(use_adapted_dt)
        ns->compute_adapted_dt(min_value_considered_for_umax);
      else
        ns->compute_dt(min_value_considered_for_umax);
      dt = ns->get_dt();

      if(tn+dt>tstart+duration)
      {
        dt = tstart+duration-tn;
        ns->set_dt(dt);
      }

      if(save_vtk && dt > vtk_dt)
      {
        dt = vtk_dt; // so that we don't miss snapshots...
        ns->set_dt(dt);
      }

      bool solvers_can_be_reused = ns->update_from_tn_to_tnp1(NULL, (iter%steps_grid_update!=0), false);
      if(cell_solver != NULL && !solvers_can_be_reused){
        delete cell_solver; cell_solver = NULL; }
      if(face_solver != NULL && !solvers_can_be_reused){
        delete face_solver; face_solver = NULL; }
    }
    if(get_timing)
    {
      substep_watch.stop();
      mean_update_time += substep_watch.read_duration();
    }
    if(save_state && ((int) floor(tn/dt_save_data)) != save_data_idx)
    {
      save_data_idx = ((int) floor(tn/dt_save_data));
      ns->save_state(out_dir, tn, n_states);
    }

    Vec hodge_old;
    Vec hodge_new;
    ierr = VecCreateSeq(PETSC_COMM_SELF, ns->get_p4est()->local_num_quadrants, &hodge_old); CHKERRXX(ierr);
    double corr_hodge = 1.0;
    unsigned int iter_hodge = 0;
    double constant_mass_flow_correction = 10.0*Ub_tolerance*MAX(fabs(desired_bulk_velocity[0]), 1.0);
    while((iter_hodge<niter_hodge_max && corr_hodge>hodge_tolerance) || (force_mass_flow[0] && (fabs(constant_mass_flow_correction) > Ub_tolerance*fabs(desired_bulk_velocity[0]))))
    {
      hodge_new = ns->get_hodge();
      ierr = VecCopy(hodge_new, hodge_old); CHKERRXX(ierr);

      if(get_timing)
        substep_watch.start("");
      ns->solve_viscosity(face_solver, (face_solver!=NULL), KSPBCGS, pc_face);
      if(get_timing)
      {
        substep_watch.stop();
        mean_viscosity_step_time += substep_watch.read_duration();
        substep_watch.start("");
      }
      ns->solve_projection(cell_solver, (cell_solver!=NULL), cell_solver_type, pc_cell);
      if(force_mass_flow[0])
      {
        ns->global_mass_flow_through_slice(dir::x, section, mass_flow);
        current_mass_flow[0] = mass_flow;
        ns->enforce_mass_flow(force_mass_flow, desired_bulk_velocity, mean_grad_hodge_correction, current_mass_flow);
        constant_mass_flow_correction = mean_grad_hodge_correction[0];
        external_force_u.update_term(-constant_mass_flow_correction*ns->get_rho()*ns->alpha()/ns->get_dt());
      }

      if(get_timing)
      {
        substep_watch.stop();
        mean_projection_step_time += substep_watch.read_duration();
      }

      hodge_new = ns->get_hodge();
      const double *ho; ierr = VecGetArrayRead(hodge_old, &ho); CHKERRXX(ierr);
      const double *hn; ierr = VecGetArrayRead(hodge_new, &hn); CHKERRXX(ierr);
      corr_hodge = 0;
      p4est_t *p4est = ns->get_p4est();
      for(p4est_topidx_t tree_idx=p4est->first_local_tree; tree_idx<=p4est->last_local_tree; ++tree_idx)
      {
        p4est_tree_t *tree = (p4est_tree_t*)sc_array_index(p4est->trees, tree_idx);
        for(size_t q=0; q<tree->quadrants.elem_count; ++q)
        {
          p4est_locidx_t quad_idx = tree->quadrants_offset+q;
          corr_hodge = max(corr_hodge, fabs(ho[quad_idx]-hn[quad_idx]));
        }
      }
      int mpiret = MPI_Allreduce(MPI_IN_PLACE, &corr_hodge, 1, MPI_DOUBLE, MPI_MAX, mpi.comm()); SC_CHECK_MPI(mpiret);
      ierr = VecRestoreArrayRead(hodge_old, &ho); CHKERRXX(ierr);
      ierr = VecRestoreArrayRead(hodge_new, &hn); CHKERRXX(ierr);

      ierr = PetscPrintf(mpi.comm(), "hodge iteration #%d, correction = %e\n", iter_hodge, corr_hodge); CHKERRXX(ierr);
      iter_hodge++;
    }
    ierr = VecDestroy(hodge_old); CHKERRXX(ierr);
    if(get_timing)
      substep_watch.start("");
    ns->compute_velocity_at_nodes((steps_grid_update > 1));
    if(get_timing)
    {
      substep_watch.stop();
      mean_compute_velocity_at_nodes_time += substep_watch.read_duration();
    }
    ns->compute_pressure();

    tn += dt;

    // monitoring Re_tau and Re_b
    ns->global_mass_flow_through_slice(dir::x, section, mass_flow);
    if(!mpi.rank())
    {
      FILE* fp_monitor = fopen(file_monitoring, "a");
      if(fp_monitor==NULL)
#ifdef P4_TO_P8
        throw std::runtime_error("main_shs_3d: could not open monitoring file.");
      if(external_force_u.get_value() > 0.0)
        fprintf(fp_monitor, "%g %g %g\n", tn, Re_tau(external_force_u, ns->get_rho(), ns->get_mu()),  Re_b(mass_flow, ns->get_width_of_domain(), ns->get_rho(), ns->get_mu()));
      else
        fprintf(fp_monitor, "%g %g %g\n", tn, -1.0,                                                   Re_b(mass_flow, ns->get_width_of_domain(), ns->get_rho(), ns->get_mu()));
#else
        throw std::runtime_error("main_shs_2d: could not open monitoring file.");
      if(external_force_u.get_value() > 0.0)
        fprintf(fp_monitor, "%g %g %g\n", tn, Re_tau(external_force_u, ns->get_rho(), ns->get_mu()),  Re_b(mass_flow, 1.0,                       ns->get_rho(), ns->get_mu()));
      else
        fprintf(fp_monitor, "%g %g %g\n", tn, -1.0,                                                   Re_b(mass_flow, 1.0,                       ns->get_rho(), ns->get_mu()));
#endif
      fclose(fp_monitor);
    }

    // exporting drag if desired
    if(save_drag)
    {
      ns->get_noslip_wall_forces(drag);
      if(!mpi.rank())
      {
        FILE* fp_drag = fopen(file_drag, "a");
        if(fp_drag==NULL)
#ifdef P4_TO_P8
          throw std::runtime_error("main_shs_3d: could not open file for drag output.");
        fprintf(fp_drag, "%g %g %g %g\n", tn, drag[0], drag[1], drag[2]);
#else
          throw std::runtime_error("main_shs_2d: could not open file for drag output.");
        fprintf(fp_drag, "%g %g %g\n", tn, drag[0], drag[1]);
#endif
        fclose(fp_drag);
      }
    }
    if (save_profiles)
    {
#ifdef P4_TO_P8
      ns->get_slice_averaged_vnp1_profile(dir::x, dir::y, slice_averaged_profile, mean_u(mass_flow, ns->get_rho(), ns->get_width_of_domain()));
#else
      ns->get_slice_averaged_vnp1_profile(dir::x, dir::y, slice_averaged_profile, mean_u(mass_flow, ns->get_rho(), 1.0));
#endif
      if(!mpi.rank())
      {
        if(iter_export_profile == 0)
        {
          t_slice_average = tn;
          slice_averaged_profile_nm1.resize(slice_averaged_profile.size(), 0.0);
          time_averaged_slice_averaged_profile.resize(slice_averaged_profile.size(), 0.0);
        }
        else
        {
          for (unsigned int idx = 0; idx < slice_averaged_profile.size(); ++idx)
          {
            time_averaged_slice_averaged_profile[idx] += 0.5*dt*(slice_averaged_profile_nm1[idx]+slice_averaged_profile[idx]);
            slice_averaged_profile_nm1[idx] = slice_averaged_profile[idx];
          }
        }

        if((iter_export_profile!=0) && ((iter_export_profile%nexport_avg ==0) || (save_state && (((int) floor(tn/dt_save_data)) != save_data_idx))))
        {
          // we export velocity profile data every nexport_avg iterations *OR* if the solver state is about to be exported at the beginning of next iteration
          // this second condition avoids truncation errors in the relevant data files when restarting the simulation from a saved solver state
          // In the latter case, we need to export nm1 profiles for it to be read in case of restart
          if(save_state && (((int) floor(tn/dt_save_data)) != save_data_idx))
          {
            char path_to_binary_slice_velocity_profile_nm1[PATH_MAX];
            sprintf(path_to_binary_slice_velocity_profile_nm1, "%s/slice_velocity_profile_nm1.bin", profile_path);
            if(file_exists(path_to_binary_slice_velocity_profile_nm1))
              if(remove(path_to_binary_slice_velocity_profile_nm1) != 0)
                throw std::runtime_error("main_shs_:: error when deleting file " + string(path_to_binary_slice_velocity_profile_nm1));
            write_vector_to_binary_file(slice_averaged_profile_nm1, path_to_binary_slice_velocity_profile_nm1);
//            std::ofstream binary_slice_velocity_profile_nm1(path_to_binary_slice_velocity_profile_nm1, std::ios::out | std::ofstream::binary);
//            std::copy(slice_averaged_profile_nm1.begin(), slice_averaged_profile_nm1.end(), std::ostreambuf_iterator<char>(binary_slice_velocity_profile_nm1));
//            binary_slice_velocity_profile_nm1.flush();
//            binary_slice_velocity_profile_nm1.close();
          }
          fp_velocity_profile = fopen(file_slice_avg_velocity_profile, "a");
          if(fp_velocity_profile==NULL)
#ifdef P4_TO_P8
            throw std::invalid_argument("main_shs_3d: could not open file for slice-averaged velocity profile output.");
#else
            throw std::invalid_argument("main_shs_2d: could not open file for slice-averaged velocity profile output.");
#endif
          for (int k = 0; k < ntree_y*(1<<lmax); ++k)
          {
            fprintf(fp_velocity_profile, " %.12g", time_averaged_slice_averaged_profile.at(k)/(tn-t_slice_average));
            time_averaged_slice_averaged_profile.at(k) = 0.0;
          }
          fprintf(fp_velocity_profile, "\n");
          // write the next start time
          fprintf(fp_velocity_profile, "%.12g", tn);
          fclose(fp_velocity_profile);
          // reset these
          t_slice_average = tn;
        }
      }
#ifdef P4_TO_P8
      ns->get_line_averaged_vnp1_profiles(dir::x, dir::y, (spanwise? dir::z : dir::x), bin_index, line_averaged_profiles, mean_u(mass_flow, ns->get_rho(), ns->get_width_of_domain()));
#else
      ns->get_line_averaged_vnp1_profiles(dir::x, dir::y, bin_index, line_averaged_profiles, mean_u(mass_flow, ns->get_rho(), 1.0));
#endif
      for (unsigned int bin_idx = 0; bin_idx < nbins; ++bin_idx) {
        if(((unsigned int) mpi.rank()) == (bin_idx%mpi.size()))
        {
          if(iter_export_profile == 0)
          {
            t_line_average[bin_idx] = tn;
            line_averaged_profiles_nm1[bin_idx].resize(line_averaged_profiles[bin_idx].size(), 0.0);
            time_averaged_line_averaged_profiles[bin_idx].resize(line_averaged_profiles[bin_idx].size(), 0.0);
          }
          else
          {
            for (unsigned int idx = 0; idx < line_averaged_profiles[bin_idx].size(); ++idx)
            {
              time_averaged_line_averaged_profiles[bin_idx][idx] += 0.5*dt*(line_averaged_profiles_nm1[bin_idx][idx]+line_averaged_profiles[bin_idx][idx]);
              line_averaged_profiles_nm1[bin_idx][idx] = line_averaged_profiles[bin_idx][idx];
            }
          }

          if((iter_export_profile!=0) && ((iter_export_profile%nexport_avg ==0) || (save_state && (((int) floor(tn/dt_save_data)) != save_data_idx))))
          {
            // we export velocity profile data every nexport_avg iterations *OR* if the solver state is about to be exported at the beginning of next iteration
            // this second condition avoids truncation errors in the relevant data files when restarting the simulation from a saved solver state
            // In the latter case, we need to export nm1 profiles for it to be read in case of restart
            if(save_state && (((int) floor(tn/dt_save_data)) != save_data_idx))
            {
              char path_to_binary_line_velocity_profile_nm1[PATH_MAX];
              sprintf(path_to_binary_line_velocity_profile_nm1, "%s/line_velocity_profile_nm1_index_%d.bin", profile_path, bin_idx);
              if(file_exists(path_to_binary_line_velocity_profile_nm1))
                if(remove(path_to_binary_line_velocity_profile_nm1) != 0)
                  throw std::runtime_error("main_shs_:: error when deleting file " + string(path_to_binary_line_velocity_profile_nm1));
              write_vector_to_binary_file(line_averaged_profiles_nm1[bin_idx], path_to_binary_line_velocity_profile_nm1);
//              std::ofstream binary_line_velocity_profile_nm1(path_to_binary_line_velocity_profile_nm1, std::ios::out | std::ofstream::binary);
//              std::copy(line_averaged_profiles_nm1[bin_idx].begin(), line_averaged_profiles_nm1[bin_idx].end(), std::ostreambuf_iterator<char>(binary_line_velocity_profile_nm1));
//              binary_line_velocity_profile_nm1.flush();
//              binary_line_velocity_profile_nm1.close();
            }
            fp_velocity_profile = fopen(file_line_avg_velocity_profile[bin_idx].c_str(), "a");
            if(fp_velocity_profile==NULL)
#ifdef P4_TO_P8
              throw std::invalid_argument("main_shs_3d: could not open file for line-averaged velocity profile output.");
#else
              throw std::invalid_argument("main_shs_2d: could not open file for line-averaged velocity profile output.");
#endif
            for (int k = 0; k < ntree_y*(1<<lmax); ++k)
            {
              fprintf(fp_velocity_profile, " %.12g", time_averaged_line_averaged_profiles[bin_idx].at(k)/(tn-t_line_average[bin_idx]));
              time_averaged_line_averaged_profiles[bin_idx].at(k) = 0.0;
            }
            fprintf(fp_velocity_profile, "\n");
            // write the next start time
            fprintf(fp_velocity_profile, "%.12g", tn);
            fclose(fp_velocity_profile);
            // reset these
            t_line_average[bin_idx] = tn;
          }
        }
      }
      // if we exported velocity profile data because of an exported solver state but not because of a reached value of iter_export_profile, we reset its value to 0!
      if((iter_export_profile!=0) && save_state && (((int) floor(tn/dt_save_data)) != save_data_idx) && (iter_export_profile%nexport_avg !=0))
        iter_export_profile = 0;
    }

    if(external_force_u.get_value() > 0.0){
      ierr = PetscPrintf(mpi.comm(), "Iteration #%04d : tn = %.5e, percent done : %.1f%%, \t max_L2_norm_u = %.5e, \t number of leaves = %d, \t Re_tau = %.2f, \t Re_b = %.2f\n",
                         iter, tn, 100*(tn - tstart)/duration, ns->get_max_L2_norm_u(), ns->get_p4est()->global_num_quadrants,
                         Re_tau(external_force_u, ns->get_rho(), ns->get_mu()),
                   #ifdef P4_TO_P8
                         Re_b(mass_flow, ns->get_width_of_domain(), ns->get_rho(), ns->get_mu())
                   #else
                         Re_b(mass_flow, 1.0,                       ns->get_rho(), ns->get_mu())
                   #endif
                         ); CHKERRXX(ierr);}
    else{
      ierr = PetscPrintf(mpi.comm(), "Iteration #%04d : driving bulk force is currently negative\n", iter); CHKERRXX(ierr);
      ierr = PetscPrintf(mpi.comm(), "Iteration #%04d : tn = %.5e, percent done : %.1f%%, \t max_L2_norm_u = %.5e, \t number of leaves = %d, \t f_x = %.2f, \t Re_b = %.2f\n",
                         iter, tn, 100*(tn - tstart)/duration, ns->get_max_L2_norm_u(), ns->get_p4est()->global_num_quadrants,
                         external_force_u.get_value(),
                   #ifdef P4_TO_P8
                         Re_b(mass_flow, ns->get_width_of_domain(), ns->get_rho(), ns->get_mu())
                   #else
                         Re_b(mass_flow, 1.0,                       ns->get_rho(), ns->get_mu())
                   #endif
                         ); CHKERRXX(ierr);}

    if(ns->get_max_L2_norm_u()>5.0*(force_mass_flow[0]? desired_bulk_velocity[0] : Re_tau(external_force_u, ns->get_rho(), ns->get_mu())*sqrt(external_force_u.get_value()*1.0))) // delta = 1.0
    {
      if(save_vtk)
      {
        sprintf(vtk_name, "%s/snapshot_%d", vtk_path, export_vtk+1);
        ns->save_vtk(vtk_name);
      }
      std::cerr << "The simulation blew up..." << std::endl;
      break;
    }

    if(save_vtk && ((int) floor(tn/vtk_dt)) != export_vtk && !do_accuracy_check)
    {
      export_vtk = ((int) floor(tn/vtk_dt));
      sprintf(vtk_name, "%s/snapshot_%d", vtk_path, export_vtk);
#ifdef P4_TO_P8
      ns->save_vtk(vtk_name, true, mean_u(mass_flow, ns->get_rho(), ns->get_width_of_domain()));
#else
      ns->save_vtk(vtk_name, true, mean_u(mass_flow, ns->get_rho(), 1.0));
#endif
    }

    if(do_accuracy_check)
    {
#ifdef P4_TO_P8
      if(save_vtk) check_accuracy_of_solution(ns, pitch_to_delta, gas_fraction, spanwise, my_accuracy_check_errors, &vtk_path);
      else         check_accuracy_of_solution(ns, pitch_to_delta, gas_fraction, spanwise, my_accuracy_check_errors);
#else
      if(save_vtk) check_accuracy_of_solution(ns, pitch_to_delta, gas_fraction, my_accuracy_check_errors, &vtk_path);
      else         check_accuracy_of_solution(ns, pitch_to_delta, gas_fraction, my_accuracy_check_errors);
#endif
      ierr = PetscPrintf(mpi.comm(), "The face-error on u is %.6E\n", my_accuracy_check_errors[0]); CHKERRXX(ierr);
      ierr = PetscPrintf(mpi.comm(), "The face-error on v is %.6E\n", my_accuracy_check_errors[1]); CHKERRXX(ierr);
#ifdef P4_TO_P8
      ierr = PetscPrintf(mpi.comm(), "The face-error on w is %.6E\n", my_accuracy_check_errors[2]); CHKERRXX(ierr);
#endif
      ierr = PetscPrintf(mpi.comm(), "The node-error on u is %.6E\n", my_accuracy_check_errors[P4EST_DIM+0]); CHKERRXX(ierr);
      ierr = PetscPrintf(mpi.comm(), "The node-error on v is %.6E\n", my_accuracy_check_errors[P4EST_DIM+1]); CHKERRXX(ierr);
#ifdef P4_TO_P8
      ierr = PetscPrintf(mpi.comm(), "The node-error on w is %.6E\n", my_accuracy_check_errors[P4EST_DIM+2]); CHKERRXX(ierr);
#endif
      accuracy_check_done = true;
    }
    iter++;
    iter_export_profile++;
  }

  if(get_timing)
  {
    watch.stop();
    mean_full_iteration_time             = watch.read_duration()/((double) iter);
    mean_viscosity_step_time            /= ((double) iter);
    mean_projection_step_time           /= ((double) iter);
    mean_compute_velocity_at_nodes_time /= ((double) iter);
    mean_update_time                    /= ((double) iter);

    ierr = PetscPrintf(mpi.comm(), "Mean computational time spent on \n"); CHKERRXX(ierr);
    ierr = PetscPrintf(mpi.comm(), " viscosity step: %.5e\n", mean_viscosity_step_time); CHKERRXX(ierr);
    ierr = PetscPrintf(mpi.comm(), " projection step: %.5e\n", mean_projection_step_time); CHKERRXX(ierr);
    ierr = PetscPrintf(mpi.comm(), " computing velocities at nodes: %.5e\n", mean_compute_velocity_at_nodes_time); CHKERRXX(ierr);
    ierr = PetscPrintf(mpi.comm(), " grid update: %.5e\n", mean_update_time); CHKERRXX(ierr);
    ierr = PetscPrintf(mpi.comm(), " full iteration (total): %.5e\n", mean_full_iteration_time); CHKERRXX(ierr);
  }

  if(cell_solver!=NULL)
    delete  cell_solver;
  if(face_solver!=NULL)
    delete face_solver;

  delete ns;        // deletes the navier-stokes solver
  // the brick and the connectivity are deleted within the above destructor...
  delete data;      // deletes the splitting criterion object
  delete level_set; // deletes the levelset object
  if(ridge_detector!=NULL)
    delete ridge_detector;
  if(bc_wall_type_u!=NULL)
    delete bc_wall_type_u;
#ifdef P4_TO_P8
  if(bc_wall_type_w)
    delete bc_wall_type_w;
#endif

  return 0;
}<|MERGE_RESOLUTION|>--- conflicted
+++ resolved
@@ -1387,11 +1387,7 @@
 #elif defined(LAPTOP)
   const string export_dir               = cmd.get<string>("export_folder", "/home/raphael/workspace/projects/superhydrophobic_channel");
 #else
-<<<<<<< HEAD
-  string export_dir = cmd.get<string>("export_folder", "/home/temprano/Output/p4est_ns_shs");
-=======
   const string export_dir               = cmd.get<string>("export_folder", "/home/temprano/Output/p4est_ns_shs");
->>>>>>> 661b590c
 #endif
   const bool save_vtk                   = cmd.contains("save_vtk");
   const bool get_timing                 = cmd.contains("timing");
