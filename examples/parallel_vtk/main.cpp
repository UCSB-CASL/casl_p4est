--- conflicted
+++ resolved
@@ -39,11 +39,7 @@
   PetscErrorCode      ierr;
 
   circle circ(1, 1, .3);
-<<<<<<< HEAD
-  splitting_criteria_cf_t data = {&circ, 15, 0, 1.0};
-=======
   splitting_criteria_cf_t data = {&circ, 10, 0, 1};
->>>>>>> d6fae06e
 
   Session mpi_session;
   mpi_session.init(argc, argv, mpi->mpicomm);
