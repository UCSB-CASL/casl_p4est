--- conflicted
+++ resolved
@@ -49,11 +49,7 @@
 using namespace std;
 
 int lmin = 3;
-<<<<<<< HEAD
-int lmax = 5;
-=======
 int lmax = 4;
->>>>>>> 45bc57fb
 int nb_splits = 3;
 
 int k1 = 1;
@@ -1266,15 +1262,11 @@
               int compt)
 {
   PetscErrorCode ierr;
-<<<<<<< HEAD
 #ifdef DARKNESS
   string output = "/home/regan/workspace/projects/PB_voronoi/visualization";
 #else
-  string output = "/home/rochi/LabCode/WorkSpace";
+  string output = "/home/rochi/LabCode/results";
 #endif
-=======
-  string output = "/home/rochi/LabCode/results";
->>>>>>> 45bc57fb
   const char *out_dir = output.c_str();
   if(out_dir==NULL)
   {
@@ -1612,21 +1604,13 @@
   //  solver.setup_negative_laplace_rhsvec();
   //  sample_cf_on_nodes(p4est, nodes, u_m, sol);
 
-<<<<<<< HEAD
   char out_path[PATH_MAX];
 #ifdef DARKNESS
   string out_dir = "/home/regan/workspace/projects/PB_voronoi";
 #else
-  string out_dir = "/home/rochi/LabCode/WorkSpace";
+  string out_dir = "/home/rochi/LabCode/results";
 #endif
-
   if(save_stats)
-=======
-  char out_path[1000];
-  char *out_dir = "/home/rochi/LabCode/results";
-//  out_dir = getenv("OUT_DIR");
-  if(out_dir==NULL)
->>>>>>> 45bc57fb
   {
     sprintf(out_path, "%s/stats.dat", out_dir.c_str());
     solver.write_stats(out_path);
