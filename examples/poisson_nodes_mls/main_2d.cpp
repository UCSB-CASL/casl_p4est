--- conflicted
+++ resolved
@@ -99,13 +99,8 @@
 // refinement parameters
 //-------------------------------------
 #ifdef P4_TO_P8
-<<<<<<< HEAD
-DEFINE_PARAMETER(pl, int, lmin, 2, "Min level of the tree");
-DEFINE_PARAMETER(pl, int, lmax, 5, "Max level of the tree");
-=======
 DEFINE_PARAMETER(pl, int, lmin, 7, "Min level of the tree");
 DEFINE_PARAMETER(pl, int, lmax, 9, "Max level of the tree");
->>>>>>> 684e16fa
 
 DEFINE_PARAMETER(pl, int, num_splits,           1, "Number of recursive splits");
 DEFINE_PARAMETER(pl, int, num_splits_per_split, 1, "Number of additional resolutions");
@@ -278,11 +273,7 @@
 DEFINE_PARAMETER(pl, bool, save_matrix_binary, 0, "Save the matrix in BINARY MATLAB format");
 DEFINE_PARAMETER(pl, bool, save_convergence,   0, "Save convergence results");
 
-<<<<<<< HEAD
-DEFINE_PARAMETER(pl, int, n_example, 3, "Predefined example");
-=======
 DEFINE_PARAMETER(pl, int, n_example, 10, "Predefined example");
->>>>>>> 684e16fa
 
 void set_example(int n_example)
 {
@@ -944,21 +935,6 @@
           case LAP: return -(*mag)*2.*2.*2.*sin(2.*x)*cos(2.*y);
 #endif
         }
-<<<<<<< HEAD
-        case 13: switch (what){
-        case VAL: return (*mag)*(exp((x - 0.5*(xmin+xmax))/(xmax -xmin)));
-        case DDX: return (*mag)*(exp((x - 0.5*(xmin+xmax))/(xmax -xmin)))*(1/(SQR(xmax-xmin)));
-        case DDY: return 0.0;
-        case LAP: return (*mag)*(1/(SQR(xmax-xmin)));
-        }
-        case 14: switch (what){
-        case VAL: return (*mag)*(cos(x/(xmax-xmin))*sin(y/(ymax-ymin)));
-        case DDX: return -(*mag)*(cos(x/(xmax-xmin))*sin(y/(ymax-ymin)))*(1/SQR(xmax-xmin));
-        case DDY: return -(*mag)*(cos(x/(xmax-xmin))*sin(y/(ymax-ymin)))*(1/SQR(ymax-ymin));
-        case LAP: return -(*mag)*((1/(SQR(xmax-xmin)))+(1/(SQR(ymax-ymin))));
-        }
-
-=======
       case 13: {
           double X    = (-x+y)/3.;
           double T5   = 16.*pow(X,5.)  - 20.*pow(X,3.) + 5.*X;
@@ -988,7 +964,6 @@
 #endif
           case LAP: return 0;
         }
->>>>>>> 684e16fa
       default:
         throw std::invalid_argument("Unknown test function\n");
     }
