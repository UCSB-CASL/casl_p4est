/*
 * Test the cell based multi level-set p4est.
 * Intersection of two circles
 *
 * run the program with the -help flag to see the available options
 */

// System
#include <stdexcept>
#include <iostream>
#include <sys/stat.h>
#include <vector>
#include <algorithm>
#include <iterator>
#include <set>
#include <time.h>
#include <stdio.h>

// p4est Library
#ifdef P4_TO_P8
#include <p8est_bits.h>
#include <p8est_extended.h>
#include <src/my_p8est_utils.h>
#include <src/my_p8est_vtk.h>
#include <src/my_p8est_nodes.h>
#include <src/my_p8est_tools.h>
#include <src/my_p8est_refine_coarsen.h>
#include <src/my_p8est_log_wrappers.h>
#include <src/my_p8est_node_neighbors.h>
#include <src/my_p8est_level_set.h>
#include <src/my_p8est_poisson_nodes_mls.h>
#include <src/my_p8est_interpolation_nodes.h>
#include <src/my_p8est_integration_mls.h>
#include <src/my_p8est_semi_lagrangian.h>
#include <src/my_p8est_macros.h>
#include <src/my_p8est_shapes.h>
#include <src/mls_integration/vtk/simplex3_mls_l_vtk.h>
#include <src/mls_integration/vtk/simplex3_mls_q_vtk.h>
#else
#include <p4est_bits.h>
#include <p4est_extended.h>
#include <src/my_p4est_utils.h>
#include <src/my_p4est_vtk.h>
#include <src/my_p4est_nodes.h>
#include <src/my_p4est_tools.h>
#include <src/my_p4est_refine_coarsen.h>
#include <src/my_p4est_log_wrappers.h>
#include <src/my_p4est_node_neighbors.h>
#include <src/my_p4est_level_set.h>
#include <src/my_p4est_poisson_nodes_mls.h>
#include <src/my_p4est_interpolation_nodes.h>
#include <src/my_p4est_integration_mls.h>
#include <src/my_p4est_semi_lagrangian.h>
#include <src/my_p4est_macros.h>
#include <src/my_p4est_shapes.h>
#include <src/mls_integration/vtk/simplex2_mls_l_vtk.h>
#include <src/mls_integration/vtk/simplex2_mls_q_vtk.h>
#endif

#ifdef MATLAB_PROVIDED
#include <engine.h>
#endif

#include <src/petsc_compatibility.h>
#include <src/Parser.h>
#include <src/parameter_list.h>

#undef MIN
#undef MAX


using namespace std;

const int num_bdry_max = 4;
const int num_infc_max = 4;

param_list_t pl;

//-------------------------------------
// computational domain parameters
//-------------------------------------
param_t<int>    px (pl, 0, "px", "Periodicity in the x-direction (0/1)");
param_t<int>    py (pl, 0, "py", "Periodicity in the y-direction (0/1)");
param_t<int>    pz (pl, 0, "pz", "Periodicity in the z-direction (0/1)");

param_t<int>    nx (pl, 1, "nx", "Number of trees in the x-direction");
param_t<int>    ny (pl, 1, "ny", "Number of trees in the y-direction");
param_t<int>    nz (pl, 1, "nz", "Number of trees in the z-direction");

param_t<double> xmin (pl, -1, "xmin", "Box xmin");
param_t<double> ymin (pl, -1, "ymin", "Box ymin");
param_t<double> zmin (pl, -1, "zmin", "Box zmin");

param_t<double> xmax (pl,  1, "xmax", "Box xmax");
param_t<double> ymax (pl,  1, "ymax", "Box ymax");
param_t<double> zmax (pl,  1, "zmax", "Box zmax");

//-------------------------------------
// refinement parameters
//-------------------------------------
#ifdef P4_TO_P8
<<<<<<< HEAD
param_t<int> lmin (pl, 5, "lmin", "Min level of the tree");
param_t<int> lmax (pl, 5, "lmax", "Max level of the tree");

param_t<int> num_splits           (pl, 4, "num_splits", "Number of recursive splits");
param_t<int> num_splits_per_split (pl, 3, "num_splits_per_split", "Number of additional resolutions");
=======
param_t<int>    lmin (pl, 5, "lmin", "Min level of the tree");
param_t<int>    lmax (pl, 5, "lmax", "Max level of the tree");

param_t<int>    num_splits (pl, 5, "num_splits", "Number of recursive splits");
param_t<int>    add_splits (pl, 1, "add_splits", "Number of additional resolutions");
>>>>>>> e270d6ec

param_t<int>    num_shifts_x_dir (pl, 1, "num_shifts_x_dir", "Number of grid shifts in the x-direction");
param_t<int>    num_shifts_y_dir (pl, 1, "num_shifts_y_dir", "Number of grid shifts in the y-direction");
param_t<int>    num_shifts_z_dir (pl, 1, "num_shifts_z_dir", "Number of grid shifts in the z-direction");
#else
param_t<int>    lmin (pl, 5, "lmin", "Min level of the tree");
param_t<int>    lmax (pl, 8, "lmax", "Max level of the tree");

<<<<<<< HEAD
param_t<int> num_splits           (pl, 5, "num_splits", "Number of recursive splits");
param_t<int> num_splits_per_split (pl, 5, "num_splits_per_split", "Number of additional resolutions");
=======
param_t<int>    num_splits (pl, 5, "num_splits", "Number of recursive splits");
param_t<int>    add_splits (pl, 1, "add_splits", "Number of additional resolutions");
>>>>>>> e270d6ec

param_t<int>    num_shifts_x_dir (pl, 1, "num_shifts_x_dir", "Number of grid shifts in the x-direction");
param_t<int>    num_shifts_y_dir (pl, 1, "num_shifts_y_dir", "Number of grid shifts in the y-direction");
param_t<int>    num_shifts_z_dir (pl, 1, "num_shifts_z_dir", "Number of grid shifts in the z-direction");
#endif

param_t<double> lip  (pl, 1.2, "lip",  "Transition width from coarse grid to fine grid (a.k.a. Lipschitz constant)");
param_t<double> band (pl, 2.0, "band", "Width of the uniform band around boundaries and interfaces (in lengths of smallest quadrants)");

param_t<bool>   refine_strict  (pl, 0, "refine_strict",  "Refines every cell starting from the coarsest case if yes");
param_t<bool>   refine_rand    (pl, 0, "refine_rand",    "Add randomness into adaptive grid");
param_t<bool>   balance_grid   (pl, 0, "balance_grid",   "Enforce 1:2 ratio for adaptive grid");
param_t<bool>   coarse_outside (pl, 0, "coarse_outside", "Use the coarsest possible grid outside the domain (0/1)");
param_t<int>    expand_ghost   (pl, 0, "expand_ghost",   "Number of ghost layer expansions");
param_t<int>    iter_start     (pl, 0, "iter_start",     "Skip n first iterations (for debugging)");

//-------------------------------------
// problem parameters
//-------------------------------------
param_t<int>    sol_m      (pl, 0, "sol_m",      "Test solution in negative domain");
param_t<int>    sol_p      (pl, 0, "sol_p",      "Test solution in positive domain");
param_t<double> sol_m_mult (pl, 1, "sol_m_mult", "Mulitplier of test solution in negative domain");
param_t<double> sol_p_mult (pl, 1, "sol_p_mult", "Mulitplier of test solution in positive domain");

param_t<int>    linear_term_m_coeff (pl, 0, "linear_term_m_coeff", "Linear term in negative domain");
param_t<int>    linear_term_p_coeff (pl, 0, "linear_term_p_coeff", "Linear term in positive domain");
param_t<double> linear_term_m_mult  (pl, 1, "linear_term_m_mult",  "Multiplier of linear term in negative domain");
param_t<double> linear_term_p_mult  (pl, 1, "linear_term_p_mult",  "Multiplier of linear term in positive domain");

param_t<int>    nonlinear_term_m       (pl, 0, "nonlinear_term_m",       "Nonlinear term in negative domain: 0 - zero, 1 - u, 2 - sinh(u), 3 - u/(1+u)");
param_t<int>    nonlinear_term_p       (pl, 0, "nonlinear_term_p",       "Nonlinear term in negative domain: 0 - zero, 1 - u, 2 - sinh(u), 3 - u/(1+u)");
param_t<int>    nonlinear_term_m_coeff (pl, 0, "nonlinear_term_m_coeff", "Coefficient form for nonlinear term in negative domain: 0 - constant, 1 - ... ");
param_t<int>    nonlinear_term_p_coeff (pl, 0, "nonlinear_term_p_coeff", "Coefficient form for nonlinear term in negative domain: 0 - constant, 1 - ... ");
param_t<double> nonlinear_term_m_mult  (pl, 1, "nonlinear_term_m_mult",  "Multiplier of nonlinear term in negative domain");
param_t<double> nonlinear_term_p_mult  (pl, 1, "nonlinear_term_p_mult",  "Multiplier of nonlinear term in negative domain");

param_t<int>    diff_coeff_m      (pl, 0, "diff_coeff_m",      "Diffusion coefficient in negative domain");
param_t<int>    diff_coeff_p      (pl, 0, "diff_coeff_p",      "Diffusion coefficient in positive domain");
param_t<double> diff_coeff_m_mult (pl, 1, "diff_coeff_m_mult", "Multiplier of diffusion coefficient in negative domain");
param_t<double> diff_coeff_p_mult (pl, 1, "diff_coeff_p_mult", "Multiplier of diffusion coefficient in positive domain");

param_t<double> diff_coeff_iter_num   (pl, 1, "diff_coeff_iter_num",   "Number of diffusion coefficients to test");
param_t<double> diff_coeff_m_mult_min (pl, 1, "diff_coeff_m_mult_min", "Minimum value of diffusion coefficient multiplier in negative domain");
param_t<double> diff_coeff_m_mult_max (pl, 1, "diff_coeff_m_mult_max", "Maximum value of diffusion coefficient multiplier in negative domain");

param_t<int>    wc_type (pl, DIRICHLET, "wc_type", "Type of boundary conditions on the walls");

param_t<int>    rhs_m_value (pl, 0, "rhs_m_value", "Source term in negative domain: 0 - automatic (method of manufactured solutions), 1 - zero");
param_t<int>    rhs_p_value (pl, 0, "rhs_p_value", "Source term in positive domain: 0 - automatic (method of manufactured solutions), 1 - zero");

param_t<int>    num_bdry (pl, 0, "num_bdry", "Number of domain boundaries");
param_t<int>    num_infc (pl, 0, "num_infc", "Number of immersed interfaces");

// boundary geometry
param_t<bool>   bdry_00_present    (pl, 0, "bdry_00_present", "Turn on/off boundary no. 0");
param_t<bool>   bdry_01_present    (pl, 0, "bdry_01_present", "Turn on/off boundary no. 1");
param_t<bool>   bdry_02_present    (pl, 0, "bdry_02_present", "Turn on/off boundary no. 2");
param_t<bool>   bdry_03_present    (pl, 0, "bdry_03_present", "Turn on/off boundary no. 3");

param_t<int>    bdry_00_geometry   (pl, 0, "bdry_00_geometry", "Geometry of boundary no. 0");
param_t<int>    bdry_01_geometry   (pl, 0, "bdry_01_geometry", "Geometry of boundary no. 1");
param_t<int>    bdry_02_geometry   (pl, 0, "bdry_02_geometry", "Geometry of boundary no. 2");
param_t<int>    bdry_03_geometry   (pl, 0, "bdry_03_geometry", "Geometry of boundary no. 3");

param_t<int>    bdry_00_opn        (pl, MLS_INTERSECTION, "bdry_00_opn", "Operation used to add boundary no. 0: 0 - intersection, 1 - union");
param_t<int>    bdry_01_opn        (pl, MLS_INTERSECTION, "bdry_01_opn", "Operation used to add boundary no. 1: 0 - intersection, 1 - union");
param_t<int>    bdry_02_opn        (pl, MLS_INTERSECTION, "bdry_02_opn", "Operation used to add boundary no. 2: 0 - intersection, 1 - union");
param_t<int>    bdry_03_opn        (pl, MLS_INTERSECTION, "bdry_03_opn", "Operation used to add boundary no. 3: 0 - intersection, 1 - union");

param_t<int>    bdry_00_type       (pl, DIRICHLET, "bdry_00_type", "Type of boundary conditions on boundary no. 0");
param_t<int>    bdry_01_type       (pl, DIRICHLET, "bdry_01_type", "Type of boundary conditions on boundary no. 1");
param_t<int>    bdry_02_type       (pl, DIRICHLET, "bdry_02_type", "Type of boundary conditions on boundary no. 2");
param_t<int>    bdry_03_type       (pl, DIRICHLET, "bdry_03_type", "Type of boundary conditions on boundary no. 3");

param_t<int>    bdry_00_coeff      (pl, 0, "bdry_00_coeff", "Robin coefficient on boundary no. 0");
param_t<int>    bdry_01_coeff      (pl, 0, "bdry_01_coeff", "Robin coefficient on boundary no. 1");
param_t<int>    bdry_02_coeff      (pl, 0, "bdry_02_coeff", "Robin coefficient on boundary no. 2");
param_t<int>    bdry_03_coeff      (pl, 0, "bdry_03_coeff", "Robin coefficient on boundary no. 3");

param_t<double> bdry_00_coeff_mult (pl, 1, "bdry_00_coeff_mult", "Multiplier of robin coefficient on boundary no. 0");
param_t<double> bdry_01_coeff_mult (pl, 1, "bdry_01_coeff_mult", "Multiplier of robin coefficient on boundary no. 1");
param_t<double> bdry_02_coeff_mult (pl, 1, "bdry_02_coeff_mult", "Multiplier of robin coefficient on boundary no. 2");
param_t<double> bdry_03_coeff_mult (pl, 1, "bdry_03_coeff_mult", "Multiplier of robin coefficient on boundary no. 3");

// interface geometry
param_t<bool>   infc_00_present    (pl, 0, "infc_00_present", "Turn on/off interface no. 0");
param_t<bool>   infc_01_present    (pl, 0, "infc_01_present", "Turn on/off interface no. 1");
param_t<bool>   infc_02_present    (pl, 0, "infc_02_present", "Turn on/off interface no. 2");
param_t<bool>   infc_03_present    (pl, 0, "infc_03_present", "Turn on/off interface no. 3");

param_t<int>    infc_00_geometry   (pl, 0, "infc_00_geometry", "Geometry of interface no. 0");
param_t<int>    infc_01_geometry   (pl, 0, "infc_01_geometry", "Geometry of interface no. 1");
param_t<int>    infc_02_geometry   (pl, 0, "infc_02_geometry", "Geometry of interface no. 2");
param_t<int>    infc_03_geometry   (pl, 0, "infc_03_geometry", "Geometry of interface no. 3");

param_t<int>    infc_00_opn        (pl, MLS_INTERSECTION, "infc_00_opn", "Operation to add interface no. 0: 0 - itersection, 1 - union");
param_t<int>    infc_01_opn        (pl, MLS_INTERSECTION, "infc_01_opn", "Operation to add interface no. 1: 0 - itersection, 1 - union");
param_t<int>    infc_02_opn        (pl, MLS_INTERSECTION, "infc_02_opn", "Operation to add interface no. 2: 0 - itersection, 1 - union");
param_t<int>    infc_03_opn        (pl, MLS_INTERSECTION, "infc_03_opn", "Operation to add interface no. 3: 0 - itersection, 1 - union");

param_t<int>    infc_00_value_jump (pl, 0, "infc_00_value_jump", "0 - automatic, others - hardcoded");
param_t<int>    infc_01_value_jump (pl, 0, "infc_01_value_jump", "0 - automatic, others - hardcoded");
param_t<int>    infc_02_value_jump (pl, 0, "infc_02_value_jump", "0 - automatic, others - hardcoded");
param_t<int>    infc_03_value_jump (pl, 0, "infc_03_value_jump", "0 - automatic, others - hardcoded");

param_t<int>    infc_00_flux_jump  (pl, 0, "infc_00_flux_jump", "0 - automatic, others - hardcoded");
param_t<int>    infc_01_flux_jump  (pl, 0, "infc_01_flux_jump", "0 - automatic, others - hardcoded");
param_t<int>    infc_02_flux_jump  (pl, 0, "infc_02_flux_jump", "0 - automatic, others - hardcoded");
param_t<int>    infc_03_flux_jump  (pl, 0, "infc_03_flux_jump", "0 - automatic, others - hardcoded");

param_t<int>    example (pl, 8, "example", "Predefined example:\n"
                                            "0 - no interfaces, no boudaries\n"
                                            "1 - sphere interior\n"
                                            "2 - sphere exterior\n"
                                            "3 - moderately flower-shaped domain\n"
                                            "4 - highly flower-shaped domain\n"
                                            "5 - triangle/tetrahedron example from (Bochkov&Gibou, JCP, 2019)\n"
                                            "6 - union of spheres example from (Bochkov&Gibou, JCP, 2019)\n"
                                            "7 - difference of spheres example from (Bochkov&Gibou, JCP, 2019)\n"
                                            "8 - three stars example from (Bochkov&Gibou, JCP, 2019)\n"
                                            "9 - shperical interface\n"
                                            "10 - moderately flower-shaped interface\n"
                                            "11 - highly flower-shaped interface\n"
                                            "12 - curvy interface in an annular region from (Bochkov&Gibou, JCP, 2019)\n"
                                            "13 - example form Maxime's multiphase paper\n"
                                            "14 - shperical interface - case 4 from voronoi jump solver3D\n"
                                            "15 - shperical interface - case 1 from voronoi jump solver3D\n"
                                            "16 - shperical interface - case 5 from voronoi jump solver3D\n"
                                            "17 - shperical interface - case 3 from voronoi jump solver2D\n"
                                            "18 - shperical interface - case 0 from voronoi jump solver3D\n"
                                            "19 - not defined\n"
                                            "20 - clusters of particles\n"
                                            "21 - same as no. 0 + nonlinear sinh term\n"
                                            "22 - same as no. 1 + nonlinear sinh term\n"
                                            "23 - same as no. 5 + nonlinear sinh term\n"
                                            "24 - same as no. 9 + nonlinear sinh term\n"
                                            "25 - same as no. 12 + nonlinear sinh term\n");

//-------------------------------------
// solver parameters
//-------------------------------------
<<<<<<< HEAD
param_t<int>  jc_scheme         (pl, 0, "jc_scheme", "Discretization scheme for interface conditions (0 - FVM (pl, 1 - FDM)");
param_t<int>  jc_sub_scheme     (pl, 0, "jc_sub_scheme", "Interpolation subscheme for interface conditions (0 - from slow region (pl, 1 - from fast region (pl, 2 - based on nodes availability)");
param_t<int>  integration_order (pl, 2, "integration_order", "Select integration order (1 - linear (pl, 2 - quadratic)");
param_t<bool> sc_scheme         (pl, 1, "sc_scheme", "Use super-convergent scheme");
=======
param_t<int>    jump_scheme       (pl, 0, "jump_scheme",       "Interpolation scheme for interface conditions (0 - from slow region, 1 - from fast region, 2 - based on nodes availability)");
param_t<int>    integration_order (pl, 2, "integration_order", "Integration order for finite volume discretization (1 - linear, 2 - quadratic)");
param_t<bool>   fv_scheme         (pl, 0, "fv_scheme",         "Scheme for finite volume discretization on boundaries: 0 - symmetric, 1 - superconvergent");
>>>>>>> e270d6ec

param_t<bool>   store_finite_volumes   (pl, 0, "store_finite_volumes", "");
param_t<bool>   apply_bc_pointwise     (pl, 0, "apply_bc_pointwise", "");
param_t<bool>   use_centroid_always    (pl, 0, "use_centroid_always", "");
param_t<bool>   sample_bc_node_by_node (pl, 0, "sample_bc_node_by_node", "");

<<<<<<< HEAD
// for superconvergent scheme:
param_t<bool> try_remove_hanging_cells (pl, 1, "try_remove_hanging_cells", "Ask solver to eliminate hanging cells");
=======
// for symmetric finite volume scheme:
param_t<bool>   taylor_correction      (pl, 1, "taylor_correction",      "Use Taylor correction to approximate Robin term (symmetric scheme)");
param_t<bool>   kink_special_treatment (pl, 1, "kink_special_treatment", "Use the special treatment for kinks (symmetric scheme)");
>>>>>>> e270d6ec


// for solving nonlinear equations
param_t<int>    nonlinear_method (pl, 1, "nonlinear_method", "Method to solve nonlinear eqautions: 0 - solving for solution itself, 1 - solving for change in the solution");
param_t<int>    nonlinear_itmax  (pl, 10, "nonlinear_itmax", "Maximum iteration for solving nonlinear equations");
param_t<double> nonlinear_tol    (pl, 1.e-10, "nonlinear_tol", "Tolerance for solving nonlinear equations");

//-------------------------------------
// level-set representation parameters
//-------------------------------------
param_t<bool>   use_phi_cf       (pl, 0, "use_phi_cf", "Use analytical level-set functions");
param_t<bool>   reinit_level_set (pl, 1, "reinit_level_set", "Reinitialize level-set function");

// artificial perturbation of level-set values
param_t<int>    bdry_perturb     (pl, 0,     "bdry_perturb",     "Artificially pertub level-set functions of boundaries (0 - no perturbation, 1 - smooth, 2 - noisy)");
param_t<double> bdry_perturb_mag (pl, 1.e-1, "bdry_perturb_mag", "Magnitude of level-set perturbations for boundaries");
param_t<double> bdry_perturb_pow (pl, 2,     "bdry_perturb_pow", "Order of level-set perturbation for boundaries (e.g. 2 for h^2 perturbations)");

param_t<int>    infc_perturb     (pl, 0,     "infc_perturb",     "Artificially pertub level-set functions of interfaces (0 - no perturbation, 1 - smooth, 2 - noisy)");
param_t<double> infc_perturb_mag (pl, 1.e-6, "infc_perturb_mag", "Magnitude of level-set perturbations for interfaces");
param_t<double> infc_perturb_pow (pl, 2,     "infc_perturb_pow", "Order of level-set perturbation for interfaces (e.g. 2 for h^2 perturbations)");

//-------------------------------------
// convergence study parameters
//-------------------------------------
param_t<bool>   compute_cond_num       (pl, 0, "compute_cond_num", "Estimate L1-norm condition number (requires MATLAB)");
param_t<int>    extend_solution        (pl, 0, "extend_solution", "Extend solution after solving: 0 - no extension, 1 - extend using normal derivatives, 2 - extend using all derivatives");
param_t<double> mask_thresh            (pl, 0, "mask_thresh", "Mask threshold for excluding points in convergence study");
param_t<bool>   compute_grad_between   (pl, 0, "compute_grad_between", "Computes gradient between points if yes");
param_t<bool>   scale_errors           (pl, 0, "scale_errors", "Scale errors by max solution/gradient value");
param_t<bool>   use_nonzero_guess      (pl, 0, "use_nonzero_guess", "");
param_t<double> extension_band_extend  (pl, 60, "extension_band_extend", "");
param_t<double> extension_band_compute (pl, 6, "extension_band_compute", "");
param_t<double> extension_band_check   (pl, 6, "extension_band_check", "");
param_t<double> extension_tol          (pl, -1.e-10, "extension_tol", "");
param_t<int>    extension_iterations   (pl, 100, "extension_iterations", "");

//-------------------------------------
// output
//-------------------------------------
<<<<<<< HEAD
param_t<bool> save_vtk           (pl, 1, "save_vtk", "Save the p4est in vtk format");
param_t<bool> save_params        (pl, 1, "save_params", "Save list of entered parameters");
param_t<bool> save_domain        (pl, 1, "save_domain", "Save the reconstruction of an irregular domain (works only in serial!)");
param_t<bool> save_matrix_ascii  (pl, 0, "save_matrix_ascii", "Save the matrix in ASCII MATLAB format");
param_t<bool> save_matrix_binary (pl, 0, "save_matrix_binary", "Save the matrix in BINARY MATLAB format");
param_t<bool> save_convergence   (pl, 1, "save_convergence", "Save convergence results");

param_t<int> n_example (pl, 25, "n_example", "Predefined example:\n"
                                             "0 - no interfaces, no boudaries\n"
                                             "1 - sphere interior\n"
                                             "2 - sphere exterior\n"
                                             "3 - moderately flower-shaped domain\n"
                                             "4 - highly flower-shaped domain\n"
                                             "5 - triangle/tetrahedron example from (Bochkov&Gibou, JCP, 2019)\n"
                                             "6 - union of spheres example from (Bochkov&Gibou, JCP, 2019)\n"
                                             "7 - difference of spheres example from (Bochkov&Gibou, JCP, 2019)\n"
                                             "8 - three stars example from (Bochkov&Gibou, JCP, 2019)\n"
                                             "9 - shperical interface\n"
                                             "10 - moderately flower-shaped interface\n"
                                             "11 - highly flower-shaped interface\n"
                                             "12 - curvy interface in an annular region from (Bochkov&Gibou, JCP, 2019)\n"
                                             "13 - example form Maxime's multiphase paper\n"
                                             "14 - shperical interface - case 4 from voronoi jump solver3D\n"
                                             "15 - shperical interface - case 1 from voronoi jump solver3D\n"
                                             "16 - shperical interface - case 5 from voronoi jump solver3D\n"
                                             "17 - shperical interface - case 3 from voronoi jump solver2D\n"
                                             "18 - shperical interface - case 0 from voronoi jump solver3D\n"
                                             "19 - not defined\n"
                                             "20 - clusters of particles\n"
                                             "21 - same as no. 0 + nonlinear sinh term\n"
                                             "22 - same as no. 3 + nonlinear sinh term\n"
                                             "23 - same as no. 5 + nonlinear sinh term\n"
                                             "24 - same as no. 9 + nonlinear sinh term\n"
                                             "25 - same as no. 12 + nonlinear sinh term\n");

void set_example(int n_example)
=======
param_t<bool>   save_vtk           (pl, 1, "save_vtk", "Save the p4est in vtk format");
param_t<bool>   save_params        (pl, 0, "save_params", "Save list of entered parameters");
param_t<bool>   save_domain        (pl, 0, "save_domain", "Save the reconstruction of an irregular domain (works only in serial!)");
param_t<bool>   save_matrix_ascii  (pl, 0, "save_matrix_ascii", "Save the matrix in ASCII MATLAB format");
param_t<bool>   save_matrix_binary (pl, 0, "save_matrix_binary", "Save the matrix in BINARY MATLAB format");
param_t<bool>   save_convergence   (pl, 0, "save_convergence", "Save convergence results");

// define the poisson problem to solve


// specify exact solution of the problem in the in the positive and negative domain defined  in class sol_cf_t -> sol_p and sol_m
// specify  the scalar that is to be multiplied to the exact solution defined using the previous variables -> sol_p_mult and sol_m_mult
// specify mu of the problem in the in the positive and negative domain defined  in class sol_cf_t -> diff_coeff_p and diff_coeff_m
// specify  the scalar that is to be multiplied to mu defined using the previous variables -> diff_coeff_p_mult and diff_coeff_m_mult
// specify type of  diagonal term in the positive and negative domain by setting linear_term_m_coeff and linear_term_p_coeff to 0 or 1 or 2
// specify the scalar to be multiplied to the diagonal terms -> linear_term_p_mult and linear_term_m_mult



// define the domain geometry namely boundaries and interfaces
// specify number of boundaries and interfaces -> num_bdry and num_infc
// code is currently setup in a way that it can handle at max 4 boundaries and 4 interfaces and this can easily be extended further

// adding boundaries

// the value of "xx" in the following lines can be either 01, 02, 03 or 04 specifying the boundary  or interface number
// bdry_present_xx -> specifies if the bdry xx exists or not depending on whether the value is 1 or 0
// bdry_geometry_xx -> defines the geometry of bdry xx defined in class bdry_phi_cf_t
// bdry_opn_xx -> can be MLS_INT or MLS_ADD
// As evident from the name choosing MLS_INTERSECTION will create a compound domain that is the intersection of two or more given domains
// and MLS_ADDITION will create a compound domain that is the union of two or more given domains
// bc_coeff_xx -> defines the type of robin boundary coefficient defined in bc_c0eff_cf_t
// bc_coeff_xx_mult -> defines the scalar to be multiplied with the Robin boundary coefficient specified using the above mentioned parameter
// bc_type_xx -> type of boundary coefficient DIRICHLET, NEUMANN or ROBIN defined in bc_wall_type_t


// adding interfaces is exactly similar to adding boundaries except in all the names above "bry" is replaced with "infc"
void set_example(int example)
>>>>>>> e270d6ec
{
  switch (example)
  {
    case 0: // no boundaries, no interfaces

      sol_m.val = 0; sol_m_mult.val = 1; diff_coeff_m.val = 0; diff_coeff_m_mult.val = 1; linear_term_m_coeff.val = 0; linear_term_m_mult.val = 1;
      sol_p.val = 0; sol_p_mult.val = 1; diff_coeff_p.val = 0; diff_coeff_p_mult.val = 1; linear_term_p_coeff.val = 0; linear_term_p_mult.val = 1;

      num_infc.val = 0;
      num_bdry.val = 0;

      infc_00_present.val = 0;
      infc_01_present.val = 0;
      infc_02_present.val = 0;
      infc_03_present.val = 0;

      bdry_00_present.val = 0;
      bdry_01_present.val = 0;
      bdry_02_present.val = 0;
      bdry_03_present.val = 0;

      break;

    case 1: // sphere interior

      sol_m.val = 0; sol_m_mult.val = 1; diff_coeff_m.val = 0; diff_coeff_m_mult.val = 1; linear_term_m_coeff.val = 1; linear_term_m_mult.val = 1;
      sol_p.val = 0; sol_p_mult.val = 1; diff_coeff_p.val = 0; diff_coeff_p_mult.val = 1; linear_term_p_coeff.val = 1; linear_term_p_mult.val = 1;

      num_infc.val = 0;
      num_bdry.val = 1;

      infc_00_present.val = 0;
      infc_01_present.val = 0;
      infc_02_present.val = 0;
      infc_03_present.val = 0;

      bdry_00_present.val = 1; bdry_00_geometry.val = 1; bdry_00_opn.val = MLS_INT; bdry_00_coeff.val = 0; bdry_00_coeff_mult.val = 1; bdry_00_type.val = DIRICHLET;
      bdry_01_present.val = 0; bdry_01_geometry.val = 0; bdry_01_opn.val = MLS_INT; bdry_01_coeff.val = 0; bdry_01_coeff_mult.val = 1; bdry_01_type.val = DIRICHLET;
      bdry_02_present.val = 0; bdry_02_geometry.val = 0; bdry_02_opn.val = MLS_INT; bdry_02_coeff.val = 0; bdry_02_coeff_mult.val = 1; bdry_02_type.val = DIRICHLET;
      bdry_03_present.val = 0; bdry_03_geometry.val = 0; bdry_03_opn.val = MLS_INT; bdry_03_coeff.val = 0; bdry_03_coeff_mult.val = 1; bdry_03_type.val = DIRICHLET;

      break;

    case 2: // sphere exterior

      sol_m.val = 0; sol_m_mult.val = 1; diff_coeff_m.val = 0; diff_coeff_m_mult.val = 1; linear_term_m_coeff.val = 0; linear_term_m_mult.val = 1;
      sol_p.val = 0; sol_p_mult.val = 1; diff_coeff_p.val = 0; diff_coeff_p_mult.val = 1; linear_term_p_coeff.val = 0; linear_term_p_mult.val = 1;

      num_infc.val = 0;
      num_bdry.val = 1;

      infc_00_present.val = 0;
      infc_01_present.val = 0;
      infc_02_present.val = 0;
      infc_03_present.val = 0;

      bdry_00_present.val = 1; bdry_00_geometry.val = 2; bdry_00_opn.val = MLS_INT; bdry_00_coeff.val = 0; bdry_00_coeff_mult.val = 1; bdry_00_type.val = ROBIN;
      bdry_01_present.val = 0; bdry_01_geometry.val = 0; bdry_01_opn.val = MLS_INT; bdry_01_coeff.val = 0; bdry_01_coeff_mult.val = 1; bdry_01_type.val = ROBIN;
      bdry_02_present.val = 0; bdry_02_geometry.val = 0; bdry_02_opn.val = MLS_INT; bdry_02_coeff.val = 0; bdry_02_coeff_mult.val = 1; bdry_02_type.val = ROBIN;
      bdry_03_present.val = 0; bdry_03_geometry.val = 0; bdry_03_opn.val = MLS_INT; bdry_03_coeff.val = 0; bdry_03_coeff_mult.val = 1; bdry_03_type.val = ROBIN;

      break;

    case 3: // moderately star-shaped boundary

      sol_m.val = 0; sol_m_mult.val = 1; diff_coeff_m.val = 0; diff_coeff_m_mult.val = 1; linear_term_m_coeff.val = 0; linear_term_m_mult.val = 1;
      sol_p.val = 0; sol_p_mult.val = 1; diff_coeff_p.val = 0; diff_coeff_p_mult.val = 1; linear_term_p_coeff.val = 0; linear_term_p_mult.val = 1;

      num_infc.val = 0;
      num_bdry.val = 1;

      infc_00_present.val = 0;
      infc_01_present.val = 0;
      infc_02_present.val = 0;
      infc_03_present.val = 0;

      bdry_00_present.val = 1; bdry_00_geometry.val = 4; bdry_00_opn.val = MLS_INT; bdry_00_coeff.val = 0; bdry_00_coeff_mult.val = 1; bdry_00_type.val = ROBIN;
      bdry_01_present.val = 0; bdry_01_geometry.val = 0; bdry_01_opn.val = MLS_INT; bdry_01_coeff.val = 0; bdry_01_coeff_mult.val = 1; bdry_01_type.val = ROBIN;
      bdry_02_present.val = 0; bdry_02_geometry.val = 0; bdry_02_opn.val = MLS_INT; bdry_02_coeff.val = 0; bdry_02_coeff_mult.val = 1; bdry_02_type.val = ROBIN;
      bdry_03_present.val = 0; bdry_03_geometry.val = 0; bdry_03_opn.val = MLS_INT; bdry_03_coeff.val = 0; bdry_03_coeff_mult.val = 1; bdry_03_type.val = ROBIN;

      break;

    case 4: // highly star-shaped boundary

      sol_m.val = 0; sol_m_mult.val = 1; diff_coeff_m.val = 0; diff_coeff_m_mult.val = 1; linear_term_m_coeff.val = 0; linear_term_m_mult.val = 1;
      sol_p.val = 0; sol_p_mult.val = 1; diff_coeff_p.val = 0; diff_coeff_p_mult.val = 1; linear_term_p_coeff.val = 0; linear_term_p_mult.val = 1;

      num_infc.val = 0;
      num_bdry.val = 1;

      infc_00_present.val = 0;
      infc_01_present.val = 0;
      infc_02_present.val = 0;
      infc_03_present.val = 0;

      bdry_00_present.val = 1; bdry_00_geometry.val = 5; bdry_00_opn.val = MLS_INT; bdry_00_coeff.val = 0; bdry_00_coeff_mult.val = 1; bdry_00_type.val = ROBIN;
      bdry_01_present.val = 0; bdry_01_geometry.val = 0; bdry_01_opn.val = MLS_INT; bdry_01_coeff.val = 0; bdry_01_coeff_mult.val = 1; bdry_01_type.val = ROBIN;
      bdry_02_present.val = 0; bdry_02_geometry.val = 0; bdry_02_opn.val = MLS_INT; bdry_02_coeff.val = 0; bdry_02_coeff_mult.val = 1; bdry_02_type.val = ROBIN;
      bdry_03_present.val = 0; bdry_03_geometry.val = 0; bdry_03_opn.val = MLS_INT; bdry_03_coeff.val = 0; bdry_03_coeff_mult.val = 1; bdry_03_type.val = ROBIN;

      break;

    case 5: // triangle/tetrahedron example from (Bochkov&Gibou, JCP, 2019)

      sol_m.val = 0; sol_m_mult.val = 1; diff_coeff_m.val = 0; diff_coeff_m_mult.val = 1; linear_term_m_coeff.val = 0; linear_term_m_mult.val = 1;
      sol_p.val = 0; sol_p_mult.val = 1; diff_coeff_p.val = 0; diff_coeff_p_mult.val = 1; linear_term_p_coeff.val = 0; linear_term_p_mult.val = 1;

      num_infc.val = 0;
      num_bdry.val = P4EST_DIM+1;

      infc_00_present.val = 0;
      infc_01_present.val = 0;
      infc_02_present.val = 0;
      infc_03_present.val = 0;

      bdry_00_present.val = 1; bdry_00_geometry.val = 13; bdry_00_opn.val = MLS_INT; bdry_00_coeff.val = 0; bdry_00_coeff_mult.val = 1; bdry_00_type.val = ROBIN;
      bdry_01_present.val = 1; bdry_01_geometry.val = 14; bdry_01_opn.val = MLS_INT; bdry_01_coeff.val = 0; bdry_01_coeff_mult.val = 0; bdry_01_type.val = ROBIN;
      bdry_02_present.val = 1; bdry_02_geometry.val = 15; bdry_02_opn.val = MLS_INT; bdry_02_coeff.val = 2; bdry_02_coeff_mult.val = 1; bdry_02_type.val = ROBIN;
      bdry_03_present.val = 1; bdry_03_geometry.val = 16; bdry_03_opn.val = MLS_INT; bdry_03_coeff.val = 1; bdry_03_coeff_mult.val = 1; bdry_03_type.val = ROBIN;

      break;

    case 6: // union of spheres example from (Bochkov&Gibou, JCP, 2019)

      sol_m.val = 3; sol_m_mult.val = 1; diff_coeff_m.val = 0; diff_coeff_m_mult.val = 1; linear_term_m_coeff.val = 0; linear_term_m_mult.val = 1;
      sol_p.val = 0; sol_p_mult.val = 1; diff_coeff_p.val = 0; diff_coeff_p_mult.val = 1; linear_term_p_coeff.val = 0; linear_term_p_mult.val = 1;

      num_infc.val = 0;
      num_bdry.val = 2;

      infc_00_present.val = 0; infc_00_geometry.val = 0;
      infc_01_present.val = 0; infc_01_geometry.val = 0;
      infc_02_present.val = 0; infc_02_geometry.val = 0;
      infc_03_present.val = 0; infc_03_geometry.val = 0;

      bdry_00_present.val = 1; bdry_00_geometry.val = 6; bdry_00_opn.val = MLS_INT; bdry_00_coeff.val = 0; bdry_00_coeff_mult.val = 1; bdry_00_type.val = ROBIN;
      bdry_01_present.val = 1; bdry_01_geometry.val = 7; bdry_01_opn.val = MLS_ADD; bdry_01_coeff.val = 3; bdry_01_coeff_mult.val = 1; bdry_01_type.val = ROBIN;
      bdry_02_present.val = 0; bdry_02_geometry.val = 0; bdry_02_opn.val = MLS_INT; bdry_02_coeff.val = 0; bdry_02_coeff_mult.val = 1; bdry_02_type.val = ROBIN;
      bdry_03_present.val = 0; bdry_03_geometry.val = 0; bdry_03_opn.val = MLS_INT; bdry_03_coeff.val = 0; bdry_03_coeff_mult.val = 1; bdry_03_type.val = ROBIN;

      break;

    case 7: // difference of spheres example from (Bochkov&Gibou, JCP, 2019)

      sol_m.val = 4; sol_m_mult.val = 1; diff_coeff_m.val = 1; diff_coeff_m_mult.val = 1; linear_term_m_coeff.val = 1; linear_term_m_mult.val = 1;
      sol_p.val = 0; sol_p_mult.val = 1; diff_coeff_p.val = 0; diff_coeff_p_mult.val = 1; linear_term_p_coeff.val = 0; linear_term_p_mult.val = 1;

      num_infc.val = 0;
      num_bdry.val = 2;

      infc_00_present.val = 0;
      infc_01_present.val = 0;
      infc_02_present.val = 0;
      infc_03_present.val = 0;

      bdry_00_present.val = 1; bdry_00_geometry.val = 8; bdry_00_opn.val = MLS_INT; bdry_00_coeff.val = 4; bdry_00_coeff_mult.val = 1; bdry_00_type.val = ROBIN;
      bdry_01_present.val = 1; bdry_01_geometry.val = 9; bdry_01_opn.val = MLS_INT; bdry_01_coeff.val = 3; bdry_01_coeff_mult.val = 1; bdry_01_type.val = ROBIN;
      bdry_02_present.val = 0; bdry_02_geometry.val = 0; bdry_02_opn.val = MLS_INT; bdry_02_coeff.val = 0; bdry_02_coeff_mult.val = 1; bdry_02_type.val = ROBIN;
      bdry_03_present.val = 0; bdry_03_geometry.val = 0; bdry_03_opn.val = MLS_INT; bdry_03_coeff.val = 0; bdry_03_coeff_mult.val = 1; bdry_03_type.val = ROBIN;

      break;

    case 8: // three stars example from (Bochkov&Gibou, JCP, 2019)

      sol_m.val = 6; sol_m_mult.val = 1; diff_coeff_m.val = 1; diff_coeff_m_mult.val = 1; linear_term_m_coeff.val = 2; linear_term_m_mult.val = 1;
      sol_p.val = 0; sol_p_mult.val = 1; diff_coeff_p.val = 0; diff_coeff_p_mult.val = 1; linear_term_p_coeff.val = 0; linear_term_p_mult.val = 1;

      num_infc.val = 0;
      num_bdry.val = 3;

      infc_00_present.val = 0;
      infc_01_present.val = 0;
      infc_02_present.val = 0;
      infc_03_present.val = 0;

      bdry_00_present.val = 1; bdry_00_geometry.val = 10; bdry_00_opn.val = MLS_INT; bdry_00_coeff.val = 0; bdry_00_coeff_mult.val = 1; bdry_00_type.val = ROBIN;
      bdry_01_present.val = 1; bdry_01_geometry.val = 11; bdry_01_opn.val = MLS_ADD; bdry_01_coeff.val = 5; bdry_01_coeff_mult.val = 1; bdry_01_type.val = ROBIN;
      bdry_02_present.val = 1; bdry_02_geometry.val = 12; bdry_02_opn.val = MLS_INT; bdry_02_coeff.val = 6; bdry_02_coeff_mult.val = 1; bdry_02_type.val = ROBIN;
      bdry_03_present.val = 0; bdry_03_geometry.val =  0; bdry_03_opn.val = MLS_INT; bdry_03_coeff.val = 0; bdry_03_coeff_mult.val = 1; bdry_03_type.val = ROBIN;

      break;

    case 9: // shperical interface

      sol_m.val = 11; sol_m_mult.val = 1; diff_coeff_m.val = 0; diff_coeff_m_mult.val = 5; linear_term_m_coeff.val = 1; linear_term_m_mult.val = 1;
      sol_p.val = 12; sol_p_mult.val = 1; diff_coeff_p.val = 0; diff_coeff_p_mult.val = 1; linear_term_p_coeff.val = 1; linear_term_p_mult.val = 1;

      num_infc.val = 1;
      num_bdry.val = 0;

      infc_00_present.val = 1; infc_00_geometry.val = 1; infc_00_opn.val = MLS_INT;
      infc_01_present.val = 0; infc_01_geometry.val = 0; infc_01_opn.val = MLS_INT;
      infc_02_present.val = 0; infc_02_geometry.val = 0; infc_02_opn.val = MLS_INT;
      infc_03_present.val = 0; infc_03_geometry.val = 0; infc_03_opn.val = MLS_INT;

      bdry_00_present.val = 0;
      bdry_01_present.val = 0;
      bdry_02_present.val = 0;
      bdry_03_present.val = 0;

      break;

    case 10: // moderately flower-shaped interface

      sol_m.val = 11; sol_m_mult.val = 1; diff_coeff_m.val = 0; diff_coeff_m_mult.val = 5; linear_term_m_coeff.val = 1; linear_term_m_mult.val = 1;
      sol_p.val = 12; sol_p_mult.val = 1; diff_coeff_p.val = 0; diff_coeff_p_mult.val = 1; linear_term_p_coeff.val = 1; linear_term_p_mult.val = 1;

      num_infc.val = 1;
      num_bdry.val = 0;

      infc_00_present.val = 1; infc_00_geometry.val = 1; infc_00_opn.val = MLS_INT;
      infc_01_present.val = 0; infc_01_geometry.val = 0; infc_01_opn.val = MLS_INT;
      infc_02_present.val = 0; infc_02_geometry.val = 0; infc_02_opn.val = MLS_INT;
      infc_03_present.val = 0; infc_03_geometry.val = 0; infc_03_opn.val = MLS_INT;

      bdry_00_present.val = 0;
      bdry_01_present.val = 0;
      bdry_02_present.val = 0;
      bdry_03_present.val = 0;

      break;

    case 11: // highly flower-shaped interface

      sol_m.val = 11; sol_m_mult.val = 1; diff_coeff_m.val = 0; diff_coeff_m_mult.val = 1; linear_term_m_coeff.val = 0; linear_term_m_mult.val = 1;
      sol_p.val = 12; sol_p_mult.val = 1; diff_coeff_p.val = 0; diff_coeff_p_mult.val =  1; linear_term_p_coeff.val = 0; linear_term_p_mult.val = 1;

      num_infc.val = 1;
      num_bdry.val = 0;

      infc_00_present.val = 1; infc_00_geometry.val = 3; infc_00_opn.val = MLS_INT;
      infc_01_present.val = 0; infc_01_geometry.val = 0; infc_01_opn.val = MLS_INT;
      infc_02_present.val = 0; infc_02_geometry.val = 0; infc_02_opn.val = MLS_INT;
      infc_03_present.val = 0; infc_03_geometry.val = 0; infc_03_opn.val = MLS_INT;

      bdry_00_present.val = 0;
      bdry_01_present.val = 0;
      bdry_02_present.val = 0;
      bdry_03_present.val = 0;

      break;

    case 12: // curvy interface in an annular region from (Bochkov&Gibou, JCP, 2019)

      sol_m.val = 11; sol_m_mult.val = 1; diff_coeff_m.val = 1; diff_coeff_m_mult.val = 10; linear_term_m_coeff.val = 0; linear_term_m_mult.val = 1;
      sol_p.val = 12; sol_p_mult.val = 1; diff_coeff_p.val = 0; diff_coeff_p_mult.val =  1; linear_term_p_coeff.val = 0; linear_term_p_mult.val = 1;

      num_infc.val = 1;
      num_bdry.val = 1;

      infc_00_present.val = 1; infc_00_geometry.val = 4; infc_00_opn.val = MLS_INT;
      infc_01_present.val = 0; infc_01_geometry.val = 0; infc_01_opn.val = MLS_INT;
      infc_02_present.val = 0; infc_02_geometry.val = 0; infc_02_opn.val = MLS_INT;
      infc_03_present.val = 0; infc_03_geometry.val = 0; infc_03_opn.val = MLS_INT;

      bdry_00_present.val = 1; bdry_00_geometry.val = 3; bdry_00_opn.val = MLS_INT; bdry_00_coeff.val = 0; bdry_00_coeff_mult.val = 1; bdry_00_type.val = DIRICHLET;
      bdry_01_present.val = 0; bdry_01_geometry.val = 0; bdry_01_opn.val = MLS_INT; bdry_01_coeff.val = 0; bdry_01_coeff_mult.val = 1; bdry_01_type.val = ROBIN;
      bdry_02_present.val = 0; bdry_02_geometry.val = 0; bdry_02_opn.val = MLS_INT; bdry_02_coeff.val = 0; bdry_02_coeff_mult.val = 1; bdry_02_type.val = ROBIN;
      bdry_03_present.val = 0; bdry_03_geometry.val = 0; bdry_03_opn.val = MLS_INT; bdry_03_coeff.val = 0; bdry_03_coeff_mult.val = 1; bdry_03_type.val = ROBIN;

      break;

    case 13: // example form Maxime's multiphase paper

      XCODE( xmin.val = -2; xmax.val = 2 );
      YCODE( ymin.val = -2; ymax.val = 2 );
      ZCODE( zmin.val = -2; zmax.val = 2 );

      sol_m.val = 1; sol_m_mult.val = 1; diff_coeff_m.val = 0; diff_coeff_m_mult.val = 1; linear_term_m_coeff.val = 0; linear_term_m_mult.val = 1;
      sol_p.val = 0; sol_p_mult.val = 1; diff_coeff_p.val = 0; diff_coeff_p_mult.val = 1.e8; linear_term_p_coeff.val = 0; linear_term_p_mult.val = 1;

      num_infc.val = 1;
      num_bdry.val = 0;

      infc_00_present.val = 1; infc_00_geometry.val = 1; infc_00_opn.val = MLS_INT;
      infc_01_present.val = 0; infc_01_geometry.val = 0; infc_01_opn.val = MLS_INT;
      infc_02_present.val = 0; infc_02_geometry.val = 0; infc_02_opn.val = MLS_INT;
      infc_03_present.val = 0; infc_03_geometry.val = 0; infc_03_opn.val = MLS_INT;

      bdry_00_present.val = 0;
      bdry_01_present.val = 0;
      bdry_02_present.val = 0;
      bdry_03_present.val = 0;

      break;

    case 14: // shperical interface - case 4 from voronoi jump solver3D

      sol_m.val = 17; sol_m_mult.val = 1; diff_coeff_m.val = 8; diff_coeff_m_mult.val = 1; linear_term_m_coeff.val = 1; linear_term_m_mult.val = 0;
      sol_p.val = 18; sol_p_mult.val = 1; diff_coeff_p.val = 7; diff_coeff_p_mult.val = 1; linear_term_p_coeff.val = 1; linear_term_p_mult.val = 1;

      num_infc.val = 1;
      num_bdry.val = 0;

      infc_00_present.val = 1; infc_00_geometry.val = 2; infc_00_opn.val = MLS_INT;
      infc_01_present.val = 0; infc_01_geometry.val = 0; infc_01_opn.val = MLS_INT;
      infc_02_present.val = 0; infc_02_geometry.val = 0; infc_02_opn.val = MLS_INT;
      infc_03_present.val = 0; infc_03_geometry.val = 0; infc_03_opn.val = MLS_INT;

      bdry_00_present.val = 0;
      bdry_01_present.val = 0;
      bdry_02_present.val = 0;
      bdry_03_present.val = 0;

      break;

    case 15: // shperical interface - case 1 from voronoi jump solver3D

      sol_m.val = 15; sol_m_mult.val = 1; diff_coeff_m.val = 9; diff_coeff_m_mult.val = 1; linear_term_m_coeff.val = 0; linear_term_m_mult.val = 1;
      sol_p.val = 16; sol_p_mult.val = 1; diff_coeff_p.val = 10; diff_coeff_p_mult.val = 1; linear_term_p_coeff.val = 0; linear_term_p_mult.val = 1;

      num_infc.val = 1;
      num_bdry.val = 0;

      infc_00_present.val = 1; infc_00_geometry.val = 2; infc_00_opn.val = MLS_INT;
      infc_01_present.val = 0; infc_01_geometry.val = 0; infc_01_opn.val = MLS_INT;
      infc_02_present.val = 0; infc_02_geometry.val = 0; infc_02_opn.val = MLS_INT;
      infc_03_present.val = 0; infc_03_geometry.val = 0; infc_03_opn.val = MLS_INT;

      bdry_00_present.val = 0;
      bdry_01_present.val = 0;
      bdry_02_present.val = 0;
      bdry_03_present.val = 0;

      break;

    case 16: // shperical interface - case 5 from voronoi jump solver3D

      sol_m.val = 14; sol_m_mult.val = 1; diff_coeff_m.val = 8; diff_coeff_m_mult.val = 1; linear_term_m_coeff.val = 0; linear_term_m_mult.val = 1;
      sol_p.val = 14; sol_p_mult.val = 1; diff_coeff_p.val = 7; diff_coeff_p_mult.val = 1; linear_term_p_coeff.val = 0; linear_term_p_mult.val = 1;

      num_infc.val = 1;
      num_bdry.val = 0;

      infc_00_present.val = 1; infc_00_geometry.val = 2; infc_00_opn.val = MLS_INT;
      infc_01_present.val = 0; infc_01_geometry.val = 0; infc_01_opn.val = MLS_INT;
      infc_02_present.val = 0; infc_02_geometry.val = 0; infc_02_opn.val = MLS_INT;
      infc_03_present.val = 0; infc_03_geometry.val = 0; infc_03_opn.val = MLS_INT;

      bdry_00_present.val = 0;
      bdry_01_present.val = 0;
      bdry_02_present.val = 0;
      bdry_03_present.val = 0;

      break;

    case 17: // shperical interface - case 3 from voronoi jump solver2D

      sol_m.val = 13; sol_m_mult.val = 1; diff_coeff_m.val = 5; diff_coeff_m_mult.val = 1; linear_term_m_coeff.val = 0; linear_term_m_mult.val = 1;
      sol_p.val = 16; sol_p_mult.val = 1; diff_coeff_p.val = 6; diff_coeff_p_mult.val = 1; linear_term_p_coeff.val = 0; linear_term_p_mult.val = 1;

      num_infc.val = 1;
      num_bdry.val = 0;

      infc_00_present.val = 1; infc_00_geometry.val = 3; infc_00_opn.val = MLS_INT;
      infc_01_present.val = 0; infc_01_geometry.val = 0; infc_01_opn.val = MLS_INT;
      infc_02_present.val = 0; infc_02_geometry.val = 0; infc_02_opn.val = MLS_INT;
      infc_03_present.val = 0; infc_03_geometry.val = 0; infc_03_opn.val = MLS_INT;

      bdry_00_present.val = 0;
      bdry_01_present.val = 0;
      bdry_02_present.val = 0;
      bdry_03_present.val = 0;

      break;

    case 18: // shperical interface - case 0 from voronoi jump solver3D

      sol_m.val = 15; sol_m_mult.val = 1; diff_coeff_m.val = 0; diff_coeff_m_mult.val = 1; linear_term_m_coeff.val = 0; linear_term_m_mult.val = 1;
      sol_p.val = 16; sol_p_mult.val = 1; diff_coeff_p.val = 0; diff_coeff_p_mult.val = 1; linear_term_p_coeff.val = 0; linear_term_p_mult.val = 1;

      num_infc.val = 1;
      num_bdry.val = 0;

      infc_00_present.val = 1; infc_00_geometry.val = 3; infc_00_opn.val = MLS_INT;
      infc_01_present.val = 0; infc_01_geometry.val = 0; infc_01_opn.val = MLS_INT;
      infc_02_present.val = 0; infc_02_geometry.val = 0; infc_02_opn.val = MLS_INT;
      infc_03_present.val = 0; infc_03_geometry.val = 0; infc_03_opn.val = MLS_INT;

      bdry_00_present.val = 0;
      bdry_01_present.val = 0;
      bdry_02_present.val = 0;
      bdry_03_present.val = 0;

      break;

    case 20: // clusters of particles

      sol_m.val = 20; sol_m_mult.val = 0; diff_coeff_m.val = 0; diff_coeff_m_mult.val = 10; linear_term_m_coeff.val = 0; linear_term_m_mult.val = 1;
      sol_p.val = 20; sol_p_mult.val = 0; diff_coeff_p.val = 0; diff_coeff_p_mult.val = 1; linear_term_p_coeff.val = 0; linear_term_p_mult.val = 1;

      num_infc.val = 1;
      num_bdry.val = 0;

      infc_00_present.val = 1; infc_00_geometry.val = 5; infc_00_opn.val = MLS_INT;
      infc_01_present.val = 0; infc_01_geometry.val = 0; infc_01_opn.val = MLS_INT;
      infc_02_present.val = 0; infc_02_geometry.val = 0; infc_02_opn.val = MLS_INT;
      infc_03_present.val = 0; infc_03_geometry.val = 0; infc_03_opn.val = MLS_INT;

      bdry_00_present.val = 0;
      bdry_01_present.val = 0;
      bdry_02_present.val = 0;
      bdry_03_present.val = 0;

      rhs_m_value.val = 1;
      rhs_p_value.val = 1;

      break;

    case 21: // no boundaries, no interfaces, nonlinear

      sol_m.val = 0; sol_m_mult.val = 1; diff_coeff_m.val = 0; diff_coeff_m_mult.val = 1; linear_term_m_coeff.val = 0; linear_term_m_mult.val = 1;
      sol_p.val = 0; sol_p_mult.val = 1; diff_coeff_p.val = 0; diff_coeff_p_mult.val = 1; linear_term_p_coeff.val = 0; linear_term_p_mult.val = 1;

      num_infc.val = 0;
      num_bdry.val = 0;

      infc_00_present.val = 0;
      infc_01_present.val = 0;
      infc_02_present.val = 0;
      infc_03_present.val = 0;

      bdry_00_present.val = 0;
      bdry_01_present.val = 0;
      bdry_02_present.val = 0;
      bdry_03_present.val = 0;

      nonlinear_term_m.val = 2;
      nonlinear_term_m_coeff.val = 0;
      nonlinear_term_m_mult.val = 1;

      nonlinear_term_p.val = 2;
      nonlinear_term_p_coeff.val = 0;
      nonlinear_term_p_mult.val = 1;

      break;

    case 22: // sphere interior, nonlinear

      sol_m.val = 0; sol_m_mult.val = 1; diff_coeff_m.val = 0; diff_coeff_m_mult.val = 1; linear_term_m_coeff.val = 1; linear_term_m_mult.val = 1;
      sol_p.val = 0; sol_p_mult.val = 1; diff_coeff_p.val = 0; diff_coeff_p_mult.val = 1; linear_term_p_coeff.val = 1; linear_term_p_mult.val = 1;

<<<<<<< HEAD
      infc_phi_num.val = 1;
      bdry_phi_num.val = 0;
=======
      num_infc.val = 0;
      num_bdry.val = 1;
>>>>>>> e270d6ec

      infc_00_present.val = 0;
      infc_01_present.val = 0;
      infc_02_present.val = 0;
      infc_03_present.val = 0;

      bdry_00_present.val = 1; bdry_00_geometry.val = 1; bdry_00_opn.val = MLS_INT; bdry_00_coeff.val = 0; bdry_00_coeff_mult.val = 1; bdry_00_type.val = DIRICHLET;
      bdry_01_present.val = 0; bdry_01_geometry.val = 0; bdry_01_opn.val = MLS_INT; bdry_01_coeff.val = 0; bdry_01_coeff_mult.val = 1; bdry_01_type.val = DIRICHLET;
      bdry_02_present.val = 0; bdry_02_geometry.val = 0; bdry_02_opn.val = MLS_INT; bdry_02_coeff.val = 0; bdry_02_coeff_mult.val = 1; bdry_02_type.val = DIRICHLET;
      bdry_03_present.val = 0; bdry_03_geometry.val = 0; bdry_03_opn.val = MLS_INT; bdry_03_coeff.val = 0; bdry_03_coeff_mult.val = 1; bdry_03_type.val = DIRICHLET;

      nonlinear_term_m.val = 2;
      nonlinear_term_m_coeff.val = 0;
      nonlinear_term_m_mult.val = 1;

      nonlinear_term_p.val = 2;
      nonlinear_term_p_coeff.val = 0;
      nonlinear_term_p_mult.val = 1;

      break;

    case 23: // triangle/tetrahedron, nonlinear

      sol_m.val = 0; sol_m_mult.val = 1; diff_coeff_m.val = 0; diff_coeff_m_mult.val = 1; linear_term_m_coeff.val = 0; linear_term_m_mult.val = 1;
      sol_p.val = 0; sol_p_mult.val = 1; diff_coeff_p.val = 0; diff_coeff_p_mult.val = 1; linear_term_p_coeff.val = 0; linear_term_p_mult.val = 1;

      num_infc.val = 0;
      num_bdry.val = P4EST_DIM+1;

      infc_00_present.val = 0;
      infc_01_present.val = 0;
      infc_02_present.val = 0;
      infc_03_present.val = 0;

      bdry_00_present.val = 1; bdry_00_geometry.val = 13; bdry_00_opn.val = MLS_INT; bdry_00_coeff.val = 0; bdry_00_coeff_mult.val = 1; bdry_00_type.val = ROBIN;
      bdry_01_present.val = 1; bdry_01_geometry.val = 14; bdry_01_opn.val = MLS_INT; bdry_01_coeff.val = 0; bdry_01_coeff_mult.val = 0; bdry_01_type.val = ROBIN;
      bdry_02_present.val = 1; bdry_02_geometry.val = 15; bdry_02_opn.val = MLS_INT; bdry_02_coeff.val = 2; bdry_02_coeff_mult.val = 1; bdry_02_type.val = ROBIN;
      bdry_03_present.val = 1; bdry_03_geometry.val = 16; bdry_03_opn.val = MLS_INT; bdry_03_coeff.val = 1; bdry_03_coeff_mult.val = 1; bdry_03_type.val = ROBIN;

      nonlinear_term_m.val = 2;
      nonlinear_term_m_coeff.val = 0;
      nonlinear_term_m_mult.val = 1;

      nonlinear_term_p.val = 2;
      nonlinear_term_p_coeff.val = 0;
      nonlinear_term_p_mult.val = 1;

      break;

    case 24: // shperical interface, nonlinear

      sol_m.val = 11; sol_m_mult.val = 1; diff_coeff_m.val = 0; diff_coeff_m_mult.val = 5; linear_term_m_coeff.val = 1; linear_term_m_mult.val = 1;
      sol_p.val = 12; sol_p_mult.val = 1; diff_coeff_p.val = 0; diff_coeff_p_mult.val = 1; linear_term_p_coeff.val = 1; linear_term_p_mult.val = 1;

      num_infc.val = 1;
      num_bdry.val = 0;

<<<<<<< HEAD
      infc_present_00.val = 1; infc_geom_00.val = 4; infc_opn_00.val = MLS_INT;
      infc_present_01.val = 0; infc_geom_01.val = 0; infc_opn_01.val = MLS_INT;
      infc_present_02.val = 0; infc_geom_02.val = 0; infc_opn_02.val = MLS_INT;
      infc_present_03.val = 0; infc_geom_03.val = 0; infc_opn_03.val = MLS_INT;
=======
      infc_00_present.val = 1; infc_00_geometry.val = 1; infc_00_opn.val = MLS_INT;
      infc_01_present.val = 0; infc_01_geometry.val = 0; infc_01_opn.val = MLS_INT;
      infc_02_present.val = 0; infc_02_geometry.val = 0; infc_02_opn.val = MLS_INT;
      infc_03_present.val = 0; infc_03_geometry.val = 0; infc_03_opn.val = MLS_INT;
>>>>>>> e270d6ec

      bdry_00_present.val = 0;
      bdry_01_present.val = 0;
      bdry_02_present.val = 0;
      bdry_03_present.val = 0;

      nonlinear_term_m.val = 0;
      nonlinear_term_m_coeff.val = 0;
<<<<<<< HEAD
      nonlinear_term_m_mag.val = 0;

      nonlinear_term_p.val = 2;
      nonlinear_term_p_coeff.val = 0;
      nonlinear_term_p_mag.val = 0.1;
=======
      nonlinear_term_m_mult.val = 1;

      nonlinear_term_p.val = 2;
      nonlinear_term_p_coeff.val = 0;
      nonlinear_term_p_mult.val = 1;
>>>>>>> e270d6ec

      break;

    case 25: // curvy interface in an annular region, nonlinear

      sol_m.val = 11; sol_m_mult.val = 1; diff_coeff_m.val = 1; diff_coeff_m_mult.val = 10; linear_term_m_coeff.val = 0; linear_term_m_mult.val = 1;
      sol_p.val = 12; sol_p_mult.val = 1; diff_coeff_p.val = 0; diff_coeff_p_mult.val =  1; linear_term_p_coeff.val = 0; linear_term_p_mult.val = 1;

      num_infc.val = 1;
      num_bdry.val = 1;

      infc_00_present.val = 1; infc_00_geometry.val = 4; infc_00_opn.val = MLS_INT;
      infc_01_present.val = 0; infc_01_geometry.val = 0; infc_01_opn.val = MLS_INT;
      infc_02_present.val = 0; infc_02_geometry.val = 0; infc_02_opn.val = MLS_INT;
      infc_03_present.val = 0; infc_03_geometry.val = 0; infc_03_opn.val = MLS_INT;

      bdry_00_present.val = 1; bdry_00_geometry.val = 3; bdry_00_opn.val = MLS_INT; bdry_00_coeff.val = 0; bdry_00_coeff_mult.val = 1; bdry_00_type.val = DIRICHLET;
      bdry_01_present.val = 0; bdry_01_geometry.val = 0; bdry_01_opn.val = MLS_INT; bdry_01_coeff.val = 0; bdry_01_coeff_mult.val = 1; bdry_01_type.val = ROBIN;
      bdry_02_present.val = 0; bdry_02_geometry.val = 0; bdry_02_opn.val = MLS_INT; bdry_02_coeff.val = 0; bdry_02_coeff_mult.val = 1; bdry_02_type.val = ROBIN;
      bdry_03_present.val = 0; bdry_03_geometry.val = 0; bdry_03_opn.val = MLS_INT; bdry_03_coeff.val = 0; bdry_03_coeff_mult.val = 1; bdry_03_type.val = ROBIN;

      nonlinear_term_m.val = 0;
      nonlinear_term_m_coeff.val = 0;
<<<<<<< HEAD
      nonlinear_term_m_mag.val = 0;

      nonlinear_term_p.val = 2;
      nonlinear_term_p_coeff.val = 0;
      nonlinear_term_p_mag.val = 0.1;
=======
      nonlinear_term_m_mult.val = 1;

      nonlinear_term_p.val = 2;
      nonlinear_term_p_coeff.val = 0;
      nonlinear_term_p_mult.val = 1;
>>>>>>> e270d6ec

      break;

  }
}


bool *bdry_present_all[] = { &bdry_00_present.val,
                             &bdry_01_present.val,
                             &bdry_02_present.val,
                             &bdry_03_present.val };

int *bdry_geometry_all[] = { &bdry_00_geometry.val,
                         &bdry_01_geometry.val,
                         &bdry_02_geometry.val,
                         &bdry_03_geometry.val };

int *bdry_opn_all[] = { &bdry_00_opn.val,
                        &bdry_01_opn.val,
                        &bdry_02_opn.val,
                        &bdry_03_opn.val };

int *bc_coeff_all[] = { &bdry_00_coeff.val,
                        &bdry_01_coeff.val,
                        &bdry_02_coeff.val,
                        &bdry_03_coeff.val };

double *bc_coeff_all_mult[] = { &bdry_00_coeff_mult.val,
                               &bdry_01_coeff_mult.val,
                               &bdry_02_coeff_mult.val,
                               &bdry_03_coeff_mult.val };

int *bc_type_all[] = { &bdry_00_type.val,
                       &bdry_01_type.val,
                       &bdry_02_type.val,
                       &bdry_03_type.val };

bool *infc_present_all[] = { &infc_00_present.val,
                             &infc_01_present.val,
                             &infc_02_present.val,
                             &infc_03_present.val };

int *infc_geometry_all[] = { &infc_00_geometry.val,
                         &infc_01_geometry.val,
                         &infc_02_geometry.val,
                         &infc_03_geometry.val };

int *infc_opn_all[] = { &infc_00_opn.val,
                        &infc_01_opn.val,
                        &infc_02_opn.val,
                        &infc_03_opn.val };

int *jc_value_all[] = { &infc_00_value_jump.val,
                        &infc_01_value_jump.val,
                        &infc_02_value_jump.val,
                        &infc_03_value_jump.val };

int *jc_flux_all[] = { &infc_00_flux_jump.val,
                       &infc_01_flux_jump.val,
                       &infc_02_flux_jump.val,
                       &infc_03_flux_jump.val };

// DIFFUSION COEFFICIENTS
class diff_coeff_cf_t : public CF_DIM
{
  int    *n;
  double *mag;
  cf_value_type_t what;
public:
  diff_coeff_cf_t(cf_value_type_t what, int &n, double &mag) : what(what), n(&n), mag(&mag) {}
  double operator()(DIM(double x, double y, double z)) const {
    switch (*n) {
      case 0: switch (what) {
          case VAL: return (*mag);
          case DDX: return 0.;
          case DDY: return 0.;
#ifdef P4_TO_P8
          case DDZ: return 0.;
#endif
        }
      case 1: switch (what) {
#ifdef P4_TO_P8
          case VAL: return (*mag)*(1.+(0.2*cos(x)+0.3*sin(y))*sin(z));
          case DDX: return -0.2*(*mag)*sin(x)*sin(z);
          case DDY: return (*mag)*0.3*cos(y)*sin(z);
          case DDZ: return (*mag)*(0.2*cos(x)+0.3*sin(y))*cos(z);
#else
          case VAL: return (*mag)*(1. + (0.2*cos(x)+0.3*sin(y)));
          case DDX: return (*mag)*(-0.2)*sin(x);
          case DDY: return (*mag)*( 0.3)*cos(y);
#endif
        }
      case 2: switch (what) {
          case VAL: return (*mag)*(y*y*log(x+2.) + 4.);
          case DDX: return (*mag)*y*y/(x+2.);
          case DDY: return (*mag)*2.*y*log(x+2.);
#ifdef P4_TO_P8
          case DDZ: return 0.;
#endif
        }
      case 3: switch (what) {
          case VAL: return  (*mag)*(exp(-x));
          case DDX: return -(*mag)*(exp(-x));
          case DDY: return  0;
#ifdef P4_TO_P8
          case DDZ: return  0;
#endif
        }
      case 4: {
          XCODE( double X = (x-xmin.val)/(xmax.val-xmin.val) );
          YCODE( double Y = (y-ymin.val)/(ymax.val-ymin.val) );
          ZCODE( double Z = (z-zmin.val)/(zmax.val-zmin.val) );
          double v = 0.2;
          double w = 2.*PI;
          switch (what) {
#ifdef P4_TO_P8
            case VAL: return (*mag)*(1. + v*cos(w*(X+Y))*sin(w*(X-Y))*sin(w*Z));
            case DDX: return (*mag)*v*w/(xmax.val-xmin.val)*( cos(w*(X+Y))*cos(w*(X-Y)) - sin(w*(X+Y))*sin(w*(X-Y)))*sin(w*Z);
            case DDY: return (*mag)*v*w/(ymax.val-ymin.val)*(-cos(w*(X+Y))*cos(w*(X-Y)) - sin(w*(X+Y))*sin(w*(X-Y)))*sin(w*Z);
            case DDZ: return (*mag)*v*w/(zmax.val-zmin.val)*cos(w*(X+Y))*sin(w*(X-Y))*cos(w*Z);
#else
            case VAL: return (*mag)*(1. + v*cos(w*(X+Y))*sin(w*(X-Y)));
            case DDX: return (*mag)*v*w/(xmax.val-xmin.val)*( cos(w*(X+Y))*cos(w*(X-Y)) - sin(w*(X+Y))*sin(w*(X-Y)));
            case DDY: return (*mag)*v*w/(ymax.val-ymin.val)*(-cos(w*(X+Y))*cos(w*(X-Y)) - sin(w*(X+Y))*sin(w*(X-Y)));
#endif
          }
      }
      case 5: {
        XCODE( double X = (x-xmin.val)/(xmax.val-xmin.val) );
        YCODE( double Y = (y-ymin.val)/(ymax.val-ymin.val) );
        switch (what) {
          case VAL: return (*mag)*SQR((y-ymin.val)/(ymax.val-ymin.val))*log((x-0.5*(xmax.val+xmin.val))/(xmax.val- xmin.val)+2) +4;
          case DDX: return (*mag)*SQR((y-ymin.val)/(ymax.val-ymin.val))*((+1)/(x-0.5*(xmax.val+xmin.val)+2*(xmax.val-xmin.val)));
          case DDY: return (*mag)*(2.0*(y-ymin.val)/SQR(ymax.val-ymin.val))*log((x-0.5*(xmax.val+xmin.val))/(xmax.val- xmin.val)+2);
        }
      }//works
      case 6: {
        XCODE( double X = (x-xmin.val)/(xmax.val-xmin.val) );
        YCODE( double Y = (y-ymin.val)/(ymax.val-ymin.val) );
        switch (what) {
          case VAL: return (*mag)*exp((-1)*(y-0.5*(ymin.val+ymax.val))/(ymax.val-ymin.val));
          case DDX: return 0.0;
          case DDY: return (*mag)*exp((-1)*(y-0.5*(ymin.val+ymax.val))/(ymax.val-ymin.val))*((-1.0)/(ymax.val-ymin.val));
        }
      }//works
#ifdef P4_TO_P8
      case 7: {
        XCODE( double X = (x-xmin.val)/(xmax.val-xmin.val) );
        YCODE( double Y = (y-ymin.val)/(ymax.val-ymin.val) );
        switch (what) {
          case VAL: return (*mag)*exp((x-0.5*(xmin.val+xmax.val))/(xmax.val-xmin.val)+(z-0.5*(zmin.val+zmax.val))/(zmax.val-zmin.val));
          case DDX: return (*mag)*exp((x-0.5*(xmin.val+xmax.val))/(xmax.val-xmin.val)+(z-0.5*(zmin.val+zmax.val))/(zmax.val-zmin.val))*(1/(xmax.val-xmin.val));
          case DDY: return 0.0;
          case DDZ: return (*mag)*exp((x-0.5*(xmin.val+xmax.val))/(xmax.val-xmin.val)+(z-0.5*(zmin.val+zmax.val))/(zmax.val-zmin.val))*(1/(zmax.val-zmin.val));
        }
      }
#endif
      case 8: {
        XCODE( double X = (x-xmin.val)/(xmax.val-xmin.val) );
        YCODE( double Y = (y-ymin.val)/(ymax.val-ymin.val) );
        switch (what) {
          case VAL: return (*mag)*SQR((y-0.5*(ymin.val+ymax.val))/(ymax.val-ymin.val))+5;
          case DDX: return 0.0;
          case DDY: return (*mag)*(2.*(y-0.5*(ymin.val+ymax.val))/SQR(ymax.val-ymin.val));
#ifdef P4_TO_P8
          case DDZ: return 0.;
#endif
        }
      }

      case 9: {
        XCODE( double X = (x-xmin.val)/(xmax.val-xmin.val) );
        YCODE( double Y = (y-ymin.val)/(ymax.val-ymin.val) );
        switch (what) {
          case VAL: return (*mag)*SQR((y-ymin.val)/(ymax.val-ymin.val))*log((x-xmin.val)/(xmax.val- xmin.val)+2) +4;
          case DDX: return (*mag)*SQR((y-ymin.val)/(ymax.val-ymin.val))*((+1.)/(x-xmin.val+2.*(xmax.val-xmin.val)));
          case DDY: return (*mag)*((2*(y-ymin.val))/SQR(ymax.val-ymin.val))*log((x-xmin.val)/(xmax.val- xmin.val)+2);
#ifdef P4_TO_P8
          case DDZ: return 0.0;
#endif
        }
      }
#ifdef P4_TO_P8
      case 10: {
        switch (what) {
          case VAL: return (*mag)*exp(-(z-zmin.val)/(zmax.val-zmin.val));
          case DDX: return 0.0;
          case DDY: return 0.0;
          case DDZ: return (*mag)*exp(-(z-zmin.val)/(zmax.val-zmin.val))*(-1./(zmax.val-zmin.val));
        }
      }
#endif
      default:
        throw std::invalid_argument("Invalid diffusion coefficient");
    }
  }
};

diff_coeff_cf_t mu_m_cf(VAL, diff_coeff_m.val, diff_coeff_m_mult.val);
diff_coeff_cf_t mu_p_cf(VAL, diff_coeff_p.val, diff_coeff_p_mult.val);
diff_coeff_cf_t DIM(mux_m_cf(DDX, diff_coeff_m.val, diff_coeff_m_mult.val),
                    muy_m_cf(DDY, diff_coeff_m.val, diff_coeff_m_mult.val),
                    muz_m_cf(DDZ, diff_coeff_m.val, diff_coeff_m_mult.val));
diff_coeff_cf_t DIM(mux_p_cf(DDX, diff_coeff_p.val, diff_coeff_p_mult.val),
                    muy_p_cf(DDY, diff_coeff_p.val, diff_coeff_p_mult.val),
                    muz_p_cf(DDZ, diff_coeff_p.val, diff_coeff_p_mult.val));


// TEST SOLUTIONS
class sol_cf_t : public CF_DIM
{
public:
  int    *n;
  double *mag;
  cf_value_type_t what;
  sol_cf_t(cf_value_type_t what, int &n, double &mag) : what(what), n(&n), mag(&mag) {}
  double operator()(DIM(double x, double y, double z)) const
  {
    switch (*n) {
      case 0: switch (what) {
#ifdef P4_TO_P8
          case VAL: return  (*mag)*sin(x)*cos(y)*exp(z);
          case DDX: return  (*mag)*cos(x)*cos(y)*exp(z);
          case DDY: return -(*mag)*sin(x)*sin(y)*exp(z);
          case DDZ: return  (*mag)*sin(x)*cos(y)*exp(z);
          case LAP: return -(*mag)*sin(x)*cos(y)*exp(z);
#else
          case VAL: return  (*mag)*sin(x)*cos(y);
          case DDX: return  (*mag)*cos(x)*cos(y);
          case DDY: return -(*mag)*sin(x)*sin(y);
          case LAP: return -(*mag)*2.*sin(x)*cos(y);
#endif
        }
      case 1: switch (what) {
#ifdef P4_TO_P8
          case VAL: return  (*mag)*cos(x)*sin(y)*exp(z);
          case DDX: return -(*mag)*sin(x)*sin(y)*exp(z);
          case DDY: return  (*mag)*cos(x)*cos(y)*exp(z);
          case DDZ: return  (*mag)*cos(x)*sin(y)*exp(z);
          case LAP: return -(*mag)*cos(x)*sin(y)*exp(z);
#else
          case VAL: return  (*mag)*cos(x)*sin(y);
          case DDX: return -(*mag)*sin(x)*sin(y);
          case DDY: return  (*mag)*cos(x)*cos(y);
          case LAP: return -(*mag)*2.*cos(x)*sin(y);
#endif
        }
      case 2: switch (what) {
          case VAL: return (*mag)*exp(x);
          case DDX: return (*mag)*exp(x);
          case DDY: return 0;
#ifdef P4_TO_P8
          case DDZ: return 0;
#endif
          case LAP: return (*mag)*exp(x);
        }
      case 3: switch (what) {
#ifdef P4_TO_P8
          case VAL: return (*mag)*0.5*log(x+0.5*y-0.3*z+3. + pow(x-0.7*y-0.9*z, 2.));
          case DDX: return (*mag)*0.5*( 1.0+2.0*(x-0.7*y-0.9*z))/(x+0.5*y-0.3*z+3. + pow(x-0.7*y-0.9*z, 2.));
          case DDY: return (*mag)*0.5*( 0.5-1.4*(x-0.7*y-0.9*z))/(x+0.5*y-0.3*z+3. + pow(x-0.7*y-0.9*z, 2.));
          case DDZ: return (*mag)*0.5*(-0.3-1.8*(x-0.7*y-0.9*z))/(x+0.5*y-0.3*z+3. + pow(x-0.7*y-0.9*z, 2.));
          case LAP: return (*mag)*( 2.3/(x+0.5*y-0.3*z+3. + pow(x-0.7*y-0.9*z, 2.))
                -0.5*( pow(1.+2.*(x-0.7*y-0.9*z),2.) + pow(0.5-1.4*(x-0.7*y-0.9*z),2.) + pow(-0.3-1.8*(x-0.7*y-0.9*z),2.) )/pow((x+0.5*y-0.3*z+3. + pow(x-0.7*y-0.9*z, 2.)), 2.) );
#else
          case VAL: return (*mag)*0.5*log( pow(x+0.8*y, 2.)+(x-0.7*y)+4.0 );
          case DDX: return (*mag)*(1.0*x+0.80*y+0.50)/( pow(x+0.8*y, 2.)+(x-0.7*y)+4.0 );
          case DDY: return (*mag)*(0.8*x+0.64*y-0.35)/( pow(x+0.8*y, 2.)+(x-0.7*y)+4.0 );
          case LAP: {
              double C = (x+0.8*y)*(x+0.8*y)+(x-0.7*y)+4.0;
              return (*mag)*( 1.64/C - ( pow(2.0*(x+0.8*y)+1.0, 2.0) + pow(1.6*(x+0.8*y)-0.7, 2.0) )/2.0/C/C );
            };
#endif
        }
      case 4: switch (what) {
#ifdef P4_TO_P8
          case VAL: return (*mag)*( log((x+y+3.)/(y+z+3.))*sin(x+0.5*y+0.7*z) );
          case DDX: return (*mag)*( 1.0*log((x+y+3.)/(y+z+3.))*cos(x+0.5*y+0.7*z) + sin(x+0.5*y+0.7*z)/(x+y+3.) );
          case DDY: return (*mag)*( 0.5*log((x+y+3.)/(y+z+3.))*cos(x+0.5*y+0.7*z) + sin(x+0.5*y+0.7*z)*(1.0/(x+y+3.)-1.0/(y+z+3.)) );
          case DDZ: return (*mag)*( 0.7*log((x+y+3.)/(y+z+3.))*cos(x+0.5*y+0.7*z) + sin(x+0.5*y+0.7*z)*(-1.0/(y+z+3.)) );
          case LAP: return (*mag)*( ( -1.74*log((x+y+3.)/(y+z+3.)) - 2./pow(x+y+3.,2.) + 2./pow(y+z+3.,2.) )*sin(x+0.5*y+0.7*z)
                + ( 3./(x+y+3.) - 2.4/(y+z+3.) )*cos(x+0.5*y+0.7*z) );
#else
          case VAL: return (*mag)*( log((0.7*x+3.0)/(y+3.0))*sin(x+0.5*y) );
          case DDX: return (*mag)*( ( 0.7/(0.7*x+3.) )*sin(x+0.5*y) + ( log(0.7*x+3.)-log(y+3.) )*cos(x+0.5*y) );
          case DDY: return (*mag)*( ( - 1./(y+3.) )*sin(x+0.5*y) + 0.5*( log(0.7*x+3.)-log(y+3.) )*cos(x+0.5*y) );
          case LAP: return (*mag)*( ( 1./pow(y+3., 2.) - 0.49/pow(0.7*x+3., 2.) - 1.25*(log(0.7*x+3.)-log(y+3.)) )*sin(x+0.5*y)
                + ( 1.4/(0.7*x+3.) - 1./(y+3.) )*cos(x+0.5*y) );
#endif
        }
      case 5: switch (what) {
#ifdef P4_TO_P8
          case VAL: return (*mag)*exp(x+z-y*y)*(y+cos(x-z));
          case DDX: return (*mag)*exp(x+z-y*y)*(y+cos(x-z)-sin(x-z));
          case DDY: return (*mag)*exp(x+z-y*y)*(1.0 - 2.*y*(y+cos(x-z)));
          case DDZ: return (*mag)*exp(x+z-y*y)*(y+cos(x-z)+sin(x-z));
          case LAP: return (*mag)*exp(x+z-y*y)*(-4.*y-2.*cos(x-z)+4.*y*y*(y+cos(x-z)));
#else
          case VAL: return (*mag)*exp(x-y*y)*(y+cos(x));
          case DDX: return (*mag)*exp(x-y*y)*(y+cos(x)-sin(x));
          case DDY: return (*mag)*exp(x-y*y)*(1.-2.*y*(y+cos(x)));
          case LAP: return (*mag)*exp(x-y*y)*(y-2.*sin(x)) - 2.*exp(x-y*y)*(y*(3.-2.*y*y)+(1.-2.*y*y)*cos(x));
#endif
        }
      case 6: switch (what) {
#ifdef P4_TO_P8
          case VAL: return (*mag)*( sin(x+0.3*y)*cos(x-0.7*y)*exp(z) + 3.*log(sqrt(x*x+y*y+z*z+0.5)) );
          case DDX: return (*mag)*( ( 1.0*cos(x+0.3*y)*cos(x-0.7*y) - 1.0*sin(x+0.3*y)*sin(x-0.7*y) )*exp(z) + 3.*x/(x*x+y*y+z*z+0.5) );
          case DDY: return (*mag)*( ( 0.3*cos(x+0.3*y)*cos(x-0.7*y) + 0.7*sin(x+0.3*y)*sin(x-0.7*y) )*exp(z) + 3.*y/(x*x+y*y+z*z+0.5) );
          case DDZ: return (*mag)*( ( 1.0*cos(x-0.7*y)*sin(x+0.3*y)                                 )*exp(z) + 3.*z/(x*x+y*y+z*z+0.5) );
          case LAP: return (*mag)*( -1.58*( sin(x+0.3*y)*cos(x-0.7*y) + cos(x+0.3*y)*sin(x-0.7*y) )*exp(z) + 3.*(x*x+y*y+z*z+1.5)/pow(x*x+y*y+z*z+0.5, 2.) );
#else
          case VAL: return (*mag)*( sin(x+0.3*y)*cos(x-0.7*y) + 3.*log(sqrt(x*x+y*y+0.5)) );
          case DDX: return (*mag)*(  1.00*cos(x+0.3*y)*cos(x-0.7*y) - 1.00*sin(x+0.3*y)*sin(x-0.7*y) + 3.*x/(x*x+y*y+0.5) );
          case DDY: return (*mag)*(  0.30*cos(x+0.3*y)*cos(x-0.7*y) + 0.70*sin(x+0.3*y)*sin(x-0.7*y) + 3.*y/(x*x+y*y+0.5) );
          case LAP: return (*mag)*( -2.58*sin(x+0.3*y)*cos(x-0.7*y) - 1.58*cos(x+0.3*y)*sin(x-0.7*y) + 3./pow(x*x+y*y+0.5, 2.) );
#endif
        }
      case 7: {
        double p = mu_p_cf(DIM(x,y,z))/mu_m_cf(DIM(x,y,z));
        double r = sqrt(x*x+y*y);
        double r0 = 0.5+EPS;
        switch (what) {
#ifdef P4_TO_P8
          case VAL: return (*mag);
          case DDX: return 0;
          case DDY: return 0;
          case DDZ: return 0;
          case LAP: return 0;
#else
          case VAL: return (*mag)*( x*(p+1.) - x*(p-1.)*r0*r0/r/r )        /( p+1.+r0*r0*(p-1.) );
          case DDX: return (*mag)*( p+1.-r0*r0*(p-1.)*(y*y-x*x)/pow(r,4.) )/( p+1.+r0*r0*(p-1.) );
          case DDY: return (*mag)*( (p-1.)*r0*r0*2.*x*y/pow(r,4.) )        /( p+1.+r0*r0*(p-1.) );
          case LAP: return 0;
#endif
        }}
      case 8: {
        double p = mu_p_cf(DIM(x,y,z))/mu_m_cf(DIM(x,y,z));
        double r = sqrt(x*x+y*y);
        if (r < EPS) r = EPS;
        double r0 = 0.5+EPS;
        switch (what) {
#ifdef P4_TO_P8
          case VAL: return (*mag);
          case DDX: return 0;
          case DDY: return 0;
          case DDZ: return 0;
          case LAP: return 0;
#else
          case VAL: return (*mag)*2.*x/( p+1.+r0*r0*(p-1.) );
          case DDX: return (*mag)*2.  /( p+1.+r0*r0*(p-1.) );
          case DDY: return 0;
          case LAP: return 0;
#endif
        }}
      case 9: {
#ifdef P4_TO_P8
        double r2 = x*x+y*y+z*z;
#else
        double r2 = x*x+y*y;
#endif
        if (r2 < EPS) r2 = EPS;
        switch (what) {
          case VAL: return (*mag)*(1+log(2.*sqrt(r2)));
          case DDX: return (*mag)*x/r2;
          case DDY: return (*mag)*y/r2;
#ifdef P4_TO_P8
          case DDZ: return (*mag)*z/r2;
          case LAP: return (*mag)/r2;
#else
          case LAP: return 0;
#endif
        }}
      case 10: {
        double phase_x =  0.13;
        double phase_y =  1.55;
        double phase_z =  0.7;
        double kx = 1;
        double ky = 1;
        double kz = 1;
        switch (what) {
#ifdef P4_TO_P8
          case VAL: return  (*mag)*sin(PI*kx*x+phase_x)*sin(PI*ky*y+phase_y)*sin(PI*kz*z+phase_z);
          case DDX: return  (*mag)*PI*kx*cos(PI*kx*x+phase_x)*sin(PI*ky*y+phase_y)*sin(PI*kz*z+phase_z);
          case DDY: return  (*mag)*PI*ky*sin(PI*kx*x+phase_x)*cos(PI*ky*y+phase_y)*sin(PI*kz*z+phase_z);
          case DDZ: return  (*mag)*PI*kz*sin(PI*kx*x+phase_x)*sin(PI*ky*y+phase_y)*cos(PI*kz*z+phase_z);
          case LAP: return -(*mag)*PI*PI*(kx*kx+ky*ky+kz*kz)*sin(PI*kx*x+phase_x)*sin(PI*ky*y+phase_y)*sin(PI*kz*z+phase_z);
#else
          case VAL: return  (*mag)*sin(PI*kx*x+phase_x)*sin(PI*ky*y+phase_y);
          case DDX: return  (*mag)*PI*kx*cos(PI*kx*x+phase_x)*sin(PI*ky*y+phase_y);
          case DDY: return  (*mag)*PI*ky*sin(PI*kx*x+phase_x)*cos(PI*ky*y+phase_y);
          case LAP: return -(*mag)*PI*PI*(kx*kx+ky*ky)*sin(PI*kx*x+phase_x)*sin(PI*ky*y+phase_y);
#endif
        }}
      case 11: {
        double X    = (-x+y)/3.;
        double T5   = 16.*pow(X,5.)  - 20.*pow(X,3.) + 5.*X;
        double T5d  = 5.*(16.*pow(X,4.) - 12.*pow(X,2.) + 1.);
        double T5dd = 40.*X*(8.*X*X-3.);
        switch (what) {
#ifdef P4_TO_P8
          case VAL: return  T5*log(x+y+3.)*cos(z);
          case DDX: return  (T5/(x+y+3.) - T5d*log(x+y+3.)/3.)*cos(z);
          case DDY: return  (T5/(x+y+3.) + T5d*log(x+y+3.)/3.)*cos(z);
          case DDZ: return -T5*log(x+y+3.)*sin(z);
          case LAP: return  (2.*T5dd*log(x+y+3.)/9. - 2.*T5/pow(x+y+3.,2.))*cos(z)
                - T5*log(x+y+3.)*cos(z);
#else
          case VAL: return T5*log(x+y+3.);
          case DDX: return T5/(x+y+3.) - T5d*log(x+y+3.)/3.;
          case DDY: return T5/(x+y+3.) + T5d*log(x+y+3.)/3.;
          case LAP: return 2.*T5dd*log(x+y+3.)/9. - 2.*T5/pow(x+y+3.,2.);
#endif
        }}
      case 12: switch (what) {
#ifdef P4_TO_P8
          case VAL: return  (*mag)*sin(2.*x)*cos(2.*y)*exp(z);
          case DDX: return  (*mag)*2.*cos(2.*x)*cos(2.*y)*exp(z);
          case DDY: return -(*mag)*2.*sin(2.*x)*sin(2.*y)*exp(z);
          case DDZ: return  (*mag)*sin(2.*x)*cos(2.*y)*exp(z);
          case LAP: return -(*mag)*(2.*2.*2. - 1.)*sin(2.*x)*cos(2.*y)*exp(z);
#else
          case VAL: return  (*mag)*sin(2.*x)*cos(2.*y);
          case DDX: return  (*mag)*2.*cos(2.*x)*cos(2.*y);
          case DDY: return -(*mag)*2.*sin(2.*x)*sin(2.*y);
          case LAP: return -(*mag)*2.*2.*2.*sin(2.*x)*cos(2.*y);
#endif
        }
      case 13: switch (what){
          case VAL: return (*mag)*(exp((x - 0.5*(xmin.val+xmax.val))/(xmax.val -xmin.val)));
          case DDX: return (*mag)*(exp((x - 0.5*(xmin.val+xmax.val))/(xmax.val -xmin.val)))*(1/((xmax.val-xmin.val)));
          case DDY: return 0.0;
          case LAP: return (*mag)*(1/(SQR(xmax.val-xmin.val)))*(exp((x - 0.5*(xmin.val+xmax.val))/(xmax.val -xmin.val)));
        }
      case 14: switch (what){
#ifdef P4_TO_P8
          case VAL: return (*mag)*(cos(x/(xmax.val-xmin.val))*sin(y/(ymax.val-ymin.val)))*exp((z-zmin.val)/(zmax.val-zmin.val));
          case DDX: return -(*mag)*(sin(x/(xmax.val-xmin.val))*sin(y/(ymax.val-ymin.val)))*(1/(xmax.val-xmin.val))*exp((z-zmin.val)/(zmax.val-zmin.val));
          case DDY: return (*mag)*(cos(x/(xmax.val-xmin.val))*cos(y/(ymax.val-ymin.val)))*(1/(ymax.val-ymin.val))*exp((z-zmin.val)/(zmax.val-zmin.val));
          case DDZ: return (*mag)*(cos(x/(xmax.val-xmin.val))*sin(y/(ymax.val-ymin.val)))*(exp((z-zmin.val)/(zmax.val-zmin.val))*(1/(zmax.val-zmin.val)));
          case LAP: return (*mag)*((-1/(SQR(xmax.val-xmin.val)))+(-1/(SQR(ymax.val-ymin.val)))+1/SQR(zmax.val-zmin.val))*(cos(x/(xmax.val-xmin.val))*sin(y/(ymax.val-ymin.val))*exp((z-zmin.val)/(zmax.val-zmin.val)));
#else
          case VAL: return (*mag)*(cos(x/(xmax.val-xmin.val))*sin(y/(ymax.val-ymin.val)));
          case DDX: return -(*mag)*(sin(x/(xmax.val-xmin.val))*sin(y/(ymax.val-ymin.val)))*(1/(xmax.val-xmin.val));
          case DDY: return (*mag)*(cos(x/(xmax.val-xmin.val))*cos(y/(ymax.val-ymin.val)))*(1/(ymax.val-ymin.val));
          case LAP: return -(*mag)*((1/(SQR(xmax.val-xmin.val)))+(1/(SQR(ymax.val-ymin.val))))*(cos(x/(xmax.val-xmin.val))*sin(y/(ymax.val-ymin.val)));
#endif
        }
#ifdef P4_TO_P8
      case 15: switch (what){
          case VAL: return (*mag)*exp((z-zmin.val)/(zmax.val-zmin.val));
          case DDX: return 0.0;
          case DDY: return 0.0;
          case DDZ: return (*mag)*(exp((z-zmin.val)/(zmax.val-zmin.val))*(1/(zmax.val-zmin.val)));
          case LAP: return (*mag)*(exp((z-zmin.val)/(zmax.val-zmin.val))*SQR(1/(zmax.val-zmin.val)));
        }
#endif
      case 16: switch (what){
          case VAL: return (*mag)*(cos(x/(xmax.val-xmin.val))*sin(y/(ymax.val-ymin.val)));
          case DDX: return -(*mag)*(sin(x/(xmax.val-xmin.val))*sin(y/(ymax.val-ymin.val)))*(1/(xmax.val-xmin.val));
          case DDY: return (*mag)*(cos(x/(xmax.val-xmin.val))*cos(y/(ymax.val-ymin.val)))*(1/(ymax.val-ymin.val));
#ifdef P4_TO_P8
          case DDZ: return 0.0;
#endif
          case LAP: return -(*mag)*((1/(SQR(xmax.val-xmin.val)))+(1/(SQR(ymax.val-ymin.val))))*(cos(x/(xmax.val-xmin.val))*sin(y/(ymax.val-ymin.val)));
        }
#ifdef P4_TO_P8
      case 17: switch (what){
          case VAL: return ((y-0.5*(ymin.val+ymax.val))/(ymax.val-ymin.val))*((z-0.5*(zmin.val+zmax.val))/(zmax.val-zmin.val))*sin(x/(xmax.val-xmin.val));
          case DDX: return ((y-0.5*(ymin.val+ymax.val))/(ymax.val-ymin.val))*((z-0.5*(zmin.val+zmax.val))/(zmax.val-zmin.val))*cos(x/(xmax.val-xmin.val))*(1/(xmax.val-xmin.val));
          case DDY: return ((z-0.5*(zmin.val+zmax.val))/(zmax.val-zmin.val))*sin(x/(xmax.val-xmin.val))*(1/(ymax.val-ymin.val));
          case DDZ: return ((y-0.5*(ymin.val+ymax.val))/(ymax.val-ymin.val))*sin(x/(xmax.val-xmin.val))*(1/(zmax.val-zmin.val));
          case LAP: return ((y-0.5*(ymin.val+ymax.val))/(ymax.val-ymin.val))*((z-0.5*(zmin.val+zmax.val))/(zmax.val-zmin.val))*sin(x/(xmax.val-xmin.val))*(-SQR(1/(xmax.val-xmin.val)));
        }
#endif
#ifdef P4_TO_P8
      case 18: switch (what){
          case VAL: return ((x-0.5*(xmin.val+xmax.val))/(xmax.val-xmin.val))*SQR((y-0.5*(ymin.val+ymax.val))/(ymax.val-ymin.val))+pow((z-0.5*(zmin.val+zmax.val))/(zmax.val-zmin.val), 3.0);
          case DDX: return SQR((y-0.5*(ymin.val+ymax.val))/(ymax.val-ymin.val))*(1/(xmax.val-xmin.val));
          case DDY: return ((x-0.5*(xmin.val+xmax.val))/(xmax.val-xmin.val))*(2*(y-0.5*(ymin.val+ymax.val))/SQR(ymax.val-ymin.val));
          case DDZ: return 3.*SQR(z-0.5*(zmin.val+zmax.val))/(pow((zmax.val-zmin.val), 3.0));
          case LAP: return ((x-0.5*(xmin.val+xmax.val))/(xmax.val-xmin.val))*(2./SQR(ymax.val-ymin.val))+6.*(z-0.5*(zmin.val+zmax.val))/(pow((zmax.val-zmin.val), 3.0)) ;
        }
#endif
      case 19: {
        double X    = (-x+y)/3.;
        double T5   = 16.*pow(X,5.)  - 20.*pow(X,3.) + 5.*X;
        double T5d  = 5.*(16.*pow(X,4.) - 12.*pow(X,2.) + 1.);
        double T5dd = 40.*X*(8.*X*X-3.);
        switch (what) {
#ifdef P4_TO_P8
          case VAL: return  1.+T5*log(x+y+3.)*cos(z);
          case DDX: return  (T5/(x+y+3.) - T5d*log(x+y+3.)/3.)*cos(z);
          case DDY: return  (T5/(x+y+3.) + T5d*log(x+y+3.)/3.)*cos(z);
          case DDZ: return -T5*log(x+y+3.)*sin(z);
          case LAP: return  (2.*T5dd*log(x+y+3.)/9. - 2.*T5/pow(x+y+3.,2.))*cos(z)
                - T5*log(x+y+3.)*cos(z);
#else
          case VAL: return 1.+T5*log(x+y+3.);
          case DDX: return T5/(x+y+3.) - T5d*log(x+y+3.)/3.;
          case DDY: return T5/(x+y+3.) + T5d*log(x+y+3.)/3.;
          case LAP: return 2.*T5dd*log(x+y+3.)/9. - 2.*T5/pow(x+y+3.,2.);
#endif
        }}
      case 20: switch (what) {
          case VAL: return (*mag);
          case DDX: return 0;
          case DDY: return 0;
#ifdef P4_TO_P8
          case DDZ: return 0;
#endif
          case LAP: return 0;
        }
      default:
        throw std::invalid_argument("Unknown test function\n");
    }
  }
};

sol_cf_t u_m_cf(VAL, sol_m.val, sol_m_mult.val),  u_p_cf(VAL, sol_p.val, sol_p_mult.val);
sol_cf_t ul_m_cf(LAP, sol_m.val, sol_m_mult.val), ul_p_cf(LAP, sol_p.val, sol_p_mult.val);
sol_cf_t DIM(ux_m_cf(DDX, sol_m.val, sol_m_mult.val),
              uy_m_cf(DDY, sol_m.val, sol_m_mult.val),
              uz_m_cf(DDZ, sol_m.val, sol_m_mult.val));
sol_cf_t DIM(ux_p_cf(DDX, sol_p.val, sol_p_mult.val),
              uy_p_cf(DDY, sol_p.val, sol_p_mult.val),
              uz_p_cf(DDZ, sol_p.val, sol_p_mult.val));

// DIAGONAL TERMS
class linear_term_cf_t: public CF_DIM
{
  int *n;
  double *mag;
public:
  linear_term_cf_t(int &n, double &mag) : n(&n), mag(&mag) {}
  double operator()(DIM(double x, double y, double z)) const {
    switch (*n) {
      case 0: return 0.;
      case 1: return (*mag)*1.;
      case 2:
#ifdef P4_TO_P8
        return (*mag)*cos(x+z)*exp(y);
#else
        return (*mag)*cos(x)*exp(y);
#endif
    }
  }
};

linear_term_cf_t linear_term_m_coeff_cf(linear_term_m_coeff.val, linear_term_m_mult.val);
linear_term_cf_t linear_term_p_coeff_cf(linear_term_p_coeff.val, linear_term_p_mult.val);

// NONLINEAR TERMS
class nonlinear_term_cf_t: public CF_1
{
  int *n;
  cf_value_type_t what;
public:
  nonlinear_term_cf_t(cf_value_type_t what, int &n) : what(what), n(&n) {}
  double operator()(double u) const {
    switch (*n) {
      case 0:
        switch (what) {
          case VAL: return 0.;
          case DDX: return 0.;
          default: throw;
        }
      case 1:
        switch (what) {
          case VAL: return u;
          case DDX: return 1.;
          default: throw;
        }
      case 2:
        switch (what) {
          case VAL: return sinh(u);
          case DDX: return cosh(u);
          default: throw;
        }
      case 3:
        switch (what) {
          case VAL: return u/(1.+u);
          case DDX: return 1./SQR(1.+u);
          default: throw;
        }
      default:
        throw;
    }
  }
};

nonlinear_term_cf_t nonlinear_term_m_cf(VAL, nonlinear_term_m.val), nonlinear_term_m_prime_cf(DDX, nonlinear_term_m.val);
nonlinear_term_cf_t nonlinear_term_p_cf(VAL, nonlinear_term_p.val), nonlinear_term_p_prime_cf(DDX, nonlinear_term_p.val);

class nonlinear_term_coeff_cf_t: public CF_DIM
{
  int *n;
  double *mag;
public:
  nonlinear_term_coeff_cf_t(int &n, double &mag) : n(&n), mag(&mag) {}
  double operator()(DIM(double x, double y, double z)) const {
    switch (*n) {
      case 0: return (*mag)*1.;
      case 1:
#ifdef P4_TO_P8
        return (*mag)*cos(x+z)*exp(y);
#else
        return (*mag)*cos(x)*exp(y);
#endif
    }
  }
};

nonlinear_term_coeff_cf_t nonlinear_term_m_coeff_cf(nonlinear_term_m_coeff.val, nonlinear_term_m_mult.val);
nonlinear_term_coeff_cf_t nonlinear_term_p_coeff_cf(nonlinear_term_p_coeff.val, nonlinear_term_p_mult.val);

// RHS
class rhs_m_cf_t: public CF_DIM
{
public:
  double operator()(DIM(double x, double y, double z)) const {
    switch (rhs_m_value.val)
    {
      case 0:
        return linear_term_m_coeff_cf(DIM(x,y,z))*u_m_cf(DIM(x,y,z))
            + nonlinear_term_m_coeff_cf(DIM(x,y,z))*nonlinear_term_m_cf(u_m_cf(DIM(x,y,z)))
            - mu_m_cf(DIM(x,y,z))*ul_m_cf(DIM(x,y,z))
            - SUMD(mux_m_cf(DIM(x,y,z))*ux_m_cf(DIM(x,y,z)),
                   muy_m_cf(DIM(x,y,z))*uy_m_cf(DIM(x,y,z)),
                   muz_m_cf(DIM(x,y,z))*uz_m_cf(DIM(x,y,z)));
      case 1:
      {
        static int num_particles = 68;
        static double X[] = { 0.294320, 0.292603, 0.296621, 0.301392, 0.293268, 0.289541, 0.290527, 0.295213, 0.300884, 0.935243, 0.936367, 0.937713, 0.927721, 0.926407, 0.939303, 0.926755, 0.936908, 0.934454, 0.160228, 0.164293, 0.173756, 0.168733, 0.170695, 0.160737, 0.725447, 0.740474, 0.736547, 0.723810, 0.742820, 0.728138, 0.728254, 0.052907, 0.034801, 0.048034, 0.038434, 0.037001, 0.048676, -0.182697, -0.180690, -0.171622, -0.177232, -0.182553, -0.169332, 0.082096, 0.070903, 0.086667, 0.089332, -0.416502, -0.435866, -0.428412, 0.367410, 0.364188, 0.357943, 0.354170, 0.355478, 0.356304, 0.368282, 0.370185, 0.352045, -0.187080, -0.177875, -0.177947, -0.193546, -0.190933, -0.184008, -0.192313, -0.190761 };
        static double Y[] = { -0.731980, -0.722570, -0.730048, -0.723932, -0.730192, -0.732616, -0.736414, -0.726113, -0.733236, 0.156877, 0.165333, 0.161907, 0.160662, 0.164860, 0.170991, 0.162948, 0.160965, 0.162162, -0.743358, -0.747939, -0.744021, -0.761421, -0.747981, -0.760843, 0.889409, 0.893693, 0.884784, 0.875899, 0.874970, 0.878376, 0.880038, -0.344586, -0.356601, -0.350902, -0.350375, -0.361473, -0.344655, 0.433937, 0.449481, 0.442325, 0.435290, 0.446933, 0.440621, 0.665721, 0.669204, 0.652859, 0.668903, -0.873554, -0.873537, -0.875426, -0.528637, -0.533808, -0.522965, -0.530541, -0.527060, -0.525395, -0.530008, -0.524812, -0.519527, 0.207027, 0.213721, 0.216082, 0.211842, 0.205428, 0.210547, 0.214133, 0.223399 };
        static double Z[] = { 0.659896, 0.661595, 0.663882, 0.657828, 0.649222, 0.652738, 0.653999, 0.659133, 0.653780, 0.372778, 0.384505, 0.385340, 0.380446, 0.368198, 0.382526, 0.371762, 0.380080, 0.384611, -0.914150, -0.903361, -0.909046, -0.906778, -0.895898, -0.911101, 0.374524, 0.375398, 0.361166, 0.362541, 0.358814, 0.365019, 0.371807, 0.791016, 0.796822, 0.802796, 0.799813, 0.796510, 0.794363, -0.891243, -0.892697, -0.877118, -0.878855, -0.889057, -0.888704, -0.798652, -0.802171, -0.795067, -0.810748, -0.205157, -0.209997, -0.210105, 0.781060, 0.793624, 0.788213, 0.798592, 0.787955, 0.789437, 0.780380, 0.798013, 0.791062, 0.333318, 0.343816, 0.343286, 0.346698, 0.340582, 0.334128, 0.335550, 0.348634 };
        static double R[] = { 0.000948, 0.000196, 0.000553, 0.000374, 0.000798, 0.000755, 0.000341, 0.000792, 0.000857, 0.000462, 0.000946, 0.000114, 0.000653, 0.000243, 0.000443, 0.000482, 0.000713, 0.000448, 0.000329, 0.000792, 0.000264, 0.000999, 0.000389, 0.000209, 0.000966, 0.000453, 0.000708, 0.000367, 0.000306, 0.000857, 0.000451, 0.000660, 0.000834, 0.000961, 0.000546, 0.000859, 0.000590, 0.000642, 0.000499, 0.000714, 0.000706, 0.000927, 0.000652, 0.000309, 0.000229, 0.000256, 0.000778, 0.000168, 0.000167, 0.000329, 0.000239, 0.000271, 0.000682, 0.000809, 0.000107, 0.000985, 0.000107, 0.000830, 0.000198, 0.000928, 0.000126, 0.000647, 0.000749, 0.000170, 0.000752, 0.000925, 0.000728 };
        static double n[] = { 5, 2, 3, 3, 3, 4, 3, 5, 4, 4, 3, 3, 4, 2, 3, 5, 3, 6, 6, 3, 4, 5, 4, 6, 3, 3, 4, 3, 4, 4, 6, 4, 4, 4, 5, 6, 3, 5, 4, 3, 6, 5, 6, 6, 3, 4, 4, 2, 6, 4, 6, 3, 3, 5, 4, 2, 5, 5, 4, 2, 3, 4, 6, 3, 3, 4, 4 };
        static double b[] = { 0.177428, 0.120466, 0.195375, 0.161709, 0.193548, 0.088156, 0.140005, 0.121836, 0.078646, 0.026599, 0.129853, 0.111576, 0.059185, 0.009826, 0.141560, 0.025398, 0.179751, 0.011111, 0.052804, 0.015578, 0.186352, 0.001466, 0.025428, 0.199829, 0.064583, 0.004282, 0.036598, 0.044844, 0.191154, 0.026387, 0.069948, 0.184134, 0.079140, 0.175580, 0.119999, 0.104759, 0.018488, 0.191264, 0.107538, 0.162207, 0.108419, 0.139933, 0.197255, 0.018026, 0.189876, 0.009732, 0.189929, 0.038622, 0.040327, 0.067637, 0.004636, 0.072883, 0.097692, 0.035313, 0.166186, 0.004988, 0.133467, 0.145549, 0.011507, 0.121431, 0.001767, 0.130215, 0.088286, 0.122096, 0.030592, 0.029170, 0.195173 };
        static double t[] = { 3.779031, 0.575194, 5.983689, 1.178485, 6.112317, 2.266495, 6.140219, 0.884964, 1.588758, 1.152778, 2.585702, 3.069164, 4.986538, 3.613796, 2.988958, 3.380732, 0.252419, 2.899990, 4.507911, 3.753404, 6.101247, 4.162976, 0.952773, 0.814897, 5.719127, 5.779404, 0.871440, 0.309913, 1.616747, 5.913726, 2.499319, 2.412480, 4.794653, 1.000997, 5.330543, 2.104655, 3.979605, 0.196232, 3.958288, 4.889946, 2.765306, 0.682710, 0.524252, 3.925875, 1.973639, 5.337312, 0.506358, 4.772787, 4.357852, 4.422504, 1.018504, 2.058938, 4.725618, 0.726723, 5.450653, 3.471888, 5.475823, 6.126808, 3.886958, 1.730282, 0.076936, 6.002824, 4.366932, 0.951230, 3.986605, 1.284015, 5.881409 };
        static double q[] = { 1.0, 1.0, 1.0, 1.0, -1.0, -1.0, -1.0, -1.0, -1.0, 1.0, 1.0, 1.0, -1.0, -1.0, 1.0, 1.0, 1.0, 1.0, 1.0, 1.0, 1.0, -1.0, -1.0, -1.0, -1.0, -1.0, -1.0, -1.0, -1.0, -1.0, 1.0, -1.0, -1.0, -1.0, -1.0, -1.0, -1.0, -1.0, 1.0, -1.0, 1.0, -1.0, -1.0, 1.0, 1.0, -1.0, 1.0, 1.0, 1.0, -1.0, -1.0, -1.0, 1.0, -1.0, 1.0, 1.0, -1.0, -1.0, 1.0, 1.0, 1.0, -1.0, -1.0, -1.0, -1.0, -1.0, -1.0 };
        static radial_shaped_domain_t shape;
        double min_dist = DBL_MAX;
        int idx = -1;
        for (int i = 0; i < num_particles; ++i)
        {
          shape.set_params(R[i], DIM(X[i], Y[i], Z[i]), 1, 1, &n[i], &b[i], &t[i]);
          double current = shape.phi(DIM(x,y,z));
          if ((current) < (min_dist))
          {
            idx = i;
            min_dist = current;
          }

//          PetscPrintf(MPI_COMM_WORLD, "%d & %f & %f & %f & %f & %d & %f & %+1.0e \\\\ \n", i+1, X[i], Y[i], R[i], b[i], (int)n[i], t[i], q[i]);
        }
//        throw;
        return 1.e5*q[idx];
      }
      default:
        throw;
    }
  }
} rhs_m_cf;

class rhs_p_cf_t: public CF_DIM
{
public:
  double operator()(DIM(double x, double y, double z)) const {
    switch (rhs_p_value.val)
    {
      case 0:
        return linear_term_p_coeff_cf(DIM(x,y,z))*u_p_cf(DIM(x,y,z))
            + nonlinear_term_p_coeff_cf(DIM(x,y,z))*nonlinear_term_p_cf(u_p_cf(DIM(x,y,z)))
            - mu_p_cf(DIM(x,y,z))*ul_p_cf(DIM(x,y,z))
            - SUMD(mux_p_cf(DIM(x,y,z))*ux_p_cf(DIM(x,y,z)),
                   muy_p_cf(DIM(x,y,z))*uy_p_cf(DIM(x,y,z)),
                   muz_p_cf(DIM(x,y,z))*uz_p_cf(DIM(x,y,z)));
      case 1:
        return 0;
      default:
        throw;
    }
  }
} rhs_p_cf;

// ROBIN COEFFICIENTS
class bc_coeff_cf_t: public CF_DIM
{
  int    *n;
  double *mag;
public:
  bc_coeff_cf_t(int &n, double &mag) : n(&n), mag(&mag) {}
  double operator()(DIM(double x, double y, double z)) const {
    switch (*n) {
      case 0: return (*mag);
      case 1: return (*mag)*(x+y);
      case 2: return (*mag)*(x-y + (x+y)*(x+y));
      case 3:
#ifdef P4_TO_P8
        return (*mag)*(sin(x+y)*cos(x-y)*log(z+4.));
#else
        return (*mag)*(sin(x+y)*cos(x-y));
#endif
      case 4:
#ifdef P4_TO_P8
        return (*mag)*(cos(x+y)*sin(x-y)*exp(z));
#else
        return (*mag)*(cos(x+y)*sin(x-y));
#endif
      case 5:
#ifdef P4_TO_P8
        return (*mag)*( 1.0 + sin(x+z)*cos(y+z) );
#else
        return (*mag)*( 1.0 + sin(x)*cos(y) );
#endif
      case 6:
#ifdef P4_TO_P8
        return (*mag)*(exp(x+y+z));
#else
        return (*mag)*(exp(x+y));
#endif
      case 7:
#ifdef P4_TO_P8
        return (*mag)*(1.0 + sin(x)*cos(y)*exp(z) );
#else
        return (*mag)*(1.0 + sin(x)*cos(y) );
#endif
    }
  }
};

bc_coeff_cf_t bc_coeff_cf_all[] = { bc_coeff_cf_t(bdry_00_coeff.val, bdry_00_coeff_mult.val),
                                    bc_coeff_cf_t(bdry_01_coeff.val, bdry_01_coeff_mult.val),
                                    bc_coeff_cf_t(bdry_02_coeff.val, bdry_02_coeff_mult.val),
                                    bc_coeff_cf_t(bdry_03_coeff.val, bdry_03_coeff_mult.val) };

// DOMAIN GEOMETRY
class bdry_phi_cf_t: public CF_DIM {
public:
  int *n; // geometry number
  cf_value_type_t what;
  bdry_phi_cf_t(cf_value_type_t what, int &n) : what(what), n(&n) {}
  double operator()(DIM(double x, double y, double z)) const {
    switch (*n) {
      case 0: // no boundaries
        break;
      case 1: // circle/sphere interior
      {
        static const double r0 = 0.911, DIM(xc = 0, yc = 0, zc = 0);
        static flower_shaped_domain_t circle(r0, DIM(xc, yc, zc));
        switch (what) {
          _CODE( case VAL: return circle.phi  (DIM(x,y,z)) );
          XCODE( case DDX: return circle.phi_x(DIM(x,y,z)) );
          YCODE( case DDY: return circle.phi_y(DIM(x,y,z)) );
          ZCODE( case DDZ: return circle.phi_z(DIM(x,y,z)) );
        }
      } break;
      case 2: // circle/sphere exterior
      {
        static double r0 = 0.311, DIM(xc = 0, yc = 0, zc = 0);
        static flower_shaped_domain_t circle(r0, DIM(xc, yc, zc), 0, -1);
        switch (what) {
          _CODE( case VAL: return circle.phi  (DIM(x,y,z)) );
          XCODE( case DDX: return circle.phi_x(DIM(x,y,z)) );
          YCODE( case DDY: return circle.phi_y(DIM(x,y,z)) );
          ZCODE( case DDZ: return circle.phi_z(DIM(x,y,z)) );
        }
      } break;
      case 3: // annular/shell region
      {
        static double r0_in = 0.151, DIM(xc_in = 0, yc_in = 0, zc_in = 0);
        static double r0_ex = 0.911, DIM(xc_ex = 0, yc_ex = 0, zc_ex = 0);
        static flower_shaped_domain_t circle_in(r0_in, DIM(xc_in, yc_in, zc_in), 0, -1);
        static flower_shaped_domain_t circle_ex(r0_ex, DIM(xc_ex, yc_ex, zc_ex), 0,  1);
        switch (what) {
          _CODE( case VAL: return (circle_in.phi(DIM(x,y,z)) > circle_ex.phi(DIM(x,y,z))) ? circle_in.phi  (DIM(x,y,z)) : circle_ex.phi  (DIM(x,y,z)); );
          XCODE( case DDX: return (circle_in.phi(DIM(x,y,z)) > circle_ex.phi(DIM(x,y,z))) ? circle_in.phi_x(DIM(x,y,z)) : circle_ex.phi_x(DIM(x,y,z)); );
          YCODE( case DDY: return (circle_in.phi(DIM(x,y,z)) > circle_ex.phi(DIM(x,y,z))) ? circle_in.phi_y(DIM(x,y,z)) : circle_ex.phi_y(DIM(x,y,z)); );
          ZCODE( case DDZ: return (circle_in.phi(DIM(x,y,z)) > circle_ex.phi(DIM(x,y,z))) ? circle_in.phi_z(DIM(x,y,z)) : circle_ex.phi_z(DIM(x,y,z)); );
        }
      } break;
      case 4: // moderately star-shaped domain
      {
        static double r0 = 0.611, DIM(xc = 0, yc = 0, zc = 0), deform = 0.15;
        static flower_shaped_domain_t circle(r0, DIM(xc, yc, zc), deform);
        switch (what) {
          _CODE( case VAL: return circle.phi  (DIM(x,y,z)) );
          XCODE( case DDX: return circle.phi_x(DIM(x,y,z)) );
          YCODE( case DDY: return circle.phi_y(DIM(x,y,z)) );
          ZCODE( case DDZ: return circle.phi_z(DIM(x,y,z)) );
        }
      } break;
      case 5: // highly start-shaped domain
      {
        static double r0 = 0.611, DIM(xc = 0, yc = 0, zc = 0), deform = 0.3;
        static flower_shaped_domain_t circle(r0, DIM(xc, yc, zc), deform);
        switch (what) {
          _CODE( case VAL: return circle.phi  (DIM(x,y,z)) );
          XCODE( case DDX: return circle.phi_x(DIM(x,y,z)) );
          YCODE( case DDY: return circle.phi_y(DIM(x,y,z)) );
          ZCODE( case DDZ: return circle.phi_z(DIM(x,y,z)) );
        }
      }
      case 6: // union of two spheres: 1st sphere
      case 7: // union of two spheres: 2nd sphere
      {
#ifdef P4_TO_P8
        static double r0 = 0.71, xc0 = 0.22, yc0 = 0.17, zc0 = 0.21;
        static double r1 = 0.63, xc1 =-0.19, yc1 =-0.19, zc1 =-0.23;
#else
        static double r0 = 0.77, xc0 = 0.13, yc0 = 0.21;
        static double r1 = 0.49, xc1 =-0.33, yc1 =-0.37;
#endif
        static flower_shaped_domain_t circle0(r0, DIM(xc0, yc0, zc0));
        static flower_shaped_domain_t circle1(r1, DIM(xc1, yc1, zc1));

        flower_shaped_domain_t *shape_ptr = (*n) == 6 ? &circle0 : &circle1;

        switch (what) {
          _CODE( case VAL: return shape_ptr->phi  (DIM(x,y,z)) );
          XCODE( case DDX: return shape_ptr->phi_x(DIM(x,y,z)) );
          YCODE( case DDY: return shape_ptr->phi_y(DIM(x,y,z)) );
          ZCODE( case DDZ: return shape_ptr->phi_z(DIM(x,y,z)) );
        }
      } break;
      case 8: // difference of two spheres: 1st shpere
      case 9: // difference of two spheres: 2nd shpere
      {
#ifdef P4_TO_P8
        static double r0 = 0.86, xc0 = 0.08, yc0 = 0.11, zc0 = 0.03;
        static double r1 = 0.83, xc1 =-0.51, yc1 =-0.46, zc1 =-0.63;
#else
        static double r0 = 0.84, xc0 = 0.03, yc0 = 0.04;
        static double r1 = 0.63, xc1 =-0.42, yc1 =-0.37;
#endif
        static flower_shaped_domain_t circle0(r0, DIM(xc0, yc0, zc0), 0,  1);
        static flower_shaped_domain_t circle1(r1, DIM(xc1, yc1, zc1), 0, -1);

        flower_shaped_domain_t *shape_ptr = (*n) == 8 ? &circle0 : &circle1;

        switch (what) {
          _CODE( case VAL: return shape_ptr->phi  (DIM(x,y,z)) );
          XCODE( case DDX: return shape_ptr->phi_x(DIM(x,y,z)) );
          YCODE( case DDY: return shape_ptr->phi_y(DIM(x,y,z)) );
          ZCODE( case DDZ: return shape_ptr->phi_z(DIM(x,y,z)) );
        }

      } break;
      case 10: // three star-shaped domains: 1st domain
      case 11: // three star-shaped domains: 2nd domain
      case 12: // three star-shaped domains: 3rd domain
      {
#ifdef P4_TO_P8
        static double r0 = 0.73, xc0 = 0.13, yc0 = 0.16, zc0 = 0.19, nx0 = 1.0, ny0 = 1.0, nz0 = 1.0, theta0 = 0.3*PI, beta0 = 0.08, inside0 = 1;
        static double r1 = 0.66, xc1 =-0.21, yc1 =-0.23, zc1 =-0.17, nx1 = 1.0, ny1 = 1.0, nz1 = 1.0, theta1 =-0.3*PI, beta1 =-0.08, inside1 = 1;
        static double r2 = 0.59, xc2 = 0.45, yc2 =-0.53, zc2 = 0.03, nx2 =-1.0, ny2 = 1.0, nz2 = 0.0, theta2 =-0.2*PI, beta2 =-0.08, inside2 =-1;

        static flower_shaped_domain_t shape0(r0, xc0, yc0, zc0, beta0, inside0, nx0, ny0, nz0, theta0);
        static flower_shaped_domain_t shape1(r1, xc1, yc1, zc1, beta1, inside1, nx1, ny1, nz1, theta1);
        static flower_shaped_domain_t shape2(r2, xc2, yc2, zc2, beta2, inside2, nx2, ny2, nz2, theta2);
#else
        static double r0 = 0.73, xc0 = 0.13, yc0 = 0.16, theta0 = 0.1*PI, beta0 = 0.08, inside0 = 1;
        static double r1 = 0.66, xc1 =-0.14, yc1 =-0.21, theta1 =-0.2*PI, beta1 =-0.08, inside1 = 1;
        static double r2 = 0.59, xc2 = 0.45, yc2 =-0.53, theta2 = 0.2*PI, beta2 =-0.08, inside2 =-1;

        static flower_shaped_domain_t shape0(r0, xc0, yc0, beta0, inside0, theta0);
        static flower_shaped_domain_t shape1(r1, xc1, yc1, beta1, inside1, theta1);
        static flower_shaped_domain_t shape2(r2, xc2, yc2, beta2, inside2, theta2);
#endif

        flower_shaped_domain_t *shape_ptr;
        switch (*n){
          case 10: shape_ptr = &shape0; break;
          case 11: shape_ptr = &shape1; break;
          case 12: shape_ptr = &shape2; break;
        }

        switch (what) {
          _CODE( case VAL: return shape_ptr->phi  (DIM(x,y,z)) );
          XCODE( case DDX: return shape_ptr->phi_x(DIM(x,y,z)) );
          YCODE( case DDY: return shape_ptr->phi_y(DIM(x,y,z)) );
          ZCODE( case DDZ: return shape_ptr->phi_z(DIM(x,y,z)) );
        }
      } break;
      case 13: // triangle/tetrahedron: 1st plane
      case 14: // triangle/tetrahedron: 2nd plane
      case 15: // triangle/tetrahedron: 3rd plane
#ifdef P4_TO_P8
      case 16: // triangle/tetrahedron: 4th plane
#endif
      {
#ifdef P4_TO_P8
        static double x0 =-0.86, y0 =-0.87, z0 =-0.83;
        static double x1 = 0.88, y1 =-0.52, z1 = 0.63;
        static double x2 = 0.67, y2 = 0.82, z2 =-0.87;
        static double x3 =-0.78, y3 = 0.73, z3 = 0.85;

        static half_space_t plane0; plane0.set_params_points(x0, y0, z0, x2, y2, z2, x1, y1, z1);
        static half_space_t plane1; plane1.set_params_points(x1, y1, z1, x2, y2, z2, x3, y3, z3);
        static half_space_t plane2; plane2.set_params_points(x0, y0, z0, x3, y3, z3, x2, y2, z2);
        static half_space_t plane3; plane3.set_params_points(x0, y0, z0, x1, y1, z1, x3, y3, z3);
#else
        static double x2 = 0.74, y2 =-0.86;
        static double x1 =-0.83, y1 =-0.11;
        static double x0 = 0.37, y0 = 0.87;

        static half_space_t plane0; plane0.set_params_points(x0, y0, x2, y2);
        static half_space_t plane1; plane1.set_params_points(x2, y2, x1, y1);
        static half_space_t plane2; plane2.set_params_points(x1, y1, x0, y0);
#endif

        half_space_t *shape_ptr;
        switch (*n) {
          case 13: shape_ptr = &plane0; break;
          case 14: shape_ptr = &plane1; break;
          case 15: shape_ptr = &plane2; break;
#ifdef P4_TO_P8
          case 16: shape_ptr = &plane3; break;
#endif
        }

        switch (what) {
          _CODE( case VAL: return shape_ptr->phi  (DIM(x,y,z)) );
          XCODE( case DDX: return shape_ptr->phi_x(DIM(x,y,z)) );
          YCODE( case DDY: return shape_ptr->phi_y(DIM(x,y,z)) );
          ZCODE( case DDZ: return shape_ptr->phi_z(DIM(x,y,z)) );
        }
      } break;
    }

    // default value
    switch (what) {
      _CODE( case VAL: return -1 );
      XCODE( case DDX: return  0 );
      YCODE( case DDY: return  0 );
      ZCODE( case DDZ: return  0 );
    }
  }
};

bdry_phi_cf_t bdry_phi_cf_all  [] = { bdry_phi_cf_t(VAL, bdry_00_geometry.val),
                                      bdry_phi_cf_t(VAL, bdry_01_geometry.val),
                                      bdry_phi_cf_t(VAL, bdry_02_geometry.val),
                                      bdry_phi_cf_t(VAL, bdry_03_geometry.val) };

bdry_phi_cf_t bdry_phi_x_cf_all[] = { bdry_phi_cf_t(DDX, bdry_00_geometry.val),
                                      bdry_phi_cf_t(DDX, bdry_01_geometry.val),
                                      bdry_phi_cf_t(DDX, bdry_02_geometry.val),
                                      bdry_phi_cf_t(DDX, bdry_03_geometry.val) };

bdry_phi_cf_t bdry_phi_y_cf_all[] = { bdry_phi_cf_t(DDY, bdry_00_geometry.val),
                                      bdry_phi_cf_t(DDY, bdry_01_geometry.val),
                                      bdry_phi_cf_t(DDY, bdry_02_geometry.val),
                                      bdry_phi_cf_t(DDY, bdry_03_geometry.val) };
#ifdef P4_TO_P8
bdry_phi_cf_t bdry_phi_z_cf_all[] = { bdry_phi_cf_t(DDZ, bdry_00_geometry.val),
                                      bdry_phi_cf_t(DDZ, bdry_01_geometry.val),
                                      bdry_phi_cf_t(DDZ, bdry_02_geometry.val),
                                      bdry_phi_cf_t(DDZ, bdry_03_geometry.val) };
#endif

// INTERFACE GEOMETRY
class infc_phi_cf_t: public CF_DIM {
public:
  int    *n;
  cf_value_type_t what;
  infc_phi_cf_t(cf_value_type_t what, int &n) : what(what), n(&n) {}
  double operator()(DIM(double x, double y, double z)) const {
    switch (*n) {
      case 0: // no interface
        return -1;
      case 1: // sphere
      {
        static double r0 = 0.5;
        static double DIM( xc = 0, yc = 0, zc = 0 );
        static flower_shaped_domain_t circle(r0, DIM(xc, yc, zc), 0, -1);
        switch (what) {
          _CODE( case VAL: return circle.phi  (DIM(x,y,z)) );
          XCODE( case DDX: return circle.phi_x(DIM(x,y,z)) );
          YCODE( case DDY: return circle.phi_y(DIM(x,y,z)) );
          ZCODE( case DDZ: return circle.phi_z(DIM(x,y,z)) );
        }
      }
      case 2: // moderately star-shaped domain
      {
        static double r0 = 0.533, DIM( xc = 0, yc = 0, zc = 0 );
        static flower_shaped_domain_t circle(r0, DIM(xc, yc, zc), 0.15, -1);
        switch (what) {
          _CODE( case VAL: return circle.phi  (DIM(x,y,z)) );
          XCODE( case DDX: return circle.phi_x(DIM(x,y,z)) );
          YCODE( case DDY: return circle.phi_y(DIM(x,y,z)) );
          ZCODE( case DDZ: return circle.phi_z(DIM(x,y,z)) );
        }
      }
      case 3: // highly star-shaped domain
      {
//        static double r0 = 0.533, DIM( xc = 0, yc = 0, zc = 0 );
//        static flower_shaped_domain_t circle(r0, DIM(xc, yc, zc), 0.3, -1);
//        switch (what) {
//          _CODE( case VAL: return circle.phi  (DIM(x,y,z)) );
//          XCODE( case DDX: return circle.phi_x(DIM(x,y,z)) );
//          YCODE( case DDY: return circle.phi_y(DIM(x,y,z)) );
//          ZCODE( case DDZ: return circle.phi_z(DIM(x,y,z)) );
//        }
        static double r0 = 0.533, DIM( xc = 0, yc = 0, zc = 0 );
        static double N = 1;
        static double n[] = { 5.0};
        static double b[] = { .3/r0 };
        static double t[] = { 0.0};
        static radial_shaped_domain_t shape(r0, DIM(xc, yc, zc), -1, N, n, b, t);
        switch (what) {
          _CODE( case VAL: return MIN(0.2, shape.phi  (DIM(x,y,z))) );
          XCODE( case DDX: return shape.phi_x(DIM(x,y,z)) );
          YCODE( case DDY: return shape.phi_y(DIM(x,y,z)) );
          ZCODE( case DDZ: return shape.phi_z(DIM(x,y,z)) );
        }
      }
      case 4: // assymetric curvy domain
      {
        static double r0 = 0.483, DIM( xc = 0, yc = 0, zc = 0 );
        static double N = 3;
        static double n[] = { 7.0, 3.0, 4.0 };
        static double b[] = { .15, .10, -.10 };
        static double t[] = { 0.0, 0.5, 1.8 };
        static radial_shaped_domain_t shape(r0, DIM(xc, yc, zc), 1, N, n, b, t);
        switch (what) {
          _CODE( case VAL: return shape.phi  (DIM(x,y,z)) );
          XCODE( case DDX: return shape.phi_x(DIM(x,y,z)) );
          YCODE( case DDY: return shape.phi_y(DIM(x,y,z)) );
          ZCODE( case DDZ: return shape.phi_z(DIM(x,y,z)) );
        }
      }
      case 5: // clusters of stars
      {
        int num_particles = 68;
        static double X[] = { 0.294320, 0.292603, 0.296621, 0.301392, 0.293268, 0.289541, 0.290527, 0.295213, 0.300884, 0.935243, 0.936367, 0.937713, 0.927721, 0.926407, 0.939303, 0.926755, 0.936908, 0.934454, 0.160228, 0.164293, 0.173756, 0.168733, 0.170695, 0.160737, 0.725447, 0.740474, 0.736547, 0.723810, 0.742820, 0.728138, 0.728254, 0.052907, 0.034801, 0.048034, 0.038434, 0.037001, 0.048676, -0.182697, -0.180690, -0.171622, -0.177232, -0.182553, -0.169332, 0.082096, 0.070903, 0.086667, 0.089332, -0.416502, -0.435866, -0.428412, 0.367410, 0.364188, 0.357943, 0.354170, 0.355478, 0.356304, 0.368282, 0.370185, 0.352045, -0.187080, -0.177875, -0.177947, -0.193546, -0.190933, -0.184008, -0.192313, -0.190761 };
        static double Y[] = { -0.731980, -0.722570, -0.730048, -0.723932, -0.730192, -0.732616, -0.736414, -0.726113, -0.733236, 0.156877, 0.165333, 0.161907, 0.160662, 0.164860, 0.170991, 0.162948, 0.160965, 0.162162, -0.743358, -0.747939, -0.744021, -0.761421, -0.747981, -0.760843, 0.889409, 0.893693, 0.884784, 0.875899, 0.874970, 0.878376, 0.880038, -0.344586, -0.356601, -0.350902, -0.350375, -0.361473, -0.344655, 0.433937, 0.449481, 0.442325, 0.435290, 0.446933, 0.440621, 0.665721, 0.669204, 0.652859, 0.668903, -0.873554, -0.873537, -0.875426, -0.528637, -0.533808, -0.522965, -0.530541, -0.527060, -0.525395, -0.530008, -0.524812, -0.519527, 0.207027, 0.213721, 0.216082, 0.211842, 0.205428, 0.210547, 0.214133, 0.223399 };
        static double Z[] = { 0.659896, 0.661595, 0.663882, 0.657828, 0.649222, 0.652738, 0.653999, 0.659133, 0.653780, 0.372778, 0.384505, 0.385340, 0.380446, 0.368198, 0.382526, 0.371762, 0.380080, 0.384611, -0.914150, -0.903361, -0.909046, -0.906778, -0.895898, -0.911101, 0.374524, 0.375398, 0.361166, 0.362541, 0.358814, 0.365019, 0.371807, 0.791016, 0.796822, 0.802796, 0.799813, 0.796510, 0.794363, -0.891243, -0.892697, -0.877118, -0.878855, -0.889057, -0.888704, -0.798652, -0.802171, -0.795067, -0.810748, -0.205157, -0.209997, -0.210105, 0.781060, 0.793624, 0.788213, 0.798592, 0.787955, 0.789437, 0.780380, 0.798013, 0.791062, 0.333318, 0.343816, 0.343286, 0.346698, 0.340582, 0.334128, 0.335550, 0.348634 };
        static double R[] = { 0.000948, 0.000196, 0.000553, 0.000374, 0.000798, 0.000755, 0.000341, 0.000792, 0.000857, 0.000462, 0.000946, 0.000114, 0.000653, 0.000243, 0.000443, 0.000482, 0.000713, 0.000448, 0.000329, 0.000792, 0.000264, 0.000999, 0.000389, 0.000209, 0.000966, 0.000453, 0.000708, 0.000367, 0.000306, 0.000857, 0.000451, 0.000660, 0.000834, 0.000961, 0.000546, 0.000859, 0.000590, 0.000642, 0.000499, 0.000714, 0.000706, 0.000927, 0.000652, 0.000309, 0.000229, 0.000256, 0.000778, 0.000168, 0.000167, 0.000329, 0.000239, 0.000271, 0.000682, 0.000809, 0.000107, 0.000985, 0.000107, 0.000830, 0.000198, 0.000928, 0.000126, 0.000647, 0.000749, 0.000170, 0.000752, 0.000925, 0.000728 };
        static double n[] = { 5, 2, 3, 3, 3, 4, 3, 5, 4, 4, 3, 3, 4, 2, 3, 5, 3, 6, 6, 3, 4, 5, 4, 6, 3, 3, 4, 3, 4, 4, 6, 4, 4, 4, 5, 6, 3, 5, 4, 3, 6, 5, 6, 6, 3, 4, 4, 2, 6, 4, 6, 3, 3, 5, 4, 2, 5, 5, 4, 2, 3, 4, 6, 3, 3, 4, 4 };
        static double b[] = { 0.177428, 0.120466, 0.195375, 0.161709, 0.193548, 0.088156, 0.140005, 0.121836, 0.078646, 0.026599, 0.129853, 0.111576, 0.059185, 0.009826, 0.141560, 0.025398, 0.179751, 0.011111, 0.052804, 0.015578, 0.186352, 0.001466, 0.025428, 0.199829, 0.064583, 0.004282, 0.036598, 0.044844, 0.191154, 0.026387, 0.069948, 0.184134, 0.079140, 0.175580, 0.119999, 0.104759, 0.018488, 0.191264, 0.107538, 0.162207, 0.108419, 0.139933, 0.197255, 0.018026, 0.189876, 0.009732, 0.189929, 0.038622, 0.040327, 0.067637, 0.004636, 0.072883, 0.097692, 0.035313, 0.166186, 0.004988, 0.133467, 0.145549, 0.011507, 0.121431, 0.001767, 0.130215, 0.088286, 0.122096, 0.030592, 0.029170, 0.195173 };
        static double t[] = { 3.779031, 0.575194, 5.983689, 1.178485, 6.112317, 2.266495, 6.140219, 0.884964, 1.588758, 1.152778, 2.585702, 3.069164, 4.986538, 3.613796, 2.988958, 3.380732, 0.252419, 2.899990, 4.507911, 3.753404, 6.101247, 4.162976, 0.952773, 0.814897, 5.719127, 5.779404, 0.871440, 0.309913, 1.616747, 5.913726, 2.499319, 2.412480, 4.794653, 1.000997, 5.330543, 2.104655, 3.979605, 0.196232, 3.958288, 4.889946, 2.765306, 0.682710, 0.524252, 3.925875, 1.973639, 5.337312, 0.506358, 4.772787, 4.357852, 4.422504, 1.018504, 2.058938, 4.725618, 0.726723, 5.450653, 3.471888, 5.475823, 6.126808, 3.886958, 1.730282, 0.076936, 6.002824, 4.366932, 0.951230, 3.986605, 1.284015, 5.881409 };
        static radial_shaped_domain_t shape;
        double min_dist = DBL_MAX;
        int idx = -1;
        for (int i = 0; i < num_particles; ++i)
        {
          shape.set_params(R[i], DIM(X[i], Y[i], Z[i]), 1, 1, &n[i], &b[i], &t[i]);
          double current = shape.phi(DIM(x,y,z));
          if ((current) < (min_dist))
          {
            idx = i;
            min_dist = current;
          }
        }

        shape.set_params(R[idx], DIM(X[idx], Y[idx], Z[idx]), 1, 1, &n[idx], &b[idx], &t[idx]);
        switch (what) {
          _CODE( case VAL: return shape.phi  (DIM(x,y,z)) );
          XCODE( case DDX: return shape.phi_x(DIM(x,y,z)) );
          YCODE( case DDY: return shape.phi_y(DIM(x,y,z)) );
          ZCODE( case DDZ: return shape.phi_z(DIM(x,y,z)) );
        }
      }
      case 6: // highly wavy circle
      {
        static double r0 = 0.483, DIM( xc = 0, yc = 0, zc = 0 );
        static double N = 3;
        static double n[] = { 6., 100.0, 10000.0 };
        static double b[] = { 0.2, .015, .00015, };
        static double t[] = { 0.0, 0.0, 0.0 };
        static radial_shaped_domain_t shape(r0, DIM(xc, yc, zc), 1, N, n, b, t);
        switch (what) {
          _CODE( case VAL: return shape.phi  (DIM(x,y,z)) );
          XCODE( case DDX: return shape.phi_x(DIM(x,y,z)) );
          YCODE( case DDY: return shape.phi_y(DIM(x,y,z)) );
          ZCODE( case DDZ: return shape.phi_z(DIM(x,y,z)) );
        }
      }
    }
  }
};


infc_phi_cf_t infc_phi_cf_all  [] = { infc_phi_cf_t(VAL, infc_00_geometry.val),
                                      infc_phi_cf_t(VAL, infc_01_geometry.val),
                                      infc_phi_cf_t(VAL, infc_02_geometry.val),
                                      infc_phi_cf_t(VAL, infc_03_geometry.val) };

infc_phi_cf_t infc_phi_x_cf_all[] = { infc_phi_cf_t(DDX, infc_00_geometry.val),
                                      infc_phi_cf_t(DDX, infc_01_geometry.val),
                                      infc_phi_cf_t(DDX, infc_02_geometry.val),
                                      infc_phi_cf_t(DDX, infc_03_geometry.val) };

infc_phi_cf_t infc_phi_y_cf_all[] = { infc_phi_cf_t(DDY, infc_00_geometry.val),
                                      infc_phi_cf_t(DDY, infc_01_geometry.val),
                                      infc_phi_cf_t(DDY, infc_02_geometry.val),
                                      infc_phi_cf_t(DDY, infc_03_geometry.val) };
#ifdef P4_TO_P8
infc_phi_cf_t infc_phi_z_cf_all[] = { infc_phi_cf_t(DDZ, infc_00_geometry.val),
                                      infc_phi_cf_t(DDZ, infc_01_geometry.val),
                                      infc_phi_cf_t(DDZ, infc_02_geometry.val),
                                      infc_phi_cf_t(DDZ, infc_03_geometry.val) };
#endif

// the effective LSF (initialized in main!)
mls_eff_cf_t bdry_phi_eff_cf;
mls_eff_cf_t infc_phi_eff_cf;

class phi_eff_cf_t : public CF_DIM
{
  CF_DIM *bdry_phi_cf_;
  CF_DIM *infc_phi_cf_;
public:
  phi_eff_cf_t(CF_DIM &bdry_phi_cf, CF_DIM &infc_phi_cf) : bdry_phi_cf_(&bdry_phi_cf), infc_phi_cf_(&infc_phi_cf) {}
  double operator()(DIM(double x, double y, double z)) const
  {
    return MAX( (*bdry_phi_cf_)(DIM(x,y,z)), -fabs((*infc_phi_cf_)(DIM(x,y,z))) );
  }
} phi_eff_cf(bdry_phi_eff_cf, infc_phi_eff_cf);

class mu_cf_t : public CF_DIM
{
public:
  double operator()(DIM(double x, double y, double z)) const {
    return infc_phi_eff_cf(DIM(x,y,z)) >= 0 ? mu_p_cf(DIM(x,y,z)) : mu_m_cf(DIM(x,y,z));
  }
} mu_cf;
class u_cf_t : public CF_DIM
{
public:
  double operator()(DIM(double x, double y, double z)) const {
    return infc_phi_eff_cf(DIM(x,y,z)) >= 0 ? u_p_cf(DIM(x,y,z)) : u_m_cf(DIM(x,y,z));
  }
} u_cf;
class ux_cf_t : public CF_DIM
{
public:
  double operator()(DIM(double x, double y, double z)) const  {
    return infc_phi_eff_cf(DIM(x,y,z)) >= 0 ? ux_p_cf(DIM(x,y,z)) : ux_m_cf(DIM(x,y,z));
  }
} ux_cf;
class uy_cf_t : public CF_DIM
{
public:
  double operator()(DIM(double x, double y, double z)) const {
    return infc_phi_eff_cf(DIM(x,y,z)) >= 0 ? uy_p_cf(DIM(x,y,z)) : uy_m_cf(DIM(x,y,z));
  }
} uy_cf;
#ifdef P4_TO_P8
class uz_cf_t : public CF_DIM
{
public:
  double operator()(DIM(double x, double y, double z)) const {
    return infc_phi_eff_cf(DIM(x,y,z)) >= 0 ? uz_p_cf(DIM(x,y,z)) : uz_m_cf(DIM(x,y,z));
  }
} uz_cf;
#endif

// BC VALUES
class bc_value_robin_t : public CF_DIM
{
  BoundaryConditionType *bc_type_;
  CF_DIM DIM(*phi_x_cf_,
             *phi_y_cf_,
             *phi_z_cf_);
  CF_DIM *bc_coeff_cf_;
public:
  bc_value_robin_t(BoundaryConditionType *bc_type,
                   CF_DIM *bc_coeff_cf,
                   DIM(CF_DIM *phi_x_cf,
                       CF_DIM *phi_y_cf,
                       CF_DIM *phi_z_cf))
    : bc_type_(bc_type),
      bc_coeff_cf_(bc_coeff_cf),
      DIM(phi_x_cf_(phi_x_cf),
          phi_y_cf_(phi_y_cf),
          phi_z_cf_(phi_z_cf)) {}
  double operator()(DIM(double x, double y, double z)) const
  {
    switch (*bc_type_) {
      case DIRICHLET: return u_cf(DIM(x,y,z));
      case NEUMANN: {
          double DIM( nx = (*phi_x_cf_)(DIM(x,y,z)),
                      ny = (*phi_y_cf_)(DIM(x,y,z)),
                      nz = (*phi_z_cf_)(DIM(x,y,z)) );

          double norm = sqrt(SUMD(nx*nx, ny*ny, nz*nz));
          nx /= norm; ny /= norm; P8( nz /= norm );

          return mu_cf(DIM(x,y,z))*SUMD(nx*ux_cf(DIM(x,y,z)),
                                        ny*uy_cf(DIM(x,y,z)),
                                        nz*uz_cf(DIM(x,y,z)));
        }
      case ROBIN: {
          double DIM( nx = (*phi_x_cf_)(DIM(x,y,z)),
                      ny = (*phi_y_cf_)(DIM(x,y,z)),
                      nz = (*phi_z_cf_)(DIM(x,y,z)) );

          double norm = sqrt(SUMD(nx*nx, ny*ny, nz*nz));
          nx /= norm; ny /= norm; CODE3D( nz /= norm );

          return mu_cf(DIM(x,y,z))*SUMD(nx*ux_cf(DIM(x,y,z)),
                                        ny*uy_cf(DIM(x,y,z)),
                                        nz*uz_cf(DIM(x,y,z))) + (*bc_coeff_cf_)(DIM(x,y,z))*u_cf(DIM(x,y,z));
        }
    }
  }
};

bc_value_robin_t bc_value_cf_all[] = { bc_value_robin_t((BoundaryConditionType *)&bdry_00_type.val, &bc_coeff_cf_all[0], DIM(&bdry_phi_x_cf_all[0], &bdry_phi_y_cf_all[0], &bdry_phi_z_cf_all[0])),
                                       bc_value_robin_t((BoundaryConditionType *)&bdry_01_type.val, &bc_coeff_cf_all[1], DIM(&bdry_phi_x_cf_all[1], &bdry_phi_y_cf_all[1], &bdry_phi_z_cf_all[1])),
                                       bc_value_robin_t((BoundaryConditionType *)&bdry_02_type.val, &bc_coeff_cf_all[2], DIM(&bdry_phi_x_cf_all[2], &bdry_phi_y_cf_all[2], &bdry_phi_z_cf_all[2])),
                                       bc_value_robin_t((BoundaryConditionType *)&bdry_03_type.val, &bc_coeff_cf_all[3], DIM(&bdry_phi_x_cf_all[3], &bdry_phi_y_cf_all[3], &bdry_phi_z_cf_all[3])) };

// JUMP CONDITIONS
class jc_value_cf_t : public CF_DIM
{
  int    *n;
  double *mag;
public:
  jc_value_cf_t(int &n) : n(&n) {}
  double operator()(DIM(double x, double y, double z)) const
  {
    switch(*n) {
      case 0: return u_p_cf(DIM(x,y,z)) - u_m_cf(DIM(x,y,z));
      case 1: return 0;
    }
  }
};

jc_value_cf_t jc_value_cf_all[] = { jc_value_cf_t(infc_00_value_jump.val),
                                    jc_value_cf_t(infc_01_value_jump.val),
                                    jc_value_cf_t(infc_02_value_jump.val),
                                    jc_value_cf_t(infc_03_value_jump.val) };

jc_value_cf_t jc_value_cf(infc_00_value_jump.val);

class jc_flux_t : public CF_DIM
{
  int    *n;
  CF_DIM *phi_x_;
  CF_DIM *phi_y_;
  CF_DIM *phi_z_;
public:
  jc_flux_t(int &n, DIM(CF_DIM *phi_x, CF_DIM *phi_y, CF_DIM *phi_z)) :
    n(&n), DIM(phi_x_(phi_x), phi_y_(phi_y), phi_z_(phi_z)) {}

  double operator()(DIM(double x, double y, double z)) const
  {
    switch(*n) {
      case 0:
      {
        double DIM( nx = (*phi_x_)(DIM(x,y,z)),
                    ny = (*phi_y_)(DIM(x,y,z)),
                    nz = (*phi_z_)(DIM(x,y,z)) );
        double norm = sqrt(SUMD(nx*nx, ny*ny, nz*nz));
        nx /= norm; ny /= norm; CODE3D( nz /= norm; )

            return mu_p_cf(DIM(x,y,z)) * SUMD(ux_p_cf(DIM(x,y,z))*nx, uy_p_cf(DIM(x,y,z))*ny, uz_p_cf(DIM(x,y,z))*nz)
            -  mu_m_cf(DIM(x,y,z)) * SUMD(ux_m_cf(DIM(x,y,z))*nx, uy_m_cf(DIM(x,y,z))*ny, uz_m_cf(DIM(x,y,z))*nz);
      }
      case 1: return 0;
    }
  }
};

jc_flux_t jc_flux_cf_all[] = { jc_flux_t(infc_00_flux_jump.val, DIM(&infc_phi_x_cf_all[0], &infc_phi_y_cf_all[0], &infc_phi_z_cf_all[0])),
                               jc_flux_t(infc_01_flux_jump.val, DIM(&infc_phi_x_cf_all[1], &infc_phi_y_cf_all[1], &infc_phi_z_cf_all[1])),
                               jc_flux_t(infc_02_flux_jump.val, DIM(&infc_phi_x_cf_all[2], &infc_phi_y_cf_all[2], &infc_phi_z_cf_all[2])),
                               jc_flux_t(infc_03_flux_jump.val, DIM(&infc_phi_x_cf_all[3], &infc_phi_y_cf_all[3], &infc_phi_z_cf_all[3])) };


class bc_wall_type_t : public WallBCDIM
{
public:
  BoundaryConditionType operator()(DIM(double, double, double)) const
  {
    return (BoundaryConditionType) wc_type.val;
  }
} bc_wall_type;

class perturb_cf_t: public CF_DIM
{
  int *n;
public:
  perturb_cf_t(int &n) : n(&n) {}
  double operator()(DIM(double x, double y, double z)) const
  {
    switch (*n) {
      case 0: return 0;
      case 1:
#ifdef P4_TO_P8
        return sin(2.*x-z)*cos(2.*y+z);
#else
        return sin(10.*x)*cos(10.*y);
#endif
      case 2: return 2.*((double) rand() / (double) RAND_MAX - 0.5);
      default: throw std::invalid_argument("Invalid test number\n");
    }

  }
} bdry_perturb_cf(bdry_perturb.val), infc_perturb_cf(infc_perturb.val);

// additional output functions
double compute_convergence_order(std::vector<double> &x, std::vector<double> &y);

int main (int argc, char* argv[])
{
  // error variables
  PetscErrorCode ierr;
  int mpiret;

  // mpi
  mpi_environment_t mpi;
  mpi.init(argc, argv);

  // prepare output directories
  const char* out_dir = getenv("OUT_DIR");

  if (!out_dir &&
      (save_vtk.val ||
       save_domain.val ||
       save_convergence.val ||
       save_matrix_ascii.val ||
       save_matrix_binary.val))
  {
    ierr = PetscPrintf(mpi.comm(), "You need to set the environment variable OUT_DIR to save results\n");
    return -1;
  }

  if (save_vtk.val)
  {
    std::ostringstream command;
    command << "mkdir -p " << out_dir << "/vtu";
    int ret_sys = system(command.str().c_str());
    if (ret_sys<0)
      throw std::invalid_argument("could not create OUT_DIR/vtu directory");
  }

  if (save_domain.val)
  {
    std::ostringstream command;
    command << "mkdir -p " << out_dir << "/geometry";
    int ret_sys = system(command.str().c_str());
    if (ret_sys<0)
      throw std::invalid_argument("could not create OUT_DIR/geometry directory");
  }

  if (save_convergence.val)
  {
    std::ostringstream command;
    command << "mkdir -p " << out_dir << "/convergence";
    int ret_sys = system(command.str().c_str());
    if (ret_sys<0)
      throw std::invalid_argument("could not create OUT_DIR/convergence directory");
  }

  if (save_matrix_ascii.val || save_matrix_binary.val)
  {
    std::ostringstream command;
    command << "mkdir -p " << out_dir << "/matrix";
    int ret_sys = system(command.str().c_str());
    if (ret_sys<0)
      throw std::invalid_argument("could not create OUT_DIR/matrix directory");
  }

  // parse command line arguments
  cmdParser cmd;

  pl.initialize_parser(cmd);
  cmd.parse(argc, argv);

  example.set_from_cmd(cmd);
  set_example(example.val);

  pl.set_from_cmd_all(cmd);

  if (mpi.rank() == 0) pl.print_all();
  if (mpi.rank() == 0 && save_params.val) {
    std::ostringstream file;
    file << out_dir << "/parameters.dat";
    pl.save_all(file.str().c_str());
  }
  // num_bdry_max -> defines the maximum number of boundaries that exist in this example. num_infc_max -> defines the maximum number of interfaces that exist in this example.
  // The way it is implemented for now, there can be atmost 4 interfaces and 4 boundaries.
  // initialize effective level-sets
  // To add boundaries or interfaces - objects of mls_eff_cf_t -> bdry_phi_eff_cf and infc_phi_eff_cf are created. mls_eff_cf_t is a class that inherits CF_DIM ( CF_2 or CF_3 depending on whether the problem is 2D or 3D )
  // The above mentioned class has an add_domain() which has two arguments namely a level set function representing the boundary (that is stored in bdry_phi_cf_all[i]) and the action (which can either  be MLS_INTERSECTION OR MLS_ADDITION)
  // As evident from the name choosing MLS_INTERSECTION will create a compound domain that is the intersection of two or more given domains and MLS_ADDITION will create a compound domain that is the union of two or more given domains

  for (int i = 0; i < num_bdry_max; ++i)
  {
    if (*bdry_present_all[i] == true) bdry_phi_eff_cf.add_domain(bdry_phi_cf_all[i], (mls_opn_t) *bdry_opn_all[i]);
  }

  for (int i = 0; i < num_infc_max; ++i)
  {
    if (*infc_present_all[i] == true) infc_phi_eff_cf.add_domain(infc_phi_cf_all[i], (mls_opn_t) *infc_opn_all[i]);
  }

  int num_shifts_total = MULTD(num_shifts_x_dir.val, num_shifts_y_dir.val, num_shifts_z_dir.val);

  int num_resolutions = ((num_splits.val-1)*add_splits.val + 1)*diff_coeff_iter_num.val;
  int num_iter_total = num_resolutions*num_shifts_total;

  const int periodicity[] = { DIM(px(), py(), pz()) };
  const int num_trees[]   = { DIM(nx(), ny(), nz()) };
  const double grid_xyz_min[] = { DIM(xmin(), ymin(), zmin()) };
  const double grid_xyz_max[] = { DIM(xmax(), ymax(), zmax()) };

  // vectors to store convergence results
  vector<double> lvl_arr, h_arr, mu_arr;

  vector<double> error_sl_m_arr;
  vector<double> error_ex_m_arr;
  vector<double> error_dd_m_arr;
  vector<double> error_gr_m_arr;

  vector<double> error_sl_p_arr;
  vector<double> error_ex_p_arr;
  vector<double> error_dd_p_arr;
  vector<double> error_gr_p_arr;

  vector<double> cond_num_arr;

  // Start up a MATLAB Engine to calculate condidition number
#ifdef MATLAB_PROVIDED
  Engine *mengine = NULL;
  if (mpi.rank() == 0 && compute_cond_num())
  {
    mengine = engOpen("matlab -nodisplay -nojvm");
    if (mengine == NULL) throw std::runtime_error("Cannot start a MATLAB Engine session.\n");
  }
#else
<<<<<<< HEAD
//  if (compute_cond_num)
//  {
//    ierr = PetscPrintf(mpi.comm(), "[Warning]: MATLAB is either not provided or found. Condition numbers will not be computed. \n");
//  }
=======
  if (compute_cond_num())
  {
    ierr = PetscPrintf(mpi.comm(), "[Warning]: MATLAB is either not provided or found. Condition numbers will not be computed. \n");
  }
>>>>>>> e270d6ec
#endif


  parStopWatch w;
  w.start("total time");

  p4est_connectivity_t *connectivity;
  my_p4est_brick_t brick;

  p4est_t       *p4est;
  p4est_nodes_t *nodes;
  p4est_ghost_t *ghost;

  int iteration = -1;
  int file_idx  = -1;

  for(int mu_iter = 0; mu_iter < diff_coeff_iter_num(); ++mu_iter)
  {
    if (diff_coeff_iter_num() > 1)
      diff_coeff_m_mult.val = diff_coeff_m_mult_min() * pow(diff_coeff_m_mult_max()/diff_coeff_m_mult_min(), ((double) mu_iter / (double) (diff_coeff_iter_num()-1)));

    for(int iter=0; iter<num_splits(); ++iter)
    {
      ierr = PetscPrintf(mpi.comm(), "Level %2d / %2d.\n", lmin()+iter, lmax()+iter); CHKERRXX(ierr);

      int num_sub_iter = (iter == 0 ? 1 : add_splits());

      for (int sub_iter = 0; sub_iter < num_sub_iter; ++sub_iter)
      {

        double grid_xyz_min_alt[3];
        double grid_xyz_max_alt[3];

        double scale = (double) (num_sub_iter-1-sub_iter) / (double) num_sub_iter;
        grid_xyz_min_alt[0] = grid_xyz_min[0] - .5*(pow(2.,scale)-1)*(grid_xyz_max[0]-grid_xyz_min[0]); grid_xyz_max_alt[0] = grid_xyz_max[0] + .5*(pow(2.,scale)-1)*(grid_xyz_max[0]-grid_xyz_min[0]);
        grid_xyz_min_alt[1] = grid_xyz_min[1] - .5*(pow(2.,scale)-1)*(grid_xyz_max[1]-grid_xyz_min[1]); grid_xyz_max_alt[1] = grid_xyz_max[1] + .5*(pow(2.,scale)-1)*(grid_xyz_max[1]-grid_xyz_min[1]);
        grid_xyz_min_alt[2] = grid_xyz_min[2] - .5*(pow(2.,scale)-1)*(grid_xyz_max[2]-grid_xyz_min[2]); grid_xyz_max_alt[2] = grid_xyz_max[2] + .5*(pow(2.,scale)-1)*(grid_xyz_max[2]-grid_xyz_min[2]);


        double dxyz[3] = { (grid_xyz_max_alt[0]-grid_xyz_min_alt[0])/pow(2., (double) lmax()+iter),
                           (grid_xyz_max_alt[1]-grid_xyz_min_alt[1])/pow(2., (double) lmax()+iter),
                           (grid_xyz_max_alt[2]-grid_xyz_min_alt[2])/pow(2., (double) lmax()+iter) };

        double grid_xyz_min_shift[3];
        double grid_xyz_max_shift[3];

        double dxyz_m = MIN(DIM(dxyz[0],dxyz[1],dxyz[2]));

        mu_arr.push_back(diff_coeff_m_mult());
        h_arr.push_back(dxyz_m);
        lvl_arr.push_back(lmax()+iter-scale);

        ierr = PetscPrintf(mpi.comm(), "Level %2d / %2d. Sub split %2d (lvl %5.2f / %5.2f).\n", lmin()+iter, lmax()+iter, sub_iter, lmin()+iter-scale, lmax()+iter-scale); CHKERRXX(ierr);

#ifdef P4_TO_P8
        for (int k_shift = 0; k_shift < num_shifts_z_dir(); ++k_shift)
        {
          grid_xyz_min_shift[2] = grid_xyz_min_alt[2] + (double) (k_shift) / (double) (num_shifts_z_dir()) * dxyz[2];
          grid_xyz_max_shift[2] = grid_xyz_max_alt[2] + (double) (k_shift) / (double) (num_shifts_z_dir()) * dxyz[2];
#endif
          for (int j_shift = 0; j_shift < num_shifts_y_dir(); ++j_shift)
          {
            grid_xyz_min_shift[1] = grid_xyz_min_alt[1] + (double) (j_shift) / (double) (num_shifts_y_dir()) * dxyz[1];
            grid_xyz_max_shift[1] = grid_xyz_max_alt[1] + (double) (j_shift) / (double) (num_shifts_y_dir()) * dxyz[1];

            for (int i_shift = 0; i_shift < num_shifts_x_dir(); ++i_shift)
            {
              grid_xyz_min_shift[0] = grid_xyz_min_alt[0] + (double) (i_shift) / (double) (num_shifts_x_dir()) * dxyz[0];
              grid_xyz_max_shift[0] = grid_xyz_max_alt[0] + (double) (i_shift) / (double) (num_shifts_x_dir()) * dxyz[0];

              iteration++;

              if (iteration < iter_start()) continue;

              file_idx++;

              connectivity = my_p4est_brick_new(num_trees, grid_xyz_min_shift, grid_xyz_max_shift, &brick, periodicity);
              p4est = my_p4est_new(mpi.comm(), connectivity, 0, NULL, NULL);

              if (refine_strict())
              {
                splitting_criteria_cf_t data_tmp(lmin(), lmax(), &phi_eff_cf, lip(), band());
                p4est->user_pointer = (void*)(&data_tmp);

                my_p4est_refine(p4est, P4EST_TRUE, refine_levelset_cf, NULL);
                my_p4est_partition(p4est, P4EST_FALSE, NULL);
                for (int i = 0; i < iter; ++i)
                {
                  my_p4est_refine(p4est, P4EST_FALSE, refine_every_cell, NULL);
                  my_p4est_partition(p4est, P4EST_FALSE, NULL);
                }
              } else {
                splitting_criteria_cf_t data_tmp(lmin()+iter, lmax()+iter, &phi_eff_cf, lip(), band());
                p4est->user_pointer = (void*)(&data_tmp);

                for (int i = 0; i < lmax()+iter; ++i)
                {
                  my_p4est_refine(p4est, P4EST_FALSE, refine_levelset_cf, NULL);
                  my_p4est_partition(p4est, P4EST_FALSE, NULL);
                }
              }
              // macromesh has been generated at this point.

              splitting_criteria_cf_t data(lmin()+iter, lmax()+iter, &phi_eff_cf, lip(), band());
              p4est->user_pointer = (void*)(&data);

              if (refine_rand())
                my_p4est_refine(p4est, P4EST_TRUE, refine_random, NULL);

              if (balance_grid())
              {
                my_p4est_partition(p4est, P4EST_FALSE, NULL);
                // Balance type (face or corner/full).
                // Corner balance is almost never required when discretizing a PDE; just causes smoother mesh grading.
                p4est_balance(p4est, P4EST_CONNECT_FULL, NULL);
                my_p4est_partition(p4est, P4EST_FALSE, NULL);
              }

              ghost = my_p4est_ghost_new(p4est, P4EST_CONNECT_FULL);
              if (expand_ghost())
                my_p4est_ghost_expand(p4est, ghost);
              nodes = my_p4est_nodes_new(p4est, ghost);

              my_p4est_hierarchy_t hierarchy(p4est,ghost, &brick);
              my_p4est_node_neighbors_t ngbd_n(&hierarchy,nodes);
              ngbd_n.init_neighbors();

              my_p4est_level_set_t ls(&ngbd_n);

              double dxyz[P4EST_DIM];
              dxyz_min(p4est, dxyz);
              double dxyz_max = MAX(DIM(dxyz[0], dxyz[1], dxyz[2]));
              double diag = sqrt(SUMD(dxyz[0]*dxyz[0], dxyz[1]*dxyz[1], dxyz[2]*dxyz[2]));

              // sample level-set functions
              Vec bdry_phi_vec_all[num_bdry_max];
              Vec infc_phi_vec_all[num_infc_max];


              //Perturbing domain and interface boundaries and reinitializing
              for (int i = 0; i < num_bdry_max; ++i)
              {
                if (*bdry_present_all[i] == true)
                {
                  ierr = VecCreateGhostNodes(p4est, nodes, &bdry_phi_vec_all[i]); CHKERRXX(ierr);
                  sample_cf_on_nodes(p4est, nodes, bdry_phi_cf_all[i], bdry_phi_vec_all[i]);

                  if (bdry_perturb())
                  {
                    double *phi_ptr;
                    ierr = VecGetArray(bdry_phi_vec_all[i], &phi_ptr); CHKERRXX(ierr);

                    for (p4est_locidx_t n = 0; n < nodes->num_owned_indeps; ++n)
                    {
                      double xyz[P4EST_DIM];
                      node_xyz_fr_n(n, p4est, nodes, xyz);
                      phi_ptr[n] += bdry_perturb_mag()*bdry_perturb_cf.value(xyz)*pow(dxyz_m, bdry_perturb_pow());
                    }

                    ierr = VecRestoreArray(bdry_phi_vec_all[i], &phi_ptr); CHKERRXX(ierr);

                    ierr = VecGhostUpdateBegin(bdry_phi_vec_all[i], INSERT_VALUES, SCATTER_FORWARD); CHKERRXX(ierr);
                    ierr = VecGhostUpdateEnd  (bdry_phi_vec_all[i], INSERT_VALUES, SCATTER_FORWARD); CHKERRXX(ierr);
                  }

                  if (reinit_level_set())
                  {
                    ls.reinitialize_1st_order_time_2nd_order_space(bdry_phi_vec_all[i], 20);
                  }
                }
              }

              for (int i = 0; i < num_infc_max; ++i)
              {
                if (*infc_present_all[i] == true)
                {
                  ierr = VecCreateGhostNodes(p4est, nodes, &infc_phi_vec_all[i]); CHKERRXX(ierr);
                  sample_cf_on_nodes(p4est, nodes, infc_phi_cf_all[i], infc_phi_vec_all[i]);

                  if (infc_perturb())
                  {
                    double *phi_ptr;
                    ierr = VecGetArray(infc_phi_vec_all[i], &phi_ptr); CHKERRXX(ierr);

                    for (p4est_locidx_t n = 0; n < nodes->num_owned_indeps; ++n)
                    {
                      double xyz[P4EST_DIM];
                      node_xyz_fr_n(n, p4est, nodes, xyz);
                      phi_ptr[n] += infc_perturb_mag()*infc_perturb_cf.value(xyz)*pow(dxyz_m, infc_perturb_pow());
                    }

                    ierr = VecRestoreArray(infc_phi_vec_all[i], &phi_ptr); CHKERRXX(ierr);

                    ierr = VecGhostUpdateBegin(infc_phi_vec_all[i], INSERT_VALUES, SCATTER_FORWARD); CHKERRXX(ierr);
                    ierr = VecGhostUpdateEnd  (infc_phi_vec_all[i], INSERT_VALUES, SCATTER_FORWARD); CHKERRXX(ierr);
                  }

                  if (reinit_level_set())
                  {
                    ls.reinitialize_1st_order_time_2nd_order_space(infc_phi_vec_all[i], 20);
                  }
                }
              }


              //initializing vectors needed to setup the problem
              Vec rhs_m;
              ierr = VecCreateGhostNodes(p4est, nodes, &rhs_m); CHKERRXX(ierr);
              sample_cf_on_nodes(p4est, nodes, rhs_m_cf, rhs_m);

              Vec rhs_p;
              ierr = VecCreateGhostNodes(p4est, nodes, &rhs_p); CHKERRXX(ierr);
              sample_cf_on_nodes(p4est, nodes, rhs_p_cf, rhs_p);

              Vec mu_m;
              ierr = VecCreateGhostNodes(p4est, nodes, &mu_m); CHKERRXX(ierr);
              sample_cf_on_nodes(p4est, nodes, mu_m_cf, mu_m);

              Vec mu_p;
              ierr = VecCreateGhostNodes(p4est, nodes, &mu_p); CHKERRXX(ierr);
              sample_cf_on_nodes(p4est, nodes, mu_p_cf, mu_p);

              Vec linear_term_m_coeff;
              ierr = VecCreateGhostNodes(p4est, nodes, &linear_term_m_coeff); CHKERRXX(ierr);
              sample_cf_on_nodes(p4est, nodes, linear_term_m_coeff_cf, linear_term_m_coeff);

              Vec linear_term_p_coeff;
              ierr = VecCreateGhostNodes(p4est, nodes, &linear_term_p_coeff); CHKERRXX(ierr);
              sample_cf_on_nodes(p4est, nodes, linear_term_p_coeff_cf, linear_term_p_coeff);

              Vec sol; double *sol_ptr; ierr = VecCreateGhostNodes(p4est, nodes, &sol); CHKERRXX(ierr);

             //creating an object of the poisson solver which has to be setup
              my_p4est_poisson_nodes_mls_t solver(&ngbd_n);

              solver.set_use_centroid_always(use_centroid_always());
              solver.set_store_finite_volumes(store_finite_volumes());
              solver.set_jump_scheme(jump_scheme());
              solver.set_use_sc_scheme(fv_scheme());
              solver.set_integration_order(integration_order());
              solver.set_lip(lip());

              // HOW TO ADD BOUNDARY
              // In the add_boundary(), creates a structure boundary_conditions_t
              for (int i = 0; i < num_bdry_max; ++i)
                if (*bdry_present_all[i] == true)
                {
                  if (apply_bc_pointwise())
                    solver.add_boundary((mls_opn_t) *bdry_opn_all[i], bdry_phi_vec_all[i], DIM(NULL, NULL, NULL), (BoundaryConditionType) *bc_type_all[i], zero_cf, zero_cf);
                  else
                    solver.add_boundary((mls_opn_t) *bdry_opn_all[i], bdry_phi_vec_all[i], DIM(NULL, NULL, NULL), (BoundaryConditionType) *bc_type_all[i], bc_value_cf_all[i], bc_coeff_cf_all[i]);
                }
              // adding interface is exactly similar
              for (int i = 0; i < num_infc_max; ++i)
                if (*infc_present_all[i] == true)
                {
                  if (apply_bc_pointwise())
                    solver.add_interface((mls_opn_t) *infc_opn_all[i], infc_phi_vec_all[i], DIM(NULL, NULL, NULL), zero_cf, zero_cf);
                  else
                    solver.add_interface((mls_opn_t) *infc_opn_all[i], infc_phi_vec_all[i], DIM(NULL, NULL, NULL), jc_value_cf_all[i], jc_flux_cf_all[i]);
                }

              solver.set_mu(mu_m, DIM(NULL, NULL, NULL),
                            mu_p, DIM(NULL, NULL, NULL));

              solver.set_wc(bc_wall_type, u_cf);
              solver.set_rhs(rhs_m, rhs_p);
              solver.set_diag(linear_term_m_coeff, linear_term_p_coeff);

              solver.set_use_taylor_correction(taylor_correction());
              solver.set_kink_treatment(kink_special_treatment());

              vector< vector<double> > pw_bc_values(num_bdry());
              vector< vector<double> > pw_bc_values_robin(num_bdry());
              vector< vector<double> > pw_bc_coeffs_robin(num_bdry());

              vector< vector<double> > pw_jc_sol_jump_taylor(num_infc());
              vector< vector<double> > pw_jc_flx_jump_taylor(num_infc());
              vector< vector<double> > pw_jc_flx_jump_integr(num_infc());

              if (apply_bc_pointwise())
              {
                solver.preassemble_linear_system();

                // allocate memory for bc values
                for (int i = 0; i < num_bdry(); ++i)
                {
                  pw_bc_values      [i].assign(solver.pw_bc_num_value_pts(i), 0);
                  pw_bc_values_robin[i].assign(solver.pw_bc_num_robin_pts(i), 0);
                  pw_bc_coeffs_robin[i].assign(solver.pw_bc_num_robin_pts(i), 0);
                }

                for (int i = 0; i < num_infc(); ++i)
                {
                  pw_jc_sol_jump_taylor[i].assign(solver.pw_jc_num_taylor_pts(i), 0);
                  pw_jc_flx_jump_taylor[i].assign(solver.pw_jc_num_taylor_pts(i), 0);
                  pw_jc_flx_jump_integr[i].assign(solver.pw_jc_num_integr_pts(i), 0);
                }

                double xyz[P4EST_DIM];
                // sample bc and jc at requested points
                if (sample_bc_node_by_node())
                {
                  foreach_local_node(n, nodes)
                  {
                    for (int i = 0; i < num_bdry(); ++i)
                    {
                      for (int k = 0; k < solver.pw_bc_num_value_pts(i,n); ++k)
                      {
                        int j = solver.pw_bc_idx_value_pt(i,n,k);
                        solver.pw_bc_xyz_value_pt(i, j, xyz);
                        pw_bc_values[i][j] = bc_value_cf_all[i].value(xyz);
                      }

                      for (int k = 0; k < solver.pw_bc_num_robin_pts(i,n); ++k)
                      {
                        int j = solver.pw_bc_idx_robin_pt(i,n,k);
                        solver.pw_bc_xyz_robin_pt(i, j, xyz);
                        pw_bc_values_robin[i][j] = bc_value_cf_all[i].value(xyz);
                        pw_bc_coeffs_robin[i][j] = bc_coeff_cf_all[i].value(xyz);
                      }
                    }

                    for (int i = 0; i < num_infc(); ++i)
                    {
                      for (int k = 0; k < solver.pw_jc_num_taylor_pts(i,n); ++k)
                      {
                        int j = solver.pw_jc_idx_taylor_pt(i,n,k);
                        solver.pw_jc_xyz_taylor_pt(i, j, xyz);
                        pw_jc_sol_jump_taylor[i][j] = jc_value_cf_all[i].value(xyz);
                        pw_jc_flx_jump_taylor[i][j] = jc_flux_cf_all[i].value(xyz);
                      }

                      for (int k = 0; k < solver.pw_jc_num_integr_pts(i,n); ++k)
                      {
                        int j = solver.pw_jc_idx_integr_pt(i,n,k);
                        solver.pw_jc_xyz_integr_pt(i, j, xyz);
                        pw_jc_flx_jump_integr[i][j] = jc_flux_cf_all[i].value(xyz);
                      }
                    }
                  }
                }
                else
                {
                  for (int i = 0; i < num_bdry(); ++i)
                  {
                    for (int j = 0; j < solver.pw_bc_num_value_pts(i); ++j)
                    {
                      solver.pw_bc_xyz_value_pt(i, j, xyz);
                      pw_bc_values[i][j] = bc_value_cf_all[i].value(xyz);
                    }

                    for (int j = 0; j < solver.pw_bc_num_robin_pts(i); ++j)
                    {
                      solver.pw_bc_xyz_robin_pt(i, j, xyz);
                      pw_bc_values_robin[i][j] = bc_value_cf_all[i].value(xyz);
                      pw_bc_coeffs_robin[i][j] = bc_coeff_cf_all[i].value(xyz);
                    }
                  }

                  for (int i = 0; i < num_infc(); ++i)
                  {
                    for (int j = 0; j < solver.pw_jc_num_taylor_pts(i); ++j)
                    {
                      solver.pw_jc_xyz_taylor_pt(i, j, xyz);
                      pw_jc_sol_jump_taylor[i][j] = jc_value_cf_all[i].value(xyz);
                      pw_jc_flx_jump_taylor[i][j] = jc_flux_cf_all [i].value(xyz);
                    }

                    for (int j = 0; j < solver.pw_jc_num_integr_pts(i); ++j)
                    {
                      solver.pw_jc_xyz_integr_pt(i, j, xyz);
                      pw_jc_flx_jump_integr[i][j] = jc_flux_cf_all[i].value(xyz);
                    }
                  }
                }

                // pass the sampled values to solver
                for (int i = 0; i < num_bdry(); ++i)
                {
                  solver.set_bc(i, (BoundaryConditionType) *bc_type_all[i], pw_bc_values[i], pw_bc_values_robin[i], pw_bc_coeffs_robin[i]);
                }

                for (int i = 0; i < num_infc(); ++i)
                {
                  solver.set_jc(i, pw_jc_sol_jump_taylor[i], pw_jc_flx_jump_taylor[i], pw_jc_flx_jump_integr[i]);
                }
              }

              if (nonlinear_term_m() == 0 && nonlinear_term_p() == 0)
              {
                if (use_nonzero_guess()) sample_cf_on_nodes(p4est, nodes, u_cf, sol);
                solver.solve(sol, use_nonzero_guess());
              }
              else
              {
                Vec nonlinear_term_m_coeff_sampled;
                Vec nonlinear_term_p_coeff_sampled;

                ierr = VecDuplicate(linear_term_m_coeff, &nonlinear_term_m_coeff_sampled); CHKERRXX(ierr);
                ierr = VecDuplicate(linear_term_p_coeff, &nonlinear_term_p_coeff_sampled); CHKERRXX(ierr);

                sample_cf_on_nodes(p4est, nodes, nonlinear_term_m_coeff_cf, nonlinear_term_m_coeff_sampled);
                sample_cf_on_nodes(p4est, nodes, nonlinear_term_p_coeff_cf, nonlinear_term_p_coeff_sampled);

                solver.set_nonlinear_term(nonlinear_term_m_coeff_sampled, nonlinear_term_m_cf, nonlinear_term_m_prime_cf,
                                          nonlinear_term_p_coeff_sampled, nonlinear_term_p_cf, nonlinear_term_p_prime_cf);

                solver.set_solve_nonlinear_parameters(nonlinear_method.val, nonlinear_itmax.val, nonlinear_tol.val, 0);

                if (use_nonzero_guess()) sample_cf_on_nodes(p4est, nodes, u_cf, sol);
                solver.solve_nonlinear(sol, use_nonzero_guess());

                ierr = VecDestroy(nonlinear_term_m_coeff_sampled); CHKERRXX(ierr);
                ierr = VecDestroy(nonlinear_term_p_coeff_sampled); CHKERRXX(ierr);
              }

              Vec bdry_phi_eff = solver.get_boundary_phi_eff();
              Vec infc_phi_eff = solver.get_interface_phi_eff();

              if (reinit_level_set())
              {
                if (bdry_phi_eff != NULL) ls.reinitialize_1st_order_time_2nd_order_space(bdry_phi_eff, 20);
                if (infc_phi_eff != NULL) ls.reinitialize_1st_order_time_2nd_order_space(infc_phi_eff, 20);
              }

              Vec mask_m  = solver.get_mask_m();
              Vec mask_p  = solver.get_mask_p();
              Mat A       = solver.get_matrix();

              double *bdry_phi_eff_ptr;
              double *infc_phi_eff_ptr;
              double *mask_m_ptr;
              double *mask_p_ptr;

              if (save_matrix_ascii())
              {
                std::ostringstream oss; oss << out_dir << "/matrix/mat_" << file_idx << ".m";

                PetscViewer viewer;
                ierr = PetscViewerASCIIOpen(mpi.comm(), oss.str().c_str(), &viewer); CHKERRXX(ierr);
                ierr = PetscViewerPushFormat(viewer, 	PETSC_VIEWER_ASCII_MATLAB); CHKERRXX(ierr);

                ierr = PetscObjectSetName((PetscObject)A, "mat");
                ierr = MatView(A, viewer); CHKERRXX(ierr);

                Vec lex_order;
                ierr = VecCreateGhostNodes(p4est, nodes, &lex_order); CHKERRXX(ierr);

                double *vec_ptr; ierr = VecGetArray(lex_order, &vec_ptr); CHKERRXX(ierr);

                int nx = round((grid_xyz_max_shift[0]-grid_xyz_min_shift[0])/dxyz[0] + 1);
#ifdef P4_TO_P8
                int ny = round((grid_xyz_max_shift[1]-grid_xyz_min_shift[1])/dxyz[1] + 1);
                int nz = round((grid_xyz_max_shift[2]-grid_xyz_min_shift[2])/dxyz[2] + 1);
#endif
                for (p4est_locidx_t n = 0; n < nodes->num_owned_indeps; ++n)
                {
                  double xyz[P4EST_DIM];
                  node_xyz_fr_n(n, p4est, nodes, xyz);

                  int ix = round((xyz[0]-grid_xyz_min_shift[0])/dxyz[0]);
                  int iy = round((xyz[1]-grid_xyz_min_shift[1])/dxyz[1]);
#ifdef P4_TO_P8
                  int iz = round((xyz[2]-grid_xyz_min_shift[2])/dxyz[2]);
                  vec_ptr[n] = iz*nx*ny + iy*(nx) + ix + 1;
#else
                  vec_ptr[n] = iy*(nx) + ix + 1;
#endif
                }

                ierr = VecRestoreArray(lex_order, &vec_ptr); CHKERRXX(ierr);

                ierr = PetscObjectSetName((PetscObject)lex_order, "vec");
                ierr = VecView(lex_order, viewer); CHKERRXX(ierr);

                ierr = PetscViewerDestroy(viewer); CHKERRXX(ierr);
              }

              if (save_matrix_binary())
              {
                std::ostringstream oss; oss << out_dir << "/matrix/mat_" << file_idx << ".dat";

                PetscViewer viewer;
                ierr = PetscViewerBinaryOpen(mpi.comm(), oss.str().c_str(), FILE_MODE_WRITE, &viewer); CHKERRXX(ierr);
                ierr = PetscViewerPushFormat(viewer, PETSC_VIEWER_BINARY_MATLAB); CHKERRXX(ierr);
                ierr = MatView(A, viewer); CHKERRXX(ierr);
                ierr = PetscViewerDestroy(viewer); CHKERRXX(ierr);
              }

#ifdef MATLAB_PROVIDED
              if (iter < compute_cond_num())
              {
                // Get the local AIJ representation of the matrix
                std::vector<double> aij;

                int M,N;

                ierr = MatGetLocalSize(A, &M, &N);

                for (int n = 0; n < M; ++n)
                {
                  int num_elem;
                  const int *icol;
                  const double *vals;

                  PetscInt N = solver.get_global_idx(n);
                  MatGetRow(A, N, &num_elem, &icol, &vals);
                  for (int i = 0; i < num_elem; ++i)
                  {
                    aij.push_back((double) (N+1));
                    aij.push_back((double) (icol[i]+1));
                    aij.push_back(vals[i]);
                  }
                  MatRestoreRow(A, N, &num_elem, &icol, &vals);
                }

                int num_local_entries = aij.size();

                // Collect all chucks of the matrix into global_aij on the 0-rank process
                std::vector<int> local_sizes(mpi.size(), 0);
                std::vector<int> displs(mpi.size(), 0);

                MPI_Gather(&num_local_entries, 1, MPI_INT, local_sizes.data(), 1, MPI_INT, 0, mpi.comm());

                int num_total_entries = local_sizes[0];

                for (int i = 1; i < mpi.size(); ++i)
                {
                  displs[i] = displs[i-1] + local_sizes[i-1];
                  num_total_entries += local_sizes[i];
                }

                mxArray *mat = NULL;
                mxDouble *mat_data = NULL;

                if (mpi.rank() == 0)
                {
                  mat = mxCreateDoubleMatrix(3, num_total_entries/3, mxREAL);
                  mat_data = mxGetDoubles(mat);
                }

                MPI_Gatherv(aij.data(), aij.size(), MPI_DOUBLE, mat_data, local_sizes.data(), displs.data(), MPI_DOUBLE, 0, mpi.comm());

                aij.clear();

                // pass the matrix to MATLAB and ask to compute condition number
                if (mpi.rank() == 0)
                {
                  // send the matrix to MATLAB
                  engPutVariable(mengine, "AIJ", mat);
                  mxDestroyArray(mat);

                  // ask to compute condition number
                  engEvalString(mengine, "cn = condest(spconvert(AIJ'));");

                  // get the result
                  mxArray *value = engGetVariable(mengine, "cn");
                  double cn = *mxGetDoubles(value);
                  mxDestroyArray(value);

                  // store
                  cond_num_arr.push_back(cn);
                } else {
                  cond_num_arr.push_back(NAN);
                }
              } else {
                cond_num_arr.push_back(NAN);
              }
#else
              cond_num_arr.push_back(NAN);
#endif

//              my_p4est_integration_mls_t integrator(p4est, nodes);
//// integrator.set_phi(bdry_phi, bdry_acn, bdry_clr);

//            s/*
//            if (save_domain)
//            {
//              std::ostringstream oss; oss << out_dir << "/geometry";

//#ifdef P4_TO_P8
//              vector<cube3_mls_t> cubes;
//              unsigned int n_sps = 6;
//#else
//              vector<cube2_mls_t> cubes;
//              unsigned int n_sps = 2;
//#endif
//              solver.reconstruct_domain(cubes);

//              if (integration_order == 1)
//              {
//#ifdef P4_TO_P8
//                vector<simplex3_mls_l_t *> simplices;
//#else
//                vector<simplex2_mls_l_t *> simplices;
//#endif
//                for (unsigned int k = 0; k < cubes.size(); k++)
//                  for (unsigned int kk = 0; kk < cubes[k].cubes_l_.size(); kk++)
//                    if (cubes[k].cubes_l_[kk]->loc == FCE)
//                      for (unsigned int l = 0; l < n_sps; l++)
//                        simplices.push_back(&cubes[k].cubes_l_[kk]->simplex[l]);

//#ifdef P4_TO_P8
//                simplex3_mls_l_vtk::write_simplex_geometryetry(simplices, oss.str(), to_string(file_idx));
//#else
//                simplex2_mls_l_vtk::write_simplex_geometryetry(simplices, oss.str(), to_string(file_idx));
//#endif
//              } else if (integration_order == 2) {

//#ifdef P4_TO_P8
//                vector<simplex3_mls_q_t *> simplices;
//#else
//                vector<simplex2_mls_q_t *> simplices;
//#endif
//                for (unsigned int k = 0; k < cubes.size(); k++)
//                  for (unsigned int kk = 0; kk < cubes[k].cubes_q_.size(); kk++)
//                    if (cubes[k].cubes_q_[kk]->loc == FCE)
//                      for (unsigned int l = 0; l < n_sps; l++)
//                        simplices.push_back(&cubes[k].cubes_q_[kk]->simplex[l]);

//#ifdef P4_TO_P8
//                simplex3_mls_q_vtk::write_simplex_geometryetry(simplices, oss.str(), to_string(file_idx));
//#else
//                simplex2_mls_q_vtk::write_simplex_geometryetry(simplices, oss.str(), to_string(file_idx));
//#endif
//              }

//            }
            //*/

              Vec sol_m = sol; double *sol_m_ptr;
              Vec sol_p = sol; double *sol_p_ptr;

              /* calculate errors */
              Vec vec_error_sl_m; double *vec_error_sl_m_ptr; ierr = VecCreateGhostNodes(p4est, nodes, &vec_error_sl_m); CHKERRXX(ierr);
              Vec vec_error_gr_m; double *vec_error_gr_m_ptr; ierr = VecCreateGhostNodes(p4est, nodes, &vec_error_gr_m); CHKERRXX(ierr);
              Vec vec_error_ex_m; double *vec_error_ex_m_ptr; ierr = VecCreateGhostNodes(p4est, nodes, &vec_error_ex_m); CHKERRXX(ierr);
              Vec vec_error_dd_m; double *vec_error_dd_m_ptr; ierr = VecCreateGhostNodes(p4est, nodes, &vec_error_dd_m); CHKERRXX(ierr);

              Vec vec_error_sl_p; double *vec_error_sl_p_ptr; ierr = VecCreateGhostNodes(p4est, nodes, &vec_error_sl_p); CHKERRXX(ierr);
              Vec vec_error_gr_p; double *vec_error_gr_p_ptr; ierr = VecCreateGhostNodes(p4est, nodes, &vec_error_gr_p); CHKERRXX(ierr);
              Vec vec_error_ex_p; double *vec_error_ex_p_ptr; ierr = VecCreateGhostNodes(p4est, nodes, &vec_error_ex_p); CHKERRXX(ierr);
              Vec vec_error_dd_p; double *vec_error_dd_p_ptr; ierr = VecCreateGhostNodes(p4est, nodes, &vec_error_dd_p); CHKERRXX(ierr);

              //----------------------------------------------------------------------------------------------
              // calculate error of solution
              //----------------------------------------------------------------------------------------------
              ierr = VecGetArray(sol_m, &sol_m_ptr); CHKERRXX(ierr);
              ierr = VecGetArray(sol_p, &sol_p_ptr); CHKERRXX(ierr);

              ierr = VecGetArray(vec_error_sl_m, &vec_error_sl_m_ptr); CHKERRXX(ierr);
              ierr = VecGetArray(vec_error_sl_p, &vec_error_sl_p_ptr); CHKERRXX(ierr);

              ierr = VecGetArray(mask_m, &mask_m_ptr); CHKERRXX(ierr);
              ierr = VecGetArray(mask_p, &mask_p_ptr); CHKERRXX(ierr);

              double u_max = 0;

              foreach_local_node(n, nodes)
              {
                double xyz[P4EST_DIM];
                node_xyz_fr_n(n, p4est, nodes, xyz);

                vec_error_sl_m_ptr[n] = mask_m_ptr[n] < 0 ? ABS(sol_m_ptr[n] - u_m_cf.value(xyz)) : 0;
                vec_error_sl_p_ptr[n] = mask_p_ptr[n] < 0 ? ABS(sol_p_ptr[n] - u_p_cf.value(xyz)) : 0;

                u_max = MAX(u_max, fabs(u_m_cf.value(xyz)), fabs(u_p_cf.value(xyz)));
              }

              ierr = VecRestoreArray(mask_m, &mask_m_ptr); CHKERRXX(ierr);
              ierr = VecRestoreArray(mask_p, &mask_p_ptr); CHKERRXX(ierr);

              ierr = VecRestoreArray(sol_m, &sol_m_ptr); CHKERRXX(ierr);
              ierr = VecRestoreArray(sol_p, &sol_p_ptr); CHKERRXX(ierr);

              ierr = VecRestoreArray(vec_error_sl_m, &vec_error_sl_m_ptr); CHKERRXX(ierr);
              ierr = VecRestoreArray(vec_error_sl_p, &vec_error_sl_p_ptr); CHKERRXX(ierr);

              ierr = VecGhostUpdateBegin(vec_error_sl_m, INSERT_VALUES, SCATTER_FORWARD); CHKERRXX(ierr);
              ierr = VecGhostUpdateBegin(vec_error_sl_p, INSERT_VALUES, SCATTER_FORWARD); CHKERRXX(ierr);
              ierr = VecGhostUpdateEnd  (vec_error_sl_m, INSERT_VALUES, SCATTER_FORWARD); CHKERRXX(ierr);
              ierr = VecGhostUpdateEnd  (vec_error_sl_p, INSERT_VALUES, SCATTER_FORWARD); CHKERRXX(ierr);

              //----------------------------------------------------------------------------------------------
              // calculate error of gradients
              //----------------------------------------------------------------------------------------------
              ierr = VecGetArray(sol_m, &sol_m_ptr); CHKERRXX(ierr);
              ierr = VecGetArray(sol_p, &sol_p_ptr); CHKERRXX(ierr);

              ierr = VecGetArray(mask_m, &mask_m_ptr); CHKERRXX(ierr);
              ierr = VecGetArray(mask_p, &mask_p_ptr); CHKERRXX(ierr);

              ierr = VecGetArray(vec_error_gr_m, &vec_error_gr_m_ptr); CHKERRXX(ierr);
              ierr = VecGetArray(vec_error_gr_p, &vec_error_gr_p_ptr); CHKERRXX(ierr);

              quad_neighbor_nodes_of_node_t qnnn;

              double gr_max = 0;

              foreach_local_node(n, nodes)
              {
                double xyz[P4EST_DIM];
                node_xyz_fr_n(n, p4est, nodes, xyz);

                p4est_indep_t *ni = (p4est_indep_t*)sc_array_index(&nodes->indep_nodes, n);

                if (!compute_grad_between())
                {
                  ngbd_n.get_neighbors(n, qnnn);

                  if (!is_node_Wall(p4est, ni) && qnnn.is_stencil_in_negative_domain(mask_m_ptr))
                  {
                    double DIM( ux_m_exact = ux_m_cf(DIM(xyz[0], xyz[1], xyz[2])),
                                uy_m_exact = uy_m_cf(DIM(xyz[0], xyz[1], xyz[2])),
                                uz_m_exact = uz_m_cf(DIM(xyz[0], xyz[1], xyz[2])) );

                    gr_max = MAX(gr_max, sqrt(SUMD(SQR(ux_m_exact), SQR(uy_m_exact), SQR(uz_m_exact))));

                    double DIM( ux_m_error = fabs(qnnn.dx_central(sol_m_ptr) - ux_m_exact),
                                uy_m_error = fabs(qnnn.dy_central(sol_m_ptr) - uy_m_exact),
                                uz_m_error = fabs(qnnn.dz_central(sol_m_ptr) - uz_m_exact) );

                    vec_error_gr_m_ptr[n] = sqrt(SUMD(SQR(ux_m_error), SQR(uy_m_error), SQR(uz_m_error)));
                  } else {
                    vec_error_gr_m_ptr[n] = 0;
                  }

                  if (!is_node_Wall(p4est, ni) && qnnn.is_stencil_in_negative_domain(mask_p_ptr))
                  {
                    double DIM( ux_p_exact = ux_p_cf(DIM(xyz[0], xyz[1], xyz[2])),
                        uy_p_exact = uy_p_cf(DIM(xyz[0], xyz[1], xyz[2])),
                        uz_p_exact = uz_p_cf(DIM(xyz[0], xyz[1], xyz[2])) );

                    gr_max = MAX(gr_max, sqrt(SUMD(SQR(ux_p_exact), SQR(uy_p_exact), SQR(uz_p_exact))));

                    double DIM( ux_p_error = fabs(qnnn.dx_central(sol_p_ptr) - ux_p_exact),
                                uy_p_error = fabs(qnnn.dy_central(sol_p_ptr) - uy_p_exact),
                                uz_p_error = fabs(qnnn.dz_central(sol_p_ptr) - uz_p_exact) );

                    vec_error_gr_p_ptr[n] = sqrt(SUMD(SQR(ux_p_error), SQR(uy_p_error), SQR(uz_p_error)));
                  } else {
                    vec_error_gr_p_ptr[n] = 0;
                  }
                } else {
                  p4est_locidx_t neighbors      [num_neighbors_cube];
                  bool           neighbors_exist[num_neighbors_cube];

                  double xyz_nei[P4EST_DIM];
                  double xyz_mid[P4EST_DIM];
                  double normal[P4EST_DIM];

                  vec_error_gr_m_ptr[n] = 0;
                  vec_error_gr_p_ptr[n] = 0;

                  if (!is_node_Wall(p4est, ni))
                  {
                    ngbd_n.get_all_neighbors(n, neighbors, neighbors_exist);
                    for (int j = 1; j < (int)pow(3, P4EST_DIM); j+=2)
                    {
                      p4est_locidx_t n_nei = neighbors[j];
                      node_xyz_fr_n(n_nei, p4est, nodes, xyz_nei);

                      double delta = 0;

                      foreach_dimension(i)
                      {
                        xyz_mid[i] = .5*(xyz[i]+xyz_nei[i]);
                        delta += SQR(xyz[i]-xyz_nei[i]);
                        normal[i] = xyz_nei[i]-xyz[i];
                      }

                      delta = sqrt(delta);

                      foreach_dimension(i)
                          normal[i] /= delta;

                      if (mask_m_ptr[n] < 0)
                        if (mask_m_ptr[n_nei] < 0)
                        {
                          double grad_exact = SUMD(ux_m_cf.value(xyz_mid)*normal[0], uy_m_cf.value(xyz_mid)*normal[1], uz_m_cf.value(xyz_mid)*normal[2]);
                          vec_error_gr_m_ptr[n] = MAX(vec_error_gr_m_ptr[n], fabs((sol_m_ptr[n_nei]-sol_m_ptr[n])/delta - grad_exact));
                          gr_max = MAX(gr_max, fabs(grad_exact));
                        }

                      if (mask_p_ptr[n] < 0)
                        if (mask_p_ptr[n_nei] < 0)
                        {
                          double grad_exact = SUMD(ux_p_cf.value(xyz_mid)*normal[0], uy_p_cf.value(xyz_mid)*normal[1], uz_p_cf.value(xyz_mid)*normal[2]);
                          vec_error_gr_p_ptr[n] = MAX(vec_error_gr_p_ptr[n], fabs((sol_p_ptr[n_nei]-sol_p_ptr[n])/delta - grad_exact));
                          gr_max = MAX(gr_max, fabs(grad_exact));
                        }
                    }
                  }
                }

              }

              ierr = VecRestoreArray(sol_m, &sol_m_ptr); CHKERRXX(ierr);
              ierr = VecRestoreArray(sol_p, &sol_p_ptr); CHKERRXX(ierr);

              ierr = VecRestoreArray(mask_m, &mask_m_ptr); CHKERRXX(ierr);
              ierr = VecRestoreArray(mask_p, &mask_p_ptr); CHKERRXX(ierr);

              ierr = VecRestoreArray(vec_error_gr_m, &vec_error_gr_m_ptr); CHKERRXX(ierr);
              ierr = VecRestoreArray(vec_error_gr_p, &vec_error_gr_p_ptr); CHKERRXX(ierr);

              ierr = VecGhostUpdateBegin(vec_error_gr_m, INSERT_VALUES, SCATTER_FORWARD); CHKERRXX(ierr);
              ierr = VecGhostUpdateBegin(vec_error_gr_p, INSERT_VALUES, SCATTER_FORWARD); CHKERRXX(ierr);
              ierr = VecGhostUpdateEnd  (vec_error_gr_m, INSERT_VALUES, SCATTER_FORWARD); CHKERRXX(ierr);
              ierr = VecGhostUpdateEnd  (vec_error_gr_p, INSERT_VALUES, SCATTER_FORWARD); CHKERRXX(ierr);

              //---------------------------------------------------------------------------------------------
              // calculate error of Laplacian
              //----------------------------------------------------------------------------------------------
              ierr = VecGetArray(sol_m, &sol_m_ptr); CHKERRXX(ierr);
              ierr = VecGetArray(sol_p, &sol_p_ptr); CHKERRXX(ierr);

              ierr = VecGetArray(mask_m, &mask_m_ptr); CHKERRXX(ierr);
              ierr = VecGetArray(mask_p, &mask_p_ptr); CHKERRXX(ierr);

              ierr = VecGetArray(vec_error_dd_m, &vec_error_dd_m_ptr); CHKERRXX(ierr);
              ierr = VecGetArray(vec_error_dd_p, &vec_error_dd_p_ptr); CHKERRXX(ierr);

              foreach_local_node(n, nodes)
              {
                double xyz[P4EST_DIM];
                node_xyz_fr_n(n, p4est, nodes, xyz);

                p4est_indep_t *ni = (p4est_indep_t*)sc_array_index(&nodes->indep_nodes, n);
                ngbd_n.get_neighbors(n, qnnn);

                if (!is_node_Wall(p4est, ni) && qnnn.is_stencil_in_negative_domain(mask_m_ptr))
                {
                  double udd_exact = ul_m_cf.value(xyz);
                  double DIM( uxx = qnnn.dxx_central(sol_m_ptr),
                              uyy = qnnn.dyy_central(sol_m_ptr),
                              uzz = qnnn.dzz_central(sol_m_ptr) );
                  vec_error_dd_m_ptr[n] = fabs(udd_exact - SUMD(uxx,uyy,uzz));
                } else {
                  vec_error_dd_m_ptr[n] = 0;
                }

                if (!is_node_Wall(p4est, ni) && qnnn.is_stencil_in_negative_domain(mask_p_ptr))
                {
                  double udd_exact = ul_p_cf.value(xyz);
                  double DIM( uxx = qnnn.dxx_central(sol_p_ptr),
                              uyy = qnnn.dyy_central(sol_p_ptr),
                              uzz = qnnn.dzz_central(sol_p_ptr) );
                  vec_error_dd_p_ptr[n] = fabs(udd_exact - SUMD(uxx,uyy,uzz));
                } else {
                  vec_error_dd_p_ptr[n] = 0;
                }
              }

              ierr = VecRestoreArray(sol_m, &sol_m_ptr); CHKERRXX(ierr);
              ierr = VecRestoreArray(sol_p, &sol_p_ptr); CHKERRXX(ierr);

              ierr = VecRestoreArray(mask_m, &mask_m_ptr); CHKERRXX(ierr);
              ierr = VecRestoreArray(mask_p, &mask_p_ptr); CHKERRXX(ierr);

              ierr = VecRestoreArray(vec_error_dd_m, &vec_error_dd_m_ptr); CHKERRXX(ierr);
              ierr = VecRestoreArray(vec_error_dd_p, &vec_error_dd_p_ptr); CHKERRXX(ierr);

              ierr = VecGhostUpdateBegin(vec_error_dd_m, INSERT_VALUES, SCATTER_FORWARD); CHKERRXX(ierr);
              ierr = VecGhostUpdateBegin(vec_error_dd_p, INSERT_VALUES, SCATTER_FORWARD); CHKERRXX(ierr);
              ierr = VecGhostUpdateEnd  (vec_error_dd_m, INSERT_VALUES, SCATTER_FORWARD); CHKERRXX(ierr);
              ierr = VecGhostUpdateEnd  (vec_error_dd_p, INSERT_VALUES, SCATTER_FORWARD); CHKERRXX(ierr);

              //----------------------------------------------------------------------------------------------
              // calculate extrapolation error
              //----------------------------------------------------------------------------------------------
              double band = extension_band_check();

              // copy solution into a new Vec
              Vec sol_m_ex; double *sol_m_ex_ptr; ierr = VecCreateGhostNodes(p4est, nodes, &sol_m_ex); CHKERRXX(ierr);
              Vec sol_p_ex; double *sol_p_ex_ptr; ierr = VecCreateGhostNodes(p4est, nodes, &sol_p_ex); CHKERRXX(ierr);

              VecCopyGhost(sol_m, sol_m_ex);
              VecCopyGhost(sol_p, sol_p_ex);

              Vec phi_m; ierr = VecDuplicate(bdry_phi_eff, &phi_m); CHKERRXX(ierr); VecCopyGhost(bdry_phi_eff, phi_m);
              Vec phi_p; ierr = VecDuplicate(bdry_phi_eff, &phi_p); CHKERRXX(ierr); VecCopyGhost(bdry_phi_eff, phi_p);

              double *phi_m_ptr;
              double *phi_p_ptr;

              VecPointwiseMaxGhost(phi_m, phi_m, infc_phi_eff);
              VecScaleGhost(infc_phi_eff, -1);
              VecPointwiseMaxGhost(phi_p, phi_p, infc_phi_eff);
              VecScaleGhost(infc_phi_eff, -1);

              // extend
              boundary_conditions_t *bc = NULL;
              if (apply_bc_pointwise())
              {
                bc = solver.get_bc(0);
              }

              ls.set_show_convergence(0);
              switch (extend_solution())
              {
                case 1:
                  ls.extend_Over_Interface_TVD(phi_m, sol_m_ex, extension_iterations(), 2, extension_tol(), -extension_band_compute()*dxyz_max,  extension_band_extend()*dxyz_max,  extension_band_check()*dxyz_max, NULL, mask_m, bc, use_nonzero_guess()); CHKERRXX(ierr);
                  ls.extend_Over_Interface_TVD(phi_p, sol_p_ex, extension_iterations(), 2, extension_tol(), -extension_band_compute()*dxyz_max,  extension_band_extend()*dxyz_max,  extension_band_check()*dxyz_max, NULL, mask_p, bc, use_nonzero_guess()); CHKERRXX(ierr);
                  break;
                case 2:
                  ls.extend_Over_Interface_TVD_Full(phi_m, sol_m_ex, extension_iterations(), 2, extension_tol(), -extension_band_compute()*dxyz_max,  extension_band_extend()*dxyz_max,  extension_band_check()*dxyz_max, NULL, mask_m, bc, use_nonzero_guess()); CHKERRXX(ierr);
                  ls.extend_Over_Interface_TVD_Full(phi_p, sol_p_ex, extension_iterations(), 2, extension_tol(), -extension_band_compute()*dxyz_max,  extension_band_extend()*dxyz_max,  extension_band_check()*dxyz_max, NULL, mask_p, bc, use_nonzero_guess()); CHKERRXX(ierr);
                  break;
              }

              // calculate error
              ierr = VecGetArray(sol_m_ex, &sol_m_ex_ptr); CHKERRXX(ierr);
              ierr = VecGetArray(sol_p_ex, &sol_p_ex_ptr); CHKERRXX(ierr);

              ierr = VecGetArray(vec_error_ex_m, &vec_error_ex_m_ptr); CHKERRXX(ierr);
              ierr = VecGetArray(vec_error_ex_p, &vec_error_ex_p_ptr); CHKERRXX(ierr);

              ierr = VecGetArray(mask_m, &mask_m_ptr); CHKERRXX(ierr);
              ierr = VecGetArray(mask_p, &mask_p_ptr); CHKERRXX(ierr);

              ierr = VecGetArray(phi_m, &phi_m_ptr); CHKERRXX(ierr);
              ierr = VecGetArray(phi_p, &phi_p_ptr); CHKERRXX(ierr);

              foreach_local_node(n, nodes)
              {
                double xyz[P4EST_DIM];
                node_xyz_fr_n(n, p4est, nodes, xyz);

                vec_error_ex_m_ptr[n] = (mask_m_ptr[n] > 0. && phi_m_ptr[n] < band*dxyz_max) ? ABS(sol_m_ex_ptr[n] - u_m_cf.value(xyz)) : 0;
                vec_error_ex_p_ptr[n] = (mask_p_ptr[n] > 0. && phi_p_ptr[n] < band*dxyz_max) ? ABS(sol_p_ex_ptr[n] - u_p_cf.value(xyz)) : 0;
              }

              ierr = VecRestoreArray(sol_m_ex, &sol_m_ex_ptr); CHKERRXX(ierr);
              ierr = VecRestoreArray(sol_p_ex, &sol_p_ex_ptr); CHKERRXX(ierr);

              ierr = VecRestoreArray(vec_error_ex_m, &vec_error_ex_m_ptr); CHKERRXX(ierr);
              ierr = VecRestoreArray(vec_error_ex_p, &vec_error_ex_p_ptr); CHKERRXX(ierr);

              ierr = VecRestoreArray(mask_m, &mask_m_ptr); CHKERRXX(ierr);
              ierr = VecRestoreArray(mask_p, &mask_p_ptr); CHKERRXX(ierr);

              ierr = VecRestoreArray(phi_m, &phi_m_ptr); CHKERRXX(ierr);
              ierr = VecRestoreArray(phi_p, &phi_p_ptr); CHKERRXX(ierr);

              ierr = VecGhostUpdateBegin(vec_error_ex_m, INSERT_VALUES, SCATTER_FORWARD); CHKERRXX(ierr);
              ierr = VecGhostUpdateBegin(vec_error_ex_p, INSERT_VALUES, SCATTER_FORWARD); CHKERRXX(ierr);

              ierr = VecGhostUpdateEnd  (vec_error_ex_m, INSERT_VALUES, SCATTER_FORWARD); CHKERRXX(ierr);
              ierr = VecGhostUpdateEnd  (vec_error_ex_p, INSERT_VALUES, SCATTER_FORWARD); CHKERRXX(ierr);

              ierr = VecDestroy(phi_m); CHKERRXX(ierr);
              ierr = VecDestroy(phi_p); CHKERRXX(ierr);

              // compute L-inf norm of errors
              double err_sl_m_max = 0.;   ierr = VecMax(vec_error_sl_m, NULL, &err_sl_m_max); CHKERRXX(ierr);   mpiret = MPI_Allreduce(MPI_IN_PLACE, &err_sl_m_max, 1, MPI_DOUBLE, MPI_MAX, p4est->mpicomm); SC_CHECK_MPI(mpiret);
              double err_gr_m_max = 0.;   ierr = VecMax(vec_error_gr_m, NULL, &err_gr_m_max); CHKERRXX(ierr);   mpiret = MPI_Allreduce(MPI_IN_PLACE, &err_gr_m_max, 1, MPI_DOUBLE, MPI_MAX, p4est->mpicomm); SC_CHECK_MPI(mpiret);
              double err_ex_m_max = 0.;   ierr = VecMax(vec_error_ex_m, NULL, &err_ex_m_max); CHKERRXX(ierr);   mpiret = MPI_Allreduce(MPI_IN_PLACE, &err_ex_m_max, 1, MPI_DOUBLE, MPI_MAX, p4est->mpicomm); SC_CHECK_MPI(mpiret);
              double err_dd_m_max = 0.;   ierr = VecMax(vec_error_dd_m, NULL, &err_dd_m_max); CHKERRXX(ierr);   mpiret = MPI_Allreduce(MPI_IN_PLACE, &err_dd_m_max, 1, MPI_DOUBLE, MPI_MAX, p4est->mpicomm); SC_CHECK_MPI(mpiret);

              double err_sl_p_max = 0.;   ierr = VecMax(vec_error_sl_p, NULL, &err_sl_p_max); CHKERRXX(ierr);   mpiret = MPI_Allreduce(MPI_IN_PLACE, &err_sl_p_max, 1, MPI_DOUBLE, MPI_MAX, p4est->mpicomm); SC_CHECK_MPI(mpiret);
              double err_gr_p_max = 0.;   ierr = VecMax(vec_error_gr_p, NULL, &err_gr_p_max); CHKERRXX(ierr);   mpiret = MPI_Allreduce(MPI_IN_PLACE, &err_gr_p_max, 1, MPI_DOUBLE, MPI_MAX, p4est->mpicomm); SC_CHECK_MPI(mpiret);
              double err_ex_p_max = 0.;   ierr = VecMax(vec_error_ex_p, NULL, &err_ex_p_max); CHKERRXX(ierr);   mpiret = MPI_Allreduce(MPI_IN_PLACE, &err_ex_p_max, 1, MPI_DOUBLE, MPI_MAX, p4est->mpicomm); SC_CHECK_MPI(mpiret);
              double err_dd_p_max = 0.;   ierr = VecMax(vec_error_dd_p, NULL, &err_dd_p_max); CHKERRXX(ierr);   mpiret = MPI_Allreduce(MPI_IN_PLACE, &err_dd_p_max, 1, MPI_DOUBLE, MPI_MAX, p4est->mpicomm); SC_CHECK_MPI(mpiret);

              if (scale_errors())
              {
                mpiret = MPI_Allreduce(MPI_IN_PLACE, &u_max, 1, MPI_DOUBLE, MPI_MAX, p4est->mpicomm); SC_CHECK_MPI(mpiret);
                err_sl_m_max /= u_max;
                err_sl_p_max /= u_max;

                mpiret = MPI_Allreduce(MPI_IN_PLACE, &gr_max, 1, MPI_DOUBLE, MPI_MAX, p4est->mpicomm); SC_CHECK_MPI(mpiret);
                err_gr_m_max /= gr_max;
                err_gr_p_max /= gr_max;
              }

              error_sl_m_arr.push_back(err_sl_m_max);
              error_gr_m_arr.push_back(err_gr_m_max);
              error_ex_m_arr.push_back(err_ex_m_max);
              error_dd_m_arr.push_back(err_dd_m_max);

              error_sl_p_arr.push_back(err_sl_p_max);
              error_gr_p_arr.push_back(err_gr_p_max);
              error_ex_p_arr.push_back(err_ex_p_max);
              error_dd_p_arr.push_back(err_dd_p_max);

              // Print current errors
              if (iter > -1)
              {
                ierr = PetscPrintf(p4est->mpicomm, "Errors Neg: "); CHKERRXX(ierr);
                ierr = PetscPrintf(p4est->mpicomm, "sol = %3.2e (%+3.2f), ", err_sl_m_max, log(error_sl_m_arr[iter-1]/error_sl_m_arr[iter])/log(2)); CHKERRXX(ierr);
                ierr = PetscPrintf(p4est->mpicomm, "gra = %3.2e (%+3.2f), ", err_gr_m_max, log(error_gr_m_arr[iter-1]/error_gr_m_arr[iter])/log(2)); CHKERRXX(ierr);
                //ierr = PetscPrintf(p4est->mpicomm, "ext = %3.2e (%+3.2f), ", err_ex_m_max, log(error_ex_m_arr[iter-1]/error_ex_m_arr[iter])/log(2)); CHKERRXX(ierr);
                //ierr = PetscPrintf(p4est->mpicomm, "lap = %3.2e (%+3.2f). ", err_dd_m_max, log(error_dd_m_arr[iter-1]/error_dd_m_arr[iter])/log(2)); CHKERRXX(ierr);
                ierr = PetscPrintf(p4est->mpicomm, "\n"); CHKERRXX(ierr);

                ierr = PetscPrintf(p4est->mpicomm, "Errors Pos: "); CHKERRXX(ierr);
                ierr = PetscPrintf(p4est->mpicomm, "sol = %3.2e (%+3.2f), ", err_sl_p_max, log(error_sl_p_arr[iter-1]/error_sl_p_arr[iter])/log(2)); CHKERRXX(ierr);
                ierr = PetscPrintf(p4est->mpicomm, "gra = %3.2e (%+3.2f), ", err_gr_p_max, log(error_gr_p_arr[iter-1]/error_gr_p_arr[iter])/log(2)); CHKERRXX(ierr);
                //ierr = PetscPrintf(p4est->mpicomm, "ext = %3.2e (%+3.2f), ", err_ex_p_max, log(error_ex_p_arr[iter-1]/error_ex_p_arr[iter])/log(2)); CHKERRXX(ierr);
                //ierr = PetscPrintf(p4est->mpicomm, "lap = %3.2e (%+3.2f). ", err_dd_p_max, log(error_dd_p_arr[iter-1]/error_dd_p_arr[iter])/log(2)); CHKERRXX(ierr);
                ierr = PetscPrintf(p4est->mpicomm, "\n"); CHKERRXX(ierr);

                ierr = PetscPrintf(p4est->mpicomm, "Cond num: %e\n", cond_num_arr[iter]); CHKERRXX(ierr);
              }

              if(save_vtk())
              {
                char *out_dir;
                out_dir = getenv("OUT_DIR");

                std::ostringstream oss;

                oss << out_dir
                    << "/vtu/nodes_"
                    << p4est->mpisize << "_"
                    << brick.nxyztrees[0] << "x"
                    << brick.nxyztrees[1] <<
       #ifdef P4_TO_P8
                       "x" << brick.nxyztrees[2] <<
       #endif
                       "." << iter;

                /* save the size of the leaves */
                Vec leaf_level;
                ierr = VecCreateGhostCells(p4est, ghost, &leaf_level); CHKERRXX(ierr);
                double *l_p;
                ierr = VecGetArray(leaf_level, &l_p); CHKERRXX(ierr);

                for(p4est_topidx_t tree_idx = p4est->first_local_tree; tree_idx <= p4est->last_local_tree; ++tree_idx)
                {
                  p4est_tree_t *tree = (p4est_tree_t*)sc_array_index(p4est->trees, tree_idx);
                  for( size_t q=0; q<tree->quadrants.elem_count; ++q)
                  {
                    const p4est_quadrant_t *quad = (p4est_quadrant_t*)sc_array_index(&tree->quadrants, q);
                    l_p[tree->quadrants_offset+q] = quad->level;
                  }
                }

                for(size_t q=0; q<ghost->ghosts.elem_count; ++q)
                {
                  const p4est_quadrant_t *quad = (p4est_quadrant_t*)sc_array_index(&ghost->ghosts, q);
                  l_p[p4est->local_num_quadrants+q] = quad->level;
                }

                Vec     exact;
                double *exact_ptr;

                ierr = VecDuplicate(sol, &exact); CHKERRXX(ierr);
                sample_cf_on_nodes(p4est, nodes, u_cf, exact);

                ierr = VecGetArray(bdry_phi_eff, &bdry_phi_eff_ptr); CHKERRXX(ierr);
                ierr = VecGetArray(infc_phi_eff, &infc_phi_eff_ptr); CHKERRXX(ierr);

                ierr = VecGetArray(sol,   &sol_ptr);   CHKERRXX(ierr);
                ierr = VecGetArray(exact, &exact_ptr); CHKERRXX(ierr);

                ierr = VecGetArray(sol_m_ex, &sol_m_ex_ptr); CHKERRXX(ierr);
                ierr = VecGetArray(sol_p_ex, &sol_p_ex_ptr); CHKERRXX(ierr);

                ierr = VecGetArray(vec_error_sl_m, &vec_error_sl_m_ptr); CHKERRXX(ierr);
                ierr = VecGetArray(vec_error_gr_m, &vec_error_gr_m_ptr); CHKERRXX(ierr);
                ierr = VecGetArray(vec_error_ex_m, &vec_error_ex_m_ptr); CHKERRXX(ierr);
                ierr = VecGetArray(vec_error_dd_m, &vec_error_dd_m_ptr); CHKERRXX(ierr);

                ierr = VecGetArray(vec_error_sl_p, &vec_error_sl_p_ptr); CHKERRXX(ierr);
                ierr = VecGetArray(vec_error_gr_p, &vec_error_gr_p_ptr); CHKERRXX(ierr);
                ierr = VecGetArray(vec_error_ex_p, &vec_error_ex_p_ptr); CHKERRXX(ierr);
                ierr = VecGetArray(vec_error_dd_p, &vec_error_dd_p_ptr); CHKERRXX(ierr);

                ierr = VecGetArray(mask_m, &mask_m_ptr); CHKERRXX(ierr);
                ierr = VecGetArray(mask_p, &mask_p_ptr); CHKERRXX(ierr);

                double *mu_m_ptr;
                double *mu_p_ptr;

                ierr = VecGetArray(mu_m, &mu_m_ptr); CHKERRXX(ierr);
                ierr = VecGetArray(mu_p, &mu_p_ptr); CHKERRXX(ierr);

                my_p4est_vtk_write_all(p4est, nodes, ghost,
                                       P4EST_TRUE, P4EST_TRUE,
                                       18, 1, oss.str().c_str(),
                                       VTK_POINT_DATA, "phi", bdry_phi_eff_ptr,
                                       VTK_POINT_DATA, "infc_phi", infc_phi_eff_ptr,
                                       VTK_POINT_DATA, "sol", sol_ptr,
                                       VTK_POINT_DATA, "exact", exact_ptr,
                                       VTK_POINT_DATA, "sol_m_ex", sol_m_ex_ptr,
                                       VTK_POINT_DATA, "sol_p_ex", sol_p_ex_ptr,
                                       VTK_POINT_DATA, "mu_m", mu_m_ptr,
                                       VTK_POINT_DATA, "mu_p", mu_p_ptr,
                                       VTK_POINT_DATA, "mask_m", mask_m_ptr,
                                       VTK_POINT_DATA, "mask_p", mask_p_ptr,
                                       VTK_POINT_DATA, "error_sl_m", vec_error_sl_m_ptr,
                                       VTK_POINT_DATA, "error_gr_m", vec_error_gr_m_ptr,
                                       VTK_POINT_DATA, "error_ex_m", vec_error_ex_m_ptr,
                                       VTK_POINT_DATA, "error_dd_m", vec_error_dd_m_ptr,
                                       VTK_POINT_DATA, "error_sl_p", vec_error_sl_p_ptr,
                                       VTK_POINT_DATA, "error_gr_p", vec_error_gr_p_ptr,
                                       VTK_POINT_DATA, "error_ex_p", vec_error_ex_p_ptr,
                                       VTK_POINT_DATA, "error_dd_p", vec_error_dd_p_ptr,
                                       VTK_CELL_DATA , "leaf_level", l_p);

                ierr = VecRestoreArray(bdry_phi_eff, &bdry_phi_eff_ptr);    CHKERRXX(ierr);
                ierr = VecRestoreArray(infc_phi_eff, &infc_phi_eff_ptr); CHKERRXX(ierr);

                ierr = VecRestoreArray(sol,   &sol_ptr);   CHKERRXX(ierr);
                ierr = VecRestoreArray(exact, &exact_ptr); CHKERRXX(ierr);

                ierr = VecRestoreArray(sol_m_ex, &sol_m_ex_ptr); CHKERRXX(ierr);
                ierr = VecRestoreArray(sol_p_ex, &sol_p_ex_ptr); CHKERRXX(ierr);

                ierr = VecRestoreArray(vec_error_sl_m, &vec_error_sl_m_ptr); CHKERRXX(ierr);
                ierr = VecRestoreArray(vec_error_gr_m, &vec_error_gr_m_ptr); CHKERRXX(ierr);
                ierr = VecRestoreArray(vec_error_ex_m, &vec_error_ex_m_ptr); CHKERRXX(ierr);
                ierr = VecRestoreArray(vec_error_dd_m, &vec_error_dd_m_ptr); CHKERRXX(ierr);

                ierr = VecRestoreArray(vec_error_sl_p, &vec_error_sl_p_ptr); CHKERRXX(ierr);
                ierr = VecRestoreArray(vec_error_gr_p, &vec_error_gr_p_ptr); CHKERRXX(ierr);
                ierr = VecRestoreArray(vec_error_ex_p, &vec_error_ex_p_ptr); CHKERRXX(ierr);
                ierr = VecRestoreArray(vec_error_dd_p, &vec_error_dd_p_ptr); CHKERRXX(ierr);

                ierr = VecRestoreArray(mask_m, &mask_m_ptr); CHKERRXX(ierr);
                ierr = VecRestoreArray(mask_p, &mask_p_ptr); CHKERRXX(ierr);

                ierr = VecRestoreArray(mu_m, &mu_m_ptr); CHKERRXX(ierr);
                ierr = VecRestoreArray(mu_p, &mu_p_ptr); CHKERRXX(ierr);

                ierr = VecRestoreArray(leaf_level, &l_p); CHKERRXX(ierr);
                ierr = VecDestroy(leaf_level); CHKERRXX(ierr);
                ierr = VecDestroy(exact); CHKERRXX(ierr);

                PetscPrintf(p4est->mpicomm, "VTK saved in %s\n", oss.str().c_str());
              }

              // destroy Vec's with errors
              ierr = VecDestroy(vec_error_sl_m); CHKERRXX(ierr);
              ierr = VecDestroy(vec_error_gr_m); CHKERRXX(ierr);
              ierr = VecDestroy(vec_error_ex_m); CHKERRXX(ierr);
              ierr = VecDestroy(vec_error_dd_m); CHKERRXX(ierr);

              ierr = VecDestroy(vec_error_sl_p); CHKERRXX(ierr);
              ierr = VecDestroy(vec_error_gr_p); CHKERRXX(ierr);
              ierr = VecDestroy(vec_error_ex_p); CHKERRXX(ierr);
              ierr = VecDestroy(vec_error_dd_p); CHKERRXX(ierr);

              ierr = VecDestroy(sol_m_ex); CHKERRXX(ierr);
              ierr = VecDestroy(sol_p_ex); CHKERRXX(ierr);

              ierr = VecDestroy(sol);           CHKERRXX(ierr);

              ierr = VecDestroy(mu_m);          CHKERRXX(ierr);
              ierr = VecDestroy(mu_p);          CHKERRXX(ierr);

              ierr = VecDestroy(rhs_m);         CHKERRXX(ierr);
              ierr = VecDestroy(rhs_p);         CHKERRXX(ierr);

              ierr = VecDestroy(linear_term_m_coeff);   CHKERRXX(ierr);
              ierr = VecDestroy(linear_term_p_coeff);   CHKERRXX(ierr);

              for (unsigned int i = 0; i < num_bdry_max; i++) { if (*bdry_present_all[i] == true) { ierr = VecDestroy(bdry_phi_vec_all[i]); CHKERRXX(ierr); } }
              for (unsigned int i = 0; i < num_infc_max; i++) { if (*infc_present_all[i] == true) { ierr = VecDestroy(infc_phi_vec_all[i]); CHKERRXX(ierr); } }

              p4est_nodes_destroy(nodes);
              p4est_ghost_destroy(ghost);
              p4est_destroy      (p4est);
              my_p4est_brick_destroy(connectivity, &brick);

            }
          }
#ifdef P4_TO_P8
        }
#endif
      }
    }
  }

#ifdef MATLAB_PROVIDED
  if (mpi.rank() == 0 && compute_cond_num())
  {
    engClose(mengine);
  }
#endif


  MPI_Barrier(mpi.comm());

  std::vector<double> error_m_sl_one(num_resolutions, 0), error_m_sl_avg(num_resolutions, 0), error_m_sl_max(num_resolutions, 0);
  std::vector<double> error_m_gr_one(num_resolutions, 0), error_m_gr_avg(num_resolutions, 0), error_m_gr_max(num_resolutions, 0);
  std::vector<double> error_m_dd_one(num_resolutions, 0), error_m_dd_avg(num_resolutions, 0), error_m_dd_max(num_resolutions, 0);
  std::vector<double> error_m_ex_one(num_resolutions, 0), error_m_ex_avg(num_resolutions, 0), error_m_ex_max(num_resolutions, 0);

  std::vector<double> error_p_sl_one(num_resolutions, 0), error_p_sl_avg(num_resolutions, 0), error_p_sl_max(num_resolutions, 0);
  std::vector<double> error_p_gr_one(num_resolutions, 0), error_p_gr_avg(num_resolutions, 0), error_p_gr_max(num_resolutions, 0);
  std::vector<double> error_p_dd_one(num_resolutions, 0), error_p_dd_avg(num_resolutions, 0), error_p_dd_max(num_resolutions, 0);
  std::vector<double> error_p_ex_one(num_resolutions, 0), error_p_ex_avg(num_resolutions, 0), error_p_ex_max(num_resolutions, 0);

  std::vector<double> cond_num_one(num_resolutions, 0), cond_num_avg(num_resolutions, 0), cond_num_max(num_resolutions, 0);

////  error_dd_m_arr = error_sl_m_arr;
//  error_ex_m_arr = error_sl_m_arr;
////  error_dd_p_arr = error_sl_p_arr;
//  error_ex_p_arr = error_sl_p_arr;

  // for each resolution compute max, mean and deviation
  for (int p = 0; p < num_resolutions; ++p)
  {
    // one
    error_m_sl_one[p] = error_sl_m_arr[p*num_shifts_total];
    error_m_gr_one[p] = error_gr_m_arr[p*num_shifts_total];
    error_m_dd_one[p] = error_dd_m_arr[p*num_shifts_total];
    error_m_ex_one[p] = error_ex_m_arr[p*num_shifts_total];

    error_p_sl_one[p] = error_sl_p_arr[p*num_shifts_total];
    error_p_gr_one[p] = error_gr_p_arr[p*num_shifts_total];
    error_p_dd_one[p] = error_dd_p_arr[p*num_shifts_total];
    error_p_ex_one[p] = error_ex_p_arr[p*num_shifts_total];

    cond_num_one[p] = cond_num_arr[p*num_shifts_total];

    // max
    for (int s = 0; s < num_shifts_total; ++s)
    {
      error_m_sl_max[p] = MAX(error_m_sl_max[p], error_sl_m_arr[p*num_shifts_total + s]);
      error_m_gr_max[p] = MAX(error_m_gr_max[p], error_gr_m_arr[p*num_shifts_total + s]);
      error_m_dd_max[p] = MAX(error_m_dd_max[p], error_dd_m_arr[p*num_shifts_total + s]);
      error_m_ex_max[p] = MAX(error_m_ex_max[p], error_ex_m_arr[p*num_shifts_total + s]);

      error_p_sl_max[p] = MAX(error_p_sl_max[p], error_sl_p_arr[p*num_shifts_total + s]);
      error_p_gr_max[p] = MAX(error_p_gr_max[p], error_gr_p_arr[p*num_shifts_total + s]);
      error_p_dd_max[p] = MAX(error_p_dd_max[p], error_dd_p_arr[p*num_shifts_total + s]);
      error_p_ex_max[p] = MAX(error_p_ex_max[p], error_ex_p_arr[p*num_shifts_total + s]);

      cond_num_max[p] = MAX(cond_num_max[p], cond_num_arr[p*num_shifts_total + s]);
    }

    // avg
    for (int s = 0; s < num_shifts_total; ++s)
    {
      error_m_sl_avg[p] += error_sl_m_arr[p*num_shifts_total + s];
      error_m_gr_avg[p] += error_gr_m_arr[p*num_shifts_total + s];
      error_m_dd_avg[p] += error_dd_m_arr[p*num_shifts_total + s];
      error_m_ex_avg[p] += error_ex_m_arr[p*num_shifts_total + s];

      error_p_sl_avg[p] += error_sl_p_arr[p*num_shifts_total + s];
      error_p_gr_avg[p] += error_gr_p_arr[p*num_shifts_total + s];
      error_p_dd_avg[p] += error_dd_p_arr[p*num_shifts_total + s];
      error_p_ex_avg[p] += error_ex_p_arr[p*num_shifts_total + s];

      cond_num_avg[p] += cond_num_arr[p*num_shifts_total + s];
    }

    error_m_sl_avg[p] /= num_shifts_total;
    error_m_gr_avg[p] /= num_shifts_total;
    error_m_dd_avg[p] /= num_shifts_total;
    error_m_ex_avg[p] /= num_shifts_total;

    error_p_sl_avg[p] /= num_shifts_total;
    error_p_gr_avg[p] /= num_shifts_total;
    error_p_dd_avg[p] /= num_shifts_total;
    error_p_ex_avg[p] /= num_shifts_total;

    cond_num_avg[p] /= num_shifts_total;
  }

  if (mpi.rank() == 0)
  {
    std::ostringstream command;
    command << "mkdir -p " << out_dir << "/convergence";
    int ret_sys = system(command.str().c_str());
    if (ret_sys<0)
      throw std::invalid_argument("could not create directory");

    std::string filename;

    // save level and resolution
    filename = out_dir; filename += "/convergence/lvl.txt";   save_vector(filename.c_str(), lvl_arr);
    filename = out_dir; filename += "/convergence/h_arr.txt"; save_vector(filename.c_str(), h_arr);
    filename = out_dir; filename += "/convergence/mu_arr.txt"; save_vector(filename.c_str(), mu_arr);

    filename = out_dir; filename += "/convergence/error_m_sl_all.txt"; save_vector(filename.c_str(), error_sl_m_arr);
    filename = out_dir; filename += "/convergence/error_m_gr_all.txt"; save_vector(filename.c_str(), error_gr_m_arr);
    filename = out_dir; filename += "/convergence/error_m_dd_all.txt"; save_vector(filename.c_str(), error_dd_m_arr);
    filename = out_dir; filename += "/convergence/error_m_ex_all.txt"; save_vector(filename.c_str(), error_ex_m_arr);

    filename = out_dir; filename += "/convergence/error_m_sl_one.txt"; save_vector(filename.c_str(), error_m_sl_one);
    filename = out_dir; filename += "/convergence/error_m_gr_one.txt"; save_vector(filename.c_str(), error_m_gr_one);
    filename = out_dir; filename += "/convergence/error_m_dd_one.txt"; save_vector(filename.c_str(), error_m_dd_one);
    filename = out_dir; filename += "/convergence/error_m_ex_one.txt"; save_vector(filename.c_str(), error_m_ex_one);

    filename = out_dir; filename += "/convergence/error_m_sl_avg.txt"; save_vector(filename.c_str(), error_m_sl_avg);
    filename = out_dir; filename += "/convergence/error_m_gr_avg.txt"; save_vector(filename.c_str(), error_m_gr_avg);
    filename = out_dir; filename += "/convergence/error_m_dd_avg.txt"; save_vector(filename.c_str(), error_m_dd_avg);
    filename = out_dir; filename += "/convergence/error_m_ex_avg.txt"; save_vector(filename.c_str(), error_m_ex_avg);

    filename = out_dir; filename += "/convergence/error_m_sl_max.txt"; save_vector(filename.c_str(), error_m_sl_max);
    filename = out_dir; filename += "/convergence/error_m_gr_max.txt"; save_vector(filename.c_str(), error_m_gr_max);
    filename = out_dir; filename += "/convergence/error_m_dd_max.txt"; save_vector(filename.c_str(), error_m_dd_max);
    filename = out_dir; filename += "/convergence/error_m_ex_max.txt"; save_vector(filename.c_str(), error_m_ex_max);

    filename = out_dir; filename += "/convergence/error_p_sl_all.txt"; save_vector(filename.c_str(), error_sl_p_arr);
    filename = out_dir; filename += "/convergence/error_p_gr_all.txt"; save_vector(filename.c_str(), error_gr_p_arr);
    filename = out_dir; filename += "/convergence/error_p_dd_all.txt"; save_vector(filename.c_str(), error_dd_p_arr);
    filename = out_dir; filename += "/convergence/error_p_ex_all.txt"; save_vector(filename.c_str(), error_ex_p_arr);

    filename = out_dir; filename += "/convergence/error_p_sl_one.txt"; save_vector(filename.c_str(), error_p_sl_one);
    filename = out_dir; filename += "/convergence/error_p_gr_one.txt"; save_vector(filename.c_str(), error_p_gr_one);
    filename = out_dir; filename += "/convergence/error_p_dd_one.txt"; save_vector(filename.c_str(), error_p_dd_one);
    filename = out_dir; filename += "/convergence/error_p_ex_one.txt"; save_vector(filename.c_str(), error_p_ex_one);

    filename = out_dir; filename += "/convergence/error_p_sl_avg.txt"; save_vector(filename.c_str(), error_p_sl_avg);
    filename = out_dir; filename += "/convergence/error_p_gr_avg.txt"; save_vector(filename.c_str(), error_p_gr_avg);
    filename = out_dir; filename += "/convergence/error_p_dd_avg.txt"; save_vector(filename.c_str(), error_p_dd_avg);
    filename = out_dir; filename += "/convergence/error_p_ex_avg.txt"; save_vector(filename.c_str(), error_p_ex_avg);

    filename = out_dir; filename += "/convergence/error_p_sl_max.txt"; save_vector(filename.c_str(), error_p_sl_max);
    filename = out_dir; filename += "/convergence/error_p_gr_max.txt"; save_vector(filename.c_str(), error_p_gr_max);
    filename = out_dir; filename += "/convergence/error_p_dd_max.txt"; save_vector(filename.c_str(), error_p_dd_max);
    filename = out_dir; filename += "/convergence/error_p_ex_max.txt"; save_vector(filename.c_str(), error_p_ex_max);

    filename = out_dir; filename += "/convergence/cond_num_all.txt"; save_vector(filename.c_str(), cond_num_arr);
    filename = out_dir; filename += "/convergence/cond_num_one.txt"; save_vector(filename.c_str(), cond_num_one);
    filename = out_dir; filename += "/convergence/cond_num_avg.txt"; save_vector(filename.c_str(), cond_num_avg);
    filename = out_dir; filename += "/convergence/cond_num_max.txt"; save_vector(filename.c_str(), cond_num_max);

  }

  w.stop(); w.read_duration();

  return 0;
}

double compute_convergence_order(std::vector<double> &x, std::vector<double> &y)
{
  if (x.size() != y.size())
  {
    std::cout << "[ERROR]: sizes of arrays do not coincide\n";
    return 0;
  }

  int n = x.size();

  double sumX  = 0;
  double sumY  = 0;
  double sumXY = 0;
  double sumXX = 0;

  for (int i = 0; i < n; ++i)
  {
    double logX = log(x[i]);
    double logY = log(y[i]);

    sumX  += logX;
    sumY  += logY;
    sumXY += logX*logY;
    sumXX += logX*logX;
  }

  return (sumXY - sumX*sumY/n)/(sumXX - sumX*sumX/n);
}<|MERGE_RESOLUTION|>--- conflicted
+++ resolved
@@ -99,19 +99,11 @@
 // refinement parameters
 //-------------------------------------
 #ifdef P4_TO_P8
-<<<<<<< HEAD
 param_t<int> lmin (pl, 5, "lmin", "Min level of the tree");
 param_t<int> lmax (pl, 5, "lmax", "Max level of the tree");
 
 param_t<int> num_splits           (pl, 4, "num_splits", "Number of recursive splits");
 param_t<int> num_splits_per_split (pl, 3, "num_splits_per_split", "Number of additional resolutions");
-=======
-param_t<int>    lmin (pl, 5, "lmin", "Min level of the tree");
-param_t<int>    lmax (pl, 5, "lmax", "Max level of the tree");
-
-param_t<int>    num_splits (pl, 5, "num_splits", "Number of recursive splits");
-param_t<int>    add_splits (pl, 1, "add_splits", "Number of additional resolutions");
->>>>>>> e270d6ec
 
 param_t<int>    num_shifts_x_dir (pl, 1, "num_shifts_x_dir", "Number of grid shifts in the x-direction");
 param_t<int>    num_shifts_y_dir (pl, 1, "num_shifts_y_dir", "Number of grid shifts in the y-direction");
@@ -120,13 +112,8 @@
 param_t<int>    lmin (pl, 5, "lmin", "Min level of the tree");
 param_t<int>    lmax (pl, 8, "lmax", "Max level of the tree");
 
-<<<<<<< HEAD
 param_t<int> num_splits           (pl, 5, "num_splits", "Number of recursive splits");
 param_t<int> num_splits_per_split (pl, 5, "num_splits_per_split", "Number of additional resolutions");
-=======
-param_t<int>    num_splits (pl, 5, "num_splits", "Number of recursive splits");
-param_t<int>    add_splits (pl, 1, "add_splits", "Number of additional resolutions");
->>>>>>> e270d6ec
 
 param_t<int>    num_shifts_x_dir (pl, 1, "num_shifts_x_dir", "Number of grid shifts in the x-direction");
 param_t<int>    num_shifts_y_dir (pl, 1, "num_shifts_y_dir", "Number of grid shifts in the y-direction");
@@ -268,30 +255,18 @@
 //-------------------------------------
 // solver parameters
 //-------------------------------------
-<<<<<<< HEAD
 param_t<int>  jc_scheme         (pl, 0, "jc_scheme", "Discretization scheme for interface conditions (0 - FVM (pl, 1 - FDM)");
 param_t<int>  jc_sub_scheme     (pl, 0, "jc_sub_scheme", "Interpolation subscheme for interface conditions (0 - from slow region (pl, 1 - from fast region (pl, 2 - based on nodes availability)");
 param_t<int>  integration_order (pl, 2, "integration_order", "Select integration order (1 - linear (pl, 2 - quadratic)");
 param_t<bool> sc_scheme         (pl, 1, "sc_scheme", "Use super-convergent scheme");
-=======
-param_t<int>    jump_scheme       (pl, 0, "jump_scheme",       "Interpolation scheme for interface conditions (0 - from slow region, 1 - from fast region, 2 - based on nodes availability)");
-param_t<int>    integration_order (pl, 2, "integration_order", "Integration order for finite volume discretization (1 - linear, 2 - quadratic)");
-param_t<bool>   fv_scheme         (pl, 0, "fv_scheme",         "Scheme for finite volume discretization on boundaries: 0 - symmetric, 1 - superconvergent");
->>>>>>> e270d6ec
 
 param_t<bool>   store_finite_volumes   (pl, 0, "store_finite_volumes", "");
 param_t<bool>   apply_bc_pointwise     (pl, 0, "apply_bc_pointwise", "");
 param_t<bool>   use_centroid_always    (pl, 0, "use_centroid_always", "");
 param_t<bool>   sample_bc_node_by_node (pl, 0, "sample_bc_node_by_node", "");
 
-<<<<<<< HEAD
 // for superconvergent scheme:
 param_t<bool> try_remove_hanging_cells (pl, 1, "try_remove_hanging_cells", "Ask solver to eliminate hanging cells");
-=======
-// for symmetric finite volume scheme:
-param_t<bool>   taylor_correction      (pl, 1, "taylor_correction",      "Use Taylor correction to approximate Robin term (symmetric scheme)");
-param_t<bool>   kink_special_treatment (pl, 1, "kink_special_treatment", "Use the special treatment for kinks (symmetric scheme)");
->>>>>>> e270d6ec
 
 
 // for solving nonlinear equations
@@ -332,7 +307,6 @@
 //-------------------------------------
 // output
 //-------------------------------------
-<<<<<<< HEAD
 param_t<bool> save_vtk           (pl, 1, "save_vtk", "Save the p4est in vtk format");
 param_t<bool> save_params        (pl, 1, "save_params", "Save list of entered parameters");
 param_t<bool> save_domain        (pl, 1, "save_domain", "Save the reconstruction of an irregular domain (works only in serial!)");
@@ -368,17 +342,6 @@
                                              "24 - same as no. 9 + nonlinear sinh term\n"
                                              "25 - same as no. 12 + nonlinear sinh term\n");
 
-void set_example(int n_example)
-=======
-param_t<bool>   save_vtk           (pl, 1, "save_vtk", "Save the p4est in vtk format");
-param_t<bool>   save_params        (pl, 0, "save_params", "Save list of entered parameters");
-param_t<bool>   save_domain        (pl, 0, "save_domain", "Save the reconstruction of an irregular domain (works only in serial!)");
-param_t<bool>   save_matrix_ascii  (pl, 0, "save_matrix_ascii", "Save the matrix in ASCII MATLAB format");
-param_t<bool>   save_matrix_binary (pl, 0, "save_matrix_binary", "Save the matrix in BINARY MATLAB format");
-param_t<bool>   save_convergence   (pl, 0, "save_convergence", "Save convergence results");
-
-// define the poisson problem to solve
-
 
 // specify exact solution of the problem in the in the positive and negative domain defined  in class sol_cf_t -> sol_p and sol_m
 // specify  the scalar that is to be multiplied to the exact solution defined using the previous variables -> sol_p_mult and sol_m_mult
@@ -408,7 +371,6 @@
 
 // adding interfaces is exactly similar to adding boundaries except in all the names above "bry" is replaced with "infc"
 void set_example(int example)
->>>>>>> e270d6ec
 {
   switch (example)
   {
@@ -852,13 +814,8 @@
       sol_m.val = 0; sol_m_mult.val = 1; diff_coeff_m.val = 0; diff_coeff_m_mult.val = 1; linear_term_m_coeff.val = 1; linear_term_m_mult.val = 1;
       sol_p.val = 0; sol_p_mult.val = 1; diff_coeff_p.val = 0; diff_coeff_p_mult.val = 1; linear_term_p_coeff.val = 1; linear_term_p_mult.val = 1;
 
-<<<<<<< HEAD
       infc_phi_num.val = 1;
       bdry_phi_num.val = 0;
-=======
-      num_infc.val = 0;
-      num_bdry.val = 1;
->>>>>>> e270d6ec
 
       infc_00_present.val = 0;
       infc_01_present.val = 0;
@@ -916,17 +873,10 @@
       num_infc.val = 1;
       num_bdry.val = 0;
 
-<<<<<<< HEAD
       infc_present_00.val = 1; infc_geom_00.val = 4; infc_opn_00.val = MLS_INT;
       infc_present_01.val = 0; infc_geom_01.val = 0; infc_opn_01.val = MLS_INT;
       infc_present_02.val = 0; infc_geom_02.val = 0; infc_opn_02.val = MLS_INT;
       infc_present_03.val = 0; infc_geom_03.val = 0; infc_opn_03.val = MLS_INT;
-=======
-      infc_00_present.val = 1; infc_00_geometry.val = 1; infc_00_opn.val = MLS_INT;
-      infc_01_present.val = 0; infc_01_geometry.val = 0; infc_01_opn.val = MLS_INT;
-      infc_02_present.val = 0; infc_02_geometry.val = 0; infc_02_opn.val = MLS_INT;
-      infc_03_present.val = 0; infc_03_geometry.val = 0; infc_03_opn.val = MLS_INT;
->>>>>>> e270d6ec
 
       bdry_00_present.val = 0;
       bdry_01_present.val = 0;
@@ -935,19 +885,11 @@
 
       nonlinear_term_m.val = 0;
       nonlinear_term_m_coeff.val = 0;
-<<<<<<< HEAD
       nonlinear_term_m_mag.val = 0;
 
       nonlinear_term_p.val = 2;
       nonlinear_term_p_coeff.val = 0;
       nonlinear_term_p_mag.val = 0.1;
-=======
-      nonlinear_term_m_mult.val = 1;
-
-      nonlinear_term_p.val = 2;
-      nonlinear_term_p_coeff.val = 0;
-      nonlinear_term_p_mult.val = 1;
->>>>>>> e270d6ec
 
       break;
 
@@ -971,19 +913,11 @@
 
       nonlinear_term_m.val = 0;
       nonlinear_term_m_coeff.val = 0;
-<<<<<<< HEAD
       nonlinear_term_m_mag.val = 0;
 
       nonlinear_term_p.val = 2;
       nonlinear_term_p_coeff.val = 0;
       nonlinear_term_p_mag.val = 0.1;
-=======
-      nonlinear_term_m_mult.val = 1;
-
-      nonlinear_term_p.val = 2;
-      nonlinear_term_p_coeff.val = 0;
-      nonlinear_term_p_mult.val = 1;
->>>>>>> e270d6ec
 
       break;
 
@@ -2420,17 +2354,10 @@
     if (mengine == NULL) throw std::runtime_error("Cannot start a MATLAB Engine session.\n");
   }
 #else
-<<<<<<< HEAD
 //  if (compute_cond_num)
 //  {
 //    ierr = PetscPrintf(mpi.comm(), "[Warning]: MATLAB is either not provided or found. Condition numbers will not be computed. \n");
 //  }
-=======
-  if (compute_cond_num())
-  {
-    ierr = PetscPrintf(mpi.comm(), "[Warning]: MATLAB is either not provided or found. Condition numbers will not be computed. \n");
-  }
->>>>>>> e270d6ec
 #endif
 
 
