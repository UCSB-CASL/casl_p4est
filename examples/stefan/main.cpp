// System
#include <stdexcept>
#include <iostream>
#include <sys/stat.h>
#include <vector>
#include <algorithm>

// p4est Library
#include <p4est_bits.h>
#include <p4est_extended.h>
#include <p4est_vtk.h>

// casl_p4est
#include <src/utils.h>
#include <src/my_p4est_vtk.h>
#include <src/my_p4est_nodes.h>
#include <src/my_p4est_tools.h>
#include <src/refine_coarsen.h>
#include <src/petsc_compatibility.h>

#include <src/semi_lagrangian.h>


#undef MIN
#undef MAX
#include <src/my_p4est_node_neighbors.h>
#include <src/my_p4est_levelset.h>
#include <src/poisson_solver_node_base.h>

#define MIN_LEVEL 3
#define MAX_LEVEL 9

// logging variables
PetscLogEvent log_compute_curvature;
#ifndef CASL_LOG_EVENTS
#define PetscLogEventBegin(e, o1, o2, o3, o4) 0
#define PetscLogEventEnd(e, o1, o2, o3, o4) 0
#endif
#ifndef CASL_LOG_FLOPS
#define PetscLogFlops(n) 0
#endif

double D = 1;
double tf = 1;
double Tmax = 1;
double Tmin = 0.7;
//double epsilon_c = 1e-6;
//double epsilon_c = 0;
int save_every_n_iteration = 1;
<<<<<<< HEAD
int iter_max = 1000;
=======
int iter_max = 300;
>>>>>>> d3ddc508

using namespace std;

struct circle:CF_2{
  circle(double x0_, double y0_, double r_): x0(x0_), y0(y0_), r(r_) {}
  void update (double x0_, double y0_, double r_) {x0 = x0_; y0 = y0_; r = r_; }
  double operator()(double x, double y) const {
//    double c_max = sqrt(SQR(x-x0) + SQR(y-y0)) - .9;
    double c_min = r - sqrt(SQR(x-x0) + SQR(y-y0));
//    return MAX(c_max, c_min);
    return c_min;
  }
private:
  double  x0, y0, r;
};

struct BCWALLTYPE : WallBC2D{
  BoundaryConditionType operator()( double x, double y ) const
  {
    (void) x; (void) y;
    return DIRICHLET;
  }
} bc_wall_type;

struct BCWALLVALUE : CF_2 {
  double operator() (double x, double y) const
  {
    (void) x; (void) y;
    return Tmin;
  }
} bc_wall_value;

struct BCInterfaceValue : CF_2 {
private:
  my_p4est_brick_t *brick;
  my_p4est_node_neighbors_t *ngbd;
  InterpolatingFunction interp;
public:
  BCInterfaceValue( my_p4est_brick_t *brick_, p4est_t *p4est_,
                    p4est_nodes_t *nodes_, p4est_ghost_t *ghost_,
                    my_p4est_node_neighbors_t *ngbd_, Vec kappa_)
    : brick(brick_), ngbd(ngbd_), interp(p4est_, nodes_, ghost_, brick_, ngbd_)
  {
    interp.set_input_parameters(kappa_, quadratic);
  }

  double operator() (double x, double y) const
  {
//    (void) x; (void) y;
    return Tmax;
//    return interp(x,y);
//    return Tmax - epsilon_c * interp(x,y);
    /* T = -eps_c kappa - eps_v V */
  }
};

void save_VTK(p4est_t *p4est, p4est_nodes_t *nodes, my_p4est_brick_t *brick, Vec phi, Vec T,
              Vec vx, Vec vy, Vec vx_ext, Vec vy_ext, Vec kappa, int compt)
{
  std::ostringstream oss; oss << "stefan_" << p4est->mpisize << "_"
                              << brick->nxytrees[0] << "x"
                              << brick->nxytrees[1] << "." << compt;

  PetscErrorCode ierr;

  double *phi_ptr, *T_ptr, *vx_ptr, *vy_ptr, *vx_ext_ptr, *vy_ext_ptr, *kappa_ptr;
  ierr = VecGetArray(phi, &phi_ptr); CHKERRXX(ierr);
  ierr = VecGetArray(T, &T_ptr); CHKERRXX(ierr);
  ierr = VecGetArray(vx, &vx_ptr); CHKERRXX(ierr);
  ierr = VecGetArray(vy, &vy_ptr); CHKERRXX(ierr);
  ierr = VecGetArray(vx_ext, &vx_ext_ptr); CHKERRXX(ierr);
  ierr = VecGetArray(vy_ext, &vy_ext_ptr); CHKERRXX(ierr);
  ierr = VecGetArray(kappa , &kappa_ptr ); CHKERRXX(ierr);

  my_p4est_vtk_write_all(  p4est, nodes, NULL,
                           P4EST_TRUE, P4EST_TRUE,
                           7, 0, oss.str().c_str(),
                           VTK_POINT_DATA, "phi", phi_ptr,
                           VTK_POINT_DATA, "temp", T_ptr,
                           VTK_POINT_DATA, "vx", vx_ptr,
                           VTK_POINT_DATA, "vy", vy_ptr,
                           VTK_POINT_DATA, "vx_ext", vx_ext_ptr,
                           VTK_POINT_DATA, "vy_ext", vy_ext_ptr,
                           VTK_POINT_DATA, "kappa", kappa_ptr);

  ierr = VecRestoreArray(phi, &phi_ptr); CHKERRXX(ierr);
  ierr = VecRestoreArray(T, &T_ptr); CHKERRXX(ierr);
  ierr = VecRestoreArray(vx, &vx_ptr); CHKERRXX(ierr);
  ierr = VecRestoreArray(vy, &vy_ptr); CHKERRXX(ierr);
  ierr = VecRestoreArray(vx_ext, &vx_ext_ptr); CHKERRXX(ierr);
  ierr = VecRestoreArray(vy_ext, &vy_ext_ptr); CHKERRXX(ierr);
  ierr = VecRestoreArray(kappa , &kappa_ptr ); CHKERRXX(ierr);
}


void compute_boundary_condition(p4est_nodes_t *nodes, my_p4est_node_neighbors_t *ngbd, Vec phi, Vec bc)
{
  PetscErrorCode ierr;  
  Vec dx;

  ierr = VecDuplicate(phi, &dx); CHKERRXX(ierr);
  ierr = PetscLogEventBegin(log_compute_curvature, phi, bc, dx, 0); CHKERRXX(ierr);

  double *phi_ptr, *bc_ptr, *dx_ptr;
  ierr = VecGetArray(phi  , &phi_ptr  ); CHKERRXX(ierr);
  ierr = VecGetArray(dx   , &dx_ptr   ); CHKERRXX(ierr);

  for(p4est_locidx_t n=0; n<nodes->num_owned_indeps; ++n)
    dx_ptr[n] = (*ngbd)[n].dx_central (phi_ptr);

  ierr = VecRestoreArray(dx, &dx_ptr); CHKERRXX(ierr);

  ierr = VecGhostUpdateBegin(dx, INSERT_VALUES, SCATTER_FORWARD); CHKERRXX(ierr);
  ierr = VecGhostUpdateEnd  (dx, INSERT_VALUES, SCATTER_FORWARD); CHKERRXX(ierr);

  ierr = VecGetArray(dx, &dx_ptr   ); CHKERRXX(ierr);
  ierr = VecGetArray(bc, &bc_ptr); CHKERRXX(ierr);

  for(p4est_locidx_t n=0; n<nodes->num_owned_indeps; ++n)
  {
    double dy  = (*ngbd)[n].dy_central (phi_ptr);
    double dx  = dx_ptr[n];
    double dxx = (*ngbd)[n].dxx_central(phi_ptr);
    double dyy = (*ngbd)[n].dyy_central(phi_ptr);
    double dxy = (*ngbd)[n].dy_central (dx_ptr);

    double cos_theta = dx / sqrt(dx*dx + dy*dy);
    double theta = acos(cos_theta);
    if(dy<0) theta = -theta;
    theta += M_PI/4;
    double epsilon_c = 1 - cos(4*theta);
//    if(sqrt(dx*dx + dy*dy) < 1e-1)
//      kappa_ptr[n] = 0;
    {
      double kappa = ( dy*dy*dxx - 2*dx*dy*dxy + dx*dx*dyy) / ((dx*dx + dy*dy) * sqrt(dx*dx + dy*dy));
      //    return Tmax - epsilon_c * interp(x,y)
      bc_ptr[n] = Tmax + 1e-6*epsilon_c * kappa;
    }
  }

  ierr = VecRestoreArray(phi, &phi_ptr  ); CHKERRXX(ierr);
  ierr = VecRestoreArray(bc , &bc_ptr); CHKERRXX(ierr);
  ierr = VecRestoreArray(dx , &dx_ptr); CHKERRXX(ierr);

  ierr = VecDestroy(dx); CHKERRXX(ierr);

  ierr = VecGhostUpdateBegin(bc, INSERT_VALUES, SCATTER_FORWARD); CHKERRXX(ierr);
  ierr = VecGhostUpdateEnd  (bc, INSERT_VALUES, SCATTER_FORWARD); CHKERRXX(ierr);

  ierr = PetscLogEventEnd(log_compute_curvature, phi, bc, dx, 0); CHKERRXX(ierr);
}


int main (int argc, char* argv[])
{

  mpi_context_t mpi_context, *mpi = &mpi_context;
  mpi->mpicomm  = MPI_COMM_WORLD;
  p4est_t            *p4est;
  p4est_nodes_t      *nodes;
  PetscErrorCode ierr;

//  circle circ(1.003, 1.003, .203);
  circle circ(1. , 1., .2);
  splitting_criteria_cf_t data(MIN_LEVEL, MAX_LEVEL, &circ, 1.2);

  Session mpi_session;
  mpi_session.init(argc, argv, mpi->mpicomm);
#ifdef CASL_LOGS
  ierr = PetscLogEventRegister("compute_curvature                              " , 0, &log_compute_curvature); CHKERRXX(ierr);
#endif

  parStopWatch w1, w2;
  w1.start("total time");

  MPI_Comm_size (mpi->mpicomm, &mpi->mpisize);
  MPI_Comm_rank (mpi->mpicomm, &mpi->mpirank);

  // Create the connectivity object
  p4est_connectivity_t *connectivity;
  my_p4est_brick_t brick;
  connectivity = my_p4est_brick_new(2, 2, &brick);

  // Now create the forest
  p4est = p4est_new(mpi->mpicomm, connectivity, 0, NULL, NULL);

  // Now refine the tree
  p4est->user_pointer = (void*)(&data);
  p4est_refine(p4est, P4EST_TRUE, refine_levelset_cf, NULL);

  // Finally re-partition
  p4est_partition(p4est, NULL);

  /* Create the ghost structure */
  p4est_ghost_t *ghost = p4est_ghost_new(p4est, P4EST_CONNECT_DEFAULT);

  for (int i=0; i<p4est->mpisize+1; i++)
    PetscSynchronizedPrintf(p4est->mpicomm, "%d ", ghost->proc_offsets[i]);
  PetscSynchronizedPrintf(p4est->mpicomm, "\n %d\n", ghost->ghosts.elem_count);
  PetscSynchronizedFlush(p4est->mpicomm);

  // generate the node data structure
  nodes = my_p4est_nodes_new(p4est, ghost);

  // Initialize the level-set function
  Vec phi;
  Vec Tn;
  ierr = VecCreateGhost(p4est, nodes, &phi); CHKERRXX(ierr);
  ierr = VecDuplicate(phi,&Tn); CHKERRXX(ierr);

  double *phi_ptr, *Tn_ptr;
  ierr = VecGetArray(phi, &phi_ptr); CHKERRXX(ierr);
  ierr = VecGetArray(Tn, &Tn_ptr); CHKERRXX(ierr);

  for (size_t i = 0; i<nodes->indep_nodes.elem_count; ++i)
  {
    p4est_indep_t *node = (p4est_indep_t*)sc_array_index(&nodes->indep_nodes, i);
    p4est_topidx_t tree_id = node->p.piggy3.which_tree;

    p4est_topidx_t v_mm = connectivity->tree_to_vertex[P4EST_CHILDREN*tree_id + 0];

    double tree_xmin = connectivity->vertices[3*v_mm + 0];
    double tree_ymin = connectivity->vertices[3*v_mm + 1];

    double x = int2double_coordinate_transform(node->x) + tree_xmin;
    double y = int2double_coordinate_transform(node->y) + tree_ymin;

    phi_ptr[i] = circ(x,y);
    Tn_ptr [i] = Tmax;
  }

  ierr = VecRestoreArray(phi, &phi_ptr); CHKERRXX(ierr);
  ierr = VecRestoreArray(Tn, &Tn_ptr); CHKERRXX(ierr);

  // loop over time
  int tc = 0;
  double t=0;
  double dt_n = 1. / pow(2.,(double) MAX_LEVEL);
  double dt_np1;

  for (t=0; t<tf && tc < iter_max; tc++)
  {
    if(p4est->mpirank==0) printf("Iteration %d, time %e\n",tc,t);

    my_p4est_hierarchy_t hierarchy(p4est,ghost, &brick);
    my_p4est_node_neighbors_t ngbd(&hierarchy,nodes);

    my_p4est_level_set ls(&brick, p4est, nodes, ghost, &ngbd);
//    ls.reinitialize_1st_order( phi, 100 );
    ls.reinitialize_2nd_order( phi, 100 );

    /* compute the curvature for boundary conditions */
    Vec bc_vec;
    ierr = VecDuplicate(phi, &bc_vec); CHKERRXX(ierr);
    compute_boundary_condition(nodes, &ngbd, phi, bc_vec);

    /* solve for the temperature */
    BoundaryConditions2D bc;
    bc.setInterfaceType(DIRICHLET);
    BCInterfaceValue bc_interface_value(&brick, p4est, nodes, ghost, &ngbd, bc_vec);
    bc.setInterfaceValue(bc_interface_value);
    bc.setWallTypes(bc_wall_type);
    bc.setWallValues(bc_wall_value);

    PoissonSolverNodeBase solver(&ngbd, &brick);
    solver.set_phi(phi);
    solver.set_mu(D*dt_n);
    solver.set_diagonal(1.);
    solver.set_bc(bc);
    solver.set_rhs(Tn);

    solver.solve(Tn);

    ierr = VecGhostUpdateBegin(Tn, INSERT_VALUES, SCATTER_FORWARD); CHKERRXX(ierr);
    ierr = VecGhostUpdateEnd  (Tn, INSERT_VALUES, SCATTER_FORWARD); CHKERRXX(ierr);

    /* compute the velocity field */
//    ls.extend_Over_Interface(phi, Tn, bc, 2, 10);
    ls.extend_Over_Interface(phi, Tn, DIRICHLET, bc_vec, 2, 10);

    /* compute grad(T) dot n */
    Vec vx, vy;
    double *vx_ptr, *vy_ptr;
    ierr = VecDuplicate(phi, &vx); CHKERRXX(ierr);
    ierr = VecDuplicate(phi, &vy); CHKERRXX(ierr);

    ierr = VecGetArray(phi, &phi_ptr); CHKERRXX(ierr);
    ierr = VecGetArray(Tn , &Tn_ptr ); CHKERRXX(ierr);
    ierr = VecGetArray(vx , &vx_ptr ); CHKERRXX(ierr);
    ierr = VecGetArray(vy , &vy_ptr ); CHKERRXX(ierr);

    for(p4est_locidx_t n=0; n<nodes->num_owned_indeps; ++n)
    {
      double px = ngbd[n].dx_central(phi_ptr);
      double py = ngbd[n].dy_central(phi_ptr);

      double norm = sqrt(px*px + py*py);
      if(norm > EPS) { px /= norm; py /= norm; }
      else           { px = 0; py = 0; }

      vx_ptr[n] = (px>0 ? -1 : 1) * px * ngbd[n].dx_central(Tn_ptr);
      vy_ptr[n] = (py>0 ? -1 : 1) * py * ngbd[n].dy_central(Tn_ptr);
    }

    ierr = VecRestoreArray(phi, &phi_ptr); CHKERRXX(ierr);
    ierr = VecRestoreArray(Tn , &Tn_ptr); CHKERRXX(ierr);
    ierr = VecRestoreArray(vx , &vx_ptr); CHKERRXX(ierr);
    ierr = VecRestoreArray(vy , &vy_ptr); CHKERRXX(ierr);

    ierr = VecGhostUpdateBegin(vx, INSERT_VALUES, SCATTER_FORWARD); CHKERRXX(ierr);
    ierr = VecGhostUpdateEnd  (vx, INSERT_VALUES, SCATTER_FORWARD); CHKERRXX(ierr);
    ierr = VecGhostUpdateBegin(vy, INSERT_VALUES, SCATTER_FORWARD); CHKERRXX(ierr);
    ierr = VecGhostUpdateEnd  (vy, INSERT_VALUES, SCATTER_FORWARD); CHKERRXX(ierr);

    Vec vx_extended, vy_extended;
    ierr = VecDuplicate(phi,&vx_extended); CHKERRXX(ierr);
    ierr = VecDuplicate(phi,&vy_extended); CHKERRXX(ierr);

    ls.extend_from_interface_to_whole_domain(phi, vx, vx_extended, 10);
    ls.extend_from_interface_to_whole_domain(phi, vy, vy_extended, 10);

    if (tc % save_every_n_iteration == 0)
      save_VTK(p4est, nodes, &brick, phi, Tn, vx, vy, vx_extended, vy_extended, bc_vec, tc/save_every_n_iteration);

    ierr = VecDestroy(vx); CHKERRXX(ierr);
    ierr = VecDestroy(vy); CHKERRXX(ierr);

    /* compute the time step for the next iteration */
    ierr = VecGetArray(vx_extended, &vx_ptr ); CHKERRXX(ierr);
    ierr = VecGetArray(vy_extended, &vy_ptr ); CHKERRXX(ierr);

    p4est_topidx_t vm = p4est->connectivity->tree_to_vertex[0 + 0];
    p4est_topidx_t vp = p4est->connectivity->tree_to_vertex[0 + 3];

    double xmin = p4est->connectivity->vertices[3*vm + 0];
    double ymin = p4est->connectivity->vertices[3*vm + 1];
    double xmax = p4est->connectivity->vertices[3*vp + 0];
    double ymax = p4est->connectivity->vertices[3*vp + 1];

    splitting_criteria_t *data = (splitting_criteria_t*) p4est->user_pointer;
    double dx = (xmax-xmin) / pow(2.,(double) data->max_lvl);
    double dy = (ymax-ymin) / pow(2.,(double) data->max_lvl);
    double max_norm_u_loc = 0;
    ierr = VecGetArray(phi, &phi_ptr); CHKERRXX(ierr);
    for(p4est_locidx_t n=0; n<nodes->num_owned_indeps; ++n)
    {
      if(fabs(phi_ptr[n]) < 3*sqrt(dx*dx+dy*dy))
        max_norm_u_loc = max(max_norm_u_loc, sqrt( vx_ptr[n]*vx_ptr[n] + vy_ptr[n]*vy_ptr[n] ) );
    }
    ierr = VecRestoreArray(phi, &phi_ptr); CHKERRXX(ierr);

    ierr = VecRestoreArray(vx_extended, &vx_ptr ); CHKERRXX(ierr);
    ierr = VecRestoreArray(vy_extended, &vy_ptr ); CHKERRXX(ierr);
    double max_norm_u;
    ierr = MPI_Allreduce(&max_norm_u_loc, &max_norm_u, 1, MPI_DOUBLE, MPI_MIN, p4est->mpicomm); CHKERRXX(ierr);

    dt_np1 = min(1.,1./max_norm_u) * 1. * min(dx, dy);

    /* advect the function in time */
    p4est_t *p4est_np1 = p4est_copy(p4est, P4EST_FALSE);
    p4est_ghost_t *ghost_np1 = p4est_ghost_new(p4est_np1, P4EST_CONNECT_DEFAULT);
    p4est_nodes_t *nodes_np1 = my_p4est_nodes_new(p4est_np1, ghost_np1);

    SemiLagrangian sl(&p4est_np1, &nodes_np1, &ghost_np1, &brick);
    sl.update_p4est_second_order(vx_extended, vy_extended, phi,dt_n);

    ierr = VecDestroy(vx_extended); CHKERRXX(ierr);
    ierr = VecDestroy(vy_extended); CHKERRXX(ierr);

    /* interpolate Tn on the new grid */
    Vec Tnp1;
    ierr = VecDuplicate(phi, &Tnp1); CHKERRXX(ierr);
    InterpolatingFunction interp(p4est, nodes, ghost, &brick, &ngbd);

    p4est_topidx_t *t2v = p4est_np1->connectivity->tree_to_vertex; // tree to vertex list
    double *t2c = p4est_np1->connectivity->vertices; // coordinates of the vertices of a tree
    for(p4est_locidx_t n=0; n<nodes_np1->num_owned_indeps; ++n)
    {
      p4est_indep_t *node = (p4est_indep_t*)sc_array_index(&nodes_np1->indep_nodes, n + nodes_np1->offset_owned_indeps);
      p4est_topidx_t tree_idx = node->p.piggy3.which_tree;

      p4est_topidx_t tr_mm = t2v[P4EST_CHILDREN*tree_idx + 0];  //mm vertex of tree
      double tr_xmin = t2c[3 * tr_mm + 0];
      double tr_ymin = t2c[3 * tr_mm + 1];

      double x = int2double_coordinate_transform(node->x) + tr_xmin;
      double y = int2double_coordinate_transform(node->y) + tr_ymin;

      interp.add_point_to_buffer(n, x, y);
    }

    interp.set_input_parameters(Tn, quadratic);
    interp.interpolate(Tnp1);

    ierr = VecDestroy(Tn); CHKERRXX(ierr);
    Tn = Tnp1;

    ierr = VecGhostUpdateBegin(Tn, INSERT_VALUES, SCATTER_FORWARD); CHKERRXX(ierr);

    p4est_destroy(p4est);       p4est = p4est_np1;
    p4est_ghost_destroy(ghost); ghost = ghost_np1;
    p4est_nodes_destroy(nodes); nodes = nodes_np1;

    ierr = VecDestroy(bc_vec); CHKERRXX(ierr);

    ierr = VecGhostUpdateEnd  (Tn, INSERT_VALUES, SCATTER_FORWARD); CHKERRXX(ierr);

    t += dt_n;
    dt_n = dt_np1;
  }

  ierr = VecDestroy(phi); CHKERRXX(ierr);
  ierr = VecDestroy(Tn); CHKERRXX(ierr);

  // destroy the p4est and its connectivity structure
  p4est_nodes_destroy (nodes);
  p4est_destroy (p4est);
  my_p4est_brick_destroy(connectivity, &brick);

  w1.stop(); w1.read_duration();

  return 0;
}<|MERGE_RESOLUTION|>--- conflicted
+++ resolved
@@ -44,14 +44,9 @@
 double tf = 1;
 double Tmax = 1;
 double Tmin = 0.7;
-//double epsilon_c = 1e-6;
-//double epsilon_c = 0;
+double epsilon_c = .1;
 int save_every_n_iteration = 1;
-<<<<<<< HEAD
-int iter_max = 1000;
-=======
 int iter_max = 300;
->>>>>>> d3ddc508
 
 using namespace std;
 
@@ -59,10 +54,7 @@
   circle(double x0_, double y0_, double r_): x0(x0_), y0(y0_), r(r_) {}
   void update (double x0_, double y0_, double r_) {x0 = x0_; y0 = y0_; r = r_; }
   double operator()(double x, double y) const {
-//    double c_max = sqrt(SQR(x-x0) + SQR(y-y0)) - .9;
-    double c_min = r - sqrt(SQR(x-x0) + SQR(y-y0));
-//    return MAX(c_max, c_min);
-    return c_min;
+    return r - sqrt(SQR(x-x0) + SQR(y-y0));
   }
 private:
   double  x0, y0, r;
@@ -100,9 +92,8 @@
 
   double operator() (double x, double y) const
   {
-//    (void) x; (void) y;
+    (void) x; (void) y;
     return Tmax;
-//    return interp(x,y);
 //    return Tmax - epsilon_c * interp(x,y);
     /* T = -eps_c kappa - eps_v V */
   }
@@ -147,15 +138,15 @@
 }
 
 
-void compute_boundary_condition(p4est_nodes_t *nodes, my_p4est_node_neighbors_t *ngbd, Vec phi, Vec bc)
+void compute_curvature(p4est_nodes_t *nodes, my_p4est_node_neighbors_t *ngbd, Vec phi, Vec kappa)
 {
   PetscErrorCode ierr;  
   Vec dx;
 
   ierr = VecDuplicate(phi, &dx); CHKERRXX(ierr);
-  ierr = PetscLogEventBegin(log_compute_curvature, phi, bc, dx, 0); CHKERRXX(ierr);
-
-  double *phi_ptr, *bc_ptr, *dx_ptr;
+  ierr = PetscLogEventBegin(log_compute_curvature, phi, kappa, dx, 0); CHKERRXX(ierr);
+
+  double *phi_ptr, *kappa_ptr, *dx_ptr;
   ierr = VecGetArray(phi  , &phi_ptr  ); CHKERRXX(ierr);
   ierr = VecGetArray(dx   , &dx_ptr   ); CHKERRXX(ierr);
 
@@ -167,8 +158,8 @@
   ierr = VecGhostUpdateBegin(dx, INSERT_VALUES, SCATTER_FORWARD); CHKERRXX(ierr);
   ierr = VecGhostUpdateEnd  (dx, INSERT_VALUES, SCATTER_FORWARD); CHKERRXX(ierr);
 
-  ierr = VecGetArray(dx, &dx_ptr   ); CHKERRXX(ierr);
-  ierr = VecGetArray(bc, &bc_ptr); CHKERRXX(ierr);
+  ierr = VecGetArray(dx   , &dx_ptr   ); CHKERRXX(ierr);
+  ierr = VecGetArray(kappa, &kappa_ptr); CHKERRXX(ierr);
 
   for(p4est_locidx_t n=0; n<nodes->num_owned_indeps; ++n)
   {
@@ -177,31 +168,20 @@
     double dxx = (*ngbd)[n].dxx_central(phi_ptr);
     double dyy = (*ngbd)[n].dyy_central(phi_ptr);
     double dxy = (*ngbd)[n].dy_central (dx_ptr);
-
-    double cos_theta = dx / sqrt(dx*dx + dy*dy);
-    double theta = acos(cos_theta);
-    if(dy<0) theta = -theta;
-    theta += M_PI/4;
-    double epsilon_c = 1 - cos(4*theta);
-//    if(sqrt(dx*dx + dy*dy) < 1e-1)
-//      kappa_ptr[n] = 0;
-    {
-      double kappa = ( dy*dy*dxx - 2*dx*dy*dxy + dx*dx*dyy) / ((dx*dx + dy*dy) * sqrt(dx*dx + dy*dy));
-      //    return Tmax - epsilon_c * interp(x,y)
-      bc_ptr[n] = Tmax + 1e-6*epsilon_c * kappa;
-    }
-  }
-
-  ierr = VecRestoreArray(phi, &phi_ptr  ); CHKERRXX(ierr);
-  ierr = VecRestoreArray(bc , &bc_ptr); CHKERRXX(ierr);
-  ierr = VecRestoreArray(dx , &dx_ptr); CHKERRXX(ierr);
+    if(sqrt(dx*dx + dy*dy) < 1e-1) kappa_ptr[n] = 0;
+    else kappa_ptr[n] = ( dy*dy*dxx - 2*dx*dy*dxy + dx*dx*dyy) / ((dx*dx + dy*dy) * sqrt(dx*dx + dy*dy));
+  }
+
+  ierr = VecRestoreArray(phi  , &phi_ptr  ); CHKERRXX(ierr);
+  ierr = VecRestoreArray(kappa, &kappa_ptr); CHKERRXX(ierr);
+  ierr = VecRestoreArray(dx, &dx_ptr); CHKERRXX(ierr);
 
   ierr = VecDestroy(dx); CHKERRXX(ierr);
 
-  ierr = VecGhostUpdateBegin(bc, INSERT_VALUES, SCATTER_FORWARD); CHKERRXX(ierr);
-  ierr = VecGhostUpdateEnd  (bc, INSERT_VALUES, SCATTER_FORWARD); CHKERRXX(ierr);
-
-  ierr = PetscLogEventEnd(log_compute_curvature, phi, bc, dx, 0); CHKERRXX(ierr);
+  ierr = VecGhostUpdateBegin(kappa, INSERT_VALUES, SCATTER_FORWARD); CHKERRXX(ierr);
+  ierr = VecGhostUpdateEnd  (kappa, INSERT_VALUES, SCATTER_FORWARD); CHKERRXX(ierr);
+
+  ierr = PetscLogEventEnd(log_compute_curvature, phi, kappa, dx, 0); CHKERRXX(ierr);
 }
 
 
@@ -214,8 +194,7 @@
   p4est_nodes_t      *nodes;
   PetscErrorCode ierr;
 
-//  circle circ(1.003, 1.003, .203);
-  circle circ(1. , 1., .2);
+  circle circ(1.0, 1.0, 0.2);
   splitting_criteria_cf_t data(MIN_LEVEL, MAX_LEVEL, &circ, 1.2);
 
   Session mpi_session;
@@ -248,11 +227,6 @@
   /* Create the ghost structure */
   p4est_ghost_t *ghost = p4est_ghost_new(p4est, P4EST_CONNECT_DEFAULT);
 
-  for (int i=0; i<p4est->mpisize+1; i++)
-    PetscSynchronizedPrintf(p4est->mpicomm, "%d ", ghost->proc_offsets[i]);
-  PetscSynchronizedPrintf(p4est->mpicomm, "\n %d\n", ghost->ghosts.elem_count);
-  PetscSynchronizedFlush(p4est->mpicomm);
-
   // generate the node data structure
   nodes = my_p4est_nodes_new(p4est, ghost);
 
@@ -304,14 +278,14 @@
     ls.reinitialize_2nd_order( phi, 100 );
 
     /* compute the curvature for boundary conditions */
-    Vec bc_vec;
-    ierr = VecDuplicate(phi, &bc_vec); CHKERRXX(ierr);
-    compute_boundary_condition(nodes, &ngbd, phi, bc_vec);
+    Vec kappa;
+    ierr = VecDuplicate(phi, &kappa); CHKERRXX(ierr);
+    compute_curvature(nodes, &ngbd, phi, kappa);
 
     /* solve for the temperature */
     BoundaryConditions2D bc;
     bc.setInterfaceType(DIRICHLET);
-    BCInterfaceValue bc_interface_value(&brick, p4est, nodes, ghost, &ngbd, bc_vec);
+    BCInterfaceValue bc_interface_value(&brick, p4est, nodes, ghost, &ngbd, kappa);
     bc.setInterfaceValue(bc_interface_value);
     bc.setWallTypes(bc_wall_type);
     bc.setWallValues(bc_wall_value);
@@ -329,8 +303,7 @@
     ierr = VecGhostUpdateEnd  (Tn, INSERT_VALUES, SCATTER_FORWARD); CHKERRXX(ierr);
 
     /* compute the velocity field */
-//    ls.extend_Over_Interface(phi, Tn, bc, 2, 10);
-    ls.extend_Over_Interface(phi, Tn, DIRICHLET, bc_vec, 2, 10);
+    ls.extend_Over_Interface(phi, Tn, bc, 2, 10);
 
     /* compute grad(T) dot n */
     Vec vx, vy;
@@ -374,7 +347,7 @@
     ls.extend_from_interface_to_whole_domain(phi, vy, vy_extended, 10);
 
     if (tc % save_every_n_iteration == 0)
-      save_VTK(p4est, nodes, &brick, phi, Tn, vx, vy, vx_extended, vy_extended, bc_vec, tc/save_every_n_iteration);
+      save_VTK(p4est, nodes, &brick, phi, Tn, vx, vy, vx_extended, vy_extended, kappa, tc/save_every_n_iteration);
 
     ierr = VecDestroy(vx); CHKERRXX(ierr);
     ierr = VecDestroy(vy); CHKERRXX(ierr);
@@ -382,6 +355,15 @@
     /* compute the time step for the next iteration */
     ierr = VecGetArray(vx_extended, &vx_ptr ); CHKERRXX(ierr);
     ierr = VecGetArray(vy_extended, &vy_ptr ); CHKERRXX(ierr);
+
+    double max_norm_u_loc = 0;
+    for(p4est_locidx_t n=0; n<nodes->num_owned_indeps; ++n)
+      max_norm_u_loc = max(max_norm_u_loc, sqrt( vx_ptr[n]*vx_ptr[n] + vy_ptr[n]*vy_ptr[n] ) );
+
+    ierr = VecRestoreArray(vx_extended, &vx_ptr ); CHKERRXX(ierr);
+    ierr = VecRestoreArray(vy_extended, &vy_ptr ); CHKERRXX(ierr);
+    double max_norm_u;
+    ierr = MPI_Allreduce(&max_norm_u_loc, &max_norm_u, 1, MPI_DOUBLE, MPI_MIN, p4est->mpicomm); CHKERRXX(ierr);
 
     p4est_topidx_t vm = p4est->connectivity->tree_to_vertex[0 + 0];
     p4est_topidx_t vp = p4est->connectivity->tree_to_vertex[0 + 3];
@@ -394,19 +376,6 @@
     splitting_criteria_t *data = (splitting_criteria_t*) p4est->user_pointer;
     double dx = (xmax-xmin) / pow(2.,(double) data->max_lvl);
     double dy = (ymax-ymin) / pow(2.,(double) data->max_lvl);
-    double max_norm_u_loc = 0;
-    ierr = VecGetArray(phi, &phi_ptr); CHKERRXX(ierr);
-    for(p4est_locidx_t n=0; n<nodes->num_owned_indeps; ++n)
-    {
-      if(fabs(phi_ptr[n]) < 3*sqrt(dx*dx+dy*dy))
-        max_norm_u_loc = max(max_norm_u_loc, sqrt( vx_ptr[n]*vx_ptr[n] + vy_ptr[n]*vy_ptr[n] ) );
-    }
-    ierr = VecRestoreArray(phi, &phi_ptr); CHKERRXX(ierr);
-
-    ierr = VecRestoreArray(vx_extended, &vx_ptr ); CHKERRXX(ierr);
-    ierr = VecRestoreArray(vy_extended, &vy_ptr ); CHKERRXX(ierr);
-    double max_norm_u;
-    ierr = MPI_Allreduce(&max_norm_u_loc, &max_norm_u, 1, MPI_DOUBLE, MPI_MIN, p4est->mpicomm); CHKERRXX(ierr);
 
     dt_np1 = min(1.,1./max_norm_u) * 1. * min(dx, dy);
 
@@ -455,7 +424,7 @@
     p4est_ghost_destroy(ghost); ghost = ghost_np1;
     p4est_nodes_destroy(nodes); nodes = nodes_np1;
 
-    ierr = VecDestroy(bc_vec); CHKERRXX(ierr);
+    ierr = VecDestroy(kappa); CHKERRXX(ierr);
 
     ierr = VecGhostUpdateEnd  (Tn, INSERT_VALUES, SCATTER_FORWARD); CHKERRXX(ierr);
 
