// System
#include <stdexcept>
#include <iostream>
#include <sys/stat.h>
#include <vector>
#include <algorithm>

// p4est Library
#ifdef P4_TO_P8
#include <p8est_bits.h>
#include <p8est_extended.h>
#include <src/my_p8est_utils.h>
#include <src/my_p8est_vtk.h>
#include <src/my_p8est_nodes.h>
#include <src/my_p8est_tools.h>
#include <src/my_p8est_refine_coarsen.h>
#include <src/my_p8est_semi_lagrangian.h>
#include <src/my_p8est_log_wrappers.h>
#include <src/my_p8est_node_neighbors.h>
#include <src/my_p8est_levelset.h>
#include <src/my_p8est_poisson_node_base.h>
#else
#include <p4est_bits.h>
#include <p4est_extended.h>
#include <src/my_p4est_utils.h>
#include <src/my_p4est_vtk.h>
#include <src/my_p4est_nodes.h>
#include <src/my_p4est_tools.h>
#include <src/my_p4est_refine_coarsen.h>
#include <src/my_p4est_semi_lagrangian.h>
#include <src/my_p4est_log_wrappers.h>
#include <src/my_p4est_node_neighbors.h>
#include <src/my_p4est_levelset.h>
#include <src/my_p4est_poisson_node_base.h>
#endif

#include <src/petsc_compatibility.h>
#include <src/Parser.h>

#undef MIN
#undef MAX

#define MIN_LEVEL 2
#define MAX_LEVEL 5

#define PLAN
//#define SEED

// logging variables
PetscLogEvent log_compute_curvature;
#ifndef CASL_LOG_EVENTS
#define PetscLogEventBegin(e, o1, o2, o3, o4) 0
#define PetscLogEventEnd(e, o1, o2, o3, o4) 0
#endif
#ifndef CASL_LOG_FLOPS
#define PetscLogFlops(n) 0
#endif

double D = 100;
double tf = 100;
double Tmax = 1.;
double Tmin = 0.7;
//double Tmin = -50;
double epsilon_c = -2e-6;//-2e-6;
double epsilon_anisotropy = .37546;
double N_anisotropy = 4;
double theta_0 = 0;//M_PI/4;
int save_every_n_iteration = 10;
int iter_max = 30000;

using namespace std;

#ifdef P4_TO_P8
struct circle:CF_3{
  circle(double x0_, double y0_, double z0_, double r_)
    : x0(x0_), y0(y0_), z0(z0_), r(r_)
  {}
  void update (double x0_, double y0_, double z0_, double r_) {x0 = x0_; y0 = y0_; z0 = z0_; r = r_; }
  double operator()(double x, double y, double z) const {
    return r - sqrt(SQR(x-x0) + SQR(y-y0) + SQR(z-z0));
  }
private:
  double  x0, y0, z0, r;
};

struct plan:CF_3{
  double operator()(double x, double y, double z) const {
    (void) x; (void) y;
    return -z + .2;
  }
};

#ifdef SEED
struct BCWALLTYPE : WallBC3D{
  BoundaryConditionType operator()( double x, double y, double z ) const
  {
    (void) x; (void) y; (void) z;
//    return DIRICHLET;
    return NEUMANN;
  }
} bc_wall_type;

struct BCWALLVALUE : CF_3 {
  double operator() (double x, double y, double z) const
  {
    (void) x; (void) y; (void) z;
//    return Tmin;
    return -.1;
  }
} bc_wall_value;
#endif

#ifdef PLAN
struct BCWALLTYPE : WallBC3D{
  BoundaryConditionType operator()( double x, double y, double z ) const
  {
    (void) x; (void) y; (void) z;
    return NEUMANN;
  }
} bc_wall_type;

struct BCWALLVALUE : CF_3 {
  double operator() (double x, double y, double z) const
  {
    (void) x; (void) y; (void) z;
//    return Tmin;
    if(ABS(z-2)<EPS)
      return -100;

//    if(ABS(x-0)<EPS || ABS(x-2)<EPS || ABS(y-0)<EPS || ABS(y-2)<EPS)
    return 0;
  }
} bc_wall_value;
#endif

struct BCInterfaceValue : CF_3 {
private:
  my_p4est_brick_t *brick;
  my_p4est_node_neighbors_t *ngbd;
<<<<<<< HEAD
  InterpolatingFunction interp;
  InterpolatingFunction interp_phi_x;
  InterpolatingFunction interp_phi_y;
  InterpolatingFunction interp_phi_z;
=======
  InterpolatingFunctionNodeBase interp;
>>>>>>> 35ab03ef
public:
  BCInterfaceValue( my_p4est_brick_t *brick_, p4est_t *p4est_,
                    p4est_nodes_t *nodes_, p4est_ghost_t *ghost_,
                    my_p4est_node_neighbors_t *ngbd_,
                    Vec phi_x_, Vec phi_y_, Vec phi_z_, Vec kappa_)
    : brick(brick_), ngbd(ngbd_),
      interp(p4est_, nodes_, ghost_, brick_, ngbd_),
      interp_phi_x(p4est_, nodes_, ghost_, brick_, ngbd_),
      interp_phi_y(p4est_, nodes_, ghost_, brick_, ngbd_),
      interp_phi_z(p4est_, nodes_, ghost_, brick_, ngbd_)
  {
    interp.set_input_parameters(kappa_, quadratic);
    interp_phi_x.set_input_parameters(phi_x_, quadratic);
    interp_phi_y.set_input_parameters(phi_y_, quadratic);
    interp_phi_z.set_input_parameters(phi_z_, quadratic);
  }

  double operator() (double x, double y, double z) const
  {
//    return Tmax;
    double theta_xy = atan2( interp_phi_y(x,y,z) , interp_phi_x(x,y,z) );
    double theta_xz = atan2( interp_phi_z(x,y,z) , interp_phi_x(x,y,z) );
    double theta_yz = atan2( interp_phi_z(x,y,z) , interp_phi_y(x,y,z) );
    return Tmax - epsilon_c * interp(x,y,z) *
//        (1. - epsilon_anisotropy * cos(N_anisotropy*(theta_xy + theta_0))) *
//        (1. - epsilon_anisotropy * cos(N_anisotropy*(theta_xz + theta_0))) *
        (1. - epsilon_anisotropy * cos(N_anisotropy*(theta_yz + theta_0)));
    /* T = -eps_c kappa - eps_v V */
  }
};

#else

struct circle:CF_2{
  circle(double x0_, double y0_, double r_): x0(x0_), y0(y0_), r(r_) {}
  void update (double x0_, double y0_, double r_) {x0 = x0_; y0 = y0_; r = r_; }
  double operator()(double x, double y) const {
    return r - sqrt(SQR(x-x0) + SQR(y-y0));
  }
private:
  double  x0, y0, r;
};

struct plan:CF_2{
  double operator()(double x, double y) const {
    (void) x;
    return -y + .2;
  }
};

#ifdef SEED
struct BCWALLTYPE : WallBC2D{
  BoundaryConditionType operator()( double x, double y ) const
  {
    (void) x; (void) y;
    return DIRICHLET;
  }
} bc_wall_type;

struct BCWALLVALUE : CF_2 {
  double operator() (double x, double y) const
  {
    (void) x; (void) y;
    return Tmin;
  }
} bc_wall_value;
#endif

#ifdef PLAN
struct BCWALLTYPE : WallBC2D{
  BoundaryConditionType operator()( double x, double y ) const
  {
    (void) x; (void) y;
//    if(ABS(y-2)<EPS)
//      return DIRICHLET;
    return NEUMANN;
  }
} bc_wall_type;

struct BCWALLVALUE : CF_2 {
  double operator() (double x, double y) const
  {
    (void) x; (void) y;
//    return Tmin;
    if(ABS(y-2)<EPS)
      return -100;
//      return Tmin;

//    if(ABS(x-0)<EPS || ABS(x<2)<EPS || ABS(y-0)<EPS)
      return 0.;
  }
} bc_wall_value;
#endif

struct BCInterfaceValue : CF_2 {
private:
  my_p4est_brick_t *brick;
  my_p4est_node_neighbors_t *ngbd;
  InterpolatingFunction interp;
  InterpolatingFunction interp_phi_x;
  InterpolatingFunction interp_phi_y;
public:
  BCInterfaceValue( my_p4est_brick_t *brick_, p4est_t *p4est_,
                    p4est_nodes_t *nodes_, p4est_ghost_t *ghost_,
                    my_p4est_node_neighbors_t *ngbd_,
                    Vec phi_x_, Vec phi_y_, Vec kappa_)
    : brick(brick_), ngbd(ngbd_),
      interp(p4est_, nodes_, ghost_, brick_, ngbd_),
      interp_phi_x(p4est_, nodes_, ghost_, brick_, ngbd_),
      interp_phi_y(p4est_, nodes_, ghost_, brick_, ngbd_)
  {
    interp.set_input_parameters(kappa_, quadratic);
    interp_phi_x.set_input_parameters(phi_x_, quadratic);
    interp_phi_y.set_input_parameters(phi_y_, quadratic);
  }

  double operator() (double x, double y) const
  {
    (void) x; (void) y;
//    return Tmax;
    double theta = atan2( interp_phi_y(x,y) , interp_phi_x(x,y) );
    return Tmax - epsilon_c * (1. - epsilon_anisotropy * cos(N_anisotropy*(theta + theta_0))) * interp(x,y);
    /* T = -eps_c kappa - eps_v V */
  }
};
#endif

void save_VTK(p4est_t *p4est, p4est_nodes_t *nodes, my_p4est_brick_t *brick, Vec phi, Vec T,
              Vec vx, Vec vy,
              #ifdef P4_TO_P8
              Vec vz,
              #endif
              Vec vx_ext, Vec vy_ext,
              #ifdef P4_TO_P8
              Vec vz_ext,
              #endif
              Vec kappa, int compt)
{
  std::ostringstream oss; oss << "stefan_" << p4est->mpisize << "_"
                              << brick->nxyztrees[0] << "x"
                              << brick->nxyztrees[1] <<
                               #ifdef P4_TO_P8
                                 "x" << brick->nxyztrees[2] <<
                               #endif
                                 "." << compt;

  PetscErrorCode ierr;

  double *phi_ptr, *T_ptr, *vx_ptr, *vy_ptr, *vx_ext_ptr, *vy_ext_ptr, *kappa_ptr;
#ifdef P4_TO_P8
  double *vz_ptr, *vz_ext_ptr;
#endif
  ierr = VecGetArray(phi, &phi_ptr); CHKERRXX(ierr);
  ierr = VecGetArray(T, &T_ptr); CHKERRXX(ierr);
  ierr = VecGetArray(vx, &vx_ptr); CHKERRXX(ierr);
  ierr = VecGetArray(vy, &vy_ptr); CHKERRXX(ierr);
  ierr = VecGetArray(vx_ext, &vx_ext_ptr); CHKERRXX(ierr);
  ierr = VecGetArray(vy_ext, &vy_ext_ptr); CHKERRXX(ierr);
#ifdef P4_TO_P8
  ierr = VecGetArray(vz, &vz_ptr); CHKERRXX(ierr);
  ierr = VecGetArray(vz_ext, &vz_ext_ptr); CHKERRXX(ierr);
#endif
  ierr = VecGetArray(kappa , &kappa_ptr ); CHKERRXX(ierr);

  my_p4est_vtk_write_all(  p4est, nodes, NULL,
                           P4EST_TRUE, P4EST_TRUE,
                         #ifdef P4_TO_P8
                           9,
                         #else
                           7,
                         #endif
                           0, oss.str().c_str(),
                           VTK_POINT_DATA, "phi", phi_ptr,
                           VTK_POINT_DATA, "temp", T_ptr,
                           VTK_POINT_DATA, "vx", vx_ptr,
                           VTK_POINT_DATA, "vy", vy_ptr,
                         #ifdef P4_TO_P8
                           VTK_POINT_DATA, "vz", vz_ptr,
                         #endif
                           VTK_POINT_DATA, "vx_ext", vx_ext_ptr,
                           VTK_POINT_DATA, "vy_ext", vy_ext_ptr,
                         #ifdef P4_TO_P8
                           VTK_POINT_DATA, "vz_ext", vz_ext_ptr,
                         #endif
                           VTK_POINT_DATA, "kappa", kappa_ptr);

  ierr = VecRestoreArray(phi, &phi_ptr); CHKERRXX(ierr);
  ierr = VecRestoreArray(T, &T_ptr); CHKERRXX(ierr);
  ierr = VecRestoreArray(vx, &vx_ptr); CHKERRXX(ierr);
  ierr = VecRestoreArray(vy, &vy_ptr); CHKERRXX(ierr);
  ierr = VecRestoreArray(vx_ext, &vx_ext_ptr); CHKERRXX(ierr);
  ierr = VecRestoreArray(vy_ext, &vy_ext_ptr); CHKERRXX(ierr);
  ierr = VecRestoreArray(kappa , &kappa_ptr ); CHKERRXX(ierr);
#ifdef P4_TO_P8
  ierr = VecRestoreArray(vz, &vz_ptr); CHKERRXX(ierr);
  ierr = VecRestoreArray(vz_ext, &vz_ext_ptr); CHKERRXX(ierr);
#endif
  if(p4est->mpirank==0)
    cout << "Saved in ... " << oss.str() << endl;
}

#ifdef P4_TO_P8
void compute_curvature(p4est_nodes_t *nodes, my_p4est_node_neighbors_t *ngbd, Vec phi, Vec phi_x, Vec phi_y, Vec phi_z, Vec kappa)
#else
void compute_curvature(p4est_nodes_t *nodes, my_p4est_node_neighbors_t *ngbd, Vec phi, Vec phi_x, Vec phi_y, Vec kappa)
#endif
{
  PetscErrorCode ierr;
  ierr = PetscLogEventBegin(log_compute_curvature, phi, kappa, dx, 0); CHKERRXX(ierr);

  double *phi_ptr, *kappa_ptr, *dx_ptr, *dy_ptr;
  ierr = VecGetArray(phi  , &phi_ptr  ); CHKERRXX(ierr);
  ierr = VecGetArray(phi_x, &dx_ptr   ); CHKERRXX(ierr);
  ierr = VecGetArray(phi_y, &dy_ptr   ); CHKERRXX(ierr);
#ifdef P4_TO_P8
  double *dz_ptr;
  ierr = VecGetArray(phi_z, &dz_ptr   ); CHKERRXX(ierr);
#endif
  ierr = VecGetArray(kappa, &kappa_ptr); CHKERRXX(ierr);

  for(p4est_locidx_t n=0; n<nodes->num_owned_indeps; ++n)
  {
    kappa_ptr[n] = (*ngbd)[n].dx_central(dx_ptr) + (*ngbd)[n].dy_central(dy_ptr)
    #ifdef P4_TO_P8
        + (*ngbd)[n].dz_central(dz_ptr)
    #endif
    ;

//    double dy  = dy_ptr[n];
//    double dx  = dx_ptr[n];
//    double dxx = (*ngbd)[n].dxx_central(phi_ptr);
//    double dyy = (*ngbd)[n].dyy_central(phi_ptr);
//    double dxy = 0;//.5 * ((*ngbd)[n].dx_central (dy_ptr) + (*ngbd)[n].dy_central (dx_ptr));

//    if(sqrt(dx*dx + dy*dy) < 1e-1) kappa_ptr[n] = 0;
//    else kappa_ptr[n] = ( dy*dy*dxx - 2*dx*dy*dxy + dx*dx*dyy) / pow(dx*dx + dy*dy, 1.5);
    // 3D : (dyy+dzz)*dx*dx + (dxx+dzz)*dy*dy + (dxx+dyy)*dz*dz - 2*dx*dy*dxy - 2*dy*dz*dyz - 2*dx*dz*dxz / pow(dx*dx+dy*dy+dz*dz,1.5)
  }

  ierr = VecRestoreArray(phi  , &phi_ptr  ); CHKERRXX(ierr);
  ierr = VecRestoreArray(phi_x, &dx_ptr); CHKERRXX(ierr);
  ierr = VecRestoreArray(phi_y, &dy_ptr); CHKERRXX(ierr);
#ifdef P4_TO_P8
  ierr = VecRestoreArray(phi_z, &dz_ptr   ); CHKERRXX(ierr);
#endif
  ierr = VecRestoreArray(kappa, &kappa_ptr); CHKERRXX(ierr);

  ierr = VecGhostUpdateBegin(kappa, INSERT_VALUES, SCATTER_FORWARD); CHKERRXX(ierr);
  ierr = VecGhostUpdateEnd  (kappa, INSERT_VALUES, SCATTER_FORWARD); CHKERRXX(ierr);

  ierr = PetscLogEventEnd(log_compute_curvature, phi, kappa, dx, 0); CHKERRXX(ierr);
}

int main (int argc, char* argv[])
{

  mpi_context_t mpi_context, *mpi = &mpi_context;
  mpi->mpicomm  = MPI_COMM_WORLD;
  p4est_t            *p4est;
  p4est_nodes_t      *nodes;
  PetscErrorCode ierr;
  cmdParser cmd;
  cmd.add_option("lmin", "min level of the tree");
  cmd.add_option("lmax", "max level of the tree");
  cmd.parse(argc, argv);

#ifdef P4_TO_P8
#ifdef SEED
  circle level_set_func(1.0, 1.0, 1.0, 0.1);
#endif
#ifdef PLAN
  plan level_set_func;
#endif
#else
#ifdef SEED
  circle level_set_func(1.0, 1.0, 0.1);
#endif
#ifdef PLAN
  plan level_set_func;
#endif
#endif
  splitting_criteria_cf_t data(cmd.get("lmin", MIN_LEVEL), cmd.get("lmax", MAX_LEVEL), &level_set_func, 1.2);

  Session mpi_session;
  mpi_session.init(argc, argv, mpi->mpicomm);
#ifdef CASL_LOGS
  ierr = PetscLogEventRegister("compute_curvature                              " , 0, &log_compute_curvature); CHKERRXX(ierr);
#endif

  parStopWatch w1, w2;
  w1.start("total time");

  MPI_Comm_size (mpi->mpicomm, &mpi->mpisize);
  MPI_Comm_rank (mpi->mpicomm, &mpi->mpirank);

  // Create the connectivity object
  p4est_connectivity_t *connectivity;
  my_p4est_brick_t brick;
#ifdef P4_TO_P8
  connectivity = my_p4est_brick_new(2, 2, 2, &brick);
#else
  connectivity = my_p4est_brick_new(2, 2, &brick);
#endif

  // Now create the forest
  p4est = my_p4est_new(mpi->mpicomm, connectivity, 0, NULL, NULL);

  // Now refine the tree
  p4est->user_pointer = (void*)(&data);
  my_p4est_refine(p4est, P4EST_TRUE, refine_levelset_cf, NULL);

  // Finally re-partition
  my_p4est_partition(p4est, NULL);

  /* Create the ghost structure */
  p4est_ghost_t *ghost = my_p4est_ghost_new(p4est, P4EST_CONNECT_FULL);

  // generate the node data structure
  nodes = my_p4est_nodes_new(p4est, ghost);

  // Initialize the level-set function
  Vec phi;
  Vec Tn;
  ierr = VecCreateGhostNodes(p4est, nodes, &phi); CHKERRXX(ierr);
  ierr = VecDuplicate(phi,&Tn); CHKERRXX(ierr);

  double *phi_ptr, *Tn_ptr;
  sample_cf_on_nodes(p4est, nodes, level_set_func, phi);
  ierr = VecSet(Tn, Tmax); CHKERRXX(ierr);

  // loop over time
  int tc = 0;
  double t=0;
  double dt_n = SQR(1. / pow(2.,(double) MAX_LEVEL));
  double dt_np1;

  for (t=0; t<tf && tc < iter_max; tc++)
  {
    if(p4est->mpirank==0) printf("Iteration %d, time %e\n",tc,t);

    my_p4est_hierarchy_t hierarchy(p4est,ghost, &brick);
    my_p4est_node_neighbors_t ngbd(&hierarchy,nodes);

    my_p4est_level_set ls(&ngbd);
//    ls.reinitialize_1st_order( phi, 100 );
//    ls.reinitialize_2nd_order( phi, 20 );
    ls.reinitialize_1st_order_time_2nd_order_space(phi, 20);

    /* compute the curvature for boundary conditions */
    Vec phi_x, phi_y;
    ierr = VecDuplicate(phi, &phi_x); CHKERRXX(ierr);
    ierr = VecDuplicate(phi, &phi_y); CHKERRXX(ierr);
#ifdef P4_TO_P8
    Vec phi_z;
    ierr = VecDuplicate(phi, &phi_z); CHKERRXX(ierr);
#endif

    double *dx_ptr, *dy_ptr;
    ierr = VecGetArray(phi, &phi_ptr); CHKERRXX(ierr);
    ierr = VecGetArray(phi_x, &dx_ptr); CHKERRXX(ierr);
    ierr = VecGetArray(phi_y, &dy_ptr); CHKERRXX(ierr);
#ifdef P4_TO_P8
    double *dz_ptr;
    ierr = VecGetArray(phi_z, &dz_ptr); CHKERRXX(ierr);
#endif

    for(p4est_locidx_t n=0; n<nodes->num_owned_indeps; ++n)
    {
      dx_ptr[n] = ngbd[n].dx_central (phi_ptr);
      dy_ptr[n] = ngbd[n].dy_central (phi_ptr);
#ifdef P4_TO_P8
      dz_ptr[n] = ngbd[n].dz_central (phi_ptr);
#endif
      double norm = sqrt(dx_ptr[n]*dx_ptr[n] + dy_ptr[n]*dy_ptr[n]
    #ifdef P4_TO_P8
                         + dz_ptr[n]*dz_ptr[n]
    #endif
          );
      if(norm>EPS)
      {
        dx_ptr[n] /= norm;
        dy_ptr[n] /= norm;
#ifdef P4_TO_P8
        dz_ptr[n] /= norm;
#endif
      }
      else
      {
        dx_ptr[n] = 0;
        dy_ptr[n] = 0;
#ifdef P4_TO_P8
        dz_ptr[n] = 0;
#endif
      }
    }

    ierr = VecRestoreArray(phi, &phi_ptr); CHKERRXX(ierr);
    ierr = VecRestoreArray(phi_x, &dx_ptr); CHKERRXX(ierr);
    ierr = VecRestoreArray(phi_y, &dy_ptr); CHKERRXX(ierr);
#ifdef P4_TO_P8
    ierr = VecRestoreArray(phi_z, &dz_ptr); CHKERRXX(ierr);
#endif

    ierr = VecGhostUpdateBegin(phi_x, INSERT_VALUES, SCATTER_FORWARD); CHKERRXX(ierr);
    ierr = VecGhostUpdateEnd  (phi_x, INSERT_VALUES, SCATTER_FORWARD); CHKERRXX(ierr);
    ierr = VecGhostUpdateBegin(phi_y, INSERT_VALUES, SCATTER_FORWARD); CHKERRXX(ierr);
    ierr = VecGhostUpdateEnd  (phi_y, INSERT_VALUES, SCATTER_FORWARD); CHKERRXX(ierr);
#ifdef P4_TO_P8
    ierr = VecGhostUpdateBegin(phi_z, INSERT_VALUES, SCATTER_FORWARD); CHKERRXX(ierr);
    ierr = VecGhostUpdateEnd  (phi_z, INSERT_VALUES, SCATTER_FORWARD); CHKERRXX(ierr);
#endif

    Vec kappa;
    ierr = VecDuplicate(phi, &kappa); CHKERRXX(ierr);
#ifdef P4_TO_P8
    compute_curvature(nodes, &ngbd, phi, phi_x, phi_y, phi_z, kappa);
#else
    compute_curvature(nodes, &ngbd, phi, phi_x, phi_y, kappa);
#endif

    /* solve for the temperature */
#ifdef P4_TO_P8
    BoundaryConditions3D bc;
#else
    BoundaryConditions2D bc;
#endif
    bc.setInterfaceType(DIRICHLET);
#ifdef P4_TO_P8
    BCInterfaceValue bc_interface_value(&brick, p4est, nodes, ghost, &ngbd, phi_x, phi_y, phi_z, kappa);
#else
    BCInterfaceValue bc_interface_value(&brick, p4est, nodes, ghost, &ngbd, phi_x, phi_y, kappa);
#endif
    bc.setInterfaceValue(bc_interface_value);
    bc.setWallTypes(bc_wall_type);
    bc.setWallValues(bc_wall_value);

    PoissonSolverNodeBase solver(&ngbd);
    solver.set_phi(phi);
    solver.set_mu(D*dt_n);
    solver.set_diagonal(1.);
    solver.set_bc(bc);
    solver.set_rhs(Tn);

    solver.solve(Tn);

    ierr = VecGhostUpdateBegin(Tn, INSERT_VALUES, SCATTER_FORWARD); CHKERRXX(ierr);
    ierr = VecGhostUpdateEnd  (Tn, INSERT_VALUES, SCATTER_FORWARD); CHKERRXX(ierr);

    /* compute the velocity field */
//    ls.extend_Over_Interface(phi, Tn, bc, 2, 10);

    /* extend the temperature */
    Vec bc_vec;
    ierr = VecDuplicate(phi, &bc_vec); CHKERRXX(ierr);
    sample_cf_on_local_nodes(p4est, nodes, bc_interface_value, bc_vec);
    ierr = VecGhostUpdateBegin(bc_vec, INSERT_VALUES, SCATTER_FORWARD); CHKERRXX(ierr);
    ierr = VecGhostUpdateEnd  (bc_vec, INSERT_VALUES, SCATTER_FORWARD); CHKERRXX(ierr);

    ls.extend_Over_Interface(phi, Tn, DIRICHLET, bc_vec, 2, 10);
    ierr = VecDestroy(bc_vec); CHKERRXX(ierr);
    ierr = VecDestroy(phi_x); CHKERRXX(ierr);
    ierr = VecDestroy(phi_y); CHKERRXX(ierr);
#ifdef P4_TO_P8
    ierr = VecDestroy(phi_z); CHKERRXX(ierr);
#endif

    /* compute grad(T) dot n */
    Vec vx, vy;
    double *vx_ptr, *vy_ptr;
    ierr = VecDuplicate(phi, &vx); CHKERRXX(ierr);
    ierr = VecDuplicate(phi, &vy); CHKERRXX(ierr);

    ierr = VecGetArray(phi, &phi_ptr); CHKERRXX(ierr);
    ierr = VecGetArray(Tn , &Tn_ptr ); CHKERRXX(ierr);
    ierr = VecGetArray(vx , &vx_ptr ); CHKERRXX(ierr);
    ierr = VecGetArray(vy , &vy_ptr ); CHKERRXX(ierr);

#ifdef P4_TO_P8
    Vec vz;
    double *vz_ptr;
    ierr = VecDuplicate(phi, &vz); CHKERRXX(ierr);
    ierr = VecGetArray(vz , &vz_ptr ); CHKERRXX(ierr);
#endif

    for(p4est_locidx_t n=0; n<nodes->num_owned_indeps; ++n)
    {
      double px = ngbd[n].dx_central(phi_ptr);
      double py = ngbd[n].dy_central(phi_ptr);
#ifdef P4_TO_P8
      double pz = ngbd[n].dz_central(phi_ptr);
      double norm = sqrt(px*px + py*py + pz*pz);
      if(norm > EPS) { px /= norm; py /= norm; pz /= norm;}
      else           { px = 0; py = 0; pz = 0;}
#else
      double norm = sqrt(px*px + py*py);
      if(norm > EPS) { px /= norm; py /= norm; }
      else           { px = 0; py = 0; }
#endif

      vx_ptr[n] = (px>0 ? -1 : 1) * px * ngbd[n].dx_central(Tn_ptr);
      vy_ptr[n] = (py>0 ? -1 : 1) * py * ngbd[n].dy_central(Tn_ptr);
#ifdef P4_TO_P8
      vz_ptr[n] = (pz>0 ? -1 : 1) * pz * ngbd[n].dz_central(Tn_ptr);
#endif
    }

    ierr = VecRestoreArray(phi, &phi_ptr); CHKERRXX(ierr);
    ierr = VecRestoreArray(Tn , &Tn_ptr); CHKERRXX(ierr);
    ierr = VecRestoreArray(vx , &vx_ptr); CHKERRXX(ierr);
    ierr = VecRestoreArray(vy , &vy_ptr); CHKERRXX(ierr);
#ifdef P4_TO_P8
    ierr = VecRestoreArray(vz , &vz_ptr); CHKERRXX(ierr);
#endif

    ierr = VecGhostUpdateBegin(vx, INSERT_VALUES, SCATTER_FORWARD); CHKERRXX(ierr);
    ierr = VecGhostUpdateEnd  (vx, INSERT_VALUES, SCATTER_FORWARD); CHKERRXX(ierr);
    ierr = VecGhostUpdateBegin(vy, INSERT_VALUES, SCATTER_FORWARD); CHKERRXX(ierr);
    ierr = VecGhostUpdateEnd  (vy, INSERT_VALUES, SCATTER_FORWARD); CHKERRXX(ierr);
#ifdef P4_TO_P8
    ierr = VecGhostUpdateBegin(vz, INSERT_VALUES, SCATTER_FORWARD); CHKERRXX(ierr);
    ierr = VecGhostUpdateEnd  (vz, INSERT_VALUES, SCATTER_FORWARD); CHKERRXX(ierr);
#endif

    Vec vx_extended, vy_extended;
#ifdef P4_TO_P8
    Vec vz_extended;
#endif
    ierr = VecDuplicate(phi,&vx_extended); CHKERRXX(ierr);
    ierr = VecDuplicate(phi,&vy_extended); CHKERRXX(ierr);
#ifdef P4_TO_P8
    ierr = VecDuplicate(phi,&vz_extended); CHKERRXX(ierr);
#endif

    ls.extend_from_interface_to_whole_domain(phi, vx, vx_extended, 10);
    ls.extend_from_interface_to_whole_domain(phi, vy, vy_extended, 10);
#ifdef P4_TO_P8
    ls.extend_from_interface_to_whole_domain(phi, vz, vz_extended, 10);
#endif

    if (tc % save_every_n_iteration == 0)
#ifdef P4_TO_P8
      save_VTK(p4est, nodes, &brick, phi, Tn, vx, vy, vz, vx_extended, vy_extended, vz_extended, kappa, tc/save_every_n_iteration);
#else
      save_VTK(p4est, nodes, &brick, phi, Tn, vx, vy, vx_extended, vy_extended, kappa, tc/save_every_n_iteration);
#endif

    ierr = VecDestroy(vx); CHKERRXX(ierr);
    ierr = VecDestroy(vy); CHKERRXX(ierr);
#ifdef P4_TO_P8
    ierr = VecDestroy(vz); CHKERRXX(ierr);
#endif

    /* compute the time step for the next iteration */
    ierr = VecGetArray(vx_extended, &vx_ptr ); CHKERRXX(ierr);
    ierr = VecGetArray(vy_extended, &vy_ptr ); CHKERRXX(ierr);
#ifdef P4_TO_P8
    ierr = VecGetArray(vz_extended, &vz_ptr ); CHKERRXX(ierr);
#endif

    double max_norm_u_loc = 0;
    for(p4est_locidx_t n=0; n<nodes->num_owned_indeps; ++n)
#ifdef P4_TO_P8
      max_norm_u_loc = max(max_norm_u_loc, sqrt( vx_ptr[n]*vx_ptr[n] + vy_ptr[n]*vy_ptr[n] + vz_ptr[n]*vz_ptr[n] ) );
#else
      max_norm_u_loc = max(max_norm_u_loc, sqrt( vx_ptr[n]*vx_ptr[n] + vy_ptr[n]*vy_ptr[n] ) );
#endif

    ierr = VecRestoreArray(vx_extended, &vx_ptr ); CHKERRXX(ierr);
    ierr = VecRestoreArray(vy_extended, &vy_ptr ); CHKERRXX(ierr);
#ifdef P4_TO_P8
    ierr = VecRestoreArray(vz_extended, &vz_ptr ); CHKERRXX(ierr);
#endif
    double max_norm_u;
    ierr = MPI_Allreduce(&max_norm_u_loc, &max_norm_u, 1, MPI_DOUBLE, MPI_MAX, p4est->mpicomm); CHKERRXX(ierr);

    splitting_criteria_t *data = (splitting_criteria_t*) p4est->user_pointer;
    double dx = 1.0 / pow(2.,(double) data->max_lvl);

    dt_np1 = min(1.,1./max_norm_u) * .5 * MIN(dx, dx, dx);
//    cout << dt_np1 << endl;

    /* advect the function in time */
    p4est_t *p4est_np1 = p4est_copy(p4est, P4EST_FALSE);
    p4est_ghost_t *ghost_np1 = my_p4est_ghost_new(p4est_np1, P4EST_CONNECT_FULL);
    p4est_nodes_t *nodes_np1 = my_p4est_nodes_new(p4est_np1, ghost_np1);

    SemiLagrangian sl(&p4est_np1, &nodes_np1, &ghost_np1, &brick);
#ifdef P4_TO_P8
    sl.update_p4est_second_order(vx_extended, vy_extended, vz_extended, dt_n, phi);
#else
    sl.update_p4est_second_order(vx_extended, vy_extended, dt_n, phi);
#endif

    ierr = VecDestroy(vx_extended); CHKERRXX(ierr);
    ierr = VecDestroy(vy_extended); CHKERRXX(ierr);
#ifdef P4_TO_P8
    ierr = VecDestroy(vz_extended); CHKERRXX(ierr);
#endif

    /* interpolate Tn on the new grid */
    Vec Tnp1;
    ierr = VecDuplicate(phi, &Tnp1); CHKERRXX(ierr);
    InterpolatingFunctionNodeBase interp(p4est, nodes, ghost, &brick, &ngbd);

    p4est_topidx_t *t2v = p4est_np1->connectivity->tree_to_vertex; // tree to vertex list
    double *t2c = p4est_np1->connectivity->vertices; // coordinates of the vertices of a tree
    for(p4est_locidx_t n=0; n<nodes_np1->num_owned_indeps; ++n)
    {
      p4est_indep_t *node = (p4est_indep_t*)sc_array_index(&nodes_np1->indep_nodes, n + nodes_np1->offset_owned_indeps);
      p4est_topidx_t tree_idx = node->p.piggy3.which_tree;

      p4est_topidx_t tr_mm = t2v[P4EST_CHILDREN*tree_idx + 0];  //mm vertex of tree
      double tr_xmin = t2c[3 * tr_mm + 0];
      double tr_ymin = t2c[3 * tr_mm + 1];
#ifdef P4_TO_P8
      double tr_zmin = t2c[3 * tr_mm + 2];
#endif

      double xyz [] =
      {
        node_x_fr_i(node) + tr_xmin,
        node_y_fr_j(node) + tr_ymin
  #ifdef P4_TO_P8
        ,
        node_z_fr_k(node) + tr_zmin
  #endif
      };

      interp.add_point_to_buffer(n, xyz);
    }

    interp.set_input_parameters(Tn, quadratic);
    interp.interpolate(Tnp1);

    ierr = VecDestroy(Tn); CHKERRXX(ierr);
    Tn = Tnp1;

    ierr = VecGhostUpdateBegin(Tn, INSERT_VALUES, SCATTER_FORWARD); CHKERRXX(ierr);

    p4est_destroy(p4est);       p4est = p4est_np1;
    p4est_ghost_destroy(ghost); ghost = ghost_np1;
    p4est_nodes_destroy(nodes); nodes = nodes_np1;

    ierr = VecDestroy(kappa); CHKERRXX(ierr);

    ierr = VecGhostUpdateEnd  (Tn, INSERT_VALUES, SCATTER_FORWARD); CHKERRXX(ierr);

    t += dt_n;
    dt_n = dt_np1;
  }

  ierr = VecDestroy(phi); CHKERRXX(ierr);
  ierr = VecDestroy(Tn); CHKERRXX(ierr);

  // destroy the p4est and its connectivity structure
  p4est_nodes_destroy (nodes);
  p4est_destroy (p4est);
  my_p4est_brick_destroy(connectivity, &brick);

  w1.stop(); w1.read_duration();

  return 0;
}<|MERGE_RESOLUTION|>--- conflicted
+++ resolved
@@ -43,9 +43,6 @@
 #define MIN_LEVEL 2
 #define MAX_LEVEL 5
 
-#define PLAN
-//#define SEED
-
 // logging variables
 PetscLogEvent log_compute_curvature;
 #ifndef CASL_LOG_EVENTS
@@ -56,17 +53,13 @@
 #define PetscLogFlops(n) 0
 #endif
 
-double D = 100;
-double tf = 100;
-double Tmax = 1.;
+double D = 1;
+double tf = 1;
+double Tmax = 1;
 double Tmin = 0.7;
-//double Tmin = -50;
-double epsilon_c = -2e-6;//-2e-6;
-double epsilon_anisotropy = .37546;
-double N_anisotropy = 4;
-double theta_0 = 0;//M_PI/4;
-int save_every_n_iteration = 10;
-int iter_max = 30000;
+double epsilon_c = .1;
+int save_every_n_iteration = 1;
+int iter_max = 300;
 
 using namespace std;
 
@@ -83,20 +76,11 @@
   double  x0, y0, z0, r;
 };
 
-struct plan:CF_3{
-  double operator()(double x, double y, double z) const {
-    (void) x; (void) y;
-    return -z + .2;
-  }
-};
-
-#ifdef SEED
 struct BCWALLTYPE : WallBC3D{
   BoundaryConditionType operator()( double x, double y, double z ) const
   {
     (void) x; (void) y; (void) z;
-//    return DIRICHLET;
-    return NEUMANN;
+    return DIRICHLET;
   }
 } bc_wall_type;
 
@@ -104,80 +88,33 @@
   double operator() (double x, double y, double z) const
   {
     (void) x; (void) y; (void) z;
-//    return Tmin;
-    return -.1;
+    return Tmin;
   }
 } bc_wall_value;
-#endif
-
-#ifdef PLAN
-struct BCWALLTYPE : WallBC3D{
-  BoundaryConditionType operator()( double x, double y, double z ) const
-  {
-    (void) x; (void) y; (void) z;
-    return NEUMANN;
-  }
-} bc_wall_type;
-
-struct BCWALLVALUE : CF_3 {
-  double operator() (double x, double y, double z) const
-  {
-    (void) x; (void) y; (void) z;
-//    return Tmin;
-    if(ABS(z-2)<EPS)
-      return -100;
-
-//    if(ABS(x-0)<EPS || ABS(x-2)<EPS || ABS(y-0)<EPS || ABS(y-2)<EPS)
-    return 0;
-  }
-} bc_wall_value;
-#endif
 
 struct BCInterfaceValue : CF_3 {
 private:
   my_p4est_brick_t *brick;
   my_p4est_node_neighbors_t *ngbd;
-<<<<<<< HEAD
-  InterpolatingFunction interp;
-  InterpolatingFunction interp_phi_x;
-  InterpolatingFunction interp_phi_y;
-  InterpolatingFunction interp_phi_z;
-=======
   InterpolatingFunctionNodeBase interp;
->>>>>>> 35ab03ef
 public:
   BCInterfaceValue( my_p4est_brick_t *brick_, p4est_t *p4est_,
                     p4est_nodes_t *nodes_, p4est_ghost_t *ghost_,
-                    my_p4est_node_neighbors_t *ngbd_,
-                    Vec phi_x_, Vec phi_y_, Vec phi_z_, Vec kappa_)
-    : brick(brick_), ngbd(ngbd_),
-      interp(p4est_, nodes_, ghost_, brick_, ngbd_),
-      interp_phi_x(p4est_, nodes_, ghost_, brick_, ngbd_),
-      interp_phi_y(p4est_, nodes_, ghost_, brick_, ngbd_),
-      interp_phi_z(p4est_, nodes_, ghost_, brick_, ngbd_)
+                    my_p4est_node_neighbors_t *ngbd_, Vec kappa_)
+    : brick(brick_), ngbd(ngbd_), interp(p4est_, nodes_, ghost_, brick_, ngbd_)
   {
     interp.set_input_parameters(kappa_, quadratic);
-    interp_phi_x.set_input_parameters(phi_x_, quadratic);
-    interp_phi_y.set_input_parameters(phi_y_, quadratic);
-    interp_phi_z.set_input_parameters(phi_z_, quadratic);
   }
 
   double operator() (double x, double y, double z) const
   {
-//    return Tmax;
-    double theta_xy = atan2( interp_phi_y(x,y,z) , interp_phi_x(x,y,z) );
-    double theta_xz = atan2( interp_phi_z(x,y,z) , interp_phi_x(x,y,z) );
-    double theta_yz = atan2( interp_phi_z(x,y,z) , interp_phi_y(x,y,z) );
-    return Tmax - epsilon_c * interp(x,y,z) *
-//        (1. - epsilon_anisotropy * cos(N_anisotropy*(theta_xy + theta_0))) *
-//        (1. - epsilon_anisotropy * cos(N_anisotropy*(theta_xz + theta_0))) *
-        (1. - epsilon_anisotropy * cos(N_anisotropy*(theta_yz + theta_0)));
+    (void) x; (void) y; (void) z;
+    return Tmax;
+//    return Tmax - epsilon_c * interp(x,y);
     /* T = -eps_c kappa - eps_v V */
   }
 };
-
-#else
-
+#else
 struct circle:CF_2{
   circle(double x0_, double y0_, double r_): x0(x0_), y0(y0_), r(r_) {}
   void update (double x0_, double y0_, double r_) {x0 = x0_; y0 = y0_; r = r_; }
@@ -188,14 +125,6 @@
   double  x0, y0, r;
 };
 
-struct plan:CF_2{
-  double operator()(double x, double y) const {
-    (void) x;
-    return -y + .2;
-  }
-};
-
-#ifdef SEED
 struct BCWALLTYPE : WallBC2D{
   BoundaryConditionType operator()( double x, double y ) const
   {
@@ -211,62 +140,26 @@
     return Tmin;
   }
 } bc_wall_value;
-#endif
-
-#ifdef PLAN
-struct BCWALLTYPE : WallBC2D{
-  BoundaryConditionType operator()( double x, double y ) const
-  {
-    (void) x; (void) y;
-//    if(ABS(y-2)<EPS)
-//      return DIRICHLET;
-    return NEUMANN;
-  }
-} bc_wall_type;
-
-struct BCWALLVALUE : CF_2 {
-  double operator() (double x, double y) const
-  {
-    (void) x; (void) y;
-//    return Tmin;
-    if(ABS(y-2)<EPS)
-      return -100;
-//      return Tmin;
-
-//    if(ABS(x-0)<EPS || ABS(x<2)<EPS || ABS(y-0)<EPS)
-      return 0.;
-  }
-} bc_wall_value;
-#endif
 
 struct BCInterfaceValue : CF_2 {
 private:
   my_p4est_brick_t *brick;
   my_p4est_node_neighbors_t *ngbd;
   InterpolatingFunction interp;
-  InterpolatingFunction interp_phi_x;
-  InterpolatingFunction interp_phi_y;
 public:
   BCInterfaceValue( my_p4est_brick_t *brick_, p4est_t *p4est_,
                     p4est_nodes_t *nodes_, p4est_ghost_t *ghost_,
-                    my_p4est_node_neighbors_t *ngbd_,
-                    Vec phi_x_, Vec phi_y_, Vec kappa_)
-    : brick(brick_), ngbd(ngbd_),
-      interp(p4est_, nodes_, ghost_, brick_, ngbd_),
-      interp_phi_x(p4est_, nodes_, ghost_, brick_, ngbd_),
-      interp_phi_y(p4est_, nodes_, ghost_, brick_, ngbd_)
+                    my_p4est_node_neighbors_t *ngbd_, Vec kappa_)
+    : brick(brick_), ngbd(ngbd_), interp(p4est_, nodes_, ghost_, brick_, ngbd_)
   {
     interp.set_input_parameters(kappa_, quadratic);
-    interp_phi_x.set_input_parameters(phi_x_, quadratic);
-    interp_phi_y.set_input_parameters(phi_y_, quadratic);
   }
 
   double operator() (double x, double y) const
   {
     (void) x; (void) y;
-//    return Tmax;
-    double theta = atan2( interp_phi_y(x,y) , interp_phi_x(x,y) );
-    return Tmax - epsilon_c * (1. - epsilon_anisotropy * cos(N_anisotropy*(theta + theta_0))) * interp(x,y);
+    return Tmax;
+//    return Tmax - epsilon_c * interp(x,y);
     /* T = -eps_c kappa - eps_v V */
   }
 };
@@ -342,61 +235,55 @@
   ierr = VecRestoreArray(vz, &vz_ptr); CHKERRXX(ierr);
   ierr = VecRestoreArray(vz_ext, &vz_ext_ptr); CHKERRXX(ierr);
 #endif
-  if(p4est->mpirank==0)
-    cout << "Saved in ... " << oss.str() << endl;
 }
 
-#ifdef P4_TO_P8
-void compute_curvature(p4est_nodes_t *nodes, my_p4est_node_neighbors_t *ngbd, Vec phi, Vec phi_x, Vec phi_y, Vec phi_z, Vec kappa)
-#else
-void compute_curvature(p4est_nodes_t *nodes, my_p4est_node_neighbors_t *ngbd, Vec phi, Vec phi_x, Vec phi_y, Vec kappa)
-#endif
+#ifndef P4_TO_P8
+void compute_curvature(p4est_nodes_t *nodes, my_p4est_node_neighbors_t *ngbd, Vec phi, Vec kappa)
 {
-  PetscErrorCode ierr;
+  PetscErrorCode ierr;  
+  Vec dx;
+
+  ierr = VecDuplicate(phi, &dx); CHKERRXX(ierr);
   ierr = PetscLogEventBegin(log_compute_curvature, phi, kappa, dx, 0); CHKERRXX(ierr);
 
-  double *phi_ptr, *kappa_ptr, *dx_ptr, *dy_ptr;
+  double *phi_ptr, *kappa_ptr, *dx_ptr;
   ierr = VecGetArray(phi  , &phi_ptr  ); CHKERRXX(ierr);
-  ierr = VecGetArray(phi_x, &dx_ptr   ); CHKERRXX(ierr);
-  ierr = VecGetArray(phi_y, &dy_ptr   ); CHKERRXX(ierr);
-#ifdef P4_TO_P8
-  double *dz_ptr;
-  ierr = VecGetArray(phi_z, &dz_ptr   ); CHKERRXX(ierr);
-#endif
+  ierr = VecGetArray(dx   , &dx_ptr   ); CHKERRXX(ierr);
+
+  for(p4est_locidx_t n=0; n<nodes->num_owned_indeps; ++n)
+    dx_ptr[n] = (*ngbd)[n].dx_central (phi_ptr);
+
+  ierr = VecRestoreArray(dx, &dx_ptr); CHKERRXX(ierr);
+
+  ierr = VecGhostUpdateBegin(dx, INSERT_VALUES, SCATTER_FORWARD); CHKERRXX(ierr);
+  ierr = VecGhostUpdateEnd  (dx, INSERT_VALUES, SCATTER_FORWARD); CHKERRXX(ierr);
+
+  ierr = VecGetArray(dx   , &dx_ptr   ); CHKERRXX(ierr);
   ierr = VecGetArray(kappa, &kappa_ptr); CHKERRXX(ierr);
 
   for(p4est_locidx_t n=0; n<nodes->num_owned_indeps; ++n)
   {
-    kappa_ptr[n] = (*ngbd)[n].dx_central(dx_ptr) + (*ngbd)[n].dy_central(dy_ptr)
-    #ifdef P4_TO_P8
-        + (*ngbd)[n].dz_central(dz_ptr)
-    #endif
-    ;
-
-//    double dy  = dy_ptr[n];
-//    double dx  = dx_ptr[n];
-//    double dxx = (*ngbd)[n].dxx_central(phi_ptr);
-//    double dyy = (*ngbd)[n].dyy_central(phi_ptr);
-//    double dxy = 0;//.5 * ((*ngbd)[n].dx_central (dy_ptr) + (*ngbd)[n].dy_central (dx_ptr));
-
-//    if(sqrt(dx*dx + dy*dy) < 1e-1) kappa_ptr[n] = 0;
-//    else kappa_ptr[n] = ( dy*dy*dxx - 2*dx*dy*dxy + dx*dx*dyy) / pow(dx*dx + dy*dy, 1.5);
-    // 3D : (dyy+dzz)*dx*dx + (dxx+dzz)*dy*dy + (dxx+dyy)*dz*dz - 2*dx*dy*dxy - 2*dy*dz*dyz - 2*dx*dz*dxz / pow(dx*dx+dy*dy+dz*dz,1.5)
+    double dy  = (*ngbd)[n].dy_central (phi_ptr);
+    double dx  = dx_ptr[n];
+    double dxx = (*ngbd)[n].dxx_central(phi_ptr);
+    double dyy = (*ngbd)[n].dyy_central(phi_ptr);
+    double dxy = (*ngbd)[n].dy_central (dx_ptr);
+    if(sqrt(dx*dx + dy*dy) < 1e-1) kappa_ptr[n] = 0;
+    else kappa_ptr[n] = ( dy*dy*dxx - 2*dx*dy*dxy + dx*dx*dyy) / ((dx*dx + dy*dy) * sqrt(dx*dx + dy*dy));
   }
 
   ierr = VecRestoreArray(phi  , &phi_ptr  ); CHKERRXX(ierr);
-  ierr = VecRestoreArray(phi_x, &dx_ptr); CHKERRXX(ierr);
-  ierr = VecRestoreArray(phi_y, &dy_ptr); CHKERRXX(ierr);
-#ifdef P4_TO_P8
-  ierr = VecRestoreArray(phi_z, &dz_ptr   ); CHKERRXX(ierr);
-#endif
   ierr = VecRestoreArray(kappa, &kappa_ptr); CHKERRXX(ierr);
+  ierr = VecRestoreArray(dx, &dx_ptr); CHKERRXX(ierr);
+
+  ierr = VecDestroy(dx); CHKERRXX(ierr);
 
   ierr = VecGhostUpdateBegin(kappa, INSERT_VALUES, SCATTER_FORWARD); CHKERRXX(ierr);
   ierr = VecGhostUpdateEnd  (kappa, INSERT_VALUES, SCATTER_FORWARD); CHKERRXX(ierr);
 
   ierr = PetscLogEventEnd(log_compute_curvature, phi, kappa, dx, 0); CHKERRXX(ierr);
 }
+#endif
 
 int main (int argc, char* argv[])
 {
@@ -412,21 +299,11 @@
   cmd.parse(argc, argv);
 
 #ifdef P4_TO_P8
-#ifdef SEED
-  circle level_set_func(1.0, 1.0, 1.0, 0.1);
-#endif
-#ifdef PLAN
-  plan level_set_func;
-#endif
-#else
-#ifdef SEED
-  circle level_set_func(1.0, 1.0, 0.1);
-#endif
-#ifdef PLAN
-  plan level_set_func;
-#endif
-#endif
-  splitting_criteria_cf_t data(cmd.get("lmin", MIN_LEVEL), cmd.get("lmax", MAX_LEVEL), &level_set_func, 1.2);
+  circle circ(1.0, 1.0, 1.0, 0.2);
+#else
+  circle circ(1.0, 1.0, 0.2);
+#endif
+  splitting_criteria_cf_t data(cmd.get("lmin", MIN_LEVEL), cmd.get("lmax", MAX_LEVEL), &circ, 1.2);
 
   Session mpi_session;
   mpi_session.init(argc, argv, mpi->mpicomm);
@@ -472,13 +349,13 @@
   ierr = VecDuplicate(phi,&Tn); CHKERRXX(ierr);
 
   double *phi_ptr, *Tn_ptr;
-  sample_cf_on_nodes(p4est, nodes, level_set_func, phi);
+  sample_cf_on_nodes(p4est, nodes, circ, phi);
   ierr = VecSet(Tn, Tmax); CHKERRXX(ierr);
 
   // loop over time
   int tc = 0;
   double t=0;
-  double dt_n = SQR(1. / pow(2.,(double) MAX_LEVEL));
+  double dt_n = 1. / pow(2.,(double) MAX_LEVEL);
   double dt_np1;
 
   for (t=0; t<tf && tc < iter_max; tc++)
@@ -490,80 +367,12 @@
 
     my_p4est_level_set ls(&ngbd);
 //    ls.reinitialize_1st_order( phi, 100 );
-//    ls.reinitialize_2nd_order( phi, 20 );
-    ls.reinitialize_1st_order_time_2nd_order_space(phi, 20);
+    ls.reinitialize_2nd_order( phi, 20 );
 
     /* compute the curvature for boundary conditions */
-    Vec phi_x, phi_y;
-    ierr = VecDuplicate(phi, &phi_x); CHKERRXX(ierr);
-    ierr = VecDuplicate(phi, &phi_y); CHKERRXX(ierr);
-#ifdef P4_TO_P8
-    Vec phi_z;
-    ierr = VecDuplicate(phi, &phi_z); CHKERRXX(ierr);
-#endif
-
-    double *dx_ptr, *dy_ptr;
-    ierr = VecGetArray(phi, &phi_ptr); CHKERRXX(ierr);
-    ierr = VecGetArray(phi_x, &dx_ptr); CHKERRXX(ierr);
-    ierr = VecGetArray(phi_y, &dy_ptr); CHKERRXX(ierr);
-#ifdef P4_TO_P8
-    double *dz_ptr;
-    ierr = VecGetArray(phi_z, &dz_ptr); CHKERRXX(ierr);
-#endif
-
-    for(p4est_locidx_t n=0; n<nodes->num_owned_indeps; ++n)
-    {
-      dx_ptr[n] = ngbd[n].dx_central (phi_ptr);
-      dy_ptr[n] = ngbd[n].dy_central (phi_ptr);
-#ifdef P4_TO_P8
-      dz_ptr[n] = ngbd[n].dz_central (phi_ptr);
-#endif
-      double norm = sqrt(dx_ptr[n]*dx_ptr[n] + dy_ptr[n]*dy_ptr[n]
-    #ifdef P4_TO_P8
-                         + dz_ptr[n]*dz_ptr[n]
-    #endif
-          );
-      if(norm>EPS)
-      {
-        dx_ptr[n] /= norm;
-        dy_ptr[n] /= norm;
-#ifdef P4_TO_P8
-        dz_ptr[n] /= norm;
-#endif
-      }
-      else
-      {
-        dx_ptr[n] = 0;
-        dy_ptr[n] = 0;
-#ifdef P4_TO_P8
-        dz_ptr[n] = 0;
-#endif
-      }
-    }
-
-    ierr = VecRestoreArray(phi, &phi_ptr); CHKERRXX(ierr);
-    ierr = VecRestoreArray(phi_x, &dx_ptr); CHKERRXX(ierr);
-    ierr = VecRestoreArray(phi_y, &dy_ptr); CHKERRXX(ierr);
-#ifdef P4_TO_P8
-    ierr = VecRestoreArray(phi_z, &dz_ptr); CHKERRXX(ierr);
-#endif
-
-    ierr = VecGhostUpdateBegin(phi_x, INSERT_VALUES, SCATTER_FORWARD); CHKERRXX(ierr);
-    ierr = VecGhostUpdateEnd  (phi_x, INSERT_VALUES, SCATTER_FORWARD); CHKERRXX(ierr);
-    ierr = VecGhostUpdateBegin(phi_y, INSERT_VALUES, SCATTER_FORWARD); CHKERRXX(ierr);
-    ierr = VecGhostUpdateEnd  (phi_y, INSERT_VALUES, SCATTER_FORWARD); CHKERRXX(ierr);
-#ifdef P4_TO_P8
-    ierr = VecGhostUpdateBegin(phi_z, INSERT_VALUES, SCATTER_FORWARD); CHKERRXX(ierr);
-    ierr = VecGhostUpdateEnd  (phi_z, INSERT_VALUES, SCATTER_FORWARD); CHKERRXX(ierr);
-#endif
-
     Vec kappa;
     ierr = VecDuplicate(phi, &kappa); CHKERRXX(ierr);
-#ifdef P4_TO_P8
-    compute_curvature(nodes, &ngbd, phi, phi_x, phi_y, phi_z, kappa);
-#else
-    compute_curvature(nodes, &ngbd, phi, phi_x, phi_y, kappa);
-#endif
+//    compute_curvature(nodes, &ngbd, phi, kappa);
 
     /* solve for the temperature */
 #ifdef P4_TO_P8
@@ -572,11 +381,7 @@
     BoundaryConditions2D bc;
 #endif
     bc.setInterfaceType(DIRICHLET);
-#ifdef P4_TO_P8
-    BCInterfaceValue bc_interface_value(&brick, p4est, nodes, ghost, &ngbd, phi_x, phi_y, phi_z, kappa);
-#else
-    BCInterfaceValue bc_interface_value(&brick, p4est, nodes, ghost, &ngbd, phi_x, phi_y, kappa);
-#endif
+    BCInterfaceValue bc_interface_value(&brick, p4est, nodes, ghost, &ngbd, kappa);
     bc.setInterfaceValue(bc_interface_value);
     bc.setWallTypes(bc_wall_type);
     bc.setWallValues(bc_wall_value);
@@ -594,22 +399,7 @@
     ierr = VecGhostUpdateEnd  (Tn, INSERT_VALUES, SCATTER_FORWARD); CHKERRXX(ierr);
 
     /* compute the velocity field */
-//    ls.extend_Over_Interface(phi, Tn, bc, 2, 10);
-
-    /* extend the temperature */
-    Vec bc_vec;
-    ierr = VecDuplicate(phi, &bc_vec); CHKERRXX(ierr);
-    sample_cf_on_local_nodes(p4est, nodes, bc_interface_value, bc_vec);
-    ierr = VecGhostUpdateBegin(bc_vec, INSERT_VALUES, SCATTER_FORWARD); CHKERRXX(ierr);
-    ierr = VecGhostUpdateEnd  (bc_vec, INSERT_VALUES, SCATTER_FORWARD); CHKERRXX(ierr);
-
-    ls.extend_Over_Interface(phi, Tn, DIRICHLET, bc_vec, 2, 10);
-    ierr = VecDestroy(bc_vec); CHKERRXX(ierr);
-    ierr = VecDestroy(phi_x); CHKERRXX(ierr);
-    ierr = VecDestroy(phi_y); CHKERRXX(ierr);
-#ifdef P4_TO_P8
-    ierr = VecDestroy(phi_z); CHKERRXX(ierr);
-#endif
+    ls.extend_Over_Interface(phi, Tn, bc, 2, 10);
 
     /* compute grad(T) dot n */
     Vec vx, vy;
@@ -718,13 +508,12 @@
     ierr = VecRestoreArray(vz_extended, &vz_ptr ); CHKERRXX(ierr);
 #endif
     double max_norm_u;
-    ierr = MPI_Allreduce(&max_norm_u_loc, &max_norm_u, 1, MPI_DOUBLE, MPI_MAX, p4est->mpicomm); CHKERRXX(ierr);
+    ierr = MPI_Allreduce(&max_norm_u_loc, &max_norm_u, 1, MPI_DOUBLE, MPI_MIN, p4est->mpicomm); CHKERRXX(ierr);
 
     splitting_criteria_t *data = (splitting_criteria_t*) p4est->user_pointer;
     double dx = 1.0 / pow(2.,(double) data->max_lvl);
 
-    dt_np1 = min(1.,1./max_norm_u) * .5 * MIN(dx, dx, dx);
-//    cout << dt_np1 << endl;
+    dt_np1 = min(1.,1./max_norm_u) * 1. * MIN(dx, dx, dx);
 
     /* advect the function in time */
     p4est_t *p4est_np1 = p4est_copy(p4est, P4EST_FALSE);
