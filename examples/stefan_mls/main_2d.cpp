--- conflicted
+++ resolved
@@ -48,6 +48,26 @@
 
 
 using namespace std;
+
+const static std::string main_description =
+     "In this example, we illustrate the procedure and methods used in the CASL p4est \n"
+     "library to solve the Stefan problem. This example builds on fundamental tools \n"
+     "of the CASL library such as interpolation, extrapolation of fields, adaptive grid \n"
+     "refinement, reinitialization and advection of a level set function, and solution of \n"
+     "a Poisson problem. \n"
+     "Two examples are included in each 2D and 3D. One solves the Frank Sphere problem, a \n"
+     "known analytical solution to the Stefan problem, and computes errors of the solution. \n"
+     "The other models the melting of ice in a tub of water. Note: the ice melting example \n"
+     "is more for illustrative purposes of a physical example, and has not been rigorously validated. \n"
+     "\n"
+     "For more information, please see the Solving_a_Stefan_problem_with_CASL_p4est.pdf file included \n"
+     "in the example folder. \n "
+    "Developer: Elyce Bayat (ebayat@ucsb.edu), December 2019.\n"
+     "\n\n\n"
+     "Note: There are 3 environment variables to set depending on the data you wish to save. They are: \n"
+     "(1) OUT_DIR_VTK -- the directory where you wish to save the vtk files of your simulation \n"
+     "(2) OUT_DIR_ERR -- the directory where you wish to save files with the frank sphere error information at each timestep \n"
+     "(3) OUT_DIR_MEM -- the directory where you wish to save files with data regarding memory usage of the code (this is more for debugging)\n";
 // ------------------------
 // Define parameters:
 // ------------------------
@@ -55,6 +75,7 @@
 
 // Examples:
 DEFINE_PARAMETER(pl,int,example_,0,"Example number. 0 = Frank sphere, 1 = Ice melting. (default: 0)");
+
 // Define the numeric label for each type of example to make implementation a bit more clear
 enum{
     FRANK_SPHERE = 0,
@@ -68,7 +89,7 @@
 
 
 // Output settings:
-bool print_checkpoints = true;
+DEFINE_PARAMETER(pl,bool,print_checkpoints,0,"Boolean value for whether or not you want to print simulation information -- mostly for debugging. (default: 0)");
 // Solution methods:
 DEFINE_PARAMETER(pl,int,method_,1,"Timestepping method. 1 = Backward Euler, 2= Crank-Nicholson. (default: 1)");
 
@@ -79,12 +100,12 @@
 DEFINE_PARAMETER(pl,int,num_splits,0,"Number of splits -- used for convergence analysis (default: 0)");
 
 // Problem geometry:
-DEFINE_PARAMETER(pl,double,xmin,0.0,"");
-DEFINE_PARAMETER(pl,double,xmax,1.0,"");
-DEFINE_PARAMETER(pl,double,ymin,0.0,"");
-DEFINE_PARAMETER(pl,double,ymax,1.0,"");
-DEFINE_PARAMETER(pl,double,zmin,0.0,"");
-DEFINE_PARAMETER(pl,double,zmax,1.0,"");
+DEFINE_PARAMETER(pl,double,xmin,0.0,"Minimum x-coordinate of the grid (default: 0.0)");
+DEFINE_PARAMETER(pl,double,xmax,1.0,"Maximum x-coordinate of the grid (default: 1.0)");
+DEFINE_PARAMETER(pl,double,ymin,0.0,"Minimum y-coordinate of the grid (default: 0.0)");
+DEFINE_PARAMETER(pl,double,ymax,1.0,"Maximum y-coordinate of the grid (default: 1.0)");
+DEFINE_PARAMETER(pl,double,zmin,0.0,"Minimum z-coordinate of the grid (default: 0.0)");
+DEFINE_PARAMETER(pl,double,zmax,1.0,"Maximum z-coordinate of the grid (default: 1.0)");
 
 DEFINE_PARAMETER(pl,int,px,0,"Periodicity in x? Default: false");
 DEFINE_PARAMETER(pl,int,py,0,"Periodicity in y? Default: false");
@@ -94,7 +115,7 @@
 DEFINE_PARAMETER(pl,int,ny,0,"Number of trees in x-direction (default: 1)");
 DEFINE_PARAMETER(pl,int,nz,0,"Number of trees in x-direction (default: 1)");
 
-DEFINE_PARAMETER(pl,double,box_size,1.0,"Equivalent characteristic length of your physical problem (default: 1.0 - aka, no scaling necessary)");
+DEFINE_PARAMETER(pl,double,scaling,1.0,"The desired scaling between your physical problem and computational domain. ie.) physical_length_scale*scaling = computational_length_scale (default: 1.0 - aka, no scaling necessary)");
 
 // Simulation time:
 DEFINE_PARAMETER(pl,double,tstart,0.0,"Simulation start time (default: 0.0)");
@@ -110,9 +131,6 @@
 // ---------------------------------------
 // Auxiliary global variables:
 // ---------------------------------------
-// For geometry:
-double scaling;   // for scaling the problem
-
 // For timestepping:
 double tn; // the current simulation time
 bool keep_going = true;
@@ -125,7 +143,6 @@
 double r0;
 double Twall;
 double Tinterface;
-double back_wall_temp_flux;
 double Tice_init;
 
 // For keeping track of interfacial velocity:
@@ -147,16 +164,10 @@
          nx = 1; ny = 1; CODE2D(nz = 0); CODE3D(nz = 1);
          px = 0; py = 0; pz = 0;
 
-<<<<<<< HEAD
          CODE2D(s0 = 0.6286;) // 1.5621
          CODE3D(s0 = 0.5653;) // 2.0760
          CODE2D(T_inf = -0.2); // -0.5
          CODE3D(T_inf = -0.1);
-=======
-         CODE2D(s0 = 1.5621;)
-         CODE3D(s0 = 2.0760;)
-         T_inf = -0.5;
->>>>>>> 482cbbfb
 
          Tinterface = 0.0;
          Twall = T_inf;
@@ -164,54 +175,46 @@
 
       break;
   case ICE_MELT:
-      CODE2D(xmin = -1.5; ymin = -1.5; zmin = 0.0;
-             xmax = 1.5; ymax = 1.5; zmax = 0.0);
-       CODE3D(xmin = -1.5; ymin = -1.5; zmin = -1.5;
-       xmax = 1.5; ymax = 1.5; zmax = 1.5);
+      CODE2D(xmin = -0.8; ymin = -0.8; zmin = 0.0;
+             xmax = 0.8; ymax = 0.8; zmax = 0.0);
+       CODE3D(xmin = -0.8; ymin = -0.8; zmin = -0.8;
+       xmax = 0.8; ymax = 0.8; zmax = 0.8);
        nx = 1; ny = 1; CODE2D(nz = 0); CODE3D(nz = 1);
        px = 0; py = 0; pz = 0;
 
       // Scaling -> phyiscal_length_scale*scaling = computational_length_scale.
       // Scaling has units of 1/L where L is the physical length scale
       // Scaling = computational size/physical size
-      double r_physical = 0.05; // 2 cm --> 0.02 m
+      double r_physical = 0.02; // 2 cm --> 0.02 m
       scaling = 1.5/0.15;
       r0 = r_physical*scaling; // Computational radius -- not physical size
 
-      Tice_init = 255.0; // [K] initial temp of ice out of freezer
+      Tice_init = 263.0; // [K] initial temp of ice out of freezer
       Tinterface = 273.0; // [K] -- freezing temp of water
-      Twall = 355.0; // [K] -- a bit under boiling temp of water
+      Twall = 298.0; // [K] -- a bit under boiling temp of water
       break;
 
     }
-
-  //scaling = 1./box_size;
 }
 
 
 // ---------------------------------------
 // Time-stepping:
 // ---------------------------------------
-double delta_t;
-
-double dt;
-
-
+double dt; // Global variable which holds the current timestep value
 void simulation_time_info(){
   switch(example_){
     case FRANK_SPHERE:
       tstart = 1.0;
       tfinal = 1.3;
 
-      delta_t = 0.01;
       dt_max_allowed = 0.05;
 
       break;
     case ICE_MELT:
       tstart = 0.0;
-      tfinal = 50.0;
-      delta_t = 1.0e-3;
-      dt_max_allowed = 1.0e-1;
+      tfinal = 90.*60.; // approx 90 minutes
+      dt_max_allowed = 20.0;
       break;
     }
   tn = tstart;
@@ -221,7 +224,6 @@
 // ---------------------------------------
 double alpha_s;
 double alpha_l;
-
 void set_diffusivities(){
   switch(example_){
     case FRANK_SPHERE:
@@ -235,11 +237,10 @@
     }
 }
 
-
-double k_s;
-double k_l;
+double k_s; // Thermal conductivity of the solid
+double k_l; // Thermal conductivity of the liquid
 double L; // Latent heat of fusion
-double rho_l;
+double rho_l; // Liquid density
 
 void set_conductivities(){
   switch(example_){
@@ -251,11 +252,11 @@
       break;
 
     case ICE_MELT:
-      k_s = 0.2;//2.2; // W/[m*K]
+      k_s = 2.3;//2.2; // W/[m*K]
       k_l = 0.65; // W/[m*K]
       L = 334.e3; //J/kg
       rho_l = 1000.0; // kg/m^3
-      sigma = 30.e-1;//30.e-3 // J/m^2 // surface tension of water
+      sigma = 9.e-6;//30.e-3 // J/m^2 // surface tension of water
       break;
 
     }
@@ -264,18 +265,7 @@
 // ---------------------------------------
 // Other parameters:
 // ---------------------------------------
-
-bool check_temperature_values = false; // Whether or not you want to print out temperature value averages during various steps of the solution process -- for debugging
-
-<<<<<<< HEAD
-=======
-bool check_derivative_values = false;// Whether or not you want to print out temperature derivative value averages during various steps of the solution process -- for debugging
-
-bool check_interfacial_velocity = true; // Whether or not you want to print out interfacial velocity value averages during various steps of the solution process -- for debugging
-
-bool save_temperature_derivative_fields = false; // saving temperature derivative fields to vtk or not
-
->>>>>>> 482cbbfb
+DEFINE_PARAMETER(pl,bool,check_temperature_values,0,"Boolean for whether or not to check temperature values at various points during the simulation. Mainly for debugging. (default: 0)");
 // Begin defining classes for necessary functions and boundary conditions...
 // --------------------------------------------------------------------------------------------------------------
 // Auxiliary Frank sphere functions -- Functions necessary for evaluating the analytical solution of the Frank sphere problem, to validate results for example 1
@@ -407,18 +397,12 @@
 private:
   // Have interpolation objects for case with surface tension included in boundary condition: can interpolate the curvature in a timestep to the interface points while applying the boundary condition
   my_p4est_interpolation_nodes_t kappa_interp;
-  my_p4est_interpolation_nodes_t nx_interp;
-  my_p4est_interpolation_nodes_t ny_interp;
-  my_p4est_interpolation_nodes_t nz_interp;
 
 public:
-  BC_interface_value(my_p4est_node_neighbors_t *ngbd, vec_and_ptr_dim_t normal, vec_and_ptr_t kappa): kappa_interp(ngbd), nx_interp(ngbd), ny_interp(ngbd),nz_interp(ngbd)
+  BC_interface_value(my_p4est_node_neighbors_t *ngbd, vec_and_ptr_t kappa): kappa_interp(ngbd)
   {
     // Set the curvature and normal inputs to be interpolated when the BC object is constructed:
     kappa_interp.set_input(kappa.vec,linear);
-    nx_interp.set_input(normal.vec[0],linear);
-    ny_interp.set_input(normal.vec[1],linear);
-    CODE3D(nz_interp.set_input(normal.vec[2],linear));
   }
   double operator()(DIM(double x, double y,double z)) const
   {
@@ -518,7 +502,6 @@
       case FRANK_SPHERE:{
         if (xlower_wall(DIM(x,y,z)) || xupper_wall(DIM(x,y,z)) || ylower_wall(DIM(x,y,z)) || yupper_wall(DIM(x,y,z)) CODE3D(|| zlower_wall(DIM(x,y,z)) || zupper_wall(DIM(x,y,z)))){
             if (level_set(DIM(x,y,z)) < EPS){
-                //return Twall;
                 double r = sqrt(SQR(x) + SQR(y) CODE3D(+ SQR(z)));
                 double sval = s(r,tn+dt);
                 return frank_sphere_solution_t(sval);
@@ -568,11 +551,9 @@
         r = sqrt(SQR(x) + SQR(y) CODE3D(+ SQR(z)));
         m = (Twall - Tinterface)/(level_set(DIM(xmax,ymax,zmax)) - r0);
         if (level_set(DIM(x,y,z))<0){
-            //return Tinterface + m*level_set(DIM(x,y,z));
             return Twall;
         }
         else{
-            //return Tinterface;
             return Tice_init;
         }
 
@@ -587,6 +568,7 @@
 // --------------------------------------------------------------------------------------------------------------
 // Functions for checking the values of interest during the solution process
 // --------------------------------------------------------------------------------------------------------------
+// For checking temperature values: (NOTE: called when check_temperature_values flag is on)
 void check_T_values(vec_and_ptr_t phi, vec_and_ptr_t T, p4est_nodes_t* nodes, p4est_t* p4est) {
   T.get_array();
   phi.get_array();
@@ -645,6 +627,7 @@
   phi.restore_array();
 }
 
+// For checking temperature derivative values: (NOTE: not called in main currently)
 void check_T_d_values(vec_and_ptr_t phi, vec_and_ptr_dim_t dT, p4est_nodes_t* nodes, p4est_t* p4est, bool get_location){
   dT.get_array();
   phi.get_array();
@@ -718,6 +701,7 @@
   phi.restore_array();
 }
 
+// For checking interfacial velocity values: (NOTE: not called in main currently)
 void check_vel_values(vec_and_ptr_t phi, vec_and_ptr_dim_t vel, p4est_nodes_t* nodes, p4est_t* p4est, bool get_location,double dxyz_close_to_interface){
   vel.get_array();
   phi.get_array();
@@ -933,7 +917,7 @@
 }
 
 // --------------------------------------------------------------------------------------------------------------
-// FUNCTIONS FOR SOLVING THE PROBLEM:
+// Auxiliary functions for solving the problem:
 // --------------------------------------------------------------------------------------------------------------
 // For ice melt case, check if the ice is all melted yet
 bool check_ice_melted(vec_and_ptr_t phi, double time, p4est_nodes_t* nodes,p4est_t* p4est){
@@ -958,7 +942,7 @@
   SC_CHECK_MPI(mpi_check);
   MPI_Barrier(p4est->mpicomm);
   if (!global_still_solid_present){ // If no more solid, then ice has melted
-      PetscPrintf(p4est->mpicomm,"\n \n Ice has entirely melted as of t = %0.3e \n \n ",time);
+      PetscPrintf(p4est->mpicomm,"\n \n Ice has entirely melted as of t = %0.3e seconds, or %0.2f minutes \n \n ",time,time/60.);
     }
 return global_still_solid_present;
 }
@@ -1134,20 +1118,19 @@
   double global_max_vnorm = 0.0;
   int mpi_ret = MPI_Allreduce(&max_v_norm,&global_max_vnorm,1,MPI_DOUBLE,MPI_MAX,p4est->mpicomm);
   SC_CHECK_MPI(mpi_ret);
-  PetscPrintf(p4est->mpicomm,"\n \n \n Computed interfacial velocity and timestep: \n {");
-  PetscPrintf(p4est->mpicomm,"\n Max v norm: %0.2e \n", global_max_vnorm);
-  PetscPrintf(p4est->mpicomm,"\n Physically, this corresponds to: %0.2e \n",global_max_vnorm/scaling);
+  PetscPrintf(p4est->mpicomm,"\n Computed interfacial velocity and timestep: \n");
+  PetscPrintf(p4est->mpicomm,"\n -- Max v norm: %0.2g \n", global_max_vnorm);
+  if(scaling>(1.0 + EPS) || scaling<(1.0 - EPS))PetscPrintf(p4est->mpicomm,"\n -- Physically, this corresponds to: %0.2g [m/s] \n \n",global_max_vnorm/scaling);
 
   // Compute new timestep:
   dt = cfl*min(dxyz_smallest[0],dxyz_smallest[1])/min(global_max_vnorm,1.0);
-  PetscPrintf(p4est->mpicomm,"Computed timestep: %0.3e \n",dt);
+  PetscPrintf(p4est->mpicomm,"-- Computed timestep: %0.3e \n",dt);
 
   dt = min(dt,dt_max_allowed);
-  //dt = min(dt,cfl*min(dxyz_smallest[0],dxyz_smallest[1]));
 
   // Report computed timestep and minimum grid size:
-  PetscPrintf(p4est->mpicomm,"Used timestep: %0.3e \n",dt);
-  PetscPrintf(p4est->mpicomm,"dxyz close to interface : %0.3e \n } \n \n  ",dxyz_close_to_interface);
+  PetscPrintf(p4est->mpicomm," -- Used timestep: %0.3e \n",dt);
+  if(print_checkpoints)PetscPrintf(p4est->mpicomm,"dxyz close to interface : %0.3e \n } \n \n  ",dxyz_close_to_interface);
 
   v_interface_max_norm = global_max_vnorm;
 }
@@ -1167,7 +1150,7 @@
   for(size_t i = 0; i<ngbd->get_layer_size(); i++){
       p4est_locidx_t n = ngbd->get_layer_node(i);
       ngbd->get_neighbors(n,qnnn);
-      curvature_tmp.ptr[n] = qnnn.dx_central(normal.ptr[0]) + qnnn.dy_central(normal.ptr[1]);
+      curvature_tmp.ptr[n] = qnnn.dx_central(normal.ptr[0]) + qnnn.dy_central(normal.ptr[1]) CODE3D(+ qnnn.dz_central(normal.ptr[2]));
     }
 
   // Begin ghost update:
@@ -1177,7 +1160,7 @@
   for(size_t i = 0; i<ngbd->get_local_size(); i++){
       p4est_locidx_t n = ngbd->get_local_node(i);
       ngbd->get_neighbors(n,qnnn);
-      curvature_tmp.ptr[n] = qnnn.dx_central(normal.ptr[0]) + qnnn.dy_central(normal.ptr[1]);
+      curvature_tmp.ptr[n] = qnnn.dx_central(normal.ptr[0]) + qnnn.dy_central(normal.ptr[1]) CODE3D(+ qnnn.dz_central(normal.ptr[2]));
     }
 
   // End ghost update:
@@ -1196,7 +1179,7 @@
 }
 
 // --------------------------------------------------------------------------------------------------------------
-// FUNCTION FOR SAVING INFO:
+// Function for saving to VTK for visualization in paraview:
 // --------------------------------------------------------------------------------------------------------------
 void save_stefan_fields(p4est_t *p4est, p4est_nodes_t *nodes, p4est_ghost_t *ghost,vec_and_ptr_t phi,vec_and_ptr_t Tl,vec_and_ptr_t Ts,vec_and_ptr_dim_t v_int, vec_and_ptr_t T_error, vec_and_ptr_t T_ana, char* filename ){
   // Things we want to save:
@@ -1219,22 +1202,16 @@
     phi.get_array();
     Tl.get_array(); Ts.get_array();
     v_int.get_array();
-<<<<<<< HEAD
     if(example_ == FRANK_SPHERE){
         T_error.get_array();
         T_ana.get_array();
     }
 
-=======
-    T_error.get_array();
-    T_ana.get_array();
->>>>>>> 482cbbfb
 
     // Save data:
     std::vector<std::string> point_names;
     std::vector<double*> point_data;
 
-<<<<<<< HEAD
     if(example_ == FRANK_SPHERE){
         point_names = {"phi","Tl","Ts","v_int_x","v_int_y","T_error" ,"T_analytical",ZCODE("v_int_z")};
         point_data = {phi.ptr,Tl.ptr,Ts.ptr,v_int.ptr[0],v_int.ptr[1],T_error.ptr,T_ana.ptr,ZCODE(v_int.ptr[2])};
@@ -1244,10 +1221,6 @@
         point_data = {phi.ptr,Tl.ptr,Ts.ptr,v_int.ptr[0],v_int.ptr[1],ZCODE(v_int.ptr[2])};
     }
 
-=======
-    point_names = {"phi","Tl","Ts","v_int_x","v_int_y","T_error" ,"T_analytical",ZCODE("v_int_z")};
-    point_data = {phi.ptr,Tl.ptr,Ts.ptr,v_int.ptr[0],v_int.ptr[1],T_error.ptr,T_ana.ptr,ZCODE(v_int.ptr[2])};
->>>>>>> 482cbbfb
     std::vector<std::string> cell_names;
     std::vector<double*> cell_data;
 
@@ -1259,16 +1232,11 @@
     phi.restore_array();
     Tl.restore_array(); Ts.restore_array();
     v_int.restore_array();
-<<<<<<< HEAD
     if(example_ == FRANK_SPHERE){
         T_error.restore_array();
         T_ana.restore_array();
     }
 
-=======
-    T_error.restore_array();
-    T_ana.restore_array();
->>>>>>> 482cbbfb
 
     // Scale things back:
     foreach_dimension(d){
@@ -1284,15 +1252,17 @@
   mpi_environment_t mpi;
   mpi.init(argc, argv);
   PetscErrorCode ierr;
-  PetscViewer viewer;
-  int mpi_ret; // Check mpi issues
 
   cmdParser cmd;
 
+  // Parse inputs:
   pl.initialize_parser(cmd);
+  if (cmd.parse(argc, argv, main_description)) return 0;
+
   cmd.parse(argc,argv);
 
   pl.get_all(cmd);
+
 
   // stopwatch
   parStopWatch w;
@@ -1330,7 +1300,7 @@
     // -----------------------------------------------
     // Set properties for the Poisson node problem:
     // -----------------------------------------------
-    int cube_refinement = 4;
+    int cube_refinement = 1; // We can set this to 1 since we are only considering Dirichlet BC's, and this only comes into play for Neumann/Robin
     interpolation_method interp_bw_grids = quadratic_non_oscillatory_continuous_v2;
 
     // Initialize physical properties:
@@ -1344,23 +1314,26 @@
     // Scale the problem appropriately:
     // -----------------------------------------------
     rho_l/=(scaling*scaling*scaling);
-
-
     k_s/=scaling;
     k_l/=scaling;
-    L/=(scaling*scaling*scaling);
+
+    if(example_==ICE_MELT){
+        sigma/=scaling;
+    }
 
     alpha_l*=(scaling*scaling);
     alpha_s*=(scaling*scaling);
 
-    PetscPrintf(mpi.comm(),"Scaled values are: "
-                           "ks = %0.3g \n"
-                           "kl = %0.3g \n"
-                           "alpha_s = %0.3g \n"
-                           "alpha_l = %0.3g \n"
-                           "L = %0.3g \n"
-                           "rho_l = %0.3g \n",k_s,k_l,alpha_s,alpha_l,L,rho_l
-                );
+    if(print_checkpoints){
+        PetscPrintf(mpi.comm(),"Scaled values are: "
+                               "ks = %0.3g \n"
+                               "kl = %0.3g \n"
+                               "alpha_s = %0.3g \n"
+                               "alpha_l = %0.3g \n"
+                               "L = %0.3g \n"
+                               "rho_l = %0.3g \n",k_s,k_l,alpha_s,alpha_l,L,rho_l);
+    }
+
 
     // -----------------------------------------------
     // Create the grid:
@@ -1481,7 +1454,7 @@
     if(!outdir_vtk && save_vtk){
         throw std::invalid_argument("You need to set the environment variable OUT_DIR_VTK to save vtk files\n");
     }
-    sprintf(outdir,"%s/snapshot_%d",outdir_vtk,out_idx);
+    //sprintf(outdir,"%s/lmin_%d_lmax_%d_snapshot_%d",outdir_vtk,lmin+grid_res_iter,lmax+grid_res_iter,out_idx);
 
     // -----------------------------------------------
     // Initialize file to output error and convergence information:
@@ -1492,7 +1465,7 @@
     if (example_ == FRANK_SPHERE){
       const char* outdir_err = getenv("OUT_DIR_ERR");
       if(!outdir_err && save_frank_sphere_errors){
-          throw std::invalid_argument("You need to set the environment variable OUT_DIR_VTK to save vtk files\n");
+          throw std::invalid_argument("You need to set the environment variable OUT_DIR_ERR to save vtk files\n");
       }
 
       CODE2D(sprintf(name,"%s/frank_sphere_error_2d_lmin_%d_lmax_%d_method_%d.dat",outdir_err,lmin+grid_res_iter,lmax + grid_res_iter,method_);)
@@ -1533,7 +1506,6 @@
     // Begin stepping through time
     // -----------------------------------------------
     int tstep = 0;
-    dt = delta_t;
 
     PetscPrintf(mpi.comm(),"Gets to here ");
     for (tn;tn<tfinal; tn+=dt){
@@ -1639,7 +1611,7 @@
           // Prepare filename:
           char output[1000];
           out_idx++;
-          sprintf(output,"%s/snapshot%d",outdir_vtk,out_idx);
+          sprintf(output,"%s/lmin_%d_lmax_%d_snapshot%d",outdir_vtk,lmin+grid_res_iter,lmax+grid_res_iter,out_idx);
 
           // Evaluate the error for visualization (in Frank Sphere Case):
           vec_and_ptr_t T_ana;
@@ -1667,7 +1639,6 @@
               T_s_n.restore_array();
               phi.restore_array();
 
-<<<<<<< HEAD
 
               save_stefan_fields(p4est,nodes,ghost,phi,T_l_n,T_s_n,v_interface,T_error,T_ana,output);
               T_ana.destroy();
@@ -1678,22 +1649,6 @@
           }
 
 
-=======
-          }
-          T_error.restore_array();
-          T_ana.restore_array();
-          T_l_n.restore_array();
-          T_s_n.restore_array();
-          phi.restore_array();
-
-          char output[1000];
-          out_idx++;
-          sprintf(output,"%s/snapshot%d",outdir_vtk,out_idx);
-          save_stefan_fields(p4est,nodes,ghost,phi,T_l_n,T_s_n,v_interface,T_error,T_ana,output);
-          T_ana.destroy();
-          T_error.destroy();
-
->>>>>>> 482cbbfb
           if(print_checkpoints) PetscPrintf(mpi.comm(),"Successfully saved to vtk \n");
           }
 
@@ -1775,11 +1730,7 @@
         if(print_checkpoints) PetscPrintf(mpi.comm(),"LSF advected and grid update successful \n");
 
         PetscLogDouble mem6;
-<<<<<<< HEAD
         if(check_memory_usage) PetscMemoryGetCurrentUsage(&mem6);
-=======
-        PetscMemoryGetCurrentUsage(&mem6);
->>>>>>> 482cbbfb
         // --------------------------------------------------------------------------------------------------------------
         // STEP 2.3: Reinitialize the LSF on the new grid
         // --------------------------------------------------------------------------------------------------------------
@@ -1864,7 +1815,7 @@
         // Get most updated derivatives of the LSF's (on current grid) -- Solver uses these:
         // ------------------------------------------------------------
 
-          PetscPrintf(mpi.comm(),"Beginning Poisson problem ... \n");
+          if(print_checkpoints) PetscPrintf(mpi.comm(),"Beginning Poisson problem ... \n");
           phi_solid_dd.create(p4est_np1,nodes_np1);
           ngbd_np1->second_derivatives_central(phi_solid.vec,phi_solid_dd.vec);
 
@@ -1904,7 +1855,7 @@
           solver_Tl = new my_p4est_poisson_nodes_mls_t(ngbd_np1);
           solver_Ts = new my_p4est_poisson_nodes_mls_t(ngbd_np1);
 
-          BC_interface_value bc_interface_val(ngbd_np1,normal,curvature);
+          BC_interface_value bc_interface_val(ngbd_np1,curvature);
 
           // Add the appropriate interfaces and interfacial boundary conditions:
           solver_Tl->add_boundary(MLS_INTERSECTION,phi.vec,DIM(phi_dd.vec[0],phi_dd.vec[1],phi_dd.vec[2]),interface_bc_type_temp,bc_interface_val,bc_interface_coeff);
@@ -1932,7 +1883,7 @@
           solver_Ts->set_rhs(rhs_Ts.vec);
 
           // Set some other solver properties:
-          solver_Tl->set_integration_order(1); // For Dirichlet/Neumann/Robin
+          solver_Tl->set_integration_order(1); // For Neumann/Robin
           solver_Tl->set_use_sc_scheme(0); // For Neumann/Robin
           solver_Tl->set_cube_refinement(cube_refinement); // For Neumann/Robin
           solver_Tl->set_store_finite_volumes(0);
@@ -1946,19 +1897,12 @@
           solver_Tl ->set_wc(wall_bc_type_temp,wall_bc_value_temp);
           solver_Ts ->set_wc(wall_bc_type_temp,wall_bc_value_temp);
 
-<<<<<<< HEAD
 
           PetscLogDouble mem11;
           if(check_memory_usage) PetscMemoryGetCurrentUsage(&mem11);
           // ---------------------------------------------------------------------------
           // STEP 3.2: Get the solution to your Poisson equation!
           // ---------------------------------------------------------------------------
-=======
-          // ---------------------------------------------------------------------------
-          // STEP 3.2: Get the solution to your Poisson equation!
-          // ---------------------------------------------------------------------------
-
->>>>>>> 482cbbfb
           // Preassemble the linear system
           solver_Tl->preassemble_linear_system();
           solver_Ts->preassemble_linear_system();
@@ -2039,7 +1983,7 @@
         // Get current memory usage and print out all memory usage checkpoints:
         PetscLogDouble mem14;
         PetscMemoryGetCurrentUsage(&mem14);
-        PetscPrintf(mpi.comm(),"Memory used %g \n\n",mem14);
+        if(check_memory_usage) PetscPrintf(mpi.comm(),"Memory used %g \n\n",mem14);
 
 
         if(check_memory_usage){
