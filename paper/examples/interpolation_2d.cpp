--- conflicted
+++ resolved
@@ -271,18 +271,11 @@
     cmd.add_option("write-points", "write csv information for the random points");
     cmd.add_option("test", "type of test (weak = 0 and strong = 1, 2)");
     cmd.add_option("nc", "number of randomly placed circles");
-<<<<<<< HEAD
-    cmd.parse(argc, argv);
-    cmd.print();
-
-    output_dir                  = cmd.get<std::string>("output-dir");
-=======
     cmd.add_option("compute_error", "compute the max (L_inf) error");
     cmd.parse(argc, argv);
     cmd.print();
 
     output_dir                  = cmd.get<std::string>("output-dir",".");
->>>>>>> 4b510608
     const int lmin              = cmd.get("lmin", 2);
     const int lmax              = cmd.get("lmax", 10);
     const int qmin              = cmd.get("qmin", 100);    
@@ -343,30 +336,18 @@
       while (p4est->local_num_quadrants < random_data.max_quads){
 
         my_p4est_refine(p4est, P4EST_FALSE, refine_random, NULL);
-<<<<<<< HEAD
-        my_p4est_partition(p4est, NULL);
-=======
         my_p4est_partition(p4est, P4EST_FALSE, NULL);
->>>>>>> 4b510608
       }
     } else if (test == 1) { // strong scaling
       while(p4est->global_num_quadrants < qmin){
         // define a globally unique random refinement
-<<<<<<< HEAD
-        splitting_criteria_marker_t markers(p4est, lmin, lmax);
-=======
         splitting_criteria_marker_t markers(p4est, lmin, lmax, 1.2);
->>>>>>> 4b510608
         mark_random_quadrants(p4est, markers);
 
         p4est->user_pointer = &markers;
         my_p4est_refine(p4est, P4EST_FALSE, refine_marked_quadrants, NULL);
         
-<<<<<<< HEAD
-        my_p4est_partition(p4est, NULL);
-=======
         my_p4est_partition(p4est, P4EST_FALSE, NULL);
->>>>>>> 4b510608
         
       }
     }
@@ -378,11 +359,7 @@
     // Finally re-partition
     w2.start("partition");
     
-<<<<<<< HEAD
-    my_p4est_partition(p4est, NULL);
-=======
     my_p4est_partition(p4est, P4EST_FALSE, NULL);
->>>>>>> 4b510608
     
     w2.stop(); w2.read_duration();
 
@@ -432,12 +409,8 @@
       PetscPrintf(p4est->mpicomm, "%% global_quads = %ld \t global_nodes = %ld\n", p4est->global_num_quadrants, num_nodes);
       PetscPrintf(p4est->mpicomm, "%% mpi_rank local_node_size local_quad_size ghost_node_size ghost_quad_size\n");
       PetscSynchronizedPrintf(p4est->mpicomm, "%4d, %7d, %7d, %5d, %5d\n", 
-        p4est->mpirank, nodes->num_owned_indeps, p4est->local_num_quadrants, nodes->indep_nodes.elem_count-nodes->num_owned_indeps, ghost->ghosts.elem_count);
-<<<<<<< HEAD
-      PetscSynchronizedFlush(p4est->mpicomm);
-=======
+      p4est->mpirank, nodes->num_owned_indeps, p4est->local_num_quadrants, nodes->indep_nodes.elem_count-nodes->num_owned_indeps, ghost->ghosts.elem_count);
       PetscSynchronizedFlush(p4est->mpicomm, stdout);
->>>>>>> 4b510608
     }
     w2.stop(); w2.read_duration();
 
@@ -469,7 +442,6 @@
 
     
 #ifdef GHOST_REMOTE_INTERPOLATION
-<<<<<<< HEAD
     if (p4est->mpisize == 1)
       generate_random_points(p4est, ghost, prefactor*num_local, 0, points, write_points);
     else if (scaled)
@@ -482,20 +454,6 @@
     else if (scaled)
       generate_random_points(p4est, hierarchy, prefactor*num_local, prefactor*num_remote, points, write_points);
     else
-=======
-    if (p4est->mpisize == 1)
-      generate_random_points(p4est, ghost, prefactor*num_local, 0, points, write_points);
-    else if (scaled)
-      generate_random_points(p4est, ghost, prefactor*num_local, prefactor*num_remote, points, write_points);
-    else
-      generate_random_points(p4est, ghost, prefactor*(1-alpha)*num_local, prefactor*alpha*num_local, points, write_points);
-#else
-    if (p4est->mpisize == 1)
-      generate_random_points(p4est, hierarchy, prefactor*num_local, 0, points, write_points);
-    else if (scaled)
-      generate_random_points(p4est, hierarchy, prefactor*num_local, prefactor*num_remote, points, write_points);
-    else
->>>>>>> 4b510608
       generate_random_points(p4est, hierarchy, prefactor*(1-alpha)*num_local, prefactor*alpha*num_local, points, write_points);
 #endif    
     
@@ -510,11 +468,12 @@
     PetscLogEvent log_interpolation_all;
     PetscLogEvent log_interpolation_construction;
     PetscLogEvent log_interpolation_add_points;
-<<<<<<< HEAD
+    PetscLogEvent log_interpolation_compute_error;
 #ifdef CASL_LOG_EVENTS
     ierr = PetscLogEventRegister("log_interpolation_all                                   ", 0, &log_interpolation_all); CHKERRXX(ierr);
     ierr = PetscLogEventRegister("log_interpolation_construction                          ", 0, &log_interpolation_construction); CHKERRXX(ierr);
-    ierr = PetscLogEventRegister("log_interpolation_add_points                            ", 0, &log_interpolation_add_points); CHKERRXX(ierr);    
+    ierr = PetscLogEventRegister("log_interpolation_add_points                            ", 0, &log_interpolation_add_points); CHKERRXX(ierr);
+    ierr = PetscLogEventRegister("log_interpolation_compute_error                         ", 0, &log_interpolation_compute_error); CHKERRXX(ierr);
 #endif
     parStopWatch w3;//(parStopWatch::all_timings);
     parStopWatch w4;//(parStopWatch::all_timings);
@@ -556,61 +515,6 @@
         interp.add_point_to_buffer(i, xyz);        
       }
       ierr = PetscLogEventEnd(log_interpolation_add_points, 0, 0, 0, 0); CHKERRXX(ierr);
-      w2.stop(); w2.read_duration();      
-
-      w2.start("interpolating");
-      interp.interpolate(&f[0]);
-      ierr = PetscLogEventEnd(log_interpolation_all, 0, 0, 0, 0); CHKERRXX(ierr);
-      w2.stop(); w2.read_duration();
-      w3.stop(); w3.read_duration();      
-=======
-    PetscLogEvent log_interpolation_compute_error;
-#ifdef CASL_LOG_EVENTS
-    ierr = PetscLogEventRegister("log_interpolation_all                                   ", 0, &log_interpolation_all); CHKERRXX(ierr);
-    ierr = PetscLogEventRegister("log_interpolation_construction                          ", 0, &log_interpolation_construction); CHKERRXX(ierr);
-    ierr = PetscLogEventRegister("log_interpolation_add_points                            ", 0, &log_interpolation_add_points); CHKERRXX(ierr);
-    ierr = PetscLogEventRegister("log_interpolation_compute_error                         ", 0, &log_interpolation_compute_error); CHKERRXX(ierr);
-#endif
-    parStopWatch w3;//(parStopWatch::all_timings);
-    parStopWatch w4;//(parStopWatch::all_timings);
-    w4.start("interpolation test");
-    for (int i=0; i<repeat; i++){
-      w3.start("interpolation all");
-      w2.start("constructing interpolation");
-      ierr = PetscLogEventBegin(log_interpolation_all, 0, 0, 0, 0); CHKERRXX(ierr);
-      ierr = PetscLogEventBegin(log_interpolation_construction, 0, 0, 0, 0); CHKERRXX(ierr);      
-      
-      InterpolatingFunctionNodeBase interp(p4est, nodes, ghost, brick, &node_neighbors);      
-
-      switch (mode){
-      case 0:
-        interp.set_input_parameters(u, linear);
-        break;
-      case 1:
-        interp.set_input_parameters(u, quadratic);
-        break;
-      case 2:
-        interp.set_input_parameters(u, quadratic_non_oscillatory);
-        break;
-      default:
-        throw std::runtime_error("[ERROR]: invalid interpolation method");
-      }      
-      
-      w2.stop(); w2.read_duration();
-
-      w2.start("adding points");
-      
-      ierr = PetscLogEventBegin(log_interpolation_add_points, 0, 0, 0, 0); CHKERRXX(ierr);
-      std::vector<double> f(points.size());
-      for (size_t i=0; i<points.size(); i++){
-  #ifdef P4_TO_P8
-        double xyz [] = {points[i].x, points[i].y, points[i].z};
-  #else
-        double xyz [] = {points[i].x, points[i].y};
-  #endif
-        interp.add_point_to_buffer(i, xyz);        
-      }
-      ierr = PetscLogEventEnd(log_interpolation_add_points, 0, 0, 0, 0); CHKERRXX(ierr);
       w2.stop(); w2.read_duration();
 
       w2.start("interpolating");
@@ -636,7 +540,6 @@
         ierr = PetscPrintf(mpi->mpicomm, "Max error: %g\n", err_max_glob); CHKERRXX(ierr);
         ierr = PetscLogEventEnd(log_interpolation_compute_error, 0, 0, 0 ,0); CHKERRXX(ierr);
       }
->>>>>>> 4b510608
     }
     w4.stop(); w4.read_duration();
 
