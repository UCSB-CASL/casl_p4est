// System
#include <stdexcept>
#include <iostream>
#include <sys/stat.h>
#include <vector>
#include <algorithm>

#ifdef P4_TO_P8
#include <p8est_bits.h>
#include <p8est_extended.h>
#include <src/my_p8est_utils.h>
#include <src/my_p8est_vtk.h>
#include <src/my_p8est_nodes.h>
#include <src/my_p8est_tools.h>
#include <src/my_p8est_refine_coarsen.h>
#include <src/my_p8est_semi_lagrangian.h>
#include <src/my_p8est_levelset.h>
#include <src/my_p8est_log_wrappers.h>
#else
#include <p4est_bits.h>
#include <p4est_extended.h>
#include <src/my_p4est_utils.h>
#include <src/my_p4est_vtk.h>
#include <src/my_p4est_nodes.h>
#include <src/my_p4est_tools.h>
#include <src/my_p4est_refine_coarsen.h>
#include <src/my_p4est_semi_lagrangian.h>
#include <src/my_p4est_levelset.h>
#include <src/my_p4est_log_wrappers.h>
#endif

#include <src/petsc_compatibility.h>
#include <src/Parser.h>

using namespace std;

#ifdef P4_TO_P8
struct circle:CF_3{
  circle() {}
  double operator()(double x, double y, double z) const {
    x -= floor(x);
    y -= floor(y);
    z -= floor(z);

    return r - sqrt(SQR(x-0.5) + SQR(y-0.5) + SQR(z-0.5));
  }
private:
  const static double r = 0.05;
};

struct circles:CF_3{
  circles(int n): x0(n), y0(n), z0(n), r(n)
  {
    for (int i=0; i<n; i++) {
      x0[i] = ranged_rand(0.0, 3.0);
      y0[i] = ranged_rand(0.0, 3.0);
      z0[i] = ranged_rand(0.0, 3.0);
      r[i]  = ranged_rand(0.0, 0.3);
    }
  }

  double operator()(double x, double y, double z) const {
    double f = -DBL_MAX;
    for (size_t i=0; i<r.size(); i++)
      f = MAX(f, r[i] - sqrt(SQR(x - x0[i]) + SQR(y - y0[i]) + SQR(z - z0[i])));
    return f;
  }
private:
  std::vector<double> x0, y0, z0, r;
};
#else
struct circle:CF_2{
  circle() {}
  double operator()(double x, double y) const {
    x -= floor(x);
    y -= floor(y);

    return r - sqrt(SQR(x-0.5) + SQR(y-0.5));
  }
private:
  const static double r = 0.05;
};

struct circles:CF_2{
  circles(int n): x0(n), y0(n), r(n)
  {
    for (int i=0; i<n; i++) {
      x0[i] = ranged_rand(0.0, 3.0);
      y0[i] = ranged_rand(0.0, 3.0);
      r[i]  = ranged_rand(0.0, 0.3);
    }
  }

  double operator()(double x, double y) const {
    double f = -DBL_MAX;
    for (size_t i=0; i<r.size(); i++)
      f = MAX(f, r[i] - sqrt(SQR(x - x0[i]) + SQR(y - y0[i])));
    return f;
  }
private:
  std::vector<double> x0, y0, r;
};
#endif

#ifndef GIT_COMMIT_HASH_SHORT
#define GIT_COMMIT_HASH_SHORT "unknown"
#endif

#ifndef GIT_COMMIT_HASH_LONG
#define GIT_COMMIT_HASH_LONG "unknown"
#endif

int main (int argc, char* argv[]){
<<<<<<< HEAD

<<<<<<< HEAD
  try {
    mpi_context_t mpi_context, *mpi = &mpi_context;
    mpi->mpicomm  = MPI_COMM_WORLD;
    Session mpi_session;
    mpi_session.init(argc, argv, mpi->mpicomm);
    MPI_Comm_size (mpi->mpicomm, &mpi->mpisize);
    MPI_Comm_rank (mpi->mpicomm, &mpi->mpirank);

=======
  mpi_context_t mpi_context, *mpi = &mpi_context;
=======
  
	mpi_context_t mpi_context, *mpi = &mpi_context;
>>>>>>> 5bd0427b
  mpi->mpicomm  = MPI_COMM_WORLD;
  Session mpi_session;
  mpi_session.init(argc, argv, mpi->mpicomm);
  MPI_Comm_size (mpi->mpicomm, &mpi->mpisize);
  MPI_Comm_rank (mpi->mpicomm, &mpi->mpirank);

  try {
>>>>>>> 0eec286d241f960cf97f51d6520de6897e4eb325
    p4est_t            *p4est;
    p4est_nodes_t      *nodes;
    p4est_ghost_t      *ghost;
    PetscErrorCode ierr;
    cmdParser cmd;
    cmd.add_option("lmin", "min level");
    cmd.add_option("lmax", "max level");
    cmd.add_option("lip", "lip constant for refinement");
    cmd.add_option("test", "weak or strong scaling test");
    cmd.add_option("write-vtk", "pass this flag if interested in the vtk files");
    cmd.add_option("output-dir", "parent folder to save everythiong in");
		cmd.add_option("iter", "number of iterations for the reinitialization process");
    cmd.add_option("enable-qnnn-buffer", "if this flag is set qnnns are internally buffered");
    cmd.parse(argc, argv);
    cmd.print();

    const std::string foldername = cmd.get<std::string>("output-dir");
    const int lmin = cmd.get("lmin", 0);
    const int lmax = cmd.get("lmax", 7);
    const double lip = cmd.get("lip", 1.2);
    const bool write_vtk = cmd.contains("write-vtk");
    const string test = cmd.get<string>("test");
    mkdir(foldername.c_str(), 0777);

    PetscPrintf(mpi->mpicomm, "git commit hash value = %s (%s)\n", GIT_COMMIT_HASH_SHORT, GIT_COMMIT_HASH_LONG);

#ifdef P4_TO_P8
    CF_3 *cf = NULL;
#else
    CF_2 *cf = NULL;
#endif

    circle w_cf;
    circles s_cf(100);
#ifdef P4_TO_P8
    int allowed_sizes [] = {16, 128, 432, 1024, 2000, 3456}; // 16*[1:6]^3
#else
    int allowed_sizes [] = {16, 64, 144, 256, 400, 576, 784, 1024, 1296, 1600, 1936, 2304, 2704, 3136, 3600, 4096}; // 16*[1:16]^2
#endif
    int nb = -1;

    if (test == "weak"){
      for (int i=0; i<sizeof(allowed_sizes)/sizeof(allowed_sizes[0]); i++){
        if (mpi->mpisize == allowed_sizes[i]){
          nb = i+1;
          break;
        }
      }
      if (nb == -1)
        throw invalid_argument("[ERROR]: not a valid mpi size");
      cf = &w_cf;
    } else if (test == "strong"){
      nb = 3;
      cf = &s_cf;
    } else {
      throw invalid_argument("test can only be 'weak' or 'strong'");
    }

    splitting_criteria_cf_t data(lmin, lmax, cf, lip);

    parStopWatch w1, w2;
    w1.start("total time");

    // Create the connectivity object
    w2.start("connectivity");
    p4est_connectivity_t *connectivity;
    my_p4est_brick_t brick;
#ifdef P4_TO_P8
    connectivity = my_p4est_brick_new(nb, nb, nb, &brick);
#else
    connectivity = my_p4est_brick_new(nb, nb, &brick);
#endif
    w2.stop(); w2.read_duration();

    // Now create the forest
    w2.start("p4est generation");
    p4est = my_p4est_new(mpi->mpicomm, connectivity, 0, NULL, NULL);
    w2.stop(); w2.read_duration();

    // Now refine the tree
    // Note that we do non-recursive refine + partitioning to ensure that :
    // 1. the work is load-balanced (although this should not be a big deal here ...)
    // 2. and more importantly, we have enough memory for the global grid. If we do not do it this way, the code usually break around level 13 or so.
    w2.start("refine");
    p4est->user_pointer = (void*)(&data);
    for (int l=0; l<lmax; l++){
      my_p4est_refine(p4est, P4EST_FALSE, refine_levelset_cf, NULL);
      my_p4est_partition(p4est, NULL);
    }
    w2.stop(); w2.read_duration();

    // Finally re-partition
    w2.start("partition");
    my_p4est_partition(p4est, NULL);
    w2.stop(); w2.read_duration();

    // create the ghost layer
    ghost = my_p4est_ghost_new(p4est, P4EST_CONNECT_FULL);

    // generate the node data structure
    nodes = my_p4est_nodes_new(p4est, ghost);

    w2.start("writing statistics");
    write_stats(p4est, ghost, nodes, foldername);
    w2.stop(); w2.read_duration();

    // Initialize the level-set function
    Vec phi;
    ierr = VecCreateGhostNodes(p4est, nodes, &phi); CHKERRXX(ierr);
    sample_cf_on_nodes(p4est, nodes, *cf, phi);

    my_p4est_hierarchy_t hierarchy(p4est, ghost, &brick);
    my_p4est_node_neighbors_t node_neighbors(&hierarchy, nodes);
		if(cmd.contains("enable-qnnn-buffer"))
      node_neighbors.init_neighbors();

    my_p4est_level_set level_set(&node_neighbors);

    w2.start("Reinit_1st_2nd");
    level_set.reinitialize_1st_order_time_2nd_order_space(phi, cmd.get("iter", 10));
    w2.stop(); w2.read_duration();

		// reset the level-set
		sample_cf_on_nodes(p4est, nodes, *cf, phi);
		w2.start("Reinit_2nd_2nd");
    level_set.reinitialize_2nd_order(phi, cmd.get("iter", 10));
    w2.stop(); w2.read_duration();

    if (write_vtk){
      w2.start("Saving vtk");
      std::ostringstream grid_name;
      grid_name << foldername << "/" << P4EST_DIM << "d_phi_" << p4est->mpisize << "_"
                << brick.nxyztrees[0] << "x"
                << brick.nxyztrees[1]
             #ifdef P4_TO_P8
                << "x" << brick.nxyztrees[2]
             #endif
                   ;

      double *phi_p;
      ierr = VecGetArray(phi, &phi_p); CHKERRXX(ierr);
      my_p4est_vtk_write_all(p4est, nodes, ghost,
                             P4EST_TRUE, P4EST_TRUE,
                             1, 0, grid_name.str().c_str(),
                             VTK_POINT_DATA, "phi", phi_p);
      ierr = VecRestoreArray(phi, &phi_p); CHKERRXX(ierr);
      w2.stop(); w2.read_duration();
    }

    ierr = VecDestroy(phi); CHKERRXX(ierr);

    // destroy the p4est and its connectivity structure
    p4est_ghost_destroy(ghost);
    p4est_nodes_destroy(nodes);
    p4est_destroy(p4est);
    my_p4est_brick_destroy(connectivity, &brick);

    w1.stop(); w1.read_duration();
  } catch (const std::exception& e) {
    PetscSynchronizedFPrintf(mpi->mpicomm, stderr, "[%d] %s\n", mpi->mpirank, e.what());
    PetscSynchronizedFlush(mpi->mpicomm);
    MPI_Abort(mpi->mpicomm, MPI_ERR_UNKNOWN);
  }

  return 0;
}<|MERGE_RESOLUTION|>--- conflicted
+++ resolved
@@ -111,23 +111,7 @@
 #endif
 
 int main (int argc, char* argv[]){
-<<<<<<< HEAD
-
-<<<<<<< HEAD
-  try {
-    mpi_context_t mpi_context, *mpi = &mpi_context;
-    mpi->mpicomm  = MPI_COMM_WORLD;
-    Session mpi_session;
-    mpi_session.init(argc, argv, mpi->mpicomm);
-    MPI_Comm_size (mpi->mpicomm, &mpi->mpisize);
-    MPI_Comm_rank (mpi->mpicomm, &mpi->mpirank);
-
-=======
-  mpi_context_t mpi_context, *mpi = &mpi_context;
-=======
-  
-	mpi_context_t mpi_context, *mpi = &mpi_context;
->>>>>>> 5bd0427b
+
   mpi->mpicomm  = MPI_COMM_WORLD;
   Session mpi_session;
   mpi_session.init(argc, argv, mpi->mpicomm);
@@ -135,8 +119,6 @@
   MPI_Comm_rank (mpi->mpicomm, &mpi->mpirank);
 
   try {
->>>>>>> 0eec286d241f960cf97f51d6520de6897e4eb325
-    p4est_t            *p4est;
     p4est_nodes_t      *nodes;
     p4est_ghost_t      *ghost;
     PetscErrorCode ierr;
