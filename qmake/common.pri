# --------------------------------------------------------------
# Common settings useful for all projects
# --------------------------------------------------------------
# Set the correct version of OSX if on a mac
macx: {
    OSX_VERSION_MAJOR = $$system("sw_vers -productVersion | awk -F '.' '{print $1}'")
    OSX_VERSION_MINOR = $$system("sw_vers -productVersion | awk -F '.' '{print $2}'")
    QMAKE_MACOSX_DEPLOYMENT_TARGET = $${OSX_VERSION_MAJOR}.$${OSX_VERSION_MINOR}
}

# Disable useless qt packages
CONFIG -= console app_bundle qt qui qt_framework

# Set the root directory for parcasl
PARCASL = $$PWD/..

# Settings related to logging and profiling
CONFIG(log): DEFINES += CASL_LOG_EVENTS
CONFIG(profile): {
    DEFINES += IPM_LOG_EVENTS
    QMAKE_LFLAGS += -g
    QMAKE_CFLAGS += -g
    QMAKE_CXXFLAGS += -g
}

INCLUDEPATH += \
    $$BOOST_INCLUDES \
    $$MATLAB_INCLUDES \
    $$MPI_INCLUDES

LIBS += \
    $$MATLAB_LIBS \
    $$MPI_LIBS

# Settings related to release/debug
CONFIG(debug, debug|release): {
    INCLUDEPATH += \
        $$P4EST_INCLUDES_DEBUG \
        $$PETSC_INCLUDES_DEBUG \
<<<<<<< HEAD
        $$VORO_INCLUDES_DEBUG  \
        $$BOOST_INCLUDE        \
        $$LAPACKE_INCLUDE
=======
        $$VORO_INCLUDES_DEBUG \
        $$BOOST_INCLUDES
>>>>>>> 3779518e

    LIBS += \
        $$P4EST_LIBS_DEBUG \
        $$PETSC_LIBS_DEBUG \
<<<<<<< HEAD
        $$VORO_LIBS_DEBUG  \
        $$LAPACKE_LIBS
=======
        $$VORO_LIBS_DEBUG \
        $$BOOST_LIBS
>>>>>>> 3779518e

    DEFINES += DEBUG CASL_THROWS P4EST_DEBUG
}

CONFIG(release, debug|release): {
    INCLUDEPATH += \
        $$P4EST_INCLUDES_RELEASE \
        $$PETSC_INCLUDES_RELEASE \
<<<<<<< HEAD
        $$VORO_INCLUDES_RELEASE  \
        $$BOOST_INCLUDE        \
        $$LAPACKE_INCLUDE
=======
        $$VORO_INCLUDES_RELEASE \
        $$BOOST_INCLUDES
>>>>>>> 3779518e

    LIBS += \
        $$P4EST_LIBS_RELEASE \
        $$PETSC_LIBS_RELEASE \
<<<<<<< HEAD
        $$VORO_LIBS_RELEASE  \
        $$LAPACKE_LIBS
=======
        $$VORO_LIBS_RELEASE \
        $$BOOST_LIBS
>>>>>>> 3779518e
}

exists($$MATLAB_INCLUDES/engine.h) {
  DEFINES += MATLAB_PROVIDED
}

INCLUDEPATH += $$PARCASL
DEPENDPATH  += $$PARCASL
OBJECTS_DIR = .obj

# enable C++11
QMAKE_CXXFLAGS += -std=c++11
QMAKE_CCFLAGS  += -std=c++11
QMAKE_LFAGS    += -std=c++11

# Miscellaneous
DEFINES += "GIT_COMMIT_HASH_LONG=\\\"$$system(git rev-parse HEAD)\\\""
DEFINES += "GIT_COMMIT_HASH_SHORT=\\\"$$system(git rev-parse --short HEAD)\\\""

clean_data.target = clean_data
clean_data.commands = rm -rf *.vtk* *.vtu* *.pvtu* *.visit* *.csv* *.bin* *.dat*
QMAKE_EXTRA_TARGETS += clean_data

commit.target = commit
commit.commands = git co run/proposal; \
     git ci -a -m \"Automatic commit\";

QMAKE_EXTRA_TARGETS += commit<|MERGE_RESOLUTION|>--- conflicted
+++ resolved
@@ -37,25 +37,16 @@
     INCLUDEPATH += \
         $$P4EST_INCLUDES_DEBUG \
         $$PETSC_INCLUDES_DEBUG \
-<<<<<<< HEAD
         $$VORO_INCLUDES_DEBUG  \
         $$BOOST_INCLUDE        \
         $$LAPACKE_INCLUDE
-=======
-        $$VORO_INCLUDES_DEBUG \
-        $$BOOST_INCLUDES
->>>>>>> 3779518e
 
     LIBS += \
         $$P4EST_LIBS_DEBUG \
         $$PETSC_LIBS_DEBUG \
-<<<<<<< HEAD
         $$VORO_LIBS_DEBUG  \
+        $$BOOST_LIBS \
         $$LAPACKE_LIBS
-=======
-        $$VORO_LIBS_DEBUG \
-        $$BOOST_LIBS
->>>>>>> 3779518e
 
     DEFINES += DEBUG CASL_THROWS P4EST_DEBUG
 }
@@ -64,25 +55,15 @@
     INCLUDEPATH += \
         $$P4EST_INCLUDES_RELEASE \
         $$PETSC_INCLUDES_RELEASE \
-<<<<<<< HEAD
         $$VORO_INCLUDES_RELEASE  \
         $$BOOST_INCLUDE        \
         $$LAPACKE_INCLUDE
-=======
-        $$VORO_INCLUDES_RELEASE \
-        $$BOOST_INCLUDES
->>>>>>> 3779518e
 
     LIBS += \
         $$P4EST_LIBS_RELEASE \
         $$PETSC_LIBS_RELEASE \
-<<<<<<< HEAD
         $$VORO_LIBS_RELEASE  \
         $$LAPACKE_LIBS
-=======
-        $$VORO_LIBS_RELEASE \
-        $$BOOST_LIBS
->>>>>>> 3779518e
 }
 
 exists($$MATLAB_INCLUDES/engine.h) {
