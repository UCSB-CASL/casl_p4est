# --------------------------------------------------------------
# Common settings for projects using generic linux builds
# --------------------------------------------------------------

# PETSc
PETSC_INCLUDES_RELEASE = /home/temprano/Software/petsc-3.10.3/build-release/include
PETSC_INCLUDES_DEBUG   = /home/temprano/Software/petsc-3.10.3/build-debug/include
PETSC_LIBS_RELEASE = -Wl,-rpath,/home/temprano/Software/petsc-3.10.3/build-release/lib -L/home/temprano/Software/petsc-3.10.3/build-release/lib -lpetsc
PETSC_LIBS_DEBUG   = -Wl,-rpath,/home/temprano/Software/petsc-3.10.3/build-debug/lib -L/home/temprano/Software/petsc-3.10.3/build-debug/lib -lpetsc

# p4est
P4EST_INCLUDES_RELEASE = /home/temprano/Software/p4est-2.0/build-release/include
P4EST_INCLUDES_DEBUG   = /home/temprano/Software/p4est-2.0/build-debug/include
P4EST_LIBS_RELEASE = -Wl,-rpath,/home/temprano/Software/p4est-2.0/build-release/lib -L/home/temprano/Software/p4est-2.0/build-release/lib -lp4est -lsc
P4EST_LIBS_DEBUG   = -Wl,-rpath,/home/temprano/Software/p4est-2.0/build-debug/lib -L/home/temprano/Software/p4est-2.0/build-debug/lib -lp4est -lsc

# voro++
VORO_INCLUDES_RELEASE = /home/temprano/Software/voro++-0.4.6/build/include/voro++
VORO_INCLUDES_DEBUG   = /home/temprano/Software/voro++-0.4.6/build/include/voro++
VORO_LIBS_RELEASE     = /home/temprano/Software/voro++-0.4.6/build/lib/libvoro++.a
VORO_LIBS_DEBUG       = /home/temprano/Software/voro++-0.4.6/build/lib/libvoro++.a
<<<<<<< HEAD
=======

# lapacke
LAPACKE_INCLUDE     = /usr/include/lapacke.h
LAPACKE_LIBS        = -Wl,-rpath,/usr/lib -L/usr/lib -llapacke
>>>>>>> 661b590c

QMAKE_CC = mpicc
QMAKE_CXX = mpicxx
QMAKE_LINK = mpicxx

include(common.pri)
<|MERGE_RESOLUTION|>--- conflicted
+++ resolved
@@ -19,13 +19,10 @@
 VORO_INCLUDES_DEBUG   = /home/temprano/Software/voro++-0.4.6/build/include/voro++
 VORO_LIBS_RELEASE     = /home/temprano/Software/voro++-0.4.6/build/lib/libvoro++.a
 VORO_LIBS_DEBUG       = /home/temprano/Software/voro++-0.4.6/build/lib/libvoro++.a
-<<<<<<< HEAD
-=======
 
 # lapacke
 LAPACKE_INCLUDE     = /usr/include/lapacke.h
 LAPACKE_LIBS        = -Wl,-rpath,/usr/lib -L/usr/lib -llapacke
->>>>>>> 661b590c
 
 QMAKE_CC = mpicc
 QMAKE_CXX = mpicxx
