# --------------------------------------------------------------
# list of all files in src to be built
# --------------------------------------------------------------

# multiple level-set integration
HEADERS += \
  $$PARCASL/src/mls_integration/simplex_utils.h \
  $$PARCASL/src/mls_integration/simplex2_mls_l.h \
  $$PARCASL/src/mls_integration/simplex2_mls_q.h \
  $$PARCASL/src/mls_integration/simplex3_mls_l.h \
  $$PARCASL/src/mls_integration/simplex3_mls_q.h \
  $$PARCASL/src/mls_integration/cube2_mls.h \
  $$PARCASL/src/mls_integration/cube2_mls_l.h \
  $$PARCASL/src/mls_integration/cube2_mls_q.h \
  $$PARCASL/src/mls_integration/cube3_mls.h \
  $$PARCASL/src/mls_integration/cube3_mls_l.h \
  $$PARCASL/src/mls_integration/cube3_mls_q.h \
  $$PARCASL/src/mls_integration/vtk/simplex2_mls_l_vtk.h \
  $$PARCASL/src/mls_integration/vtk/simplex2_mls_q_vtk.h \
  $$PARCASL/src/mls_integration/vtk/simplex3_mls_l_vtk.h \
  $$PARCASL/src/mls_integration/vtk/simplex3_mls_q_vtk.h

SOURCES += \
  $$PARCASL/src/mls_integration/simplex2_mls_l.cpp \
  $$PARCASL/src/mls_integration/simplex2_mls_q.cpp \
  $$PARCASL/src/mls_integration/simplex3_mls_l.cpp \
  $$PARCASL/src/mls_integration/simplex3_mls_q.cpp \
  $$PARCASL/src/mls_integration/cube2_mls.cpp \
  $$PARCASL/src/mls_integration/cube2_mls_l.cpp \
  $$PARCASL/src/mls_integration/cube2_mls_q.cpp \
  $$PARCASL/src/mls_integration/cube3_mls.cpp \
  $$PARCASL/src/mls_integration/cube3_mls_l.cpp \
  $$PARCASL/src/mls_integration/cube3_mls_q.cpp \
  $$PARCASL/src/mls_integration/vtk/simplex2_mls_l_vtk.cpp \
  $$PARCASL/src/mls_integration/vtk/simplex2_mls_q_vtk.cpp \
  $$PARCASL/src/mls_integration/vtk/simplex3_mls_l_vtk.cpp \
  $$PARCASL/src/mls_integration/vtk/simplex3_mls_q_vtk.cpp

# other common stuff
HEADERS += \
  $$PARCASL/src/parameter_list.h \
  $$PARCASL/src/casl_math.h \
  $$PARCASL/src/Parser.h \
  $$PARCASL/src/matrix.h \
  $$PARCASL/src/petsc_logging.h \
  $$PARCASL/src/cube2.h \
  $$PARCASL/src/cube3.h \
  $$PARCASL/src/point2.h \
  $$PARCASL/src/point3.h \
  $$PARCASL/src/simplex2.h \
  $$PARCASL/src/types.h \
  $$PARCASL/src/petsc_compatibility.h

SOURCES += \
  $$PARCASL/src/parameter_list.cpp \
  $$PARCASL/src/casl_math.cpp \
  $$PARCASL/src/Parser.cpp \
  $$PARCASL/src/matrix.cpp \
  $$PARCASL/src/petsc_logging.cpp \
  $$PARCASL/src/cube2.cpp \
  $$PARCASL/src/cube3.cpp \
  $$PARCASL/src/point2.cpp \
  $$PARCASL/src/point3.cpp \
  $$PARCASL/src/simplex2.cpp

# dimension-specific stuff
CONFIG(2d, 2d|3d): {
HEADERS += \
#  $$PARCASL/src/my_p4est_bialloy.h \
<<<<<<< HEAD
  $$PARCASL/src/my_p4est_biomolecules.h \
#  $$PARCASL/src/my_p4est_biomol_nonlinear.h \
=======
>>>>>>> aabaadc2
#  $$PARCASL/src/my_p4est_biofilm.h \
  $$PARCASL/src/my_p4est_cell_neighbors.h \
#  $$PARCASL/src/my_p4est_epitaxy.h \
  $$PARCASL/src/my_p4est_faces.h \
  $$PARCASL/src/my_p4est_hierarchy.h \
  $$PARCASL/src/my_p4est_integration_mls.h \
  $$PARCASL/src/my_p4est_interpolation.h \
  $$PARCASL/src/my_p4est_interpolation_cells.h \
  $$PARCASL/src/my_p4est_interpolation_faces.h \
  $$PARCASL/src/my_p4est_interpolation_nodes.h \
  $$PARCASL/src/my_p4est_interpolation_nodes_local.h \
  $$PARCASL/src/my_p4est_level_set.h \
  $$PARCASL/src/my_p4est_level_set_cells.h \
  $$PARCASL/src/my_p4est_level_set_faces.h \
  $$PARCASL/src/my_p4est_multialloy.h \
  $$PARCASL/src/my_p4est_navier_stokes.h \
  $$PARCASL/src/my_p4est_node_neighbors.h \
  $$PARCASL/src/my_p4est_poisson_boltzmann_nodes.h \
  $$PARCASL/src/my_p4est_poisson_cells.h \
  $$PARCASL/src/my_p4est_poisson_faces.h \
#  $$PARCASL/src/my_p4est_poisson_jump_nodes_extended.h \
  $$PARCASL/src/my_p4est_poisson_jump_nodes_voronoi.h \
  $$PARCASL/src/my_p4est_poisson_jump_voronoi_block.h \
  $$PARCASL/src/my_p4est_poisson_nodes.h \
  $$PARCASL/src/my_p4est_poisson_nodes_mls.h \
  $$PARCASL/src/my_p4est_poisson_nodes_multialloy.h \
  $$PARCASL/src/my_p4est_quad_neighbor_nodes_of_node.h \
  $$PARCASL/src/my_p4est_refine_coarsen.h \
  $$PARCASL/src/my_p4est_save_load.h \
#  $$PARCASL/src/my_p4est_scft.h \
  $$PARCASL/src/my_p4est_semi_lagrangian.h \
  $$PARCASL/src/my_p4est_solve_lsqr.h \
  $$PARCASL/src/my_p4est_trajectory_of_point.h \
  $$PARCASL/src/my_p4est_utils.h \
  $$PARCASL/src/my_p4est_vtk.h \
  $$PARCASL/src/my_p4est_log_wrappers.h \
  $$PARCASL/src/my_p4est_nodes.h \
  $$PARCASL/src/my_p4est_tools.h \
  $$PARCASL/src/voronoi2D.h

SOURCES += \
#  $$PARCASL/src/my_p4est_bialloy.cpp \
<<<<<<< HEAD
  $$PARCASL/src/my_p4est_biomolecules.cpp \
#  $$PARCASL/src/my_p4est_biomol_nonlinear.cpp \
=======
>>>>>>> aabaadc2
#  $$PARCASL/src/my_p4est_biofilm.cpp \
  $$PARCASL/src/my_p4est_cell_neighbors.cpp \
#  $$PARCASL/src/my_p4est_epitaxy.cpp \
  $$PARCASL/src/my_p4est_faces.cpp \
  $$PARCASL/src/my_p4est_hierarchy.cpp \
  $$PARCASL/src/my_p4est_integration_mls.cpp \
  $$PARCASL/src/my_p4est_interpolation.cpp \
  $$PARCASL/src/my_p4est_interpolation_cells.cpp \
  $$PARCASL/src/my_p4est_interpolation_faces.cpp \
  $$PARCASL/src/my_p4est_interpolation_nodes.cpp \
  $$PARCASL/src/my_p4est_interpolation_nodes_local.cpp \
  $$PARCASL/src/my_p4est_level_set.cpp \
  $$PARCASL/src/my_p4est_level_set_cells.cpp \
  $$PARCASL/src/my_p4est_level_set_faces.cpp \
  $$PARCASL/src/my_p4est_multialloy.cpp \
  $$PARCASL/src/my_p4est_navier_stokes.cpp \
  $$PARCASL/src/my_p4est_node_neighbors.cpp \
  $$PARCASL/src/my_p4est_poisson_boltzmann_nodes.cpp \
  $$PARCASL/src/my_p4est_poisson_cells.cpp \
  $$PARCASL/src/my_p4est_poisson_faces.cpp \
#  $$PARCASL/src/my_p4est_poisson_jump_nodes_extended.cpp \
  $$PARCASL/src/my_p4est_poisson_jump_nodes_voronoi.cpp \
  $$PARCASL/src/my_p4est_poisson_jump_voronoi_block.cpp \
  $$PARCASL/src/my_p4est_poisson_nodes.cpp \
  $$PARCASL/src/my_p4est_poisson_nodes_mls.cpp \
  $$PARCASL/src/my_p4est_poisson_nodes_multialloy.cpp \
  $$PARCASL/src/my_p4est_quad_neighbor_nodes_of_node.cpp \
  $$PARCASL/src/my_p4est_refine_coarsen.cpp \
  $$PARCASL/src/my_p4est_save_load.cpp \
#  $$PARCASL/src/my_p4est_scft.cpp \
  $$PARCASL/src/my_p4est_semi_lagrangian.cpp \
  $$PARCASL/src/my_p4est_solve_lsqr.cpp \
  $$PARCASL/src/my_p4est_trajectory_of_point.cpp \
  $$PARCASL/src/my_p4est_utils.cpp \
  $$PARCASL/src/my_p4est_vtk.cpp \
  $$PARCASL/src/my_p4est_log_wrappers.c \
  $$PARCASL/src/my_p4est_nodes.c \
  $$PARCASL/src/my_p4est_tools.c \
  $$PARCASL/src/voronoi2D.cpp

# headers-only stuff
HEADERS += \
  $$PARCASL/src/my_p4est_macros.h \
  $$PARCASL/src/my_p4est_shapes.h
}

CONFIG(3d, 2d|3d): {
HEADERS += \
#  $$PARCASL/src/my_p8est_bialloy.h \
<<<<<<< HEAD
  $$PARCASL/src/my_p8est_biomolecules.h \
#  $$PARCASL/src/my_p8est_biomol_nonlinear.h \
=======
>>>>>>> aabaadc2
#  $$PARCASL/src/my_p8est_biofilm.h \
  $$PARCASL/src/my_p8est_cell_neighbors.h \
#  $$PARCASL/src/my_p8est_epitaxy.h \
  $$PARCASL/src/my_p8est_faces.h \
  $$PARCASL/src/my_p8est_hierarchy.h \
  $$PARCASL/src/my_p8est_integration_mls.h \
  $$PARCASL/src/my_p8est_interpolation.h \
  $$PARCASL/src/my_p8est_interpolation_cells.h \
  $$PARCASL/src/my_p8est_interpolation_faces.h \
  $$PARCASL/src/my_p8est_interpolation_nodes.h \
  $$PARCASL/src/my_p8est_interpolation_nodes_local.h \
  $$PARCASL/src/my_p8est_level_set.h \
  $$PARCASL/src/my_p8est_level_set_cells.h \
  $$PARCASL/src/my_p8est_level_set_faces.h \
#  $$PARCASL/src/my_p8est_multialloy.h \
  $$PARCASL/src/my_p8est_navier_stokes.h \
  $$PARCASL/src/my_p8est_node_neighbors.h \
  $$PARCASL/src/my_p8est_poisson_boltzmann_nodes.h \
  $$PARCASL/src/my_p8est_poisson_cells.h \
  $$PARCASL/src/my_p8est_poisson_faces.h \
#  $$PARCASL/src/my_p8est_poisson_jump_nodes_extended.h \
  $$PARCASL/src/my_p8est_poisson_jump_nodes_voronoi.h \
  $$PARCASL/src/my_p8est_poisson_jump_voronoi_block.h \
  $$PARCASL/src/my_p8est_poisson_nodes.h \
  $$PARCASL/src/my_p8est_poisson_nodes_mls.h \
  $$PARCASL/src/my_p8est_poisson_nodes_multialloy.h \
  $$PARCASL/src/my_p8est_quad_neighbor_nodes_of_node.h \
  $$PARCASL/src/my_p8est_refine_coarsen.h \
  $$PARCASL/src/my_p8est_save_load.h \
#  $$PARCASL/src/my_p8est_scft.h \
  $$PARCASL/src/my_p8est_semi_lagrangian.h \
  $$PARCASL/src/my_p8est_solve_lsqr.h \
  $$PARCASL/src/my_p8est_trajectory_of_point.h \
  $$PARCASL/src/my_p8est_utils.h \
  $$PARCASL/src/my_p8est_vtk.h \
  $$PARCASL/src/my_p8est_log_wrappers.h \
  $$PARCASL/src/my_p8est_nodes.h \
  $$PARCASL/src/my_p8est_tools.h \
  $$PARCASL/src/voronoi3D.h

SOURCES += \
#  $$PARCASL/src/my_p8est_bialloy.cpp \
<<<<<<< HEAD
  $$PARCASL/src/my_p8est_biomolecules.cpp \
#  $$PARCASL/src/my_p8est_biomol_nonlinear.cpp \
=======
>>>>>>> aabaadc2
#  $$PARCASL/src/my_p8est_biofilm.cpp \
  $$PARCASL/src/my_p8est_cell_neighbors.cpp \
#  $$PARCASL/src/my_p8est_epitaxy.cpp \
  $$PARCASL/src/my_p8est_faces.cpp \
  $$PARCASL/src/my_p8est_hierarchy.cpp \
  $$PARCASL/src/my_p8est_integration_mls.cpp \
  $$PARCASL/src/my_p8est_interpolation.cpp \
  $$PARCASL/src/my_p8est_interpolation_cells.cpp \
  $$PARCASL/src/my_p8est_interpolation_faces.cpp \
  $$PARCASL/src/my_p8est_interpolation_nodes.cpp \
  $$PARCASL/src/my_p8est_interpolation_nodes_local.cpp \
  $$PARCASL/src/my_p8est_level_set.cpp \
  $$PARCASL/src/my_p8est_level_set_cells.cpp \
  $$PARCASL/src/my_p8est_level_set_faces.cpp \
#  $$PARCASL/src/my_p8est_multialloy.cpp \
  $$PARCASL/src/my_p8est_navier_stokes.cpp \
  $$PARCASL/src/my_p8est_node_neighbors.cpp \
  $$PARCASL/src/my_p8est_poisson_boltzmann_nodes.cpp \
  $$PARCASL/src/my_p8est_poisson_cells.cpp \
  $$PARCASL/src/my_p8est_poisson_faces.cpp \
#  $$PARCASL/src/my_p8est_poisson_jump_nodes_extended.cpp \
  $$PARCASL/src/my_p8est_poisson_jump_nodes_voronoi.cpp \
  $$PARCASL/src/my_p8est_poisson_jump_voronoi_block.cpp \
  $$PARCASL/src/my_p8est_poisson_nodes.cpp \
  $$PARCASL/src/my_p8est_poisson_nodes_mls.cpp \
  $$PARCASL/src/my_p8est_poisson_nodes_multialloy.cpp \
  $$PARCASL/src/my_p8est_quad_neighbor_nodes_of_node.cpp \
  $$PARCASL/src/my_p8est_refine_coarsen.cpp \
  $$PARCASL/src/my_p8est_save_load.cpp \
#  $$PARCASL/src/my_p8est_scft.cpp \
  $$PARCASL/src/my_p8est_semi_lagrangian.cpp \
  $$PARCASL/src/my_p8est_solve_lsqr.cpp \
  $$PARCASL/src/my_p8est_trajectory_of_point.cpp \
  $$PARCASL/src/my_p8est_utils.cpp \
  $$PARCASL/src/my_p8est_vtk.cpp \
  $$PARCASL/src/my_p8est_log_wrappers.c \
  $$PARCASL/src/my_p8est_nodes.c \
  $$PARCASL/src/my_p8est_tools.c \
  $$PARCASL/src/voronoi3D.cpp

# headers-only stuff
HEADERS += \
  $$PARCASL/src/my_p8est_macros.h \
  $$PARCASL/src/my_p8est_shapes.h
}<|MERGE_RESOLUTION|>--- conflicted
+++ resolved
@@ -67,11 +67,8 @@
 CONFIG(2d, 2d|3d): {
 HEADERS += \
 #  $$PARCASL/src/my_p4est_bialloy.h \
-<<<<<<< HEAD
   $$PARCASL/src/my_p4est_biomolecules.h \
 #  $$PARCASL/src/my_p4est_biomol_nonlinear.h \
-=======
->>>>>>> aabaadc2
 #  $$PARCASL/src/my_p4est_biofilm.h \
   $$PARCASL/src/my_p4est_cell_neighbors.h \
 #  $$PARCASL/src/my_p4est_epitaxy.h \
@@ -113,12 +110,7 @@
   $$PARCASL/src/voronoi2D.h
 
 SOURCES += \
-#  $$PARCASL/src/my_p4est_bialloy.cpp \
-<<<<<<< HEAD
-  $$PARCASL/src/my_p4est_biomolecules.cpp \
-#  $$PARCASL/src/my_p4est_biomol_nonlinear.cpp \
-=======
->>>>>>> aabaadc2
+  $$PARCASL/src/my_p4est_bialloy.cpp \
 #  $$PARCASL/src/my_p4est_biofilm.cpp \
   $$PARCASL/src/my_p4est_cell_neighbors.cpp \
 #  $$PARCASL/src/my_p4est_epitaxy.cpp \
@@ -167,12 +159,7 @@
 
 CONFIG(3d, 2d|3d): {
 HEADERS += \
-#  $$PARCASL/src/my_p8est_bialloy.h \
-<<<<<<< HEAD
-  $$PARCASL/src/my_p8est_biomolecules.h \
-#  $$PARCASL/src/my_p8est_biomol_nonlinear.h \
-=======
->>>>>>> aabaadc2
+  $$PARCASL/src/my_p8est_bialloy.h \
 #  $$PARCASL/src/my_p8est_biofilm.h \
   $$PARCASL/src/my_p8est_cell_neighbors.h \
 #  $$PARCASL/src/my_p8est_epitaxy.h \
@@ -214,12 +201,7 @@
   $$PARCASL/src/voronoi3D.h
 
 SOURCES += \
-#  $$PARCASL/src/my_p8est_bialloy.cpp \
-<<<<<<< HEAD
-  $$PARCASL/src/my_p8est_biomolecules.cpp \
-#  $$PARCASL/src/my_p8est_biomol_nonlinear.cpp \
-=======
->>>>>>> aabaadc2
+  $$PARCASL/src/my_p8est_bialloy.cpp \
 #  $$PARCASL/src/my_p8est_biofilm.cpp \
   $$PARCASL/src/my_p8est_cell_neighbors.cpp \
 #  $$PARCASL/src/my_p8est_epitaxy.cpp \
