#include "Parser.h"
#include <petsc.h>

void cmdParser::add_option(const std::string& key, const std::string& description)
{
  options.insert(std::make_pair(key, description));
}

<<<<<<< HEAD
void cmdParser::parse(int argc, char* argv[], const std::string &extra_info)
=======
bool cmdParser::parse(int argc, char* argv[], const std::string &extra_info)
>>>>>>> 3779518e
{
  for (int n=1; n<argc; n++){
    std::string key, val;
    if (argv[n][0] == '-' && ((argv[n][1]>='A' && argv[n][1]<='Z') || (argv[n][1]>='a' && argv[n][1]<='z')) )
    {
      if (n == argc-1){
        key = argv[n]+1;
        val = "no-arg";
      } else if (argv[n+1][0] == '-' && ((argv[n+1][1]>='A' && argv[n+1][1]<='Z') || (argv[n+1][1]>='a' && argv[n+1][1]<='z')) ) {
        key = argv[n]+1;
        val = "no-arg";
      } else if ((argv[n+1][0] != '-' || (argv[n+1][0] == '-' && argv[n+1][1] != '-'))) {
        key = argv[n]+1;
        val = argv[n+1];
        n++;
      }

    }
    else {
      std::string key = argv[n];
      throw std::runtime_error("[ERROR]: invalid option syntax '" + key + "'.");
    }

    if (key != "help" && options.find(key) == options.end())
    {
      PetscPrintf(MPI_COMM_WORLD, "[WARNING]: option '%s' does not exists in the database -- ignoring.\n", key.c_str());
      continue;
    }

    buffer.insert(std::make_pair(key, val));
  }
  bool to_return = contains("help");

<<<<<<< HEAD
  if (contains("help")){
    if(!extra_info.empty())
    {
      PetscPrintf(MPI_COMM_WORLD, "\n\n");
      PetscPrintf(MPI_COMM_WORLD, " -----------== EXTRA INFORMATION FROM THE DEVELOPER ==------------ \n\n");
      PetscPrintf(MPI_COMM_WORLD, extra_info.c_str());
    }
    PetscPrintf(MPI_COMM_WORLD, "\n\n");
    PetscPrintf(MPI_COMM_WORLD, " -------------------== CASL Options Database ==------------------- \n\n");
    PetscPrintf(MPI_COMM_WORLD, " List of available options:\n\n");
=======
  if (to_return){
    if(!extra_info.empty())
    {
      PetscPrintf(MPI_COMM_WORLD, "\n-----------------------------== EXTRA INFORMATION FROM THE DEVELOPER ==----------------------------- \n\n");
      PetscPrintf(MPI_COMM_WORLD, extra_info.c_str());
    }
    PetscPrintf(MPI_COMM_WORLD, "\n ------------------== Available CASL Options ==------------------- \n\n");
>>>>>>> 3779518e
    for (std::map<std::string, std::string>::const_iterator it = options.begin(); it != options.end(); ++it)
    {
      PetscPrintf(MPI_COMM_WORLD, "  -%s: %s\n", it->first.c_str(), it->second.c_str());
    }
    PetscPrintf(MPI_COMM_WORLD, " ----------------------------------------------------------------- \n\n");
<<<<<<< HEAD
    exit(EXIT_SUCCESS);
=======
>>>>>>> 3779518e
  }
  else
    print();
  return to_return;
}

void cmdParser::print(FILE *f){
  PetscFPrintf(MPI_COMM_WORLD, f, " -------------------== CASL Options Database ==------------------- \n");
  PetscFPrintf(MPI_COMM_WORLD, f, " List of entered options:\n\n");
  for (std::map<std::string, std::string>::const_iterator it = buffer.begin(); it != buffer.end(); ++it)
    PetscFPrintf(MPI_COMM_WORLD, f, "  -%s %s\n", it->first.c_str(), it->second.c_str());
  PetscPrintf(MPI_COMM_WORLD, " ----------------------------------------------------------------- \n");    
}


bool cmdParser::contains(const std::string& key)
{
  return (buffer.find(key) != buffer.end());
}<|MERGE_RESOLUTION|>--- conflicted
+++ resolved
@@ -6,11 +6,7 @@
   options.insert(std::make_pair(key, description));
 }
 
-<<<<<<< HEAD
-void cmdParser::parse(int argc, char* argv[], const std::string &extra_info)
-=======
 bool cmdParser::parse(int argc, char* argv[], const std::string &extra_info)
->>>>>>> 3779518e
 {
   for (int n=1; n<argc; n++){
     std::string key, val;
@@ -44,18 +40,6 @@
   }
   bool to_return = contains("help");
 
-<<<<<<< HEAD
-  if (contains("help")){
-    if(!extra_info.empty())
-    {
-      PetscPrintf(MPI_COMM_WORLD, "\n\n");
-      PetscPrintf(MPI_COMM_WORLD, " -----------== EXTRA INFORMATION FROM THE DEVELOPER ==------------ \n\n");
-      PetscPrintf(MPI_COMM_WORLD, extra_info.c_str());
-    }
-    PetscPrintf(MPI_COMM_WORLD, "\n\n");
-    PetscPrintf(MPI_COMM_WORLD, " -------------------== CASL Options Database ==------------------- \n\n");
-    PetscPrintf(MPI_COMM_WORLD, " List of available options:\n\n");
-=======
   if (to_return){
     if(!extra_info.empty())
     {
@@ -63,16 +47,11 @@
       PetscPrintf(MPI_COMM_WORLD, extra_info.c_str());
     }
     PetscPrintf(MPI_COMM_WORLD, "\n ------------------== Available CASL Options ==------------------- \n\n");
->>>>>>> 3779518e
     for (std::map<std::string, std::string>::const_iterator it = options.begin(); it != options.end(); ++it)
     {
       PetscPrintf(MPI_COMM_WORLD, "  -%s: %s\n", it->first.c_str(), it->second.c_str());
     }
     PetscPrintf(MPI_COMM_WORLD, " ----------------------------------------------------------------- \n\n");
-<<<<<<< HEAD
-    exit(EXIT_SUCCESS);
-=======
->>>>>>> 3779518e
   }
   else
     print();
