#ifndef PARSER_H
#define PARSER_H

#include <string>
#include <sstream>
#include <iostream>
#include <stdlib.h>
#include <map>
#include <stdio.h>
#include <stdexcept>

class cmdParser{
    std::map <std::string, std::string> options;
    std::map <std::string, std::string> buffer;

public:   
    /*!
     * \brief add_option: Adds a new option into the database
     * \param key: option name. This what you enter at the command-line
     * \param description: Description of this option. This will be displayed if user runs with -help
     */
    void add_option(const std::string& key, const std::string& description);

    /*!
     * \brief parse: parses the input and genrates the option database
     * \param argc: argc parameter from main function
     * \param argv: argc parameter from main function
     * \param extra_info: extra information about the program (to be printed only if non-empty and
     * when -help is invoked by the user)
     */
    void parse(int argc, char* argv[], const std::string &extra_info="");

    /*!
     * \brief contains: searches the option database for a specific key
     * \param key: key to search for
     * \return returns true if the option exists in the database and entered by the user
     */
    bool contains(const std::string& key);

    /*!
     * \brief get: returns the value of the option asked for
     * \param key: the key to search the value for
     * \return returns the value of teh option
     * \note this function uses stringstream objects. As long as you overload the stream operators, you can use it with any object you define
     */
    template<typename T>
    T get(const std::string& key)
    {
        if (options.find(key) == options.end())
            throw std::runtime_error("[ERROR]: Option '" + key + "' was not found in option database.");
        else if (options.find(key) != options.end() && buffer.find(key) == buffer.end())
            throw std::runtime_error("[ERROR]: Option '" + key + "' was found in option database but was not entered.");
        else
        {
            if (!buffer[key].compare("no-arg"))
                throw std::runtime_error("[CASL_ERROR]: option '" + key + "' does not include any value");
            std::istringstream iss(buffer[key]);
            T tmp; iss >> tmp;
            return tmp;
        }
    }

    /*!
     * \brief get: same as before, except now will return the default value if the user did not provide with a value at the command line
     * \param key: the key to search the value for
     * \param default_value: use this value if the user did not enter a value for the option
     * \return returns the value of teh option
     * \note this function uses stringstream objects. As long as you overload the stream operators, you can use it with any object you define
     */
    template<typename T>
    T get(const std::string& key, const T& default_value)
    {
        if (options.find(key) == options.end())
            throw std::runtime_error("[ERROR]: Option '" + key + "' was not found in option database.");
        else if (options.find(key) != options.end() && buffer.find(key) == buffer.end())
            return default_value;
        else
        {
            if (!buffer[key].compare("no-arg"))
                return default_value;
            std::istringstream iss(buffer[key]);
            T tmp; iss >> tmp;
            return tmp;
        }
    }

    /*!
     * \brief print: prints the options database into the stream 'f'
     * \param [in] f file stream (default value is stdout)
     */
    void print(FILE *f = stdout);
<<<<<<< HEAD
    void show_help();
=======

>>>>>>> df41de9c
};

#endif // PARSER_H<|MERGE_RESOLUTION|>--- conflicted
+++ resolved
@@ -89,11 +89,7 @@
      * \param [in] f file stream (default value is stdout)
      */
     void print(FILE *f = stdout);
-<<<<<<< HEAD
     void show_help();
-=======
-
->>>>>>> df41de9c
 };
 
 #endif // PARSER_H