--- conflicted
+++ resolved
@@ -13,40 +13,6 @@
   std::map <std::string, std::string> options;
   std::map <std::string, std::string> buffer;
 
-<<<<<<< HEAD
-public:   
-    /*!
-     * \brief add_option: Adds a new option into the database
-     * \param key: option name. This what you enter at the command-line
-     * \param description: Description of this option. This will be displayed if user runs with -help
-     */
-    void add_option(const std::string& key, const std::string& description);
-
-    /*!
-     * \brief parse: parses the input and genrates the option database
-     * \param argc: argc parameter from main function
-     * \param argv: argc parameter from main function
-     * \param extra_info: extra information about the program (to be printed only if non-empty and
-     * when -help is invoked by the user)
-     */
-    void parse(int argc, char* argv[], const std::string &extra_info="");
-
-    /*!
-     * \brief contains: searches the option database for a specific key
-     * \param key: key to search for
-     * \return returns true if the option exists in the database and entered by the user
-     */
-    bool contains(const std::string& key);
-
-    /*!
-     * \brief get: returns the value of the option asked for
-     * \param key: the key to search the value for
-     * \return returns the value of teh option
-     * \note this function uses stringstream objects. As long as you overload the stream operators, you can use it with any object you define
-     */
-    template<typename T>
-    T get(const std::string& key)
-=======
   /*!
    * \brief get: returns the value of the option asked for
    * \param default_value: pointer to a default value if the user did not enter a value for the searched option
@@ -63,7 +29,6 @@
     if (options.find(key) == options.end())
       throw std::runtime_error("[ERROR]: Option '" + key + "' was not found in option database.");
     else if (options.find(key) != options.end() && buffer.find(key) == buffer.end())
->>>>>>> 3779518e
     {
       if(default_value==NULL)
         throw std::runtime_error("[ERROR]: Option '" + key + "' was found in option database but was not entered.");
