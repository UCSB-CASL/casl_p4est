--- conflicted
+++ resolved
@@ -30,45 +30,6 @@
   }
 }
 
-<<<<<<< HEAD
-=======
-double BilinearInterpolatingFunction::operator ()(double x, double y) const {
-  double xy[] = {x, y};
-  double *Fi_ptr;
-  PetscErrorCode ierr = VecGetArray(Fi_, &Fi_ptr); CHKERRXX(ierr);
-
-  p4est_locidx_t quad_idx;
-  p4est_topidx_t tree_idx;
-  p4est_locidx_t *q2n = nodes_->local_nodes;
-  p4est_quadrant_t best_match;
-  sc_array_t *remote_matches = sc_array_new(sizeof(p4est_quadrant_t));
-
-  int rank_found = my_p4est_brick_point_lookup(p4est_, ghost_, myb_,
-                                               xy, &best_match, remote_matches);
-#ifdef CASL_THROWS
-  if (rank_found != p4est_->mpirank){
-    std::ostringstream oss;
-    oss << "[ERROR]: Point (" << xy[0] << "," << xy[1] << ") does not belong to "
-           "processor " << p4est_->mpirank << ". Found rank = " << rank_found <<
-           " and remote_macthes.size = " << remote_matches->elem_count << std::endl;
-    throw std::invalid_argument(oss.str());
-  }
-#endif
-
-  tree_idx = best_match.p.piggy3.which_tree;
-  p4est_tree_t *tree = p4est_tree_array_index(p4est_->trees, tree_idx);
-  quad_idx = best_match.p.piggy3.local_num + tree->quadrants_offset;
-
-  double f [P4EST_CHILDREN];
-  for (short j=0; j<P4EST_CHILDREN; ++j)
-    f[j] = Fi_ptr[p4est2petsc[q2n[quad_idx*P4EST_CHILDREN+j]]];
-
-  ierr = VecRestoreArray(Fi_, &Fi_ptr); CHKERRXX(ierr);
-
-  return bilinear_interpolation(p4est_, tree_idx, best_match, f, xy);
-}
-
->>>>>>> d6fae06e
 void BilinearInterpolatingFunction::add_point_to_buffer(p4est_locidx_t node_locidx, double x, double y)
 {
   // initialize data
@@ -162,7 +123,6 @@
   is_buffer_prepared = false;
 }
 
-<<<<<<< HEAD
 void BilinearInterpolatingFunction::update_grid(p4est_t *p4est, p4est_nodes_t *nodes, p4est_ghost_t *ghost)
 {
   clear_buffer();
@@ -177,157 +137,28 @@
   p4est2petsc.resize(nodes_->indep_nodes.elem_count);
   const size_t loc_begin = static_cast<size_t>(nodes_->offset_owned_indeps);
   const size_t loc_end   = static_cast<size_t>(nodes_->num_owned_indeps+nodes_->offset_owned_indeps);
-=======
-void BilinearInterpolatingFunction::send_point_buffers()
-{  
-  /*
-   * We will do this is two steps:
-   * 1) Send the ghost buffers
-   * 2) Send the remote buffers
-   */
-
-  // 1) Ghost buffers
-  {
-    int req_counter = 0;
-
-    ghost_transfer_map::iterator it = ghost_send_buffer.begin(), end = ghost_send_buffer.end();
-    for (;it != end; ++it)
-      ghost_receivers.push_back(it->first);
-
-    // notify the other processors
-    int num_senders;
-    sc_notify(&ghost_receivers[0], ghost_receivers.size(), &ghost_senders[0], &num_senders, p4est_->mpicomm);
-    ghost_senders.resize(num_senders);
-
-    // Allocate enough requests slots
-    ghost_send_req.resize(ghost_receivers.size());
-
-    // Now that we know all sender/receiver pairs lets do MPI. We do blocking
-    for (it = ghost_send_buffer.begin(); it != end; ++it, ++req_counter){
-      std::vector<ghost_point_info>& buff = it->second;
-
-      int msg_size = buff.size()*sizeof(ghost_point_info);
-      MPI_Isend(reinterpret_cast<char*>(&buff[0]), msg_size, MPI_BYTE, it->first, ghost_point_tag, p4est_->mpicomm, &ghost_send_req[req_counter]);
-    }
-  }
->>>>>>> d6fae06e
 
   for (size_t i=0; i<p4est2petsc.size(); ++i)
   {
-<<<<<<< HEAD
     if (i<loc_begin)
       p4est2petsc[i] = i + nodes_->num_owned_indeps;
     else if (i<loc_end)
       p4est2petsc[i] = i - nodes_->offset_owned_indeps;
     else
       p4est2petsc[i] = i;
-=======
-    int req_counter = 0;
-
-    remote_transfer_map::iterator it = remote_send_buffer.begin(), end = remote_send_buffer.end();
-    for (;it != end; ++it)
-      remote_receivers.push_back(it->first);
-
-    // notify the other processors
-    int num_senders;
-    sc_notify(&remote_receivers[0], remote_receivers.size(), &remote_senders[0], &num_senders, p4est_->mpicomm);
-    remote_senders.resize(num_senders);
-
-    // Allocate enough requests slots
-    remote_send_req.resize(remote_receivers.size());
-
-    // Now that we know all sender/receiver pairs lets do MPI. We do blocking
-    for (it = remote_send_buffer.begin(); it != end; ++it, ++req_counter){
-
-      std::vector<double>& buff = it->second;
-      int msg_size = buff.size();
-
-      MPI_Isend(&buff[0], msg_size, MPI_DOUBLE, it->first, remote_point_tag, p4est_->mpicomm, &remote_send_req[req_counter]);
-    }
-  }
-}
-
-void BilinearInterpolatingFunction::recv_point_buffers()
-{
-  /*
-   * We will do this is two steps:
-   * 1) Recv the ghost buffers
-   * 2) Recv the remote buffers
-   */
-
-  // 1) Ghost buffers
-  {
-    // Allocate enough requests slots
-    ghost_recv_req.resize(ghost_senders.size());
-
-    // Now lets receive the stuff
-    for (size_t i=0; i<ghost_senders.size(); ++i){
-      std::vector<ghost_point_info>& buff = ghost_recv_buffer[ghost_senders[i]];
-
-      /* Get the message size and resize the recv buffer
-       * Note: We are receiving data as MPI_BYTE and thus we require to devide
-       * by sizeof(ghost_point_info) to get the number of elements
-       */
-      int msg_size;
-      MPI_Status st;
-      MPI_Probe(ghost_senders[i], ghost_point_tag, p4est_->mpicomm, &st);
-      MPI_Get_count(&st, MPI_BYTE, &msg_size);
-      buff.resize(msg_size/sizeof(ghost_point_info));
-
-      // Receive the data -- nonblocking
-      MPI_Irecv(reinterpret_cast<char*>(&buff[0]), msg_size, MPI_BYTE, ghost_senders[i], ghost_point_tag, p4est_->mpicomm, &ghost_recv_req[i]);
-    }
-  }
-
-  // 2) Remote buffers
-  {
-    // Allocate enough requests slots
-    remote_recv_req.resize(remote_senders.size());
-
-    // Now lets receive the stuff
-    for (size_t i=0; i<remote_senders.size(); ++i){
-      std::vector<double>& buff = remote_recv_buffer[remote_senders[i]];
-
-      // Get the size and resize the recv buffer
-      int msg_size;
-      MPI_Status st;
-      MPI_Probe(remote_senders[i], remote_point_tag, p4est_->mpicomm, &st);
-      MPI_Get_count(&st, MPI_DOUBLE, &msg_size);
-      buff.resize(msg_size);
-
-      // Receive the data
-      MPI_Irecv(&buff[0], msg_size, MPI_DOUBLE, remote_senders[i], remote_point_tag, p4est_->mpicomm, &remote_recv_req[i]);
-    }
->>>>>>> d6fae06e
-  }
-}
-
-<<<<<<< HEAD
+  }
+}
+
 void BilinearInterpolatingFunction::set_input_vector(Vec &input_vec)
 {
   input_vec_ = input_vec;
-=======
-  // Wait for all non-blocing recv to finish
-  MPI_Waitall(ghost_send_req.size() , &ghost_send_req[0] , MPI_STATUS_IGNORE);
-  MPI_Waitall(remote_send_req.size(), &remote_send_req[0], MPI_STATUS_IGNORE);
-  MPI_Waitall(ghost_recv_req.size() , &ghost_recv_req[0] , MPI_STATUS_IGNORE);
-  MPI_Waitall(remote_recv_req.size(), &remote_recv_req[0], MPI_STATUS_IGNORE);
-
-  is_buffer_prepared = true;
->>>>>>> d6fae06e
 }
 
 void BilinearInterpolatingFunction::interpolate(Vec& output_vec)
 {
-<<<<<<< HEAD
   // begin sending point buffers
   if (!is_buffer_prepared)
     send_point_buffers_begin();
-=======
-  // send point buffers
-  if (!is_buffer_prepared)
-    send_point_buffers();
->>>>>>> d6fae06e
 
   PetscErrorCode ierr;
 
@@ -368,7 +199,6 @@
     Fo_ptr[node_idx] = bilinear_interpolation(p4est_, tree_idx, quad, f, xy);
   }
 
-<<<<<<< HEAD
   // begin recieving point buffers
   if (!is_buffer_prepared)
     recv_point_buffers_begin();
@@ -378,38 +208,22 @@
   data_transfer_map f_ghost_send, f_remote_send;
   std::vector<MPI_Request> ghost_data_send_req(ghost_senders.size());
   std::vector<MPI_Request> remote_data_send_req(remote_senders.size());
-=======
-  // recieve point buffers
-  if (!is_buffer_prepared)
-    recv_point_buffers();
->>>>>>> d6fae06e
 
   // Do interpolation for ghost points and the send the results
-  typedef std::map<int, std::vector<double> > data_transfer_map;
-  data_transfer_map f_ghost_send, f_remote_send;
   {
     ghost_transfer_map::iterator it = ghost_recv_buffer.begin(),
         end = ghost_recv_buffer.end();
 
-<<<<<<< HEAD
-=======
-    ghost_send_req.resize(ghost_senders.size());
->>>>>>> d6fae06e
     int req_counter = 0;
     for (; it != end; ++it, ++req_counter)
     {
       int send_rank = it->first;
-<<<<<<< HEAD
 
       // make sure we received the buffers for this process before accesing data
       if(!is_buffer_prepared)
         MPI_Wait(&ghost_recv_req[req_counter], MPI_STATUS_IGNORE);
 
       std::vector<ghost_point_info>& recv_info = it->second;
-=======
-      std::vector<ghost_point_info>& recv_info = it->second;
-
->>>>>>> d6fae06e
       std::vector<double>& f_send = f_ghost_send[send_rank];
       f_send.resize(recv_info.size());
 
@@ -426,11 +240,7 @@
         f_send[i] = bilinear_interpolation(p4est_, tree_idx, quad, f, xy);
       }
 
-<<<<<<< HEAD
       MPI_Isend(&f_send[0], f_send.size(), MPI_DOUBLE, send_rank, ghost_data_tag, p4est_->mpicomm, &ghost_data_send_req[req_counter]);
-=======
-      MPI_Isend(&f_send[0], f_send.size(), MPI_DOUBLE, send_rank, ghost_data_tag, p4est_->mpicomm, &ghost_send_req[req_counter]);
->>>>>>> d6fae06e
     }
   }
 
@@ -438,26 +248,17 @@
   {
     remote_transfer_map::iterator it = remote_recv_buffer.begin(),
         end = remote_recv_buffer.end();
-<<<<<<< HEAD
-
-=======
-    remote_send_req.resize(remote_senders.size());
->>>>>>> d6fae06e
+
     int req_counter = 0;
     for (; it != end; ++it, ++req_counter)
     {
       int send_rank = it->first;
-<<<<<<< HEAD
 
       // make sure we received the buffers for this process before accesing data
       if(!is_buffer_prepared)
         MPI_Wait(&remote_recv_req[req_counter], MPI_STATUS_IGNORE);
 
       std::vector<double>& xy_recv = it->second;
-=======
-      std::vector<double>& xy_recv = it->second;
-
->>>>>>> d6fae06e
       std::vector<double>& f_send = f_remote_send[send_rank];
       f_send.resize(xy_recv.size()/2);
 
@@ -494,16 +295,15 @@
                  " as a remote point to either belong to processor "
               <<  p4est_->mpirank << " or be in its ghost layer, both of which"
                   " have failed. Found rank is = " << rank_found
-               << " and remote_macthes->elem_count = "
-               << remote_matches->elem_count << ". This is most certainly a bug."
-               << std::endl;
+              << " and remote_macthes->elem_count = "
+              << remote_matches->elem_count << ". This is most certainly a bug."
+              << std::endl;
           throw std::runtime_error(oss.str());
         }
         sc_array_destroy(remote_matches);
       }
 
       // send the buffer
-<<<<<<< HEAD
       MPI_Isend(&f_send[0], f_send.size(), MPI_DOUBLE, send_rank, remote_data_tag, p4est_->mpicomm, &remote_data_send_req[req_counter]);
     }
   }
@@ -526,30 +326,6 @@
   {
     for (size_t i=0; i<remote_receivers.size(); ++i)
     {
-=======
-      MPI_Isend(&f_send[0], f_send.size(), MPI_DOUBLE, send_rank, remote_data_tag, p4est_->mpicomm, &remote_send_req[req_counter]);
-    }
-  }
-
-  // Receive the interpolated ghost data and put it in the correct location
-  {
-    for (size_t i = 0; i < ghost_receivers.size(); ++i)
-    {
-      int recv_rank = ghost_receivers[i];
-      std::vector<double> f_recv(ghost_send_buffer[recv_rank].size());
-      std::vector<p4est_locidx_t>& node_idx = ghost_node_index[recv_rank];
-      MPI_Recv(&f_recv[0], f_recv.size(), MPI_DOUBLE, recv_rank, ghost_data_tag, p4est_->mpicomm, MPI_STATUS_IGNORE);
-
-      for (size_t j=0; j<f_recv.size(); j++)
-        Fo_ptr[node_idx[j]] = f_recv[j];
-    }
-  }
-
-  // Receive the interpolated remote data and put them in the correct position.
-  {
-    for (size_t i=0; i<remote_receivers.size(); ++i)
-    {
->>>>>>> d6fae06e
       int recv_rank = remote_receivers[i];
       std::vector<p4est_locidx_t>& node_idx = remote_node_index[recv_rank];
       std::vector<double> f_recv(node_idx.size());
@@ -561,7 +337,6 @@
     }
   }
 
-<<<<<<< HEAD
   // wait for all buffer sends to finish
   if (!is_buffer_prepared){
     MPI_Waitall(ghost_send_req.size() , &ghost_send_req[0] , MPI_STATUSES_IGNORE);
@@ -576,10 +351,6 @@
   // wait for all data send buffers to finish
   MPI_Waitall(ghost_data_send_req.size() , &ghost_data_send_req[0] , MPI_STATUSES_IGNORE);
   MPI_Waitall(remote_data_send_req.size(), &remote_data_send_req[0], MPI_STATUSES_IGNORE);
-=======
-  MPI_Waitall(ghost_send_req.size() , &ghost_send_req[0] , MPI_STATUS_IGNORE);
-  MPI_Waitall(remote_send_req.size(), &remote_send_req[0], MPI_STATUS_IGNORE);
->>>>>>> d6fae06e
 
   // Restore the pointer
   ierr = VecRestoreArray(input_vec_, &Fi_ptr); CHKERRXX(ierr);
@@ -755,33 +526,4 @@
   p4est2petsc.clear();
 
   is_buffer_prepared = false;
-<<<<<<< HEAD
-=======
-}
-
-void BilinearInterpolatingFunction::update_grid(p4est_t *p4est, p4est_nodes_t *nodes, p4est_ghost_t *ghost)
-{
-  clear_buffer();
-
-  p4est_ = p4est;
-  nodes_ = nodes;
-  ghost_ = ghost;
-
-  ghost_senders.resize(p4est_->mpisize, -1);
-  remote_senders.resize(p4est_->mpisize, -1);
-
-  p4est2petsc.resize(nodes_->indep_nodes.elem_count);
-  const size_t loc_begin = static_cast<size_t>(nodes_->offset_owned_indeps);
-  const size_t loc_end   = static_cast<size_t>(nodes_->num_owned_indeps+nodes_->offset_owned_indeps);
-
-  for (size_t i=0; i<p4est2petsc.size(); ++i)
-  {
-    if (i<loc_begin)
-      p4est2petsc[i] = i + nodes_->num_owned_indeps;
-    else if (i<loc_end)
-      p4est2petsc[i] = i - nodes_->offset_owned_indeps;
-    else
-      p4est2petsc[i] = i;
-  }
->>>>>>> d6fae06e
 }