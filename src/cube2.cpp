--- conflicted
+++ resolved
@@ -217,8 +217,6 @@
   }
 
   return sum;
-<<<<<<< HEAD
-=======
 }
 
 double Cube2::max_Over_Interface( const QuadValue& f, const QuadValue& level_set_values ) const
@@ -281,5 +279,4 @@
   }
 
   return max;
->>>>>>> 5917a6b6
 }