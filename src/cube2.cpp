#include "cube2.h"
#include <petsclog.h>

#ifndef CASL_LOG_FLOPS
#undef PetscLogFlops
#define PetscLogFlops(n) 0
#endif

Cube2::Cube2()
{
  x0=0.; x1=0.;
  y0=0.; y1=0.;
}

Cube2::Cube2(double x0, double x1, double y0, double y1)
{
  this->x0 = x0; this->x1 = x1;
  this->y0 = y0; this->y1 = y1;
}

void Cube2::kuhn_Triangulation(Simplex2& s1, Simplex2& s2 ) const
{
  s1.x0=x0 ; s1.x1=x1 ; s1.x2=x1;
  s1.y0=y0 ; s1.y1=y0 ; s1.y2=y1;

  s2.x0=x0 ; s2.x1=x0 ; s2.x2=x1;
  s2.y0=y0 ; s2.y1=y1 ; s2.y2=y1;
}

double Cube2::interface_Length_In_Cell(QuadValue& level_set_values) const
{
  QuadValue tmp(1.,1.,1.,1.);
  return integrate_Over_Interface(tmp,level_set_values);
}

double Cube2::area_In_Negative_Domain( QuadValue& level_set_values) const
{
  QuadValue tmp(1.,1.,1.,1.);
  return integral(tmp,level_set_values);
}

double Cube2::integral( QuadValue f ) const
{
  PetscErrorCode ierr = PetscLogFlops(8); CHKERRXX(ierr);
  return (f.val00+f.val10+f.val01+f.val11)/4.*(x1-x0)*(y1-y0);
}

double Cube2::integral( const QuadValue& f, const QuadValue& level_set_values ) const
{
  if     (level_set_values.val00<=0 && level_set_values.val10<=0 && level_set_values.val01<=0 && level_set_values.val11<=0 ) return integral(f);
  else if(level_set_values.val00> 0 && level_set_values.val10> 0 && level_set_values.val01> 0 && level_set_values.val11> 0 ) return 0;
  else
  {
    Simplex2 S1,S2; kuhn_Triangulation(S1,S2);

    return S1.integral(f.val00,f.val10,f.val11,level_set_values.val00,level_set_values.val10,level_set_values.val11)
        + S2.integral(f.val00,f.val01,f.val11,level_set_values.val00,level_set_values.val01,level_set_values.val11);
  }
}

double Cube2::integrate_Over_Interface( const QuadValue& f, const QuadValue& level_set_values ) const
{
  double sum=0;

  Point2 p00(x0,y0); double f00 = f.val00; double phi00 = level_set_values.val00;
  Point2 p01(x0,y1); double f01 = f.val01; double phi01 = level_set_values.val01;
  Point2 p10(x1,y0); double f10 = f.val10; double phi10 = level_set_values.val10;
  Point2 p11(x1,y1); double f11 = f.val11; double phi11 = level_set_values.val11;

  // simple cases
  if(phi00<=0 && phi01<=0 && phi10<=0 && phi11<=0) return 0;
  if(phi00>=0 && phi01>=0 && phi10>=0 && phi11>=0) return 0;

  // iteration on each simplex in the Kuhn triangulation
  for(int n=0;n<2;n++)
  {
    Point2 p0=p00; double f0=f00; double phi0=phi00;
    Point2 p2=p11; double f2=f11; double phi2=phi11;
    // triangle (P0,P1,P2) with values (F0,F1,F2), (Phi0,Phi1,Phi2)
    Point2   p1 = (n==0) ?   p01 :   p10;
    double   f1 = (n==0) ?   f01 :   f10;
    double phi1 = (n==0) ? phi01 : phi10;

    if (0)
    {
      Point2 p_00(0.5*(x0+x1),0.5*(y0+y1));
      double f_00 = 0.25*(f00+f01+f10+f11);
      double l_00 = 0.25*(phi00+phi01+phi10+phi11);

      Point2 p_mm(x0,y0); double f_mm = f00; double l_mm = phi00;
      Point2 p_pm(x1,y0); double f_pm = f10; double l_pm = phi10;
      Point2 p_mp(x0,y1); double f_mp = f01; double l_mp = phi01;
      Point2 p_pp(x1,y1); double f_pp = f11; double l_pp = phi11;
      switch (n) {
      case 0:
        p0    = p_00; p1  = p_mm; p2  = p_pm;
        f0    = f_00; f1  = f_mm; f2  = f_pm;
        phi0  = l_00; phi1= l_mm; phi2= l_pm; break;
      case 1:
        p0    = p_00; p1  = p_pm; p2  = p_pp;
        f0    = f_00; f1  = f_pm; f2  = f_pp;
        phi0  = l_00; phi1= l_pm; phi2= l_pp; break;
      case 2:
        p0    = p_00; p1  = p_pp; p2  = p_mp;
        f0    = f_00; f1  = f_pp; f2  = f_mp;
        phi0  = l_00; phi1= l_pp; phi2= l_mp; break;
      case 3:
        p0    = p_00; p1  = p_mp; p2  = p_mm;
        f0    = f_00; f1  = f_mp; f2  = f_mm;
        phi0  = l_00; phi1= l_mp; phi2= l_mm; break;
      }
    }

    // simple cases
    if(phi0<=0 && phi1<=0 && phi2<=0) continue;
    if(phi0>=0 && phi1>=0 && phi2>=0) continue;

    //
    int number_of_negatives = 0;

    if(phi0<0) number_of_negatives++;
    if(phi1<0) number_of_negatives++;
    if(phi2<0) number_of_negatives++;

#ifdef CASL_THROWS
    if(number_of_negatives!=1 && number_of_negatives!=2) throw std::runtime_error("[CASL_ERROR]: Wrong configuration.");
#endif

    if(number_of_negatives==2)
    {
      phi0*=-1;
      phi1*=-1;
      phi2*=-1;
    }

    // sorting for simplication into one case
    if(phi0>0 && phi1<0) swap(phi0,phi1,f0,f1,p0,p1);
    if(phi0>0 && phi2<0) swap(phi0,phi2,f0,f2,p0,p2);
    if(phi1>0 && phi2<0) swap(phi1,phi2,f1,f2,p1,p2);

    // type : (-++)
    Point2 p_btw_01 = interpol_p(p0,phi0,p1,phi1); Point2 p_btw_02 = interpol_p(p0,phi0,p2,phi2);
    double f_btw_01 = interpol_f(f0,phi0,f1,phi1); double f_btw_02 = interpol_f(f0,phi0,f2,phi2);

    double length_of_line_segment = (p_btw_02 - p_btw_01).norm_L2();

    sum += length_of_line_segment * (f_btw_02 + f_btw_01)/2.;

    PetscErrorCode ierr = PetscLogFlops(30); CHKERRXX(ierr);
  }

  return sum;
}

<<<<<<< HEAD

double Cube2::integrate_Over_Interface(const CF_2& f, const QuadValue& level_set_values ) const
{
  double sum=0;

  Point2 p00(x0,y0); double f00 = 0; double phi00 = level_set_values.val00;
  Point2 p01(x0,y1); double f01 = 0; double phi01 = level_set_values.val01;
  Point2 p10(x1,y0); double f10 = 0; double phi10 = level_set_values.val10;
  Point2 p11(x1,y1); double f11 = 0; double phi11 = level_set_values.val11;

  // simple cases
  if(phi00<=0 && phi01<=0 && phi10<=0 && phi11<=0) return 0;
  if(phi00>=0 && phi01>=0 && phi10>=0 && phi11>=0) return 0;
=======
double Cube2::max_Over_Interface( const QuadValue& f, const QuadValue& level_set_values ) const
{
  double max = -DBL_MAX;

  Point2 p00(x0,y0); double f00 = f.val00; double phi00 = level_set_values.val00;
  Point2 p01(x0,y1); double f01 = f.val01; double phi01 = level_set_values.val01;
  Point2 p10(x1,y0); double f10 = f.val10; double phi10 = level_set_values.val10;
  Point2 p11(x1,y1); double f11 = f.val11; double phi11 = level_set_values.val11;

  // simple cases
  if(phi00<=0 && phi01<=0 && phi10<=0 && phi11<=0) return -DBL_MAX;
  if(phi00>=0 && phi01>=0 && phi10>=0 && phi11>=0) return -DBL_MAX;
>>>>>>> df41de9c

  // iteration on each simplex in the Kuhn triangulation
  for(int n=0;n<2;n++)
  {
    Point2 p0=p00; double f0=f00; double phi0=phi00;
    Point2 p2=p11; double f2=f11; double phi2=phi11;

    // triangle (P0,P1,P2) with values (F0,F1,F2), (Phi0,Phi1,Phi2)
    Point2   p1 = (n==0) ?   p01 :   p10;
    double   f1 = (n==0) ?   f01 :   f10;
    double phi1 = (n==0) ? phi01 : phi10;

    // simple cases
    if(phi0<=0 && phi1<=0 && phi2<=0) continue;
    if(phi0>=0 && phi1>=0 && phi2>=0) continue;

    //
    int number_of_negatives = 0;

    if(phi0<0) number_of_negatives++;
    if(phi1<0) number_of_negatives++;
    if(phi2<0) number_of_negatives++;

#ifdef CASL_THROWS
    if(number_of_negatives!=1 && number_of_negatives!=2) throw std::runtime_error("[CASL_ERROR]: Wrong configuration.");
#endif

    if(number_of_negatives==2)
    {
      phi0*=-1;
      phi1*=-1;
      phi2*=-1;
    }

    // sorting for simplication into one case
    if(phi0>0 && phi1<0) swap(phi0,phi1,f0,f1,p0,p1);
    if(phi0>0 && phi2<0) swap(phi0,phi2,f0,f2,p0,p2);
    if(phi1>0 && phi2<0) swap(phi1,phi2,f1,f2,p1,p2);

    // type : (-++)
<<<<<<< HEAD
    Point2 p_btw_01 = interpol_p(p0,phi0,p1,phi1); Point2 p_btw_02 = interpol_p(p0,phi0,p2,phi2);

    double length_of_line_segment = (p_btw_02 - p_btw_01).norm_L2();

//    sum += length_of_line_segment * 0.5*(f(p_btw_01.x,p_btw_01.y)+f(p_btw_02.x,p_btw_02.y));
    sum += length_of_line_segment * f(0.5*(p_btw_01.x+p_btw_02.x),0.5*(p_btw_01.y+p_btw_02.y));

=======
    double f_btw_01 = interpol_f(f0,phi0,f1,phi1); double f_btw_02 = interpol_f(f0,phi0,f2,phi2);

    max = MAX(max, MAX(f_btw_02, f_btw_01));
>>>>>>> df41de9c

    PetscErrorCode ierr = PetscLogFlops(30); CHKERRXX(ierr);
  }

<<<<<<< HEAD
  return sum;
=======
  return max;
>>>>>>> df41de9c
}<|MERGE_RESOLUTION|>--- conflicted
+++ resolved
@@ -152,7 +152,6 @@
   return sum;
 }
 
-<<<<<<< HEAD
 
 double Cube2::integrate_Over_Interface(const CF_2& f, const QuadValue& level_set_values ) const
 {
@@ -166,7 +165,60 @@
   // simple cases
   if(phi00<=0 && phi01<=0 && phi10<=0 && phi11<=0) return 0;
   if(phi00>=0 && phi01>=0 && phi10>=0 && phi11>=0) return 0;
-=======
+
+  // iteration on each simplex in the Kuhn triangulation
+  for(int n=0;n<2;n++)
+  {
+    Point2 p0=p00; double f0=f00; double phi0=phi00;
+    Point2 p2=p11; double f2=f11; double phi2=phi11;
+
+    // triangle (P0,P1,P2) with values (F0,F1,F2), (Phi0,Phi1,Phi2)
+    Point2   p1 = (n==0) ?   p01 :   p10;
+    double   f1 = (n==0) ?   f01 :   f10;
+    double phi1 = (n==0) ? phi01 : phi10;
+
+    // simple cases
+    if(phi0<=0 && phi1<=0 && phi2<=0) continue;
+    if(phi0>=0 && phi1>=0 && phi2>=0) continue;
+
+    //
+    int number_of_negatives = 0;
+
+    if(phi0<0) number_of_negatives++;
+    if(phi1<0) number_of_negatives++;
+    if(phi2<0) number_of_negatives++;
+
+#ifdef CASL_THROWS
+    if(number_of_negatives!=1 && number_of_negatives!=2) throw std::runtime_error("[CASL_ERROR]: Wrong configuration.");
+#endif
+
+    if(number_of_negatives==2)
+    {
+      phi0*=-1;
+      phi1*=-1;
+      phi2*=-1;
+    }
+
+    // sorting for simplication into one case
+    if(phi0>0 && phi1<0) swap(phi0,phi1,f0,f1,p0,p1);
+    if(phi0>0 && phi2<0) swap(phi0,phi2,f0,f2,p0,p2);
+    if(phi1>0 && phi2<0) swap(phi1,phi2,f1,f2,p1,p2);
+
+    // type : (-++)
+    Point2 p_btw_01 = interpol_p(p0,phi0,p1,phi1); Point2 p_btw_02 = interpol_p(p0,phi0,p2,phi2);
+
+    double length_of_line_segment = (p_btw_02 - p_btw_01).norm_L2();
+
+//    sum += length_of_line_segment * 0.5*(f(p_btw_01.x,p_btw_01.y)+f(p_btw_02.x,p_btw_02.y));
+    sum += length_of_line_segment * f(0.5*(p_btw_01.x+p_btw_02.x),0.5*(p_btw_01.y+p_btw_02.y));
+
+
+    PetscErrorCode ierr = PetscLogFlops(30); CHKERRXX(ierr);
+  }
+
+  return sum;
+}
+
 double Cube2::max_Over_Interface( const QuadValue& f, const QuadValue& level_set_values ) const
 {
   double max = -DBL_MAX;
@@ -179,7 +231,6 @@
   // simple cases
   if(phi00<=0 && phi01<=0 && phi10<=0 && phi11<=0) return -DBL_MAX;
   if(phi00>=0 && phi01>=0 && phi10>=0 && phi11>=0) return -DBL_MAX;
->>>>>>> df41de9c
 
   // iteration on each simplex in the Kuhn triangulation
   for(int n=0;n<2;n++)
@@ -220,26 +271,12 @@
     if(phi1>0 && phi2<0) swap(phi1,phi2,f1,f2,p1,p2);
 
     // type : (-++)
-<<<<<<< HEAD
-    Point2 p_btw_01 = interpol_p(p0,phi0,p1,phi1); Point2 p_btw_02 = interpol_p(p0,phi0,p2,phi2);
-
-    double length_of_line_segment = (p_btw_02 - p_btw_01).norm_L2();
-
-//    sum += length_of_line_segment * 0.5*(f(p_btw_01.x,p_btw_01.y)+f(p_btw_02.x,p_btw_02.y));
-    sum += length_of_line_segment * f(0.5*(p_btw_01.x+p_btw_02.x),0.5*(p_btw_01.y+p_btw_02.y));
-
-=======
     double f_btw_01 = interpol_f(f0,phi0,f1,phi1); double f_btw_02 = interpol_f(f0,phi0,f2,phi2);
 
     max = MAX(max, MAX(f_btw_02, f_btw_01));
->>>>>>> df41de9c
 
     PetscErrorCode ierr = PetscLogFlops(30); CHKERRXX(ierr);
   }
 
-<<<<<<< HEAD
-  return sum;
-=======
   return max;
->>>>>>> df41de9c
 }