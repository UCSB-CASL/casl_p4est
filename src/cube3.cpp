--- conflicted
+++ resolved
@@ -54,17 +54,10 @@
        ls_values.val[6] <= 0.0 && ls_values.val[7] <= 0.0 )
     return  (xyz_ppp[0]-xyz_mmm[0])*(xyz_ppp[1]-xyz_mmm[1])*(xyz_ppp[2]-xyz_mmm[2])*(f.val[0]+f.val[1]+f.val[2]+f.val[3]+f.val[4]+f.val[5]+f.val[6]+f.val[7])/8.;
 
-<<<<<<< HEAD
-  if(  ls_values.val000>0 && ls_values.val001>0 &&
-       ls_values.val010>0 && ls_values.val011>0 &&
-       ls_values.val100>0 && ls_values.val101>0 &&
-       ls_values.val110>0 && ls_values.val111>0 ) return 0;
-=======
   if(  ls_values.val[0] >= 0.0 && ls_values.val[1] >= 0.0 &&
        ls_values.val[2] >= 0.0 && ls_values.val[3] >= 0.0 &&
        ls_values.val[4] >= 0.0 && ls_values.val[5] >= 0.0 &&
        ls_values.val[6] >= 0.0 && ls_values.val[7] >= 0.0 ) return 0.0;
->>>>>>> 3779518e
 
   // iteration on each simplex in the middle cut triangulation
   for(int n=0;n<num_tet;n++)
@@ -165,7 +158,7 @@
     if(Phi2>0 && Phi3<=0) swap(Phi2,Phi3,F2,F3,P2,P3);
 
     // frustum of simplex (P0,P1,P2) cut by {Phi<=0}
-    if(Phi0<=0 && Phi1>0 && Phi2>0 && Phi3>0) // type -+++
+    if(Phi0<=0 && Phi1>=0 && Phi2>=0 && Phi3>=0) // type -+++
     {
       Point3 P01 = interpol_p(P0,Phi0,P1,Phi1);
       Point3 P02 = interpol_p(P0,Phi0,P2,Phi2);
@@ -177,7 +170,7 @@
 
       sum += Point3::volume(P0,P01,P02,P03)*(F0+F01+F02+F03)/4.;
     }
-    else if(Phi0<=0 && Phi1<=0 && Phi2>0 && Phi3>0) // type --++
+    else if(Phi0<=0 && Phi1<=0 && Phi2>=0 && Phi3>=0) // type --++
     {
       Point3 P02 = interpol_p(P0,Phi0,P2,Phi2);
       Point3 P03 = interpol_p(P0,Phi0,P3,Phi3);
@@ -196,10 +189,8 @@
     else // type ---+
     {
 #ifdef CASL_THROWS
-      if(Phi0>0 || Phi1>0 || Phi2>0 || Phi3<=0)
-      {
+      if(Phi0>0 || Phi1>0 || Phi2>0 || Phi3<0)
         throw std::runtime_error("[CASL_ERROR]: Cube3->integral: wrong configuration.");
-      }
 #endif
 
       Point3 P03 = interpol_p(P0,Phi0,P3,Phi3);
@@ -222,42 +213,6 @@
 
 double Cube3::integrate_Over_Interface(const OctValue &f, const OctValue &ls_values) const
 {
-<<<<<<< HEAD
-  Point3 P000(x0,y0,z0);
-  Point3 P001(x0,y0,z1);
-  Point3 P010(x0,y1,z0);
-  Point3 P011(x0,y1,z1);
-  Point3 P100(x1,y0,z0);
-  Point3 P101(x1,y0,z1);
-  Point3 P110(x1,y1,z0);
-  Point3 P111(x1,y1,z1);
-  // [RAPHAEL:] I am ****PISSED****, I have wasted an entire day trying to find yet another bug due to sign
-  // errors in this very function!
-  //
-  // I actually do not care mure about this one, except when it makes my whole set up crash on big grids on
-  // Stampede and thus make things CRASH.
-  //
-  // I am going to introduce some *CLEAR* sign convention in here to fix my issue, I do not care if someone
-  // changes it later on, but PLEASE, juste triple-check the consistency of your sign conventions!!!!!
-  // Here below:
-  // phi <= 0 --> negative domain
-  // phi > 0 --> positive domain
-  // WHATEVER CHANGE BROUGHT BY WHOMEVER CANNOT ALLOW ONE SINGLE VALUE TO BE CONSIDERED BOTH IN NEGATIVE AND
-  // IN POSITIVE DOMAIN!!!
-
-  // simple cases
-  if(  ls_values.val000<=0.0 && ls_values.val001<=0.0 &&
-       ls_values.val010<=0.0 && ls_values.val011<=0.0 &&
-       ls_values.val100<=0.0 && ls_values.val101<=0.0 &&
-       ls_values.val110<=0.0 && ls_values.val111<=0.0 ) return 0;
-
-  if(  ls_values.val000>0.0 && ls_values.val001>0.0 &&
-       ls_values.val010>0.0 && ls_values.val011>0.0 &&
-       ls_values.val100>0.0 && ls_values.val101>0.0 &&
-       ls_values.val110>0.0 && ls_values.val111>0.0 ) return 0;
-
-
-=======
   Point3 P000(xyz_mmm[0],xyz_mmm[1],xyz_mmm[2]);
   Point3 P001(xyz_mmm[0],xyz_mmm[1],xyz_ppp[2]);
   Point3 P010(xyz_mmm[0],xyz_ppp[1],xyz_mmm[2]);
@@ -266,18 +221,32 @@
   Point3 P101(xyz_ppp[0],xyz_mmm[1],xyz_ppp[2]);
   Point3 P110(xyz_ppp[0],xyz_ppp[1],xyz_mmm[2]);
   Point3 P111(xyz_ppp[0],xyz_ppp[1],xyz_ppp[2]);
+  // [RAPHAEL:] I am ****PISSED****, I have wasted an entire day trying to find yet another bug due to sign
+  // errors in this very function!
+  //
+  // I actually do not care mure about this one, except when it makes my whole set up crash on big grids on
+  // Stampede and thus make things CRASH.
+  //
+  // I am going to introduce some *CLEAR* sign convention in here to fix my issue, I do not care if someone
+  // Here below:
+  // changes it later on, but PLEASE, juste triple-check the consistency of your sign conventions!!!!!
+  // phi <= 0 --> negative domain
+  // phi > 0 --> positive domain
+  // WHATEVER CHANGE BROUGHT BY WHOMEVER CANNOT ALLOW ONE SINGLE VALUE TO BE CONSIDERED BOTH IN NEGATIVE AND
+  // IN POSITIVE DOMAIN!!!
 
   // simple cases
-  if(  ls_values.val[0]<=0 && ls_values.val[1]<=0 &&
-       ls_values.val[2]<=0 && ls_values.val[3]<=0 &&
-       ls_values.val[4]<=0 && ls_values.val[5]<=0 &&
-       ls_values.val[6]<=0 && ls_values.val[7]<=0 ) return 0;
-
-  if(  ls_values.val[0]>=0 && ls_values.val[1]>=0 &&
-       ls_values.val[2]>=0 && ls_values.val[3]>=0 &&
-       ls_values.val[4]>=0 && ls_values.val[5]>=0 &&
-       ls_values.val[6]>=0 && ls_values.val[7]>=0 ) return 0;
->>>>>>> 3779518e
+  if(  ls_values.val[0] <= 0.0 && ls_values.val[1] <= 0.0 &&
+       ls_values.val[2] <= 0.0 && ls_values.val[3] <= 0.0 &&
+       ls_values.val[4] <= 0.0 && ls_values.val[5] <= 0.0 &&
+       ls_values.val[6] <= 0.0 && ls_values.val[7] <= 0.0 ) return 0;
+
+  if(  ls_values.val[0] > 0.0 && ls_values.val[1] > 0.0 &&
+       ls_values.val[2] > 0.0 && ls_values.val[3] > 0.0 &&
+       ls_values.val[4] > 0.0 && ls_values.val[5] > 0.0 &&
+       ls_values.val[6] > 0.0 && ls_values.val[7] > 0.0 ) return 0;
+
+
 
   double sum=0;
   double cube_diag = (P111-P000).norm_L2();
@@ -365,25 +334,17 @@
     }
 
     // simple cases
-<<<<<<< HEAD
-    if(Phi0<=0.0 && Phi1<=0.0 && Phi2<=0.0 && Phi3<=0.0) continue;
-    if(Phi0>0.0 && Phi1>0.0 && Phi2>0.0 && Phi3>0.0) continue;
-    if(Phi0==0.0 && Phi1==0.0 && Phi2==0.0 && Phi3!=0.0) {return (F0+ F1+F2)/3.*Point3::area(P0,P1,P2);}
-    if(Phi0==0.0 && Phi1==0.0 && Phi2!=0.0 && Phi3==0.0) {return (F0+ F1+F3)/3.*Point3::area(P0,P1,P3);}
-    if(Phi0==0.0 && Phi1!=0.0 && Phi2==0.0 && Phi3==0.0) {return (F0+ F3+F2)/3.*Point3::area(P0,P3,P2);}
-    if(Phi0!=0.0 && Phi1==0.0 && Phi2==0.0 && Phi3==0.0) {return (F3+ F1+F2)/3.*Point3::area(P3,P1,P2);}
-=======
-    if(Phi0<0 && Phi1<0 && Phi2<0 && Phi3<0) continue;
-    if(Phi0>0 && Phi1>0 && Phi2>0 && Phi3>0) continue;
-    if((Phi0<=0 && Phi1<=0 && Phi2<=0 && Phi3<=0) || (Phi0>=0 && Phi1>=0 && Phi2>=0 && Phi3>=0))
+    if(Phi0 < 0.0 && Phi1 < 0.0 && Phi2 < 0.0 && Phi3 < 0.0) continue;
+    if(Phi0 > 0.0 && Phi1 > 0.0 && Phi2 > 0.0 && Phi3 > 0.0) continue;
+    if((Phi0 <= 0.0 && Phi1 <= 0.0 && Phi2 <= 0.0 && Phi3 <= 0.0) || (Phi0 >= 0.0 && Phi1 >= 0.0 && Phi2 >= 0.0 && Phi3 >= 0.0))
     {
       // all positive/negative but maybe a few 0
       // count the number of 0
       short nb_zeros = 0, non_zero_idx = 0;
-      bool is_point0_zero = (fabs(Phi0) < EPS*cube_diag); nb_zeros += (is_point0_zero?1:0); non_zero_idx = ((!is_point0_zero)?0:non_zero_idx);
-      bool is_point1_zero = (fabs(Phi1) < EPS*cube_diag); nb_zeros += (is_point1_zero?1:0); non_zero_idx = ((!is_point1_zero)?1:non_zero_idx);
-      bool is_point2_zero = (fabs(Phi2) < EPS*cube_diag); nb_zeros += (is_point2_zero?1:0); non_zero_idx = ((!is_point2_zero)?2:non_zero_idx);
-      bool is_point3_zero = (fabs(Phi3) < EPS*cube_diag); nb_zeros += (is_point3_zero?1:0); non_zero_idx = ((!is_point3_zero)?3:non_zero_idx);
+      bool is_point0_zero = (fabs(Phi0) < EPS*cube_diag); nb_zeros += (is_point0_zero ? 1 : 0); non_zero_idx = (!is_point0_zero ? 0 : non_zero_idx);
+      bool is_point1_zero = (fabs(Phi1) < EPS*cube_diag); nb_zeros += (is_point1_zero ? 1 : 0); non_zero_idx = (!is_point1_zero ? 1 : non_zero_idx);
+      bool is_point2_zero = (fabs(Phi2) < EPS*cube_diag); nb_zeros += (is_point2_zero ? 1 : 0); non_zero_idx = (!is_point2_zero ? 2 : non_zero_idx);
+      bool is_point3_zero = (fabs(Phi3) < EPS*cube_diag); nb_zeros += (is_point3_zero ? 1 : 0); non_zero_idx = (!is_point3_zero ? 3 : non_zero_idx);
       // nothing to do and continue if not 3 (either 0-measure subset of the face, or all 0 at the tetrahedron nodes...)
       if(nb_zeros !=3)
         continue;
@@ -408,12 +369,11 @@
 #endif
         break;
       }
-      sum += 0.5*triangle_area*((is_point0_zero?F0:0.0) + (is_point1_zero?F1:0.0) + (is_point2_zero?F2:0.0) + (is_point3_zero?F3:0.0))/3.0;
+      sum += 0.5*triangle_area*((is_point0_zero ? F0 : 0.0) + (is_point1_zero ? F1 : 0.0) + (is_point2_zero ? F2 : 0.0) + (is_point3_zero ? F3 : 0.0))/3.0;
       // "0.5*" because the face is shared with another tetrahedron (either in this cube or another), which will add its own (same) contribution too...
       // FIXME: only wrong if the face in question is a non-periodic wall...
     }
 
->>>>>>> 3779518e
 
     // number_of_negatives = 1,2,3
     int number_of_negatives = 0;
@@ -432,27 +392,15 @@
     }
 
     // sorting for simplication into two cases,
-<<<<<<< HEAD
-    if(Phi0>0.0 && Phi1<=0.0) swap(Phi0,Phi1,F0,F1,P0,P1);
-    if(Phi0>0.0 && Phi2<=0.0) swap(Phi0,Phi2,F0,F2,P0,P2);
-    if(Phi0>0.0 && Phi3<=0.0) swap(Phi0,Phi3,F0,F3,P0,P3);
-    if(Phi1>0.0 && Phi2<=0.0) swap(Phi1,Phi2,F1,F2,P1,P2);
-    if(Phi1>0.0 && Phi3<=0.0) swap(Phi1,Phi3,F1,F3,P1,P3);
-    if(Phi2>0.0 && Phi3<=0.0) swap(Phi2,Phi3,F2,F3,P2,P3);
+    if(Phi0 > 0.0 && Phi1 <= 0.0) swap(Phi0, Phi1, F0, F1, P0, P1);
+    if(Phi0 > 0.0 && Phi2 <= 0.0) swap(Phi0, Phi2, F0, F2, P0, P2);
+    if(Phi0 > 0.0 && Phi3 <= 0.0) swap(Phi0, Phi3, F0, F3, P0, P3);
+    if(Phi1 > 0.0 && Phi2 <= 0.0) swap(Phi1, Phi2, F1, F2, P1,  P2);
+    if(Phi1 > 0.0 && Phi3 <= 0.0) swap(Phi1, Phi3, F1, F3, P1, P3);
+    if(Phi2 > 0.0 && Phi3 <= 0.0) swap(Phi2, Phi3, F2, F3, P2, P3);
 
     //
-    if(Phi0<=0.0 && Phi1>0.0 && Phi2>0.0 && Phi3>0.0) // type -+++
-=======
-    if(Phi0>=0 && Phi1<0) swap(Phi0,Phi1,F0,F1,P0,P1);
-    if(Phi0>=0 && Phi2<0) swap(Phi0,Phi2,F0,F2,P0,P2);
-    if(Phi0>=0 && Phi3<0) swap(Phi0,Phi3,F0,F3,P0,P3);
-    if(Phi1>=0 && Phi2<0) swap(Phi1,Phi2,F1,F2,P1,P2);
-    if(Phi1>=0 && Phi3<0) swap(Phi1,Phi3,F1,F3,P1,P3);
-    if(Phi2>=0 && Phi3<0) swap(Phi2,Phi3,F2,F3,P2,P3);
-
-    //
-    if(Phi0<0 && Phi1>=0 && Phi2>=0 && Phi3>=0) // type -+++
->>>>>>> 3779518e
+    if(Phi0 <= 0.0 && Phi1 > 0.0 && Phi2 > 0.0 && Phi3 > 0.0) // type -+++
     {
       Point3 P_btw_01 = interpol_p(P0,Phi0,P1,Phi1);
       Point3 P_btw_02 = interpol_p(P0,Phi0,P2,Phi2);
@@ -468,11 +416,7 @@
     else   // type --++ //if (Phi0<=0 && Phi1<=0 && Phi2>=0 && Phi3>=0)
     {
 #ifdef CASL_THROWS
-<<<<<<< HEAD
-      if(Phi0>0.0 || Phi1>0.0 || Phi2<=0.0 || Phi3<=0.0)
-=======
-      if(Phi0>=0 || Phi1>=0 || Phi2<0 || Phi3<0)
->>>>>>> 3779518e
+      if(Phi0 > 0.0 || Phi1 > 0.0 || Phi2 <= 0.0 || Phi3 <= 0.0)
         throw std::runtime_error("[CASL_ERROR]: Cube3->integrate_Over_Interface: wrong configuration.");
 #endif
 
