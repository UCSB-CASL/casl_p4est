--- conflicted
+++ resolved
@@ -143,28 +143,6 @@
     }
 
     // simple cases
-<<<<<<< HEAD
-    if(Phi0 <  0 && Phi1 <  0 && Phi2 <  0 && Phi3 <  0) { sum+=Point3::volume(P0,P1,P2,P3)*(F0+F1+F2+F3)/4.; continue;}
-    if(Phi0 >  0 && Phi1 >  0 && Phi2 >  0 && Phi3 >  0) {                                                    continue;}
-//    if(Phi0 == 0 && Phi1 == 0 && Phi2 == 0 && Phi3 <  0) { return (F0+F1+F2+F3)/4.*Point3::volume(P0,P1,P2,P3);}
-//    if(Phi0 == 0 && Phi1 == 0 && Phi2 <  0 && Phi3 == 0) { return (F0+F1+F2+F3)/4.*Point3::volume(P0,P1,P2,P3);}
-//    if(Phi0 == 0 && Phi1 <  0 && Phi2 == 0 && Phi3 == 0) { return (F0+F1+F2+F3)/4.*Point3::volume(P0,P1,P2,P3);}
-//    if(Phi0 <  0 && Phi1 == 0 && Phi2 == 0 && Phi3 == 0) { return (F0+F1+F2+F3)/4.*Point3::volume(P0,P1,P2,P3);}
-
-    // sorting for simplication into two cases,
-    if(Phi0>0 && Phi1<0) swap(Phi0,Phi1,F0,F1,P0,P1);
-    if(Phi0>0 && Phi2<0) swap(Phi0,Phi2,F0,F2,P0,P2);
-    if(Phi0>0 && Phi3<0) swap(Phi0,Phi3,F0,F3,P0,P3);
-    if(Phi1>0 && Phi2<0) swap(Phi1,Phi2,F1,F2,P1,P2);
-    if(Phi1>0 && Phi3<0) swap(Phi1,Phi3,F1,F3,P1,P3);
-    if(Phi2>0 && Phi3<0) swap(Phi2,Phi3,F2,F3,P2,P3);
-//    if(Phi0>Phi1) swap(Phi0,Phi1,F0,F1,P0,P1);
-//    if(Phi1>Phi2) swap(Phi1,Phi2,F1,F2,P1,P2);
-//    if(Phi2>Phi3) swap(Phi2,Phi3,F2,F3,P2,P3);
-//    if(Phi0>Phi1) swap(Phi0,Phi1,F0,F1,P0,P1);
-//    if(Phi1>Phi2) swap(Phi1,Phi2,F1,F2,P1,P2);
-//    if(Phi0>Phi1) swap(Phi0,Phi1,F0,F1,P0,P1);
-=======
     if(Phi0<=0 && Phi1<=0 && Phi2<=0 && Phi3<=0){ sum+=Point3::volume(P0,P1,P2,P3)*(F0+F1+F2+F3)/4.; continue;}
     if(Phi0>0 && Phi1>0 && Phi2>0 && Phi3>0){                                                    continue;}
 //    if(Phi0==0 && Phi1==0 && Phi2==0 && Phi3<0) {return (F0+F1+F2+F3)/4.*Point3::volume(P0,P1,P2,P3);}
@@ -179,7 +157,6 @@
     if(Phi1>0 && Phi2<=0) swap(Phi1,Phi2,F1,F2,P1,P2);
     if(Phi1>0 && Phi3<=0) swap(Phi1,Phi3,F1,F3,P1,P3);
     if(Phi2>0 && Phi3<=0) swap(Phi2,Phi3,F2,F3,P2,P3);
->>>>>>> df41de9c
 
     // frustum of simplex (P0,P1,P2) cut by {Phi<=0}
     if(Phi0<=0 && Phi1>0 && Phi2>0 && Phi3>0) // type -+++
@@ -345,14 +322,6 @@
     }
 
     // simple cases
-<<<<<<< HEAD
-    if(Phi0 <  0 && Phi1 <  0 && Phi2 <  0 && Phi3 <  0) continue;
-    if(Phi0 >  0 && Phi1 >  0 && Phi2 >  0 && Phi3 >  0) continue;
-//    if(Phi0 == 0 && Phi1 == 0 && Phi2 == 0 && Phi3 != 0) {return (F0+F1+F2)/3.*Point3::area(P0,P1,P2);}
-//    if(Phi0 == 0 && Phi1 == 0 && Phi2 != 0 && Phi3 == 0) {return (F0+F1+F3)/3.*Point3::area(P0,P1,P3);}
-//    if(Phi0 == 0 && Phi1 != 0 && Phi2 == 0 && Phi3 == 0) {return (F0+F3+F2)/3.*Point3::area(P0,P3,P2);}
-//    if(Phi0 != 0 && Phi1 == 0 && Phi2 == 0 && Phi3 == 0) {return (F3+F1+F2)/3.*Point3::area(P3,P1,P2);}
-=======
     if(Phi0<0 && Phi1<0 && Phi2<0 && Phi3<0) continue;
     if(Phi0>0 && Phi1>0 && Phi2>0 && Phi3>0) continue;
     if((Phi0<=0 && Phi1<=0 && Phi2<=0 && Phi3<=0) || (Phi0>=0 && Phi1>=0 && Phi2>=0 && Phi3>=0))
@@ -393,7 +362,6 @@
       // FIXME: only wrong if the face in question is a non-periodic wall...
     }
 
->>>>>>> df41de9c
 
     // number_of_negatives = 1,2,3
     int number_of_negatives = 0;
@@ -412,27 +380,12 @@
     }
 
     // sorting for simplication into two cases,
-<<<<<<< HEAD
-    if(Phi0>0 && Phi1<0) swap(Phi0,Phi1,F0,F1,P0,P1);
-    if(Phi0>0 && Phi2<0) swap(Phi0,Phi2,F0,F2,P0,P2);
-    if(Phi0>0 && Phi3<0) swap(Phi0,Phi3,F0,F3,P0,P3);
-    if(Phi1>0 && Phi2<0) swap(Phi1,Phi2,F1,F2,P1,P2);
-    if(Phi1>0 && Phi3<0) swap(Phi1,Phi3,F1,F3,P1,P3);
-    if(Phi2>0 && Phi3<0) swap(Phi2,Phi3,F2,F3,P2,P3);
-//    if(Phi0>Phi1) swap(Phi0,Phi1,F0,F1,P0,P1);
-//    if(Phi1>Phi2) swap(Phi1,Phi2,F1,F2,P1,P2);
-//    if(Phi2>Phi3) swap(Phi2,Phi3,F2,F3,P2,P3);
-//    if(Phi0>Phi1) swap(Phi0,Phi1,F0,F1,P0,P1);
-//    if(Phi1>Phi2) swap(Phi1,Phi2,F1,F2,P1,P2);
-//    if(Phi0>Phi1) swap(Phi0,Phi1,F0,F1,P0,P1);
-=======
     if(Phi0>=0 && Phi1<0) swap(Phi0,Phi1,F0,F1,P0,P1);
     if(Phi0>=0 && Phi2<0) swap(Phi0,Phi2,F0,F2,P0,P2);
     if(Phi0>=0 && Phi3<0) swap(Phi0,Phi3,F0,F3,P0,P3);
     if(Phi1>=0 && Phi2<0) swap(Phi1,Phi2,F1,F2,P1,P2);
     if(Phi1>=0 && Phi3<0) swap(Phi1,Phi3,F1,F3,P1,P3);
     if(Phi2>=0 && Phi3<0) swap(Phi2,Phi3,F2,F3,P2,P3);
->>>>>>> df41de9c
 
     //
     if(Phi0<0 && Phi1>=0 && Phi2>=0 && Phi3>=0) // type -+++
@@ -474,13 +427,9 @@
   return sum;
 }
 
-<<<<<<< HEAD
 
 
 double Cube3::integrate_Over_Interface(const CF_3 &f, const OctValue &ls_values) const
-=======
-double Cube3::max_Over_Interface(const OctValue &f, const OctValue &ls_values) const
->>>>>>> df41de9c
 {
   Point3 P000(x0,y0,z0);
   Point3 P001(x0,y0,z1);
@@ -495,38 +444,23 @@
   if(  ls_values.val000<=0 && ls_values.val001<=0 &&
        ls_values.val010<=0 && ls_values.val011<=0 &&
        ls_values.val100<=0 && ls_values.val101<=0 &&
-<<<<<<< HEAD
        ls_values.val110<=0 && ls_values.val111<=0 ) return 0;
-=======
-       ls_values.val110<=0 && ls_values.val111<=0 ) return -DBL_MAX;
->>>>>>> df41de9c
 
   if(  ls_values.val000>=0 && ls_values.val001>=0 &&
        ls_values.val010>=0 && ls_values.val011>=0 &&
        ls_values.val100>=0 && ls_values.val101>=0 &&
-<<<<<<< HEAD
        ls_values.val110>=0 && ls_values.val111>=0 ) return 0;
 
   double sum=0;
 
   // iteration on each simplex in the middle cut triangulation
   for(int n=0;n<num_tet;n++)
-=======
-       ls_values.val110>=0 && ls_values.val111>=0 ) return -DBL_MAX;
-
-  double my_max = -DBL_MAX;
-  double cube_diag = (P111-P000).norm_L2();
-
-  // iteration on each simplex in the middle cut triangulation
-  for(int n=0;n<5;n++)
->>>>>>> df41de9c
   {
     // Tetrahedron (P0,P1,P2,P3)
     Point3   P0,  P1,  P2,   P3;
     double   F0,  F1,  F2,   F3;
     double Phi0,Phi1,Phi2,Phi3;
 
-<<<<<<< HEAD
     if (middlecut)
     {
       switch(n) {
@@ -589,7 +523,113 @@
 #endif
           break;
       }
-=======
+    }
+
+    // simple cases
+    if(Phi0<0 && Phi1<0 && Phi2<0 && Phi3<0) continue;
+    if(Phi0>0 && Phi1>0 && Phi2>0 && Phi3>0) continue;
+//    if(Phi0==0 && Phi1==0 && Phi2==0 && Phi3!=0) {return (F0+ F1+F2)/3.*Point3::area(P0,P1,P2);}
+//    if(Phi0==0 && Phi1==0 && Phi2!=0 && Phi3==0) {return (F0+ F1+F3)/3.*Point3::area(P0,P1,P3);}
+//    if(Phi0==0 && Phi1!=0 && Phi2==0 && Phi3==0) {return (F0+ F3+F2)/3.*Point3::area(P0,P3,P2);}
+//    if(Phi0!=0 && Phi1==0 && Phi2==0 && Phi3==0) {return (F3+ F1+F2)/3.*Point3::area(P3,P1,P2);}
+
+    // number_of_negatives = 1,2,3
+    int number_of_negatives = 0;
+
+    if(Phi0<0) number_of_negatives++;
+    if(Phi1<0) number_of_negatives++;
+    if(Phi2<0) number_of_negatives++;
+    if(Phi3<0) number_of_negatives++;
+
+    if(number_of_negatives==3)
+    {
+      Phi0 *= -1;
+      Phi1 *= -1;
+      Phi2 *= -1;
+      Phi3 *= -1;
+    }
+
+    // sorting for simplication into two cases,
+    if(Phi0>0 && Phi1<0) swap(Phi0,Phi1,F0,F1,P0,P1);
+    if(Phi0>0 && Phi2<0) swap(Phi0,Phi2,F0,F2,P0,P2);
+    if(Phi0>0 && Phi3<0) swap(Phi0,Phi3,F0,F3,P0,P3);
+    if(Phi1>0 && Phi2<0) swap(Phi1,Phi2,F1,F2,P1,P2);
+    if(Phi1>0 && Phi3<0) swap(Phi1,Phi3,F1,F3,P1,P3);
+    if(Phi2>0 && Phi3<0) swap(Phi2,Phi3,F2,F3,P2,P3);
+
+    //
+    if(Phi0<=0 && Phi1>=0 && Phi2>=0 && Phi3>=0) // type -+++
+    {
+      Point3 P_btw_01 = interpol_p(P0,Phi0,P1,Phi1);
+      Point3 P_btw_02 = interpol_p(P0,Phi0,P2,Phi2);
+      Point3 P_btw_03 = interpol_p(P0,Phi0,P3,Phi3);
+
+      double F_btw_01 = f(P_btw_01.x, P_btw_01.y, P_btw_01.z);
+      double F_btw_02 = f(P_btw_02.x, P_btw_02.y, P_btw_02.z);
+      double F_btw_03 = f(P_btw_03.x, P_btw_03.y, P_btw_03.z);
+
+      sum += Point3::area(P_btw_01,P_btw_02,P_btw_03)*
+             (F_btw_01+F_btw_02+F_btw_03)/3.;
+    }
+    else   // type --++ //if (Phi0<=0 && Phi1<=0 && Phi2>=0 && Phi3>=0)
+    {
+#ifdef CASL_THROWS
+      if(Phi0>0 || Phi1>0 || Phi2<0 || Phi3<0)
+        throw std::runtime_error("[CASL_ERROR]: Cube3->integrate_Over_Interface: wrong configuration.");
+#endif
+
+      Point3 P_btw_02 = interpol_p(P0,Phi0,P2,Phi2);
+      Point3 P_btw_03 = interpol_p(P0,Phi0,P3,Phi3);
+      Point3 P_btw_12 = interpol_p(P1,Phi1,P2,Phi2);
+      Point3 P_btw_13 = interpol_p(P1,Phi1,P3,Phi3);
+
+      double F_btw_02 = f(P_btw_02.x, P_btw_02.y, P_btw_02.z);
+      double F_btw_03 = f(P_btw_03.x, P_btw_03.y, P_btw_03.z);
+      double F_btw_12 = f(P_btw_12.x, P_btw_12.y, P_btw_12.z);
+      double F_btw_13 = f(P_btw_13.x, P_btw_13.y, P_btw_13.z);
+
+      sum += Point3::area(P_btw_02,P_btw_03,P_btw_13)*
+             (F_btw_02+F_btw_03+F_btw_13)/3.;
+      sum += Point3::area(P_btw_02,P_btw_12,P_btw_13)*
+             (F_btw_02+F_btw_12+F_btw_13)/3.;
+    }
+  }
+  return sum;
+}
+
+double Cube3::max_Over_Interface(const OctValue &f, const OctValue &ls_values) const
+{
+  Point3 P000(x0,y0,z0);
+  Point3 P001(x0,y0,z1);
+  Point3 P010(x0,y1,z0);
+  Point3 P011(x0,y1,z1);
+  Point3 P100(x1,y0,z0);
+  Point3 P101(x1,y0,z1);
+  Point3 P110(x1,y1,z0);
+  Point3 P111(x1,y1,z1);
+
+  // simple cases
+  if(  ls_values.val000<=0 && ls_values.val001<=0 &&
+       ls_values.val010<=0 && ls_values.val011<=0 &&
+       ls_values.val100<=0 && ls_values.val101<=0 &&
+       ls_values.val110<=0 && ls_values.val111<=0 ) return -DBL_MAX;
+
+  if(  ls_values.val000>=0 && ls_values.val001>=0 &&
+       ls_values.val010>=0 && ls_values.val011>=0 &&
+       ls_values.val100>=0 && ls_values.val101>=0 &&
+       ls_values.val110>=0 && ls_values.val111>=0 ) return -DBL_MAX;
+
+  double my_max = -DBL_MAX;
+  double cube_diag = (P111-P000).norm_L2();
+
+  // iteration on each simplex in the middle cut triangulation
+  for(int n=0;n<5;n++)
+  {
+    // Tetrahedron (P0,P1,P2,P3)
+    Point3   P0,  P1,  P2,   P3;
+    double   F0,  F1,  F2,   F3;
+    double Phi0,Phi1,Phi2,Phi3;
+
     switch(n) {
     case 0:
       P0=              P000; P1=              P100; P2=              P010; P3=              P001;
@@ -623,18 +663,11 @@
       throw std::runtime_error("[CASL_ERROR]: Cube3->integral: error.");
 #endif
       break;
->>>>>>> df41de9c
     }
 
     // simple cases
     if(Phi0<0 && Phi1<0 && Phi2<0 && Phi3<0) continue;
     if(Phi0>0 && Phi1>0 && Phi2>0 && Phi3>0) continue;
-<<<<<<< HEAD
-//    if(Phi0==0 && Phi1==0 && Phi2==0 && Phi3!=0) {return (F0+ F1+F2)/3.*Point3::area(P0,P1,P2);}
-//    if(Phi0==0 && Phi1==0 && Phi2!=0 && Phi3==0) {return (F0+ F1+F3)/3.*Point3::area(P0,P1,P3);}
-//    if(Phi0==0 && Phi1!=0 && Phi2==0 && Phi3==0) {return (F0+ F3+F2)/3.*Point3::area(P0,P3,P2);}
-//    if(Phi0!=0 && Phi1==0 && Phi2==0 && Phi3==0) {return (F3+ F1+F2)/3.*Point3::area(P3,P1,P2);}
-=======
     if((Phi0<=0 && Phi1<=0 && Phi2<=0 && Phi3<=0) || (Phi0>=0 && Phi1>=0 && Phi2>=0 && Phi3>=0))
     {
       // all positive/negative but maybe a few 0
@@ -651,7 +684,6 @@
       my_max = MAX(my_max, MAX((is_point0_zero?F0:-DBL_MAX), MAX((is_point1_zero?F1:-DBL_MAX), MAX((is_point2_zero?F2:-DBL_MAX), (is_point3_zero?F3:-DBL_MAX)))));
     }
 
->>>>>>> df41de9c
 
     // number_of_negatives = 1,2,3
     int number_of_negatives = 0;
@@ -663,35 +695,6 @@
 
     if(number_of_negatives==3)
     {
-<<<<<<< HEAD
-      Phi0 *= -1;
-      Phi1 *= -1;
-      Phi2 *= -1;
-      Phi3 *= -1;
-    }
-
-    // sorting for simplication into two cases,
-    if(Phi0>0 && Phi1<0) swap(Phi0,Phi1,F0,F1,P0,P1);
-    if(Phi0>0 && Phi2<0) swap(Phi0,Phi2,F0,F2,P0,P2);
-    if(Phi0>0 && Phi3<0) swap(Phi0,Phi3,F0,F3,P0,P3);
-    if(Phi1>0 && Phi2<0) swap(Phi1,Phi2,F1,F2,P1,P2);
-    if(Phi1>0 && Phi3<0) swap(Phi1,Phi3,F1,F3,P1,P3);
-    if(Phi2>0 && Phi3<0) swap(Phi2,Phi3,F2,F3,P2,P3);
-
-    //
-    if(Phi0<=0 && Phi1>=0 && Phi2>=0 && Phi3>=0) // type -+++
-    {
-      Point3 P_btw_01 = interpol_p(P0,Phi0,P1,Phi1);
-      Point3 P_btw_02 = interpol_p(P0,Phi0,P2,Phi2);
-      Point3 P_btw_03 = interpol_p(P0,Phi0,P3,Phi3);
-
-      double F_btw_01 = f(P_btw_01.x, P_btw_01.y, P_btw_01.z);
-      double F_btw_02 = f(P_btw_02.x, P_btw_02.y, P_btw_02.z);
-      double F_btw_03 = f(P_btw_03.x, P_btw_03.y, P_btw_03.z);
-
-      sum += Point3::area(P_btw_01,P_btw_02,P_btw_03)*
-             (F_btw_01+F_btw_02+F_btw_03)/3.;
-=======
       Phi0 *= -1.0;
       Phi1 *= -1.0;
       Phi2 *= -1.0;
@@ -714,34 +717,10 @@
       double F_btw_03 = interpol_f(F0,Phi0,F3,Phi3);
 
       my_max = MAX(my_max, MAX(F_btw_01, MAX(F_btw_02, F_btw_03)));
->>>>>>> df41de9c
     }
     else   // type --++ //if (Phi0<=0 && Phi1<=0 && Phi2>=0 && Phi3>=0)
     {
 #ifdef CASL_THROWS
-<<<<<<< HEAD
-      if(Phi0>0 || Phi1>0 || Phi2<0 || Phi3<0)
-        throw std::runtime_error("[CASL_ERROR]: Cube3->integrate_Over_Interface: wrong configuration.");
-#endif
-
-      Point3 P_btw_02 = interpol_p(P0,Phi0,P2,Phi2);
-      Point3 P_btw_03 = interpol_p(P0,Phi0,P3,Phi3);
-      Point3 P_btw_12 = interpol_p(P1,Phi1,P2,Phi2);
-      Point3 P_btw_13 = interpol_p(P1,Phi1,P3,Phi3);
-
-      double F_btw_02 = f(P_btw_02.x, P_btw_02.y, P_btw_02.z);
-      double F_btw_03 = f(P_btw_03.x, P_btw_03.y, P_btw_03.z);
-      double F_btw_12 = f(P_btw_12.x, P_btw_12.y, P_btw_12.z);
-      double F_btw_13 = f(P_btw_13.x, P_btw_13.y, P_btw_13.z);
-
-      sum += Point3::area(P_btw_02,P_btw_03,P_btw_13)*
-             (F_btw_02+F_btw_03+F_btw_13)/3.;
-      sum += Point3::area(P_btw_02,P_btw_12,P_btw_13)*
-             (F_btw_02+F_btw_12+F_btw_13)/3.;
-    }
-  }
-  return sum;
-=======
       if(Phi0>=0 || Phi1>=0 || Phi2<0 || Phi3<0)
         throw std::runtime_error("[CASL_ERROR]: Cube3->integrate_Over_Interface: wrong configuration.");
 #endif
@@ -755,5 +734,4 @@
     }
   }
   return my_max;
->>>>>>> df41de9c
 }