#ifndef MY_P4EST_CUBE3_H
#define MY_P4EST_CUBE3_H

#include <src/types.h>
#include <src/point3.h>

/*!
 * \file Cube3.h
 * \brief A three dimensional cube and the basic functions associated
 */

/*!
 * \class Cube3
 *
 * A three dimensional cube and the basic functions associated. The algorithms are take from the JCP 190, 2003 paper
 * and the implementation was done by Chohong Min, 2006
 */

struct Cube3
{
  int num_tet;
  bool middlecut;
private:
  inline void swap(double &phi1, double &phi2, double &f1, double &f2, Point3 &p1, Point3 &p2) const
  {
    double tmp_phi = phi1; phi1 = phi2; phi2 = tmp_phi;
    double tmp_f   = f1  ; f1   = f2  ; f2   = tmp_f;
    Point3 tmp_p   = p1  ; p1   = p2  ; p2   = tmp_p;
  }

  /*!
     * \brief interpolate a function f between two points
     * \param f1 the value of the function at the first point
     * \param phi1 the value of the level-set function at the first point
     * \param f2 the value of the function at the second point
     * \param phi2 the value of the level-set function at the second point
     * \return the interpolation of the function f weighed by the level-set values
     */
  inline double interpol_f(double f1, double phi1, double f2, double phi2) const
  {
    // NOTE: replace with an epsilon test
#ifdef CASL_THROWS
    if(phi2 == phi1) throw std::domain_error("[CASL_ERROR]: division by zero.");
#endif
    return (f1*phi2 - f2*phi1)/(phi2-phi1);
  }

  /*!
     * \brief find the barycentre of two points
     * \param p1 the first point
     * \param phi1 the value of the level-set function at the first point
     * \param p2 the second point
     * \param phi2 the value of the level-set function at the second point
     * \return the barycentre of p1 and p2
     */
  inline Point3 interpol_p(Point3 p1, double phi1, Point3 p2, double phi2) const
  {
    // NOTE: replace with an epsilon test
#ifdef CASL_THROWS
    if(phi2 == phi1) throw std::domain_error("[CASL_ERROR]: division by zero.");
#endif
    return (p1*phi2 - p2*phi1)/(phi2-phi1);
  }

public:
  double x0,x1; // nodes
  double y0,y1;
  double z0,z1;

  /*!
       * \brief default constructor for Cube2, initialize the coordinates to zero
       */
  Cube3();

  /*!
       * \brief constructor for Cube2
       * \param x0
       * \param x1
       * \param y0
       * \param y1
       */
  Cube3(double x0, double x1, double y0, double y1, double z0, double z1);

    /*!
     * \brief interface_Area_In_Cell compute the are of the interface in the cube3
     * \param level_set_values ...
     * \return the are of the interface in the cell
     */
    double interface_Area_In_Cell( OctValue& level_set_values) const;

    /*!
     * \brief compute the volume of the Cube3 in the negative domain
     * \param level_set_values the values of the level-set function at the corners of the Cube3
     * \return the volume of the Cube3 in the negative domain
     */
  double volume_In_Negative_Domain( OctValue& level_set_values) const;

    /*!
     * \brief integrate a quantity over the negative domain in the Cube3
     * \param f the values of the quantity at the corners of the Cube3
     * \param p the values of the level-set at the corners of the Cube3
     * \return the integral of the quantity f over the negative domain (p<0) in the Cube3
     */
    double integral(const OctValue &f, const OctValue &level_set_values ) const;


    double integrate_Over_Interface(const OctValue &f, const OctValue &level_set_values ) const;

<<<<<<< HEAD
    double integrate_Over_Interface(const CF_3 &f, const OctValue &level_set_values ) const;
=======
    void set_middlecut(bool val)
    {
      if (val)  {middlecut = true;  num_tet = 5;}
      else      {middlecut = false; num_tet = 6;}
    }
>>>>>>> 8e85487e
};
#endif // MY_P4EST_CUBE3_H<|MERGE_RESOLUTION|>--- conflicted
+++ resolved
@@ -106,14 +106,12 @@
 
     double integrate_Over_Interface(const OctValue &f, const OctValue &level_set_values ) const;
 
-<<<<<<< HEAD
     double integrate_Over_Interface(const CF_3 &f, const OctValue &level_set_values ) const;
-=======
+
     void set_middlecut(bool val)
     {
       if (val)  {middlecut = true;  num_tet = 5;}
       else      {middlecut = false; num_tet = 6;}
     }
->>>>>>> 8e85487e
 };
 #endif // MY_P4EST_CUBE3_H