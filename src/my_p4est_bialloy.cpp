#include "my_p4est_bialloy.h"

#ifdef P4_TO_P8
#include <src/my_p8est_refine_coarsen.h>
#include <src/my_p8est_vtk.h>
#include <src/my_p8est_level_set.h>
#include <src/my_p8est_semi_lagrangian.h>
#else
#include <src/my_p4est_refine_coarsen.h>
#include <src/my_p4est_vtk.h>
#include <src/my_p4est_level_set.h>
#include <src/my_p4est_semi_lagrangian.h>
#endif




my_p4est_bialloy_t::my_p4est_bialloy_t(my_p4est_node_neighbors_t *ngbd)
  : brick(ngbd->myb), connectivity(ngbd->p4est->connectivity), p4est(ngbd->p4est), ghost(ngbd->ghost), nodes(ngbd->nodes), hierarchy(ngbd->hierarchy), ngbd(ngbd),
    temperature_n(NULL), temperature_np1(NULL), t_interface(NULL),
    cs_n(NULL), cs_np1(NULL), cl_n(NULL), cl_np1(NULL), c_interface(NULL),
<<<<<<< HEAD
    normal_velocity_np1(NULL),
    phi(NULL),
=======
    u_interface_n(NULL), u_interface_np1(NULL),
    v_interface_n(NULL), v_interface_np1(NULL),
    #ifdef P4_TO_P8
    w_interface_n(NULL), w_interface_np1(NULL),
    #endif
    normal_velocity_np1(NULL),
    phi(NULL), nx(NULL), ny(NULL),
    #ifdef P4_TO_P8
    nz(NULL),
    #endif
>>>>>>> 4b2001de
    kappa(NULL), rhs(NULL)
{
  solve_concentration_solid = false;

  /* these default values are for a NiCu alloy, as presented in
   * A Sharp Computational Method for the Simulation of the Solidification of Binary Alloys
   * by Maxime Theillard, Frederic Gibou, Tresa Pollock
   */
//  double rho           = 8.88e-3;  /* kg.cm-3    */
//  double heat_capacity = 4.6e2;    /* J.kg-1.K-1 */
  latent_heat          = 2350;      /* J.cm-3      */
  thermal_conductivity = 6.07e-1;   /* W.cm-1.K-1  */
  thermal_diffusivity  = 1.486e-1;  /* cm2.s-1     */  /* = thermal_conductivity / (rho*heat_capacity) */
  solute_diffusivity_l = 1e-5;      /* cm2.s-1     */
  solute_diffusivity_s = 1e-13;     /* cm2.s-1     */
  cooling_velocity     = 0.01;      /* cm.s-1      */
  kp                   = 0.86;
  c0                   = 0.40831;   /* at frac.    */
  ml                   = -357;      /* K / at frac.*/
  epsilon_anisotropy   = 0.05;
  epsilon_c            = 2.7207e-5; /* cm.K     */
  epsilon_v            = 2.27e-2;   /* s.K.cm-1 */

  ::dxyz_min(p4est, dxyz);
#ifdef P4_TO_P8
  dxyz_min = MIN(dxyz[0],dxyz[1],dxyz[2]);
  dxyz_max = MAX(dxyz[0],dxyz[1],dxyz[2]);
#else
  dxyz_min = MIN(dxyz[0],dxyz[1]);
  dxyz_max = MAX(dxyz[0],dxyz[1]);
#endif
  dxyz_close_interface = 4*dxyz_min;


  for(int dir=0; dir<P4EST_DIM; ++dir)
  {
    v_interface_n  [dir] = NULL;
    v_interface_np1[dir] = NULL;
    normal[dir] = NULL;
  }
}




my_p4est_bialloy_t::~my_p4est_bialloy_t()
{
  if(temperature_n  !=NULL) { ierr = VecDestroy(temperature_n);   CHKERRXX(ierr); }
  if(temperature_np1!=NULL) { ierr = VecDestroy(temperature_np1); CHKERRXX(ierr); }
  if(t_interface    !=NULL) { ierr = VecDestroy(t_interface);     CHKERRXX(ierr); }

  if(cl_n       !=NULL) { ierr = VecDestroy(cl_n);        CHKERRXX(ierr); }
  if(cs_n       !=NULL) { ierr = VecDestroy(cs_n);        CHKERRXX(ierr); }
  if(cl_np1     !=NULL) { ierr = VecDestroy(cl_np1);      CHKERRXX(ierr); }
  if(cs_np1     !=NULL) { ierr = VecDestroy(cs_np1);      CHKERRXX(ierr); }
  if(c_interface!=NULL) { ierr = VecDestroy(c_interface); CHKERRXX(ierr); }

  if(normal_velocity_np1!=NULL) { ierr = VecDestroy(normal_velocity_np1); CHKERRXX(ierr); }

  for(int dir=0; dir<P4EST_DIM; ++dir)
  {
    if(v_interface_n  [dir] != NULL) { ierr = VecDestroy(v_interface_n  [dir]); CHKERRXX(ierr); }
    if(v_interface_np1[dir] != NULL) { ierr = VecDestroy(v_interface_np1[dir]); CHKERRXX(ierr); }
    if(normal         [dir] != NULL) { ierr = VecDestroy(normal         [dir]); CHKERRXX(ierr); }
  }

  if(kappa!=NULL) { ierr = VecDestroy(kappa); CHKERRXX(ierr); }
  if(phi  !=NULL) { ierr = VecDestroy(phi);   CHKERRXX(ierr); }

  if(rhs!=NULL) { ierr = VecDestroy(rhs); CHKERRXX(ierr); }

  /* destroy the p4est and its connectivity structure */
  delete ngbd;
  delete hierarchy;
  p4est_nodes_destroy (nodes);
  p4est_ghost_destroy(ghost);
  p4est_destroy (p4est);
  my_p4est_brick_destroy(connectivity, brick);
}




void my_p4est_bialloy_t::set_parameters( double latent_heat,
                                         double thermal_conductivity,
                                         double thermal_diffusivity,
                                         double solute_diffusivity_l,
                                         double solute_diffusivity_s,
                                         double cooling_velocity,
                                         double kp,
                                         double c0,
                                         double ml,
                                         double Tm,
                                         double epsilon_anisotropy,
                                         double epsilon_c,
                                         double epsilon_v,
                                         double scaling)
{
  this->latent_heat          = latent_heat;
  this->thermal_conductivity = thermal_conductivity;
  this->thermal_diffusivity  = thermal_diffusivity;
  this->solute_diffusivity_l = solute_diffusivity_l;
  this->solute_diffusivity_s = solute_diffusivity_s;
  this->cooling_velocity     = cooling_velocity;
  this->kp                   = kp;
  this->c0                   = c0;
  this->ml                   = ml;
  this->Tm                   = Tm;
  this->epsilon_anisotropy   = epsilon_anisotropy;
  this->epsilon_c            = epsilon_c;
  this->epsilon_v            = epsilon_v;
  this->scaling              = scaling;
}





void my_p4est_bialloy_t::set_phi(Vec phi)
{
  this->phi = phi;
  compute_normal_and_curvature();
  ierr = VecDuplicate(phi, &rhs); CHKERRXX(ierr);
}




#ifdef P4_TO_P8
void my_p4est_bialloy_t::set_bc(WallBC3D& bc_wall_type_t,
                                WallBC3D& bc_wall_type_c,
                                CF_3& bc_wall_value_t,
                                CF_3& bc_wall_value_cs,
                                CF_3& bc_wall_value_cl)
#else
void my_p4est_bialloy_t::set_bc(WallBC2D& bc_wall_type_t,
                                WallBC2D& bc_wall_type_c,
                                CF_2& bc_wall_value_t,
                                CF_2& bc_wall_value_cs,
                                CF_2& bc_wall_value_cl)
#endif
{
  bc_t.setWallTypes(bc_wall_type_t);
  bc_t.setWallValues(bc_wall_value_t);

  bc_cs.setWallTypes(bc_wall_type_c);
  bc_cs.setWallValues(bc_wall_value_cs);
  bc_cs.setInterfaceType(DIRICHLET);

  bc_cl.setWallTypes(bc_wall_type_c);
  bc_cl.setWallValues(bc_wall_value_cl);
  bc_cl.setInterfaceType(DIRICHLET);
}





void my_p4est_bialloy_t::set_temperature(Vec temperature)
{
  temperature_n = temperature;

  ierr = VecDuplicate(temperature_n, &temperature_np1); CHKERRXX(ierr);

  Vec src, out;
  ierr = VecGhostGetLocalForm(temperature_n  , &src); CHKERRXX(ierr);
  ierr = VecGhostGetLocalForm(temperature_np1, &out); CHKERRXX(ierr);
  ierr = VecCopy(src, out); CHKERRXX(ierr);
  ierr = VecGhostRestoreLocalForm(temperature_n  , &src); CHKERRXX(ierr);
  ierr = VecGhostRestoreLocalForm(temperature_np1, &out); CHKERRXX(ierr);

  ierr = VecDuplicate(temperature_n, &t_interface); CHKERRXX(ierr);
}





void my_p4est_bialloy_t::set_concentration(Vec cl, Vec cs)
{
  cl_n = cl;
  cs_n = cs;

  Vec src, out;

  ierr = VecDuplicate(cl_n, &cl_np1); CHKERRXX(ierr);

  ierr = VecGhostGetLocalForm(cl_n  , &src); CHKERRXX(ierr);
  ierr = VecGhostGetLocalForm(cl_np1, &out); CHKERRXX(ierr);
  ierr = VecCopy(src, out); CHKERRXX(ierr);
  ierr = VecGhostRestoreLocalForm(cl_n  , &src); CHKERRXX(ierr);
  ierr = VecGhostRestoreLocalForm(cl_np1, &out); CHKERRXX(ierr);

  ierr = VecDuplicate(cs_n, &cs_np1); CHKERRXX(ierr);

  ierr = VecGhostGetLocalForm(cs_n  , &src); CHKERRXX(ierr);
  ierr = VecGhostGetLocalForm(cs_np1, &out); CHKERRXX(ierr);
  ierr = VecCopy(src, out); CHKERRXX(ierr);
  ierr = VecGhostRestoreLocalForm(cs_n  , &src); CHKERRXX(ierr);
  ierr = VecGhostRestoreLocalForm(cs_np1, &out); CHKERRXX(ierr);

  ierr = VecDuplicate(cl_n, &c_interface); CHKERRXX(ierr);

  ierr = VecGhostGetLocalForm(c_interface, &src); CHKERRXX(ierr);
  ierr = VecSet(src, c0); CHKERRXX(ierr);
  ierr = VecGhostRestoreLocalForm(c_interface, &src); CHKERRXX(ierr);
}





void my_p4est_bialloy_t::set_normal_velocity(Vec v)
{
  normal_velocity_np1 = v;

  Vec src;
  for(int dir=0; dir<P4EST_DIM; ++dir)
  {
    ierr = VecDuplicate(v, &v_interface_np1[dir]); CHKERRXX(ierr);
    ierr = VecGhostGetLocalForm(v_interface_np1[dir], &src); CHKERRXX(ierr);
    ierr = VecSet(src, 0); CHKERRXX(ierr);
    ierr = VecGhostRestoreLocalForm(v_interface_np1[dir], &src); CHKERRXX(ierr);

    ierr = VecDuplicate(v, &v_interface_n[dir]); CHKERRXX(ierr);
    ierr = VecGhostGetLocalForm(v_interface_n[dir], &src); CHKERRXX(ierr);
    ierr = VecSet(src, 0); CHKERRXX(ierr);
    ierr = VecGhostRestoreLocalForm(v_interface_n[dir], &src); CHKERRXX(ierr);
  }
}





void my_p4est_bialloy_t::set_dt( double dt )
{
  dt_nm1 = dt;
  dt_n   = dt;
}





void my_p4est_bialloy_t::compute_normal_and_curvature()
{
  double *normal_p[P4EST_DIM];
  for(int dir=0; dir<P4EST_DIM; ++dir)
  {
    if(normal[dir]!=NULL) { ierr = VecDestroy(normal[dir]); CHKERRXX(ierr); }
    ierr = VecCreateGhostNodes(p4est, nodes, &normal[dir]); CHKERRXX(ierr);
    ierr = VecGetArray(normal[dir], &normal_p[dir]); CHKERRXX(ierr);
  }
  if(kappa!=NULL) { ierr = VecDestroy(kappa); CHKERRXX(ierr); }

  ierr = VecDuplicate(phi, &kappa); CHKERRXX(ierr);

  const double *phi_p;
  ierr = VecGetArrayRead(phi, &phi_p); CHKERRXX(ierr);

  quad_neighbor_nodes_of_node_t qnnn;
  for(size_t i=0; i<ngbd->get_layer_size(); ++i)
  {
    p4est_locidx_t n = ngbd->get_layer_node(i);
    qnnn = ngbd->get_neighbors(n);
    normal_p[0][n] = qnnn.dx_central(phi_p);
    normal_p[1][n] = qnnn.dy_central(phi_p);
#ifdef P4_TO_P8
    normal_p[2][n] = qnnn.dz_central(phi_p);
    double norm = sqrt(SQR(normal_p[0][n]) + SQR(normal_p[1][n]) + SQR(normal_p[2][n]));
#else
    double norm = sqrt(SQR(normal_p[0][n]) + SQR(normal_p[1][n]));
#endif

    normal_p[0][n] = norm<EPS ? 0 : normal_p[0][n]/norm;
    normal_p[1][n] = norm<EPS ? 0 : normal_p[1][n]/norm;
#ifdef P4_TO_P8
    normal_p[2][n] = norm<EPS ? 0 : normal_p[2][n]/norm;
#endif
  }

  for(int dir=0; dir<P4EST_DIM; ++dir)
  {
    ierr = VecGhostUpdateBegin(normal[dir], INSERT_VALUES, SCATTER_FORWARD); CHKERRXX(ierr);
  }

  for(size_t i=0; i<ngbd->get_local_size(); ++i)
  {
    p4est_locidx_t n = ngbd->get_local_node(i);
    qnnn = ngbd->get_neighbors(n);
    normal_p[0][n] = qnnn.dx_central(phi_p);
    normal_p[1][n] = qnnn.dy_central(phi_p);
#ifdef P4_TO_P8
    normal_p[2][n] = qnnn.dz_central(phi_p);
    double norm = sqrt(SQR(normal_p[0][n]) + SQR(normal_p[1][n]) + SQR(normal_p[2][n]));
#else
    double norm = sqrt(SQR(normal_p[0][n]) + SQR(normal_p[1][n]));
#endif

    normal_p[0][n] = norm<EPS ? 0 : normal_p[0][n]/norm;
    normal_p[1][n] = norm<EPS ? 0 : normal_p[1][n]/norm;
#ifdef P4_TO_P8
    normal_p[2][n] = norm<EPS ? 0 : normal_p[2][n]/norm;
#endif
  }
  ierr = VecRestoreArrayRead(phi, &phi_p); CHKERRXX(ierr);

  for(int dir=0; dir<P4EST_DIM; ++dir)
  {
    ierr = VecGhostUpdateEnd(normal[dir], INSERT_VALUES, SCATTER_FORWARD); CHKERRXX(ierr);
  }

  Vec kappa_tmp;
  ierr = VecDuplicate(kappa, &kappa_tmp); CHKERRXX(ierr);
  double *kappa_p;
  ierr = VecGetArray(kappa_tmp, &kappa_p); CHKERRXX(ierr);
  for(size_t i=0; i<ngbd->get_layer_size(); ++i)
  {
    p4est_locidx_t n = ngbd->get_layer_node(i);
    qnnn = ngbd->get_neighbors(n);
#ifdef P4_TO_P8
    kappa_p[n] = MAX(MIN(qnnn.dx_central(normal_p[0]) + qnnn.dy_central(normal_p[1]) + qnnn.dz_central(normal_p[2]), 1/dxyz_max), -1/dxyz_max);
#else
    kappa_p[n] = MAX(MIN(qnnn.dx_central(normal_p[0]) + qnnn.dy_central(normal_p[1]), 1/dxyz_max), -1/dxyz_max);
#endif
  }
  ierr = VecGhostUpdateBegin(kappa_tmp, INSERT_VALUES, SCATTER_FORWARD);
  for(size_t i=0; i<ngbd->get_local_size(); ++i)
  {
    p4est_locidx_t n = ngbd->get_local_node(i);
    qnnn = ngbd->get_neighbors(n);
#ifdef P4_TO_P8
    kappa_p[n] = MAX(MIN(qnnn.dx_central(normal_p[0]) + qnnn.dy_central(normal_p[1]) + qnnn.dz_central(normal_p[2]), 1/dxyz_max), -1/dxyz_max);
#else
    kappa_p[n] = MAX(MIN(qnnn.dx_central(normal_p[0]) + qnnn.dy_central(normal_p[1]), 1/dxyz_max), -1/dxyz_max);
#endif
  }
  ierr = VecGhostUpdateEnd(kappa_tmp, INSERT_VALUES, SCATTER_FORWARD);
  ierr = VecRestoreArray(kappa_tmp, &kappa_p); CHKERRXX(ierr);

  for(int dir=0; dir<P4EST_DIM; ++dir)
  {
    ierr = VecRestoreArray(normal[dir], &normal_p[dir]); CHKERRXX(ierr);
  }

  my_p4est_level_set_t ls(ngbd);
  ls.extend_from_interface_to_whole_domain_TVD(phi, kappa_tmp, kappa);
  ierr = VecDestroy(kappa_tmp); CHKERRXX(ierr);
}




void my_p4est_bialloy_t::compute_normal_velocity()
{
  Vec v_gamma;
  ierr = VecDuplicate(phi, &v_gamma); CHKERRXX(ierr);
  double *v_gamma_p;
  ierr = VecGetArray(v_gamma, &v_gamma_p); CHKERRXX(ierr);

  const double *normal_p[P4EST_DIM];
  for(int dir=0; dir<P4EST_DIM; ++dir)
  {
    ierr = VecGetArrayRead(normal[dir], &normal_p[dir]); CHKERRXX(ierr);
  }
  double *cl_n_p, *c_interface_p;
  ierr = VecGetArray(cl_np1, &cl_n_p); CHKERRXX(ierr);
  ierr = VecGetArray(c_interface, &c_interface_p); CHKERRXX(ierr);

  quad_neighbor_nodes_of_node_t qnnn;
  if(solve_concentration_solid)
  {
    double *cs_n_p;
    ierr = VecGetArray(cs_n, &cs_n_p); CHKERRXX(ierr);
    for(size_t i=0; i<ngbd->get_layer_size(); ++i)
    {
      p4est_locidx_t n = ngbd->get_layer_node(i);
      qnnn = ngbd->get_neighbors(n);

#ifdef P4_TO_P8
      double dcl_dn = qnnn.dx_central(cl_n_p)*normal_p[0][n] + qnnn.dy_central(cl_n_p)*normal_p[1][n] + qnnn.dz_central(cl_n_p)*normal_p[2][n];
      double dcs_dn = qnnn.dx_central(cs_n_p)*normal_p[0][n] + qnnn.dy_central(cs_n_p)*normal_p[1][n] + qnnn.dz_central(cs_n_p)*normal_p[2][n];
#else
      double dcl_dn = qnnn.dx_central(cl_n_p)*normal_p[0][n] + qnnn.dy_central(cl_n_p)*normal_p[1][n];
      double dcs_dn = qnnn.dx_central(cs_n_p)*normal_p[0][n] + qnnn.dy_central(cs_n_p)*normal_p[1][n];
#endif
      v_gamma_p[n] = (dcs_dn*solute_diffusivity_s - dcl_dn*solute_diffusivity_l) / (1-kp) / MAX(c_interface_p[n], 1e-7);
    }
    ierr = VecGhostUpdateBegin(v_gamma, INSERT_VALUES, SCATTER_FORWARD); CHKERRXX(ierr);
    for(size_t i=0; i<ngbd->get_local_size(); ++i)
    {
      p4est_locidx_t n = ngbd->get_local_node(i);
      qnnn = ngbd->get_neighbors(n);

#ifdef P4_TO_P8
      double dcl_dn = qnnn.dx_central(cl_n_p)*normal_p[0][n] + qnnn.dy_central(cl_n_p)*normal_p[1][n] + qnnn.dz_central(cl_n_p)*normal_p[2][n];
      double dcs_dn = qnnn.dx_central(cs_n_p)*normal_p[0][n] + qnnn.dy_central(cs_n_p)*normal_p[1][n] + qnnn.dz_central(cs_n_p)*normal_p[2][n];
#else
      double dcl_dn = qnnn.dx_central(cl_n_p)*normal_p[0][n] + qnnn.dy_central(cl_n_p)*normal_p[1][n];
      double dcs_dn = qnnn.dx_central(cs_n_p)*normal_p[0][n] + qnnn.dy_central(cs_n_p)*normal_p[1][n];
#endif
      v_gamma_p[n] = (dcs_dn*solute_diffusivity_s - dcl_dn*solute_diffusivity_l) / (1-kp) / MAX(c_interface_p[n], 1e-7);
    }
    ierr = VecGhostUpdateEnd(v_gamma, INSERT_VALUES, SCATTER_FORWARD); CHKERRXX(ierr);
    ierr = VecRestoreArray(cs_n, &cs_n_p); CHKERRXX(ierr);
  }
  else
  {
    for(size_t i=0; i<ngbd->get_layer_size(); ++i)
    {
      p4est_locidx_t n = ngbd->get_layer_node(i);
      qnnn = ngbd->get_neighbors(n);

#ifdef P4_TO_P8
      double dcl_dn = qnnn.dx_central(cl_n_p)*normal_p[0][n] + qnnn.dy_central(cl_n_p)*normal_p[1][n] + qnnn.dz_central(cl_n_p)*normal_p[2][n];
#else
      double dcl_dn = qnnn.dx_central(cl_n_p)*normal_p[0][n] + qnnn.dy_central(cl_n_p)*normal_p[1][n];
#endif
      v_gamma_p[n] = -dcl_dn*solute_diffusivity_l / (1-kp) / MAX(c_interface_p[n], 1e-7);
    }
    ierr = VecGhostUpdateBegin(v_gamma, INSERT_VALUES, SCATTER_FORWARD); CHKERRXX(ierr);
    for(size_t i=0; i<ngbd->get_local_size(); ++i)
    {
      p4est_locidx_t n = ngbd->get_local_node(i);
      qnnn = ngbd->get_neighbors(n);

#ifdef P4_TO_P8
      double dcl_dn = qnnn.dx_central(cl_n_p)*normal_p[0][n] + qnnn.dy_central(cl_n_p)*normal_p[1][n] + qnnn.dz_central(cl_n_p)*normal_p[2][n];
#else
      double dcl_dn = qnnn.dx_central(cl_n_p)*normal_p[0][n] + qnnn.dy_central(cl_n_p)*normal_p[1][n];
#endif
      v_gamma_p[n] = -dcl_dn*solute_diffusivity_l / (1-kp) / MAX(c_interface_p[n], 1e-7);
    }
    ierr = VecGhostUpdateEnd(v_gamma, INSERT_VALUES, SCATTER_FORWARD); CHKERRXX(ierr);
  }

  for(int dir=0; dir<P4EST_DIM; ++dir)
  {
    ierr = VecRestoreArrayRead(normal[dir], &normal_p[dir]); CHKERRXX(ierr);
  }

  ierr = VecRestoreArray(cl_np1, &cl_n_p); CHKERRXX(ierr);
  ierr = VecRestoreArray(c_interface, &c_interface_p); CHKERRXX(ierr);
  ierr = VecRestoreArray(v_gamma, &v_gamma_p); CHKERRXX(ierr);

  my_p4est_level_set_t ls(ngbd);
  ls.extend_from_interface_to_whole_domain_TVD(phi, v_gamma, normal_velocity_np1);

  ierr = VecDestroy(v_gamma); CHKERRXX(ierr);

  /* compute maximum normal velocity for convergence of v_gamma scaling */
  vgamma_max = 0;
  const double *phi_p, *normal_velocity_np1_p;
  ierr = VecGetArrayRead(phi, &phi_p); CHKERRXX(ierr);
  ierr = VecGetArrayRead(normal_velocity_np1, &normal_velocity_np1_p); CHKERRXX(ierr);
  for(p4est_locidx_t n=0; n<nodes->num_owned_indeps; ++n)
  {
    if(fabs(phi_p[n]) < dxyz_close_interface)
      vgamma_max = MAX(vgamma_max, fabs(normal_velocity_np1_p[n]));
  }
  ierr = VecRestoreArrayRead(normal_velocity_np1, &normal_velocity_np1_p); CHKERRXX(ierr);
  ierr = VecRestoreArrayRead(phi, &phi_p); CHKERRXX(ierr);
  int mpiret = MPI_Allreduce(MPI_IN_PLACE, &vgamma_max, 1, MPI_DOUBLE, MPI_MAX, p4est->mpicomm); SC_CHECK_MPI(mpiret);
}





void my_p4est_bialloy_t::compute_velocity()
{
  Vec v_gamma[P4EST_DIM];
  double *v_gamma_p[P4EST_DIM];
  for(int dir=0; dir<P4EST_DIM; ++dir)
  {
    ierr = VecDuplicate(normal[dir], &v_gamma[dir]); CHKERRXX(ierr);
    ierr = VecGetArray(v_gamma[dir], &v_gamma_p[dir]); CHKERRXX(ierr);
  }

  double *cl_np1_p, *c_interface_p;
  ierr = VecGetArray(cl_np1, &cl_np1_p); CHKERRXX(ierr);
  ierr = VecGetArray(c_interface, &c_interface_p); CHKERRXX(ierr);

  quad_neighbor_nodes_of_node_t qnnn;
  if(solve_concentration_solid)
  {
    double *cs_np1_p;
    ierr = VecGetArray(cs_np1, &cs_np1_p); CHKERRXX(ierr);
    for(size_t i=0; i<ngbd->get_layer_size(); ++i)
    {
      p4est_locidx_t n = ngbd->get_layer_node(i);
      qnnn = ngbd->get_neighbors(n);

      v_gamma_p[0][n] = (qnnn.dx_central(cs_np1_p)*solute_diffusivity_s - qnnn.dx_central(cl_np1_p)*solute_diffusivity_l) / (1-kp) / MAX(c_interface_p[n], 1e-7);
      v_gamma_p[1][n] = (qnnn.dy_central(cs_np1_p)*solute_diffusivity_s - qnnn.dy_central(cl_np1_p)*solute_diffusivity_l) / (1-kp) / MAX(c_interface_p[n], 1e-7);
#ifdef P4_TO_P8
      v_gamma_p[2][n] = (qnnn.dz_central(cs_np1_p)*solute_diffusivity_s - qnnn.dz_central(cl_np1_p)*solute_diffusivity_l) / (1-kp) / MAX(c_interface_p[n], 1e-7);
#endif
    }
    for(int dir=0; dir<P4EST_DIM; ++dir)
    {
      ierr = VecGhostUpdateBegin(v_gamma[dir], INSERT_VALUES, SCATTER_FORWARD); CHKERRXX(ierr);
    }

    for(size_t i=0; i<ngbd->get_local_size(); ++i)
    {
      p4est_locidx_t n = ngbd->get_local_node(i);
      qnnn = ngbd->get_neighbors(n);

      v_gamma_p[0][n] = (qnnn.dx_central(cs_np1_p)*solute_diffusivity_s - qnnn.dx_central(cl_np1_p)*solute_diffusivity_l) / (1-kp) / MAX(c_interface_p[n], 1e-7);
      v_gamma_p[1][n] = (qnnn.dy_central(cs_np1_p)*solute_diffusivity_s - qnnn.dy_central(cl_np1_p)*solute_diffusivity_l) / (1-kp) / MAX(c_interface_p[n], 1e-7);
#ifdef P4_TO_P8
      v_gamma_p[2][n] = (qnnn.dz_central(cs_np1_p)*solute_diffusivity_s - qnnn.dz_central(cl_np1_p)*solute_diffusivity_l) / (1-kp) / MAX(c_interface_p[n], 1e-7);
#endif
    }
    for(int dir=0; dir<P4EST_DIM; ++dir)
    {
      ierr = VecGhostUpdateEnd(v_gamma[dir], INSERT_VALUES, SCATTER_FORWARD); CHKERRXX(ierr);
    }
    ierr = VecRestoreArray(cs_np1, &cs_np1_p); CHKERRXX(ierr);
  }
  else
  {
    for(size_t i=0; i<ngbd->get_layer_size(); ++i)
    {
      p4est_locidx_t n = ngbd->get_layer_node(i);
      qnnn = ngbd->get_neighbors(n);

      v_gamma_p[0][n] = -qnnn.dx_central(cl_np1_p)*solute_diffusivity_l / (1-kp) / MAX(c_interface_p[n], 1e-7);
      v_gamma_p[1][n] = -qnnn.dy_central(cl_np1_p)*solute_diffusivity_l / (1-kp) / MAX(c_interface_p[n], 1e-7);
#ifdef P4_TO_P8
      v_gamma_p[2][n] = -qnnn.dz_central(cl_np1_p)*solute_diffusivity_l / (1-kp) / MAX(c_interface_p[n], 1e-7);
#endif
    }
    for(int dir=0; dir<P4EST_DIM; ++dir)
    {
      ierr = VecGhostUpdateBegin(v_gamma[dir], INSERT_VALUES, SCATTER_FORWARD); CHKERRXX(ierr);
    }

    for(size_t i=0; i<ngbd->get_local_size(); ++i)
    {
      p4est_locidx_t n = ngbd->get_local_node(i);
      qnnn = ngbd->get_neighbors(n);

      v_gamma_p[0][n] = -qnnn.dx_central(cl_np1_p)*solute_diffusivity_l / (1-kp) / MAX(c_interface_p[n], 1e-7);
      v_gamma_p[1][n] = -qnnn.dy_central(cl_np1_p)*solute_diffusivity_l / (1-kp) / MAX(c_interface_p[n], 1e-7);
#ifdef P4_TO_P8
      v_gamma_p[2][n] = -qnnn.dz_central(cl_np1_p)*solute_diffusivity_l / (1-kp) / MAX(c_interface_p[n], 1e-7);
#endif
    }
    for(int dir=0; dir<P4EST_DIM; ++dir)
    {
      ierr = VecGhostUpdateEnd(v_gamma[dir], INSERT_VALUES, SCATTER_FORWARD); CHKERRXX(ierr);
    }
  }

  ierr = VecRestoreArray(cl_np1, &cl_np1_p); CHKERRXX(ierr);
  ierr = VecRestoreArray(c_interface, &c_interface_p); CHKERRXX(ierr);
<<<<<<< HEAD
=======
  ierr = VecRestoreArray(u_gamma, &u_gamma_p); CHKERRXX(ierr);
  ierr = VecRestoreArray(v_gamma, &v_gamma_p); CHKERRXX(ierr);
#ifdef P4_TO_P8
  ierr = VecRestoreArray(w_gamma, &w_gamma_p); CHKERRXX(ierr);
#endif

  my_p4est_level_set_t ls(ngbd);
  ls.extend_from_interface_to_whole_domain_TVD(phi, u_gamma, u_interface_np1);
  ls.extend_from_interface_to_whole_domain_TVD(phi, v_gamma, v_interface_np1);
#ifdef P4_TO_P8
  ls.extend_from_interface_to_whole_domain_TVD(phi, w_gamma, w_interface_np1);
#endif
>>>>>>> 4b2001de

  my_p4est_level_set_t ls(ngbd);
  for(int dir=0; dir<P4EST_DIM; ++dir)
  {
    ierr = VecRestoreArray(v_gamma[dir], &v_gamma_p[dir]); CHKERRXX(ierr);
    ls.extend_from_interface_to_whole_domain_TVD(phi, v_gamma[dir], v_interface_np1[dir]);
    ierr = VecDestroy(v_gamma[dir]); CHKERRXX(ierr);
  }
}





void my_p4est_bialloy_t::solve_temperature()
{
  double *phi_p, *rhs_p, *temperature_n_p, *normal_velocity_np1_p;
  ierr = VecGetArray(phi, &phi_p); CHKERRXX(ierr);
  ierr = VecGetArray(rhs, &rhs_p); CHKERRXX(ierr);
  ierr = VecGetArray(temperature_n, &temperature_n_p); CHKERRXX(ierr);
  ierr = VecGetArray(normal_velocity_np1, &normal_velocity_np1_p); CHKERRXX(ierr);

  double scaling_jump = latent_heat/thermal_conductivity * dt_n * thermal_diffusivity;
  double p_000, p_m00, p_p00, p_0m0, p_0p0;
#ifdef P4_TO_P8
  double p_00m, p_00p;
#endif

  quad_neighbor_nodes_of_node_t qnnn;
  for(p4est_locidx_t n=0; n<nodes->num_owned_indeps; ++n)
  {
    rhs_p[n] = temperature_n_p[n];

    qnnn = ngbd->get_neighbors(n);
#ifdef P4_TO_P8
    qnnn.ngbd_with_quadratic_interpolation(phi_p, p_000, p_m00, p_p00, p_0m0, p_0p0, p_00m, p_00p);
    if (p_000*p_m00<=0){
      p4est_locidx_t neigh;
      if     (qnnn.d_m00_m0==0 && qnnn.d_m00_0m==0) neigh = qnnn.node_m00_mm;
      else if(qnnn.d_m00_m0==0 && qnnn.d_m00_0p==0) neigh = qnnn.node_m00_mp;
      else if(qnnn.d_m00_p0==0 && qnnn.d_m00_0m==0) neigh = qnnn.node_m00_pm;
      else                                          neigh = qnnn.node_m00_pp;
      rhs_p[n] += fabs(phi_p[neigh]) * normal_velocity_np1_p[neigh] / SQR(dxyz[0]) * scaling_jump;
    }
    if (p_000*p_p00<=0){
      p4est_locidx_t neigh;
      if     (qnnn.d_p00_m0==0 && qnnn.d_p00_0m==0) neigh = qnnn.node_p00_mm;
      else if(qnnn.d_p00_m0==0 && qnnn.d_p00_0p==0) neigh = qnnn.node_p00_mp;
      else if(qnnn.d_p00_p0==0 && qnnn.d_p00_0m==0) neigh = qnnn.node_p00_pm;
      else                                          neigh = qnnn.node_p00_pp;
      rhs_p[n] += fabs(phi_p[neigh]) * normal_velocity_np1_p[neigh] / SQR(dxyz[0]) * scaling_jump;
    }
    if (p_000*p_0m0<=0){
      p4est_locidx_t neigh;
      if     (qnnn.d_0m0_m0==0 && qnnn.d_0m0_0m==0) neigh = qnnn.node_0m0_mm;
      else if(qnnn.d_0m0_m0==0 && qnnn.d_0m0_0p==0) neigh = qnnn.node_0m0_mp;
      else if(qnnn.d_0m0_p0==0 && qnnn.d_0m0_0m==0) neigh = qnnn.node_0m0_pm;
      else                                          neigh = qnnn.node_0m0_pp;
      rhs_p[n] += fabs(phi_p[neigh]) * normal_velocity_np1_p[neigh] / SQR(dxyz[1]) * scaling_jump;
    }
    if (p_000*p_0p0<=0){
      p4est_locidx_t neigh;
      if     (qnnn.d_0p0_m0==0 && qnnn.d_0p0_0m==0) neigh = qnnn.node_0p0_mm;
      else if(qnnn.d_0p0_m0==0 && qnnn.d_0p0_0p==0) neigh = qnnn.node_0p0_mp;
      else if(qnnn.d_0p0_p0==0 && qnnn.d_0p0_0m==0) neigh = qnnn.node_0p0_pm;
      else                                          neigh = qnnn.node_0p0_pp;
      rhs_p[n] += fabs(phi_p[neigh]) * normal_velocity_np1_p[neigh] / SQR(dxyz[1]) * scaling_jump;
    }
    if (p_000*p_00m<=0){
      p4est_locidx_t neigh;
      if     (qnnn.d_00m_m0==0 && qnnn.d_00m_0m==0) neigh = qnnn.node_00m_mm;
      else if(qnnn.d_00m_m0==0 && qnnn.d_00m_0p==0) neigh = qnnn.node_00m_mp;
      else if(qnnn.d_00m_p0==0 && qnnn.d_00m_0m==0) neigh = qnnn.node_00m_pm;
      else                                          neigh = qnnn.node_00m_pp;
      rhs_p[n] += fabs(phi_p[neigh]) * normal_velocity_np1_p[neigh] / SQR(dxyz[2]) * scaling_jump;
    }
    if (p_000*p_00p<=0){
      p4est_locidx_t neigh;
      if     (qnnn.d_00p_m0==0 && qnnn.d_00p_0m==0) neigh = qnnn.node_00p_mm;
      else if(qnnn.d_00p_m0==0 && qnnn.d_00p_0p==0) neigh = qnnn.node_00p_mp;
      else if(qnnn.d_00p_p0==0 && qnnn.d_00p_0m==0) neigh = qnnn.node_00p_pm;
      else                                          neigh = qnnn.node_00p_pp;
      rhs_p[n] += fabs(phi_p[neigh]) * normal_velocity_np1_p[neigh] / SQR(dxyz[2]) * scaling_jump;
    }
#else
    qnnn.ngbd_with_quadratic_interpolation(phi_p, p_000, p_m00, p_p00, p_0m0, p_0p0);
    if (p_000*p_m00<=0){
      p4est_locidx_t neigh = (qnnn.d_m00_m0==0) ? qnnn.node_m00_mm : qnnn.node_m00_pm;
      rhs_p[n] += fabs(phi_p[neigh]) * normal_velocity_np1_p[neigh] / SQR(dxyz[0]) * scaling_jump;
    }
    if (p_000*p_p00<=0){
      p4est_locidx_t neigh = (qnnn.d_p00_m0==0) ? qnnn.node_p00_mm : qnnn.node_p00_pm;
      rhs_p[n] += fabs(phi_p[neigh]) * normal_velocity_np1_p[neigh] / SQR(dxyz[0]) * scaling_jump;
    }
    if (p_000*p_0m0<=0){
      p4est_locidx_t neigh = (qnnn.d_0m0_m0==0) ? qnnn.node_0m0_mm : qnnn.node_0m0_pm;
      rhs_p[n] += fabs(phi_p[neigh]) * normal_velocity_np1_p[neigh] / SQR(dxyz[1]) * scaling_jump;
    }
    if (p_000*p_0p0<=0){
      p4est_locidx_t neigh = (qnnn.d_0p0_m0==0) ? qnnn.node_0p0_mm : qnnn.node_0p0_pm;
      rhs_p[n] += fabs(phi_p[neigh]) * normal_velocity_np1_p[neigh] / SQR(dxyz[1]) * scaling_jump;
    }
#endif
  }

  ierr = VecRestoreArray(phi, &phi_p); CHKERRXX(ierr);
  ierr = VecRestoreArray(rhs, &rhs_p); CHKERRXX(ierr);
  ierr = VecRestoreArray(temperature_n, &temperature_n_p); CHKERRXX(ierr);
  ierr = VecRestoreArray(normal_velocity_np1, &normal_velocity_np1_p); CHKERRXX(ierr);

  my_p4est_poisson_nodes_t solver_t(ngbd);
  solver_t.set_bc(bc_t);
  solver_t.set_mu(dt_n*thermal_diffusivity);
  solver_t.set_diagonal(1);
  solver_t.set_rhs(rhs);
//  solver_t.set_is_matrix_computed(matrices_are_constructed);

  solver_t.solve(temperature_np1);

  Vec src, out;
  ierr = VecGhostGetLocalForm(temperature_np1, &src); CHKERRXX(ierr);
  ierr = VecGhostGetLocalForm(t_interface    , &out); CHKERRXX(ierr);
  ierr = VecCopy(src, out); CHKERRXX(ierr);
  ierr = VecGhostRestoreLocalForm(temperature_np1, &src); CHKERRXX(ierr);
  ierr = VecGhostRestoreLocalForm(t_interface    , &out); CHKERRXX(ierr);

  my_p4est_level_set_t ls(ngbd);
  ls.extend_Over_Interface_TVD(phi, t_interface);
}

void my_p4est_bialloy_t::solve_concentration()
{
  /* initialize the boundary condition on the interface */
  Vec c_interface_tmp;
  ierr = VecDuplicate(phi, &c_interface_tmp); CHKERRXX(ierr);

  const double *normal_p[P4EST_DIM];
  for(int dir=0; dir<P4EST_DIM; ++dir)
  {
    ierr = VecGetArrayRead(normal[dir], &normal_p[dir]); CHKERRXX(ierr);
  }

  double *c_interface_tmp_p, *kappa_p, *t_interface_p, *normal_velocity_np1_p;
  ierr = VecGetArray(c_interface_tmp, &c_interface_tmp_p); CHKERRXX(ierr);
  ierr = VecGetArray(kappa, &kappa_p); CHKERRXX(ierr);
  ierr = VecGetArray(t_interface, &t_interface_p); CHKERRXX(ierr);
  ierr = VecGetArray(normal_velocity_np1, &normal_velocity_np1_p); CHKERRXX(ierr);

  for(size_t n=0; n<nodes->indep_nodes.elem_count; ++n)
  {
#ifdef P4_TO_P8
    double theta_xz = atan2(normal_p[2][n], normal_p[0][n]);
    double theta_yz = atan2(normal_p[2][n], normal_p[1][n]);
    c_interface_tmp_p[n] = (t_interface_p[n]-Tm)/ml
        + epsilon_c*(1-15*epsilon_anisotropy*.5*(cos(4*theta_xz)+cos(4*theta_yz)))*kappa_p[n]/ml
        + epsilon_v*(1-15*epsilon_anisotropy*.5*(cos(4*theta_xz)+cos(4*theta_yz)))*normal_velocity_np1_p[n]/ml;
#else
    double theta = atan2(normal_p[1][n], normal_p[0][n]);
    c_interface_tmp_p[n] = (t_interface_p[n]-Tm)/ml
        + epsilon_c*(1-15*epsilon_anisotropy*cos(4*theta))*kappa_p[n]/ml
        + epsilon_v*(1-15*epsilon_anisotropy*cos(4*theta))*normal_velocity_np1_p[n]/ml;
#endif
  }


  for(int dir=0; dir<P4EST_DIM; ++dir)
  {
    ierr = VecRestoreArrayRead(normal[dir], &normal_p[dir]); CHKERRXX(ierr);
  }
  ierr = VecRestoreArray(c_interface_tmp, &c_interface_tmp_p); CHKERRXX(ierr);
  ierr = VecRestoreArray(kappa, &kappa_p); CHKERRXX(ierr);
  ierr = VecRestoreArray(t_interface, &t_interface_p); CHKERRXX(ierr);
  ierr = VecRestoreArray(normal_velocity_np1, &normal_velocity_np1_p); CHKERRXX(ierr);

  my_p4est_level_set_t ls(ngbd);
  ls.extend_from_interface_to_whole_domain_TVD(phi, c_interface_tmp, c_interface);

  my_p4est_interpolation_nodes_t interface_value_c(ngbd);
  interface_value_c.set_input(c_interface, linear);
  bc_cl.setInterfaceValue(interface_value_c);

  /* compute the rhs for concentration */
  Vec src, out;
  ierr = VecGhostGetLocalForm(cl_n, &src); CHKERRXX(ierr);
  ierr = VecGhostGetLocalForm(rhs , &out); CHKERRXX(ierr);
  ierr = VecCopy(src, out); CHKERRXX(ierr);
  ierr = VecGhostRestoreLocalForm(cl_n, &src); CHKERRXX(ierr);
  ierr = VecGhostRestoreLocalForm(rhs , &out); CHKERRXX(ierr);

  double *phi_p;
  ierr = VecGetArray(phi, &phi_p); CHKERRXX(ierr);
  for(size_t n=0; n<nodes->indep_nodes.elem_count; ++n)
    phi_p[n] *= -1;
  ierr = VecRestoreArray(phi, &phi_p); CHKERRXX(ierr);

  my_p4est_poisson_nodes_t solver_c(ngbd);
  solver_c.set_phi(phi);
  solver_c.set_bc(bc_cl);
  solver_c.set_mu(dt_n*solute_diffusivity_l);
  solver_c.set_diagonal(1);
  solver_c.set_rhs(rhs);
//  solver_c.set_is_matrix_computed(matrices_are_constructed);

  solver_c.solve(cl_np1);

  ls.extend_Over_Interface_TVD(phi, cl_np1);

  ierr = VecGetArray(phi, &phi_p); CHKERRXX(ierr);
  for(size_t n=0; n<nodes->indep_nodes.elem_count; ++n)
    phi_p[n] *= -1;
  ierr = VecRestoreArray(phi, &phi_p); CHKERRXX(ierr);

  ierr = VecGhostGetLocalForm(cs_np1, &src); CHKERRXX(ierr);
  ierr = VecSet(src, kp*c0); CHKERRXX(ierr);
  ierr = VecGhostRestoreLocalForm(cs_np1, &src); CHKERRXX(ierr);

  ierr = VecDestroy(c_interface_tmp); CHKERRXX(ierr);
}




void my_p4est_bialloy_t::compute_dt()
{
  /* compute the size of smallest detail, i.e. maximum curvature */
  const double *kappa_p;
  ierr = VecGetArrayRead(kappa, &kappa_p); CHKERRXX(ierr);
  double kappa_max = 0;
  const double *phi_p;
  ierr = VecGetArrayRead(phi, &phi_p); CHKERRXX(ierr);
  for(int dir=0; dir<P4EST_DIM; ++dir)
  {
    for(p4est_locidx_t n=0; n<nodes->num_owned_indeps; ++n)
    {
      if(fabs(phi_p[n]) < dxyz_close_interface)
        kappa_max = MAX(kappa_max, fabs(kappa_p[n]));
    }
  }
  ierr = VecRestoreArrayRead(phi, &phi_p); CHKERRXX(ierr);
  ierr = VecRestoreArrayRead(kappa, &kappa_p); CHKERRXX(ierr);
  kappa_max = MIN(kappa_max, 1/dxyz_min);
  int mpiret = MPI_Allreduce(MPI_IN_PLACE, &kappa_max, 1, MPI_DOUBLE, MPI_MAX, p4est->mpicomm); SC_CHECK_MPI(mpiret);
  ierr = PetscPrintf(p4est->mpicomm, "Maximum curvature = %e\n", kappa_max); CHKERRXX(ierr);

  /* compute the maximum velocity at the interface */
  double u_max = 0;
  const double *v_interface_np1_p;
  ierr = VecGetArrayRead(phi, &phi_p); CHKERRXX(ierr);
  for(int dir=0; dir<P4EST_DIM; ++dir)
  {
    ierr = VecGetArrayRead(v_interface_np1[dir], &v_interface_np1_p); CHKERRXX(ierr);
    for(p4est_locidx_t n=0; n<nodes->num_owned_indeps; ++n)
    {
      if(fabs(phi_p[n]) < dxyz_close_interface)
        u_max = MAX(u_max, fabs(v_interface_np1_p[n]));
    }
    ierr = VecRestoreArrayRead(v_interface_np1[dir], &v_interface_np1_p); CHKERRXX(ierr);
  }
  ierr = VecRestoreArrayRead(phi, &phi_p); CHKERRXX(ierr);
  mpiret = MPI_Allreduce(MPI_IN_PLACE, &u_max, 1, MPI_DOUBLE, MPI_MAX, p4est->mpicomm); SC_CHECK_MPI(mpiret);

  dt_nm1 = dt_n;
  dt_n = 1 * sqrt(dxyz_min)*dxyz_min * MIN(1/u_max, 1/cooling_velocity);
//  dt_n = 1 * dxyz_min / MAX(u_max,1e-7);
  PetscPrintf(p4est->mpicomm, "VMAX = %e, VGAMMAMAX = %e, COOLING_VELO = %e\n", u_max, vgamma_max, cooling_velocity);

//  if(dt_n>0.5/MAX(1e-7, MAX(u_max,vgamma_max)*kappa_max))
  if(0 && dt_n>0.5/(MAX(u_max,vgamma_max)*MAX(kappa_max,1/(100*dxyz_min))))
  {
//    dt_n = MIN(dt_n, 0.5/MAX(1e-7, MAX(u_max,vgamma_max)*kappa_max));
    dt_n = MIN(dt_n, 0.5/(MAX(u_max,vgamma_max)*MAX(kappa_max,1/(100*dxyz_min))));
    ierr = PetscPrintf(p4est->mpicomm, "KAPPA LIMITING TIME STEP\n"); CHKERRXX(ierr);
  }
  PetscPrintf(p4est->mpicomm, "dt = %e\n", dt_n);
}





void my_p4est_bialloy_t::update_grid()
{
  p4est_t *p4est_np1 = p4est_copy(p4est, P4EST_FALSE);
  p4est_ghost_t *ghost_np1 = my_p4est_ghost_new(p4est_np1, P4EST_CONNECT_FULL);
  p4est_nodes_t *nodes_np1 = my_p4est_nodes_new(p4est_np1, ghost_np1);

<<<<<<< HEAD
  my_p4est_semi_lagrangian_t sl(&p4est_np1, &nodes_np1, &ghost_np1, brick, ngbd);

  /* bousouf update this for second order in time */
  sl.update_p4est(v_interface_np1, dt_n, phi);
=======
  my_p4est_semi_lagrangian_t sl(&p4est_np1, &nodes_np1, &ghost_np1, ngbd);

  /* bousouf update this for second order in time */
#ifdef P4_TO_P8
  Vec vel_n[]   = { u_interface_n,   v_interface_n,   w_interface_n   };
  Vec vel_np1[] = { u_interface_np1, v_interface_np1, w_interface_np1 };
#else
  Vec vel_n[]   = { u_interface_n,   v_interface_n   };
  Vec vel_np1[] = { u_interface_np1, v_interface_np1 };
#endif
//  sl.update_p4est(vel_n, vel_np1, dt_nm1, dt_n, phi);
  sl.update_p4est(vel_np1, dt_n, phi);
>>>>>>> 4b2001de

  /* interpolate the quantities on the new grid */
  my_p4est_interpolation_nodes_t interp(ngbd);

  double xyz[P4EST_DIM];
  for(size_t n=0; n<nodes_np1->indep_nodes.elem_count; ++n)
  {
    node_xyz_fr_n(n, p4est_np1, nodes_np1, xyz);
    interp.add_point(n, xyz);
  }

  ierr = VecDestroy(temperature_n); CHKERRXX(ierr);
  ierr = VecDuplicate(phi, &temperature_n); CHKERRXX(ierr);
  interp.set_input(temperature_np1, quadratic_non_oscillatory);
  interp.interpolate(temperature_n);
  ierr = VecDestroy(temperature_np1); CHKERRXX(ierr);
  ierr = VecDuplicate(phi, &temperature_np1); CHKERRXX(ierr);

  ierr = VecDestroy(cl_n); CHKERRXX(ierr);
  ierr = VecDuplicate(phi, &cl_n); CHKERRXX(ierr);
  interp.set_input(cl_np1, quadratic_non_oscillatory);
  interp.interpolate(cl_n);
  ierr = VecDestroy(cl_np1); CHKERRXX(ierr);
  ierr = VecDuplicate(phi, &cl_np1); CHKERRXX(ierr);

  ierr = VecDestroy(cs_n); CHKERRXX(ierr);
  ierr = VecDuplicate(phi, &cs_n); CHKERRXX(ierr);
  interp.set_input(cs_np1, quadratic_non_oscillatory);
  interp.interpolate(cs_n);
  ierr = VecDestroy(cs_np1); CHKERRXX(ierr);
  ierr = VecDuplicate(phi, &cs_np1); CHKERRXX(ierr);

<<<<<<< HEAD
  for(int dir=0; dir<P4EST_DIM; ++dir)
  {
    ierr = VecDestroy(v_interface_n[dir]); CHKERRXX(ierr);
    ierr = VecDuplicate(phi, &v_interface_n[dir]); CHKERRXX(ierr);
    interp.set_input(v_interface_np1[dir], quadratic_non_oscillatory);
    interp.interpolate(v_interface_n[dir]);
    ierr = VecDestroy(v_interface_np1[dir]); CHKERRXX(ierr);
    ierr = VecDuplicate(phi, &v_interface_np1[dir]); CHKERRXX(ierr);
  }
=======
  ierr = VecDestroy(u_interface_n); CHKERRXX(ierr);
  ierr = VecDuplicate(phi, &u_interface_n); CHKERRXX(ierr);
  interp.set_input(u_interface_np1, quadratic_non_oscillatory);
  interp.interpolate(u_interface_n);
  ierr = VecDestroy(u_interface_np1); CHKERRXX(ierr);
  ierr = VecDuplicate(phi, &u_interface_np1); CHKERRXX(ierr);

  ierr = VecDestroy(v_interface_n); CHKERRXX(ierr);
  ierr = VecDuplicate(phi, &v_interface_n); CHKERRXX(ierr);
  interp.set_input(v_interface_np1, quadratic_non_oscillatory);
  interp.interpolate(v_interface_n);
  ierr = VecDestroy(v_interface_np1); CHKERRXX(ierr);
  ierr = VecDuplicate(phi, &v_interface_np1); CHKERRXX(ierr);

#ifdef P4_TO_P8
  ierr = VecDestroy(w_interface_n); CHKERRXX(ierr);
  ierr = VecDuplicate(phi, &w_interface_n); CHKERRXX(ierr);
  interp.set_input(w_interface_np1, quadratic_non_oscillatory);
  interp.interpolate(w_interface_n);
  ierr = VecDestroy(w_interface_np1); CHKERRXX(ierr);
  ierr = VecDuplicate(phi, &w_interface_np1); CHKERRXX(ierr);
#endif
>>>>>>> 4b2001de

  Vec normal_velocity_n;
  ierr = VecDuplicate(phi, &normal_velocity_n); CHKERRXX(ierr);
  interp.set_input(normal_velocity_np1, quadratic_non_oscillatory);
  interp.interpolate(normal_velocity_n);
  ierr = VecDestroy(normal_velocity_np1); CHKERRXX(ierr);
  normal_velocity_np1 = normal_velocity_n;

  ierr = VecDestroy(rhs); CHKERRXX(ierr);
  ierr = VecDuplicate(phi, &rhs); CHKERRXX(ierr);

  ierr = VecDestroy(t_interface); CHKERRXX(ierr);
  ierr = VecDuplicate(phi, &t_interface); CHKERRXX(ierr);

  ierr = VecDestroy(c_interface); CHKERRXX(ierr);
  ierr = VecDuplicate(phi, &c_interface); CHKERRXX(ierr);

  p4est_destroy(p4est);       p4est = p4est_np1;
  p4est_ghost_destroy(ghost); ghost = ghost_np1;
  p4est_nodes_destroy(nodes); nodes = nodes_np1;
  hierarchy->update(p4est, ghost);
  ngbd->update(hierarchy, nodes);

  /* reinitialize and perturb phi */
  my_p4est_level_set_t ls(ngbd);
  ls.reinitialize_1st_order_time_2nd_order_space(phi);
  ls.perturb_level_set_function(phi, EPS);

  compute_normal_and_curvature();
}

void my_p4est_bialloy_t::one_step()
{
  Vec normal_velocity_tmp;
  ierr = VecDuplicate(phi, &normal_velocity_tmp); CHKERRXX(ierr);
  double *normal_velocity_tmp_p, *phi_p, *normal_velocity_np1_p;
  double error = 1;
  int iteration = 0;
  matrices_are_constructed = false;

  while(error>1e-5 && iteration<10)
  {
    Vec src, out;
    ierr = VecGhostGetLocalForm(normal_velocity_np1, &src); CHKERRXX(ierr);
    ierr = VecGhostGetLocalForm(normal_velocity_tmp                , &out); CHKERRXX(ierr);
    ierr = VecCopy(src, out); CHKERRXX(ierr);
    ierr = VecGhostRestoreLocalForm(normal_velocity_np1, &src); CHKERRXX(ierr);
    ierr = VecGhostRestoreLocalForm(normal_velocity_tmp                , &out); CHKERRXX(ierr);

    solve_temperature();
    solve_concentration();
    compute_normal_velocity();

    ierr = VecGetArray(normal_velocity_tmp, &normal_velocity_tmp_p); CHKERRXX(ierr);
    ierr = VecGetArray(phi, &phi_p); CHKERRXX(ierr);
    ierr = VecGetArray(normal_velocity_np1, &normal_velocity_np1_p); CHKERRXX(ierr);
    error = 0;
    for(p4est_locidx_t n=0; n<nodes->num_owned_indeps; ++n)
    {
      if(fabs(phi_p[n]) < dxyz_close_interface)
        error = MAX(error,fabs(normal_velocity_tmp_p[n]-normal_velocity_np1_p[n]));
    }
    ierr = VecRestoreArray(normal_velocity_tmp, &normal_velocity_tmp_p); CHKERRXX(ierr);
    ierr = VecRestoreArray(phi, &phi_p); CHKERRXX(ierr);
    ierr = VecRestoreArray(normal_velocity_np1, &normal_velocity_np1_p); CHKERRXX(ierr);

    int mpiret = MPI_Allreduce(MPI_IN_PLACE, &error, 1, MPI_DOUBLE, MPI_MAX, p4est->mpicomm); SC_CHECK_MPI(mpiret);
    error /= MAX(vgamma_max,1e-8);

    matrices_are_constructed = true;
    ierr = PetscPrintf(p4est->mpicomm, "Convergence iteration #%d, max_velo = %e, error = %e\n", iteration, vgamma_max, error); CHKERRXX(ierr);
    iteration++;
  }

  compare_velocity_temperature_vs_concentration();

  compute_velocity();
  compute_dt();
  update_grid();

  ierr = VecDestroy(normal_velocity_tmp); CHKERRXX(ierr);
}




void my_p4est_bialloy_t::compare_velocity_temperature_vs_concentration()
{
  /* compute the normal velocity from the temperature field and compare with the one computed from the concentration */
  Vec Tl, Ts;
  ierr = VecDuplicate(phi, &Tl); CHKERRXX(ierr);
  ierr = VecDuplicate(phi, &Ts); CHKERRXX(ierr);

  /* make copy of the temperature field */
  Vec Tnp1_loc, Tl_loc, Ts_loc;
  ierr = VecGhostGetLocalForm(Tl, &Tl_loc); CHKERRXX(ierr);
  ierr = VecGhostGetLocalForm(Ts, &Ts_loc); CHKERRXX(ierr);
  ierr = VecGhostGetLocalForm(temperature_np1, &Tnp1_loc); CHKERRXX(ierr);
  ierr = VecCopy(Tnp1_loc, Tl_loc); CHKERRXX(ierr);
  ierr = VecCopy(Tnp1_loc, Ts_loc); CHKERRXX(ierr);
  ierr = VecGhostRestoreLocalForm(Tl, &Tl_loc); CHKERRXX(ierr);
  ierr = VecGhostRestoreLocalForm(Ts, &Ts_loc); CHKERRXX(ierr);
  ierr = VecGhostRestoreLocalForm(temperature_np1, &Tnp1_loc); CHKERRXX(ierr);

  /* extend temperatures over interface */
  my_p4est_level_set_t ls(ngbd);
  ls.extend_Over_Interface_TVD(phi, Ts);

  double *phi_p;
  ierr = VecGetArray(phi, &phi_p); CHKERRXX(ierr);
  for(size_t n=0; n<nodes->indep_nodes.elem_count; ++n)
    phi_p[n] *= -1;
  ierr = VecRestoreArray(phi, &phi_p); CHKERRXX(ierr);

  ls.extend_Over_Interface_TVD(phi, Tl);

  ierr = VecGetArray(phi, &phi_p); CHKERRXX(ierr);
  for(size_t n=0; n<nodes->indep_nodes.elem_count; ++n)
    phi_p[n] *= -1;
  ierr = VecRestoreArray(phi, &phi_p); CHKERRXX(ierr);

  /* compute normal velocity, vn = k/L [ dT/dn ]
   * k is the thermal conductivity
   * L is the latent heat
   */
  quad_neighbor_nodes_of_node_t qnnn;
  const double *normal_p[P4EST_DIM];
  for(int dir=0; dir<P4EST_DIM; ++dir)
  {
    ierr = VecGetArrayRead(normal[dir], &normal_p[dir]); CHKERRXX(ierr);
  }
  double *Tl_p, *Ts_p;
  double *vn_p;
  ierr = VecGetArray(Tl, &Tl_p); CHKERRXX(ierr);
  ierr = VecGetArray(Ts, &Ts_p); CHKERRXX(ierr);
  ierr = VecGetArray(phi, &phi_p); CHKERRXX(ierr);
  ierr = VecGetArray(normal_velocity_np1, &vn_p); CHKERRXX(ierr);
  double err = 0;
  for(p4est_locidx_t n=0; n<nodes->num_owned_indeps; ++n)
  {
    if(fabs(phi_p[n])<dxyz_min)
    {
      ngbd->get_neighbors(n, qnnn);
      double dTl_dn = qnnn.dx_central(Tl_p)*normal_p[0][n] + qnnn.dy_central(Tl_p)*normal_p[1][n];
      double dTs_dn = qnnn.dx_central(Ts_p)*normal_p[0][n] + qnnn.dy_central(Ts_p)*normal_p[1][n];
      double vn = thermal_conductivity/latent_heat * (dTs_dn - dTl_dn);
      err = MAX(err, fabs((vn-vn_p[n])/vn));
    }
  }

  ierr = VecRestoreArray(normal_velocity_np1, &vn_p); CHKERRXX(ierr);
  ierr = VecRestoreArray(phi, &phi_p); CHKERRXX(ierr);
  ierr = VecRestoreArray(Tl, &Tl_p); CHKERRXX(ierr);
  ierr = VecRestoreArray(Ts, &Ts_p); CHKERRXX(ierr);
  for(int dir=0; dir<P4EST_DIM; ++dir)
  {
    ierr = VecRestoreArrayRead(normal[dir], &normal_p[dir]); CHKERRXX(ierr);
  }

  MPI_Allreduce(MPI_IN_PLACE, &err, 1, MPI_DOUBLE, MPI_MAX, p4est->mpicomm);
  ierr = PetscPrintf(p4est->mpicomm, "maximum difference between velocities = %e\n", err); CHKERRXX(ierr);
}



void my_p4est_bialloy_t::save_VTK(int iter)
{
<<<<<<< HEAD
#if defined(STAMPEDE) || defined(COMET)
  char *out_dir;
  out_dir = getenv("OUT_DIR");
#else
  char out_dir[1000];
#ifdef P4_TO_P8
  sprintf(out_dir, "/home/guittet/code/Output/p4est_bialloy/3d");
#else
  sprintf(out_dir, "/home/guittet/code/Output/p4est_bialloy/2d");
#endif
#endif

  char name[1000];
#ifdef P4_TO_P8
  sprintf(name, "%s/vtu/bialloy_%d_%dx%dx%d.%05d", out_dir, p4est->mpisize, brick->nxyztrees[0], brick->nxyztrees[1], brick->nxyztrees[2], iter);
#else
  sprintf(name, "%s/vtu/bialloy_%d_%dx%d.%05d", out_dir, p4est->mpisize, brick->nxyztrees[0], brick->nxyztrees[1], iter);
#endif
=======
  const char* out_dir = getenv("OUT_DIR");
  if (!out_dir)
    out_dir = "out_dir";

  std::ostringstream oss, command;
  command << "mkdir -p " << out_dir << "/vtu";
  system(command.str().c_str());
>>>>>>> 4b2001de


  /* if the domain is periodic, create a temporary tree without periodicity for visualization */
  bool periodic = false;
  for(int dir=0; dir<P4EST_DIM; ++dir)
    periodic = periodic || (p4est->connectivity->tree_to_tree[P4EST_FACES*0 + 2*dir]!=0);

  my_p4est_brick_t brick_vis;
  p4est_connectivity_t *connectivity_vis = NULL;
  p4est_t *p4est_vis;
  p4est_ghost_t *ghost_vis;
  p4est_nodes_t *nodes_vis;
  Vec phi_vis;
  Vec temperature_vis;
  Vec cl_vis;
  Vec normal_velocity_vis;
  Vec kappa_vis;

  double *phi_vis_p;

  if(periodic)
  {
    bool is_grid_changing = true;
    splitting_criteria_t* sp_old = (splitting_criteria_t*)p4est->user_pointer;
    my_p4est_interpolation_nodes_t interp(ngbd);

    double *v2c = p4est->connectivity->vertices;
    p4est_topidx_t *t2v = p4est->connectivity->tree_to_vertex;
    p4est_topidx_t first_tree = 0, last_tree = p4est->trees->elem_count-1;
    p4est_topidx_t first_vertex = 0, last_vertex = P4EST_CHILDREN - 1;

    double xyz_min[P4EST_DIM];
    double xyz_max[P4EST_DIM];
    for (short i=0; i<P4EST_DIM; i++)
      xyz_min[i] = v2c[3*t2v[P4EST_CHILDREN*first_tree + first_vertex] + i];
    for (short i=0; i<P4EST_DIM; i++)
      xyz_max[i] = v2c[3*t2v[P4EST_CHILDREN*last_tree  + last_vertex ] + i];

#ifdef P4_TO_P8
    connectivity_vis = my_p4est_brick_new(brick->nxyztrees[0], brick->nxyztrees[1], brick->nxyztrees[2], xyz_min[0], xyz_max[0], xyz_min[1], xyz_max[1], xyz_min[2], xyz_max[2], &brick_vis, 0, 0, 0);
#else
    connectivity_vis = my_p4est_brick_new(brick->nxyztrees[0], brick->nxyztrees[1], xyz_min[0], xyz_max[0], xyz_min[1], xyz_max[1], &brick_vis, 0, 0);
#endif

    p4est_vis = my_p4est_new(p4est->mpicomm, connectivity_vis, 0, NULL, NULL);
    ghost_vis = my_p4est_ghost_new(p4est_vis, P4EST_CONNECT_FULL);
    nodes_vis = my_p4est_nodes_new(p4est_vis, ghost_vis);
    ierr = VecCreateGhostNodes(p4est_vis, nodes_vis, &phi_vis); CHKERRXX(ierr);

    for(size_t n=0; n<nodes_vis->indep_nodes.elem_count; ++n)
    {
      double xyz[P4EST_DIM];
      node_xyz_fr_n(n, p4est_vis, nodes_vis, xyz);
      interp.add_point(n, xyz);
    }
    interp.set_input(phi, linear);
    interp.interpolate(phi_vis);

    while(is_grid_changing)
    {
      ierr = VecGetArray(phi_vis, &phi_vis_p); CHKERRXX(ierr);
      splitting_criteria_tag_t sp(sp_old->min_lvl, sp_old->max_lvl, sp_old->lip);
      is_grid_changing = sp.refine_and_coarsen(p4est_vis, nodes_vis, phi_vis_p);
      ierr = VecRestoreArray(phi_vis, &phi_vis_p); CHKERRXX(ierr);

      if(is_grid_changing)
      {
        my_p4est_partition(p4est_vis, P4EST_TRUE, NULL);
        p4est_ghost_destroy(ghost_vis); ghost_vis = my_p4est_ghost_new(p4est_vis, P4EST_CONNECT_FULL);
        p4est_nodes_destroy(nodes_vis); nodes_vis = my_p4est_nodes_new(p4est_vis, ghost_vis);
        ierr = VecDestroy(phi_vis); CHKERRXX(ierr);
        ierr = VecCreateGhostNodes(p4est_vis, nodes_vis, &phi_vis); CHKERRXX(ierr);

        interp.clear();
        for(size_t n=0; n<nodes_vis->indep_nodes.elem_count; ++n)
        {
          double xyz[P4EST_DIM];
          node_xyz_fr_n(n, p4est_vis, nodes_vis, xyz);
          interp.add_point(n, xyz);
        }
        interp.set_input(phi, linear);
        interp.interpolate(phi_vis);
      }
    }

    ierr = VecDuplicate(phi_vis, &temperature_vis); CHKERRXX(ierr);
    interp.set_input(temperature_n, linear);
    interp.interpolate(temperature_vis);

    ierr = VecDuplicate(phi_vis, &cl_vis); CHKERRXX(ierr);
    interp.set_input(cl_n, linear);
    interp.interpolate(cl_vis);

    ierr = VecDuplicate(phi_vis, &normal_velocity_vis); CHKERRXX(ierr);
    interp.set_input(normal_velocity_np1, linear);
    interp.interpolate(normal_velocity_vis);

    ierr = VecDuplicate(phi_vis, &kappa_vis); CHKERRXX(ierr);
    interp.set_input(kappa, linear);
    interp.interpolate(kappa_vis);
  }
  else
  {
    p4est_vis = p4est;
    ghost_vis = ghost;
    nodes_vis = nodes;
    phi_vis = phi;
    temperature_vis = temperature_n;
    cl_vis = cl_n;
    normal_velocity_vis = normal_velocity_np1;
    kappa_vis = kappa;
  }

  const double *phi_p, *temperature_p, *cl_p;
  double *normal_velocity_np1_p;
  ierr = VecGetArrayRead(phi_vis, &phi_p); CHKERRXX(ierr);
  ierr = VecGetArrayRead(temperature_vis, &temperature_p); CHKERRXX(ierr);
  ierr = VecGetArrayRead(cl_vis, &cl_p); CHKERRXX(ierr);
  ierr = VecGetArray(normal_velocity_vis, &normal_velocity_np1_p); CHKERRXX(ierr);

  /* save the size of the leaves */
  Vec leaf_level;
  ierr = VecCreateGhostCells(p4est_vis, ghost_vis, &leaf_level); CHKERRXX(ierr);
  double *l_p;
  ierr = VecGetArray(leaf_level, &l_p); CHKERRXX(ierr);

  for(p4est_topidx_t tree_idx = p4est_vis->first_local_tree; tree_idx <= p4est_vis->last_local_tree; ++tree_idx)
  {
    p4est_tree_t *tree = (p4est_tree_t*)sc_array_index(p4est_vis->trees, tree_idx);
    for( size_t q=0; q<tree->quadrants.elem_count; ++q)
    {
      const p4est_quadrant_t *quad = (p4est_quadrant_t*)sc_array_index(&tree->quadrants, q);
      l_p[tree->quadrants_offset+q] = quad->level;
    }
  }

  for(size_t q=0; q<ghost_vis->ghosts.elem_count; ++q)
  {
    const p4est_quadrant_t *quad = (p4est_quadrant_t*)sc_array_index(&ghost_vis->ghosts, q);
    l_p[p4est_vis->local_num_quadrants+q] = quad->level;
  }

  for(size_t n=0; n<nodes_vis->indep_nodes.elem_count; ++n)
    normal_velocity_np1_p[n] /= scaling;

  const double *kappa_p;
  ierr = VecGetArrayRead(kappa_vis, &kappa_p); CHKERRXX(ierr);

  my_p4est_vtk_write_all(  p4est_vis, nodes_vis, NULL,
                           P4EST_TRUE, P4EST_TRUE,
                           5, 1, name,
                           VTK_POINT_DATA, "phi", phi_p,
                           VTK_POINT_DATA, "temperature", temperature_p,
                           VTK_POINT_DATA, "concentration", cl_p,
                           VTK_POINT_DATA, "un", normal_velocity_np1_p,
                           VTK_POINT_DATA, "kappa", kappa_p,
                           VTK_CELL_DATA , "leaf_level", l_p);

  if(!periodic)
  {
    for(size_t n=0; n<nodes_vis->indep_nodes.elem_count; ++n)
      normal_velocity_np1_p[n] *= scaling;
  }

  ierr = VecRestoreArray(leaf_level, &l_p); CHKERRXX(ierr);
  ierr = VecDestroy(leaf_level); CHKERRXX(ierr);

  ierr = VecRestoreArrayRead(phi_vis, &phi_p); CHKERRXX(ierr);
  ierr = VecRestoreArrayRead(temperature_vis, &temperature_p); CHKERRXX(ierr);
  ierr = VecRestoreArrayRead(cl_vis, &cl_p); CHKERRXX(ierr);
  ierr = VecRestoreArrayRead(kappa_vis, &kappa_p); CHKERRXX(ierr);
  ierr = VecRestoreArray(normal_velocity_vis, &normal_velocity_np1_p); CHKERRXX(ierr);

  if(periodic)
  {
    ierr = VecDestroy(normal_velocity_vis); CHKERRXX(ierr);
    ierr = VecDestroy(cl_vis); CHKERRXX(ierr);
    ierr = VecDestroy(temperature_vis); CHKERRXX(ierr);
    ierr = VecDestroy(phi_vis); CHKERRXX(ierr);
    ierr = VecDestroy(kappa_vis); CHKERRXX(ierr);
    p4est_nodes_destroy(nodes_vis);
    p4est_ghost_destroy(ghost_vis);
    p4est_destroy(p4est_vis);
    my_p4est_brick_destroy(connectivity_vis, &brick_vis);
  }

  PetscPrintf(p4est->mpicomm, "VTK saved in %s\n", name);
}<|MERGE_RESOLUTION|>--- conflicted
+++ resolved
@@ -19,21 +19,8 @@
   : brick(ngbd->myb), connectivity(ngbd->p4est->connectivity), p4est(ngbd->p4est), ghost(ngbd->ghost), nodes(ngbd->nodes), hierarchy(ngbd->hierarchy), ngbd(ngbd),
     temperature_n(NULL), temperature_np1(NULL), t_interface(NULL),
     cs_n(NULL), cs_np1(NULL), cl_n(NULL), cl_np1(NULL), c_interface(NULL),
-<<<<<<< HEAD
     normal_velocity_np1(NULL),
     phi(NULL),
-=======
-    u_interface_n(NULL), u_interface_np1(NULL),
-    v_interface_n(NULL), v_interface_np1(NULL),
-    #ifdef P4_TO_P8
-    w_interface_n(NULL), w_interface_np1(NULL),
-    #endif
-    normal_velocity_np1(NULL),
-    phi(NULL), nx(NULL), ny(NULL),
-    #ifdef P4_TO_P8
-    nz(NULL),
-    #endif
->>>>>>> 4b2001de
     kappa(NULL), rhs(NULL)
 {
   solve_concentration_solid = false;
@@ -593,21 +580,6 @@
 
   ierr = VecRestoreArray(cl_np1, &cl_np1_p); CHKERRXX(ierr);
   ierr = VecRestoreArray(c_interface, &c_interface_p); CHKERRXX(ierr);
-<<<<<<< HEAD
-=======
-  ierr = VecRestoreArray(u_gamma, &u_gamma_p); CHKERRXX(ierr);
-  ierr = VecRestoreArray(v_gamma, &v_gamma_p); CHKERRXX(ierr);
-#ifdef P4_TO_P8
-  ierr = VecRestoreArray(w_gamma, &w_gamma_p); CHKERRXX(ierr);
-#endif
-
-  my_p4est_level_set_t ls(ngbd);
-  ls.extend_from_interface_to_whole_domain_TVD(phi, u_gamma, u_interface_np1);
-  ls.extend_from_interface_to_whole_domain_TVD(phi, v_gamma, v_interface_np1);
-#ifdef P4_TO_P8
-  ls.extend_from_interface_to_whole_domain_TVD(phi, w_gamma, w_interface_np1);
-#endif
->>>>>>> 4b2001de
 
   my_p4est_level_set_t ls(ngbd);
   for(int dir=0; dir<P4EST_DIM; ++dir)
@@ -894,25 +866,10 @@
   p4est_ghost_t *ghost_np1 = my_p4est_ghost_new(p4est_np1, P4EST_CONNECT_FULL);
   p4est_nodes_t *nodes_np1 = my_p4est_nodes_new(p4est_np1, ghost_np1);
 
-<<<<<<< HEAD
-  my_p4est_semi_lagrangian_t sl(&p4est_np1, &nodes_np1, &ghost_np1, brick, ngbd);
+  my_p4est_semi_lagrangian_t sl(&p4est_np1, &nodes_np1, &ghost_np1, ngbd);
 
   /* bousouf update this for second order in time */
   sl.update_p4est(v_interface_np1, dt_n, phi);
-=======
-  my_p4est_semi_lagrangian_t sl(&p4est_np1, &nodes_np1, &ghost_np1, ngbd);
-
-  /* bousouf update this for second order in time */
-#ifdef P4_TO_P8
-  Vec vel_n[]   = { u_interface_n,   v_interface_n,   w_interface_n   };
-  Vec vel_np1[] = { u_interface_np1, v_interface_np1, w_interface_np1 };
-#else
-  Vec vel_n[]   = { u_interface_n,   v_interface_n   };
-  Vec vel_np1[] = { u_interface_np1, v_interface_np1 };
-#endif
-//  sl.update_p4est(vel_n, vel_np1, dt_nm1, dt_n, phi);
-  sl.update_p4est(vel_np1, dt_n, phi);
->>>>>>> 4b2001de
 
   /* interpolate the quantities on the new grid */
   my_p4est_interpolation_nodes_t interp(ngbd);
@@ -945,7 +902,6 @@
   ierr = VecDestroy(cs_np1); CHKERRXX(ierr);
   ierr = VecDuplicate(phi, &cs_np1); CHKERRXX(ierr);
 
-<<<<<<< HEAD
   for(int dir=0; dir<P4EST_DIM; ++dir)
   {
     ierr = VecDestroy(v_interface_n[dir]); CHKERRXX(ierr);
@@ -954,31 +910,10 @@
     interp.interpolate(v_interface_n[dir]);
     ierr = VecDestroy(v_interface_np1[dir]); CHKERRXX(ierr);
     ierr = VecDuplicate(phi, &v_interface_np1[dir]); CHKERRXX(ierr);
-  }
-=======
-  ierr = VecDestroy(u_interface_n); CHKERRXX(ierr);
-  ierr = VecDuplicate(phi, &u_interface_n); CHKERRXX(ierr);
-  interp.set_input(u_interface_np1, quadratic_non_oscillatory);
-  interp.interpolate(u_interface_n);
-  ierr = VecDestroy(u_interface_np1); CHKERRXX(ierr);
-  ierr = VecDuplicate(phi, &u_interface_np1); CHKERRXX(ierr);
-
-  ierr = VecDestroy(v_interface_n); CHKERRXX(ierr);
-  ierr = VecDuplicate(phi, &v_interface_n); CHKERRXX(ierr);
-  interp.set_input(v_interface_np1, quadratic_non_oscillatory);
-  interp.interpolate(v_interface_n);
-  ierr = VecDestroy(v_interface_np1); CHKERRXX(ierr);
-  ierr = VecDuplicate(phi, &v_interface_np1); CHKERRXX(ierr);
-
-#ifdef P4_TO_P8
-  ierr = VecDestroy(w_interface_n); CHKERRXX(ierr);
-  ierr = VecDuplicate(phi, &w_interface_n); CHKERRXX(ierr);
   interp.set_input(w_interface_np1, quadratic_non_oscillatory);
   interp.interpolate(w_interface_n);
   ierr = VecDestroy(w_interface_np1); CHKERRXX(ierr);
-  ierr = VecDuplicate(phi, &w_interface_np1); CHKERRXX(ierr);
-#endif
->>>>>>> 4b2001de
+  }
 
   Vec normal_velocity_n;
   ierr = VecDuplicate(phi, &normal_velocity_n); CHKERRXX(ierr);
@@ -1146,35 +1081,19 @@
 
 void my_p4est_bialloy_t::save_VTK(int iter)
 {
-<<<<<<< HEAD
-#if defined(STAMPEDE) || defined(COMET)
-  char *out_dir;
-  out_dir = getenv("OUT_DIR");
-#else
-  char out_dir[1000];
-#ifdef P4_TO_P8
-  sprintf(out_dir, "/home/guittet/code/Output/p4est_bialloy/3d");
-#else
-  sprintf(out_dir, "/home/guittet/code/Output/p4est_bialloy/2d");
-#endif
-#endif
-
-  char name[1000];
-#ifdef P4_TO_P8
-  sprintf(name, "%s/vtu/bialloy_%d_%dx%dx%d.%05d", out_dir, p4est->mpisize, brick->nxyztrees[0], brick->nxyztrees[1], brick->nxyztrees[2], iter);
-#else
-  sprintf(name, "%s/vtu/bialloy_%d_%dx%d.%05d", out_dir, p4est->mpisize, brick->nxyztrees[0], brick->nxyztrees[1], iter);
-#endif
-=======
   const char* out_dir = getenv("OUT_DIR");
   if (!out_dir)
     out_dir = "out_dir";
-
-  std::ostringstream oss, command;
+  std::ostringstream command;
   command << "mkdir -p " << out_dir << "/vtu";
   system(command.str().c_str());
->>>>>>> 4b2001de
-
+  
+  char name[1000];
+#ifdef P4_TO_P8
+  sprintf(name, "%s/vtu/bialloy_%d_%dx%dx%d.%05d", out_dir, p4est->mpisize, brick->nxyztrees[0], brick->nxyztrees[1], brick->nxyztrees[2], iter);
+#else
+  sprintf(name, "%s/vtu/bialloy_%d_%dx%d.%05d", out_dir, p4est->mpisize, brick->nxyztrees[0], brick->nxyztrees[1], iter);
+#endif
 
   /* if the domain is periodic, create a temporary tree without periodicity for visualization */
   bool periodic = false;
