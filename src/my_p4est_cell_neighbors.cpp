#ifdef P4_TO_P8
#include "my_p8est_cell_neighbors.h"
#else
#include "my_p4est_cell_neighbors.h"
#endif

/*
 * SOURCE FILE REVISED AND CLEANED UP BY RAPHAEL EGAN (FEBRUARY 6, 2020)
 */

void my_p4est_cell_neighbors_t::find_neighbor_cells_of_cell(set_of_neighboring_quadrants& ngbd, const p4est_locidx_t& quad_idx, const p4est_topidx_t& tree_idx, const char dir_xyz[P4EST_DIM]) const
{
  const p4est_quadrant_t *quad;
  if(quad_idx < p4est->local_num_quadrants)
  {
    p4est_tree_t *tree = p4est_tree_array_index(p4est->trees, tree_idx);
    quad = p4est_quadrant_array_index(&tree->quadrants, quad_idx - tree->quadrants_offset);
  }
  else
    quad = p4est_quadrant_array_index(&ghost->ghosts, quad_idx - p4est->local_num_quadrants);

  /* construct the coordinate of the neighbor cell of the same size in the given direction */
  const p4est_qcoord_t size = P4EST_QUADRANT_LEN(quad->level);
  const p4est_qcoord_t quad_xyz[P4EST_DIM] = {DIM(quad->x, quad->y, quad->z)};
  const bool* pxyz = hierarchy->get_periodicity();

  /* (logical) coordinates of the (possibly hypothetical) quadrant of the same size to find: */
  p4est_qcoord_t ijk_nb[P4EST_DIM];
  /* tree index of the (possibly hypothetical) quadrant  to find, except if border case(s) */
  p4est_topidx_t nb_tree_idx = tree_idx;
<<<<<<< HEAD
  p4est_qcoord_t i_nb = quad->x + ( dir_x == -1 ? -size : ( dir_x == 1 ? size : 0) );
  p4est_qcoord_t j_nb = quad->y + ( dir_y == -1 ? -size : ( dir_y == 1 ? size : 0) );
#ifdef P4_TO_P8
  p4est_qcoord_t k_nb = quad->z + ( dir_z == -1 ? -size : ( dir_z == 1 ? size : 0) );
#endif

  bool px = is_periodic(p4est, 0);
  bool py = is_periodic(p4est, 1);
#ifdef P4_TO_P8
  bool pz = is_periodic(p4est, 2);
#endif

  /* check if quadrant is on a boundary */
#ifdef P4_TO_P8
  if     (quad->x==0 && dir_x==-1 && quad->y==0 && dir_y==-1 && quad->z==0 && dir_z==-1)
  {
    if((!px && (myb->nxyztrees[0]==1)) || (!py && (myb->nxyztrees[1]==1)) || (!pz && (myb->nxyztrees[2]==1))) return;
    p4est_topidx_t corner = p4est->connectivity->tree_to_corner[P4EST_CHILDREN*tree_idx + dir::v_mmm];
    if(corner==-1) return;
    p4est_topidx_t offset = p4est->connectivity->ctt_offset[corner];
    nb_tree_idx = p4est->connectivity->corner_to_tree[offset + dir::v_mmm];
    i_nb = P4EST_ROOT_LEN - size;
    j_nb = P4EST_ROOT_LEN - size;
    k_nb = P4EST_ROOT_LEN - size;
  }
  else if(quad->x+size==P4EST_ROOT_LEN && dir_x==1 && quad->y==0 && dir_y==-1 && quad->z==0 && dir_z==-1)
  {
    if((!px && (myb->nxyztrees[0]==1)) || (!py && (myb->nxyztrees[1]==1)) || (!pz && (myb->nxyztrees[2]==1))) return;
    p4est_topidx_t corner = p4est->connectivity->tree_to_corner[P4EST_CHILDREN*tree_idx + dir::v_pmm];
    if(corner==-1) return;
    p4est_topidx_t offset = p4est->connectivity->ctt_offset[corner];
    nb_tree_idx = p4est->connectivity->corner_to_tree[offset + dir::v_pmm];
    i_nb = 0;
    j_nb = P4EST_ROOT_LEN - size;
    k_nb = P4EST_ROOT_LEN - size;
  }
  else if(quad->x==0 && dir_x==-1 && quad->y+size==P4EST_ROOT_LEN && dir_y==1 && quad->z==0 && dir_z==-1)
  {
    if((!px && (myb->nxyztrees[0]==1)) || (!py && (myb->nxyztrees[1]==1)) || (!pz && (myb->nxyztrees[2]==1)))  return;
    p4est_topidx_t corner = p4est->connectivity->tree_to_corner[P4EST_CHILDREN*tree_idx + dir::v_mpm];
    if(corner==-1) return;
    p4est_topidx_t offset = p4est->connectivity->ctt_offset[corner];
    nb_tree_idx = p4est->connectivity->corner_to_tree[offset + dir::v_mpm];
    i_nb = P4EST_ROOT_LEN - size;
    j_nb = 0;
    k_nb = P4EST_ROOT_LEN - size;
  }
  else if(quad->x+size==P4EST_ROOT_LEN && dir_x==1 && quad->y+size==P4EST_ROOT_LEN && dir_y==1 && quad->z==0 && dir_z==-1)
  {
    if((!px && (myb->nxyztrees[0]==1)) || (!py && (myb->nxyztrees[1]==1)) || (!pz && (myb->nxyztrees[2]==1)))  return;
    p4est_topidx_t corner = p4est->connectivity->tree_to_corner[P4EST_CHILDREN*tree_idx + dir::v_ppm];
    if(corner==-1) return;
    p4est_topidx_t offset = p4est->connectivity->ctt_offset[corner];
    nb_tree_idx = p4est->connectivity->corner_to_tree[offset + dir::v_ppm];
    i_nb = 0;
    j_nb = 0;
    k_nb = P4EST_ROOT_LEN - size;
  }
  else if(quad->x==0 && dir_x==-1 && quad->y==0 && dir_y==-1 && quad->z+size==P4EST_ROOT_LEN && dir_z==1)
  {
    if((!px && (myb->nxyztrees[0]==1)) || (!py && (myb->nxyztrees[1]==1)) || (!pz && (myb->nxyztrees[2]==1)))  return;
    p4est_topidx_t corner = p4est->connectivity->tree_to_corner[P4EST_CHILDREN*tree_idx + dir::v_mmp];
    if(corner==-1) return;
    p4est_topidx_t offset = p4est->connectivity->ctt_offset[corner];
    nb_tree_idx = p4est->connectivity->corner_to_tree[offset + dir::v_mmp];
    i_nb = P4EST_ROOT_LEN - size;
    j_nb = P4EST_ROOT_LEN - size;
    k_nb = 0;
  }
  else if(quad->x+size==P4EST_ROOT_LEN && dir_x==1 && quad->y==0 && dir_y==-1 && quad->z==P4EST_ROOT_LEN && dir_z==1)
  {
    if((!px && (myb->nxyztrees[0]==1)) || (!py && (myb->nxyztrees[1]==1)) || (!pz && (myb->nxyztrees[2]==1)))  return;
    p4est_topidx_t corner = p4est->connectivity->tree_to_corner[P4EST_CHILDREN*tree_idx + dir::v_pmp];
    if(corner==-1) return;
    p4est_topidx_t offset = p4est->connectivity->ctt_offset[corner];
    nb_tree_idx = p4est->connectivity->corner_to_tree[offset + dir::v_pmp];
    i_nb = 0;
    j_nb = P4EST_ROOT_LEN - size;
    k_nb = 0;
  }
  else if(quad->x==0 && dir_x==-1 && quad->y+size==P4EST_ROOT_LEN && dir_y==1 && quad->z==P4EST_ROOT_LEN && dir_z==1)
  {
    if((!px && (myb->nxyztrees[0]==1)) || (!py && (myb->nxyztrees[1]==1)) || (!pz && (myb->nxyztrees[2]==1)))  return;
    p4est_topidx_t corner = p4est->connectivity->tree_to_corner[P4EST_CHILDREN*tree_idx + dir::v_mpp];
    if(corner==-1) return;
    p4est_topidx_t offset = p4est->connectivity->ctt_offset[corner];
    nb_tree_idx = p4est->connectivity->corner_to_tree[offset + dir::v_mpp];
    i_nb = P4EST_ROOT_LEN - size;
    j_nb = 0;
    k_nb = 0;
  }
  else if(quad->x+size==P4EST_ROOT_LEN && dir_x==1 && quad->y+size==P4EST_ROOT_LEN && dir_y==1 && quad->z==P4EST_ROOT_LEN && dir_z==1)
  {
    if((!px && (myb->nxyztrees[0]==1)) || (!py && (myb->nxyztrees[1]==1)) || (!pz && (myb->nxyztrees[2]==1)))  return;
    p4est_topidx_t corner = p4est->connectivity->tree_to_corner[P4EST_CHILDREN*tree_idx + dir::v_ppp];
    if(corner==-1) return;
    p4est_topidx_t offset = p4est->connectivity->ctt_offset[corner];
    nb_tree_idx = p4est->connectivity->corner_to_tree[offset + dir::v_ppp];
    i_nb = 0;
    j_nb = 0;
    k_nb = 0;
  }
  else if(quad->x==0 && dir_x==-1 && quad->y==0 && dir_y==-1)
#else
  if(quad->x==0 && dir_x==-1 && quad->y==0 && dir_y==-1)
#endif
  /* edges/corner directions */
  {
    p4est_topidx_t tmp_idx = p4est->connectivity->tree_to_tree[P4EST_FACES*tree_idx    + dir::f_m00];
    if(!px && tmp_idx==tree_idx) return;
    nb_tree_idx = p4est->connectivity->tree_to_tree[P4EST_FACES*tmp_idx + dir::f_0m0];
    if(!py && nb_tree_idx==tmp_idx) return;
    i_nb = P4EST_ROOT_LEN - size;
    j_nb = P4EST_ROOT_LEN - size;
  }
  else if(quad->x+size==P4EST_ROOT_LEN && dir_x==1 && quad->y==0 && dir_y==-1)
  {
    p4est_topidx_t tmp_idx = p4est->connectivity->tree_to_tree[P4EST_FACES*tree_idx + dir::f_p00];
    if(!px && tmp_idx==tree_idx) return;
    nb_tree_idx = p4est->connectivity->tree_to_tree[P4EST_FACES*tmp_idx + dir::f_0m0];
    if(!py && nb_tree_idx==tmp_idx) return;
    i_nb = 0;
    j_nb = P4EST_ROOT_LEN - size;
  }
  else if(quad->x==0 && dir_x==-1 && quad->y+size==P4EST_ROOT_LEN && dir_y==1)
  {
    p4est_topidx_t tmp_idx = p4est->connectivity->tree_to_tree[P4EST_FACES*tree_idx + dir::f_m00];
    if(!px && tmp_idx==tree_idx) return;
    nb_tree_idx = p4est->connectivity->tree_to_tree[P4EST_FACES*tmp_idx + dir::f_0p0];
    if(!py && nb_tree_idx==tmp_idx) return;
    i_nb = P4EST_ROOT_LEN - size;
    j_nb = 0;
  }
  else if(quad->x+size==P4EST_ROOT_LEN && dir_x==1 && quad->y+size==P4EST_ROOT_LEN && dir_y==1)
  {
    p4est_topidx_t tmp_idx = p4est->connectivity->tree_to_tree[P4EST_FACES*tree_idx + dir::f_p00];
    if(!px && tmp_idx==tree_idx) return;
    nb_tree_idx = p4est->connectivity->tree_to_tree[P4EST_FACES*tmp_idx + dir::f_0p0];
    if(!py && nb_tree_idx==tmp_idx) return;
    i_nb = 0;
    j_nb = 0;
=======
  /* list of border cases (corner if size of P4EST_DIM, edge (in 3D if size 2), or face is size of 1, inside the same tree if size of 0) */
  std::vector<unsigned char> border_cases; border_cases.resize(0);
  for (unsigned char dim = 0; dim < P4EST_DIM; ++dim)
  {
    P4EST_ASSERT(dir_xyz[dim] == -1 || dir_xyz[dim] == 0 || dir_xyz[dim] == 1);
    ijk_nb[dim] = quad_xyz[dim] + dir_xyz[dim]*size;
    if((quad_xyz[dim] == 0 && dir_xyz[dim] == -1) || ijk_nb[dim]== P4EST_ROOT_LEN)
      border_cases.push_back(dim);
  }
  P4EST_ASSERT(border_cases.size() <= P4EST_DIM);

  if(border_cases.size() == P4EST_DIM) // across tree corner
  {
    if(ORD(!pxyz[0] && myb->nxyztrees[0] == 1, !pxyz[1] && myb->nxyztrees[1] == 1, !pxyz[2] && myb->nxyztrees[2] == 1)) return; // no neighbor to be found here...
    const unsigned char local_corner_idx = SUMD((dir_xyz[0] == -1 ? 0 : 1), (dir_xyz[1] == -1 ? 0 : 2), (dir_xyz[2] == -1 ? 0 : 4));
    P4EST_ASSERT(local_corner_idx < P4EST_CHILDREN);
    const p4est_topidx_t corner = p4est->connectivity->tree_to_corner[P4EST_CHILDREN*tree_idx + local_corner_idx];
    if(corner == -1) return; // the corner exists indeed, but it does not connect with any other tree -> no neighbor to be found here

    const p4est_topidx_t offset = p4est->connectivity->ctt_offset[corner];
    nb_tree_idx = p4est->connectivity->corner_to_tree[offset + local_corner_idx];
    for (unsigned char dim = 0; dim < P4EST_DIM; ++dim){
      P4EST_ASSERT(dir_xyz[dim] != 0);
      ijk_nb[dim] = (dir_xyz[dim] == 1 ? 0 : P4EST_ROOT_LEN - size);
    }
>>>>>>> 3779518e
  }
#ifdef P4_TO_P8
  else if (border_cases.size() == 2) // across tree edge
  {
    // we go through two different trees in this case
    const unsigned char first_dim = border_cases[0];
    P4EST_ASSERT(first_dim < P4EST_DIM - 1 && dir_xyz[first_dim] != 0);
    const unsigned char first_face_dir = 2*first_dim + (dir_xyz[first_dim] == -1 ? 0 : 1);
    const p4est_topidx_t first_tree_idx = p4est->connectivity->tree_to_tree[P4EST_FACES*tree_idx + first_face_dir];
    if(!pxyz[first_dim] && first_tree_idx == tree_idx) return; // no other tree there, so nothing to find
    ijk_nb[first_dim] = (dir_xyz[first_dim] == -1 ? P4EST_ROOT_LEN - size : 0);

    // find the second direction
    const unsigned char second_dim = border_cases[1];
    P4EST_ASSERT(second_dim < P4EST_DIM && dir_xyz[second_dim] != 0);
    const unsigned char second_face_dir = 2*second_dim + (dir_xyz[second_dim] == -1 ? 0 : 1);
    nb_tree_idx = p4est->connectivity->tree_to_tree[P4EST_FACES*first_tree_idx + second_face_dir];
    if(!pxyz[second_dim] && nb_tree_idx == first_tree_idx) return; // no other tree there, so nothing to find
    ijk_nb[second_dim] = (dir_xyz[second_dim] == -1 ? P4EST_ROOT_LEN - size : 0);
  }
#endif
  else if(border_cases.size() == 1)
  {
    const unsigned char dim = border_cases[0];
    P4EST_ASSERT(dim < P4EST_DIM && dir_xyz[dim] != 0);
    const unsigned char face_dir = 2*dim + (dir_xyz[dim] == -1 ? 0 : 1);
    nb_tree_idx = p4est->connectivity->tree_to_tree[P4EST_FACES*tree_idx + face_dir];
    if(!pxyz[dim] && nb_tree_idx == tree_idx) return; // no other tree there, so nothing to find
    ijk_nb[dim] = (dir_xyz[dim] == -1 ? P4EST_ROOT_LEN - size : 0);
  }

  /* find the constructed neighbor cell of the same size */
  int ind = 0;
  while( hierarchy->trees[nb_tree_idx][ind].level != quad->level && hierarchy->trees[nb_tree_idx][ind].child != CELL_LEAF )
  {
    p4est_qcoord_t half_size = P4EST_QUADRANT_LEN(hierarchy->trees[nb_tree_idx][ind].level) / 2;
    bool i_search = ( ijk_nb[0] >= hierarchy->trees[nb_tree_idx][ind].imin + half_size );
    bool j_search = ( ijk_nb[1] >= hierarchy->trees[nb_tree_idx][ind].jmin + half_size );
#ifdef P4_TO_P8
    bool k_search = ( ijk_nb[2] >= hierarchy->trees[nb_tree_idx][ind].kmin + half_size );
#endif
    ind = hierarchy->trees[nb_tree_idx][ind].child + SUMD(i_search, 2*j_search, 4*k_search);
  }

  /* now find the children of this constructed cell in the desired direction and add them to the list */
  find_neighbor_cells_of_cell_recursive(ngbd, nb_tree_idx, ind, dir_xyz);
}

void my_p4est_cell_neighbors_t::find_neighbor_cells_of_cell_recursive(set_of_neighboring_quadrants& ngbd, const p4est_topidx_t& tr, const int& ind, const char dir_xyz[P4EST_DIM]) const
{
  if (hierarchy->trees[tr][ind].child == CELL_LEAF)
  {
    if (hierarchy->trees[tr][ind].quad == NOT_A_P4EST_QUADRANT) return; // -> "space-filling" quadrant in the hierarchy, out of the knowledge of local domain

    const p4est_locidx_t locid = hierarchy->trees[tr][ind].quad;

    p4est_quadrant_t quad;
    quad.p.piggy3.local_num   = locid;
    quad.p.piggy3.which_tree  = tr;
    // --> the piggy3 needs to be filled and valid for the following "find" to work as expected!
    if(ngbd.find(quad) == ngbd.end()) // we copy the rest of the quadrant's data only if needed (if not in the set yet), and then we insert it
    {
      if (locid < p4est->local_num_quadrants) {
        p4est_tree_t *tree = p4est_tree_array_index(p4est->trees, tr);
        quad = *p4est_quadrant_array_index(&tree->quadrants, locid - tree->quadrants_offset);
      } else
        quad = *p4est_quadrant_array_index(&ghost->ghosts, locid - p4est->local_num_quadrants);

      quad.p.piggy3.local_num   = locid;
      quad.p.piggy3.which_tree  = tr;     // we write in the piggy3 again because the above copy has actually overwritten them...
#ifdef DEBUG
      std::pair<set_of_neighboring_quadrants::iterator, bool> ret = ngbd.insert(quad);
      P4EST_ASSERT(ret.second); // dummy check
#else
      ngbd.insert(quad);
#endif
    }
    return;
  }

  for (char child_x = (dir_xyz[0] == 0 ? -1 : -dir_xyz[0]); child_x < (dir_xyz[0] == 0 ? 2 : -dir_xyz[0] + 1); child_x += 2)    // child cell in the mirror direction if search is nonzero, sweep {-1, 1} if zero
    for (char child_y = (dir_xyz[1] == 0 ? -1 : -dir_xyz[1]); child_y < (dir_xyz[1] == 0 ? 2 : -dir_xyz[1] + 1); child_y += 2)  // child cell in the mirror direction if search is nonzero, sweep {-1, 1} if zero
#ifdef P4_TO_P8
      for (char child_z = (dir_xyz[2] == 0 ? -1 : -dir_xyz[2]); child_z < (dir_xyz[2] == 0 ? 2 : -dir_xyz[2] + 1); child_z += 2)// child cell in the mirror direction if search is nonzero, sweep {-1, 1} if zero
#endif
        find_neighbor_cells_of_cell_recursive(ngbd, tr, hierarchy->trees[tr][ind].child + SUMD((child_x == -1 ? 0 : 1), (child_y == -1 ? 0 : 2), (child_z == -1 ? 0 : 4)), dir_xyz);
}<|MERGE_RESOLUTION|>--- conflicted
+++ resolved
@@ -28,149 +28,6 @@
   p4est_qcoord_t ijk_nb[P4EST_DIM];
   /* tree index of the (possibly hypothetical) quadrant  to find, except if border case(s) */
   p4est_topidx_t nb_tree_idx = tree_idx;
-<<<<<<< HEAD
-  p4est_qcoord_t i_nb = quad->x + ( dir_x == -1 ? -size : ( dir_x == 1 ? size : 0) );
-  p4est_qcoord_t j_nb = quad->y + ( dir_y == -1 ? -size : ( dir_y == 1 ? size : 0) );
-#ifdef P4_TO_P8
-  p4est_qcoord_t k_nb = quad->z + ( dir_z == -1 ? -size : ( dir_z == 1 ? size : 0) );
-#endif
-
-  bool px = is_periodic(p4est, 0);
-  bool py = is_periodic(p4est, 1);
-#ifdef P4_TO_P8
-  bool pz = is_periodic(p4est, 2);
-#endif
-
-  /* check if quadrant is on a boundary */
-#ifdef P4_TO_P8
-  if     (quad->x==0 && dir_x==-1 && quad->y==0 && dir_y==-1 && quad->z==0 && dir_z==-1)
-  {
-    if((!px && (myb->nxyztrees[0]==1)) || (!py && (myb->nxyztrees[1]==1)) || (!pz && (myb->nxyztrees[2]==1))) return;
-    p4est_topidx_t corner = p4est->connectivity->tree_to_corner[P4EST_CHILDREN*tree_idx + dir::v_mmm];
-    if(corner==-1) return;
-    p4est_topidx_t offset = p4est->connectivity->ctt_offset[corner];
-    nb_tree_idx = p4est->connectivity->corner_to_tree[offset + dir::v_mmm];
-    i_nb = P4EST_ROOT_LEN - size;
-    j_nb = P4EST_ROOT_LEN - size;
-    k_nb = P4EST_ROOT_LEN - size;
-  }
-  else if(quad->x+size==P4EST_ROOT_LEN && dir_x==1 && quad->y==0 && dir_y==-1 && quad->z==0 && dir_z==-1)
-  {
-    if((!px && (myb->nxyztrees[0]==1)) || (!py && (myb->nxyztrees[1]==1)) || (!pz && (myb->nxyztrees[2]==1))) return;
-    p4est_topidx_t corner = p4est->connectivity->tree_to_corner[P4EST_CHILDREN*tree_idx + dir::v_pmm];
-    if(corner==-1) return;
-    p4est_topidx_t offset = p4est->connectivity->ctt_offset[corner];
-    nb_tree_idx = p4est->connectivity->corner_to_tree[offset + dir::v_pmm];
-    i_nb = 0;
-    j_nb = P4EST_ROOT_LEN - size;
-    k_nb = P4EST_ROOT_LEN - size;
-  }
-  else if(quad->x==0 && dir_x==-1 && quad->y+size==P4EST_ROOT_LEN && dir_y==1 && quad->z==0 && dir_z==-1)
-  {
-    if((!px && (myb->nxyztrees[0]==1)) || (!py && (myb->nxyztrees[1]==1)) || (!pz && (myb->nxyztrees[2]==1)))  return;
-    p4est_topidx_t corner = p4est->connectivity->tree_to_corner[P4EST_CHILDREN*tree_idx + dir::v_mpm];
-    if(corner==-1) return;
-    p4est_topidx_t offset = p4est->connectivity->ctt_offset[corner];
-    nb_tree_idx = p4est->connectivity->corner_to_tree[offset + dir::v_mpm];
-    i_nb = P4EST_ROOT_LEN - size;
-    j_nb = 0;
-    k_nb = P4EST_ROOT_LEN - size;
-  }
-  else if(quad->x+size==P4EST_ROOT_LEN && dir_x==1 && quad->y+size==P4EST_ROOT_LEN && dir_y==1 && quad->z==0 && dir_z==-1)
-  {
-    if((!px && (myb->nxyztrees[0]==1)) || (!py && (myb->nxyztrees[1]==1)) || (!pz && (myb->nxyztrees[2]==1)))  return;
-    p4est_topidx_t corner = p4est->connectivity->tree_to_corner[P4EST_CHILDREN*tree_idx + dir::v_ppm];
-    if(corner==-1) return;
-    p4est_topidx_t offset = p4est->connectivity->ctt_offset[corner];
-    nb_tree_idx = p4est->connectivity->corner_to_tree[offset + dir::v_ppm];
-    i_nb = 0;
-    j_nb = 0;
-    k_nb = P4EST_ROOT_LEN - size;
-  }
-  else if(quad->x==0 && dir_x==-1 && quad->y==0 && dir_y==-1 && quad->z+size==P4EST_ROOT_LEN && dir_z==1)
-  {
-    if((!px && (myb->nxyztrees[0]==1)) || (!py && (myb->nxyztrees[1]==1)) || (!pz && (myb->nxyztrees[2]==1)))  return;
-    p4est_topidx_t corner = p4est->connectivity->tree_to_corner[P4EST_CHILDREN*tree_idx + dir::v_mmp];
-    if(corner==-1) return;
-    p4est_topidx_t offset = p4est->connectivity->ctt_offset[corner];
-    nb_tree_idx = p4est->connectivity->corner_to_tree[offset + dir::v_mmp];
-    i_nb = P4EST_ROOT_LEN - size;
-    j_nb = P4EST_ROOT_LEN - size;
-    k_nb = 0;
-  }
-  else if(quad->x+size==P4EST_ROOT_LEN && dir_x==1 && quad->y==0 && dir_y==-1 && quad->z==P4EST_ROOT_LEN && dir_z==1)
-  {
-    if((!px && (myb->nxyztrees[0]==1)) || (!py && (myb->nxyztrees[1]==1)) || (!pz && (myb->nxyztrees[2]==1)))  return;
-    p4est_topidx_t corner = p4est->connectivity->tree_to_corner[P4EST_CHILDREN*tree_idx + dir::v_pmp];
-    if(corner==-1) return;
-    p4est_topidx_t offset = p4est->connectivity->ctt_offset[corner];
-    nb_tree_idx = p4est->connectivity->corner_to_tree[offset + dir::v_pmp];
-    i_nb = 0;
-    j_nb = P4EST_ROOT_LEN - size;
-    k_nb = 0;
-  }
-  else if(quad->x==0 && dir_x==-1 && quad->y+size==P4EST_ROOT_LEN && dir_y==1 && quad->z==P4EST_ROOT_LEN && dir_z==1)
-  {
-    if((!px && (myb->nxyztrees[0]==1)) || (!py && (myb->nxyztrees[1]==1)) || (!pz && (myb->nxyztrees[2]==1)))  return;
-    p4est_topidx_t corner = p4est->connectivity->tree_to_corner[P4EST_CHILDREN*tree_idx + dir::v_mpp];
-    if(corner==-1) return;
-    p4est_topidx_t offset = p4est->connectivity->ctt_offset[corner];
-    nb_tree_idx = p4est->connectivity->corner_to_tree[offset + dir::v_mpp];
-    i_nb = P4EST_ROOT_LEN - size;
-    j_nb = 0;
-    k_nb = 0;
-  }
-  else if(quad->x+size==P4EST_ROOT_LEN && dir_x==1 && quad->y+size==P4EST_ROOT_LEN && dir_y==1 && quad->z==P4EST_ROOT_LEN && dir_z==1)
-  {
-    if((!px && (myb->nxyztrees[0]==1)) || (!py && (myb->nxyztrees[1]==1)) || (!pz && (myb->nxyztrees[2]==1)))  return;
-    p4est_topidx_t corner = p4est->connectivity->tree_to_corner[P4EST_CHILDREN*tree_idx + dir::v_ppp];
-    if(corner==-1) return;
-    p4est_topidx_t offset = p4est->connectivity->ctt_offset[corner];
-    nb_tree_idx = p4est->connectivity->corner_to_tree[offset + dir::v_ppp];
-    i_nb = 0;
-    j_nb = 0;
-    k_nb = 0;
-  }
-  else if(quad->x==0 && dir_x==-1 && quad->y==0 && dir_y==-1)
-#else
-  if(quad->x==0 && dir_x==-1 && quad->y==0 && dir_y==-1)
-#endif
-  /* edges/corner directions */
-  {
-    p4est_topidx_t tmp_idx = p4est->connectivity->tree_to_tree[P4EST_FACES*tree_idx    + dir::f_m00];
-    if(!px && tmp_idx==tree_idx) return;
-    nb_tree_idx = p4est->connectivity->tree_to_tree[P4EST_FACES*tmp_idx + dir::f_0m0];
-    if(!py && nb_tree_idx==tmp_idx) return;
-    i_nb = P4EST_ROOT_LEN - size;
-    j_nb = P4EST_ROOT_LEN - size;
-  }
-  else if(quad->x+size==P4EST_ROOT_LEN && dir_x==1 && quad->y==0 && dir_y==-1)
-  {
-    p4est_topidx_t tmp_idx = p4est->connectivity->tree_to_tree[P4EST_FACES*tree_idx + dir::f_p00];
-    if(!px && tmp_idx==tree_idx) return;
-    nb_tree_idx = p4est->connectivity->tree_to_tree[P4EST_FACES*tmp_idx + dir::f_0m0];
-    if(!py && nb_tree_idx==tmp_idx) return;
-    i_nb = 0;
-    j_nb = P4EST_ROOT_LEN - size;
-  }
-  else if(quad->x==0 && dir_x==-1 && quad->y+size==P4EST_ROOT_LEN && dir_y==1)
-  {
-    p4est_topidx_t tmp_idx = p4est->connectivity->tree_to_tree[P4EST_FACES*tree_idx + dir::f_m00];
-    if(!px && tmp_idx==tree_idx) return;
-    nb_tree_idx = p4est->connectivity->tree_to_tree[P4EST_FACES*tmp_idx + dir::f_0p0];
-    if(!py && nb_tree_idx==tmp_idx) return;
-    i_nb = P4EST_ROOT_LEN - size;
-    j_nb = 0;
-  }
-  else if(quad->x+size==P4EST_ROOT_LEN && dir_x==1 && quad->y+size==P4EST_ROOT_LEN && dir_y==1)
-  {
-    p4est_topidx_t tmp_idx = p4est->connectivity->tree_to_tree[P4EST_FACES*tree_idx + dir::f_p00];
-    if(!px && tmp_idx==tree_idx) return;
-    nb_tree_idx = p4est->connectivity->tree_to_tree[P4EST_FACES*tmp_idx + dir::f_0p0];
-    if(!py && nb_tree_idx==tmp_idx) return;
-    i_nb = 0;
-    j_nb = 0;
-=======
   /* list of border cases (corner if size of P4EST_DIM, edge (in 3D if size 2), or face is size of 1, inside the same tree if size of 0) */
   std::vector<unsigned char> border_cases; border_cases.resize(0);
   for (unsigned char dim = 0; dim < P4EST_DIM; ++dim)
@@ -196,7 +53,6 @@
       P4EST_ASSERT(dir_xyz[dim] != 0);
       ijk_nb[dim] = (dir_xyz[dim] == 1 ? 0 : P4EST_ROOT_LEN - size);
     }
->>>>>>> 3779518e
   }
 #ifdef P4_TO_P8
   else if (border_cases.size() == 2) // across tree edge
