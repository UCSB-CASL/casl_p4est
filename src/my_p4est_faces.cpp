#include "my_p4est_faces.h"

#include <algorithm>
#include <src/matrix.h>

#ifdef P4_TO_P8
#include <src/my_p8est_refine_coarsen.h>
#include <src/my_p8est_solve_lsqr.h>
#include <src/my_p8est_interpolation_nodes.h>
#include <src/cube2.h>
#else
#include <src/my_p4est_refine_coarsen.h>
#include <src/my_p4est_solve_lsqr.h>
#include <src/my_p4est_interpolation_nodes.h>
#endif

#include <sc_notify.h>

#ifndef CASL_LOG_EVENTS
#undef PetscLogEventBegin
#undef PetscLogEventEnd
#define PetscLogEventBegin(e, o1, o2, o3, o4) 0
#define PetscLogEventEnd(e, o1, o2, o3, o4) 0
#else
extern PetscLogEvent log_my_p4est_faces_t;
extern PetscLogEvent log_my_p4est_faces_notify_t;
extern PetscLogEvent log_my_p4est_faces_compute_voronoi_cell_t;
#endif
#ifndef CASL_LOG_FLOPS
#undef PetscLogFlops
#define PetscLogFlops(n) 0
#endif


<<<<<<< HEAD
my_p4est_faces_t::my_p4est_faces_t(p4est_t *p4est_, p4est_ghost_t *ghost_, const my_p4est_brick_t *myb_, my_p4est_cell_neighbors_t *ngbd_c_, bool initialize_neighborhoods_of_fine_faces)
  : max_p4est_lvl(((splitting_criteria_t*) p4est_->user_pointer)->max_lvl),
    smallest_dxyz{DIM(ngbd_c_->get_tree_dimensions()[0]/(1 << (((splitting_criteria_t*) p4est_->user_pointer)->max_lvl)),
                  ngbd_c_->get_tree_dimensions()[1]/(1 << (((splitting_criteria_t*) p4est_->user_pointer)->max_lvl)),
    ngbd_c_->get_tree_dimensions()[2]/(1 << (((splitting_criteria_t*) p4est_->user_pointer)->max_lvl)))}
{
  this->p4est   = p4est_;
  this->ghost   = ghost_;
  this->ngbd_c  = ngbd_c_;
  myb           = myb_;

  tree_dimensions   = ngbd_c->get_tree_dimensions();
  xyz_min           = myb->xyz_min;
  xyz_max           = myb->xyz_max;
  periodic          = ngbd_c->get_hierarchy()->get_periodicity();

  finest_faces_neighborhoods_are_set = false;
  init_faces(initialize_neighborhoods_of_fine_faces);
=======
my_p4est_faces_t::my_p4est_faces_t(p4est_t *p4est, p4est_ghost_t *ghost, my_p4est_brick_t *myb, my_p4est_cell_neighbors_t *ngbd_c)
{
  this->p4est = p4est;
  this->ghost = ghost;
  this->myb = myb;
  this->ngbd_c = ngbd_c;

  init_faces();
>>>>>>> 82cac1f9
}

void my_p4est_faces_t::init_faces()
{
  PetscErrorCode ierr;
  ierr = PetscLogEventBegin(log_my_p4est_faces_t, 0, 0, 0, 0); CHKERRXX(ierr);

  int mpiret;

<<<<<<< HEAD
  for(unsigned char d = 0; d < P4EST_FACES; ++d)
    q2f_[d].resize(p4est->local_num_quadrants + ghost->ghosts.elem_count, NO_VELOCITY);

  for(unsigned char d = 0; d < P4EST_DIM; ++d)
=======
  for(int d=0; d<P4EST_FACES; ++d)
    q2f_[d].resize(p4est->local_num_quadrants + ghost->ghosts.elem_count, NO_VELOCITY);

  for(int d=0; d<P4EST_DIM; ++d)
>>>>>>> 82cac1f9
  {
    num_local[d] = 0;
    num_ghost[d] = 0;
    nonlocal_ranks[d].resize(0);
    ghost_local_num[d].resize(0);
  }

<<<<<<< HEAD
  set_of_neighboring_quadrants ngbd;
  int min_ghost_owner_rank = 0;
  int max_ghost_owner_rank = 0;
  if(ghost->ghosts.elem_count > 0)
  {
    min_ghost_owner_rank = quad_find_ghost_owner(ghost, 0);
    max_ghost_owner_rank = quad_find_ghost_owner(ghost, ghost->ghosts.elem_count - 1);
  }

  std::set<int> set_of_ranks;
  vector< vector<faces_comm_1_t> > buff_query1(p4est->mpisize); // buff_query[r][k] :: kth query to be sent to processor r (query == what is your local face number for the quadrant of queried local index in the queried face direction?)
  vector< vector<p4est_locidx_t> > map(p4est->mpisize); // map[r][k] :: local index of the locally owned quadrant associated with the kth query sent to proc r (i.e. buff_query[r][k])

  /* first process local velocities:
   * loop through all local quadrants, and process face by face in the following order f_m00, f_p00, f_0m0, f_0p0, f_00m and f_00p
   * */
  for(p4est_topidx_t tree_idx = p4est->first_local_tree; tree_idx <= p4est->last_local_tree; ++tree_idx)
=======
  vector<p4est_quadrant_t> ngbd;
  vector< vector<faces_comm_1_t> > buff_query1(p4est->mpisize);
  vector< vector<p4est_locidx_t> > map(p4est->mpisize);

  /* first process local velocities */
  for(p4est_topidx_t tree_idx=p4est->first_local_tree; tree_idx<=p4est->last_local_tree; ++tree_idx)
>>>>>>> 82cac1f9
  {
    p4est_tree_t *tree = p4est_tree_array_index(p4est->trees, tree_idx);
    for(size_t q = 0; q < tree->quadrants.elem_count; ++q)
    {
<<<<<<< HEAD
      p4est_quadrant_t *quad = p4est_quadrant_array_index(&tree->quadrants, q);
      p4est_locidx_t quad_idx = q + tree->quadrants_offset;
      for (unsigned char face_dir = 0; face_dir < P4EST_FACES; ++face_dir)
      {
        /*
         * - If the face is a wall, it is owned by the current proc (and not shared by definition).
         * - Otherwise, find the neighboring cell(s) across the face,
         *   @ if more than one neighbor cell is found,
         *  ---> the face is left as NO_VELOCITY (i.e., not defined per se, since it is subrefined and owned from a smaller cell's perspective);
         *    @ if the unique neighbor cell is bigger
         *    @ or if the unique neighbor cell is of same size and local as well
         *    @ or if the unique neighbor cell is of same size but is a ghost owned by a higher-mpirank proc,
         *  ---> the face is owned by the current process;
         *    @ if the unique neighbor cell is of same size but is a ghost owned by a lower-mpirank proc,
         *  ---> prepare to send a query to the relevant proc to ask for their local index */
        if(is_quad_Wall(p4est, tree_idx, quad, face_dir))
          q2f_[face_dir][quad_idx] = num_local[face_dir/2]++;
        else
        {
          ngbd.clear();
          char search[P4EST_DIM] = {DIM(0, 0, 0)}; search[face_dir/2] = (face_dir%2 == 1 ? 1 : -1);
          ngbd_c->find_neighbor_cells_of_cell(ngbd, quad_idx, tree_idx, DIM(search[0], search[1], search[2]));
          if(ngbd.size() == 1)
          {
            P4EST_ASSERT(ngbd.begin()->level <= quad->level);
            if(ngbd.begin()->level < quad->level /* the neighbor is a (strictly) bigger cell */
               || (ngbd.begin()->p.piggy3.local_num <  p4est->local_num_quadrants && q2f_[(face_dir%2 == 0 ? face_dir + 1 : face_dir - 1)][ngbd.begin()->p.piggy3.local_num] == NO_VELOCITY) /* the shared face is local has not been indexed yet */
               || (ngbd.begin()->p.piggy3.local_num >= p4est->local_num_quadrants && ngbd.begin()->p.piggy3.local_num - p4est->local_num_quadrants >= ghost->proc_offsets[p4est->mpirank])) /* ngbd is on process with larger index */
              q2f_[face_dir][quad_idx] = num_local[face_dir/2]++;
            else if(ngbd.begin()->p.piggy3.local_num >= p4est->local_num_quadrants && ngbd.begin()->p.piggy3.local_num - p4est->local_num_quadrants < ghost->proc_offsets[p4est->mpirank])
            {
              p4est_locidx_t ghost_idx = ngbd.begin()->p.piggy3.local_num - p4est->local_num_quadrants;
              int r = quad_find_ghost_owner(ghost, ghost_idx, min_ghost_owner_rank, p4est->mpirank); P4EST_ASSERT(r < p4est->mpirank); // we know upper limit is mpirank (more restrictive than max_ghost_owner_rank)
              const p4est_quadrant_t* g = p4est_quadrant_array_index(&ghost->ghosts, ghost_idx);
              faces_comm_1_t c; c.local_num = g->p.piggy3.local_num; c.dir = (face_dir%2 == 0 ? face_dir + 1 : face_dir - 1);
              buff_query1[r].push_back(c);
              map[r].push_back(quad_idx);
              set_of_ranks.insert(r);
            }
            else
              q2f_[face_dir][quad_idx] = q2f_[(face_dir%2 == 0 ? face_dir + 1 : face_dir - 1)][ngbd.begin()->p.piggy3.local_num];
=======
      p4est_quadrant_t *quad = (p4est_quadrant_t*)sc_array_index(&tree->quadrants, q);
      p4est_locidx_t quad_idx = q+tree->quadrants_offset;

      if(is_quad_xmWall(p4est, tree_idx, quad))
        q2f_[dir::f_m00][quad_idx] = num_local[0]++;
      else
      {
        ngbd.resize(0);
#ifdef P4_TO_P8
        ngbd_c->find_neighbor_cells_of_cell(ngbd, quad_idx, tree_idx, -1, 0, 0);
#else
        ngbd_c->find_neighbor_cells_of_cell(ngbd, quad_idx, tree_idx, -1, 0);
#endif
        if(ngbd.size()==1)
        {
          if(ngbd[0].level<quad->level /* the neighbor is a bigger cell */
             || (ngbd[0].p.piggy3.local_num <  p4est->local_num_quadrants && q2f_[dir::f_p00][ngbd[0].p.piggy3.local_num]==NO_VELOCITY) /* the shared face is local has not been indexed yet */
             || (ngbd[0].p.piggy3.local_num >= p4est->local_num_quadrants && ngbd[0].p.piggy3.local_num-p4est->local_num_quadrants >= ghost->proc_offsets[p4est->mpirank] ) ) /* ngbd is on process with larger index */
            q2f_[dir::f_m00][quad_idx] = num_local[0]++;
          else if(ngbd[0].p.piggy3.local_num >= p4est->local_num_quadrants && ngbd[0].p.piggy3.local_num-p4est->local_num_quadrants < ghost->proc_offsets[p4est->mpirank])
          {
            p4est_locidx_t ghost_idx = ngbd[0].p.piggy3.local_num-p4est->local_num_quadrants;
            int r = quad_find_ghost_owner(ghost, ghost_idx);
            const p4est_quadrant_t* g = (const p4est_quadrant_t*)sc_array_index(&ghost->ghosts, ghost_idx);
            faces_comm_1_t c; c.local_num = g->p.piggy3.local_num; c.dir = dir::f_p00;
            buff_query1[r].push_back(c);
            map[r].push_back(quad_idx);
          }
          else
            q2f_[dir::f_m00][quad_idx] = q2f_[dir::f_p00][ngbd[0].p.piggy3.local_num];
        }
      }

      if(is_quad_xpWall(p4est, tree_idx, quad))
        q2f_[dir::f_p00][quad_idx] = num_local[0]++;
      else
      {
        ngbd.resize(0);
#ifdef P4_TO_P8
        ngbd_c->find_neighbor_cells_of_cell(ngbd, quad_idx, tree_idx, 1, 0, 0);
#else
        ngbd_c->find_neighbor_cells_of_cell(ngbd, quad_idx, tree_idx, 1, 0);
#endif
        if(ngbd.size()==1)
        {
          if(ngbd[0].level<quad->level /* the neighbor is a bigger cell */
             || (ngbd[0].p.piggy3.local_num < p4est->local_num_quadrants && q2f_[dir::f_m00][ngbd[0].p.piggy3.local_num]==NO_VELOCITY) /* the shared face is local has not been indexed yet */
             || (ngbd[0].p.piggy3.local_num >= p4est->local_num_quadrants && ngbd[0].p.piggy3.local_num-p4est->local_num_quadrants >= ghost->proc_offsets[p4est->mpirank] ) ) /* ngbd is on process with larger index */
            q2f_[dir::f_p00][quad_idx] = num_local[0]++;
          else if(ngbd[0].p.piggy3.local_num >= p4est->local_num_quadrants && ngbd[0].p.piggy3.local_num-p4est->local_num_quadrants < ghost->proc_offsets[p4est->mpirank])
          {
            p4est_locidx_t ghost_idx = ngbd[0].p.piggy3.local_num-p4est->local_num_quadrants;
            int r = quad_find_ghost_owner(ghost, ghost_idx);
            const p4est_quadrant_t* g = (const p4est_quadrant_t*)sc_array_index(&ghost->ghosts, ghost_idx);
            faces_comm_1_t c; c.local_num = g->p.piggy3.local_num; c.dir = dir::f_m00;
            buff_query1[r].push_back(c);
            map[r].push_back(quad_idx);
          }
          else
            q2f_[dir::f_p00][quad_idx] = q2f_[dir::f_m00][ngbd[0].p.piggy3.local_num];
        }
      }

      if(is_quad_ymWall(p4est, tree_idx, quad))
        q2f_[dir::f_0m0][quad_idx] = num_local[1]++;
      else
      {
        ngbd.resize(0);
#ifdef P4_TO_P8
        ngbd_c->find_neighbor_cells_of_cell(ngbd, quad_idx, tree_idx, 0, -1, 0);
#else
        ngbd_c->find_neighbor_cells_of_cell(ngbd, quad_idx, tree_idx, 0, -1);
#endif
        if(ngbd.size()==1)
        {
          if(ngbd[0].level<quad->level /* the neighbor is a bigger cell */
             || (ngbd[0].p.piggy3.local_num < p4est->local_num_quadrants && q2f_[dir::f_0p0][ngbd[0].p.piggy3.local_num]==NO_VELOCITY) /* the shared face is local has not been indexed yet */
             || (ngbd[0].p.piggy3.local_num >= p4est->local_num_quadrants && ngbd[0].p.piggy3.local_num-p4est->local_num_quadrants >= ghost->proc_offsets[p4est->mpirank] ) ) /* ngbd is on process with larger index */
            q2f_[dir::f_0m0][quad_idx] = num_local[1]++;
          else if(ngbd[0].p.piggy3.local_num >= p4est->local_num_quadrants && ngbd[0].p.piggy3.local_num-p4est->local_num_quadrants < ghost->proc_offsets[p4est->mpirank])
          {
            p4est_locidx_t ghost_idx = ngbd[0].p.piggy3.local_num-p4est->local_num_quadrants;
            int r = quad_find_ghost_owner(ghost, ghost_idx);
            const p4est_quadrant_t* g = (const p4est_quadrant_t*)sc_array_index(&ghost->ghosts, ghost_idx);
            faces_comm_1_t c; c.local_num = g->p.piggy3.local_num; c.dir = dir::f_0p0;
            buff_query1[r].push_back(c);
            map[r].push_back(quad_idx);
          }
          else
            q2f_[dir::f_0m0][quad_idx] = q2f_[dir::f_0p0][ngbd[0].p.piggy3.local_num];
        }
      }

      if(is_quad_ypWall(p4est, tree_idx, quad))
        q2f_[dir::f_0p0][quad_idx] = num_local[1]++;
      else
      {
        ngbd.resize(0);
#ifdef P4_TO_P8
        ngbd_c->find_neighbor_cells_of_cell(ngbd, quad_idx, tree_idx, 0, 1, 0);
#else
        ngbd_c->find_neighbor_cells_of_cell(ngbd, quad_idx, tree_idx, 0, 1);
#endif
        if(ngbd.size()==1)
        {
          if(ngbd[0].level<quad->level /* the neighbor is a bigger cell */
             || (ngbd[0].p.piggy3.local_num < p4est->local_num_quadrants && q2f_[dir::f_0m0][ngbd[0].p.piggy3.local_num]==NO_VELOCITY) /* the shared face is local has not been indexed yet */
             || (ngbd[0].p.piggy3.local_num >= p4est->local_num_quadrants && ngbd[0].p.piggy3.local_num-p4est->local_num_quadrants >= ghost->proc_offsets[p4est->mpirank] ) ) /* ngbd is on process with larger index */
            q2f_[dir::f_0p0][quad_idx] = num_local[1]++;
          else if(ngbd[0].p.piggy3.local_num >= p4est->local_num_quadrants && ngbd[0].p.piggy3.local_num-p4est->local_num_quadrants < ghost->proc_offsets[p4est->mpirank])
          {
            p4est_locidx_t ghost_idx = ngbd[0].p.piggy3.local_num-p4est->local_num_quadrants;
            int r = quad_find_ghost_owner(ghost, ghost_idx);
            const p4est_quadrant_t* g = (const p4est_quadrant_t*)sc_array_index(&ghost->ghosts, ghost_idx);
            faces_comm_1_t c; c.local_num = g->p.piggy3.local_num; c.dir = dir::f_0m0;
            buff_query1[r].push_back(c);
            map[r].push_back(quad_idx);
>>>>>>> 82cac1f9
          }
          else
            q2f_[dir::f_0p0][quad_idx] = q2f_[dir::f_0m0][ngbd[0].p.piggy3.local_num];
        }
      }

#ifdef P4_TO_P8
      if(is_quad_zmWall(p4est, tree_idx, quad))
        q2f_[dir::f_00m][quad_idx] = num_local[2]++;
      else
      {
        ngbd.resize(0);
        ngbd_c->find_neighbor_cells_of_cell(ngbd, quad_idx, tree_idx, 0, 0,-1);
        if(ngbd.size()==1)
        {
          if(ngbd[0].level<quad->level /* the neighbor is a bigger cell */
             || (ngbd[0].p.piggy3.local_num < p4est->local_num_quadrants && q2f_[dir::f_00p][ngbd[0].p.piggy3.local_num]==NO_VELOCITY) /* the shared face is local has not been indexed yet */
             || (ngbd[0].p.piggy3.local_num >= p4est->local_num_quadrants && ngbd[0].p.piggy3.local_num-p4est->local_num_quadrants >= ghost->proc_offsets[p4est->mpirank] ) ) /* ngbd is on process with larger index */
            q2f_[dir::f_00m][quad_idx] = num_local[2]++;
          else if(ngbd[0].p.piggy3.local_num >= p4est->local_num_quadrants && ngbd[0].p.piggy3.local_num-p4est->local_num_quadrants < ghost->proc_offsets[p4est->mpirank])
          {
            p4est_locidx_t ghost_idx = ngbd[0].p.piggy3.local_num-p4est->local_num_quadrants;
            int r = quad_find_ghost_owner(ghost, ghost_idx);
            const p4est_quadrant_t* g = (const p4est_quadrant_t*)sc_array_index(&ghost->ghosts, ghost_idx);
            faces_comm_1_t c; c.local_num = g->p.piggy3.local_num; c.dir = dir::f_00p;
            buff_query1[r].push_back(c);
            map[r].push_back(quad_idx);
          }
          else
            q2f_[dir::f_00m][quad_idx] = q2f_[dir::f_00p][ngbd[0].p.piggy3.local_num];
        }
      }

      if(is_quad_zpWall(p4est, tree_idx, quad))
        q2f_[dir::f_00p][quad_idx] = num_local[2]++;
      else
      {
        ngbd.resize(0);
        ngbd_c->find_neighbor_cells_of_cell(ngbd, quad_idx, tree_idx, 0, 0, 1);
        if(ngbd.size()==1)
        {
          if(ngbd[0].level<quad->level /* the neighbor is a bigger cell */
             || (ngbd[0].p.piggy3.local_num < p4est->local_num_quadrants && q2f_[dir::f_00m][ngbd[0].p.piggy3.local_num]==NO_VELOCITY) /* the shared face is local has not been indexed yet */
             || (ngbd[0].p.piggy3.local_num >= p4est->local_num_quadrants && ngbd[0].p.piggy3.local_num-p4est->local_num_quadrants >= ghost->proc_offsets[p4est->mpirank] ) ) /* ngbd is on process with larger index */
            q2f_[dir::f_00p][quad_idx] = num_local[2]++;
          else if(ngbd[0].p.piggy3.local_num >= p4est->local_num_quadrants && ngbd[0].p.piggy3.local_num-p4est->local_num_quadrants < ghost->proc_offsets[p4est->mpirank])
          {
            p4est_locidx_t ghost_idx = ngbd[0].p.piggy3.local_num-p4est->local_num_quadrants;
            int r = quad_find_ghost_owner(ghost, ghost_idx);
            const p4est_quadrant_t* g = (const p4est_quadrant_t*)sc_array_index(&ghost->ghosts, ghost_idx);
            faces_comm_1_t c; c.local_num = g->p.piggy3.local_num; c.dir = dir::f_00m;
            buff_query1[r].push_back(c);
            map[r].push_back(quad_idx);
          }
          else
            q2f_[dir::f_00p][quad_idx] = q2f_[dir::f_00m][ngbd[0].p.piggy3.local_num];
        }
      }
#endif
    }
  }


  /* synchronize number of owned faces with the rest of the processes */
<<<<<<< HEAD
  vector<bool> face_has_already_been_visited[P4EST_DIM];
  for(unsigned char d = 0; d < P4EST_DIM; ++d)
  {
    global_owned_indeps[d].resize(p4est->mpisize);
    global_owned_indeps[d][p4est->mpirank] = num_local[d];
    face_has_already_been_visited[d].resize(num_local[d], false);
    mpiret = MPI_Allgather(&num_local[d], 1, P4EST_MPI_LOCIDX, &global_owned_indeps[d][0], 1, P4EST_MPI_LOCIDX, p4est->mpicomm); SC_CHECK_MPI(mpiret);
    proc_offset[d].resize(p4est->mpisize+1);
    proc_offset[d][0] = 0;
=======
  for(int d=0; d<P4EST_DIM; ++d)
  {
    global_owned_indeps[d].resize(p4est->mpisize);
    global_owned_indeps[d][p4est->mpirank] = num_local[d];
    mpiret = MPI_Allgather(&num_local[d], 1, P4EST_MPI_LOCIDX, &global_owned_indeps[d][0], 1, P4EST_MPI_LOCIDX, p4est->mpicomm);
    SC_CHECK_MPI(mpiret);
>>>>>>> 82cac1f9
  }
  for (int r = 1; r <= p4est->mpisize; ++r)
    for (unsigned char d = 0; d < P4EST_DIM; ++d)
      proc_offset[d][r] = proc_offset[d][r-1] + global_owned_indeps[d][r-1];


  vector<int> receivers_rank;
<<<<<<< HEAD
  for (std::set<int>::const_iterator it = set_of_ranks.begin(); it != set_of_ranks.end(); ++it) {
    P4EST_ASSERT(*it < p4est->mpirank);
    receivers_rank.push_back(*it);
=======
  for(int r=0; r<p4est->mpisize; ++r)
  {
    if(buff_query1[r].size()>0)
    {
      P4EST_ASSERT(r != p4est->mpirank);
      receivers_rank.push_back(r);
    }
>>>>>>> 82cac1f9
  }

  int num_receivers = receivers_rank.size();
  vector<int> senders_rank(p4est->mpisize);
  int num_senders;

  /* figure out the first communication pattern */
  ierr = PetscLogEventBegin(log_my_p4est_faces_notify_t, 0, 0, 0, 0); CHKERRXX(ierr);
  sc_notify(receivers_rank.data(), num_receivers, senders_rank.data(), &num_senders, p4est->mpicomm);
  ierr = PetscLogEventEnd(log_my_p4est_faces_notify_t, 0, 0, 0, 0); CHKERRXX(ierr);

  /* send the queries to fill in the local information */
  vector<MPI_Request> req_query1(num_receivers);
  for(int l = 0; l < num_receivers; ++l)
  {
    mpiret = MPI_Isend(&buff_query1[receivers_rank[l]][0],
        buff_query1[receivers_rank[l]].size()*sizeof(faces_comm_1_t),
        MPI_BYTE, receivers_rank[l], 5, p4est->mpicomm, &req_query1[l]);
    SC_CHECK_MPI(mpiret);
  }

  vector<faces_comm_1_t> buff_recv_comm1;
  vector< vector<p4est_locidx_t> > buff_reply1_send(num_senders);
  vector<MPI_Request> req_reply1(num_senders);
  for(int l = 0; l < num_senders; ++l)
  {
    MPI_Status status;
    mpiret = MPI_Probe(MPI_ANY_SOURCE, 5, p4est->mpicomm, &status); SC_CHECK_MPI(mpiret);
    int vec_size;
    mpiret = MPI_Get_count(&status, MPI_BYTE, &vec_size); SC_CHECK_MPI(mpiret);
    vec_size /= sizeof(faces_comm_1_t);
    int r = status.MPI_SOURCE;

    buff_recv_comm1.resize(vec_size);
    mpiret = MPI_Recv(&buff_recv_comm1[0], vec_size*sizeof(faces_comm_1_t), MPI_BYTE, r, status.MPI_TAG, p4est->mpicomm, &status);
    SC_CHECK_MPI(mpiret);

    /* prepare the reply */
    buff_reply1_send[l].resize(buff_recv_comm1.size());
    for(size_t n = 0; n < buff_recv_comm1.size(); ++n)
    {
      buff_reply1_send[l][n] = q2f_[buff_recv_comm1[n].dir][buff_recv_comm1[n].local_num];
    }

    /* send reply */
    mpiret = MPI_Isend(&buff_reply1_send[l][0], vec_size*sizeof(p4est_locidx_t), MPI_BYTE, r, 6, p4est->mpicomm, &req_reply1[l]);
    SC_CHECK_MPI(mpiret);
  }
  buff_recv_comm1.clear();


  /* get the reply and fill in the missing local information */
  vector<p4est_locidx_t> buff_recv_locidx;
  for(int l = 0; l < num_receivers; ++l)
  {
    MPI_Status status;
    mpiret = MPI_Probe(MPI_ANY_SOURCE, 6, p4est->mpicomm, &status); SC_CHECK_MPI(mpiret);
    int vec_size;
    mpiret = MPI_Get_count(&status, MPI_BYTE, &vec_size); SC_CHECK_MPI(mpiret);
    vec_size /= sizeof(p4est_locidx_t);
    int r = status.MPI_SOURCE;

    buff_recv_locidx.resize(vec_size);
    mpiret = MPI_Recv(&buff_recv_locidx[0], vec_size*sizeof(p4est_locidx_t), MPI_BYTE, r, status.MPI_TAG, p4est->mpicomm, &status);
    SC_CHECK_MPI(mpiret);

    for(size_t n = 0; n < buff_recv_locidx.size(); ++n)
    {
<<<<<<< HEAD
      unsigned char queried_face_dir = buff_query1[r][n].dir;
      q2f_[(queried_face_dir%2 == 0 ? queried_face_dir + 1 : queried_face_dir - 1)][map[r][n]] = num_ghost[queried_face_dir/2]+num_local[queried_face_dir/2];
      ghost_local_num[queried_face_dir/2].push_back(buff_recv_locidx[n]);
      nonlocal_ranks[queried_face_dir/2].push_back(r);
      num_ghost[queried_face_dir/2]++;
=======
      switch(buff_query1[r][n].dir)
      {
      case dir::f_m00:
      case dir::f_p00:
        q2f_[buff_query1[r][n].dir==dir::f_m00 ? dir::f_p00 : dir::f_m00][map[r][n]] = num_ghost[0]+num_local[0];
        ghost_local_num[0].push_back(buff_recv_locidx[n]);
        nonlocal_ranks[0].push_back(r);
        num_ghost[0]++;
        break;
      case dir::f_0m0:
      case dir::f_0p0:
        q2f_[buff_query1[r][n].dir==dir::f_0m0 ? dir::f_0p0 : dir::f_0m0][map[r][n]] = num_ghost[1]+num_local[1];
        ghost_local_num[1].push_back(buff_recv_locidx[n]);
        nonlocal_ranks[1].push_back(r);
        num_ghost[1]++;
        break;
#ifdef P4_TO_P8
      case dir::f_00m:
      case dir::f_00p:
        q2f_[buff_query1[r][n].dir==dir::f_00m ? dir::f_00p : dir::f_00m][map[r][n]] = num_ghost[2]+num_local[2];
        ghost_local_num[2].push_back(buff_recv_locidx[n]);
        nonlocal_ranks[2].push_back(r);
        num_ghost[2]++;
        break;
#endif
      }
>>>>>>> 82cac1f9
    }
  }
  buff_recv_locidx.clear();

  mpiret = MPI_Waitall(num_receivers, &req_query1[0], MPI_STATUSES_IGNORE); SC_CHECK_MPI(mpiret);
  mpiret = MPI_Waitall(num_senders  , &req_reply1[0], MPI_STATUSES_IGNORE); SC_CHECK_MPI(mpiret);

  /* now synchronize the ghost layer */
  vector< vector<p4est_locidx_t> > buff_query2(p4est->mpisize);
  for (std::set<int>::const_iterator it = set_of_ranks.begin(); it != set_of_ranks.end(); ++it) {
    P4EST_ASSERT(*it < p4est->mpirank);
    map[*it].clear();
  }
  set_of_ranks.clear();
  int ghost_rank = min_ghost_owner_rank;
  for(p4est_locidx_t ghost_idx = 0; ghost_idx < (p4est_locidx_t) ghost->ghosts.elem_count; ++ghost_idx)
  {
    while (ghost_rank < max_ghost_owner_rank && ghost->proc_offsets[ghost_rank + 1] <= ghost_idx) { ghost_rank++; } // we loop in increasing ghost owner rank --> this is more efficient than binary search
    p4est_quadrant_t *g = p4est_quadrant_array_index(&ghost->ghosts, ghost_idx);
    buff_query2[ghost_rank].push_back(g->p.piggy3.local_num);
    map[ghost_rank].push_back(ghost_idx);
    set_of_ranks.insert(ghost_rank);
  }

  /* figure out the second communication pattern */
  receivers_rank.clear();
  for (std::set<int>::const_iterator it = set_of_ranks.begin(); it != set_of_ranks.end(); ++it) {
    P4EST_ASSERT(min_ghost_owner_rank <= *it && *it <= max_ghost_owner_rank);
    receivers_rank.push_back(*it);
  }
  num_receivers = receivers_rank.size();
  ierr = PetscLogEventBegin(log_my_p4est_faces_notify_t, 0, 0, 0, 0); CHKERRXX(ierr);
  sc_notify(receivers_rank.data(), num_receivers, senders_rank.data(), &num_senders, p4est->mpicomm);
  ierr = PetscLogEventEnd(log_my_p4est_faces_notify_t, 0, 0, 0, 0); CHKERRXX(ierr);

  vector<MPI_Request> req_query2(num_receivers);
  for(int l = 0; l < num_receivers; ++l)
  {
    mpiret = MPI_Isend(&buff_query2[receivers_rank[l]][0],
        buff_query2[receivers_rank[l]].size()*sizeof(p4est_locidx_t),
        MPI_BYTE, receivers_rank[l], 7, p4est->mpicomm, &req_query2[l]);
    SC_CHECK_MPI(mpiret);
  }

  vector<MPI_Request> req_reply2(num_senders);
  vector< vector<faces_comm_2_t> > buff_reply2(num_senders);
  for(int l = 0; l < num_senders; ++l)
  {
    MPI_Status status;
    mpiret = MPI_Probe(MPI_ANY_SOURCE, 7, p4est->mpicomm, &status); SC_CHECK_MPI(mpiret);
    int vec_size;
    mpiret = MPI_Get_count(&status, MPI_BYTE, &vec_size); SC_CHECK_MPI(mpiret);
    vec_size /= sizeof(p4est_locidx_t);
    int r = status.MPI_SOURCE;

    buff_recv_locidx.resize(vec_size);
    mpiret = MPI_Recv(&buff_recv_locidx[0], vec_size*sizeof(p4est_locidx_t), MPI_BYTE, r, status.MPI_TAG, p4est->mpicomm, &status);
    SC_CHECK_MPI(mpiret);

    for(size_t q = 0; q < buff_recv_locidx.size(); ++q)
    {
      faces_comm_2_t c;
<<<<<<< HEAD
      for(unsigned char face_dir = 0; face_dir < P4EST_FACES; face_dir++)
=======
      for(int dir=0; dir<P4EST_FACES; dir++)
>>>>>>> 82cac1f9
      {
        p4est_locidx_t u_tmp = q2f_[dir][buff_recv_locidx[q]];
        /* local value */
<<<<<<< HEAD
        if(u_tmp < num_local[face_dir/2])
        {
          c.rank[face_dir] = p4est->mpirank;
          c.local_num[face_dir] = u_tmp;
          if(u_tmp != NO_VELOCITY && !face_has_already_been_visited[face_dir/2][u_tmp])
          {
            local_layer_face_index[face_dir/2].push_back(u_tmp);
            face_has_already_been_visited[face_dir/2][u_tmp] = true;
          }
=======
        if(u_tmp<num_local[dir/2])
        {
          c.rank[dir] = p4est->mpirank;
          c.local_num[dir] = u_tmp;
>>>>>>> 82cac1f9
        }
        /* ghost value */
        else
        {
<<<<<<< HEAD
          c.rank[face_dir] = nonlocal_ranks[face_dir/2][u_tmp - num_local[face_dir/2]];
          c.local_num[face_dir] = ghost_local_num[face_dir/2][u_tmp - num_local[face_dir/2]];
=======
          c.rank[dir] = nonlocal_ranks[dir/2][u_tmp-num_local[dir/2]];
          c.local_num[dir] = ghost_local_num[dir/2][u_tmp-num_local[dir/2]];
>>>>>>> 82cac1f9
        }
      }
      buff_reply2[l].push_back(c);
    }

    mpiret = MPI_Isend(&buff_reply2[l][0], buff_reply2[l].size()*sizeof(faces_comm_2_t), MPI_BYTE, r, 8, p4est->mpicomm, &req_reply2[l]);
    SC_CHECK_MPI(mpiret);
  }


  /* receive the ghost information and fill in the local info */
  vector<faces_comm_2_t> buff_recv_comm2;
  for(int l = 0; l < num_receivers; ++l)
  {
    MPI_Status status;
    mpiret = MPI_Probe(MPI_ANY_SOURCE, 8, p4est->mpicomm, &status); SC_CHECK_MPI(mpiret);
    int vec_size;
    mpiret = MPI_Get_count(&status, MPI_BYTE, &vec_size); SC_CHECK_MPI(mpiret);
    vec_size /= sizeof(faces_comm_2_t);
    int r = status.MPI_SOURCE;

    buff_recv_comm2.resize(vec_size);
    mpiret = MPI_Recv(&buff_recv_comm2[0], vec_size*sizeof(faces_comm_2_t), MPI_BYTE, r, status.MPI_TAG, p4est->mpicomm, &status);
    SC_CHECK_MPI(mpiret);

    /* FILL IN LOCAL INFO */
    for(int n = 0; n < vec_size; ++n)
    {
      p4est_quadrant_t *quad = p4est_quadrant_array_index(&ghost->ghosts, map[r][n]);
      p4est_locidx_t quad_idx = map[r][n]+p4est->local_num_quadrants;
      p4est_topidx_t tree_idx = quad->p.piggy3.which_tree;

<<<<<<< HEAD
      for (unsigned char face_dir = 0; face_dir < P4EST_FACES; ++face_dir) {
        if(is_quad_Wall(p4est, tree_idx, quad, face_dir))
=======
      if(is_quad_xmWall(p4est, tree_idx, quad))
      {
        q2f_[dir::f_m00][quad_idx] = num_local[0] + num_ghost[0];
        ghost_local_num[0].push_back(buff_recv_comm2[n].local_num[dir::f_m00]);
        nonlocal_ranks[0].push_back(buff_recv_comm2[n].rank[dir::f_m00]);
        num_ghost[0]++;
      }
      else
      {
        ngbd.resize(0);
#ifdef P4_TO_P8
        ngbd_c->find_neighbor_cells_of_cell(ngbd, quad_idx, tree_idx,-1, 0, 0);
#else
        ngbd_c->find_neighbor_cells_of_cell(ngbd, quad_idx, tree_idx,-1, 0);
#endif
        if((ngbd.size()==0 || ngbd.size()==1) && buff_recv_comm2[n].local_num[dir::f_m00]!=NO_VELOCITY)
>>>>>>> 82cac1f9
        {
          if(ngbd.size()==0 || q2f_[dir::f_p00][ngbd[0].p.piggy3.local_num]==NO_VELOCITY)
          {
            q2f_[dir::f_m00][quad_idx] = num_local[0] + num_ghost[0];
            ghost_local_num[0].push_back(buff_recv_comm2[n].local_num[dir::f_m00]);
            nonlocal_ranks[0].push_back(buff_recv_comm2[n].rank[dir::f_m00]);
            num_ghost[0]++;
          }
          else
          {
            q2f_[dir::f_m00][quad_idx] = q2f_[dir::f_p00][ngbd[0].p.piggy3.local_num];
          }
        }
<<<<<<< HEAD
        else
        {
          ngbd.clear();
          char search[P4EST_DIM] = {DIM(0, 0, 0)}; search[face_dir/2] = (face_dir%2 == 1 ? +1 : -1);
          ngbd_c->find_neighbor_cells_of_cell(ngbd, quad_idx, tree_idx, DIM(search[0], search[1], search[2]));
          if((ngbd.size() == 0 || ngbd.size() == 1) && buff_recv_comm2[n].local_num[face_dir] != NO_VELOCITY)
          {
            if(ngbd.size() == 0 || q2f_[(face_dir%2 == 0 ? face_dir + 1 : face_dir - 1)][ngbd.begin()->p.piggy3.local_num] == NO_VELOCITY)
            {
              q2f_[face_dir][quad_idx] = num_local[face_dir/2] + num_ghost[face_dir/2];
              ghost_local_num[face_dir/2].push_back(buff_recv_comm2[n].local_num[face_dir]);
              nonlocal_ranks[face_dir/2].push_back(buff_recv_comm2[n].rank[face_dir]);
              num_ghost[face_dir/2]++;
            }
            else
              q2f_[face_dir][quad_idx] = q2f_[(face_dir%2 == 0 ? face_dir + 1 : face_dir - 1)][ngbd.begin()->p.piggy3.local_num];
=======
      }

      if(is_quad_xpWall(p4est, tree_idx, quad))
      {
        q2f_[dir::f_p00][quad_idx] = num_local[0] + num_ghost[0];
        ghost_local_num[0].push_back(buff_recv_comm2[n].local_num[dir::f_p00]);
        nonlocal_ranks[0].push_back(buff_recv_comm2[n].rank[dir::f_p00]);
        num_ghost[0]++;
      }
      else
      {
        ngbd.resize(0);
#ifdef P4_TO_P8
        ngbd_c->find_neighbor_cells_of_cell(ngbd, quad_idx, tree_idx, 1, 0, 0);
#else
        ngbd_c->find_neighbor_cells_of_cell(ngbd, quad_idx, tree_idx, 1, 0);
#endif
        if((ngbd.size()==0 || ngbd.size()==1) && buff_recv_comm2[n].local_num[dir::f_p00]!=NO_VELOCITY)
        {
          if(ngbd.size()==0 || q2f_[dir::f_m00][ngbd[0].p.piggy3.local_num]==NO_VELOCITY)
          {
            q2f_[dir::f_p00][quad_idx] = num_local[0] + num_ghost[0];
            ghost_local_num[0].push_back(buff_recv_comm2[n].local_num[dir::f_p00]);
            nonlocal_ranks[0].push_back(buff_recv_comm2[n].rank[dir::f_p00]);
            num_ghost[0]++;
          }
          else
          {
            q2f_[dir::f_p00][quad_idx] = q2f_[dir::f_m00][ngbd[0].p.piggy3.local_num];
>>>>>>> 82cac1f9
          }
        }
      }

<<<<<<< HEAD
  /* now construct the velocity to quadrant link and complete the list of entirely local faces */
  int local_idx[P4EST_DIM];
  for(unsigned char d = 0; d < P4EST_DIM; ++d)
  {
    f2q_[d].resize(num_local[d] + num_ghost[d]);
    local_inner_face_index[d].resize(num_local[d]-local_layer_face_index[d].size());
    local_idx[d] = 0;
  }
  for(p4est_topidx_t tree_idx = p4est->first_local_tree; tree_idx <= p4est->last_local_tree; ++tree_idx)
  {
    p4est_tree_t *tree = p4est_tree_array_index(p4est->trees, tree_idx);
    for(size_t q = 0; q < tree->quadrants.elem_count; ++q)
    {
      p4est_locidx_t quad_idx = q + tree->quadrants_offset;
      for(unsigned char face_dir = 0; face_dir < P4EST_FACES; face_dir++)
=======
      if(is_quad_ymWall(p4est, tree_idx, quad))
      {
        q2f_[dir::f_0m0][quad_idx] = num_local[1] + num_ghost[1];
        ghost_local_num[1].push_back(buff_recv_comm2[n].local_num[dir::f_0m0]);
        nonlocal_ranks[1].push_back(buff_recv_comm2[n].rank[dir::f_0m0]);
        num_ghost[1]++;
      }
      else
>>>>>>> 82cac1f9
      {
        ngbd.resize(0);
#ifdef P4_TO_P8
        ngbd_c->find_neighbor_cells_of_cell(ngbd, quad_idx, tree_idx, 0,-1, 0);
#else
        ngbd_c->find_neighbor_cells_of_cell(ngbd, quad_idx, tree_idx, 0,-1);
#endif
        if((ngbd.size()==0 || ngbd.size()==1) && buff_recv_comm2[n].local_num[dir::f_0m0]!=NO_VELOCITY)
        {
          if(ngbd.size()==0 || q2f_[dir::f_0p0][ngbd[0].p.piggy3.local_num]==NO_VELOCITY)
          {
            q2f_[dir::f_0m0][quad_idx] = num_local[1] + num_ghost[1];
            ghost_local_num[1].push_back(buff_recv_comm2[n].local_num[dir::f_0m0]);
            nonlocal_ranks[1].push_back(buff_recv_comm2[n].rank[dir::f_0m0]);
            num_ghost[1]++;
          }
          else
          {
            q2f_[dir::f_0m0][quad_idx] = q2f_[dir::f_0p0][ngbd[0].p.piggy3.local_num];
          }
        }
      }
<<<<<<< HEAD
    }
  }
#ifdef P4EST_DEBUG
  for (unsigned char dir = 0; dir < P4EST_DIM; ++dir)
    P4EST_ASSERT(local_idx[dir] == num_local[dir]-((int) local_layer_face_index[dir].size()));
#endif

  for(size_t q = 0; q < ghost->ghosts.elem_count; ++q)
  {
    const p4est_quadrant_t* ghost_quad = p4est_quadrant_array_index(&ghost->ghosts, q);
    p4est_locidx_t quad_idx = q + p4est->local_num_quadrants;
    for(unsigned char face_dir = 0; face_dir < P4EST_FACES; face_dir++)
    {
      if(q2f_[face_dir][quad_idx] != NO_VELOCITY && f2q_[face_dir/2][q2f_[face_dir][quad_idx]].quad_idx == -1) // we do not overwrite f2q if already well-defined (i.e. not -1) to give precedence of local quadrants over ghosts
=======

      if(is_quad_ypWall(p4est, tree_idx, quad))
>>>>>>> 82cac1f9
      {
        q2f_[dir::f_0p0][quad_idx] = num_local[1] + num_ghost[1];
        ghost_local_num[1].push_back(buff_recv_comm2[n].local_num[dir::f_0p0]);
        nonlocal_ranks[1].push_back(buff_recv_comm2[n].rank[dir::f_0p0]);
        num_ghost[1]++;
      }
      else
      {
        ngbd.resize(0);
#ifdef P4_TO_P8
        ngbd_c->find_neighbor_cells_of_cell(ngbd, quad_idx, tree_idx, 0, 1, 0);
#else
        ngbd_c->find_neighbor_cells_of_cell(ngbd, quad_idx, tree_idx, 0, 1);
#endif
        if((ngbd.size()==0 || ngbd.size()==1) && buff_recv_comm2[n].local_num[dir::f_0p0]!=NO_VELOCITY)
        {
          if(ngbd.size()==0 || q2f_[dir::f_0m0][ngbd[0].p.piggy3.local_num]==NO_VELOCITY)
          {
            q2f_[dir::f_0p0][quad_idx] = num_local[1] + num_ghost[1];
            ghost_local_num[1].push_back(buff_recv_comm2[n].local_num[dir::f_0p0]);
            nonlocal_ranks[1].push_back(buff_recv_comm2[n].rank[dir::f_0p0]);
            num_ghost[1]++;
          }
          else
          {
            q2f_[dir::f_0p0][quad_idx] = q2f_[dir::f_0m0][ngbd[0].p.piggy3.local_num];
          }
        }
      }

<<<<<<< HEAD
  ierr = PetscLogEventEnd(log_my_p4est_faces_t, 0, 0, 0, 0); CHKERRXX(ierr);
}

void my_p4est_faces_t::find_fine_face_neighbors_and_store_it(const p4est_topidx_t& tree_idx, const p4est_locidx_t& quad_idx, p4est_tree_t*tree,
                                                             const unsigned char& face_dir, const p4est_locidx_t& local_face_idx)
{
  if(finest_faces_neighborhoods_are_set)
    return;
  P4EST_ASSERT(quad_idx >= 0 && quad_idx < p4est->local_num_quadrants + (p4est_locidx_t) ghost->ghosts.elem_count);
  P4EST_ASSERT(local_face_idx == q2f_[face_dir][quad_idx]);
  const p4est_quadrant_t* quad;
  if(quad_idx < p4est->local_num_quadrants)
    quad = p4est_quadrant_array_index(&tree->quadrants, quad_idx - tree->quadrants_offset);
  else
    quad = p4est_quadrant_array_index(&ghost->ghosts, quad_idx - p4est->local_num_quadrants);
  if(quad->level < max_p4est_lvl)
    return;

  if(uniform_face_neighbors[face_dir/2].find(local_face_idx) == uniform_face_neighbors[face_dir/2].end()) // not in there yet
  {
    uniform_face_ngbd face_neighborhood;
    // ok, find neighboring faces, now
    bool add_to_map = true;
    for (unsigned char cart_dir = 0; add_to_map && (cart_dir < P4EST_FACES); ++cart_dir)
      add_to_map = add_to_map && found_finest_face_neighbor(quad, quad_idx, tree_idx, local_face_idx, face_dir/2, cart_dir, face_neighborhood.neighbor_face_idx[cart_dir]);
    if(add_to_map)
      uniform_face_neighbors[face_dir/2][local_face_idx] = face_neighborhood;
=======
#ifdef P4_TO_P8
      if(is_quad_zmWall(p4est, tree_idx, quad))
      {
        q2f_[dir::f_00m][quad_idx] = num_local[2] + num_ghost[2];
        ghost_local_num[2].push_back(buff_recv_comm2[n].local_num[dir::f_00m]);
        nonlocal_ranks[2].push_back(buff_recv_comm2[n].rank[dir::f_00m]);
        num_ghost[2]++;
      }
      else
      {
        ngbd.resize(0);
        ngbd_c->find_neighbor_cells_of_cell(ngbd, quad_idx, tree_idx, 0, 0,-1);
        if((ngbd.size()==0 || ngbd.size()==1) && buff_recv_comm2[n].local_num[dir::f_00m]!=NO_VELOCITY)
        {
          if(ngbd.size()==0 || q2f_[dir::f_00p][ngbd[0].p.piggy3.local_num]==NO_VELOCITY)
          {
            q2f_[dir::f_00m][quad_idx] = num_local[2] + num_ghost[2];
            ghost_local_num[2].push_back(buff_recv_comm2[n].local_num[dir::f_00m]);
            nonlocal_ranks[2].push_back(buff_recv_comm2[n].rank[dir::f_00m]);
            num_ghost[2]++;
          }
          else
          {
            q2f_[dir::f_00m][quad_idx] = q2f_[dir::f_00p][ngbd[0].p.piggy3.local_num];
          }
        }
      }

      if(is_quad_zpWall(p4est, tree_idx, quad))
      {
        q2f_[dir::f_00p][quad_idx] = num_local[2] + num_ghost[2];
        ghost_local_num[2].push_back(buff_recv_comm2[n].local_num[dir::f_00p]);
        nonlocal_ranks[2].push_back(buff_recv_comm2[n].rank[dir::f_00p]);
        num_ghost[2]++;
      }
      else
      {
        ngbd.resize(0);
        ngbd_c->find_neighbor_cells_of_cell(ngbd, quad_idx, tree_idx, 0, 0, 1);
        if((ngbd.size()==0 || ngbd.size()==1) && buff_recv_comm2[n].local_num[dir::f_00p]!=NO_VELOCITY)
        {
          if(ngbd.size()==0 || q2f_[dir::f_00m][ngbd[0].p.piggy3.local_num]==NO_VELOCITY)
          {
            q2f_[dir::f_00p][quad_idx] = num_local[2] + num_ghost[2];
            ghost_local_num[2].push_back(buff_recv_comm2[n].local_num[dir::f_00p]);
            nonlocal_ranks[2].push_back(buff_recv_comm2[n].rank[dir::f_00p]);
            num_ghost[2]++;
          }
          else
          {
            q2f_[dir::f_00p][quad_idx] = q2f_[dir::f_00m][ngbd[0].p.piggy3.local_num];
          }
        }
      }
#endif

    }
>>>>>>> 82cac1f9
  }

<<<<<<< HEAD
void my_p4est_faces_t::set_finest_face_neighborhoods()
{
  if(finest_faces_neighborhoods_are_set)
    return;
  for(p4est_topidx_t tree_idx = p4est->first_local_tree; tree_idx <= p4est->last_local_tree; ++tree_idx)
  {
    p4est_tree_t *tree = p4est_tree_array_index(p4est->trees, tree_idx);
    for(size_t q = 0; q < tree->quadrants.elem_count; ++q)
    {
      p4est_locidx_t quad_idx = q + tree->quadrants_offset;
      for(unsigned char face_dir = 0; face_dir < P4EST_FACES; face_dir++)
=======

  /* now construct the velocity to quadrant link */
  for(int d=0; d<P4EST_DIM; ++d)
    f2q_[d].resize(num_local[d] + num_ghost[d]);

  for(int dir=0; dir<P4EST_FACES; dir++)
  {
    for(p4est_topidx_t tree_idx=p4est->first_local_tree; tree_idx<=p4est->last_local_tree; ++tree_idx)
    {
      p4est_tree_t *tree = (p4est_tree_t*)sc_array_index(p4est->trees, tree_idx);
      for(size_t q=0; q<tree->quadrants.elem_count; ++q)
>>>>>>> 82cac1f9
      {
        p4est_topidx_t quad_idx = q+tree->quadrants_offset;
        if(q2f_[dir][quad_idx] != NO_VELOCITY)
        {
          f2q_[dir/2][q2f_[dir][quad_idx]].quad_idx = quad_idx;
          f2q_[dir/2][q2f_[dir][quad_idx]].tree_idx = tree_idx;
        }
      }
    }
  }

  for(int dir=0; dir<P4EST_FACES; dir++)
  {
    for(size_t q=0; q<ghost->ghosts.elem_count; ++q)
    {
      p4est_locidx_t quad_idx = q+p4est->local_num_quadrants;
      if(q2f_[dir][quad_idx] != NO_VELOCITY && f2q_[dir/2][q2f_[dir][quad_idx]].quad_idx == -1)
        f2q_[dir/2][q2f_[dir][quad_idx]].quad_idx = quad_idx; // [Raphael:] no tree_idx set!
    }
  }

  mpiret = MPI_Waitall(num_receivers, &req_query2[0], MPI_STATUSES_IGNORE); SC_CHECK_MPI(mpiret);
  mpiret = MPI_Waitall(num_senders  , &req_reply2[0], MPI_STATUSES_IGNORE); SC_CHECK_MPI(mpiret);

  ierr = PetscLogEventEnd(log_my_p4est_faces_t, 0, 0, 0, 0); CHKERRXX(ierr);
}

<<<<<<< HEAD
double my_p4est_faces_t::x_fr_f(p4est_locidx_t f_idx, const unsigned char &dir) const
=======


double my_p4est_faces_t::x_fr_f(p4est_locidx_t f_idx, int dir) const
>>>>>>> 82cac1f9
{
  p4est_locidx_t quad_idx;
  p4est_topidx_t tree_idx;
  f2q(f_idx, dir, quad_idx, tree_idx);

  p4est_quadrant_t *quad;
  if(quad_idx < p4est->local_num_quadrants)
  {
    P4EST_ASSERT(tree_idx >= 0);
    p4est_tree_t* tree = p4est_tree_array_index(p4est->trees, tree_idx);
    quad = p4est_quadrant_array_index(&tree->quadrants, quad_idx - tree->quadrants_offset);
  }
  else
  {
    quad = p4est_quadrant_array_index(&ghost->ghosts, quad_idx - p4est->local_num_quadrants);
    tree_idx = quad->p.piggy3.which_tree;
  }

  p4est_topidx_t v_m  = p4est->connectivity->tree_to_vertex[tree_idx*P4EST_CHILDREN + 0];
  double tree_xmin    = p4est->connectivity->vertices[3*v_m + 0];

  p4est_qcoord_t xc   = quad->x;
  if(dir != dir::x)                           xc += .5*P4EST_QUADRANT_LEN(quad->level);
  else if(q2f(quad_idx, dir::f_p00) == f_idx) xc +=    P4EST_QUADRANT_LEN(quad->level);
  return tree_dimensions[0]*(double)xc/(double)P4EST_ROOT_LEN + tree_xmin;
}


double my_p4est_faces_t::y_fr_f(p4est_locidx_t f_idx, const unsigned char &dir) const
{
  p4est_locidx_t quad_idx;
  p4est_topidx_t tree_idx;
  f2q(f_idx, dir, quad_idx, tree_idx);

  p4est_quadrant_t *quad;
  if(quad_idx < p4est->local_num_quadrants)
  {
    P4EST_ASSERT(tree_idx >= 0);
    p4est_tree_t* tree = p4est_tree_array_index(p4est->trees, tree_idx);
    quad = p4est_quadrant_array_index(&tree->quadrants, quad_idx - tree->quadrants_offset);
  }
  else
  {
    quad = p4est_quadrant_array_index(&ghost->ghosts, quad_idx - p4est->local_num_quadrants);
    tree_idx = quad->p.piggy3.which_tree;
  }

  p4est_topidx_t v_m = p4est->connectivity->tree_to_vertex[tree_idx*P4EST_CHILDREN + 0];
  double tree_ymin = p4est->connectivity->vertices[3*v_m + 1];

  p4est_qcoord_t yc = quad->y;
  if(dir != dir::y)                           yc += .5*P4EST_QUADRANT_LEN(quad->level);
  else if(q2f(quad_idx, dir::f_0p0) == f_idx) yc +=    P4EST_QUADRANT_LEN(quad->level);
  return tree_dimensions[1]*(double)yc/(double)P4EST_ROOT_LEN + tree_ymin;
}


#ifdef P4_TO_P8
double my_p4est_faces_t::z_fr_f(p4est_locidx_t f_idx, const unsigned char &dir) const
{
  p4est_locidx_t quad_idx;
  p4est_topidx_t tree_idx;
  f2q(f_idx, dir, quad_idx, tree_idx);

  p4est_quadrant_t *quad;
  if(quad_idx < p4est->local_num_quadrants)
  {
    P4EST_ASSERT(tree_idx >= 0);
    p4est_tree_t* tree = p4est_tree_array_index(p4est->trees, tree_idx);
    quad = p4est_quadrant_array_index(&tree->quadrants, quad_idx - tree->quadrants_offset);
  }
  else
  {
    quad = p4est_quadrant_array_index(&ghost->ghosts, quad_idx - p4est->local_num_quadrants);
    tree_idx = quad->p.piggy3.which_tree;
  }

  p4est_topidx_t v_m = p4est->connectivity->tree_to_vertex[tree_idx*P4EST_CHILDREN + 0];
  double tree_zmin = p4est->connectivity->vertices[3*v_m + 2];

  p4est_qcoord_t zc = quad->z;
  if(dir != dir::z)                           zc += .5*P4EST_QUADRANT_LEN(quad->level);
  else if(q2f(quad_idx, dir::f_00p) == f_idx) zc +=    P4EST_QUADRANT_LEN(quad->level);
  return tree_dimensions[2]*(double)zc/(double)P4EST_ROOT_LEN + tree_zmin;
}
#endif



void my_p4est_faces_t::xyz_fr_f(p4est_locidx_t f_idx, const unsigned char &dir, double* xyz) const
{
  p4est_locidx_t quad_idx;
  p4est_topidx_t tree_idx;
  f2q(f_idx, dir, quad_idx, tree_idx);

  p4est_quadrant_t *quad;
  if(quad_idx < p4est->local_num_quadrants)
  {
    P4EST_ASSERT(tree_idx >= 0);
    p4est_tree_t* tree = p4est_tree_array_index(p4est->trees, tree_idx);
    quad = p4est_quadrant_array_index(&tree->quadrants, quad_idx - tree->quadrants_offset);
  }
  else
  {
    quad = p4est_quadrant_array_index(&ghost->ghosts, quad_idx - p4est->local_num_quadrants);
    tree_idx = quad->p.piggy3.which_tree;
  }

  p4est_topidx_t v_m = p4est->connectivity->tree_to_vertex[tree_idx*P4EST_CHILDREN + 0];
  double tree_xyz_min[P4EST_DIM];
  for(unsigned char i = 0; i < P4EST_DIM; ++i)
    tree_xyz_min[i] = p4est->connectivity->vertices[3*v_m + i];

  p4est_qcoord_t xc = quad->x;
  if(dir != dir::x)                           xc += .5*P4EST_QUADRANT_LEN(quad->level);
  else if(q2f(quad_idx, dir::f_p00) == f_idx) xc +=    P4EST_QUADRANT_LEN(quad->level);
  xyz[0] = tree_dimensions[0]*(double)xc/(double)P4EST_ROOT_LEN + tree_xyz_min[0];

  p4est_qcoord_t yc = quad->y;
  if(dir != dir::y)                           yc += .5*P4EST_QUADRANT_LEN(quad->level);
  else if(q2f(quad_idx, dir::f_0p0) == f_idx) yc +=    P4EST_QUADRANT_LEN(quad->level);
  xyz[1] = tree_dimensions[1]*(double)yc/(double)P4EST_ROOT_LEN + tree_xyz_min[1];

#ifdef P4_TO_P8
  p4est_qcoord_t zc = quad->z;
  if(dir != dir::z)                           zc += .5*P4EST_QUADRANT_LEN(quad->level);
  else if(q2f(quad_idx, dir::f_00p) == f_idx) zc +=    P4EST_QUADRANT_LEN(quad->level);
  xyz[2] = tree_dimensions[2]*(double)zc/(double)P4EST_ROOT_LEN + tree_xyz_min[2];
#endif
}

<<<<<<< HEAD
void my_p4est_faces_t::rel_qxyz_face_fr_node(const p4est_locidx_t& f_idx, const unsigned char& dir, double* xyz_rel, const double* xyz_node, const p4est_indep_t* node, int64_t* logical_qcoord_diff) const
{
  p4est_locidx_t quad_idx;
  p4est_topidx_t tree_idx;
  f2q(f_idx, dir, quad_idx, tree_idx);

  p4est_quadrant_t *quad;
  if(quad_idx < p4est->local_num_quadrants)
  {
    P4EST_ASSERT(tree_idx >= 0);
    p4est_tree_t* tree = p4est_tree_array_index(p4est->trees, tree_idx);
    quad = p4est_quadrant_array_index(&tree->quadrants, quad_idx - tree->quadrants_offset);
  }
  else
  {
    quad = p4est_quadrant_array_index(&ghost->ghosts, quad_idx - p4est->local_num_quadrants);
    tree_idx = quad->p.piggy3.which_tree;
  }

  p4est_topidx_t v_m = p4est->connectivity->tree_to_vertex[tree_idx*P4EST_CHILDREN + 0];
  double tree_xyz_min[P4EST_DIM];
  for(unsigned char i = 0; i < P4EST_DIM; ++i)
    tree_xyz_min[i] = p4est->connectivity->vertices[3*v_m + i];

  p4est_qcoord_t xc = quad->x;
  if(dir != dir::x)                           xc += .5*P4EST_QUADRANT_LEN(quad->level);
  else if(q2f(quad_idx, dir::f_p00) == f_idx) xc +=    P4EST_QUADRANT_LEN(quad->level);
  xyz_rel[0] = tree_dimensions[0]*(double)xc/(double)P4EST_ROOT_LEN + tree_xyz_min[0] - xyz_node[0];
  double x_diff_tree = tree_xyz_min[0] - p4est->connectivity->vertices[3*p4est->connectivity->tree_to_vertex[P4EST_CHILDREN*node->p.which_tree + 0] + 0];
  p4est_topidx_t tree_x_diff = (p4est_topidx_t) round(x_diff_tree/tree_dimensions[0]); // assumes trees of constant size across the domain and cartesian block-structured
  logical_qcoord_diff[0] = tree_x_diff*P4EST_ROOT_LEN + xc - (node->x != P4EST_ROOT_LEN - 1 ? node->x : P4EST_ROOT_LEN); // node might be clamped
  if(periodic[dir::x])
    for (char i = -1; i < 2; i += 2)
    {
      if(fabs(xyz_rel[0] + i*(xyz_max[0] - xyz_min[0])) < fabs(xyz_rel[0]))
        xyz_rel[0] += i*(xyz_max[0] - xyz_min[0]);
      if(abs(logical_qcoord_diff[0] + i*myb->nxyztrees[0]*P4EST_ROOT_LEN) < abs(logical_qcoord_diff[0]))
        logical_qcoord_diff[0] += i*myb->nxyztrees[0]*P4EST_ROOT_LEN;
    }

  p4est_qcoord_t yc = quad->y;
  if(dir != dir::y)                           yc += .5*P4EST_QUADRANT_LEN(quad->level);
  else if(q2f(quad_idx, dir::f_0p0) == f_idx) yc +=    P4EST_QUADRANT_LEN(quad->level);
  xyz_rel[1] = tree_dimensions[1]*(double)yc/(double)P4EST_ROOT_LEN + tree_xyz_min[1] - xyz_node[1];
  double y_diff_tree = tree_xyz_min[1] - p4est->connectivity->vertices[3*p4est->connectivity->tree_to_vertex[P4EST_CHILDREN*node->p.which_tree + 0] + 1];
  p4est_topidx_t tree_y_diff = (p4est_topidx_t) round(y_diff_tree/tree_dimensions[1]); // assumes trees of constant size across the domain and cartesian block-structured
  logical_qcoord_diff[1] = tree_y_diff*P4EST_ROOT_LEN + yc - (node->y != P4EST_ROOT_LEN - 1 ? node->y : P4EST_ROOT_LEN); // node might be clamped
  if(periodic[dir::y])
    for (char i = -1; i < 2; i += 2)
    {
      if(fabs(xyz_rel[1] + i*(xyz_max[1] - xyz_min[1])) < fabs(xyz_rel[1]))
        xyz_rel[1] += i*(xyz_max[1] - xyz_min[1]);
      if(abs(logical_qcoord_diff[1] + i*myb->nxyztrees[1]*P4EST_ROOT_LEN) < abs(logical_qcoord_diff[1]))
        logical_qcoord_diff[1] += i*myb->nxyztrees[1]*P4EST_ROOT_LEN;
    }

#ifdef P4_TO_P8
  p4est_qcoord_t zc = quad->z;
  if(dir != dir::z)                           zc += .5*P4EST_QUADRANT_LEN(quad->level);
  else if(q2f(quad_idx, dir::f_00p) == f_idx) zc +=    P4EST_QUADRANT_LEN(quad->level);
  xyz_rel[2] = tree_dimensions[2]*(double)zc/(double)P4EST_ROOT_LEN + tree_xyz_min[2] - xyz_node[2];
  double z_diff_tree = tree_xyz_min[2] - p4est->connectivity->vertices[3*p4est->connectivity->tree_to_vertex[P4EST_CHILDREN*node->p.which_tree + 0] + 2];
  p4est_topidx_t tree_z_diff = (p4est_topidx_t) round(z_diff_tree/tree_dimensions[2]); // assumes trees of constant size across the domain and cartesian block-structured
  logical_qcoord_diff[2] = tree_z_diff*P4EST_ROOT_LEN + zc - (node->z != P4EST_ROOT_LEN - 1 ? node->z : P4EST_ROOT_LEN); // node might be clamped
  if(periodic[dir::z])
    for (char i = -1; i < 2; i += 2)
    {
      if(fabs(xyz_rel[2] + i*(xyz_max[2] - xyz_min[2])) < fabs(xyz_rel[2]))
        xyz_rel[2] += i*(xyz_max[2] - xyz_min[2]);
      if(abs(logical_qcoord_diff[2] + i*myb->nxyztrees[2]*P4EST_ROOT_LEN) < abs(logical_qcoord_diff[2]))
        logical_qcoord_diff[2] += i*myb->nxyztrees[2]*P4EST_ROOT_LEN;
    }
#endif
}

=======
>>>>>>> 82cac1f9
#ifdef P4_TO_P8
double my_p4est_faces_t::face_area_in_negative_domain(p4est_locidx_t f_idx, const unsigned char &dir, const double *phi_p, const p4est_nodes_t* nodes) const
#else
double my_p4est_faces_t::face_area_in_negative_domain(p4est_locidx_t f_idx, const unsigned char &dir, const double *phi_p, const p4est_nodes_t* nodes, const double *phi_dd[]) const
#endif
{
#ifdef CASL_THROWS
  if(phi_p != NULL && nodes == NULL)
    throw std::invalid_argument("my_p4est_faces_t::face_area: if the node-sampled levelset function is provided, the nodes MUST be provided as well.");
#endif

  p4est_locidx_t quad_idx;
  p4est_topidx_t tree_idx;
  f2q(f_idx, dir, quad_idx, tree_idx);

  p4est_quadrant_t *quad;
  if(quad_idx < p4est->local_num_quadrants)
  {
    P4EST_ASSERT(tree_idx >= 0);
    p4est_tree_t* tree = p4est_tree_array_index(p4est->trees, tree_idx);
    quad = p4est_quadrant_array_index(&tree->quadrants, quad_idx - tree->quadrants_offset);
  }
  else
    quad = p4est_quadrant_array_index(&ghost->ghosts, quad_idx - p4est->local_num_quadrants);

  const unsigned char tmp = (q2f(quad_idx, 2*dir) == f_idx ? 0 : 1);
  double area = 1.0;
  for (unsigned char dim = 0; dim < P4EST_DIM; ++dim)
  {
    if(dim == dir)
      continue;
<<<<<<< HEAD
    area *= tree_dimensions[dim]/((double) (1 << quad->level));
=======
    area *= (v2c[3*t2v[P4EST_CHILDREN*tree_idx + P4EST_CHILDREN-1] + dim]-v2c[3*t2v[P4EST_CHILDREN*tree_idx + 0] + dim])/((double) (1<<quad->level));
>>>>>>> 82cac1f9
  }
  if(phi_p != NULL)
  {
    p4est_locidx_t node_indices[2*(P4EST_DIM - 1)];
    unsigned char xxx, yyy;
#ifdef P4_TO_P8
    unsigned char zzz;
#endif
    for (unsigned char first = 0; first < P4EST_DIM - 1; ++first)
      for (unsigned char second = 0; second < 2; ++second) {
#ifdef P4_TO_P8
        zzz = (dir == dir::z ? tmp : first);
        yyy = (dir == dir::y ? tmp : (dir == dir::z ? first : second));
#else
        yyy = (dir == dir::y ? tmp : second);
#endif
        xxx = (dir == dir::x ? tmp : second);
        node_indices[2*first+second] = nodes->local_nodes[P4EST_CHILDREN*quad_idx + SUMD(xxx, 2*yyy, 4*zzz)];
      }
    bool they_are_all_positive    = true;
    bool at_least_one_is_positive = false;
    for (unsigned char kk = 0; kk < 2*(P4EST_DIM - 1); ++kk) {
      bool node_is_in_positive_domain = phi_p[node_indices[kk]] > 0.0;
      they_are_all_positive     = they_are_all_positive && node_is_in_positive_domain;
      at_least_one_is_positive  = at_least_one_is_positive || node_is_in_positive_domain;
    }
    if (they_are_all_positive)
      return 0.0;
    if (at_least_one_is_positive)
    {
#ifndef P4_TO_P8
      if(phi_dd == NULL)
        area *= fraction_Interval_Covered_By_Irregular_Domain(phi_p[node_indices[0]], phi_p[node_indices[1]], area, area);
      else
        area *= fraction_Interval_Covered_By_Irregular_Domain_using_2nd_Order_Derivatives(phi_p[node_indices[0]], phi_p[node_indices[1]], phi_dd[dir][node_indices[0]], phi_dd[dir][node_indices[1]], area);
#else
      Cube2 my_face(0.0, 1.0, 0.0, 1.0);
      QuadValue ls_value(phi_p[node_indices[0]], phi_p[node_indices[1]], phi_p[node_indices[2]], phi_p[node_indices[3]]);
      area *= my_face.area_In_Negative_Domain(ls_value);
#endif
    }
  }
  return area;
}

PetscErrorCode VecCreateGhostFacesBlock(const p4est_t *p4est, const my_p4est_faces_t *faces, PetscInt block_size, Vec* v, const unsigned char &dir)
{
  std::vector<PetscInt> ghost_faces(faces->num_ghost[dir], 0);
  for(size_t i = 0; i < ghost_faces.size(); ++i)
    ghost_faces[i] = faces->ghost_local_num[dir][i] + faces->proc_offset[dir][faces->nonlocal_ranks[dir][i]];

  PetscErrorCode ierr = 0;
  if(block_size > 1){
    ierr = VecCreateGhostBlock(p4est->mpicomm, block_size, faces->num_local[dir]*block_size, faces->proc_offset[dir][p4est->mpisize]*block_size,
        ghost_faces.size(), (const PetscInt*)&ghost_faces[0], v); CHKERRQ(ierr);
  } else {
    ierr = VecCreateGhost(p4est->mpicomm, faces->num_local[dir], faces->proc_offset[dir][p4est->mpisize],
        ghost_faces.size(), (const PetscInt*)&ghost_faces[0], v); CHKERRQ(ierr);
  }
  ierr = VecSetFromOptions(*v); CHKERRQ(ierr);

  return ierr;
}

PetscErrorCode VecCreateNoGhostFacesBlock(const p4est_t *p4est, const my_p4est_faces_t *faces, PetscInt block_size, Vec* v, const unsigned char &dir)
{
  PetscErrorCode ierr = 0;
  ierr = VecCreateMPI(p4est->mpicomm, faces->num_local[dir]*block_size, faces->proc_offset[dir][p4est->mpisize]*block_size, v); CHKERRQ(ierr);
  if(block_size > 1){
    ierr = VecSetBlockSize(*v, block_size); CHKERRQ(ierr);
  }
  ierr = VecSetFromOptions(*v); CHKERRQ(ierr);

  return ierr;
}

void check_if_faces_are_well_defined(const my_p4est_faces_t *faces, const unsigned char &dir, const my_p4est_interpolation_nodes_t &interp_phi,
                                     const BoundaryConditionsDIM& bc, Vec face_is_well_defined)
{
  PetscErrorCode ierr;

  if(bc.interfaceType() == NOINTERFACE)
  {
    Vec face_is_well_defined_loc;
    ierr = VecGhostGetLocalForm(face_is_well_defined, &face_is_well_defined_loc); CHKERRXX(ierr);
    ierr = VecSet(face_is_well_defined_loc, 1); CHKERRXX(ierr);
    ierr = VecGhostRestoreLocalForm(face_is_well_defined, &face_is_well_defined_loc); CHKERRXX(ierr);
    return;
  }

  PetscScalar *face_is_well_defined_p;
  ierr = VecGetArray(face_is_well_defined, &face_is_well_defined_p); CHKERRXX(ierr);

  for(size_t k = 0; k < faces->get_layer_size(dir); ++k)
  {
    p4est_locidx_t f_idx = faces->get_layer_face(dir, k);
    face_is_well_defined_p[f_idx] = local_face_is_well_defined(f_idx, faces, interp_phi, dir, bc); // implicit conversion from bool to PetscScalar
  }
  ierr = VecGhostUpdateBegin(face_is_well_defined, INSERT_VALUES, SCATTER_FORWARD); CHKERRXX(ierr);
  for(size_t k = 0; k < faces->get_local_size(dir); ++k)
  {
    p4est_locidx_t f_idx = faces->get_local_face(dir, k);
    face_is_well_defined_p[f_idx] = local_face_is_well_defined(f_idx, faces, interp_phi, dir, bc);
  }
  ierr = VecGhostUpdateEnd  (face_is_well_defined, INSERT_VALUES, SCATTER_FORWARD); CHKERRXX(ierr); // implicit conversion from bool to PetscScalar

  ierr = VecRestoreArray(face_is_well_defined, &face_is_well_defined_p); CHKERRXX(ierr);
  return;
}

double interpolate_velocity_at_node_n(my_p4est_faces_t *faces, my_p4est_node_neighbors_t *ngbd_n, p4est_locidx_t node_idx, Vec velocity_component, const unsigned char &dir,
                                      Vec face_is_well_defined, int order, BoundaryConditionsDIM *bc, face_interpolator* interpolator_from_faces)
{
  PetscErrorCode ierr;

  const p4est_t* p4est        = faces->get_p4est();
  const p4est_nodes_t* nodes  = ngbd_n->get_nodes();

  double xyz[P4EST_DIM];
  node_xyz_fr_n(node_idx, p4est, nodes, xyz);

  /*
  p4est_indep_t *node = (p4est_indep_t*)sc_array_index(&nodes->indep_nodes, node_idx);
  * [RAPHAEL:] substituted this latter line of code by the following to enforce and ensure const attribute in 'nodes' argument...
   */
  SC_ASSERT((size_t) node_idx < nodes->indep_nodes.elem_count);
  const p4est_indep_t* node = (p4est_indep_t*) (nodes->indep_nodes.array + ((size_t) node_idx)*nodes->indep_nodes.elem_size);

  if(bc != NULL && is_node_Wall(p4est, node) && bc[dir].wallType(xyz) == DIRICHLET)
  {
    if(interpolator_from_faces != NULL)
    {
      interpolator_from_faces->resize(1);
      interpolator_from_faces->at(0).face_idx = -1;
      interpolator_from_faces->at(0).weight   = +1.0;
    }
    return bc[dir].wallValue(xyz);
  }

  set_of_neighboring_quadrants cell_neighbors; cell_neighbors.clear();
  /* gather the neighborhood and get the (logical) size of the smallest nearby quadrant */
  const p4est_qcoord_t logical_size_smallest_nearby_cell = ngbd_n->gather_neighbor_cells_of_node(cell_neighbors, faces->get_ngbd_c(), node_idx, true);
  const double* tree_dim = faces->get_tree_dimensions();
  const double scaling = 0.5*MIN(DIM(tree_dim[0], tree_dim[1], tree_dim[2]))*(double)logical_size_smallest_nearby_cell/(double) P4EST_ROOT_LEN;

  std::set<indexed_and_located_face> face_ngbd;
  add_faces_to_set_and_clear_set_of_quad(faces, NO_VELOCITY, dir, face_ngbd, cell_neighbors); // NO_VELOCITY for 2nd argument, because no "center_seed", we are not constructing a Voronoi cell --> bypass the check

  double *velocity_component_p;
  ierr = VecGetArray(velocity_component, &velocity_component_p); CHKERRXX(ierr);

  if(interpolator_from_faces != NULL)
    interpolator_from_faces->resize(0);
  matrix_t A;
  char neumann_wall[P4EST_DIM] = {DIM(0, 0, 0)};
  unsigned char nb_neumann_walls = 0;
  if(order >= 1 && bc != NULL && bc[dir].wallType(xyz) == NEUMANN)
    for (unsigned char dd = 0; dd < P4EST_DIM; ++dd)
    {
      neumann_wall[dd] = (is_node_Wall(p4est, node, 2*dd) ? -1 : (is_node_Wall(p4est, node, 2*dd + 1) ? +1 : 0));
      nb_neumann_walls += abs(neumann_wall[dd]);
    }
  A.resize(face_ngbd.size(), 1 + (order >= 1 ? P4EST_DIM - nb_neumann_walls : 0) + (order >= 2 ? P4EST_DIM*(P4EST_DIM + 1)/2 : 0));
  vector<double> p(face_ngbd.size());
  std::set<int64_t> nb[P4EST_DIM];

  const double min_w = 1e-6;
  const double inv_max_w = 1e-6;

  const PetscScalar *face_is_well_defined_p;
  if(face_is_well_defined != NULL)
    ierr = VecGetArrayRead(face_is_well_defined, &face_is_well_defined_p); CHKERRXX(ierr);

  unsigned int row_idx = 0;
  for(std::set<indexed_and_located_face>::const_iterator it = face_ngbd.begin(); it != face_ngbd.end() ; it++)
  {
    /* minus direction */
    const indexed_and_located_face &neighbor_face = *it;
    if(face_is_well_defined == NULL || face_is_well_defined_p[neighbor_face.face_idx])
    {
      if(interpolator_from_faces != NULL)
      {
        face_interpolator_element new_element; new_element.face_idx = neighbor_face.face_idx;
        interpolator_from_faces->push_back(new_element);
      }

      double xyz_t[P4EST_DIM];
      int64_t logical_qcoord_diff[P4EST_DIM];
      faces->rel_qxyz_face_fr_node(neighbor_face.face_idx, dir, xyz_t, xyz, node, logical_qcoord_diff);
      for(unsigned char i = 0; i < P4EST_DIM; ++i)
        xyz_t[i] /= scaling;

      double w = MAX(min_w, 1./MAX(inv_max_w, sqrt(SUMD(SQR(xyz_t[0]), SQR(xyz_t[1]), SQR(xyz_t[2])))));

      unsigned char col_idx = 0;
      A.set_value(row_idx, col_idx++, w); // constant term --> what we are after in 99.99% of cases
      if(order >= 1)
        for (unsigned char comp = 0; comp < P4EST_DIM; ++comp)
          if(neumann_wall[comp] == 0)
            A.set_value(row_idx, col_idx++, xyz_t[comp]*w); // linear terms, first partial derivatives
      P4EST_ASSERT(col_idx == 1 + (order >= 1 ? P4EST_DIM - nb_neumann_walls : 0));
      if(order >= 2)
        for (unsigned char comp_1 = 0; comp_1 < P4EST_DIM; ++comp_1)
          for (unsigned char comp_2 = comp_1; comp_2 < P4EST_DIM; ++comp_2)
            A.set_value(row_idx, col_idx++, xyz_t[comp_1]*xyz_t[comp_2]*w); // quadratic terms, second (possibly crossed) partial derivatives
      P4EST_ASSERT(col_idx == 1 + (order >= 1 ? P4EST_DIM - nb_neumann_walls : 0) + (order >= 2 ? P4EST_DIM*(P4EST_DIM + 1)/2 : 0));

      const double neumann_term = (order >= 1 && nb_neumann_walls > 0 ? SUMD(neumann_wall[0]*bc[dir].wallValue(xyz)*xyz_t[0]*scaling, neumann_wall[1]*bc[dir].wallValue(xyz)*xyz_t[1]*scaling, neumann_wall[2]*bc[dir].wallValue(xyz)*xyz_t[2]*scaling) : 0.0);
      p[row_idx] = (velocity_component_p[neighbor_face.face_idx] - neumann_term) * w;

      if(interpolator_from_faces != NULL)
        interpolator_from_faces->back().weight = w;

      for(unsigned char d = 0; d < P4EST_DIM; ++d)
        nb[d].insert(logical_qcoord_diff[d]);

      row_idx++;
    }
  }

  ierr = VecRestoreArray(velocity_component, &velocity_component_p); CHKERRXX(ierr);
  if(face_is_well_defined != NULL)
    ierr = VecRestoreArrayRead(face_is_well_defined, &face_is_well_defined_p); CHKERRXX(ierr);

  if(row_idx == 0)
  {
    if(interpolator_from_faces != NULL)
      interpolator_from_faces->resize(0);
    return 0.0;
  }

  P4EST_ASSERT(row_idx <= (unsigned int) A.num_rows());
  if(row_idx < (unsigned int) A.num_rows())
  {
    A.resize(row_idx, A.num_cols());
    p.resize(row_idx);
  }

  double abs_max = A.scale_by_maxabs(p);
  std::vector<double>* interp_weights = NULL;
  if(interpolator_from_faces != NULL)
    interp_weights = new std::vector<double>(0);

  const double value_to_return = solve_lsqr_system(A, p, DIM(nb[0].size(), nb[1].size(), nb[2].size()), order, nb_neumann_walls, interp_weights);

  if(interpolator_from_faces != NULL)
  {
    P4EST_ASSERT(interp_weights->size() <= interpolator_from_faces->size());
    interpolator_from_faces->resize(interp_weights->size());
    for (size_t k = 0; k < interpolator_from_faces->size(); k++)
      interpolator_from_faces->at(k).weight *= interp_weights->at(k)/abs_max;
  }
  if(interp_weights != NULL)
    delete interp_weights;

#ifdef DEBUG
  if(interpolator_from_faces != NULL)
  {
    double my_new_value = 0.0;
    const double *velocity_component_read_p;
    ierr = VecGetArrayRead(velocity_component, &velocity_component_read_p); CHKERRXX(ierr);
    for (size_t k = 0; k < interpolator_from_faces->size(); ++k)
      my_new_value += velocity_component_read_p[interpolator_from_faces->at(k).face_idx]*interpolator_from_faces->at(k).weight;
    ierr = VecRestoreArrayRead(velocity_component, &velocity_component_read_p); CHKERRXX(ierr);
    P4EST_ASSERT(fabs(my_new_value - value_to_return) < MAX(EPS, 1e-6*MAX(fabs(my_new_value), fabs(value_to_return))));
  }
#endif

  return value_to_return;
}

voro_cell_type compute_voronoi_cell(Voronoi_DIM &voronoi_cell, const my_p4est_faces_t* faces, const p4est_locidx_t &f_idx, const unsigned char &dir, const BoundaryConditionsDIM *bc, const PetscScalar *face_is_well_defined_p)
{
  PetscErrorCode ierr;
  ierr = PetscLogEventBegin(log_my_p4est_faces_compute_voronoi_cell_t, 0, 0, 0, 0); CHKERRXX(ierr);

  const p4est_t* p4est = faces->get_p4est();
  const my_p4est_cell_neighbors_t* ngbd_c = faces->get_ngbd_c();
  const double * dxyz = faces->get_smallest_dxyz();
  const double * tree_dim = faces->get_tree_dimensions();
  const int8_t& max_lvl = ((splitting_criteria_t*) p4est->user_pointer)->max_lvl;

  voronoi_cell.clear();
  double xyz_face[P4EST_DIM]; faces->xyz_fr_f(f_idx, dir, xyz_face);
  voronoi_cell.set_center_point(ONLY3D(f_idx COMMA) xyz_face);

  // check first if the neighbors of the finest faces were stored during construction of faces
  // and if the face of interest is one of the finest quadrants' in the uniform region
  // in that case, the task is straightforward.
  const uniform_face_ngbd* face_neighbors;
  if(faces->found_uniform_face_neighborhood(f_idx, dir, face_neighbors) && no_wall_in_face_neighborhood(face_neighbors))
  {
#ifdef DEBUG
    p4est_quadrant_t qm, qp;
    faces->find_quads_touching_face(f_idx, dir, qm, qp);
    P4EST_ASSERT(qm.level == qp.level && qm.level == ((splitting_criteria_t*) p4est->user_pointer)->max_lvl);
#endif
    vector<ngbdDIMseed> points(P4EST_FACES);
#ifndef P4_TO_P8
    vector<Point2> partition(P4EST_FACES);
#endif
    for (unsigned char face_dir = 0; face_dir < P4EST_FACES; ++face_dir) {
#ifdef P4_TO_P8
<<<<<<< HEAD
      unsigned char idx   = face_dir;
#else
      unsigned char idx   = face_order_to_counterclock_cycle_order[face_dir];
=======
double interpolate_f_at_node_n(p4est_t *p4est, p4est_ghost_t *ghost, p4est_nodes_t *nodes, my_p4est_faces_t *faces,
                               my_p4est_cell_neighbors_t *ngbd_c, my_p4est_node_neighbors_t *ngbd_n,
                               p4est_locidx_t node_idx, Vec f, int dir,
                               Vec face_is_well_defined, int order, BoundaryConditions3D *bc, face_interpolator* interpolator_from_faces)
#else
double interpolate_f_at_node_n(p4est_t *p4est, p4est_ghost_t *ghost, p4est_nodes_t *nodes, my_p4est_faces_t *faces,
                               my_p4est_cell_neighbors_t *ngbd_c, my_p4est_node_neighbors_t *ngbd_n,
                               p4est_locidx_t node_idx, Vec f, int dir,
                               Vec face_is_well_defined, int order, BoundaryConditions2D *bc, face_interpolator* interpolator_from_faces)
>>>>>>> 82cac1f9
#endif
      points[idx].n  = face_neighbors->neighbor_face_idx[face_dir];
      for (unsigned char dim = 0; dim < P4EST_DIM; ++dim)
        points[idx].p.xyz(dim) = xyz_face[dim] + (dim == face_dir/2 ? (face_dir%2 ? +1.0 : -1.0)*dxyz[face_dir/2]: 0.0);
#ifdef P4_TO_P8
      points[idx].s     = (face_dir/2 == dir::x ? dxyz[1]*dxyz[2] : (face_dir/2 == dir::y ? dxyz[0]*dxyz[2] : dxyz[0]*dxyz[1]));
#else
      points[idx].theta = (face_dir/2)*M_PI_2 + (1.0 - face_dir%2)*M_PI;
      partition[idx].x  = points[idx].p.x + (0.5 - (face_dir%2))*dxyz[0];
      partition[idx].y  = points[idx].p.y + (1.0 - 2.0*(face_dir/2))*(face_dir%2 - 0.5)*dxyz[1];
#endif
    }
#ifdef P4_TO_P8
    voronoi_cell.set_cell(points, dxyz[0]*dxyz[1]*dxyz[2]);
#else
    voronoi_cell.set_neighbors_and_partition(points, partition, dxyz[0]*dxyz[1]);
#endif
    ierr = PetscLogEventEnd(log_my_p4est_faces_compute_voronoi_cell_t, 0, 0, 0, 0); CHKERRXX(ierr);
    return parallelepiped_no_wall;
  }

  // check if well-defined (if using those tags) : if far in the positive domain and if not solving there, we don't need anything here
  if(face_is_well_defined_p != NULL && !face_is_well_defined_p[f_idx])
  {
    ierr = PetscLogEventEnd(log_my_p4est_faces_compute_voronoi_cell_t, 0, 0, 0, 0); CHKERRXX(ierr);
    return not_well_defined;
  }

<<<<<<< HEAD
  p4est_quadrant_t qm, qp;
  faces->find_quads_touching_face(f_idx, dir, qm, qp);
=======
  if(bc!=NULL && is_node_Wall(p4est, node) && bc[dir].wallType(xyz)==DIRICHLET)
  {
    if(interpolator_from_faces!=NULL)
    {
      interpolator_from_faces->resize(1);
      interpolator_from_faces->at(0).face_idx = -1;
      interpolator_from_faces->at(0).weight   = +1.0;
    }
    return bc[dir].wallValue(xyz);
  }
>>>>>>> 82cac1f9

  /* check for DIRICHLET wall faces */
  const bool is_wall_face = qm.p.piggy3.local_num == -1 || qp.p.piggy3.local_num == -1;
  if(is_wall_face && bc[dir].wallType(xyz_face) == DIRICHLET)
  {
    ierr = PetscLogEventEnd(log_my_p4est_faces_compute_voronoi_cell_t, 0, 0, 0, 0); CHKERRXX(ierr);
    return dirichlet_wall_face;
  }

  /* Gather the neighbor cells to get the potential voronoi neighbors:
   * find all neighbors of the quads touching the face, in any tranverse direction
   * */
  const unsigned int n_tranverse = (unsigned int) pow(3, P4EST_DIM - 1) - 1;
#ifdef P4_TO_P8
  const unsigned char first_trans_dir   = (dir == dir::y || dir == dir :: z ? dir::x : dir::y); P4EST_ASSERT(first_trans_dir != dir);
  const unsigned char second_trans_dir  = (dir == dir::x || dir == dir :: y ? dir::z : dir::y); P4EST_ASSERT(second_trans_dir != dir);
#else
  const unsigned char first_trans_dir   = (dir == dir::y ? dir::x : dir::y); P4EST_ASSERT(first_trans_dir != dir);
#endif
  unsigned char face_dir_to_set_idx[P4EST_FACES] = {DIM(UCHAR_MAX, UCHAR_MAX, UCHAR_MAX), DIM(UCHAR_MAX, UCHAR_MAX, UCHAR_MAX)};
  set_of_neighboring_quadrants ngbd_m_[n_tranverse]; // neighbors of qm in any transverse direction
  set_of_neighboring_quadrants ngbd_p_[n_tranverse]; // neighbors of qp in any transverse direction
  P4EST_ASSERT(ORD(dir == dir::x, dir == dir::y, dir == dir::z));
  unsigned char ngbd_idx = 0;
  char search[P4EST_DIM] = {DIM(0, 0, 0)};
  for (char tt = -1; tt < 2; ++tt)
#ifdef P4_TO_P8
    for (char vv = -1; vv < 2; ++vv)
#endif
    {
      if(tt == 0 ONLY3D(&& vv == 0))
        continue;
      search[first_trans_dir]   = tt;
#ifdef P4_TO_P8
      search[second_trans_dir]  = vv;
#endif
      if(qm.p.piggy3.local_num != -1)
        ngbd_c->find_neighbor_cells_of_cell(ngbd_m_[ngbd_idx], qm.p.piggy3.local_num, qm.p.piggy3.which_tree, DIM(search[0], search[1], search[2]));
      if(qp.p.piggy3.local_num != -1)
        ngbd_c->find_neighbor_cells_of_cell(ngbd_p_[ngbd_idx], qp.p.piggy3.local_num, qp.p.piggy3.which_tree, DIM(search[0], search[1], search[2]));
#ifdef P4_TO_P8
      if(tt == 0)
        face_dir_to_set_idx[2*second_trans_dir + (vv == 1)] = ngbd_idx;
      else if(vv == 0)
        face_dir_to_set_idx[2*first_trans_dir + (tt == 1)] = ngbd_idx;
#else
      face_dir_to_set_idx[2*first_trans_dir + (tt == 1)] = ngbd_idx;
#endif
      ngbd_idx++;
    }
  P4EST_ASSERT(ngbd_idx == n_tranverse);

  /* check for uniform case and/or wall in the neighborhood, if so build voronoi partition by hand */
  const bool extra_layer_in_trans_dir_may_be_required = extra_layer_in_tranverse_directon_may_be_required(dir, tree_dim);
  const bool need_to_look_over_sharing_quad           = check_past_sharing_quad_is_required(dir, tree_dim);
  bool no_wall = (qp.p.piggy3.local_num != -1 && qm.p.piggy3.local_num != -1);
  // if the face is wall itself, check that the other face across the cell is not subrefined
  bool has_uniform_ngbd = !need_to_look_over_sharing_quad || ((qp.p.piggy3.local_num == -1 || qp.level == max_lvl) && (qm.p.piggy3.local_num == -1 || qm.level == max_lvl));
  has_uniform_ngbd = has_uniform_ngbd && ((qp.p.piggy3.local_num == -1 && faces->q2f(qm.p.piggy3.local_num, 2*dir) != NO_VELOCITY)
                                          || (qm.p.piggy3.local_num == -1 && faces->q2f(qp.p.piggy3.local_num, 2*dir + 1) != NO_VELOCITY)
                                          || (qp.level == qm.level && faces->q2f(qm.p.piggy3.local_num, 2*dir) != NO_VELOCITY && faces->q2f(qp.p.piggy3.local_num, 2*dir + 1) != NO_VELOCITY));
  ngbd_idx = 0;
  for (char tt = -1; tt < 2 && (no_wall || has_uniform_ngbd); ++tt)
#ifdef P4_TO_P8
    for (char vv = -1; vv < 2 && (no_wall || has_uniform_ngbd); ++vv)
#endif
    {
      if(tt == 0 ONLY3D(&& vv == 0))
        continue;
      if(qp.p.piggy3.local_num != -1)
      {
        const bool local_wall = ngbd_p_[ngbd_idx].size() == 0;
        no_wall             = no_wall && !local_wall;
#ifdef P4_TO_P8
        if(tt == 0 || vv == 0) // cartesian tranverse direction
#endif
          has_uniform_ngbd  = has_uniform_ngbd && (local_wall || (ngbd_p_[ngbd_idx].size() == 1 && ngbd_p_[ngbd_idx].begin()->level == qp.level && faces->q2f(ngbd_p_[ngbd_idx].begin()->p.piggy3.local_num, 2*dir) != NO_VELOCITY && faces->q2f(ngbd_p_[ngbd_idx].begin()->p.piggy3.local_num, 2*dir + 1) != NO_VELOCITY));
#ifdef P4_TO_P8
        else
          has_uniform_ngbd  = has_uniform_ngbd && (local_wall || (ngbd_p_[ngbd_idx].size() == 1 && ngbd_p_[ngbd_idx].begin()->level <= qp.level));
#endif
        if(has_uniform_ngbd && extra_layer_in_trans_dir_may_be_required && qp.level < ((splitting_criteria_t*) p4est->user_pointer)->max_lvl) // check that quadrants layering those neighbors are not finer because that would invalidate local uniform cells in case of large aspect ratios
        {
#ifdef P4_TO_P8
          if(tt != 0)
#endif
            has_uniform_ngbd = has_uniform_ngbd && (local_wall || (faces->q2f(ngbd_p_[ngbd_idx].begin()->p.piggy3.local_num, 2*first_trans_dir + (tt == 1)) != NO_VELOCITY));
#ifdef P4_TO_P8
          if(vv != 0)
            has_uniform_ngbd = has_uniform_ngbd && (local_wall || (faces->q2f(ngbd_p_[ngbd_idx].begin()->p.piggy3.local_num, 2*second_trans_dir + (vv == 1)) != NO_VELOCITY));
#endif
        }
      }
      if(qm.p.piggy3.local_num != -1)
      {
        const bool local_wall = ngbd_m_[ngbd_idx].size() == 0;
        no_wall             = no_wall && !local_wall;
#ifdef P4_TO_P8
        if(tt == 0 || vv == 0) // cartesian tranverse direction
#endif
          has_uniform_ngbd  = has_uniform_ngbd && (local_wall || (ngbd_m_[ngbd_idx].size() == 1 && ngbd_m_[ngbd_idx].begin()->level == qm.level && faces->q2f(ngbd_m_[ngbd_idx].begin()->p.piggy3.local_num, 2*dir) != NO_VELOCITY && faces->q2f(ngbd_m_[ngbd_idx].begin()->p.piggy3.local_num, 2*dir + 1) != NO_VELOCITY));
#ifdef P4_TO_P8
        else
          has_uniform_ngbd  = has_uniform_ngbd && (local_wall || (ngbd_m_[ngbd_idx].size() == 1 && ngbd_m_[ngbd_idx].begin()->level <= qm.level));
#endif
        if(has_uniform_ngbd && extra_layer_in_trans_dir_may_be_required && qm.level < ((splitting_criteria_t*) p4est->user_pointer)->max_lvl) // check that quadrants layering those neighbors are not finer because that would invalidate local uniform cells in case of large aspect ratios
        {
#ifdef P4_TO_P8
          if(tt != 0)
#endif
            has_uniform_ngbd = has_uniform_ngbd && (local_wall || (faces->q2f(ngbd_m_[ngbd_idx].begin()->p.piggy3.local_num, 2*first_trans_dir + (tt == 1)) != NO_VELOCITY));
#ifdef P4_TO_P8
          if(vv != 0)
            has_uniform_ngbd = has_uniform_ngbd && (local_wall || (faces->q2f(ngbd_m_[ngbd_idx].begin()->p.piggy3.local_num, 2*second_trans_dir + (vv == 1)) != NO_VELOCITY));
#endif
        }
      }
      ngbd_idx++;
    }
  P4EST_ASSERT((!no_wall && !has_uniform_ngbd) || ngbd_idx == n_tranverse);
  if(has_uniform_ngbd && no_wall)
  {
    P4EST_ASSERT(qm.level <= ((splitting_criteria_t*) p4est->user_pointer)->max_lvl); // consistency check
#ifdef P4EST_DEBUG
    for (char tt = -1; tt < 2; ++tt)
    {
      // consistency check only in perpendicular tranverse directions (not in diagonals, since they may be bigger cells, there)
      P4EST_ASSERT(faces->q2f(ngbd_m_[face_dir_to_set_idx[2*first_trans_dir + (tt == 1)]].begin()->p.piggy3.local_num, 2*dir + 1) == faces->q2f(ngbd_p_[face_dir_to_set_idx[2*first_trans_dir + (tt == 1)]].begin()->p.piggy3.local_num, 2*dir));
#ifdef P4_TO_P8
      P4EST_ASSERT(faces->q2f(ngbd_m_[face_dir_to_set_idx[2*second_trans_dir + (tt == 1)]].begin()->p.piggy3.local_num, 2*dir + 1) == faces->q2f(ngbd_p_[face_dir_to_set_idx[2*second_trans_dir + (tt == 1)]].begin()->p.piggy3.local_num, 2*dir));
#endif
    }
#endif
    const double cell_ratio = (double) (1 << (((splitting_criteria_t *) p4est->user_pointer)->max_lvl - qm.level));
    // neighbor faces in the direction of the face orientation, first:
    vector<ngbdDIMseed> points(P4EST_FACES);
#ifndef P4_TO_P8
    vector<Point2> partition(P4EST_FACES);
#endif
    unsigned char idx;

<<<<<<< HEAD
    // in direction 2*dir
#ifdef P4_TO_P8
    idx = 2*dir;
#else
    idx = face_order_to_counterclock_cycle_order[2*dir];
#endif
    points[idx].n = faces->q2f(qm.p.piggy3.local_num, 2*dir);
    for (unsigned char dim = 0; dim < P4EST_DIM; ++dim)
      points[idx].p.xyz(dim) = xyz_face[dim] + (dim == dir ? -dxyz[dir]*cell_ratio: 0.0); // safer than fetching the coordinates (if periodic)
=======
  vector<p4est_locidx_t> ngbd;
  p4est_locidx_t f_tmp;
  for(unsigned int m=0; m<ngbd_tmp.size(); ++m)
  {
    f_tmp = faces->q2f(ngbd_tmp[m].p.piggy3.local_num, 2*dir  );
    if(f_tmp!=NO_VELOCITY && std::find(ngbd.begin(), ngbd.end(),f_tmp)==ngbd.end())
      ngbd.push_back(f_tmp);

    f_tmp = faces->q2f(ngbd_tmp[m].p.piggy3.local_num, 2*dir+1);
    if(f_tmp!=NO_VELOCITY && std::find(ngbd.begin(), ngbd.end(),f_tmp)==ngbd.end())
      ngbd.push_back(f_tmp);
  }

  double *f_p;
  ierr = VecGetArray(f, &f_p); CHKERRXX(ierr);

  vector<p4est_locidx_t> interp_points;
  if(interpolator_from_faces!=NULL)
    interpolator_from_faces->resize(0);
  matrix_t A;
  bool neumann_wall_x = (bc!=NULL && (is_node_xmWall(p4est, node) || is_node_xpWall(p4est, node)) && bc[dir].wallType(xyz)==NEUMANN);
  bool neumann_wall_y = (bc!=NULL && (is_node_ymWall(p4est, node) || is_node_ypWall(p4est, node)) && bc[dir].wallType(xyz)==NEUMANN);
#ifdef P4_TO_P8
  bool neumann_wall_z = (bc!=NULL && (is_node_zmWall(p4est, node) || is_node_zpWall(p4est, node)) && bc[dir].wallType(xyz)==NEUMANN);
  A.resize(1, (1+P4EST_DIM)+(order>=2 ? (P4EST_DIM*(P4EST_DIM+1)/2):0)-(neumann_wall_x?1:0)-(neumann_wall_y?1:0)-(neumann_wall_z?1:0));
#else
  A.resize(1, (1+P4EST_DIM)+(order>=2 ? (P4EST_DIM*(P4EST_DIM+1)/2):0)-(neumann_wall_x?1:0)-(neumann_wall_y?1:0));
#endif
  vector<double> p;
  vector<double> nb[P4EST_DIM];

  double min_w = 1e-6;
  double inv_max_w = 1e-6;

  const PetscScalar *face_is_well_defined_p;
  if(face_is_well_defined!=NULL)
    ierr = VecGetArrayRead(face_is_well_defined, &face_is_well_defined_p); CHKERRXX(ierr);

  for(unsigned int m=0; m<ngbd.size(); m++)
  {
    /* minus direction */
    p4est_locidx_t fm_idx = ngbd[m];
    if((face_is_well_defined==NULL || face_is_well_defined_p[fm_idx]) && std::find(interp_points.begin(), interp_points.end(),fm_idx)==interp_points.end() )
    {
      if(interpolator_from_faces!=NULL)
      {
        face_interpolator_element new_element; new_element.face_idx = fm_idx;
        interpolator_from_faces->push_back(new_element);
      }
      double xyz_t[P4EST_DIM];
      faces->xyz_fr_f(fm_idx, dir, xyz_t);
      for(int i=0; i<P4EST_DIM; ++i)
      {
        double rel_dist = (xyz[i] - xyz_t[i]);
        if(is_periodic(p4est, i))
          for (short cc = -1; cc < 2; cc+=2)
            if(fabs((xyz[i] - xyz_t[i] + ((double) cc)*domain_size[i])) < fabs(rel_dist))
              rel_dist = (xyz[i] - xyz_t[i] + ((double) cc)*domain_size[i]);
        xyz_t[i] = rel_dist / scaling;
      }

>>>>>>> 82cac1f9
#ifdef P4_TO_P8
    points[idx].s     = (dir == dir::x ? dxyz[1]*dxyz[2] : (dir == dir::y ? dxyz[0]*dxyz[2] : dxyz[0]*dxyz[1]))*SQR(cell_ratio);
#else
    points[idx].theta = dir*M_PI_2 + M_PI;
    partition[idx].x  = points[idx].p.x +         0.5*dxyz[0]*cell_ratio;
    partition[idx].y  = points[idx].p.y + (dir - 0.5)*dxyz[1]*cell_ratio;
#endif

    // in direction 2*dir + 1
#ifdef P4_TO_P8
    idx = 2*dir + 1;
#else
    idx = face_order_to_counterclock_cycle_order[2*dir + 1];
#endif
    points[idx].n = faces->q2f(qp.p.piggy3.local_num, 2*dir + 1);
    for (unsigned char dim = 0; dim < P4EST_DIM; ++dim)
      points[idx].p.xyz(dim) = xyz_face[dim] + (dim == dir ? dxyz[dir]*cell_ratio: 0.0); // safer than fetching the coordinates (if periodic)
#ifdef P4_TO_P8
    points[idx].s     = (dir == dir::x ? dxyz[1]*dxyz[2] : (dir == dir::y ? dxyz[0]*dxyz[2] : dxyz[0]*dxyz[1]))*SQR(cell_ratio);
#else
    points[idx].theta = dir*M_PI_2;
    partition[idx].x  = points[idx].p.x -         0.5*dxyz[0]*cell_ratio;
    partition[idx].y  = points[idx].p.y + (0.5 - dir)*dxyz[1]*cell_ratio;
#endif
    // neighbor faces in the tranverse direction(s), then:
    for (unsigned char tran_dir = 0; tran_dir < P4EST_DIM; ++tran_dir) {
      if(tran_dir == dir)
        continue;
      for (int tran_face_dir = 2*tran_dir; tran_face_dir < 2*tran_dir + 2; ++tran_face_dir) { // negative and positive face direction in tranverse Cartesian direction
#ifdef P4_TO_P8
        idx = tran_face_dir;
#else
        idx = face_order_to_counterclock_cycle_order[tran_face_dir];
#endif
        points[idx].n = faces->q2f(ngbd_p_[face_dir_to_set_idx[tran_face_dir]].begin()->p.piggy3.local_num, 2*dir); // we fetch the appropriate face through ngbd_p_
        for (unsigned char dim = 0; dim < P4EST_DIM; ++dim)
          points[idx].p.xyz(dim) = xyz_face[dim] + (dim == tran_face_dir/2 ? (tran_face_dir%2 ? +1.0 : -1.0)*dxyz[tran_face_dir/2]*cell_ratio: 0.0); // safer than fetching the coordinates (if periodic)
#ifdef P4_TO_P8
        points[idx].s     = (tran_dir == dir::x ? dxyz[1]*dxyz[2] : (tran_dir == dir::y ? dxyz[0]*dxyz[2] : dxyz[0]*dxyz[1]))*SQR(cell_ratio);
#else
        points[idx].theta = (tran_face_dir/2)*M_PI_2 + (1.0 - tran_face_dir%2)*M_PI;
        partition[idx].x  = points[idx].p.x + (0.5 - tran_face_dir%2)*dxyz[0]*cell_ratio;
        partition[idx].y  = points[idx].p.y + (1.0 - 2.0*(tran_face_dir/2))*(tran_face_dir%2 - 0.5)*dxyz[1]*cell_ratio;
#endif
      }
    }
#ifdef P4_TO_P8
    voronoi_cell.set_cell(points, dxyz[0]*dxyz[1]*dxyz[2]*pow(cell_ratio, 3.0));
#else
    voronoi_cell.set_neighbors_and_partition(points, partition, dxyz[0]*dxyz[1]*SQR(cell_ratio));
#endif
    ierr = PetscLogEventEnd(log_my_p4est_faces_compute_voronoi_cell_t, 0, 0, 0, 0); CHKERRXX(ierr);
    return parallelepiped_no_wall;
  }
  /* otherwise, either
   * 1) the face is a non-Dirichlet wall face,
   * 2) there is a wall nearby,
   * 3) there is a T-junction and the grid is not uniform
   * 4) the grid is locally uniform but very stretched and more neighbors are actually required!
   * --> need to compute the voronoi cell */
  else
  {
    set_of_neighboring_quadrants ngbd; ngbd.clear();
    set_of_neighboring_quadrants tmp_ngbd;
    std::set<indexed_and_located_face> set_of_neighbor_faces; set_of_neighbor_faces.clear();
    // we add faces to the set as we find them and clear the list of neighbor quadrants after every search to avoid vectors growing very large and slowing down the O(n) searches implemented in find_neighbor_cells_of_cell
    for (char face_touch = -1; face_touch < 2; face_touch += 2) {
      const p4est_quadrant_t& quad_touch = (face_touch == -1 ? qm : qp);
      if(quad_touch.p.piggy3.local_num != -1)
      {
        const p4est_quadrant_t& quad_touch    = (face_touch == -1 ? qm : qp);
        set_of_neighboring_quadrants* ngbd_touch_ = (face_touch == -1 ? ngbd_m_ : ngbd_p_);
        const unsigned char dir_touch = 2*dir + (face_touch == -1 ? 0 : 1);
        ngbd.insert(quad_touch);

<<<<<<< HEAD
        // in face normal direction if needed
        if (faces->q2f(quad_touch.p.piggy3.local_num, dir_touch) == NO_VELOCITY || need_to_look_over_sharing_quad)
        {
          tmp_ngbd.clear();
          tmp_ngbd.insert(quad_touch);
          if(need_to_look_over_sharing_quad)
            ngbd_c->find_neighbor_cells_of_cell(tmp_ngbd, quad_touch.p.piggy3.local_num, quad_touch.p.piggy3.which_tree, dir_touch);
          for (set_of_neighboring_quadrants::const_iterator it = tmp_ngbd.begin(); it != tmp_ngbd.end(); ++it)
          {
            ngbd.insert(*it);
            ngbd_c->find_neighbor_cells_of_cell(ngbd, it->p.piggy3.local_num, it->p.piggy3.which_tree, dir_touch);
          }
        }
=======
      p.push_back((f_p[fm_idx]
                   + (neumann_wall_x? ((is_node_xpWall(p4est, node)?+1.0:-1.0)*bc->wallValue(xyz)*xyz_t[0]*scaling): 0.0)
                  + (neumann_wall_y? ((is_node_ypWall(p4est, node)?+1.0:-1.0)*bc->wallValue(xyz)*xyz_t[1]*scaling): 0.0)
    #ifdef P4_TO_P8
          + (neumann_wall_z? ((is_node_zpWall(p4est, node)?+1.0:-1.0)*bc->wallValue(xyz)*xyz_t[2]*scaling): 0.0)
    #endif
          ) * w);
      if(interpolator_from_faces!=NULL)
        interpolator_from_faces->back().weight = w;
      // [Raphael:] note the sign used when defining xyz_t above, it is counter-intuitive, imo

      for(int d=0; d<P4EST_DIM; ++d)
        if(std::find(nb[d].begin(), nb[d].end(), xyz_t[d]) == nb[d].end())
          nb[d].push_back(xyz_t[d]);
>>>>>>> 82cac1f9

        // fetch (all) the extra cells layering quad_touch in the face_touch direction
        // if the aspect ratio is weird, we also layer in the tranverse directions
        ngbd_idx = 0;
        for (char tt = -1; tt < 2; ++tt)
#ifdef P4_TO_P8
          for (char vv = -1; vv < 2; ++vv)
#endif
          {
            if(tt == 0 ONLY3D(&& vv == 0))
              continue;
            search[dir] = face_touch;
            search[first_trans_dir]   = tt;
#ifdef P4_TO_P8
            search[second_trans_dir]  = vv;
#endif
            ngbd_c->find_neighbor_cells_of_cell(ngbd, quad_touch.p.piggy3.local_num, quad_touch.p.piggy3.which_tree, DIM(search[0], search[1], search[2]));
            if(extra_layer_in_trans_dir_may_be_required)
            {
              search[dir] = 0;
#ifdef P4_TO_P8
              if(tt != 0)
#endif
              {
                search[first_trans_dir]   = tt;
#ifdef P4_TO_P8
                search[second_trans_dir]  = 0;
#endif
                for (set_of_neighboring_quadrants::const_iterator it = ngbd_touch_[ngbd_idx].begin(); it != ngbd_touch_[ngbd_idx].end(); ++it)
                {
                  tmp_ngbd.clear();
                  ngbd_c->find_neighbor_cells_of_cell(tmp_ngbd, it->p.piggy3.local_num, it->p.piggy3.which_tree, DIM(search[0], search[1], search[2]));
                  for (set_of_neighboring_quadrants::const_iterator itt = tmp_ngbd.begin(); itt != tmp_ngbd.end(); ++itt) {
                    ngbd.insert(*itt);
                    if(faces->q2f(itt->p.piggy3.local_num, 2*first_trans_dir + (tt == 1)) == NO_VELOCITY)
                      ngbd_c->find_neighbor_cells_of_cell(ngbd, itt->p.piggy3.local_num, itt->p.piggy3.which_tree, DIM(search[0], search[1], search[2]));
                  }
                }
              }
#ifdef P4_TO_P8
              if(vv != 0)
              {
                search[first_trans_dir]   = 0;
                search[second_trans_dir]  = vv;
                for (set_of_neighboring_quadrants::const_iterator it = ngbd_touch_[ngbd_idx].begin(); it != ngbd_touch_[ngbd_idx].end(); ++it)
                {
                  tmp_ngbd.clear();
                  ngbd_c->find_neighbor_cells_of_cell(tmp_ngbd, it->p.piggy3.local_num, it->p.piggy3.which_tree, DIM(search[0], search[1], search[2]));
                  for (set_of_neighboring_quadrants::const_iterator itt = tmp_ngbd.begin(); itt != tmp_ngbd.end(); ++itt) {
                    ngbd.insert(*itt);
                    if(faces->q2f(itt->p.piggy3.local_num, 2*second_trans_dir + (vv == 1)) == NO_VELOCITY)
                      ngbd_c->find_neighbor_cells_of_cell(ngbd, itt->p.piggy3.local_num, itt->p.piggy3.which_tree, DIM(search[0], search[1], search[2]));
                  }
                }
              }
              if(tt!= 0 && vv != 0)
              {
                search[first_trans_dir]   = tt;
                search[second_trans_dir]  = vv;
                for (set_of_neighboring_quadrants::const_iterator it = ngbd_touch_[ngbd_idx].begin(); it != ngbd_touch_[ngbd_idx].end(); ++it)
                {
                  tmp_ngbd.clear();
                  ngbd_c->find_neighbor_cells_of_cell(tmp_ngbd, it->p.piggy3.local_num, it->p.piggy3.which_tree, DIM(search[0], search[1], search[2]));
                  for (set_of_neighboring_quadrants::const_iterator itt = tmp_ngbd.begin(); itt != tmp_ngbd.end(); ++itt) {
                    ngbd.insert(*itt);
                    if(faces->q2f(itt->p.piggy3.local_num, 2*first_trans_dir + (tt == 1)) == NO_VELOCITY || faces->q2f(itt->p.piggy3.local_num, 2*second_trans_dir + (vv == 1)) == NO_VELOCITY)
                      ngbd_c->find_neighbor_cells_of_cell(ngbd, itt->p.piggy3.local_num, itt->p.piggy3.which_tree, DIM(search[0], search[1], search[2]));
                  }
                }
              }
#endif
            }
            add_faces_to_set_and_clear_set_of_quad(faces, f_idx, dir, set_of_neighbor_faces, ngbd_touch_[ngbd_idx]);
            ngbd_idx++;
          }
        P4EST_ASSERT(ngbd_idx == n_tranverse);
        add_faces_to_set_and_clear_set_of_quad(faces, f_idx, dir, set_of_neighbor_faces, ngbd);
      }
    }

    const bool* periodic  = faces->get_periodicity();
    const double* xyz_min = faces->get_xyz_min();
    const double* xyz_max = faces->get_xyz_max();
    voronoi_cell.assemble_from_set_of_faces(set_of_neighbor_faces, periodic, xyz_min, xyz_max);

    /* add the walls in 2d, note that they are dealt with by voro++ in 3D
     * This needs to be done AFTER assemble_from_set_of_faces because the latter starts by clearing the neighbor seeds
     * */
#ifndef P4_TO_P8
    const double cell_ratio = (double) (1 << (((splitting_criteria_t *) p4est->user_pointer)->max_lvl - MAX(qm.level, qp.level)));
    const unsigned char other_cartesian_dir = (dir == dir::x ? dir::y : dir::x);
    if(qm.p.piggy3.local_num == -1 && bc[dir].wallType(xyz_face) == NEUMANN)
      voronoi_cell.push(WALL_idx(2*dir),   xyz_face[0] - (dir == dir::x ? dxyz[0]*cell_ratio : 0.0), xyz_face[1] - (dir == dir::y ? dxyz[1]*cell_ratio : 0.0), periodic, xyz_min, xyz_max);
    if(qp.p.piggy3.local_num == -1 && bc[dir].wallType(xyz_face) == NEUMANN)
      voronoi_cell.push(WALL_idx(2*dir+1), xyz_face[0] + (dir == dir::x ? dxyz[0]*cell_ratio : 0.0), xyz_face[1] + (dir == dir::y ? dxyz[1]*cell_ratio : 0.0), periodic, xyz_min, xyz_max);
    if ((qm.p.piggy3.local_num == -1 || is_quad_Wall(p4est, qm.p.piggy3.which_tree, &qm, 2*other_cartesian_dir)) && (qp.p.piggy3.local_num == -1 || is_quad_Wall(p4est, qp.p.piggy3.which_tree, &qp, 2*other_cartesian_dir)))
      voronoi_cell.push(WALL_idx(2*other_cartesian_dir),      xyz_face[0] - (other_cartesian_dir == dir::x ? dxyz[0]*cell_ratio : 0.0), xyz_face[1] - (other_cartesian_dir == dir::y ? dxyz[1]*cell_ratio : 0.0), periodic, xyz_min, xyz_max);
    if ((qm.p.piggy3.local_num == -1 || is_quad_Wall(p4est, qm.p.piggy3.which_tree, &qm, 2*other_cartesian_dir + 1)) && (qp.p.piggy3.local_num == -1 || is_quad_Wall(p4est, qp.p.piggy3.which_tree, &qp, 2*other_cartesian_dir + 1)))
      voronoi_cell.push(WALL_idx(2*other_cartesian_dir + 1),  xyz_face[0] + (other_cartesian_dir == dir::x ? dxyz[0]*cell_ratio : 0.0), xyz_face[1] + (other_cartesian_dir == dir::y ? dxyz[1]*cell_ratio : 0.0), periodic, xyz_min, xyz_max);
#endif

<<<<<<< HEAD
#ifdef P4_TO_P8
    voronoi_cell.construct_partition(xyz_min, xyz_max, periodic);
#else
    voronoi_cell.construct_partition();
    voronoi_cell.compute_volume();
#endif

=======
  if(interp_points.size()==0)
  {
    if(interpolator_from_faces!=NULL)
      interpolator_from_faces->resize(0);
    return 0;
  }

  double abs_max = A.scale_by_maxabs(p);
  std::vector<double>* interp_weights = NULL;
  if(interpolator_from_faces!=NULL)
    interp_weights = new std::vector<double>(0);
>>>>>>> 82cac1f9

    /*
     * in case of very stretched grids, problems might occur : a parallel wall may clip the cell --> needs to be added if not Neumann (Dirichlet) as it was not assumed not to happen here above
     * // Example:
     *
     * wall-wall-wall-wall-wall-wall-wall-
     * \_\_\_\_\_\_\_\_\_\_\_\_\_\_\_\_\_\
     * |                |                |
     * |                |                |
     * |                |                |
     * |________________|___(x)__________|
     * |                |        |       |
     * |                |________|_______|
     * |                |        |       |
     * |________________|________|_______|
     *
     * --> one can show that the cell assoiated with (x) here above needs to be clipped by the above wall if dy/dx < sqrt(3.0)/4.0
     * [Raphael: attempt to use very stretched grids for SHS simulations]
     * */
#ifdef P4_TO_P8
    const bool might_need_more_care = !periodic[dir] && (dir == dir::x ? MIN(dxyz[0]/dxyz[1], dxyz[0]/dxyz[2]) < sqrt(3.0)/4.0 : (dir == dir::y ? MIN(dxyz[1]/dxyz[0], dxyz[1]/dxyz[2]) < sqrt(3.0)/4.0 : MIN(dxyz[2]/dxyz[0], dxyz[2]/dxyz[1]) < sqrt(3.0)/4.0));
#else
    const bool might_need_more_care = !periodic[dir] && (dir == dir::x ? dxyz[0]/dxyz[1] < sqrt(3.0)/4.0 : dxyz[1]/dxyz[0] < sqrt(3.0)/4.0);
#endif
    if(might_need_more_care)
    {
      const vector<ngbdDIMseed> *neighbor_seeds;
#ifdef P4_TO_P8
<<<<<<< HEAD
      char parallel_wall_m = (dir == dir::x ? WALL_m00 : (dir == dir::y ? WALL_0m0 : WALL_00m));
      char parallel_wall_p = (dir == dir::x ? WALL_p00 : (dir == dir::y ? WALL_0p0 : WALL_00p));
#else
      char parallel_wall_m = (dir == dir::x ? WALL_m00 : WALL_0m0);
      char parallel_wall_p = (dir == dir::x ? WALL_p00 : WALL_0p0);
#endif
      voronoi_cell.get_neighbor_seeds(neighbor_seeds);
      bool wall_added_manually = false;
      for (size_t m = 0; m < neighbor_seeds->size(); ++m) {
        if((*neighbor_seeds)[m].n == parallel_wall_m || (*neighbor_seeds)[m].n == parallel_wall_p)
        {
          try {
            double xyz_projected_point[P4EST_DIM] = {DIM(xyz_face[0], xyz_face[1], xyz_face[2])};
            xyz_projected_point[dir] = ((*neighbor_seeds)[m].n == parallel_wall_m ? xyz_min[dir] : xyz_max[dir]);
            BoundaryConditionType bc_type_on_pojected_point = bc[dir].wallType(xyz_projected_point);
            if(bc_type_on_pojected_point == DIRICHLET) // if it was NEUMANN
              voronoi_cell.push(WALL_PARALLEL_TO_FACE, DIM(xyz_projected_point[0], xyz_projected_point[1], xyz_projected_point[2]), periodic, xyz_min, xyz_max);
          } catch (std::exception e) {
            throw std::runtime_error("my_p4est_faces_t::compute_voronoi_cell: the boundary condition type needs to be readable from everywhere in the domain when using such stretched grids and non-periodic wall conditions, sorry...");
          }
          wall_added_manually = true;
        }
      }
      if(wall_added_manually)
      {
#ifdef P4_TO_P8
        voronoi_cell.construct_partition(xyz_min, xyz_max, periodic);
#else
        voronoi_cell.construct_partition();
        voronoi_cell.compute_volume();
#endif
      }
    }

    ierr = PetscLogEventEnd(log_my_p4est_faces_compute_voronoi_cell_t, 0, 0, 0, 0); CHKERRXX(ierr);
    if(has_uniform_ngbd)
      return parallelepiped_with_wall; // it for sure is a parallelepiped since it had a uniform neighborhood, but the face must have some wall neighbor(s), that's all
    else
      return nonuniform;
  }
=======
  double value_to_return = solve_lsqr_system(A, p, nb[0].size(), nb[1].size(), nb[2].size(), order, ((neumann_wall_x?1:0) + (neumann_wall_y?1:0) + (neumann_wall_z?1:0)), interp_weights);
#else
  double value_to_return = solve_lsqr_system(A, p, nb[0].size(), nb[1].size(), order, ((neumann_wall_x?1:0) + (neumann_wall_y?1:0)), interp_weights);
#endif
  if(interpolator_from_faces!=NULL)
  {
    P4EST_ASSERT(interp_weights->size() <= interpolator_from_faces->size());
    interpolator_from_faces->resize(interp_weights->size());
    for (unsigned int k = 0; k < interpolator_from_faces->size(); ++k)
      interpolator_from_faces->at(k).weight *= interp_weights->at(k)/abs_max;
  }
  if(interp_weights!=NULL)
    delete  interp_weights;

#ifdef DEBUG
  if(interpolator_from_faces!=NULL)
  {
    double my_new_value = 0.0;
    const double *f_read_p;
    ierr = VecGetArrayRead(f, &f_read_p); CHKERRXX(ierr);
    for (unsigned int k = 0; k < interpolator_from_faces->size(); ++k)
      my_new_value += f_read_p[interpolator_from_faces->at(k).face_idx]*interpolator_from_faces->at(k).weight;
    ierr = VecRestoreArrayRead(f, &f_read_p); CHKERRXX(ierr);
    P4EST_ASSERT(fabs(my_new_value - value_to_return) < MAX(EPS, 1e-6*MAX(fabs(my_new_value), fabs(value_to_return))));
  }
#endif

  return value_to_return;
>>>>>>> 82cac1f9
}<|MERGE_RESOLUTION|>--- conflicted
+++ resolved
@@ -32,7 +32,6 @@
 #endif
 
 
-<<<<<<< HEAD
 my_p4est_faces_t::my_p4est_faces_t(p4est_t *p4est_, p4est_ghost_t *ghost_, const my_p4est_brick_t *myb_, my_p4est_cell_neighbors_t *ngbd_c_, bool initialize_neighborhoods_of_fine_faces)
   : max_p4est_lvl(((splitting_criteria_t*) p4est_->user_pointer)->max_lvl),
     smallest_dxyz{DIM(ngbd_c_->get_tree_dimensions()[0]/(1 << (((splitting_criteria_t*) p4est_->user_pointer)->max_lvl)),
@@ -51,16 +50,6 @@
 
   finest_faces_neighborhoods_are_set = false;
   init_faces(initialize_neighborhoods_of_fine_faces);
-=======
-my_p4est_faces_t::my_p4est_faces_t(p4est_t *p4est, p4est_ghost_t *ghost, my_p4est_brick_t *myb, my_p4est_cell_neighbors_t *ngbd_c)
-{
-  this->p4est = p4est;
-  this->ghost = ghost;
-  this->myb = myb;
-  this->ngbd_c = ngbd_c;
-
-  init_faces();
->>>>>>> 82cac1f9
 }
 
 void my_p4est_faces_t::init_faces()
@@ -70,17 +59,10 @@
 
   int mpiret;
 
-<<<<<<< HEAD
   for(unsigned char d = 0; d < P4EST_FACES; ++d)
     q2f_[d].resize(p4est->local_num_quadrants + ghost->ghosts.elem_count, NO_VELOCITY);
 
   for(unsigned char d = 0; d < P4EST_DIM; ++d)
-=======
-  for(int d=0; d<P4EST_FACES; ++d)
-    q2f_[d].resize(p4est->local_num_quadrants + ghost->ghosts.elem_count, NO_VELOCITY);
-
-  for(int d=0; d<P4EST_DIM; ++d)
->>>>>>> 82cac1f9
   {
     num_local[d] = 0;
     num_ghost[d] = 0;
@@ -88,7 +70,6 @@
     ghost_local_num[d].resize(0);
   }
 
-<<<<<<< HEAD
   set_of_neighboring_quadrants ngbd;
   int min_ghost_owner_rank = 0;
   int max_ghost_owner_rank = 0;
@@ -106,19 +87,10 @@
    * loop through all local quadrants, and process face by face in the following order f_m00, f_p00, f_0m0, f_0p0, f_00m and f_00p
    * */
   for(p4est_topidx_t tree_idx = p4est->first_local_tree; tree_idx <= p4est->last_local_tree; ++tree_idx)
-=======
-  vector<p4est_quadrant_t> ngbd;
-  vector< vector<faces_comm_1_t> > buff_query1(p4est->mpisize);
-  vector< vector<p4est_locidx_t> > map(p4est->mpisize);
-
-  /* first process local velocities */
-  for(p4est_topidx_t tree_idx=p4est->first_local_tree; tree_idx<=p4est->last_local_tree; ++tree_idx)
->>>>>>> 82cac1f9
   {
     p4est_tree_t *tree = p4est_tree_array_index(p4est->trees, tree_idx);
     for(size_t q = 0; q < tree->quadrants.elem_count; ++q)
     {
-<<<<<<< HEAD
       p4est_quadrant_t *quad = p4est_quadrant_array_index(&tree->quadrants, q);
       p4est_locidx_t quad_idx = q + tree->quadrants_offset;
       for (unsigned char face_dir = 0; face_dir < P4EST_FACES; ++face_dir)
@@ -160,64 +132,6 @@
             }
             else
               q2f_[face_dir][quad_idx] = q2f_[(face_dir%2 == 0 ? face_dir + 1 : face_dir - 1)][ngbd.begin()->p.piggy3.local_num];
-=======
-      p4est_quadrant_t *quad = (p4est_quadrant_t*)sc_array_index(&tree->quadrants, q);
-      p4est_locidx_t quad_idx = q+tree->quadrants_offset;
-
-      if(is_quad_xmWall(p4est, tree_idx, quad))
-        q2f_[dir::f_m00][quad_idx] = num_local[0]++;
-      else
-      {
-        ngbd.resize(0);
-#ifdef P4_TO_P8
-        ngbd_c->find_neighbor_cells_of_cell(ngbd, quad_idx, tree_idx, -1, 0, 0);
-#else
-        ngbd_c->find_neighbor_cells_of_cell(ngbd, quad_idx, tree_idx, -1, 0);
-#endif
-        if(ngbd.size()==1)
-        {
-          if(ngbd[0].level<quad->level /* the neighbor is a bigger cell */
-             || (ngbd[0].p.piggy3.local_num <  p4est->local_num_quadrants && q2f_[dir::f_p00][ngbd[0].p.piggy3.local_num]==NO_VELOCITY) /* the shared face is local has not been indexed yet */
-             || (ngbd[0].p.piggy3.local_num >= p4est->local_num_quadrants && ngbd[0].p.piggy3.local_num-p4est->local_num_quadrants >= ghost->proc_offsets[p4est->mpirank] ) ) /* ngbd is on process with larger index */
-            q2f_[dir::f_m00][quad_idx] = num_local[0]++;
-          else if(ngbd[0].p.piggy3.local_num >= p4est->local_num_quadrants && ngbd[0].p.piggy3.local_num-p4est->local_num_quadrants < ghost->proc_offsets[p4est->mpirank])
-          {
-            p4est_locidx_t ghost_idx = ngbd[0].p.piggy3.local_num-p4est->local_num_quadrants;
-            int r = quad_find_ghost_owner(ghost, ghost_idx);
-            const p4est_quadrant_t* g = (const p4est_quadrant_t*)sc_array_index(&ghost->ghosts, ghost_idx);
-            faces_comm_1_t c; c.local_num = g->p.piggy3.local_num; c.dir = dir::f_p00;
-            buff_query1[r].push_back(c);
-            map[r].push_back(quad_idx);
-          }
-          else
-            q2f_[dir::f_m00][quad_idx] = q2f_[dir::f_p00][ngbd[0].p.piggy3.local_num];
-        }
-      }
-
-      if(is_quad_xpWall(p4est, tree_idx, quad))
-        q2f_[dir::f_p00][quad_idx] = num_local[0]++;
-      else
-      {
-        ngbd.resize(0);
-#ifdef P4_TO_P8
-        ngbd_c->find_neighbor_cells_of_cell(ngbd, quad_idx, tree_idx, 1, 0, 0);
-#else
-        ngbd_c->find_neighbor_cells_of_cell(ngbd, quad_idx, tree_idx, 1, 0);
-#endif
-        if(ngbd.size()==1)
-        {
-          if(ngbd[0].level<quad->level /* the neighbor is a bigger cell */
-             || (ngbd[0].p.piggy3.local_num < p4est->local_num_quadrants && q2f_[dir::f_m00][ngbd[0].p.piggy3.local_num]==NO_VELOCITY) /* the shared face is local has not been indexed yet */
-             || (ngbd[0].p.piggy3.local_num >= p4est->local_num_quadrants && ngbd[0].p.piggy3.local_num-p4est->local_num_quadrants >= ghost->proc_offsets[p4est->mpirank] ) ) /* ngbd is on process with larger index */
-            q2f_[dir::f_p00][quad_idx] = num_local[0]++;
-          else if(ngbd[0].p.piggy3.local_num >= p4est->local_num_quadrants && ngbd[0].p.piggy3.local_num-p4est->local_num_quadrants < ghost->proc_offsets[p4est->mpirank])
-          {
-            p4est_locidx_t ghost_idx = ngbd[0].p.piggy3.local_num-p4est->local_num_quadrants;
-            int r = quad_find_ghost_owner(ghost, ghost_idx);
-            const p4est_quadrant_t* g = (const p4est_quadrant_t*)sc_array_index(&ghost->ghosts, ghost_idx);
-            faces_comm_1_t c; c.local_num = g->p.piggy3.local_num; c.dir = dir::f_m00;
-            buff_query1[r].push_back(c);
-            map[r].push_back(quad_idx);
           }
           else
             q2f_[dir::f_p00][quad_idx] = q2f_[dir::f_m00][ngbd[0].p.piggy3.local_num];
@@ -278,7 +192,6 @@
             faces_comm_1_t c; c.local_num = g->p.piggy3.local_num; c.dir = dir::f_0m0;
             buff_query1[r].push_back(c);
             map[r].push_back(quad_idx);
->>>>>>> 82cac1f9
           }
           else
             q2f_[dir::f_0p0][quad_idx] = q2f_[dir::f_0m0][ngbd[0].p.piggy3.local_num];
@@ -343,7 +256,6 @@
 
 
   /* synchronize number of owned faces with the rest of the processes */
-<<<<<<< HEAD
   vector<bool> face_has_already_been_visited[P4EST_DIM];
   for(unsigned char d = 0; d < P4EST_DIM; ++d)
   {
@@ -353,14 +265,6 @@
     mpiret = MPI_Allgather(&num_local[d], 1, P4EST_MPI_LOCIDX, &global_owned_indeps[d][0], 1, P4EST_MPI_LOCIDX, p4est->mpicomm); SC_CHECK_MPI(mpiret);
     proc_offset[d].resize(p4est->mpisize+1);
     proc_offset[d][0] = 0;
-=======
-  for(int d=0; d<P4EST_DIM; ++d)
-  {
-    global_owned_indeps[d].resize(p4est->mpisize);
-    global_owned_indeps[d][p4est->mpirank] = num_local[d];
-    mpiret = MPI_Allgather(&num_local[d], 1, P4EST_MPI_LOCIDX, &global_owned_indeps[d][0], 1, P4EST_MPI_LOCIDX, p4est->mpicomm);
-    SC_CHECK_MPI(mpiret);
->>>>>>> 82cac1f9
   }
   for (int r = 1; r <= p4est->mpisize; ++r)
     for (unsigned char d = 0; d < P4EST_DIM; ++d)
@@ -368,19 +272,9 @@
 
 
   vector<int> receivers_rank;
-<<<<<<< HEAD
   for (std::set<int>::const_iterator it = set_of_ranks.begin(); it != set_of_ranks.end(); ++it) {
     P4EST_ASSERT(*it < p4est->mpirank);
     receivers_rank.push_back(*it);
-=======
-  for(int r=0; r<p4est->mpisize; ++r)
-  {
-    if(buff_query1[r].size()>0)
-    {
-      P4EST_ASSERT(r != p4est->mpirank);
-      receivers_rank.push_back(r);
-    }
->>>>>>> 82cac1f9
   }
 
   int num_receivers = receivers_rank.size();
@@ -449,40 +343,11 @@
 
     for(size_t n = 0; n < buff_recv_locidx.size(); ++n)
     {
-<<<<<<< HEAD
       unsigned char queried_face_dir = buff_query1[r][n].dir;
       q2f_[(queried_face_dir%2 == 0 ? queried_face_dir + 1 : queried_face_dir - 1)][map[r][n]] = num_ghost[queried_face_dir/2]+num_local[queried_face_dir/2];
       ghost_local_num[queried_face_dir/2].push_back(buff_recv_locidx[n]);
       nonlocal_ranks[queried_face_dir/2].push_back(r);
       num_ghost[queried_face_dir/2]++;
-=======
-      switch(buff_query1[r][n].dir)
-      {
-      case dir::f_m00:
-      case dir::f_p00:
-        q2f_[buff_query1[r][n].dir==dir::f_m00 ? dir::f_p00 : dir::f_m00][map[r][n]] = num_ghost[0]+num_local[0];
-        ghost_local_num[0].push_back(buff_recv_locidx[n]);
-        nonlocal_ranks[0].push_back(r);
-        num_ghost[0]++;
-        break;
-      case dir::f_0m0:
-      case dir::f_0p0:
-        q2f_[buff_query1[r][n].dir==dir::f_0m0 ? dir::f_0p0 : dir::f_0m0][map[r][n]] = num_ghost[1]+num_local[1];
-        ghost_local_num[1].push_back(buff_recv_locidx[n]);
-        nonlocal_ranks[1].push_back(r);
-        num_ghost[1]++;
-        break;
-#ifdef P4_TO_P8
-      case dir::f_00m:
-      case dir::f_00p:
-        q2f_[buff_query1[r][n].dir==dir::f_00m ? dir::f_00p : dir::f_00m][map[r][n]] = num_ghost[2]+num_local[2];
-        ghost_local_num[2].push_back(buff_recv_locidx[n]);
-        nonlocal_ranks[2].push_back(r);
-        num_ghost[2]++;
-        break;
-#endif
-      }
->>>>>>> 82cac1f9
     }
   }
   buff_recv_locidx.clear();
@@ -545,15 +410,10 @@
     for(size_t q = 0; q < buff_recv_locidx.size(); ++q)
     {
       faces_comm_2_t c;
-<<<<<<< HEAD
       for(unsigned char face_dir = 0; face_dir < P4EST_FACES; face_dir++)
-=======
-      for(int dir=0; dir<P4EST_FACES; dir++)
->>>>>>> 82cac1f9
       {
         p4est_locidx_t u_tmp = q2f_[dir][buff_recv_locidx[q]];
         /* local value */
-<<<<<<< HEAD
         if(u_tmp < num_local[face_dir/2])
         {
           c.rank[face_dir] = p4est->mpirank;
@@ -563,23 +423,12 @@
             local_layer_face_index[face_dir/2].push_back(u_tmp);
             face_has_already_been_visited[face_dir/2][u_tmp] = true;
           }
-=======
-        if(u_tmp<num_local[dir/2])
-        {
-          c.rank[dir] = p4est->mpirank;
-          c.local_num[dir] = u_tmp;
->>>>>>> 82cac1f9
         }
         /* ghost value */
         else
         {
-<<<<<<< HEAD
           c.rank[face_dir] = nonlocal_ranks[face_dir/2][u_tmp - num_local[face_dir/2]];
           c.local_num[face_dir] = ghost_local_num[face_dir/2][u_tmp - num_local[face_dir/2]];
-=======
-          c.rank[dir] = nonlocal_ranks[dir/2][u_tmp-num_local[dir/2]];
-          c.local_num[dir] = ghost_local_num[dir/2][u_tmp-num_local[dir/2]];
->>>>>>> 82cac1f9
         }
       }
       buff_reply2[l].push_back(c);
@@ -612,27 +461,8 @@
       p4est_locidx_t quad_idx = map[r][n]+p4est->local_num_quadrants;
       p4est_topidx_t tree_idx = quad->p.piggy3.which_tree;
 
-<<<<<<< HEAD
       for (unsigned char face_dir = 0; face_dir < P4EST_FACES; ++face_dir) {
         if(is_quad_Wall(p4est, tree_idx, quad, face_dir))
-=======
-      if(is_quad_xmWall(p4est, tree_idx, quad))
-      {
-        q2f_[dir::f_m00][quad_idx] = num_local[0] + num_ghost[0];
-        ghost_local_num[0].push_back(buff_recv_comm2[n].local_num[dir::f_m00]);
-        nonlocal_ranks[0].push_back(buff_recv_comm2[n].rank[dir::f_m00]);
-        num_ghost[0]++;
-      }
-      else
-      {
-        ngbd.resize(0);
-#ifdef P4_TO_P8
-        ngbd_c->find_neighbor_cells_of_cell(ngbd, quad_idx, tree_idx,-1, 0, 0);
-#else
-        ngbd_c->find_neighbor_cells_of_cell(ngbd, quad_idx, tree_idx,-1, 0);
-#endif
-        if((ngbd.size()==0 || ngbd.size()==1) && buff_recv_comm2[n].local_num[dir::f_m00]!=NO_VELOCITY)
->>>>>>> 82cac1f9
         {
           if(ngbd.size()==0 || q2f_[dir::f_p00][ngbd[0].p.piggy3.local_num]==NO_VELOCITY)
           {
@@ -646,8 +476,24 @@
             q2f_[dir::f_m00][quad_idx] = q2f_[dir::f_p00][ngbd[0].p.piggy3.local_num];
           }
         }
-<<<<<<< HEAD
-        else
+      }
+
+      if(is_quad_xpWall(p4est, tree_idx, quad))
+      {
+        q2f_[dir::f_p00][quad_idx] = num_local[0] + num_ghost[0];
+        ghost_local_num[0].push_back(buff_recv_comm2[n].local_num[dir::f_p00]);
+        nonlocal_ranks[0].push_back(buff_recv_comm2[n].rank[dir::f_p00]);
+        num_ghost[0]++;
+      }
+      else
+      {
+        ngbd.resize(0);
+#ifdef P4_TO_P8
+        ngbd_c->find_neighbor_cells_of_cell(ngbd, quad_idx, tree_idx, 1, 0, 0);
+#else
+        ngbd_c->find_neighbor_cells_of_cell(ngbd, quad_idx, tree_idx, 1, 0);
+#endif
+        if((ngbd.size()==0 || ngbd.size()==1) && buff_recv_comm2[n].local_num[dir::f_p00]!=NO_VELOCITY)
         {
           ngbd.clear();
           char search[P4EST_DIM] = {DIM(0, 0, 0)}; search[face_dir/2] = (face_dir%2 == 1 ? +1 : -1);
@@ -663,42 +509,14 @@
             }
             else
               q2f_[face_dir][quad_idx] = q2f_[(face_dir%2 == 0 ? face_dir + 1 : face_dir - 1)][ngbd.begin()->p.piggy3.local_num];
-=======
-      }
-
-      if(is_quad_xpWall(p4est, tree_idx, quad))
-      {
-        q2f_[dir::f_p00][quad_idx] = num_local[0] + num_ghost[0];
-        ghost_local_num[0].push_back(buff_recv_comm2[n].local_num[dir::f_p00]);
-        nonlocal_ranks[0].push_back(buff_recv_comm2[n].rank[dir::f_p00]);
-        num_ghost[0]++;
-      }
-      else
-      {
-        ngbd.resize(0);
-#ifdef P4_TO_P8
-        ngbd_c->find_neighbor_cells_of_cell(ngbd, quad_idx, tree_idx, 1, 0, 0);
-#else
-        ngbd_c->find_neighbor_cells_of_cell(ngbd, quad_idx, tree_idx, 1, 0);
-#endif
-        if((ngbd.size()==0 || ngbd.size()==1) && buff_recv_comm2[n].local_num[dir::f_p00]!=NO_VELOCITY)
-        {
-          if(ngbd.size()==0 || q2f_[dir::f_m00][ngbd[0].p.piggy3.local_num]==NO_VELOCITY)
-          {
-            q2f_[dir::f_p00][quad_idx] = num_local[0] + num_ghost[0];
-            ghost_local_num[0].push_back(buff_recv_comm2[n].local_num[dir::f_p00]);
-            nonlocal_ranks[0].push_back(buff_recv_comm2[n].rank[dir::f_p00]);
-            num_ghost[0]++;
           }
           else
           {
-            q2f_[dir::f_p00][quad_idx] = q2f_[dir::f_m00][ngbd[0].p.piggy3.local_num];
->>>>>>> 82cac1f9
+            q2f_[dir::f_0m0][quad_idx] = q2f_[dir::f_0p0][ngbd[0].p.piggy3.local_num];
           }
         }
       }
 
-<<<<<<< HEAD
   /* now construct the velocity to quadrant link and complete the list of entirely local faces */
   int local_idx[P4EST_DIM];
   for(unsigned char d = 0; d < P4EST_DIM; ++d)
@@ -714,57 +532,6 @@
     {
       p4est_locidx_t quad_idx = q + tree->quadrants_offset;
       for(unsigned char face_dir = 0; face_dir < P4EST_FACES; face_dir++)
-=======
-      if(is_quad_ymWall(p4est, tree_idx, quad))
-      {
-        q2f_[dir::f_0m0][quad_idx] = num_local[1] + num_ghost[1];
-        ghost_local_num[1].push_back(buff_recv_comm2[n].local_num[dir::f_0m0]);
-        nonlocal_ranks[1].push_back(buff_recv_comm2[n].rank[dir::f_0m0]);
-        num_ghost[1]++;
-      }
-      else
->>>>>>> 82cac1f9
-      {
-        ngbd.resize(0);
-#ifdef P4_TO_P8
-        ngbd_c->find_neighbor_cells_of_cell(ngbd, quad_idx, tree_idx, 0,-1, 0);
-#else
-        ngbd_c->find_neighbor_cells_of_cell(ngbd, quad_idx, tree_idx, 0,-1);
-#endif
-        if((ngbd.size()==0 || ngbd.size()==1) && buff_recv_comm2[n].local_num[dir::f_0m0]!=NO_VELOCITY)
-        {
-          if(ngbd.size()==0 || q2f_[dir::f_0p0][ngbd[0].p.piggy3.local_num]==NO_VELOCITY)
-          {
-            q2f_[dir::f_0m0][quad_idx] = num_local[1] + num_ghost[1];
-            ghost_local_num[1].push_back(buff_recv_comm2[n].local_num[dir::f_0m0]);
-            nonlocal_ranks[1].push_back(buff_recv_comm2[n].rank[dir::f_0m0]);
-            num_ghost[1]++;
-          }
-          else
-          {
-            q2f_[dir::f_0m0][quad_idx] = q2f_[dir::f_0p0][ngbd[0].p.piggy3.local_num];
-          }
-        }
-      }
-<<<<<<< HEAD
-    }
-  }
-#ifdef P4EST_DEBUG
-  for (unsigned char dir = 0; dir < P4EST_DIM; ++dir)
-    P4EST_ASSERT(local_idx[dir] == num_local[dir]-((int) local_layer_face_index[dir].size()));
-#endif
-
-  for(size_t q = 0; q < ghost->ghosts.elem_count; ++q)
-  {
-    const p4est_quadrant_t* ghost_quad = p4est_quadrant_array_index(&ghost->ghosts, q);
-    p4est_locidx_t quad_idx = q + p4est->local_num_quadrants;
-    for(unsigned char face_dir = 0; face_dir < P4EST_FACES; face_dir++)
-    {
-      if(q2f_[face_dir][quad_idx] != NO_VELOCITY && f2q_[face_dir/2][q2f_[face_dir][quad_idx]].quad_idx == -1) // we do not overwrite f2q if already well-defined (i.e. not -1) to give precedence of local quadrants over ghosts
-=======
-
-      if(is_quad_ypWall(p4est, tree_idx, quad))
->>>>>>> 82cac1f9
       {
         q2f_[dir::f_0p0][quad_idx] = num_local[1] + num_ghost[1];
         ghost_local_num[1].push_back(buff_recv_comm2[n].local_num[dir::f_0p0]);
@@ -794,8 +561,74 @@
           }
         }
       }
-
-<<<<<<< HEAD
+    }
+  }
+#ifdef P4EST_DEBUG
+  for (unsigned char dir = 0; dir < P4EST_DIM; ++dir)
+    P4EST_ASSERT(local_idx[dir] == num_local[dir]-((int) local_layer_face_index[dir].size()));
+#endif
+
+  for(size_t q = 0; q < ghost->ghosts.elem_count; ++q)
+  {
+    const p4est_quadrant_t* ghost_quad = p4est_quadrant_array_index(&ghost->ghosts, q);
+    p4est_locidx_t quad_idx = q + p4est->local_num_quadrants;
+    for(unsigned char face_dir = 0; face_dir < P4EST_FACES; face_dir++)
+    {
+      if(q2f_[face_dir][quad_idx] != NO_VELOCITY && f2q_[face_dir/2][q2f_[face_dir][quad_idx]].quad_idx == -1) // we do not overwrite f2q if already well-defined (i.e. not -1) to give precedence of local quadrants over ghosts
+      {
+        q2f_[dir::f_00m][quad_idx] = num_local[2] + num_ghost[2];
+        ghost_local_num[2].push_back(buff_recv_comm2[n].local_num[dir::f_00m]);
+        nonlocal_ranks[2].push_back(buff_recv_comm2[n].rank[dir::f_00m]);
+        num_ghost[2]++;
+      }
+      else
+      {
+        ngbd.resize(0);
+        ngbd_c->find_neighbor_cells_of_cell(ngbd, quad_idx, tree_idx, 0, 0,-1);
+        if((ngbd.size()==0 || ngbd.size()==1) && buff_recv_comm2[n].local_num[dir::f_00m]!=NO_VELOCITY)
+        {
+          if(ngbd.size()==0 || q2f_[dir::f_00p][ngbd[0].p.piggy3.local_num]==NO_VELOCITY)
+          {
+            q2f_[dir::f_00m][quad_idx] = num_local[2] + num_ghost[2];
+            ghost_local_num[2].push_back(buff_recv_comm2[n].local_num[dir::f_00m]);
+            nonlocal_ranks[2].push_back(buff_recv_comm2[n].rank[dir::f_00m]);
+            num_ghost[2]++;
+          }
+          else
+          {
+            q2f_[dir::f_00m][quad_idx] = q2f_[dir::f_00p][ngbd[0].p.piggy3.local_num];
+          }
+        }
+      }
+
+      if(is_quad_zpWall(p4est, tree_idx, quad))
+      {
+        q2f_[dir::f_00p][quad_idx] = num_local[2] + num_ghost[2];
+        ghost_local_num[2].push_back(buff_recv_comm2[n].local_num[dir::f_00p]);
+        nonlocal_ranks[2].push_back(buff_recv_comm2[n].rank[dir::f_00p]);
+        num_ghost[2]++;
+      }
+      else
+      {
+        ngbd.resize(0);
+        ngbd_c->find_neighbor_cells_of_cell(ngbd, quad_idx, tree_idx, 0, 0, 1);
+        if((ngbd.size()==0 || ngbd.size()==1) && buff_recv_comm2[n].local_num[dir::f_00p]!=NO_VELOCITY)
+        {
+          if(ngbd.size()==0 || q2f_[dir::f_00m][ngbd[0].p.piggy3.local_num]==NO_VELOCITY)
+          {
+            q2f_[dir::f_00p][quad_idx] = num_local[2] + num_ghost[2];
+            ghost_local_num[2].push_back(buff_recv_comm2[n].local_num[dir::f_00p]);
+            nonlocal_ranks[2].push_back(buff_recv_comm2[n].rank[dir::f_00p]);
+            num_ghost[2]++;
+          }
+          else
+          {
+            q2f_[dir::f_00p][quad_idx] = q2f_[dir::f_00m][ngbd[0].p.piggy3.local_num];
+          }
+        }
+      }
+#endif
+
   ierr = PetscLogEventEnd(log_my_p4est_faces_t, 0, 0, 0, 0); CHKERRXX(ierr);
 }
 
@@ -823,68 +656,8 @@
       add_to_map = add_to_map && found_finest_face_neighbor(quad, quad_idx, tree_idx, local_face_idx, face_dir/2, cart_dir, face_neighborhood.neighbor_face_idx[cart_dir]);
     if(add_to_map)
       uniform_face_neighbors[face_dir/2][local_face_idx] = face_neighborhood;
-=======
-#ifdef P4_TO_P8
-      if(is_quad_zmWall(p4est, tree_idx, quad))
-      {
-        q2f_[dir::f_00m][quad_idx] = num_local[2] + num_ghost[2];
-        ghost_local_num[2].push_back(buff_recv_comm2[n].local_num[dir::f_00m]);
-        nonlocal_ranks[2].push_back(buff_recv_comm2[n].rank[dir::f_00m]);
-        num_ghost[2]++;
-      }
-      else
-      {
-        ngbd.resize(0);
-        ngbd_c->find_neighbor_cells_of_cell(ngbd, quad_idx, tree_idx, 0, 0,-1);
-        if((ngbd.size()==0 || ngbd.size()==1) && buff_recv_comm2[n].local_num[dir::f_00m]!=NO_VELOCITY)
-        {
-          if(ngbd.size()==0 || q2f_[dir::f_00p][ngbd[0].p.piggy3.local_num]==NO_VELOCITY)
-          {
-            q2f_[dir::f_00m][quad_idx] = num_local[2] + num_ghost[2];
-            ghost_local_num[2].push_back(buff_recv_comm2[n].local_num[dir::f_00m]);
-            nonlocal_ranks[2].push_back(buff_recv_comm2[n].rank[dir::f_00m]);
-            num_ghost[2]++;
-          }
-          else
-          {
-            q2f_[dir::f_00m][quad_idx] = q2f_[dir::f_00p][ngbd[0].p.piggy3.local_num];
-          }
-        }
-      }
-
-      if(is_quad_zpWall(p4est, tree_idx, quad))
-      {
-        q2f_[dir::f_00p][quad_idx] = num_local[2] + num_ghost[2];
-        ghost_local_num[2].push_back(buff_recv_comm2[n].local_num[dir::f_00p]);
-        nonlocal_ranks[2].push_back(buff_recv_comm2[n].rank[dir::f_00p]);
-        num_ghost[2]++;
-      }
-      else
-      {
-        ngbd.resize(0);
-        ngbd_c->find_neighbor_cells_of_cell(ngbd, quad_idx, tree_idx, 0, 0, 1);
-        if((ngbd.size()==0 || ngbd.size()==1) && buff_recv_comm2[n].local_num[dir::f_00p]!=NO_VELOCITY)
-        {
-          if(ngbd.size()==0 || q2f_[dir::f_00m][ngbd[0].p.piggy3.local_num]==NO_VELOCITY)
-          {
-            q2f_[dir::f_00p][quad_idx] = num_local[2] + num_ghost[2];
-            ghost_local_num[2].push_back(buff_recv_comm2[n].local_num[dir::f_00p]);
-            nonlocal_ranks[2].push_back(buff_recv_comm2[n].rank[dir::f_00p]);
-            num_ghost[2]++;
-          }
-          else
-          {
-            q2f_[dir::f_00p][quad_idx] = q2f_[dir::f_00m][ngbd[0].p.piggy3.local_num];
-          }
-        }
-      }
-#endif
-
-    }
->>>>>>> 82cac1f9
-  }
-
-<<<<<<< HEAD
+  }
+
 void my_p4est_faces_t::set_finest_face_neighborhoods()
 {
   if(finest_faces_neighborhoods_are_set)
@@ -896,19 +669,6 @@
     {
       p4est_locidx_t quad_idx = q + tree->quadrants_offset;
       for(unsigned char face_dir = 0; face_dir < P4EST_FACES; face_dir++)
-=======
-
-  /* now construct the velocity to quadrant link */
-  for(int d=0; d<P4EST_DIM; ++d)
-    f2q_[d].resize(num_local[d] + num_ghost[d]);
-
-  for(int dir=0; dir<P4EST_FACES; dir++)
-  {
-    for(p4est_topidx_t tree_idx=p4est->first_local_tree; tree_idx<=p4est->last_local_tree; ++tree_idx)
-    {
-      p4est_tree_t *tree = (p4est_tree_t*)sc_array_index(p4est->trees, tree_idx);
-      for(size_t q=0; q<tree->quadrants.elem_count; ++q)
->>>>>>> 82cac1f9
       {
         p4est_topidx_t quad_idx = q+tree->quadrants_offset;
         if(q2f_[dir][quad_idx] != NO_VELOCITY)
@@ -936,13 +696,7 @@
   ierr = PetscLogEventEnd(log_my_p4est_faces_t, 0, 0, 0, 0); CHKERRXX(ierr);
 }
 
-<<<<<<< HEAD
 double my_p4est_faces_t::x_fr_f(p4est_locidx_t f_idx, const unsigned char &dir) const
-=======
-
-
-double my_p4est_faces_t::x_fr_f(p4est_locidx_t f_idx, int dir) const
->>>>>>> 82cac1f9
 {
   p4est_locidx_t quad_idx;
   p4est_topidx_t tree_idx;
@@ -1074,7 +828,6 @@
 #endif
 }
 
-<<<<<<< HEAD
 void my_p4est_faces_t::rel_qxyz_face_fr_node(const p4est_locidx_t& f_idx, const unsigned char& dir, double* xyz_rel, const double* xyz_node, const p4est_indep_t* node, int64_t* logical_qcoord_diff) const
 {
   p4est_locidx_t quad_idx;
@@ -1150,8 +903,6 @@
 #endif
 }
 
-=======
->>>>>>> 82cac1f9
 #ifdef P4_TO_P8
 double my_p4est_faces_t::face_area_in_negative_domain(p4est_locidx_t f_idx, const unsigned char &dir, const double *phi_p, const p4est_nodes_t* nodes) const
 #else
@@ -1183,11 +934,7 @@
   {
     if(dim == dir)
       continue;
-<<<<<<< HEAD
     area *= tree_dimensions[dim]/((double) (1 << quad->level));
-=======
-    area *= (v2c[3*t2v[P4EST_CHILDREN*tree_idx + P4EST_CHILDREN-1] + dim]-v2c[3*t2v[P4EST_CHILDREN*tree_idx + 0] + dim])/((double) (1<<quad->level));
->>>>>>> 82cac1f9
   }
   if(phi_p != NULL)
   {
@@ -1491,21 +1238,9 @@
 #endif
     for (unsigned char face_dir = 0; face_dir < P4EST_FACES; ++face_dir) {
 #ifdef P4_TO_P8
-<<<<<<< HEAD
       unsigned char idx   = face_dir;
 #else
       unsigned char idx   = face_order_to_counterclock_cycle_order[face_dir];
-=======
-double interpolate_f_at_node_n(p4est_t *p4est, p4est_ghost_t *ghost, p4est_nodes_t *nodes, my_p4est_faces_t *faces,
-                               my_p4est_cell_neighbors_t *ngbd_c, my_p4est_node_neighbors_t *ngbd_n,
-                               p4est_locidx_t node_idx, Vec f, int dir,
-                               Vec face_is_well_defined, int order, BoundaryConditions3D *bc, face_interpolator* interpolator_from_faces)
-#else
-double interpolate_f_at_node_n(p4est_t *p4est, p4est_ghost_t *ghost, p4est_nodes_t *nodes, my_p4est_faces_t *faces,
-                               my_p4est_cell_neighbors_t *ngbd_c, my_p4est_node_neighbors_t *ngbd_n,
-                               p4est_locidx_t node_idx, Vec f, int dir,
-                               Vec face_is_well_defined, int order, BoundaryConditions2D *bc, face_interpolator* interpolator_from_faces)
->>>>>>> 82cac1f9
 #endif
       points[idx].n  = face_neighbors->neighbor_face_idx[face_dir];
       for (unsigned char dim = 0; dim < P4EST_DIM; ++dim)
@@ -1534,21 +1269,8 @@
     return not_well_defined;
   }
 
-<<<<<<< HEAD
   p4est_quadrant_t qm, qp;
   faces->find_quads_touching_face(f_idx, dir, qm, qp);
-=======
-  if(bc!=NULL && is_node_Wall(p4est, node) && bc[dir].wallType(xyz)==DIRICHLET)
-  {
-    if(interpolator_from_faces!=NULL)
-    {
-      interpolator_from_faces->resize(1);
-      interpolator_from_faces->at(0).face_idx = -1;
-      interpolator_from_faces->at(0).weight   = +1.0;
-    }
-    return bc[dir].wallValue(xyz);
-  }
->>>>>>> 82cac1f9
 
   /* check for DIRICHLET wall faces */
   const bool is_wall_face = qm.p.piggy3.local_num == -1 || qp.p.piggy3.local_num == -1;
@@ -1690,7 +1412,6 @@
 #endif
     unsigned char idx;
 
-<<<<<<< HEAD
     // in direction 2*dir
 #ifdef P4_TO_P8
     idx = 2*dir;
@@ -1700,69 +1421,6 @@
     points[idx].n = faces->q2f(qm.p.piggy3.local_num, 2*dir);
     for (unsigned char dim = 0; dim < P4EST_DIM; ++dim)
       points[idx].p.xyz(dim) = xyz_face[dim] + (dim == dir ? -dxyz[dir]*cell_ratio: 0.0); // safer than fetching the coordinates (if periodic)
-=======
-  vector<p4est_locidx_t> ngbd;
-  p4est_locidx_t f_tmp;
-  for(unsigned int m=0; m<ngbd_tmp.size(); ++m)
-  {
-    f_tmp = faces->q2f(ngbd_tmp[m].p.piggy3.local_num, 2*dir  );
-    if(f_tmp!=NO_VELOCITY && std::find(ngbd.begin(), ngbd.end(),f_tmp)==ngbd.end())
-      ngbd.push_back(f_tmp);
-
-    f_tmp = faces->q2f(ngbd_tmp[m].p.piggy3.local_num, 2*dir+1);
-    if(f_tmp!=NO_VELOCITY && std::find(ngbd.begin(), ngbd.end(),f_tmp)==ngbd.end())
-      ngbd.push_back(f_tmp);
-  }
-
-  double *f_p;
-  ierr = VecGetArray(f, &f_p); CHKERRXX(ierr);
-
-  vector<p4est_locidx_t> interp_points;
-  if(interpolator_from_faces!=NULL)
-    interpolator_from_faces->resize(0);
-  matrix_t A;
-  bool neumann_wall_x = (bc!=NULL && (is_node_xmWall(p4est, node) || is_node_xpWall(p4est, node)) && bc[dir].wallType(xyz)==NEUMANN);
-  bool neumann_wall_y = (bc!=NULL && (is_node_ymWall(p4est, node) || is_node_ypWall(p4est, node)) && bc[dir].wallType(xyz)==NEUMANN);
-#ifdef P4_TO_P8
-  bool neumann_wall_z = (bc!=NULL && (is_node_zmWall(p4est, node) || is_node_zpWall(p4est, node)) && bc[dir].wallType(xyz)==NEUMANN);
-  A.resize(1, (1+P4EST_DIM)+(order>=2 ? (P4EST_DIM*(P4EST_DIM+1)/2):0)-(neumann_wall_x?1:0)-(neumann_wall_y?1:0)-(neumann_wall_z?1:0));
-#else
-  A.resize(1, (1+P4EST_DIM)+(order>=2 ? (P4EST_DIM*(P4EST_DIM+1)/2):0)-(neumann_wall_x?1:0)-(neumann_wall_y?1:0));
-#endif
-  vector<double> p;
-  vector<double> nb[P4EST_DIM];
-
-  double min_w = 1e-6;
-  double inv_max_w = 1e-6;
-
-  const PetscScalar *face_is_well_defined_p;
-  if(face_is_well_defined!=NULL)
-    ierr = VecGetArrayRead(face_is_well_defined, &face_is_well_defined_p); CHKERRXX(ierr);
-
-  for(unsigned int m=0; m<ngbd.size(); m++)
-  {
-    /* minus direction */
-    p4est_locidx_t fm_idx = ngbd[m];
-    if((face_is_well_defined==NULL || face_is_well_defined_p[fm_idx]) && std::find(interp_points.begin(), interp_points.end(),fm_idx)==interp_points.end() )
-    {
-      if(interpolator_from_faces!=NULL)
-      {
-        face_interpolator_element new_element; new_element.face_idx = fm_idx;
-        interpolator_from_faces->push_back(new_element);
-      }
-      double xyz_t[P4EST_DIM];
-      faces->xyz_fr_f(fm_idx, dir, xyz_t);
-      for(int i=0; i<P4EST_DIM; ++i)
-      {
-        double rel_dist = (xyz[i] - xyz_t[i]);
-        if(is_periodic(p4est, i))
-          for (short cc = -1; cc < 2; cc+=2)
-            if(fabs((xyz[i] - xyz_t[i] + ((double) cc)*domain_size[i])) < fabs(rel_dist))
-              rel_dist = (xyz[i] - xyz_t[i] + ((double) cc)*domain_size[i]);
-        xyz_t[i] = rel_dist / scaling;
-      }
-
->>>>>>> 82cac1f9
 #ifdef P4_TO_P8
     points[idx].s     = (dir == dir::x ? dxyz[1]*dxyz[2] : (dir == dir::y ? dxyz[0]*dxyz[2] : dxyz[0]*dxyz[1]))*SQR(cell_ratio);
 #else
@@ -1838,7 +1496,6 @@
         const unsigned char dir_touch = 2*dir + (face_touch == -1 ? 0 : 1);
         ngbd.insert(quad_touch);
 
-<<<<<<< HEAD
         // in face normal direction if needed
         if (faces->q2f(quad_touch.p.piggy3.local_num, dir_touch) == NO_VELOCITY || need_to_look_over_sharing_quad)
         {
@@ -1852,22 +1509,6 @@
             ngbd_c->find_neighbor_cells_of_cell(ngbd, it->p.piggy3.local_num, it->p.piggy3.which_tree, dir_touch);
           }
         }
-=======
-      p.push_back((f_p[fm_idx]
-                   + (neumann_wall_x? ((is_node_xpWall(p4est, node)?+1.0:-1.0)*bc->wallValue(xyz)*xyz_t[0]*scaling): 0.0)
-                  + (neumann_wall_y? ((is_node_ypWall(p4est, node)?+1.0:-1.0)*bc->wallValue(xyz)*xyz_t[1]*scaling): 0.0)
-    #ifdef P4_TO_P8
-          + (neumann_wall_z? ((is_node_zpWall(p4est, node)?+1.0:-1.0)*bc->wallValue(xyz)*xyz_t[2]*scaling): 0.0)
-    #endif
-          ) * w);
-      if(interpolator_from_faces!=NULL)
-        interpolator_from_faces->back().weight = w;
-      // [Raphael:] note the sign used when defining xyz_t above, it is counter-intuitive, imo
-
-      for(int d=0; d<P4EST_DIM; ++d)
-        if(std::find(nb[d].begin(), nb[d].end(), xyz_t[d]) == nb[d].end())
-          nb[d].push_back(xyz_t[d]);
->>>>>>> 82cac1f9
 
         // fetch (all) the extra cells layering quad_touch in the face_touch direction
         // if the aspect ratio is weird, we also layer in the tranverse directions
@@ -1969,7 +1610,6 @@
       voronoi_cell.push(WALL_idx(2*other_cartesian_dir + 1),  xyz_face[0] + (other_cartesian_dir == dir::x ? dxyz[0]*cell_ratio : 0.0), xyz_face[1] + (other_cartesian_dir == dir::y ? dxyz[1]*cell_ratio : 0.0), periodic, xyz_min, xyz_max);
 #endif
 
-<<<<<<< HEAD
 #ifdef P4_TO_P8
     voronoi_cell.construct_partition(xyz_min, xyz_max, periodic);
 #else
@@ -1977,19 +1617,6 @@
     voronoi_cell.compute_volume();
 #endif
 
-=======
-  if(interp_points.size()==0)
-  {
-    if(interpolator_from_faces!=NULL)
-      interpolator_from_faces->resize(0);
-    return 0;
-  }
-
-  double abs_max = A.scale_by_maxabs(p);
-  std::vector<double>* interp_weights = NULL;
-  if(interpolator_from_faces!=NULL)
-    interp_weights = new std::vector<double>(0);
->>>>>>> 82cac1f9
 
     /*
      * in case of very stretched grids, problems might occur : a parallel wall may clip the cell --> needs to be added if not Neumann (Dirichlet) as it was not assumed not to happen here above
@@ -2018,7 +1645,6 @@
     {
       const vector<ngbdDIMseed> *neighbor_seeds;
 #ifdef P4_TO_P8
-<<<<<<< HEAD
       char parallel_wall_m = (dir == dir::x ? WALL_m00 : (dir == dir::y ? WALL_0m0 : WALL_00m));
       char parallel_wall_p = (dir == dir::x ? WALL_p00 : (dir == dir::y ? WALL_0p0 : WALL_00p));
 #else
@@ -2059,34 +1685,4 @@
     else
       return nonuniform;
   }
-=======
-  double value_to_return = solve_lsqr_system(A, p, nb[0].size(), nb[1].size(), nb[2].size(), order, ((neumann_wall_x?1:0) + (neumann_wall_y?1:0) + (neumann_wall_z?1:0)), interp_weights);
-#else
-  double value_to_return = solve_lsqr_system(A, p, nb[0].size(), nb[1].size(), order, ((neumann_wall_x?1:0) + (neumann_wall_y?1:0)), interp_weights);
-#endif
-  if(interpolator_from_faces!=NULL)
-  {
-    P4EST_ASSERT(interp_weights->size() <= interpolator_from_faces->size());
-    interpolator_from_faces->resize(interp_weights->size());
-    for (unsigned int k = 0; k < interpolator_from_faces->size(); ++k)
-      interpolator_from_faces->at(k).weight *= interp_weights->at(k)/abs_max;
-  }
-  if(interp_weights!=NULL)
-    delete  interp_weights;
-
-#ifdef DEBUG
-  if(interpolator_from_faces!=NULL)
-  {
-    double my_new_value = 0.0;
-    const double *f_read_p;
-    ierr = VecGetArrayRead(f, &f_read_p); CHKERRXX(ierr);
-    for (unsigned int k = 0; k < interpolator_from_faces->size(); ++k)
-      my_new_value += f_read_p[interpolator_from_faces->at(k).face_idx]*interpolator_from_faces->at(k).weight;
-    ierr = VecRestoreArrayRead(f, &f_read_p); CHKERRXX(ierr);
-    P4EST_ASSERT(fabs(my_new_value - value_to_return) < MAX(EPS, 1e-6*MAX(fabs(my_new_value), fabs(value_to_return))));
-  }
-#endif
-
-  return value_to_return;
->>>>>>> 82cac1f9
 }