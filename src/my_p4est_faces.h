--- conflicted
+++ resolved
@@ -64,8 +64,7 @@
   const my_p4est_brick_t *myb;
   my_p4est_cell_neighbors_t *ngbd_c;
 
-<<<<<<< HEAD
-  void init_faces(bool initialize_neighborhoods_of_fine_faces);
+  void init_faces();
 
   map_to_uniform_face_ngbd_t uniform_face_neighbors[P4EST_DIM];
 
@@ -117,9 +116,6 @@
 
   void find_fine_face_neighbors_and_store_it(const p4est_topidx_t& tree_idx, const p4est_locidx_t& quad_idx, p4est_tree_t*tree, const unsigned char& face_dir, const p4est_locidx_t& local_face_idx);
 
-=======
-  void init_faces();
->>>>>>> 5917a6b6
 
 public:
   /* the remote local number of the ghost velocities
@@ -189,7 +185,6 @@
 #endif
 
   void xyz_fr_f(p4est_locidx_t f_idx, int dir, double* xyz) const;
-<<<<<<< HEAD
 
   /*!
    * \brief rel_xyz_face_fr_node calculates the relative cartesian coordinates between a face and a given grid node (very useful for lsqr interpolation).
@@ -486,8 +481,6 @@
     memory += 2*P4EST_DIM*sizeof (p4est_locidx_t); // num_local and num_ghost;
     return memory;
   }
-=======
->>>>>>> 5917a6b6
 };
 
 PetscErrorCode VecCreateGhostFaces     (const p4est_t *p4est, const my_p4est_faces_t *faces, Vec* v, int dir);
