#ifdef P4_TO_P8
#include "my_p8est_interpolating_function.h"
#include <src/my_p8est_vtk.h>
#else
#include "my_p4est_interpolating_function.h"
#include <src/my_p4est_vtk.h>
#endif

#include "petsc_compatibility.h"
<<<<<<< HEAD
// #include <sc_notify.h>
=======
#ifndef ENABLE_NONBLOCKING_NOTIFY
#include <sc_notify.h>
#endif
>>>>>>> 4b510608
#include <src/my_p4est_log_wrappers.h>
#include <src/ipm_logging.h>
#include <mpi.h>
#include <fstream>
#include <set>

// Logging variables -- defined in src/petsc_logging.cpp
#ifndef CASL_LOG_EVENTS
#undef  PetscLogEventBegin
#undef  PetscLogEventEnd
#define PetscLogEventBegin(e, o1, o2, o3, o4) 0
#define PetscLogEventEnd(e, o1, o2, o3, o4) 0
#else
extern PetscLogEvent log_InterpolatingFunction_interpolate;
extern PetscLogEvent log_InterpolatingFunction_send_buffer;
extern PetscLogEvent log_InterpolatingFunction_recv_buffer;
#endif
#ifndef CASL_LOG_FLOPS
#undef  PetscLogFlops
#define PetscLogFlops(n) 0
#endif

#ifdef P4EST_POINT_LOOKUP
#ifdef P4_TO_P8
#error "p4est point lookup is not available in 3D"
#endif
#endif

InterpolatingFunctionNodeBase::InterpolatingFunctionNodeBase(p4est_t *p4est,
                                                             p4est_nodes_t *nodes,
                                                             p4est_ghost_t *ghost,
                                                             my_p4est_brick_t *myb)
  : method_(linear),
    p4est_(p4est), nodes_(nodes), ghost_(ghost), myb_(myb), neighbors_(NULL),
    Fxx_(NULL), Fyy_(NULL),
    #ifdef P4_TO_P8
    Fzz_(NULL),
    #endif
    local_derivatives(false),
<<<<<<< HEAD
#ifdef P4EST_SC_NOTIFY
=======
#ifndef ENABLE_NONBLOCKING_NOTIFY
>>>>>>> 4b510608
    remote_senders(p4est->mpisize, -1),
#endif
    is_buffer_prepared(false)
{
  // compute domain sizes
  double *v2c = p4est_->connectivity->vertices;
  p4est_topidx_t *t2v = p4est_->connectivity->tree_to_vertex;
  p4est_topidx_t first_tree = 0, last_tree = p4est_->trees->elem_count-1;
  p4est_topidx_t first_vertex = 0, last_vertex = P4EST_CHILDREN - 1;
  
  for (short i=0; i<3; i++)
    xyz_min[i] = v2c[3*t2v[P4EST_CHILDREN*first_tree + first_vertex] + i];
  for (short i=0; i<3; i++)
    xyz_max[i] = v2c[3*t2v[P4EST_CHILDREN*last_tree  + last_vertex ] + i];
}

InterpolatingFunctionNodeBase::InterpolatingFunctionNodeBase(p4est_t *p4est,
                                                             p4est_nodes_t *nodes,
                                                             p4est_ghost_t *ghost,
                                                             my_p4est_brick_t *myb,
                                                             const my_p4est_node_neighbors_t *neighbors)
  : method_(quadratic_non_oscillatory),
    p4est_(p4est), nodes_(nodes), ghost_(ghost), myb_(myb), neighbors_(neighbors),
    Fxx_(NULL), Fyy_(NULL),
    #ifdef P4_TO_P8
    Fzz_(NULL),
    #endif
    local_derivatives(false),
<<<<<<< HEAD
#ifdef P4EST_SC_NOTIFY
=======
#ifndef ENABLE_NONBLOCKING_NOTIFY
>>>>>>> 4b510608
    remote_senders(p4est->mpisize, -1),
#endif
    is_buffer_prepared(false)
{
  // compute domain sizes
  double *v2c = p4est_->connectivity->vertices;
  p4est_topidx_t *t2v = p4est_->connectivity->tree_to_vertex;
  p4est_topidx_t first_tree = 0, last_tree = p4est_->trees->elem_count-1;
  p4est_topidx_t first_vertex = 0, last_vertex = P4EST_CHILDREN - 1;
  
  for (short i=0; i<3; i++)
    xyz_min[i] = v2c[3*t2v[P4EST_CHILDREN*first_tree + first_vertex] + i];
  for (short i=0; i<3; i++)
    xyz_max[i] = v2c[3*t2v[P4EST_CHILDREN*last_tree  + last_vertex ] + i];
}

InterpolatingFunctionNodeBase::~InterpolatingFunctionNodeBase()
{
  if ((method_ == quadratic || method_ == quadratic_non_oscillatory) && local_derivatives)
  {
    ierr = VecDestroy(Fxx_); CHKERRXX(ierr);
    ierr = VecDestroy(Fyy_); CHKERRXX(ierr);
#ifdef P4_TO_P8
    ierr = VecDestroy(Fzz_); CHKERRXX(ierr);
#endif
  }
}

void InterpolatingFunctionNodeBase::add_point_to_buffer(p4est_locidx_t node_locidx, const double *xyz)
{
  /* first clip the coordinates */
  double xyz_clip [] =
  {
    xyz[0], xyz[1]
  #ifdef P4_TO_P8
    , xyz[2]
  #endif
  };
  
  // clip to bounding box
  for (short i=0; i<P4EST_DIM; i++){
    if (xyz_clip[i] > xyz_max[i]) xyz_clip[i] = xyz_max[i];
    if (xyz_clip[i] < xyz_min[i]) xyz_clip[i] = xyz_min[i];
  }
  
  p4est_quadrant_t best_match;
  
  // find the quadrant -- Note point may become slightly purturbed after this call
#ifdef P4EST_POINT_LOOKUP
  sc_array_t *remote_matches = sc_array_new(sizeof(p4est_quadrant_t));
  int rank_found = my_p4est_brick_point_lookup(p4est_, ghost_, myb_, xy_clip, &best_match, remote_matches);
#else
  std::vector<p4est_quadrant_t> remote_matches;
  int rank_found = neighbors_->hierarchy->find_smallest_quadrant_containing_point(xyz_clip, best_match, remote_matches);
#endif
  
  // check who is going to own the quadrant
  if (rank_found == p4est_->mpirank) { // local quadrant
    
    for (short i = 0; i<P4EST_DIM; i++)
      local_point_buffer.xyz.push_back(xyz[i]);
    
    local_point_buffer.quad.push_back(best_match);
    local_point_buffer.node_locidx.push_back(node_locidx);
    
  } else if ( rank_found != -1 ) { /* point is found in the ghost layer */
    /*
     * WARNING: This is (I think) a bug in p4est. In the documentation, it is
     * said that for ghost quadrants " ... piggy3 data member is filled with
     * their owner's tree and local number." (cf. p4est_ghost.h, line 34). This
     * implies that the numbering, i.e. p.piggy3.local_num field, stores the
     * local index w.r.t the tree it is located in, i.e. p.piggy3.which_tree.
     *
     * Looking at the implementation, however, it seems that the local numbering
     * is stored w.r.t all of quadrants, i.e. local_num + tree->quadrant_offsets
     * which counter-intutive and inconssitent with the rest of p4est code. We
     * take this into account anyway when trying to access the quadrant on the
     * remote processor. (cf. interpolate function below)
     */
    
#ifdef GHOST_REMOTE_INTERPOLATION
    for (short i = 0; i<P4EST_DIM; i++)
      remote_send_buffer[rank_found].push_back(xyz[i]);
    
    remote_node_index[rank_found].push_back(node_locidx);
#else
    for (short i = 0; i<P4EST_DIM; i++)
      ghost_point_buffer.xyz.push_back(xyz[i]);
    
    ghost_point_buffer.quad.push_back(best_match);
    ghost_point_buffer.node_locidx.push_back(node_locidx);
#endif
    
#ifdef P4EST_POINT_LOOKUP
  } else if ( remote_matches->elem_count != 0 ) { /* quadrant belongs to a processor that is not included in the ghost layer */
#else
  } else if ( remote_matches.size() != 0) { /* quadrant belongs to a processor that is not included in the ghost layer */
#endif
    /*
     * HACK: This is a hack to take care of multiple remote matches! The real and
     * correct way of doing it is to ask each remote processor a status flag which
     * will determine if they can actually compute the correct value.
     *
     * The way this hack works is each of the possible remote processors will
     * try to look up a point. If they own the point, they will perform the
     * interpolation as intended.
     *
     * If they do not own the point, but the point ends up in the ghost layer,
     * this is a valid request that they cannot interpolate. To make things easier
     * they will return 0 which then will be added to the exiting value and thus
     * wont change the correct result.
     *
     * Finally, if they do not own the point and it is determind to be remote,
     * this would correspond to an invalid request that should not have been made
     * in the first place! Most probably this would be a bug!
     *
     * So, we will set the output vector to zero first for all remote matches. We
     * can do the same for essentially all querries (local, ghost, and remote) but
     * in the case of local and ghost this is not really needed since there will
     * always be a single valid value.
     */
    // make sure remote ranks are unique
    std::set<int> remote_ranks;
    
#ifdef P4EST_POINT_LOOKUP
    for (size_t i=0; i<remote_matches->elem_count; i++){
      p4est_quadrant_t *q = (p4est_quadrant_t*)sc_array_index(remote_matches, i);
      remote_ranks.insert(q->p.piggy1.owner_rank);
    }
#else
    for (size_t i=0; i<remote_matches.size(); i++)
      remote_ranks.insert(remote_matches[i].p.piggy1.owner_rank);
#endif
    
    std::set<int>::const_iterator it = remote_ranks.begin(),
        end = remote_ranks.end();
    for(; it != end; ++it){
      int r = *it;
      
      for (short i = 0; i<P4EST_DIM; i++)
        remote_send_buffer[r].push_back(xyz[i]);
      
      remote_node_index[r].push_back(node_locidx);
    }
  }
  else {
#ifdef P4EST_POINT_LOOKUP
    sc_array_destroy(remote_matches);
#endif
    throw std::runtime_error("[ERROR_YOU_ARE_DOOMED]: InterpolatingFunction::add_point_to_buffer: no quadrant found ... auto-destruct initialized ....\n");
  }
  
#ifdef P4EST_POINT_LOOKUP
  sc_array_destroy(remote_matches);
#endif
  // set the flag to false so the prepare buffer method will be called
  is_buffer_prepared = false;
}

void InterpolatingFunctionNodeBase::set_input_parameters(Vec input_vec, interpolation_method method, Vec Fxx, Vec Fyy
                                                         #ifdef P4_TO_P8
                                                         , Vec Fzz
                                                         #endif
                                                         )
{
  method_ = method;
  
  if (neighbors_ == NULL && method != linear)
    throw std::invalid_argument("[ERROR]: a quadratic method requires a valid QNNN object but none was given");
  input_vec_ = input_vec;
  
  // compute the second derivates if necessary
  if (method_ == quadratic || method_ == quadratic_non_oscillatory){
    if (Fxx != NULL && Fyy != NULL
    #ifdef P4_TO_P8
        && Fzz != NULL
    #endif
        )
    {
      Fxx_ = Fxx;
      Fyy_ = Fyy;
#ifdef P4_TO_P8
      Fzz_ = Fzz;
#endif
      local_derivatives = false;
    } else {
      compute_second_derivatives();
    }
  }
}

void InterpolatingFunctionNodeBase::interpolate(Vec output_vec)
{
  double *Fo_p;
  ierr = VecGetArray(output_vec, &Fo_p); CHKERRXX(ierr);
  interpolate(Fo_p);
  ierr = VecRestoreArray(output_vec, &Fo_p); CHKERRXX(ierr);
}

<<<<<<< HEAD
#ifdef P4EST_SC_NOTIFY
=======
#ifndef ENABLE_NONBLOCKING_NOTIFY
>>>>>>> 4b510608
void InterpolatingFunctionNodeBase::interpolate( double *output_vec )
{ 
  PetscErrorCode ierr;

  ierr = PetscLogEventBegin(log_InterpolatingFunction_interpolate, 0, 0, 0, 0); CHKERRXX(ierr);
  IPMLogRegionBegin("interpolate");
  
  // begin sending point buffers
  if (!is_buffer_prepared)
    send_point_buffers_begin();  

  // Get a pointer to the data
  double *Fi_p, *Fo_p = output_vec;
  double *Fxx_p, *Fyy_p;
#ifdef P4_TO_P8
  double *Fzz_p;
#endif
  ierr = VecGetArray(input_vec_, &Fi_p); CHKERRXX(ierr);

  if (method_ == linear){
    Fxx_p = Fyy_p = NULL;
#ifdef P4_TO_P8
    Fzz_p = NULL;
#endif
  } else {
    ierr = VecGetArray(Fxx_, &Fxx_p); CHKERRXX(ierr);
    ierr = VecGetArray(Fyy_, &Fyy_p); CHKERRXX(ierr);
#ifdef P4_TO_P8
    ierr = VecGetArray(Fzz_, &Fzz_p); CHKERRXX(ierr);
#endif
  }

  // initialize the value for remote matches to zero
  {
    nonlocal_node_map::iterator it = remote_node_index.begin(),
        end = remote_node_index.end();

    for(; it != end; ++it){
      std::vector<p4est_locidx_t>& locidx = it->second;
      for (size_t i=0; i<locidx.size(); ++i)
        Fo_p[locidx[i]] = 0;
    }
  }

  // Get access to the node numbering of all quadrants
  p4est_locidx_t *q2n = nodes_->local_nodes;
  double f  [P4EST_CHILDREN];
  double fdd[P4EST_DIM*P4EST_CHILDREN]; // fxx[0] = fdd[0], fyy[0] = fdd[1], fzz[0] = fdd[2], fxx[1] = fdd[3], ... 

  // Do the interpolation for local points
  for (size_t i=0; i<local_point_buffer.size(); ++i)
  {
    double *xyz = &local_point_buffer.xyz[P4EST_DIM*i];
    p4est_quadrant_t &quad = local_point_buffer.quad[i];
    p4est_topidx_t tree_idx = quad.p.piggy3.which_tree;
    p4est_tree_t *tree = p4est_tree_array_index(p4est_->trees, tree_idx);
    p4est_locidx_t quad_idx = quad.p.piggy3.local_num + tree->quadrants_offset;
    p4est_locidx_t node_idx = local_point_buffer.node_locidx[i];

    for (short j=0; j<P4EST_CHILDREN; ++j)
      f[j] = Fi_p[q2n[quad_idx*P4EST_CHILDREN+j]];

    // get access to second derivatives only if needed
    if (method_ == quadratic || method_ == quadratic_non_oscillatory)
    {
      for (short j=0; j<P4EST_CHILDREN; ++j)
      {
        p4est_locidx_t node_locidx = q2n[quad_idx*P4EST_CHILDREN+j];
        fdd[P4EST_DIM * j + 0] = Fxx_p[node_locidx];
        fdd[P4EST_DIM * j + 1] = Fyy_p[node_locidx];
#ifdef P4_TO_P8
        fdd[P4EST_DIM * j + 2] = Fzz_p[node_locidx];
#endif
      }
    }

    if (method_ == linear)
      Fo_p[node_idx] = linear_interpolation(p4est_, tree_idx, quad, f, xyz);
    else if (method_ == quadratic)
      Fo_p[node_idx] = quadratic_interpolation(p4est_, tree_idx, quad, f, fdd, xyz);
    else
      Fo_p[node_idx] = quadratic_non_oscillatory_interpolation(p4est_, tree_idx, quad, f, fdd, xyz);
  }

  // Do the interpolation for ghost points
  for (size_t i=0; i<ghost_point_buffer.size(); ++i)
  {
    double *xyz = &ghost_point_buffer.xyz[P4EST_DIM*i];
    p4est_quadrant_t &quad = ghost_point_buffer.quad[i];
    p4est_topidx_t tree_idx = quad.p.piggy3.which_tree;
    p4est_locidx_t quad_idx = quad.p.piggy3.local_num + p4est_->local_num_quadrants;
    p4est_locidx_t node_idx = ghost_point_buffer.node_locidx[i];

    for (short j=0; j<P4EST_CHILDREN; ++j)
      f[j] = Fi_p[q2n[quad_idx*P4EST_CHILDREN+j]];

    // get access to second derivatives only if needed
    if (method_ == quadratic || method_ == quadratic_non_oscillatory)
    {
      for (short j=0; j<P4EST_CHILDREN; ++j)
      {
        p4est_locidx_t node_locidx = q2n[quad_idx*P4EST_CHILDREN+j];
        fdd[P4EST_DIM * j + 0] = Fxx_p[node_locidx];
        fdd[P4EST_DIM * j + 1] = Fyy_p[node_locidx];
#ifdef P4_TO_P8
        fdd[P4EST_DIM * j + 2] = Fzz_p[node_locidx];
#endif
      }
    }

    if (method_ == linear)
      Fo_p[node_idx] = linear_interpolation(p4est_, tree_idx, quad, f, xyz);
    else if (method_ == quadratic)
      Fo_p[node_idx] = quadratic_interpolation(p4est_, tree_idx, quad, f, fdd, xyz);
    else
      Fo_p[node_idx] = quadratic_non_oscillatory_interpolation(p4est_, tree_idx, quad, f, fdd, xyz);
  }

  // begin recieving point buffers
  if (!is_buffer_prepared)
    recv_point_buffers_begin();

  // begin data send/recv for ghost and remote
  typedef std::map<int, std::vector<double> > data_transfer_map;
  data_transfer_map f_remote_send;
  std::vector<MPI_Request> remote_data_send_req(remote_senders.size());

  // Do interpolation for remote points
  {
    remote_transfer_map::iterator it = remote_recv_buffer.begin(),
        end = remote_recv_buffer.end();

    int req_counter = 0;
    for (; it != end; ++it, ++req_counter)
    {
      int send_rank = it->first;

      // make sure we received the buffers for this process before accesing data
      if(!is_buffer_prepared)
        MPI_Wait(&remote_recv_req[req_counter], MPI_STATUS_IGNORE);

      std::vector<double>& xyz_recv = it->second;
      std::vector<double>& f_send = f_remote_send[send_rank];
      f_send.resize(xyz_recv.size()/P4EST_DIM);

      for (size_t i=0; i<xyz_recv.size()/P4EST_DIM; i++)
      {
        double *xyz = &xyz_recv[P4EST_DIM*i];

        /* first clip the coordinates */
        double xyz_clip [] = 
        {
          xyz[0], xyz[1]
#ifdef P4_TO_P8
          , xyz[2]
#endif
        };

        // clip to bounding box
        for (short j=0; j<P4EST_DIM; j++){
          if (xyz_clip[j] > xyz_max[j]) xyz_clip[j] = xyz_max[j];
          if (xyz_clip[j] < xyz_min[j]) xyz_clip[j] = xyz_min[j];
        }

        // first find the quadrant for the remote points
        p4est_quadrant_t best_match;
#ifdef P4EST_POINT_LOOKUP
        sc_array_t *remote_matches = sc_array_new(sizeof(p4est_quadrant_t));
        int rank_found = my_p4est_brick_point_lookup(p4est_, ghost_, myb_, xy_clip, &best_match, remote_matches);
#else
        std::vector<p4est_quadrant_t> remote_matches;
        int rank_found = neighbors_->hierarchy->find_smallest_quadrant_containing_point(xyz_clip, best_match, remote_matches);
#endif
        // make sure that the point belongs to us
        if (rank_found == p4est_->mpirank){ // if we own the point, interpolate
          // get the local index
          p4est_topidx_t tree_idx  = best_match.p.piggy3.which_tree;
          p4est_tree_t *tree = p4est_tree_array_index(p4est_->trees, tree_idx);
          p4est_locidx_t qu_locidx = best_match.p.piggy3.local_num + tree->quadrants_offset;

          for (short j=0; j<P4EST_CHILDREN; j++)
            f[j] = Fi_p[q2n[qu_locidx*P4EST_CHILDREN+j]];

          // get access to second derivatives only if needed
          if (method_ == quadratic || method_ == quadratic_non_oscillatory)
          {
            for (short j=0; j<P4EST_CHILDREN; ++j)
            {
              p4est_locidx_t node_locidx = q2n[qu_locidx*P4EST_CHILDREN+j];
              fdd[P4EST_DIM * j + 0] = Fxx_p[node_locidx];
              fdd[P4EST_DIM * j + 1] = Fyy_p[node_locidx];
#ifdef P4_TO_P8
              fdd[P4EST_DIM * j + 2] = Fzz_p[node_locidx];
#endif
            }
          }

          if (method_ == linear)
            f_send[i] = linear_interpolation(p4est_, tree_idx, best_match, f, xyz);
          else if (method_ == quadratic)
            f_send[i] = quadratic_interpolation(p4est_, tree_idx, best_match, f, fdd, xyz);
          else
            f_send[i] = quadratic_non_oscillatory_interpolation(p4est_, tree_idx, best_match, f, fdd, xyz);

        } else if ( rank_found != -1 ) {
          // if we don't own the point but its in the ghost layer return 0.
          f_send[i] = 0;
        } else { /* if we dont the own the point, and its not in the ghost layer
                  * this MUST be a bug or mistake so simply throw.
                  */
          std::ostringstream oss;
          oss << "[ERROR]: Point (" << xyz[0] << "," << xyz[1] << 
#ifdef P4_TO_P8
            xyz[2] <<
#endif
              ") was flagged as a remote point to either belong to processor "
              << p4est_->mpirank << " or be in its ghost layer, both of which"
                 " have failed. Found rank is = " << rank_found
              << " and remote_macthes->elem_count = "
#ifdef P4EST_POINT_LOOKUP
              << remote_matches->elem_count << ". This is most certainly a bug."
#else
              << remote_matches.size() << ". This is most certainly a bug."
#endif
              << std::endl;
          throw std::runtime_error(oss.str());
        }
#ifdef P4EST_POINT_LOOKUP
        sc_array_destroy(remote_matches);
#endif
      }

      // send the buffer
      MPI_Isend(&f_send[0], f_send.size(), MPI_DOUBLE, send_rank, remote_data_tag, p4est_->mpicomm, &remote_data_send_req[req_counter]);
    }
  }

  // Receive the interpolated remote data and put them in the correct position.
  {
    for (size_t i=0; i<remote_receivers.size(); ++i)
    {
      int recv_rank = remote_receivers[i];
      std::vector<p4est_locidx_t>& node_idx = remote_node_index[recv_rank];
      std::vector<double> f_recv(node_idx.size());
      MPI_Recv(&f_recv[0], f_recv.size(), MPI_DOUBLE, recv_rank, remote_data_tag, p4est_->mpicomm, MPI_STATUS_IGNORE);

      for (size_t j=0; j<f_recv.size(); j++){
        Fo_p[node_idx[j]] += f_recv[j];
      }
    }
  }

  // wait for all buffer sends to finish
  if (!is_buffer_prepared){
    MPI_Waitall(remote_send_req.size(), &remote_send_req[0], MPI_STATUSES_IGNORE);

    /* set the buffer flag to true so that we wont wait for other interpolations
     * if the grid is unchanged
     */
    is_buffer_prepared = true;
  }

  // wait for all data send buffers to finish
  MPI_Waitall(remote_data_send_req.size(), &remote_data_send_req[0], MPI_STATUSES_IGNORE);

  // Restore the pointer
  ierr = VecRestoreArray(input_vec_, &Fi_p); CHKERRXX(ierr);

  if (method_ == quadratic || method_ == quadratic_non_oscillatory)
  {
    ierr = VecRestoreArray(Fxx_, &Fxx_p); CHKERRXX(ierr);
    ierr = VecRestoreArray(Fyy_, &Fyy_p); CHKERRXX(ierr);
#ifdef P4_TO_P8
    ierr = VecRestoreArray(Fzz_, &Fzz_p); CHKERRXX(ierr);
#endif
  }

  ierr = PetscLogEventEnd(log_InterpolatingFunction_interpolate, 0, 0, 0, 0); CHKERRXX(ierr);

  IPMLogRegionEnd("interpolate");
}


void InterpolatingFunctionNodeBase::send_point_buffers_begin()
{
  IPMLogRegionBegin("send_buffer");  
  int req_counter = 0;

  remote_transfer_map::iterator it = remote_send_buffer.begin(), end = remote_send_buffer.end();
  for (;it != end; ++it)
    remote_receivers.push_back(it->first);

  // notify the other processors
  int num_senders;
  my_sc_notify(&remote_receivers[0], remote_receivers.size(), &remote_senders[0], &num_senders, p4est_->mpicomm); 
  remote_senders.resize(num_senders);
  
  // Allocate enough requests slots
  remote_send_req.resize(remote_receivers.size());

  // Now that we know all sender/receiver pairs lets do MPI. We do blocking
  for (it = remote_send_buffer.begin(); it != end; ++it, ++req_counter){

    std::vector<double>& buff = it->second;
    int msg_size = buff.size();

    MPI_Isend(&buff[0], msg_size, MPI_DOUBLE, it->first, remote_point_tag, p4est_->mpicomm, &remote_send_req[req_counter]);
  }
        
  IPMLogRegionEnd("send_buffer");
}

void InterpolatingFunctionNodeBase::recv_point_buffers_begin()
{
  IPMLogRegionBegin("recv_buffer");

  // Allocate enough requests slots
  remote_recv_req.resize(remote_senders.size());

  // Now lets receive the stuff
  for (size_t i=0; i<remote_senders.size(); ++i){
    std::vector<double>& buff = remote_recv_buffer[remote_senders[i]];

    // Get the size and resize the recv buffer
    int msg_size;
    MPI_Status st;
    MPI_Probe(remote_senders[i], remote_point_tag, p4est_->mpicomm, &st);
    MPI_Get_count(&st, MPI_DOUBLE, &msg_size);
    buff.resize(msg_size);

    // Receive the data
    MPI_Irecv(&buff[0], msg_size, MPI_DOUBLE, remote_senders[i], remote_point_tag, p4est_->mpicomm, &remote_recv_req[i]);
  }

  IPMLogRegionEnd("recv_buffer");  
}
#else
void InterpolatingFunctionNodeBase::interpolate( double *output_vec )
{ 
  PetscErrorCode ierr;
  
  ierr = PetscLogEventBegin(log_InterpolatingFunction_interpolate, 0, 0, 0, 0); CHKERRXX(ierr);
  
  // begin sending point buffers
  if (!is_buffer_prepared){
    ierr = PetscLogEventBegin(log_InterpolatingFunction_send_buffer, 0, 0, 0, 0); CHKERRXX(ierr);
    IPMLogRegionBegin("send_point_buffer");
    int req_counter = 0;
  
    remote_transfer_map::iterator it = remote_send_buffer.begin(), end = remote_send_buffer.end();
    for (;it != end; ++it)
      remote_receivers.push_back(it->first);
  
      // Allocate enough requests slots
    remote_send_req.resize(remote_receivers.size());
  
      // Now that we know all sender/receiver pairs lets do MPI. We do blocking
    for (it = remote_send_buffer.begin(); it != end; ++it, ++req_counter){    
      std::vector<double>& buff = it->second;
      int msg_size = buff.size();
    
      MPI_Issend(&buff[0], msg_size, MPI_DOUBLE, it->first, remote_point_tag, p4est_->mpicomm, &remote_send_req[req_counter]);
    }   
  
    IPMLogRegionEnd("send_point_buffer");
    ierr = PetscLogEventEnd(log_InterpolatingFunction_send_buffer, 0, 0, 0, 0); CHKERRXX(ierr);    
  }
  
  IPMLogRegionBegin("interpolate");
  
  // Get a pointer to the data
  double *Fi_p, *Fo_p = output_vec;
  double *Fxx_p, *Fyy_p;
#ifdef P4_TO_P8
  double *Fzz_p;
#endif
  ierr = VecGetArray(input_vec_, &Fi_p); CHKERRXX(ierr);
  
  if (method_ == linear){
    Fxx_p = Fyy_p = NULL;
#ifdef P4_TO_P8
    Fzz_p = NULL;
#endif
  } else {
    ierr = VecGetArray(Fxx_, &Fxx_p); CHKERRXX(ierr);
    ierr = VecGetArray(Fyy_, &Fyy_p); CHKERRXX(ierr);
#ifdef P4_TO_P8
    ierr = VecGetArray(Fzz_, &Fzz_p); CHKERRXX(ierr);
#endif
  }
  
  // initialize the value for remote matches to zero
  {
    nonlocal_node_map::iterator it = remote_node_index.begin(),
        end = remote_node_index.end();
    
    for(; it != end; ++it){
      std::vector<p4est_locidx_t>& locidx = it->second;
      for (size_t i=0; i<locidx.size(); ++i)
        Fo_p[locidx[i]] = 0;
    }
  }
  
  // Get access to the node numbering of all quadrants
  p4est_locidx_t *q2n = nodes_->local_nodes;
  double f  [P4EST_CHILDREN];
  double fdd[P4EST_DIM*P4EST_CHILDREN]; // fxx[0] = fdd[0], fyy[0] = fdd[1], fzz[0] = fdd[2], fxx[1] = fdd[3], ...
  
  // Do the interpolation for local points
  for (size_t i=0; i<local_point_buffer.size(); ++i)
  {
    double *xyz = &local_point_buffer.xyz[P4EST_DIM*i];
    p4est_quadrant_t &quad = local_point_buffer.quad[i];
    p4est_topidx_t tree_idx = quad.p.piggy3.which_tree;
    p4est_tree_t *tree = p4est_tree_array_index(p4est_->trees, tree_idx);
    p4est_locidx_t quad_idx = quad.p.piggy3.local_num + tree->quadrants_offset;
    p4est_locidx_t node_idx = local_point_buffer.node_locidx[i];
    
    for (short j=0; j<P4EST_CHILDREN; ++j)
      f[j] = Fi_p[q2n[quad_idx*P4EST_CHILDREN+j]];
    
    // get access to second derivatives only if needed
    if (method_ == quadratic || method_ == quadratic_non_oscillatory)
    {
      for (short j=0; j<P4EST_CHILDREN; ++j)
      {
        p4est_locidx_t node_locidx = q2n[quad_idx*P4EST_CHILDREN+j];
        fdd[P4EST_DIM * j + 0] = Fxx_p[node_locidx];
        fdd[P4EST_DIM * j + 1] = Fyy_p[node_locidx];
#ifdef P4_TO_P8
        fdd[P4EST_DIM * j + 2] = Fzz_p[node_locidx];
#endif
      }
    }
    
    if (method_ == linear)
      Fo_p[node_idx] = linear_interpolation(p4est_, tree_idx, quad, f, xyz);
    else if (method_ == quadratic)
      Fo_p[node_idx] = quadratic_interpolation(p4est_, tree_idx, quad, f, fdd, xyz);
    else
      Fo_p[node_idx] = quadratic_non_oscillatory_interpolation(p4est_, tree_idx, quad, f, fdd, xyz);
  }
  
  // Do the interpolation for ghost points
  for (size_t i=0; i<ghost_point_buffer.size(); ++i)
  {
    double *xyz = &ghost_point_buffer.xyz[P4EST_DIM*i];
    p4est_quadrant_t &quad = ghost_point_buffer.quad[i];
    p4est_topidx_t tree_idx = quad.p.piggy3.which_tree;
    p4est_locidx_t quad_idx = quad.p.piggy3.local_num + p4est_->local_num_quadrants;
    p4est_locidx_t node_idx = ghost_point_buffer.node_locidx[i];
    
    for (short j=0; j<P4EST_CHILDREN; ++j)
      f[j] = Fi_p[q2n[quad_idx*P4EST_CHILDREN+j]];
    
    // get access to second derivatives only if needed
    if (method_ == quadratic || method_ == quadratic_non_oscillatory)
    {
      for (short j=0; j<P4EST_CHILDREN; ++j)
      {
        p4est_locidx_t node_locidx = q2n[quad_idx*P4EST_CHILDREN+j];
        fdd[P4EST_DIM * j + 0] = Fxx_p[node_locidx];
        fdd[P4EST_DIM * j + 1] = Fyy_p[node_locidx];
#ifdef P4_TO_P8
        fdd[P4EST_DIM * j + 2] = Fzz_p[node_locidx];
#endif
      }
    }
    
    if (method_ == linear)
      Fo_p[node_idx] = linear_interpolation(p4est_, tree_idx, quad, f, xyz);
    else if (method_ == quadratic)
      Fo_p[node_idx] = quadratic_interpolation(p4est_, tree_idx, quad, f, fdd, xyz);
    else
      Fo_p[node_idx] = quadratic_non_oscillatory_interpolation(p4est_, tree_idx, quad, f, fdd, xyz);
  }
  
  // begin data send/recv for ghost and remote
  typedef std::map<int, std::vector<double> > data_transfer_map;
  data_transfer_map f_remote_send;
  std::vector<MPI_Request> remote_data_send_req;
  
  if (!is_buffer_prepared){
    ierr = PetscLogEventBegin(log_InterpolatingFunction_recv_buffer, 0, 0, 0, 0); CHKERRXX(ierr);
    IPMLogRegionEnd("interpolate");
    IPMLogRegionBegin("recv_point_buffer");    

    int done = 0;
    int all_sent = 0;
    int msg_found = 0;
    MPI_Status st;
    MPI_Request rreq, breq;      
      
    while(!done){
      MPI_Iprobe(MPI_ANY_SOURCE, remote_point_tag, p4est_->mpicomm, &msg_found, &st);
      if (msg_found) {
        int send_rank = st.MPI_SOURCE;
        remote_senders.push_back(send_rank);
        std::vector<double>& xyz_recv = remote_recv_buffer[send_rank];
        
        int msg_size;
        MPI_Get_count(&st, MPI_DOUBLE, &msg_size);
        xyz_recv.resize(msg_size);
        
        // receive the message
        MPI_Recv(&xyz_recv[0], msg_size, MPI_DOUBLE, send_rank, remote_point_tag, p4est_->mpicomm, MPI_STATUS_IGNORE);
        
        std::vector<double>& f_send = f_remote_send[send_rank];
        f_send.resize(xyz_recv.size()/P4EST_DIM);
        
        process_remote_data(xyz_recv, f_send);
        
        // send the computed data back
        MPI_Isend(&f_send[0], f_send.size(), MPI_DOUBLE, send_rank, remote_data_tag, p4est_->mpicomm, &rreq);
        remote_data_send_req.push_back(rreq);
      }
      
      if (all_sent) {
        MPI_Test(&breq, &done, MPI_STATUS_IGNORE);
      } else {
        MPI_Testall(remote_send_req.size(), &remote_send_req[0], &all_sent, MPI_STATUSES_IGNORE);
        if (all_sent)
<<<<<<< HEAD
#ifdef STAMPEDE
=======
#ifdef ENABLE_MPI_EXTENSIONS
>>>>>>> 4b510608
          MPIX_Ibarrier(p4est_->mpicomm, &breq);
#else
          MPI_Ibarrier(p4est_->mpicomm, &breq);
#endif
      }
    }

    is_buffer_prepared = true;

    IPMLogRegionEnd("recv_point_buffer");
    IPMLogRegionBegin("interpolate");
    ierr = PetscLogEventEnd(log_InterpolatingFunction_recv_buffer, 0, 0, 0, 0); CHKERRXX(ierr);
  } else {
    remote_data_send_req.resize(remote_senders.size());
    for (size_t r = 0; r<remote_senders.size(); ++r){
        int send_rank = remote_senders[r];
        std::vector<double>& xyz_recv = remote_recv_buffer[send_rank];            
        std::vector<double>& f_send = f_remote_send[send_rank];
        f_send.resize(xyz_recv.size()/P4EST_DIM);
        
        process_remote_data(xyz_recv, f_send);
        
        // send the computed data back
        MPI_Isend(&f_send[0], f_send.size(), MPI_DOUBLE, send_rank, remote_data_tag, p4est_->mpicomm, &remote_data_send_req[r]);
    }  
  }  
  
  // Receive the interpolated remote data and put them in the correct position.  
  for (size_t i=0; i<remote_receivers.size(); ++i)
  {
    int recv_rank = remote_receivers[i];
    std::vector<p4est_locidx_t>& node_idx = remote_node_index[recv_rank];
    std::vector<double> f_recv(node_idx.size());
    MPI_Recv(&f_recv[0], f_recv.size(), MPI_DOUBLE, recv_rank, remote_data_tag, p4est_->mpicomm, MPI_STATUS_IGNORE);
    
    for (size_t j=0; j<f_recv.size(); j++){
      Fo_p[node_idx[j]] += f_recv[j];
    }
  }
  
  // wait for all data send buffers to finish
  MPI_Waitall(remote_data_send_req.size(), &remote_data_send_req[0], MPI_STATUSES_IGNORE);
  
  // Restore the pointer
  ierr = VecRestoreArray(input_vec_, &Fi_p); CHKERRXX(ierr);
  
  if (method_ == quadratic || method_ == quadratic_non_oscillatory)
  {
    ierr = VecRestoreArray(Fxx_, &Fxx_p); CHKERRXX(ierr);
    ierr = VecRestoreArray(Fyy_, &Fyy_p); CHKERRXX(ierr);
#ifdef P4_TO_P8
    ierr = VecRestoreArray(Fzz_, &Fzz_p); CHKERRXX(ierr);
#endif
  }
  
  IPMLogRegionEnd("interpolate");
  ierr = PetscLogEventEnd(log_InterpolatingFunction_interpolate, 0, 0, 0, 0); CHKERRXX(ierr);
}
<<<<<<< HEAD
#endif // P4EST_SC_NOTIFY
=======
#endif // ENABLE_NONBLOCKING_NOTIFY
>>>>>>> 4b510608

void InterpolatingFunctionNodeBase::save_comm_topology(const char *partition_name, const char *topology_name) {
#ifdef CASL_THROWS
  if(!is_buffer_prepared)
    throw std::runtime_error("[ERROR] communication topology can only be saved after buffer is prepared (i.e. interpolate has at least been called once) ");
#endif
  FILE *par_file, *topo_file;
  ierr = PetscFOpen(p4est_->mpicomm, partition_name, "w", &par_file);
  ierr = PetscFOpen(p4est_->mpicomm, topology_name, "w", &topo_file);

  PetscFPrintf(p4est_->mpicomm, par_file, "%% Partition of communcation pattern in doing interpolation\n");
  PetscFPrintf(p4est_->mpicomm, par_file, "%% this_rank | local_buffer | ghost_buffer | send_buffer(this --> others) | recv_buffer(others --> this) | num_senders(others --> this) | num_receivers(this --> others) \n");

  PetscFPrintf(p4est_->mpicomm, topo_file, "%% Topology of communcation pattern in doing interpolation\n");
  PetscFPrintf(p4est_->mpicomm, topo_file, "%% this_rank | other_rank | send_buffer \n");

  int send_buffer = 0, recv_buffer = 0;
  for (remote_transfer_map::const_iterator it = remote_send_buffer.begin(); it != remote_send_buffer.end(); ++it){
    PetscSynchronizedFPrintf(p4est_->mpicomm, topo_file, "%4d %4d %5d\n", p4est_->mpirank, it->first, it->second.size());
    send_buffer += it->second.size();
  }
<<<<<<< HEAD
  PetscSynchronizedFlush(p4est_->mpicomm);
=======
  PetscSynchronizedFlush(p4est_->mpicomm, stdout);
>>>>>>> 4b510608
  ierr = PetscFClose(p4est_->mpicomm, topo_file);

  for (remote_transfer_map::const_iterator it = remote_recv_buffer.begin(); it != remote_recv_buffer.end(); ++it)
    recv_buffer += it->second.size();

  PetscSynchronizedFPrintf(p4est_->mpicomm, par_file, "%4d %7d %5d %5d %5d %4d %4d\n",
                           p4est_->mpirank, local_point_buffer.size(), ghost_point_buffer.size(), send_buffer, recv_buffer, remote_senders.size(), remote_receivers.size());
<<<<<<< HEAD
  PetscSynchronizedFlush(p4est_->mpicomm);
=======
  PetscSynchronizedFlush(p4est_->mpicomm, stdout);
>>>>>>> 4b510608
  ierr = PetscFClose(p4est_->mpicomm, par_file);
}

void InterpolatingFunctionNodeBase::process_remote_data(std::vector<double>& xyz_recv, std::vector<double>& f_send) {
  PetscErrorCode ierr;
  // Get a pointer to the data
  double *Fi_p;
  double *Fxx_p, *Fyy_p;
#ifdef P4_TO_P8
  double *Fzz_p;
#endif
  ierr = VecGetArray(input_vec_, &Fi_p); CHKERRXX(ierr);
  
  if (method_ == linear){
    Fxx_p = Fyy_p = NULL;
#ifdef P4_TO_P8
    Fzz_p = NULL;
#endif
  } else {
    ierr = VecGetArray(Fxx_, &Fxx_p); CHKERRXX(ierr);
    ierr = VecGetArray(Fyy_, &Fyy_p); CHKERRXX(ierr);
#ifdef P4_TO_P8
    ierr = VecGetArray(Fzz_, &Fzz_p); CHKERRXX(ierr);
#endif
  }
  
  // Get access to the node numbering of all quadrants
  p4est_locidx_t *q2n = nodes_->local_nodes;
  double f  [P4EST_CHILDREN];
  double fdd[P4EST_DIM*P4EST_CHILDREN]; // fxx[0] = fdd[0], fyy[0] = fdd[1], fzz[0] = fdd[2], fxx[1] = fdd[3], ...

  for (size_t i=0; i<xyz_recv.size()/P4EST_DIM; i++){
    double *xyz = &xyz_recv[P4EST_DIM*i];

    /* first clip the coordinates */
    double xyz_clip [] =
    {
      xyz[0], xyz[1]
  #ifdef P4_TO_P8
      , xyz[2]
  #endif
    };

    // clip to bounding box
    for (short j=0; j<P4EST_DIM; j++){
      if (xyz_clip[j] > xyz_max[j]) xyz_clip[j] = xyz_max[j];
      if (xyz_clip[j] < xyz_min[j]) xyz_clip[j] = xyz_min[j];
    }

    // first find the quadrant for the remote points
    p4est_quadrant_t best_match;
#ifdef P4EST_POINT_LOOKUP
    sc_array_t *remote_matches = sc_array_new(sizeof(p4est_quadrant_t));
    int rank_found = my_p4est_brick_point_lookup(p4est_, ghost_, myb_, xy_clip, &best_match, remote_matches);
#else
    std::vector<p4est_quadrant_t> remote_matches;
    int rank_found = neighbors_->hierarchy->find_smallest_quadrant_containing_point(xyz_clip, best_match, remote_matches);
#endif
    // make sure that the point belongs to us
    if (rank_found == p4est_->mpirank){ // if we own the point, interpolate
      // get the local index
      p4est_topidx_t tree_idx  = best_match.p.piggy3.which_tree;
      p4est_tree_t *tree = p4est_tree_array_index(p4est_->trees, tree_idx);
      p4est_locidx_t qu_locidx = best_match.p.piggy3.local_num + tree->quadrants_offset;

      for (short j=0; j<P4EST_CHILDREN; j++)
        f[j] = Fi_p[q2n[qu_locidx*P4EST_CHILDREN+j]];

      // get access to second derivatives only if needed
      if (method_ == quadratic || method_ == quadratic_non_oscillatory)
      {
        for (short j=0; j<P4EST_CHILDREN; ++j)
        {
          p4est_locidx_t node_locidx = q2n[qu_locidx*P4EST_CHILDREN+j];
          fdd[P4EST_DIM * j + 0] = Fxx_p[node_locidx];
          fdd[P4EST_DIM * j + 1] = Fyy_p[node_locidx];
#ifdef P4_TO_P8
          fdd[P4EST_DIM * j + 2] = Fzz_p[node_locidx];
#endif
        }
      }

      if (method_ == linear)
        f_send[i] = linear_interpolation(p4est_, tree_idx, best_match, f, xyz);
      else if (method_ == quadratic)
        f_send[i] = quadratic_interpolation(p4est_, tree_idx, best_match, f, fdd, xyz);
      else
        f_send[i] = quadratic_non_oscillatory_interpolation(p4est_, tree_idx, best_match, f, fdd, xyz);

    } else if ( rank_found != -1 ) {
      // if we don't own the point but its in the ghost layer return 0.
      f_send[i] = 0;
    } else { /* if we dont the own the point, and its not in the ghost layer
                  * this MUST be a bug or mistake so simply throw.
                  */
      std::ostringstream oss;
      oss << "[ERROR]: Point (" << xyz[0] << "," << xyz[1] <<
       #ifdef P4_TO_P8
             "," << xyz[2] <<
       #endif
             ") was flagged as a remote point to either belong to processor "
          << p4est_->mpirank << " or be in its ghost layer, both of which"
             " have failed. Found rank is = " << rank_found
          << " and remote_macthes->elem_count = "
       #ifdef P4EST_POINT_LOOKUP
          << remote_matches->elem_count << ". This is most certainly a bug."
       #else
          << remote_matches.size() << ". This is most certainly a bug."
       #endif
          << std::endl;
      throw std::runtime_error(oss.str());
    }
#ifdef P4EST_POINT_LOOKUP
    sc_array_destroy(remote_matches);
#endif
  }
}

#ifdef P4_TO_P8
double InterpolatingFunctionNodeBase::operator ()(double x, double y, double z) const
#else
double InterpolatingFunctionNodeBase::operator ()(double x, double y) const
#endif
{
  PetscErrorCode ierr;
  
  double xyz[] =
  {
    x, y
  #ifdef P4_TO_P8
    , z
  #endif
  };
  
  /* first clip the coordinates */
  double xyz_clip [] =
  {
    x, y
  #ifdef P4_TO_P8
    , z
  #endif
  };
  
  // clip to bounding box
  for (short i=0; i<P4EST_DIM; i++){
    if (xyz_clip[i] > xyz_max[i]) xyz_clip[i] = xyz_max[i];
    if (xyz_clip[i] < xyz_min[i]) xyz_clip[i] = xyz_min[i];
  }
  
  double *Fi_p, *Fxx_p, *Fyy_p;
#ifdef P4_TO_P8
  double *Fzz_p;
#endif  
  
  ierr = VecGetArray(input_vec_, &Fi_p); CHKERRXX(ierr);
  if (method_ == linear){
    Fxx_p = Fyy_p = NULL;
#ifdef P4_TO_P8
    Fzz_p = NULL;
#endif
  } else {
    ierr = VecGetArray(Fxx_, &Fxx_p); CHKERRXX(ierr);
    ierr = VecGetArray(Fyy_, &Fyy_p); CHKERRXX(ierr);
#ifdef P4_TO_P8
    ierr = VecGetArray(Fzz_, &Fzz_p); CHKERRXX(ierr);
#endif
  }
  
  static double f  [P4EST_CHILDREN];
  static double fdd[P4EST_DIM*P4EST_CHILDREN];
  
  p4est_locidx_t quad_idx;
  p4est_topidx_t tree_idx;
  p4est_locidx_t *q2n = nodes_->local_nodes;
  p4est_quadrant_t best_match;
  
#ifdef P4EST_POINT_LOOKUP
  sc_array_t *remote_matches = sc_array_new(sizeof(p4est_quadrant_t));
  int rank_found = my_p4est_brick_point_lookup(p4est_, ghost_, myb_, xy_clip, &best_match, remote_matches);
#else
  std::vector<p4est_quadrant_t> remote_matches;
  int rank_found = neighbors_->hierarchy->find_smallest_quadrant_containing_point(xyz_clip, best_match, remote_matches);
#endif
  
  if (rank_found == p4est_->mpirank) { // local quadrant
    tree_idx = best_match.p.piggy3.which_tree;
    p4est_tree_t *tree = p4est_tree_array_index(p4est_->trees, tree_idx);
    quad_idx = best_match.p.piggy3.local_num + tree->quadrants_offset;
    
    for (short j=0; j<P4EST_CHILDREN; ++j)
      f[j] = Fi_p[q2n[quad_idx*P4EST_CHILDREN+j]];
    
    // get access to second derivatives only if needed
    if (method_ == quadratic || method_ == quadratic_non_oscillatory)
    {
      for (short j=0; j<P4EST_CHILDREN; ++j)
      {
        p4est_locidx_t node_locidx = q2n[quad_idx*P4EST_CHILDREN+j];
        fdd[P4EST_DIM * j + 0] = Fxx_p[node_locidx];
        fdd[P4EST_DIM * j + 1] = Fyy_p[node_locidx];
#ifdef P4_TO_P8
        fdd[P4EST_DIM * j + 2] = Fzz_p[node_locidx];
#endif
      }
    }
    
    // restore arrays and release remote_maches
    ierr = VecRestoreArray(input_vec_, &Fi_p); CHKERRXX(ierr);
    if (method_ == quadratic || method_ == quadratic_non_oscillatory)
    {
      ierr = VecRestoreArray(Fxx_, &Fxx_p); CHKERRXX(ierr);
      ierr = VecRestoreArray(Fyy_, &Fyy_p); CHKERRXX(ierr);
#ifdef P4_TO_P8
      ierr = VecRestoreArray(Fzz_, &Fzz_p); CHKERRXX(ierr);
#endif
    }
#ifdef P4EST_POINT_LOOKUP
    sc_array_destroy(remote_matches);
#endif
    if (method_ == linear)
      return linear_interpolation(p4est_, tree_idx, best_match, f, xyz);
    else if (method_ == quadratic)
      return quadratic_interpolation(p4est_, tree_idx, best_match, f, fdd, xyz);
    else
      return quadratic_non_oscillatory_interpolation(p4est_, tree_idx, best_match, f, fdd, xyz);
    
  } else if ( rank_found != -1 ) { // ghost quadrant
    tree_idx = best_match.p.piggy3.which_tree;
    quad_idx = best_match.p.piggy3.local_num + p4est_->local_num_quadrants;
    
    for (short j=0; j<P4EST_CHILDREN; ++j)
      f[j] = Fi_p[q2n[quad_idx*P4EST_CHILDREN+j]];
    
    // get access to second derivatives only if needed
    if (method_ == quadratic || method_ == quadratic_non_oscillatory)
    {
      for (short j=0; j<P4EST_CHILDREN; ++j)
      {
        p4est_locidx_t node_locidx = q2n[quad_idx*P4EST_CHILDREN+j];
        fdd[P4EST_DIM * j + 0] = Fxx_p[node_locidx];
        fdd[P4EST_DIM * j + 1] = Fyy_p[node_locidx];
#ifdef P4_TO_P8
        fdd[P4EST_DIM * j + 2] = Fzz_p[node_locidx];
#endif
      }
    }
    // restore arrays and release remote_maches
    ierr = VecRestoreArray(input_vec_, &Fi_p); CHKERRXX(ierr);
    if (method_ == quadratic || method_ == quadratic_non_oscillatory)
    {
      ierr = VecRestoreArray(Fxx_, &Fxx_p); CHKERRXX(ierr);
      ierr = VecRestoreArray(Fyy_, &Fyy_p); CHKERRXX(ierr);
#ifdef P4_TO_P8
      ierr = VecRestoreArray(Fzz_, &Fzz_p); CHKERRXX(ierr);
#endif
    }
    
#ifdef P4EST_POINT_LOOKUP
    sc_array_destroy(remote_matches);
#endif
    
    if (method_ == linear)
      return linear_interpolation(p4est_, tree_idx, best_match, f, xyz);
    else if (method_ == quadratic)
      return quadratic_interpolation(p4est_, tree_idx, best_match, f, fdd, xyz);
    else
      return quadratic_non_oscillatory_interpolation(p4est_, tree_idx, best_match, f, fdd, xyz);
    
  } else {
    ierr = VecRestoreArray(input_vec_, &Fi_p); CHKERRXX(ierr);
    
    // restore arrays and release remote_maches
    ierr = VecRestoreArray(input_vec_, &Fi_p); CHKERRXX(ierr);
    if (method_ == quadratic || method_ == quadratic_non_oscillatory)
    {
      ierr = VecRestoreArray(Fxx_, &Fxx_p); CHKERRXX(ierr);
      ierr = VecRestoreArray(Fyy_, &Fyy_p); CHKERRXX(ierr);
#ifdef P4_TO_P8
      ierr = VecRestoreArray(Fzz_, &Fzz_p); CHKERRXX(ierr);
#endif
      
    }
    
#ifdef P4EST_POINT_LOOKUP
    sc_array_destroy(remote_matches);
#endif
    
    std::ostringstream oss;
    oss << "[ERROR]: Point (" << x << "," << y <<
       #ifdef P4_TO_P8
           "," << z <<
       #endif
           ") does not belong to "
           "processor " << p4est_->mpirank << ". Found rank = " << rank_found <<
       #ifdef P4EST_POINT_LOOKUP
           " and remote_macthes.size = " << remote_matches->elem_count << std::endl;
#else
           " and remote_macthes.size = " << remote_matches.size() << std::endl;
#endif
    throw std::invalid_argument(oss.str());
  }
}

void InterpolatingFunctionNodeBase::compute_second_derivatives()
{
  IPMLogRegionBegin("compute_2nd_derv");
  // Allocate memory for second derivaties
#ifdef P4_TO_P8
  if (Fxx_ == NULL && Fyy_ == NULL && Fzz_ == NULL)
#else
  if (Fxx_ == NULL && Fyy_ == NULL)
#endif
  {
    ierr = VecCreateGhostNodes(p4est_, nodes_, &Fxx_); CHKERRXX(ierr);
    ierr = VecCreateGhostNodes(p4est_, nodes_, &Fyy_); CHKERRXX(ierr);
#ifdef P4_TO_P8
    ierr = VecCreateGhostNodes(p4est_, nodes_, &Fzz_); CHKERRXX(ierr);
#endif
    local_derivatives = true;
  }
#ifdef P4_TO_P8
  neighbors_->second_derivatives_central(input_vec_, Fxx_, Fyy_, Fzz_);
#else
  neighbors_->second_derivatives_central(input_vec_, Fxx_, Fyy_);
#endif
  IPMLogRegionEnd("compute_2nd_derv");
}
<|MERGE_RESOLUTION|>--- conflicted
+++ resolved
@@ -7,13 +7,9 @@
 #endif
 
 #include "petsc_compatibility.h"
-<<<<<<< HEAD
-// #include <sc_notify.h>
-=======
 #ifndef ENABLE_NONBLOCKING_NOTIFY
 #include <sc_notify.h>
 #endif
->>>>>>> 4b510608
 #include <src/my_p4est_log_wrappers.h>
 #include <src/ipm_logging.h>
 #include <mpi.h>
@@ -53,11 +49,7 @@
     Fzz_(NULL),
     #endif
     local_derivatives(false),
-<<<<<<< HEAD
-#ifdef P4EST_SC_NOTIFY
-=======
 #ifndef ENABLE_NONBLOCKING_NOTIFY
->>>>>>> 4b510608
     remote_senders(p4est->mpisize, -1),
 #endif
     is_buffer_prepared(false)
@@ -86,11 +78,7 @@
     Fzz_(NULL),
     #endif
     local_derivatives(false),
-<<<<<<< HEAD
-#ifdef P4EST_SC_NOTIFY
-=======
 #ifndef ENABLE_NONBLOCKING_NOTIFY
->>>>>>> 4b510608
     remote_senders(p4est->mpisize, -1),
 #endif
     is_buffer_prepared(false)
@@ -290,11 +278,7 @@
   ierr = VecRestoreArray(output_vec, &Fo_p); CHKERRXX(ierr);
 }
 
-<<<<<<< HEAD
-#ifdef P4EST_SC_NOTIFY
-=======
 #ifndef ENABLE_NONBLOCKING_NOTIFY
->>>>>>> 4b510608
 void InterpolatingFunctionNodeBase::interpolate( double *output_vec )
 { 
   PetscErrorCode ierr;
@@ -817,11 +801,7 @@
       } else {
         MPI_Testall(remote_send_req.size(), &remote_send_req[0], &all_sent, MPI_STATUSES_IGNORE);
         if (all_sent)
-<<<<<<< HEAD
-#ifdef STAMPEDE
-=======
 #ifdef ENABLE_MPI_EXTENSIONS
->>>>>>> 4b510608
           MPIX_Ibarrier(p4est_->mpicomm, &breq);
 #else
           MPI_Ibarrier(p4est_->mpicomm, &breq);
@@ -880,11 +860,7 @@
   IPMLogRegionEnd("interpolate");
   ierr = PetscLogEventEnd(log_InterpolatingFunction_interpolate, 0, 0, 0, 0); CHKERRXX(ierr);
 }
-<<<<<<< HEAD
-#endif // P4EST_SC_NOTIFY
-=======
 #endif // ENABLE_NONBLOCKING_NOTIFY
->>>>>>> 4b510608
 
 void InterpolatingFunctionNodeBase::save_comm_topology(const char *partition_name, const char *topology_name) {
 #ifdef CASL_THROWS
@@ -906,11 +882,7 @@
     PetscSynchronizedFPrintf(p4est_->mpicomm, topo_file, "%4d %4d %5d\n", p4est_->mpirank, it->first, it->second.size());
     send_buffer += it->second.size();
   }
-<<<<<<< HEAD
-  PetscSynchronizedFlush(p4est_->mpicomm);
-=======
   PetscSynchronizedFlush(p4est_->mpicomm, stdout);
->>>>>>> 4b510608
   ierr = PetscFClose(p4est_->mpicomm, topo_file);
 
   for (remote_transfer_map::const_iterator it = remote_recv_buffer.begin(); it != remote_recv_buffer.end(); ++it)
@@ -918,11 +890,7 @@
 
   PetscSynchronizedFPrintf(p4est_->mpicomm, par_file, "%4d %7d %5d %5d %5d %4d %4d\n",
                            p4est_->mpirank, local_point_buffer.size(), ghost_point_buffer.size(), send_buffer, recv_buffer, remote_senders.size(), remote_receivers.size());
-<<<<<<< HEAD
-  PetscSynchronizedFlush(p4est_->mpicomm);
-=======
   PetscSynchronizedFlush(p4est_->mpicomm, stdout);
->>>>>>> 4b510608
   ierr = PetscFClose(p4est_->mpicomm, par_file);
 }
 
