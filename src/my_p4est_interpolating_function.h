--- conflicted
+++ resolved
@@ -72,11 +72,7 @@
   bool is_buffer_prepared;
 
   std::vector<MPI_Request> remote_send_req;
-<<<<<<< HEAD
-#ifdef P4EST_SC_NOTIFY
-=======
 #ifndef ENABLE_NONBLOCKING_NOTIFY
->>>>>>> 4b510608
   std::vector<MPI_Request> remote_recv_req;
 #endif
 
@@ -90,11 +86,7 @@
   void process_remote_data(std::vector<double>& xyz_recv, std::vector<double>& f_send);
   void compute_second_derivatives();
 
-<<<<<<< HEAD
-#ifdef P4EST_SC_NOTIFY
-=======
 #ifndef ENABLE_NONBLOCKING_NOTIFY
->>>>>>> 4b510608
   void send_point_buffers_begin();
   void recv_point_buffers_begin();
 #endif
