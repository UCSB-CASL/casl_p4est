--- conflicted
+++ resolved
@@ -135,13 +135,6 @@
     return to_return;
   }
 #endif
-<<<<<<< HEAD
-
-  virtual double interpolate(const p4est_quadrant_t &quad, const double *xyz) const = 0;
-
-  void add_point_local(p4est_locidx_t locidx, const double *xyz);
-  void interpolate_local(double *Fo_p);
-=======
   inline void operator()(const double xyz[], double* results) const
   {
 #ifdef P4_TO_P8
@@ -159,6 +152,8 @@
 #endif
   }
 
+  void add_point_local(p4est_locidx_t locidx, const double *xyz);
+  void interpolate_local(double *Fo_p);
   virtual void interpolate(const p4est_quadrant_t &quad, const double *xyz, double* results) const = 0;
   inline double interpolate(const p4est_quadrant_t &quad, const double *xyz)
   {
@@ -167,7 +162,6 @@
     interpolate(quad, xyz, &to_return);
     return to_return;
   }
->>>>>>> df41de9c
 };
 
 #endif /* MY_P4EST_INTERPOLATION */