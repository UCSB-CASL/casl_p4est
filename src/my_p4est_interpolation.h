#ifndef MY_P4EST_INTERPOLATION
#define MY_P4EST_INTERPOLATION

#ifdef P4_TO_P8
#include <src/my_p8est_node_neighbors.h>
#else
#include <src/my_p4est_node_neighbors.h>
#endif

#include <map>

using std::vector;

/*!
 * \brief The my_p4est_interpolation_t class provides a general framework for synchronization
 * of nonlocal calculations/evaluations; in particular, this abstract class creates a general
 * contexte for all types of field interpolation procedures. Regardless of the data-sampling
 * used for the fields to interpolate (at nodes, at celles or faces), several features and basic
 * routines are common to all of the routines and inherited from this class. This abstract layer
 * requires specialization for a pure virtual method handling interpolation at the quadrant-level
 * and for a pure virtual operator().
 *
 * Generally speaking, this object (or, more specifically, any object of a class that inherits
 * from this abstract one) can be used in three different ways:
 * 1) as an enhanced CF_DIM structure, i.e. as an object augmented with an operator() (double *xyz)
 *    or, equivalently, an operator() (double x, double y[, double z]). When using such operators,
 *    this tool performs all the interpolation procedures and returns the interpolated value(s)
 *    at the point of interest.
 *    This usage is safe ONLY if the point coordinares xyz is locally owned by the local process
 *    or if all the otherwise required/calculated data is available in the ghost layer.
 *    (For cell- and face-sampled fields, this operator prints a warning message if called in a
 *    ghost cell, as the required neighborhood could be less than if the cell was local.
 *    For node-sampled fields, this operator is safe if the interpolation method is linear or
 *    if all second derivatives are precalculated and provided to the object).
 * 2) as a general tool capable of evaluating interpolation(s) of field(s) at any point, anywhere
 *    by first buffering the points of interest and then handling appropriate communications with
 *    the owning processes whence "interpolate" is invoked. This usage is always safe to use but
 *    sometimes less convenient (since it requires buffering, etc.)
 * 3) (only if called from a friend class) to sample interface boundary condition types and value
 *    at any point in the domain, local or remote (useful for geometric extrapolations, see the
 *    my_p4est_level_set* classes)
 *
 * See the description of
 * void interpolate(double * const *Fo_p, const unsigned int &comp = ALL_COMPONENTS, const bool &local_only = false);
 * here below for mode details about the usage as in 2) here above.
 * - Code revision and comments by Raphael Egan (raphaelegan@ucsb.edu), October 18, 2019.
 * - Changing communication-related routines to make them template in order to allow communications
 * of other data types. Subsequent addition of similar features for sampling interface boundary conditions
 * by Raphael Egan (raphaelegan@ucsb.edu), April 19, 2020.
 */
class my_p4est_interpolation_t : public CF_DIM
{
<<<<<<< HEAD
  friend class my_p4est_level_set_faces_t;
  friend class my_p4est_level_set_cells_t;
  friend class my_p4est_level_set_t;
private:
  /*!
   * \brief The input_buffer_t struct stores points that have been added to the set of interpolation points,
   * and that belong to the same owner process.
   */
=======
protected:

  const my_p4est_node_neighbors_t *ngbd_n;
  const p4est_t *p4est;
  p4est_ghost_t *ghost;
  const my_p4est_brick_t *myb;
  vector<Vec> Fi;

  double xyz_min[P4EST_DIM], xyz_max[P4EST_DIM];
  PetscErrorCode ierr;
  int mpiret;

>>>>>>> 82cac1f9
  struct input_buffer_t{
    vector<double> p_xyz;             /**< serialized point coordinates, the kth point added to this buffer
                                        has coordinates {p_xyz[P4EST_DIM*k], p_xyz[P4EST_DIM*k + 1] (, p_xyz[P4EST_DIM*k + 2])}*/
    vector<p4est_locidx_t> node_idx;  /**< serialized indices of the nodes in the buffer, the kth point added
                                        to this buffer has index node_idx[k]
                                        (index as desired for the insertion of the results in the output vector(s),
                                        it does not necessarily need to be the actual local node/cell/face index) */

    /*!
     * \brief push_back adds a point to the buffer
     * \param [in] node_idx_on_output:    node index of the added node (as desired for the insertion
     *                                    of the results in the output data array(s))
     * \param [in] xyz:                   Cartesian coordinates of the point of interest (array of P4EST_DIM doubles)
     */
    inline void push_back(const p4est_locidx_t &node_idx_on_output, const double *xyz) {
      for (unsigned char dir = 0; dir < P4EST_DIM; ++dir)
        p_xyz.push_back(xyz[dir]);

      node_idx.push_back(node_idx_on_output);
    }

    /*!
     * \brief size
     * \return the number of points added to the buffer
     */
    inline size_t size() const {
      return node_idx.size();
    }
  };

  /*!
   * \brief The data_to_communicate union represents either type of data to be communicated
   * in the context of a "reply". The serialized replies need to communicate the result(s)
   * of the interpolation/local evaluation, i.e., floating point values, boundary condition
   * samples, ... or any user-defined type T (--> stored in "value" in such a case), but also
   * the index of the corresponding point, as stored in the input_buffer_t of the process to
   * which the reply is sent, i.e. an integer number (stored in index_in_input_buffer).
   *
   * [--- IMPORTANT NOTE ABOUT UNION (from https://en.cppreference.com/w/cpp/language/union) ---]
   * The union is only as big as necessary to hold its largest data member. The other data
   * members are allocated in the same bytes as part of that largest member. The details of
   * that allocation are implementation-defined, and it's undefined behavior to read from the
   * member of the union that wasn't most recently written.
   * [--------------------------   END OF IMPORTANT NOTE ABOUT UNION -------------------------- ]
   */
  template<typename T>
  union data_to_communicate
  {
    int     index_in_input_buffer;
    T       value;
    data_to_communicate(const int &index_in_input_buffer_ = 0): index_in_input_buffer(index_in_input_buffer_) {}
    data_to_communicate(const T &value_) : value(value_) {}
  };

  std::map<int, input_buffer_t> input_buffer; /**< map of input_buffer_t per process, i.e.,
                                                input_buffer[r] = input_buffer_t corresponding to process of rank r */
  vector<p4est_quadrant_t> local_buffer;      /**< list of local quadrants owning points that have been identified as local.
                                                local_buffer[k] = quadrant owning the kth point in input_buffer[p4est->mpirank] */
  std::map<int, vector<data_to_communicate<double> > > send_buffer;
                                              /**< map of serialized floating-point value data to be sent back to another process as a "reply" to a "query"
                                                We serialize the data to be communicated in the following way:
                                                index_of_point_0_in_the_input_buffer, value_0_at_point_0, value_1_at_point_0, ..., value_{nelements_per_node-1}_at_point_0,
                                                index_of_point_1_in_the_input_buffer, value_0_at_point_1, value_1_at_point_1, ..., value_{nelements_per_node-1}_at_point_1,
                                                ... */

  vector<MPI_Request> query_req;              /**< list of MPI request associated with every non-blocking request sent */
  vector<MPI_Request> reply_req;              /**< list of MPI request associated with every non-blocking reply sent */
  vector<int> senders;                        /**< list of flags indicating if a remote process was queried
                                              if senders[r] == 0, no query is to be sent to process r (hence no reply is expected from r either)
                                              if senders[r] == 1, a  query is to be sent to process r (hence a reply is expected from r as well) */

  // arbitrary-defined tags used to label the interpolation-related communications
  // between processes and to distinguish queries and replies
  enum {
    query_tag = 1234,
    reply_tag
  };

  /*!
   * \brief receive_queried_coordinates_and_allocate_send_buffer_in_map : receive a list of point coordinates along from
   * another process that believe you might be the appropriate owner.
   * \param [out] xyz                   : on output, vector of queried point coordinates, serialized (x_point_0, y_point_0 [, z_point_0], x_point_1, y_point_1 [, z_point_1], ...)
   * \param [inout] map_of_send_buffers : map of buffered replies (per destination process) that the current process needs to fill before sending back
   * \param [in]  nelements_per_point   : number of queried data values per point that we will need to calculate and send back
   * \param [in]  status                : MPI_Status of the message we receive
   */
#ifdef CASL_LOG_EVENTS
  template<typename T> void receive_queried_coordinates_and_allocate_send_buffer_in_map(std::vector<double> &xyz, std::map<int, vector<data_to_communicate<T> > > &map_of_send_buffers, const size_t &nelements_per_point, const MPI_Status &status, InterpolatingFunctionLogEntry& entry)
#else
  template<typename T> void receive_queried_coordinates_and_allocate_send_buffer_in_map(std::vector<double> &xyz, std::map<int, vector<data_to_communicate<T> > > &map_of_send_buffers, const size_t &nelements_per_point, const MPI_Status &status)
#endif
  {
    // receive incoming queries about points and send back the interpolated result
    int vec_size;
    int mpiret = MPI_Get_count(&status, MPI_DOUBLE, &vec_size); SC_CHECK_MPI(mpiret);
    P4EST_ASSERT(vec_size%P4EST_DIM == 0);
    xyz.resize(vec_size);

#ifdef CASL_LOG_EVENTS
    // log information
    entry.num_recv_points += vec_size / P4EST_DIM;
    entry.num_recv_procs++;
#endif

    mpiret = MPI_Recv(&xyz[0], vec_size, MPI_DOUBLE, status.MPI_SOURCE, query_tag, p4est->mpicomm, MPI_STATUS_IGNORE); SC_CHECK_MPI(mpiret);

    std::vector<data_to_communicate<T> > &buff = map_of_send_buffers[status.MPI_SOURCE];
    // For every point we take care of, we need to send back,
    // 1) the index (in the received serialized list of coordinates) of the queried point corresponding to the data == 1 'data_to_communicate' element (with 'index_in_input_buffer' well-defined)
    // 2) the data (serialized) --> nelements_per_point 'data_to_communicate' elements (all with 'value' well-defined)
    // that makes a (maximum) memory requirement of (vec_size/P4EST_DIM)*(1 + nelements_per_point)
    buff.reserve((vec_size/P4EST_DIM)*(nelements_per_point + 1));
    P4EST_ASSERT(buff.size() == 0);
    return;
  }

  /*!
   * \brief send_response_back_to_query self-explanatory template function
   * \param [in] buff   : serialized data_to_communicate that we need to send back as a response
   * \param [in] status : MPI_Status of the message we send
   */
  template<typename T> void send_response_back_to_query(const std::vector<data_to_communicate<T> > &buff, const MPI_Status &status)
  {
    MPI_Request req;
    int mpiret = MPI_Isend(buff.data(), buff.size()*sizeof (data_to_communicate<T>), MPI_BYTE, status.MPI_SOURCE, reply_tag, p4est->mpicomm, &req); SC_CHECK_MPI(mpiret);
    reply_req.push_back(req);
  }

  /*!
   * \brief receive_incoming_reply self-explanatory template function
   * \param [out] reply_buffer        : buffer storing the response from another queried process, the results are serialized as
   *                                    (node_idx_in_input_buffer, data_value_0, data_value_1, ..., data_value_{nelements_per_point - 1}, etc.)
   *                         stored in    'index_in_input_buffer',       'value',      'value', ...,                               'value', 'index_in_input_buffer'
   *                                    of the unions in reply_buffer
   * \param [in] nelements_per_point  : number of queried data values per point that we need to receive back
   * \param [in] status               : MPI_Status of the message we receive
   */
  template<typename T> void receive_incoming_reply(std::vector<data_to_communicate<T> > &reply_buffer, const size_t &nelements_per_point, const MPI_Status &status) const
  {
    // receive incoming reply we asked before
    int byte_count;
    int mpiret = MPI_Get_count(&status, MPI_BYTE, &byte_count); SC_CHECK_MPI(mpiret);
    P4EST_ASSERT(byte_count%sizeof (data_to_communicate<T>) == 0);
    reply_buffer.resize(byte_count/sizeof (data_to_communicate<T>));
    P4EST_ASSERT(byte_count%((nelements_per_point + 1)*sizeof (data_to_communicate<T>)) == 0); (void) nelements_per_point; // to avoid compilation warning of unused variable in release

    mpiret = MPI_Recv(&reply_buffer[0], byte_count, MPI_BYTE, status.MPI_SOURCE, reply_tag, p4est->mpicomm, MPI_STATUS_IGNORE);  SC_CHECK_MPI(mpiret);
    return;
  }

  /*!
   * \brief process_incoming_query* receives an incoming query, handles it, interpolates field(s) or evaluates the
   * interface boundary condition type and values locally at the queried points (only the ones that are locally owned)
   * and sends a serialized reply back.
   * \param [in]    status: information structure about the MPI query message;
   * \param [in]    comp:   component of the (possibly block-structured) Petsc parallel vector(s) to be interpolated
   *                        all components are considered if set to ALL_COMPONENTS (irrelevant for interface boundary conditons)
   * \param [inout] entry:  elementary logging entry (relevant only if CASL_LOG_EVENTS is defined)
   */
#ifdef CASL_LOG_EVENTS
  void process_incoming_query(const MPI_Status &status, const unsigned int &comp, InterpolatingFunctionLogEntry& entry);
  void process_incoming_query_interface_bc(const BoundaryConditionsDIM& bc_to_sample, std::map<int, std::vector<data_to_communicate<bc_sample> > > &map_of_send_buffers_for_bc_samples, const MPI_Status &status, InterpolatingFunctionLogEntry& entry);
#else
  void process_incoming_query(const MPI_Status &status, const unsigned int &comp);
  void process_incoming_query_interface_bc(const BoundaryConditionsDIM& bc_to_sample, std::map<int, std::vector<data_to_communicate<bc_sample> > > &map_of_send_buffers_for_bc_samples, const MPI_Status &status);
#endif

  /*!
   * \brief process_incoming_reply receives a serialized reply and insert the result(s) into the appropriate output
   * vector(s)
   * \param [in]    status: information structure about the MPI reply message;
   * \param [inout] Fo_p:   constant array of pointers to local array(s) of Petsc Vectors in which the
   *                        results need to be inserted
   * \param [in]    comp:   component of the (possibly block-structured) Petsc parallel vector(s) to be interpolated
   *                        all components are considered if set to ALL_COMPONENTS
   * \note if the block size of the input fields bs_f > 1 and if comp != ALL_COMPONENTS, we assume that the output
   *        vector(s) is (are) NOT block-structured (i.e., the ouputs have a block size of 1)
   */
  void process_incoming_reply(const MPI_Status& status, double * const *Fo_p, const unsigned int &comp) const;
  void process_incoming_reply_interface_bc(const MPI_Status& status, bc_sample* interface_bc) const;

  /*!
   * \brief complete_and_clear_communications self-explanatory
   */
  inline void complete_and_clear_communications()
  {
    if(query_req.size() > 0){
      int mpiret = MPI_Waitall(query_req.size(), &query_req[0], MPI_STATUSES_IGNORE); SC_CHECK_MPI(mpiret); }
    if(reply_req.size() > 0){
      int mpiret = MPI_Waitall(reply_req.size(), &reply_req[0], MPI_STATUSES_IGNORE); SC_CHECK_MPI(mpiret); }
    query_req.clear();
    reply_req.clear();
    return;
  }

  /*!
   * \brief determine_and_initiate_global_communications figures out how many queries the current process is
   * expected to received, how many queries the current process needs to send and how many of the points that
   * the current process had buffered need to be taken care of remotely
   * \param [out] num_remaining_replies : number of replies to expect (== number of queries the current process will send)
   * \param [out] num_remote_points     : number of the buffered points that will need to be handled remotely
   * \param [out] num_remaining_queries : number of queries that the current process will receive from other processes
   */
  void determine_and_initiate_global_communications(int &num_remaining_replies, int &num_remote_points, int&num_remaining_queries) ;

protected:

  const my_p4est_node_neighbors_t *ngbd_n;  /**< the node-neighborhood information for the "input" grid */
  const p4est_t *p4est;                     /**< the p4est structure for the "input" grid (p4est == ngbd_n->p4est) */
  const p4est_ghost_t *ghost;               /**< the ghost structure for the "input" grid (ghost == ngbd_n->ghost) */
  const my_p4est_brick_t *myb;              /**< the macromash information for the "input" grid (myb == ngbd_n->myb) */
  vector<Vec> Fi;                           /**< list of input field data
                                              (parallel, possibly block-structured, PetSc vectors) */
  unsigned int bs_f;                        /**< block size of (all) the input data fields in Fi */

  /*!
   * \brief get_xyz_min accesses the coordinates of the "lower, left, front" corner of the "input" grid
   * \return a pointer to the Cartesian coordinates
   */
  inline const double* get_xyz_min() const    { return myb->xyz_min; }
  /*!
   * \brief get_xyz_max accesses the coordinates of the "upper, right, back" corner of the "input" grid
   * \return a pointer to the Cartesian coordinates
   */
  inline const double* get_xyz_max() const    { return myb->xyz_max; }

  /*!
   * \brief get_periodicity accesses boolean flags indicating if the "input" grid is periodic along the
   * corresponding Cartesian direction
   * \return a pointer to the flags along Cartesian directions
   */
  inline const bool* get_periodicity() const  { return ngbd_n->get_hierarchy()->get_periodicity(); }

  /*!
   * \brief n_vecs
   * \return the number of input fields that have been provided
   */
  inline size_t n_vecs() const { return Fi.size(); }

  // rule of three -- disable copy ctr and assignment if not useful
  my_p4est_interpolation_t(const my_p4est_interpolation_t& other);
  my_p4est_interpolation_t& operator=(const my_p4est_interpolation_t& other);
<<<<<<< HEAD

  /*!
   * \brief set_input_fields sets the input interpolation field(s) given as PetSc parallel vector(s). If communications
   * are still pending (e.g., from a former use of the same interpolator object) the application waits for those
   * communications to be completed, first. The MPI requests are then cleared as well as the send buffers. Finally,
   * the list of input fields is set as well as the block size of the input fields (must be the same for all fields).
   * \param [in] inputs:        array of input fields to interpolate or boundary condition objects . In case of fields,
   *                            all PetSc vectors must have the same structure (i.e., all with the same sampling and
   *                            same block-size)
   * \param [in] n_vecs_:       number of objects in the above array
   * \param [in] block_size_f:  block size of (all) the PetSc vectors in the array (irrelevant if playing with Boundary
   *                            condition objects)
   */
  void set_input_fields(const Vec *F, const size_t &n_vecs_, const unsigned int &block_size_f);

  /*!
   * \brief add_point_general adds a point where the interpolated result(s) are required. This method first determines
   * which process owns the given point, then the point is added to the relevant buffer(s).
   * -  If the point is locally owned, it is added to input_buffer[p4est->mpirank] and the smallest local quadrant
   *    owning the point is added to local_buffer;
   * -  If the point is not locally owned, the point is added to the buffers of all candidate owning process(es),
   *    except if return_if_non_local is true.
   * \param [in] node_idx_on_output:  index in the output vector corresponding to the added node
   * \param [in] xyz:                 Cartesian coordinates of the added node in the computational domain
   * \param [in] return_if_not_local: flag forcing a return if set to true when the added point is non-local (default is false)
   */
  void add_point_general(const p4est_locidx_t &node_idx_on_output, const double *xyz, const bool &return_if_non_local);

  /*!
   * \brief clip_point_and_interpolate_all_on_the_fly : method designed to complete interpolation on-the-fly at a given point
   * --> to be used by local operator().
   * \param [in] xyz              : array of const P4EST_DIM doubles representing the coordinates of the point where
   *                                interpolation is queried.
   * \param [out] results         : array of (all) results (must be of size n_vecs()*bs_f)
   * \param [out] rank_found      : rank of the process found to be the owner of the quadrant in which the point was found
   * \param [out] remote_matches  : vector of remote_matches as constructed by hierarchy's find_smallest_quadrant_containing_point
   *                                (in case of no locally found quadrant)
   * \param [in] proceed_even_if_in_ghost_layer : flag indicating whether to proceed with calculation of the interpolation when the
   *                                point is found to belong to the ghost layer or not.
   *
   * [Note 1:] this method prioritizes local over ghost quadrants (if same size) when fetching the quadrant containing the point of
   * interest, in order to enable local calculations as much as possible.
   *
   * [Note 2:] This method throws an invalid_argument exception if xyz is found outside of the local partition (and out of its ghost layer, too
   * if proceed_even_if_in_ghost_layer was set to true).
   */
  void clip_point_and_interpolate_all_on_the_fly(const double* xyz, double* results, int &rank_found, std::vector<p4est_quadrant_t>& remote_matches,
                                                 const bool &proceed_even_if_in_ghost_layer) const
  {
    /* first clip the coordinates */
    double xyz_clip[P4EST_DIM] = {DIM(xyz[0], xyz[1], xyz[2])};
    clip_in_domain(xyz_clip, get_xyz_min(), get_xyz_max(), get_periodicity());

    p4est_quadrant_t best_match;
    rank_found = ngbd_n->get_hierarchy()->find_smallest_quadrant_containing_point(xyz_clip, best_match, remote_matches, true, true);

    if (rank_found == p4est->mpirank || (proceed_even_if_in_ghost_layer && rank_found != -1))
    {
      interpolate(best_match, xyz, results, ALL_COMPONENTS);
      return;
    }
    throw std::invalid_argument(std::string("my_p4est_interpolation_t::clip_point_and_interpolate(): the point does not belong to the local partition of the forest") + std::string(proceed_even_if_in_ghost_layer ? " nor to its ghosts." : "."));
  }

  /* the following does the same as 'interpolate' but it works on interface boundary condition samples
   * --> there is quite a bit of code duplication in there but the only way to avoid it (that I could
   * think of) would be to make this entire class template, including the method
   * 'interpolate(const p4est_quadrant&)' which is pure virtual function. However, that is not allowed
   * with template methods --> I spent way too much time trying to figure that out... I decided to template
   * all other common methods that are common to avoid code duplication there :-/
   * I make this method private because it's supposed to be called from friend my_p4est_level_set_*
   * classes only...
   * [Raphael] */
  void evaluate_interface_bc(const BoundaryConditionsDIM &bc_to_sample, bc_sample *interface_bc);

=======
>>>>>>> 82cac1f9
public:
  /*!
   * \brief my_p4est_interpolation_t constructor. Sets ngbd_n, p4est, ghost, myb, initializes Fi to one
   * NULL input, bs_f is set to 0 and "senders" are all unset.
   * \param [in] neighbors: pointer to a constant node neighborhood information
   */
  my_p4est_interpolation_t(const my_p4est_node_neighbors_t* neighbors);
  /*! \brief ~my_p4est_interpolation_t destructor: standard default destructor, except that pending
   * communications are awaited until completion before standard final destruction of all member (implicit).
   */
  ~my_p4est_interpolation_t();

  /*!
   * \brief ALL_COMPONENTS is the default value used to indicate that ALL components of block-structured input
   * vectors need to be considered. The chosen value is set to UINT_MAX, because we reasonably assume that any
   * blocksize must be much smaller than that. (If not, you're probably wrong and you probably need to revise
   * your project)
   */
  const static unsigned int ALL_COMPONENTS = UINT_MAX;

  /*!
   * \brief clear waits for pending communications to complete, then clears all the buffers, the list of
   * MPI_requests, the list of senders is reset to 0 for all processes.
   */
  void clear();

<<<<<<< HEAD
  /*!
   * \brief add_point --> see add_point_general for more details.
   */
  inline void add_point(const p4est_locidx_t &node_idx_on_output, const double *xyz){ add_point_general(node_idx_on_output, xyz, false); };
  /*!
   * \brief add_point_local --> see add_point_general for more details.
   */
  inline void add_point_local(const p4est_locidx_t &node_idx_on_output, const double *xyz) { add_point_general(node_idx_on_output, xyz, true); };

  /*!
   * \brief interpolate executes the desired interpolation for all points that have been added to the input
   * buffers, based on the given input fields.
   * Upon calling this method, relevant communications are initiated:
   * 1) every process sends "queries" to remote process regarding the points that were provided but found
   *    to be non-local (non-blocking MPI_Isend);
   * 2) every process then proceeds to complete the interpolation over all required points, by "overlapping"
   *    the following tasks
   *    - calculating the interpolated values for all the nodes that are owned locally (hence non-remote);
   *    - receiving a "query" from another process and performing the interpolations at the queried nodes
   *      that have been communicated (if they are indeed locally owned). The results are assembled in a
   *      (serialized) "reply" which is sent back to the original process (i.e. the one that sent the
   *      "query" being handled). (non-blocking MPI_Isend);
   *    - receiving a serialized "reply" to a "query" that was sent in 1) and inserting these results back
   *      in the appropriate output
   * \param [inout] Fo_p: constant array of pointers to double/bc_sample array(s) (may be local array(s) of Petsc
   *                      vectors, but not mandatorily) in which results need to be inserted
   * \param [in]    comp: component of the (possibly block-structured) Petsc parallel vector(s) to be interpolated
   *                      all components are considered if set to ALL_COMPONENTS (relevant only if interpolating
   *                      floating-point values)
   * \note Fo MUST (and is assumed to) contain n_vecs() elements, for consistency with the given inputs
   * \note about the insertion of the results in elements of Fo:
   * if (comp == ALL_COMPONENTS && bs_f > 1)
   *    --> all bs_f components of the kth input field for the node buffered with associated index "node_idx_on_output"
   *        (when using 'add_point()') are inserted in
   *        {Fo[k][bs_f*node_idx_on_output], Fo[k][bs_f*node_idx_on_output + 1], ..., Fo[k][bs_f*node_idx_on_output + bs_f - 1]}
   * if (bs_f == 1) or if (comp < bs_f)
   *    --> the only desired component of the kth input field for the node buffered with associated index "node_idx_on_output"
   *        (when using 'add_point()') is inserted in Fo[k][node_idx_on_output]
   */
  void interpolate(double * const *Fo_p, const unsigned int &comp = ALL_COMPONENTS, const bool &local_only = false);
  inline void interpolate(double *Fo, const unsigned int &comp = ALL_COMPONENTS, const bool &local_only = false) { P4EST_ASSERT(n_vecs() == 1); interpolate(&Fo, comp, local_only); }

  /*!
   * \brief interpolate does the same task as the above method, except that it is specifically for Petsc parallel vector(s)
   * on output.
   * These functions do not allow to interpolate one specific component only: why? Because we would need to know whether
   * the output vectors in Fos have the same block structure as the inputs or not and, if not, in which component of the
   * ouput to store the results
   * --> This could become a serious hot mess of method: for instance, if you want to interpolate one of the components
   * of a P4EST_DIM-block-structured node-sampled vector field to a non-block-structured vector corresponding one of the
   * face-sampling vectors, the extension of the following function to handle such cases would be fairly confusing!
   * So we leave the following functions for interpolations from all components to all components only
   * (the best way to proceed in a case like the example given here above, would be to call the above function(s)
   * immediately with the local array(s) of the destination vectors and the appropriate indices given when passing
   * points with "add_point")
   * \param [inout] Fos:    array of Petsc Parallel vector(s) in which results need to be inserted
   * \note Fos is assumed to contain n_vecs() elements, for consistency with the given inputs
   * \note about the insertion of the results in elements of Fos:
   */
  inline void interpolate(Vec *Fos)
  {
    const unsigned int n_outputs = Fi.size();
    double *Fo_p[n_outputs];
    for (unsigned int k = 0; k < n_outputs; ++k) {
      PetscErrorCode ierr = VecGetArray(Fos[k], &Fo_p[k]); CHKERRXX(ierr); }

    interpolate(Fo_p, ALL_COMPONENTS);
    for (unsigned int k = 0; k < n_outputs; ++k) {
      PetscErrorCode ierr = VecRestoreArray(Fos[k], &Fo_p[k]); CHKERRXX(ierr); }
  }
  inline void interpolate(Vec Fo){ P4EST_ASSERT(Fi.size() == 1); interpolate(&Fo); }
  inline void interpolate(vector<Vec> &Fo) { P4EST_ASSERT(Fi.size() == Fo.size()); interpolate(Fo.data()); }
=======

  void set_input(Vec *F, unsigned int n_vecs_);
  void set_input(Vec& F) {set_input(&F, 1);}

  void add_point(p4est_locidx_t locidx, const double *xyz);

  // interpolation methods
  void interpolate(Vec Fo)
  {
    vector<Vec> Fos(1, Fo);
    interpolate(Fos);
  }
  void interpolate(vector<Vec>& Fo) {interpolate(Fo.data(), Fo.size());}
  void interpolate(Vec * Fos, unsigned int n_outputs);
  void interpolate(double *Fo)
  {
    interpolate(&Fo, 1);
  }
  void interpolate(double * const *Fo, unsigned int n_functions);
>>>>>>> 82cac1f9

  /*!
   * \brief operator () standard direct operator to interpolate value at any point that is locally owned.
   * This method is purely virtual and needs to be specified by any child class
   * \param [in] xyx: pointer to a constant array of P4EST_DIM Cartesian coordinates along x y and z
   * \param [in] results: pointer to an array of results to be set internally by the procedure so that
   *                  the values are accessible to the user afterwards
   *                  the size of the pointed array must be bs_f*n_vecs() in general
   * \note interpolates all components, so on output,
   * results[bs_f*k+comp]  = interpolated value of the comp_th component of the kth field
   * --> bs_f > 1 not implemented yet for cell- or face-sampled fields
   */
  virtual void operator()(const double *xyz, double *results) const = 0;
  inline double operator()(const double *xyz) const
  {
    // we first check that there is indeed only 1 value to return in DEBUG
    P4EST_ASSERT(Fi.size() == 1);
    P4EST_ASSERT(bs_f == 1);
    double to_return;
    this->operator()(xyz, &to_return);
    return to_return;
  }
  inline void operator() (DIM(double x, double y, double z), double *results) const
  {
    const double xyz[P4EST_DIM] = {DIM(x, y, z)};
    this->operator()(xyz, results);
    return;
  }
  inline double operator()(DIM(double x, double y, double z)) const
  {
    const double xyz[P4EST_DIM] = {DIM(x, y, z)};
    return this->operator()(xyz);
  }

<<<<<<< HEAD
  /*!
   * \brief interpolate: most local version of the interpolation procedure: interpolates the values of the input field(s)
   * at the given location xyz, owned by the local or ghost quadrant quad.
   * This method is virtual and needs to be specified by any child class.
   * \param [in]    quad:     local or ghost p4est quadrant owning the point of interest
   *                          [IMPORTANT REMARK 1:] the p.piggy3 value of the quadrant must be valid
   *                          [IMPORTANT REMARK 2:] the p.piggy3.local_num must be the CUMULATIVE local quadrant index over the
   *                                                local trees! (contrary to what is returned by find_smallest_quadrant() from
   *                                                my_p4est_hierarchy_t)!
   * \param [in]    xyz:      Cartesian coordinates of the point of interest
   * \param [inout] results:  array of results on output (size of array must be (comp == ALL_COMPONENTS && bs_f > 1 ? bs_f*n_vecs() : vecs()) in general)
   * \param [in]    comp:     component of the (possibly block-structured) Petsc parallel vector(s) to be interpolated
   *                          all components are considered if set to ALL_COMPONENTS
   * \note on output,
   * if(comp == ALL_COMPONENTS) results[bs_f*k + comp]  = interpolated value of the comp_th component of the kth field
   * else                       results[k]              = interpolated value of the comp_th component of the kth field
   */
  virtual void interpolate(const p4est_quadrant_t &quad, const double *xyz, double *results, const unsigned int &comp) const = 0;
=======
  virtual void interpolate(const p4est_quadrant_t &quad, const double *xyz, double* results) const = 0;
>>>>>>> 82cac1f9
  inline double interpolate(const p4est_quadrant_t &quad, const double *xyz)
  {
    P4EST_ASSERT(Fi.size() == 1);
    double to_return;
    interpolate(quad, xyz, &to_return, 0);
    return to_return;
  }
  /*!
   * \brief interpolate_local executes the interpolation only for the the nodes that were are locally owned
   * \param [inout] Fo_p: pointer to a double/bc_sample array (may be the local array of a Petsc vector in
   *                      case of doubles, but not mandatorily) in which results need to be inserted
   * \note This method is restricted to n_vecs() == 1 and bs_f == 1.
   */
  inline void interpolate_local(double *Fo_p)
  {
    P4EST_ASSERT(n_vecs() == 1);
    P4EST_ASSERT(bs_f == 1);
    interpolate(&Fo_p, 0, true);
  }
};


#endif /* MY_P4EST_INTERPOLATION */<|MERGE_RESOLUTION|>--- conflicted
+++ resolved
@@ -50,7 +50,6 @@
  */
 class my_p4est_interpolation_t : public CF_DIM
 {
-<<<<<<< HEAD
   friend class my_p4est_level_set_faces_t;
   friend class my_p4est_level_set_cells_t;
   friend class my_p4est_level_set_t;
@@ -59,20 +58,6 @@
    * \brief The input_buffer_t struct stores points that have been added to the set of interpolation points,
    * and that belong to the same owner process.
    */
-=======
-protected:
-
-  const my_p4est_node_neighbors_t *ngbd_n;
-  const p4est_t *p4est;
-  p4est_ghost_t *ghost;
-  const my_p4est_brick_t *myb;
-  vector<Vec> Fi;
-
-  double xyz_min[P4EST_DIM], xyz_max[P4EST_DIM];
-  PetscErrorCode ierr;
-  int mpiret;
-
->>>>>>> 82cac1f9
   struct input_buffer_t{
     vector<double> p_xyz;             /**< serialized point coordinates, the kth point added to this buffer
                                         has coordinates {p_xyz[P4EST_DIM*k], p_xyz[P4EST_DIM*k + 1] (, p_xyz[P4EST_DIM*k + 2])}*/
@@ -315,7 +300,6 @@
   // rule of three -- disable copy ctr and assignment if not useful
   my_p4est_interpolation_t(const my_p4est_interpolation_t& other);
   my_p4est_interpolation_t& operator=(const my_p4est_interpolation_t& other);
-<<<<<<< HEAD
 
   /*!
    * \brief set_input_fields sets the input interpolation field(s) given as PetSc parallel vector(s). If communications
@@ -391,8 +375,6 @@
    * [Raphael] */
   void evaluate_interface_bc(const BoundaryConditionsDIM &bc_to_sample, bc_sample *interface_bc);
 
-=======
->>>>>>> 82cac1f9
 public:
   /*!
    * \brief my_p4est_interpolation_t constructor. Sets ngbd_n, p4est, ghost, myb, initializes Fi to one
@@ -419,7 +401,6 @@
    */
   void clear();
 
-<<<<<<< HEAD
   /*!
    * \brief add_point --> see add_point_general for more details.
    */
@@ -492,27 +473,6 @@
   }
   inline void interpolate(Vec Fo){ P4EST_ASSERT(Fi.size() == 1); interpolate(&Fo); }
   inline void interpolate(vector<Vec> &Fo) { P4EST_ASSERT(Fi.size() == Fo.size()); interpolate(Fo.data()); }
-=======
-
-  void set_input(Vec *F, unsigned int n_vecs_);
-  void set_input(Vec& F) {set_input(&F, 1);}
-
-  void add_point(p4est_locidx_t locidx, const double *xyz);
-
-  // interpolation methods
-  void interpolate(Vec Fo)
-  {
-    vector<Vec> Fos(1, Fo);
-    interpolate(Fos);
-  }
-  void interpolate(vector<Vec>& Fo) {interpolate(Fo.data(), Fo.size());}
-  void interpolate(Vec * Fos, unsigned int n_outputs);
-  void interpolate(double *Fo)
-  {
-    interpolate(&Fo, 1);
-  }
-  void interpolate(double * const *Fo, unsigned int n_functions);
->>>>>>> 82cac1f9
 
   /*!
    * \brief operator () standard direct operator to interpolate value at any point that is locally owned.
@@ -547,7 +507,6 @@
     return this->operator()(xyz);
   }
 
-<<<<<<< HEAD
   /*!
    * \brief interpolate: most local version of the interpolation procedure: interpolates the values of the input field(s)
    * at the given location xyz, owned by the local or ghost quadrant quad.
@@ -566,9 +525,6 @@
    * else                       results[k]              = interpolated value of the comp_th component of the kth field
    */
   virtual void interpolate(const p4est_quadrant_t &quad, const double *xyz, double *results, const unsigned int &comp) const = 0;
-=======
-  virtual void interpolate(const p4est_quadrant_t &quad, const double *xyz, double* results) const = 0;
->>>>>>> 82cac1f9
   inline double interpolate(const p4est_quadrant_t &quad, const double *xyz)
   {
     P4EST_ASSERT(Fi.size() == 1);
