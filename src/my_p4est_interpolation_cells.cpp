--- conflicted
+++ resolved
@@ -11,16 +11,10 @@
 
 void my_p4est_interpolation_cells_t::set_input(Vec* F, const Vec phi_, const BoundaryConditionsDIM *bc_, const size_t &n_vecs_)
 {
-<<<<<<< HEAD
   set_input_fields(F, n_vecs_, 1); // only for block_size of 1 with cell-sampled fields
   this->phi = phi_;
   this->bc = bc_;
   P4EST_ASSERT(bc != NULL);
-=======
-  set_input(F, n_vecs_);
-  this->phi = phi;
-  this->bc = bc;
->>>>>>> 82cac1f9
 }
 
 void my_p4est_interpolation_cells_t::operator ()(const double *xyz, double* results) const
