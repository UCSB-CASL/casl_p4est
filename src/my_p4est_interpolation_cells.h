#ifndef MY_P4EST_INTERPOLATION_CELLS_H
#define MY_P4EST_INTERPOLATION_CELLS_H

#ifdef P4_TO_P8
#include <src/my_p8est_nodes.h>
#include <src/my_p8est_cell_neighbors.h>
#include <src/my_p8est_interpolation.h>
#else
#include <src/my_p4est_nodes.h>
#include <src/my_p4est_cell_neighbors.h>
#include <src/my_p4est_interpolation.h>
#endif

class my_p4est_interpolation_cells_t : public my_p4est_interpolation_t
{
private:
  const p4est_nodes_t *nodes;
  const my_p4est_cell_neighbors_t *ngbd_c;

  Vec phi;

  const BoundaryConditionsDIM *bc;

  double tree_dimension[P4EST_DIM], domain_dimension[P4EST_DIM];

  double tree_dimension[P4EST_DIM], domain_dimension[P4EST_DIM];

  // rule of three -- disable copy ctr and assignment if not useful
  my_p4est_interpolation_cells_t(const my_p4est_interpolation_cells_t& other);
  my_p4est_interpolation_cells_t& operator=(const my_p4est_interpolation_cells_t& other);

public:
  using my_p4est_interpolation_t::interpolate;

  my_p4est_interpolation_cells_t(const my_p4est_cell_neighbors_t *ngbd_c, const my_p4est_node_neighbors_t* ngbd_n);

  using my_p4est_interpolation_t::set_input;
<<<<<<< HEAD
#ifdef P4_TO_P8
  void set_input(Vec *F, Vec phi, const BoundaryConditions3D *bc, unsigned int n_vecs_);
  inline void set_input(Vec F, Vec phi, const BoundaryConditions3D *bc) { set_input(&F, phi, bc, 1); }
#else
  void set_input(Vec *F, Vec phi, const BoundaryConditions2D *bc, unsigned int n_vecs_);
  inline void set_input(Vec F, Vec phi, const BoundaryConditions2D *bc) { set_input(&F, phi, bc, 1); }
#endif

  // definition of abstract interpolation methods
  using my_p4est_interpolation_t::operator();
#ifdef P4_TO_P8
  void operator()(double x, double y, double z, double* results) const;
#else
  void operator()(double x, double y, double* results) const;
#endif
=======
  void set_input(Vec *F, Vec phi, const BoundaryConditionsDIM *bc, unsigned int n_vecs_);
  inline void set_input(Vec F, Vec phi, const BoundaryConditionsDIM *bc) { set_input(&F, phi, bc, 1); }

  // definition of abstract interpolation methods
  using my_p4est_interpolation_t::operator();
  void operator()(DIM(double x, double y, double z), double* results) const;
>>>>>>> 3779518e

  void interpolate(const p4est_quadrant_t &quad, const double *xyz, double* results, const unsigned int &comp) const;
};

#endif /* MY_P4EST_INTERPOLATION_CELLS_H */<|MERGE_RESOLUTION|>--- conflicted
+++ resolved
@@ -23,8 +23,6 @@
 
   double tree_dimension[P4EST_DIM], domain_dimension[P4EST_DIM];
 
-  double tree_dimension[P4EST_DIM], domain_dimension[P4EST_DIM];
-
   // rule of three -- disable copy ctr and assignment if not useful
   my_p4est_interpolation_cells_t(const my_p4est_interpolation_cells_t& other);
   my_p4est_interpolation_cells_t& operator=(const my_p4est_interpolation_cells_t& other);
@@ -35,30 +33,12 @@
   my_p4est_interpolation_cells_t(const my_p4est_cell_neighbors_t *ngbd_c, const my_p4est_node_neighbors_t* ngbd_n);
 
   using my_p4est_interpolation_t::set_input;
-<<<<<<< HEAD
-#ifdef P4_TO_P8
-  void set_input(Vec *F, Vec phi, const BoundaryConditions3D *bc, unsigned int n_vecs_);
-  inline void set_input(Vec F, Vec phi, const BoundaryConditions3D *bc) { set_input(&F, phi, bc, 1); }
-#else
-  void set_input(Vec *F, Vec phi, const BoundaryConditions2D *bc, unsigned int n_vecs_);
-  inline void set_input(Vec F, Vec phi, const BoundaryConditions2D *bc) { set_input(&F, phi, bc, 1); }
-#endif
-
-  // definition of abstract interpolation methods
-  using my_p4est_interpolation_t::operator();
-#ifdef P4_TO_P8
-  void operator()(double x, double y, double z, double* results) const;
-#else
-  void operator()(double x, double y, double* results) const;
-#endif
-=======
   void set_input(Vec *F, Vec phi, const BoundaryConditionsDIM *bc, unsigned int n_vecs_);
   inline void set_input(Vec F, Vec phi, const BoundaryConditionsDIM *bc) { set_input(&F, phi, bc, 1); }
 
   // definition of abstract interpolation methods
   using my_p4est_interpolation_t::operator();
   void operator()(DIM(double x, double y, double z), double* results) const;
->>>>>>> 3779518e
 
   void interpolate(const p4est_quadrant_t &quad, const double *xyz, double* results, const unsigned int &comp) const;
 };
