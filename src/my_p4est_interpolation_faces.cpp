--- conflicted
+++ resolved
@@ -11,27 +11,10 @@
 
 
 my_p4est_interpolation_faces_t::my_p4est_interpolation_faces_t(const my_p4est_node_neighbors_t* ngbd_n, const my_p4est_faces_t *faces)
-<<<<<<< HEAD
-  : my_p4est_interpolation_t(ngbd_n), faces(faces), ngbd_c(faces->ngbd_c), face_is_well_defined(NULL), bc(NULL)
-{
-  p4est_topidx_t vtx_0_max    = p4est->connectivity->tree_to_vertex[0*P4EST_CHILDREN + P4EST_CHILDREN - 1];
-  p4est_topidx_t vtx_0_min    = p4est->connectivity->tree_to_vertex[0*P4EST_CHILDREN + 0];
-  for (short dim = 0; dim < P4EST_DIM; ++dim)
-    tree_dimension[dim]       = p4est->connectivity->vertices[3*vtx_0_max+dim] - p4est->connectivity->vertices[3*vtx_0_min + dim];
-}
-
-
-#ifdef P4_TO_P8
-void my_p4est_interpolation_faces_t::set_input(Vec *F, int dir, unsigned int n_vecs_, int order, Vec face_is_well_defined, BoundaryConditions3D *bc)
-#else
-void my_p4est_interpolation_faces_t::set_input(Vec *F, int dir, unsigned int n_vecs_, int order, Vec face_is_well_defined, BoundaryConditions2D *bc)
-#endif
-=======
   : my_p4est_interpolation_t(ngbd_n), faces(faces), ngbd_c(faces->ngbd_c), face_is_well_defined(NULL), bc(NULL) { }
 
 
 void my_p4est_interpolation_faces_t::set_input(Vec *F, unsigned char dir, unsigned int n_vecs_, int order, Vec face_is_well_defined, BoundaryConditionsDIM *bc)
->>>>>>> 3779518e
 {
   set_input(F, n_vecs_, 1);
   this->face_is_well_defined = face_is_well_defined;
@@ -41,29 +24,14 @@
 }
 
 
-<<<<<<< HEAD
-#ifdef P4_TO_P8
-void my_p4est_interpolation_faces_t::operator ()(double x, double y, double z, double *results) const
-#else
-void my_p4est_interpolation_faces_t::operator ()(double x, double y, double *results) const
-#endif
-=======
 void my_p4est_interpolation_faces_t::operator ()(DIM(double x, double y, double z), double *results) const
->>>>>>> 3779518e
 {
   double xyz[P4EST_DIM] = {DIM(x, y, z)};
 
   /* first clip the coordinates */
   double xyz_clip[P4EST_DIM] = {DIM(x, y, z)};
   // clip to bounding box
-<<<<<<< HEAD
-  for (short i=0; i<P4EST_DIM; i++){
-    if (xyz_clip[i] > xyz_max[i]) xyz_clip[i] = is_periodic(p4est,i) ?  xyz_clip[i]-(xyz_max[i]-xyz_min[i]) : xyz_max[i];
-    if (xyz_clip[i] < xyz_min[i]) xyz_clip[i] = is_periodic(p4est,i) ?  xyz_clip[i]+(xyz_max[i]-xyz_min[i]) : xyz_min[i];
-  }
-=======
   clip_in_domain(xyz_clip, xyz_min, xyz_max, periodic);
->>>>>>> 3779518e
 
   p4est_quadrant_t best_match;
   std::vector<p4est_quadrant_t> remote_matches;
@@ -86,28 +54,6 @@
   unsigned int n_functions = n_vecs();
   P4EST_ASSERT(n_functions > 0);
   P4EST_ASSERT(bs_f == 1); // not implemented for bs_f > 1 yet
-<<<<<<< HEAD
-
-  if(bc!=NULL && bc->wallType(xyz)==DIRICHLET &&
-     (((fabs(xyz[0]-xyz_min[0])<EPS*tree_dimension[0] || fabs(xyz[0]-xyz_max[0])<EPS*tree_dimension[0]) && (!is_periodic(p4est, dir::x)))
-      || ((fabs(xyz[1]-xyz_min[1])<EPS*tree_dimension[1] || fabs(xyz[1]-xyz_max[1])<EPS*tree_dimension[1]) && (!is_periodic(p4est, dir::y)))
-    #ifdef P4_TO_P8
-      || ((fabs(xyz[2]-xyz_min[2])<EPS*tree_dimension[2] || fabs(xyz[2]-xyz_max[2])<EPS*tree_dimension[2]) && (!is_periodic(p4est, dir::z)))
-    #endif
-      ))
-  {
-    for (unsigned int k = 0; k < n_functions; ++k)
-      results[k] = bc->wallValue(xyz);
-    return;
-  }
-
-
-#ifdef P4_TO_P8
-  double qh = MIN(tree_dimension[0], tree_dimension[1], tree_dimension[2]);
-#else
-  double qh = MIN(tree_dimension[0], tree_dimension[1]);
-#endif
-=======
 
   /* [Raphael Egan (01/22/2020): results seem more accurate (2nd order vs 1st order) when doing nothing special for Neumann wall boundary condition (from tests in main file for testing poisson_faces)...] */
   bool is_on_wall = false;
@@ -121,7 +67,6 @@
   }
 
   double qh = MIN(DIM(faces->tree_dimensions[0], faces->tree_dimensions[1], faces->tree_dimensions[2]));
->>>>>>> 3779518e
   double scaling = .5 * qh*(double)P4EST_QUADRANT_LEN(quad.level)/(double)P4EST_ROOT_LEN;
 
   p4est_topidx_t tree_idx = quad.p.piggy3.which_tree;
@@ -186,18 +131,6 @@
 
       if(f_tmp.face_idx != NO_VELOCITY && face_ngbd.find(f_tmp) == face_ngbd.end())
       {
-<<<<<<< HEAD
-#ifdef P4_TO_P8
-        if((face_is_well_defined==NULL || face_is_well_defined_p[f_tmp]) &&
-           fabs(xyz[0]-faces->x_fr_f(f_tmp,dir))<EPS*tree_dimension[0] && fabs(xyz[1]-faces->y_fr_f(f_tmp,dir))<EPS*tree_dimension[1] && fabs(xyz[2]-faces->z_fr_f(f_tmp,dir))<EPS*tree_dimension[2])
-#else
-        if((face_is_well_defined==NULL || face_is_well_defined_p[f_tmp]) &&
-           fabs(xyz[0]-faces->x_fr_f(f_tmp,dir))<EPS*tree_dimension[0] && fabs(xyz[1]-faces->y_fr_f(f_tmp,dir))<EPS*tree_dimension[1])
-#endif
-        {
-          for (unsigned int k = 0; k < n_functions; ++k) {
-            results[k] = Fi_p[k][f_tmp];
-=======
         faces->xyz_fr_f(f_tmp.face_idx, dir, f_tmp.xyz_face);
         bool point_is_on_face = true;
         for (int dim = 0; dim < P4EST_DIM && point_is_on_face; ++dim)
@@ -206,7 +139,6 @@
         {
           for (unsigned int k = 0; k < n_functions; ++k) {
             results[k] = Fi_p[k][f_tmp.face_idx];
->>>>>>> 3779518e
             ierr = VecRestoreArrayRead(Fi[k], &Fi_p[k]); CHKERRXX(ierr);
           }
           if(face_is_well_defined!=NULL)
@@ -216,39 +148,6 @@
 
         face_ngbd.insert(f_tmp);
 
-<<<<<<< HEAD
-  std::vector<p4est_locidx_t> interp_points;
-  matrix_t A;
-  A.resize(1,(1+P4EST_DIM+((order>=2)?(P4EST_DIM+(P4EST_DIM*(P4EST_DIM-1))/2):0))); // constant term + P4EST_DIM linear terms + (if second order) P4EST_DIM squared terms + 0.5*P4EST_DIM*(P4EST_DIM-1) crossed terms
-
-  std::vector<double> p[n_functions];
-  for (unsigned int k = 0; k < n_functions; ++k)
-    p[k].resize(0);
-  std::vector<double> nb[P4EST_DIM];
-
-  double min_w = 1e-6;
-  double inv_max_w = 1e-6;
-
-  for(unsigned int m=0; m<ngbd.size(); m++)
-  {
-    p4est_locidx_t fm_idx = ngbd[m];
-    if((face_is_well_defined==NULL || face_is_well_defined_p[fm_idx]) && std::find(interp_points.begin(), interp_points.end(),fm_idx)==interp_points.end() )
-    {
-      double xyz_t[P4EST_DIM];
-      faces->xyz_fr_f(fm_idx, dir, xyz_t);
-
-      for(int i=0; i<P4EST_DIM; ++i)
-      {
-        double rel_dist = (xyz[i] - xyz_t[i]);
-        if(is_periodic(p4est, i))
-          for (short cc = -1; cc < 2; cc+=2)
-            if(fabs((xyz[i] - xyz_t[i] + ((double) cc)*(xyz_max[i] - xyz_min[i]))) < fabs(rel_dist))
-              rel_dist = (xyz[i] - xyz_t[i] + ((double) cc)*(xyz_max[i] - xyz_min[i]));
-        xyz_t[i] = rel_dist / scaling;
-      }
-//        xyz_t[i] = (xyz[i] - xyz_t[i]) / scaling;
-
-=======
         if(face_is_well_defined == NULL || face_is_well_defined_p[f_tmp.face_idx])
         {
           double xyz_t[P4EST_DIM] = {DIM(f_tmp.xyz_face[0], f_tmp.xyz_face[1], f_tmp.xyz_face[2])};
@@ -275,7 +174,6 @@
           {
             A.set_value(row_idx,   1 + P4EST_DIM, xyz_t[0]*xyz_t[0] * w);
             A.set_value(row_idx,   2 + P4EST_DIM, xyz_t[0]*xyz_t[1] * w);
->>>>>>> 3779518e
 #ifdef P4_TO_P8
             A.set_value(row_idx,   3 + P4EST_DIM, xyz_t[0]*xyz_t[2] * w);
 #endif
@@ -286,13 +184,8 @@
 #endif
           }
 
-<<<<<<< HEAD
-      for (unsigned int k = 0; k < n_functions; ++k)
-        p[k].push_back(Fi_p[k][fm_idx] * w);
-=======
           for (unsigned int k = 0; k < n_functions; ++k)
             p[k].push_back((Fi_p[k][f_tmp.face_idx] /* + neumann_term*/)* w);
->>>>>>> 3779518e
 
           for(unsigned char d = 0; d < P4EST_DIM; ++d)
             if(std::find(nb[d].begin(), nb[d].end(), xyz_t[d]) == nb[d].end())
@@ -312,23 +205,11 @@
   if(face_is_well_defined!=NULL)
     ierr = VecRestoreArrayRead(face_is_well_defined, &face_is_well_defined_p); CHKERRXX(ierr);
 
-<<<<<<< HEAD
-  if(interp_points.size()==0)
-=======
   if(row_idx == 0)
->>>>>>> 3779518e
     return;
 
   A.scale_by_maxabs(p, n_functions);
 
-<<<<<<< HEAD
-#ifdef P4_TO_P8
-  solve_lsqr_system(A, p, n_functions, results, nb[0].size(), nb[1].size(), nb[2].size());
-#else
-  solve_lsqr_system(A, p, n_functions, results, nb[0].size(), nb[1].size());
-#endif
-=======
   solve_lsqr_system(A, p, n_functions, results, DIM(nb[0].size(), nb[1].size(), nb[2].size()));
->>>>>>> 3779518e
   return;
 }