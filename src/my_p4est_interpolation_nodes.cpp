--- conflicted
+++ resolved
@@ -200,15 +200,11 @@
     } else if (method == quadratic) {
       quadratic_interpolation(p4est, best_match.p.piggy3.which_tree, best_match, f, fdd, xyz_p, results, n_functions);
     } else if (method == quadratic_non_oscillatory) {
-<<<<<<< HEAD
-      value = quadratic_non_oscillatory_interpolation(p4est, best_match.p.piggy3.which_tree, best_match, f, fdd, xyz_p);
+      quadratic_non_oscillatory_interpolation(p4est, best_match.p.piggy3.which_tree, best_match, f, fdd, xyz_p, results, n_functions);
     } else if (method == quadratic_non_oscillatory_continuous_v1) {
       value = quadratic_non_oscillatory_continuous_v1_interpolation(p4est, best_match.p.piggy3.which_tree, best_match, f, fdd, xyz_p);
     } else if (method == quadratic_non_oscillatory_continuous_v2) {
       value = quadratic_non_oscillatory_continuous_v2_interpolation(p4est, best_match.p.piggy3.which_tree, best_match, f, fdd, xyz_p);
-=======
-      quadratic_non_oscillatory_interpolation(p4est, best_match.p.piggy3.which_tree, best_match, f, fdd, xyz_p, results, n_functions);
->>>>>>> df41de9c
     }
     
   } else {
@@ -340,31 +336,21 @@
       ierr = VecRestoreArrayRead(Fi[k], &Fi_p[k]); CHKERRXX(ierr);
     }
 
-<<<<<<< HEAD
-    if      (method==quadratic)
-      return quadratic_interpolation(p4est, quad.p.piggy3.which_tree, quad, f, fdd, xyz_p);
+    if(method==quadratic)
+    {
+      quadratic_interpolation(p4est, quad.p.piggy3.which_tree, quad, f, fdd, xyz_p, results, n_functions);
+      return;
+    }
     else if (method==quadratic_non_oscillatory)
-      return quadratic_non_oscillatory_interpolation(p4est, quad.p.piggy3.which_tree, quad, f, fdd, xyz_p);
+    {
+      quadratic_non_oscillatory_interpolation(p4est, quad.p.piggy3.which_tree, quad, f, fdd, xyz_p, results, n_functions);
+      return;
+    }
     else if (method==quadratic_non_oscillatory_continuous_v1)
       return quadratic_non_oscillatory_continuous_v1_interpolation(p4est, quad.p.piggy3.which_tree, quad, f, fdd, xyz_p);
     else if (method==quadratic_non_oscillatory_continuous_v2)
       return quadratic_non_oscillatory_continuous_v2_interpolation(p4est, quad.p.piggy3.which_tree, quad, f, fdd, xyz_p);
   }
-  ierr = VecRestoreArrayRead(Fi, &Fi_p); CHKERRXX(ierr);
-=======
-    if(method==quadratic)
-    {
-      quadratic_interpolation(p4est, quad.p.piggy3.which_tree, quad, f, fdd, xyz_p, results, n_functions);
-      return;
-    }
-    else
-    {
-      quadratic_non_oscillatory_interpolation(p4est, quad.p.piggy3.which_tree, quad, f, fdd, xyz_p, results, n_functions);
-      return;
-    }
->>>>>>> df41de9c
-
-  }
   for (unsigned int k = 0; k < n_functions; ++k) {
     ierr = VecRestoreArrayRead(Fi[k], &Fi_p[k]); CHKERRXX(ierr);
   }
