--- conflicted
+++ resolved
@@ -26,15 +26,7 @@
   my_p4est_interpolation_nodes_t(const my_p4est_interpolation_nodes_t& other);
   my_p4est_interpolation_nodes_t& operator=(const my_p4est_interpolation_nodes_t& other);
 
-<<<<<<< HEAD
-  void set_input(Vec *F, Vec *Fxxyyzz_block_, Vec *Fxx_, Vec *Fyy_,
-               #ifdef P4_TO_P8
-                 Vec *Fzz_,
-               #endif
-                 interpolation_method method, const unsigned int &n_vecs_, const unsigned int &block_size_f);
-=======
   void set_input(Vec *F, Vec *Fxxyyzz_block_, DIM(Vec *Fxx_, Vec *Fyy_, Vec *Fzz_), interpolation_method method, const unsigned int &n_vecs_, const unsigned int &block_size_f);
->>>>>>> 3779518e
 
 public:
   using my_p4est_interpolation_t::interpolate;
@@ -42,96 +34,6 @@
   my_p4est_interpolation_nodes_t(const my_p4est_node_neighbors_t* ngbd_n);
 
   void update_neighbors(const my_p4est_node_neighbors_t* ngbd_n_);
-<<<<<<< HEAD
-
-  using my_p4est_interpolation_t::set_input;
-  // -------------- setting inputs without giving second derivatives -------------
-  void set_input(Vec *F, interpolation_method method, const unsigned int &n_vecs_, const unsigned int &block_size_f=1);
-  inline void set_input(Vec F, interpolation_method method, const unsigned int &block_size_f=1) {set_input(&F, method, 1, block_size_f);}
-  inline void set_input(vector<Vec> Fs, interpolation_method method, const unsigned int &block_size_f=1) { set_input(Fs.data(), method, Fs.size(), block_size_f);}
-  // -----------------------------------------------------------------------------
-
-  // ------ setting inputs with second derivatives, component by component -------
-  inline void set_input(Vec F, Vec Fxx_, Vec Fyy_,
-               #ifdef P4_TO_P8
-                 Vec Fzz_,
-               #endif
-                 interpolation_method method, const unsigned int &block_size_f=1)
-  {
-    set_input(&F, NULL, &Fxx_, &Fyy_,
-          #ifdef P4_TO_P8
-              &Fzz_,
-          #endif
-              method, 1, block_size_f);
-  }
-  inline void set_input(vector<Vec> Fs, vector<Vec> Fxxs, vector<Vec> Fyys,
-               #ifdef P4_TO_P8
-                 vector<Vec> Fzzs,
-               #endif
-                 interpolation_method method, const unsigned int &block_size_f=1)
-  {
-    P4EST_ASSERT((Fs.size() == Fxxs.size()) && (Fs.size() == Fyys.size())
-             #ifdef P4_TO_P8
-                 && (Fs.size() == Fzzs.size())
-             #endif
-                 );
-    set_input(Fs.data(), NULL, Fxxs.data(), Fyys.data(),
-          #ifdef P4_TO_P8
-              Fzzs.data(),
-          #endif
-              method, Fs.size(), block_size_f);
-  }
-  inline void set_input(Vec *F, Vec *Fxx_, Vec *Fyy_,
-               #ifdef P4_TO_P8
-                 Vec *Fzz_,
-               #endif
-                 interpolation_method method, unsigned int n_vecs_, const unsigned int &block_size_f=1)
-  {
-    set_input(F, NULL, Fxx_, Fyy_,
-          #ifdef P4_TO_P8
-              Fzz_,
-          #endif
-              method, n_vecs_, block_size_f);
-  }
-  // -----------------------------------------------------------------------------
-
-  // ----- setting inputs with P4EST_DIM-block structured second derivatives -----
-  // (blocksize of Fxxyyzz_block_ must be P4EST_DIM*block_size_f)
-  inline void set_input(Vec F, Vec Fxxyyzz_block_, interpolation_method method, const unsigned int &block_size_f=1)
-  {
-    set_input(&F, &Fxxyyzz_block_, NULL, NULL,
-#ifdef P4_TO_P8
-              NULL,
-#endif
-              method, 1, block_size_f);
-  }
-  inline void set_input(vector<Vec> Fs, vector<Vec> Fxxyyzz_blocks, interpolation_method method, const unsigned int &block_size_f=1)
-  {
-    P4EST_ASSERT(Fs.size() == Fxxyyzz_blocks.size());
-    set_input(Fs.data(), Fxxyyzz_blocks.data(), NULL, NULL,
-          #ifdef P4_TO_P8
-              NULL,
-          #endif
-              method, Fs.size(), block_size_f);
-  }
-  inline void set_input(Vec *F, Vec *Fxxyyzz_blocks_, interpolation_method method, unsigned int n_vecs_, const unsigned int &block_size_f=1)
-  {
-    set_input(F, Fxxyyzz_blocks_, NULL, NULL,
-          #ifdef P4_TO_P8
-              NULL,
-          #endif
-              method, n_vecs_, block_size_f);
-  }
-  // -----------------------------------------------------------------------------
-
-  // definition of abstract interpolation methods
-  using my_p4est_interpolation_t::operator();
-#ifdef P4_TO_P8
-  void operator()(double x, double y, double z, double *results) const;
-#else
-  void operator()(double x, double y, double *results) const;
-#endif
-=======
 
   using my_p4est_interpolation_t::set_input;
   // -------------- setting inputs without giving second derivatives -------------
@@ -176,7 +78,6 @@
   // definition of abstract interpolation methods
   using my_p4est_interpolation_t::operator();
   void operator()(DIM(double x, double y, double z), double *results) const;
->>>>>>> 3779518e
   void interpolate(const p4est_quadrant_t &quad, const double *xyz, double* results, const unsigned int &comp) const;
 
 };
