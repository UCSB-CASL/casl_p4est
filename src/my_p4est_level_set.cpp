--- conflicted
+++ resolved
@@ -2666,10 +2666,7 @@
     for(size_t n_map=0; n_map<layer_nodes.size(); ++n_map)
     {
       p4est_locidx_t n = layer_nodes[n_map];
-<<<<<<< HEAD
-=======
       ngbd->get_neighbors(n, qnnn);
->>>>>>> 185de44c
       if(phi_p[n] > -EPS)
       {
         const quad_neighbor_nodes_of_node_t& qnnn = (*ngbd)[n];
@@ -2749,13 +2746,9 @@
     for(size_t n_map=0; n_map<local_nodes.size(); ++n_map)
     {
       p4est_locidx_t n = local_nodes[n_map];
-<<<<<<< HEAD
-=======
       ngbd->get_neighbors(n, qnnn);
->>>>>>> 185de44c
       if(phi_p[n] > -EPS)
       {
-        const quad_neighbor_nodes_of_node_t& qnnn = (*ngbd)[n];
         double dt = MIN(fabs(qnnn.d_m00) , fabs(qnnn.d_p00) );
         dt  =  MIN( dt, fabs(qnnn.d_0m0) , fabs(qnnn.d_0p0) );
 #ifdef P4_TO_P8
