#ifdef P4_TO_P8
#include "my_p8est_level_set.h"
#include <src/point3.h>
#include <src/my_p8est_interpolation_nodes.h>
#include <src/my_p8est_refine_coarsen.h>
#include <src/my_p8est_macros.h>
#include <src/my_p8est_poisson_nodes_mls.h>
#else
#include "my_p4est_level_set.h"
#include <src/point2.h>
#include <src/my_p4est_interpolation_nodes.h>
#include <src/my_p4est_refine_coarsen.h>
#include <src/my_p4est_macros.h>
#include <src/my_p4est_poisson_nodes_mls.h>
#endif

#include <src/casl_math.h>
#include "petsc_compatibility.h"
#include <petsclog.h>

#undef MAX
#undef MIN

// logging variables -- defined in src/petsc_logging.cpp
#ifndef CASL_LOG_EVENTS
#undef PetscLogEventBegin
#undef PetscLogEventEnd
#define PetscLogEventBegin(e, o1, o2, o3, o4) 0
#define PetscLogEventEnd(e, o1, o2, o3, o4) 0
#else
extern PetscLogEvent log_my_p4est_level_set_reinit_1st_order;
extern PetscLogEvent log_my_p4est_level_set_reinit_2nd_order;
extern PetscLogEvent log_my_p4est_level_set_reinit_1st_time_2nd_space;
extern PetscLogEvent log_my_p4est_level_set_reinit_2nd_time_1st_space;
extern PetscLogEvent log_my_p4est_level_set_reinit_1_iter_1st_order;
extern PetscLogEvent log_my_p4est_level_set_reinit_1_iter_2nd_order;
extern PetscLogEvent log_my_p4est_level_set_extend_over_interface;
extern PetscLogEvent log_my_p4est_level_set_extend_over_interface_TVD;
extern PetscLogEvent log_my_p4est_level_set_extend_from_interface;
extern PetscLogEvent log_my_p4est_level_set_extend_from_interface_TVD;
extern PetscLogEvent log_my_p4est_level_set_compute_derivatives;
extern PetscLogEvent log_my_p4est_level_set_advect_in_normal_direction_1_iter;
extern PetscLogEvent log_my_p4est_level_set_advect_in_normal_direction_Vec;
extern PetscLogEvent log_my_p4est_level_set_advect_in_normal_direction_CF2;
#endif
#ifndef CASL_LOG_FLOPS
#undef PetscLogFlops
#define PetscLogFlops(n) 0
#endif

void my_p4est_level_set_t::reinitialize_One_Iteration_First_Order( std::vector<p4est_locidx_t>& map, double *p0, double *pn, double *pnp1, double limit )
{
  PetscErrorCode ierr;
  ierr = PetscLogEventBegin(log_my_p4est_level_set_reinit_1_iter_1st_order, 0, 0, 0, 0);

  quad_neighbor_nodes_of_node_t qnnn;
  for( size_t n_map=0; n_map<map.size(); ++n_map)
  {
    p4est_locidx_t n = map[n_map];

    if(fabs(p0[n]) <= EPS)
      pnp1[n] = 0;
    else if(fabs(p0[n]) <= limit)
    {

      ngbd->get_neighbors(n, qnnn);

      double p0_000, p0_m00, p0_p00, p0_0m0, p0_0p0 ;
      double p_000 , p_m00 , p_p00 , p_0m0 , p_0p0  ;
#ifdef P4_TO_P8
      double p0_00m, p0_00p;
      double p_00m,  p_00p ;
#endif
#ifdef P4_TO_P8
      qnnn.ngbd_with_quadratic_interpolation(p0, p0_000, p0_m00, p0_p00, p0_0m0, p0_0p0, p0_00m, p0_00p);
      qnnn.ngbd_with_quadratic_interpolation(pn, p_000 , p_m00 , p_p00 , p_0m0 , p_0p0 , p_00m , p_00p );
#else
      qnnn.ngbd_with_quadratic_interpolation(p0, p0_000, p0_m00, p0_p00, p0_0m0, p0_0p0);
      qnnn.ngbd_with_quadratic_interpolation(pn, p_000 , p_m00 , p_p00 , p_0m0 , p_0p0 );
#endif
      double s_p00 = qnnn.d_p00; double s_m00 = qnnn.d_m00;
      double s_0p0 = qnnn.d_0p0; double s_0m0 = qnnn.d_0m0;
#ifdef P4_TO_P8
      double s_00p = qnnn.d_00p; double s_00m = qnnn.d_00m;
#endif

      //---------------------------------------------------------------------
      // check if the node is near interface
      //---------------------------------------------------------------------
      if (    (p0_000*p0_m00<0) || (p0_000*p0_p00<0)
              || (p0_000*p0_0m0<0) || (p0_000*p0_0p0<0)
        #ifdef P4_TO_P8
              || (p0_000*p0_00m<0) || (p0_000*p0_00p<0)
        #endif
              )
      {
        if(p0_000*p0_m00<0) { s_m00 = -interface_Location(-s_m00, 0, p0_m00, p0_000); p_m00 = 0; }
        if(p0_000*p0_p00<0) { s_p00 =  interface_Location( s_p00, 0, p0_p00, p0_000); p_p00 = 0; }
        if(p0_000*p0_0m0<0) { s_0m0 = -interface_Location(-s_0m0, 0, p0_0m0, p0_000); p_0m0 = 0; }
        if(p0_000*p0_0p0<0) { s_0p0 =  interface_Location( s_0p0, 0, p0_0p0, p0_000); p_0p0 = 0; }
#ifdef P4_TO_P8
        if(p0_000*p0_00m<0) { s_00m = -interface_Location(-s_00m, 0, p0_00m, p0_000); p_00m = 0; }
        if(p0_000*p0_00p<0) { s_00p =  interface_Location( s_00p, 0, p0_00p, p0_000); p_00p = 0; }
#endif

        s_m00 = MAX(s_m00,EPS);
        s_p00 = MAX(s_p00,EPS);
        s_0m0 = MAX(s_0m0,EPS);
        s_0p0 = MAX(s_0p0,EPS);
#ifdef P4_TO_P8
        s_00p = MAX(s_00p,EPS);
        s_00m = MAX(s_00m,EPS);
#endif
      }

      //---------------------------------------------------------------------
      // Neumann boundary condition on the walls
      //---------------------------------------------------------------------
      /* first unclamp the node */
      p4est_indep_t *node = (p4est_indep_t*)sc_array_index(&nodes->indep_nodes,n);
      p4est_indep_t unclamped_node = *node;
      p4est_node_unclamp((p4est_quadrant_t*)&unclamped_node);

      /* wall in the x direction */
      if(unclamped_node.x==0)
      {
        p4est_topidx_t tree_idx = node->p.piggy3.which_tree;
        p4est_topidx_t nb_tree_idx = p4est->connectivity->tree_to_tree[P4EST_FACES*tree_idx + dir::f_m00];
        if(nb_tree_idx == tree_idx) { s_m00 = s_p00; p_m00 = p_p00; }
      }
      else if(unclamped_node.x==P4EST_ROOT_LEN)
      {
        p4est_topidx_t tree_idx = node->p.piggy3.which_tree;
        p4est_topidx_t nb_tree_idx = p4est->connectivity->tree_to_tree[P4EST_FACES*tree_idx + dir::f_p00];
        if(nb_tree_idx == tree_idx) { s_p00 = s_m00; p_p00 = p_m00; }
      }

      /* wall in the y direction */
      if(unclamped_node.y==0)
      {
        p4est_topidx_t tree_idx = node->p.piggy3.which_tree;
        p4est_topidx_t nb_tree_idx = p4est->connectivity->tree_to_tree[P4EST_FACES*tree_idx + dir::f_0m0];
        if(nb_tree_idx == tree_idx) { s_0m0 = s_0p0; p_0m0 = p_0p0; }
      }
      else if(unclamped_node.y==P4EST_ROOT_LEN)
      {
        p4est_topidx_t tree_idx = node->p.piggy3.which_tree;
        p4est_topidx_t nb_tree_idx = p4est->connectivity->tree_to_tree[P4EST_FACES*tree_idx + dir::f_0p0];
        if(nb_tree_idx == tree_idx) { s_0p0 = s_0m0; p_0p0 = p_0m0; }
      }
#ifdef P4_TO_P8
      /* wall in the z direction */
      if(unclamped_node.z==0)
      {
        p4est_topidx_t tree_idx = node->p.piggy3.which_tree;
        p4est_topidx_t nb_tree_idx = p4est->connectivity->tree_to_tree[P4EST_FACES*tree_idx + dir::f_00m];
        if(nb_tree_idx == tree_idx) { s_00m = s_00p; p_00m = p_00p; }
      }
      else if(unclamped_node.z==P4EST_ROOT_LEN)
      {
        p4est_topidx_t tree_idx = node->p.piggy3.which_tree;
        p4est_topidx_t nb_tree_idx = p4est->connectivity->tree_to_tree[P4EST_FACES*tree_idx + dir::f_00p];
        if(nb_tree_idx == tree_idx) { s_00p = s_00m; p_00p = p_00m; }
      }
#endif
      //---------------------------------------------------------------------
      // First Order One-Sided Differecing
      //---------------------------------------------------------------------
      double px_p00 = (p_p00-p_000)/s_p00; double px_m00 = (p_000-p_m00)/s_m00;
      double py_0p0 = (p_0p0-p_000)/s_0p0; double py_0m0 = (p_000-p_0m0)/s_0m0;
#ifdef P4_TO_P8
      double pz_00p = (p_00p-p_000)/s_00p; double pz_00m = (p_000-p_00m)/s_00m;
#endif

      double sgn = (p0_000>0) ? 1 : -1;

      //---------------------------------------------------------------------
      // Upwind Scheme
      //---------------------------------------------------------------------
      double dt = MIN(s_m00,s_p00);
      dt = MIN(dt,s_0m0);
      dt = MIN(dt,s_0p0);
#ifdef P4_TO_P8
      dt = MIN(dt,s_00m);
      dt = MIN(dt,s_00p);
#endif
      dt = dt/2.;

      if(sgn>0) {
        if(px_p00>0) px_p00 = 0;
        if(px_m00<0) px_m00 = 0;
        if(py_0p0>0) py_0p0 = 0;
        if(py_0m0<0) py_0m0 = 0;
#ifdef P4_TO_P8
        if(pz_00p>0) pz_00p = 0;
        if(pz_00m<0) pz_00m = 0;
#endif
      } else {
        if(px_p00<0) px_p00 = 0;
        if(px_m00>0) px_m00 = 0;
        if(py_0p0<0) py_0p0 = 0;
        if(py_0m0>0) py_0m0 = 0;
#ifdef P4_TO_P8
        if(pz_00p<0) pz_00p = 0;
        if(pz_00m>0) pz_00m = 0;
#endif
      }

#ifdef P4_TO_P8
      pnp1[n] = p_000 - dt*sgn*(sqrt( MAX(px_p00*px_p00 , px_m00*px_m00) +
                                      MAX(py_0p0*py_0p0 , py_0m0*py_0m0) +
                                      MAX(pz_00p*pz_00p , pz_00m*pz_00m) ) - 1.);
#else
      pnp1[n] = p_000 - dt*sgn*(sqrt( MAX(px_p00*px_p00 , px_m00*px_m00) +
                                      MAX(py_0p0*py_0p0 , py_0m0*py_0m0) ) - 1.);
#endif
      if(p0_000*pnp1[n]<0) pnp1[n] *= -1;

      ierr = PetscLogFlops(17); CHKERRXX(ierr);
    }
    /* else : far away from the interface and not in the band ... nothing to do */
    else
      pnp1[n] = p0[n];
  }
  ierr = PetscLogEventEnd(log_my_p4est_level_set_reinit_1_iter_1st_order, 0, 0, 0, 0);
}

void my_p4est_level_set_t::reinitialize_One_Iteration_Second_Order( std::vector<p4est_locidx_t>& map,
                                                                    #ifdef P4_TO_P8
                                                                    const double *dxx0, const double *dyy0, const double *dzz0,
                                                                    const double *dxx,  const double *dyy,  const double *dzz,
                                                                    #else
                                                                    const double *dxx0, const double *dyy0,
                                                                    const double *dxx,  const double *dyy,
                                                                    #endif
                                                                    double *p0, double *pn, double *pnp1, double limit )
{
  PetscErrorCode ierr;
  ierr = PetscLogEventBegin(log_my_p4est_level_set_reinit_1_iter_2nd_order, 0, 0, 0, 0);

  quad_neighbor_nodes_of_node_t qnnn;
  for( size_t n_map=0; n_map<map.size(); ++n_map)
  {
    p4est_locidx_t n = map[n_map];

    if(fabs(p0[n]) < EPS) {
      pnp1[n] = 0;
    } else if(fabs(p0[n]) <= limit) {
      ngbd->get_neighbors(n, qnnn);

      double p0_000, p0_m00, p0_p00, p0_0m0, p0_0p0 ;
      double p_000 , p_m00 , p_p00 , p_0m0 , p_0p0  ;
#ifdef P4_TO_P8
      double p0_00m, p0_00p;
      double p_00m,  p_00p ;
#endif
#ifdef P4_TO_P8
      qnnn.ngbd_with_quadratic_interpolation(p0, p0_000, p0_m00, p0_p00, p0_0m0, p0_0p0, p0_00m, p0_00p);
      qnnn.ngbd_with_quadratic_interpolation(pn, p_000 , p_m00 , p_p00 , p_0m0 , p_0p0 , p_00m , p_00p );
#else
      qnnn.ngbd_with_quadratic_interpolation(p0, p0_000, p0_m00, p0_p00, p0_0m0, p0_0p0);
      qnnn.ngbd_with_quadratic_interpolation(pn, p_000 , p_m00 , p_p00 , p_0m0 , p_0p0 );
#endif

      double s_p00 = qnnn.d_p00; double s_m00 = qnnn.d_m00;
      double s_0p0 = qnnn.d_0p0; double s_0m0 = qnnn.d_0m0;
#ifdef P4_TO_P8
      double s_00p = qnnn.d_00p; double s_00m = qnnn.d_00m;
#endif

      //---------------------------------------------------------------------
      // Second Order derivatives
      //---------------------------------------------------------------------
      double pxx_000 = dxx[n];
      double pyy_000 = dyy[n];
#ifdef P4_TO_P8
      double pzz_000 = dzz[n];
#endif
      double pxx_m00 = qnnn.f_m00_linear(dxx);
      double pxx_p00 = qnnn.f_p00_linear(dxx);
      double pyy_0m0 = qnnn.f_0m0_linear(dyy);
      double pyy_0p0 = qnnn.f_0p0_linear(dyy);
#ifdef P4_TO_P8
      double pzz_00m = qnnn.f_00m_linear(dzz);
      double pzz_00p = qnnn.f_00p_linear(dzz);
#endif

      //---------------------------------------------------------------------
      // check if the node is near interface
      //---------------------------------------------------------------------
      if (  (p0_000*p0_m00<0) || (p0_000*p0_p00<0)
         || (p0_000*p0_0m0<0) || (p0_000*p0_0p0<0)
        #ifdef P4_TO_P8
         || (p0_000*p0_00m<0) || (p0_000*p0_00p<0)
        #endif
         )
      {
        double p0xx_000 = dxx0[n];
        double p0yy_000 = dyy0[n];
#ifdef P4_TO_P8
        double p0zz_000 = dzz0[n];
#endif
        double p0xx_m00 = qnnn.f_m00_linear(dxx0);
        double p0xx_p00 = qnnn.f_p00_linear(dxx0);
        double p0yy_0m0 = qnnn.f_0m0_linear(dyy0);
        double p0yy_0p0 = qnnn.f_0p0_linear(dyy0);
#ifdef P4_TO_P8
        double p0zz_00m = qnnn.f_00m_linear(dzz0);
        double p0zz_00p = qnnn.f_00p_linear(dzz0);
#endif

        if(p0_000*p0_m00<0) { s_m00 =-interface_Location_With_Second_Order_Derivative(-s_m00,   0,p0_m00,p0_000,p0xx_m00,p0xx_000); p_m00=0; }
        if(p0_000*p0_p00<0) { s_p00 = interface_Location_With_Second_Order_Derivative(    0,s_p00,p0_000,p0_p00,p0xx_000,p0xx_p00); p_p00=0; }
        if(p0_000*p0_0m0<0) { s_0m0 =-interface_Location_With_Second_Order_Derivative(-s_0m0,   0,p0_0m0,p0_000,p0yy_0m0,p0yy_000); p_0m0=0; }
        if(p0_000*p0_0p0<0) { s_0p0 = interface_Location_With_Second_Order_Derivative(    0,s_0p0,p0_000,p0_0p0,p0yy_000,p0yy_0p0); p_0p0=0; }
#ifdef P4_TO_P8
        if(p0_000*p0_00m<0) { s_00m =-interface_Location_With_Second_Order_Derivative(-s_00m,   0,p0_00m,p0_000,p0zz_00m,p0zz_000); p_00m=0; }
        if(p0_000*p0_00p<0) { s_00p = interface_Location_With_Second_Order_Derivative(    0,s_00p,p0_000,p0_00p,p0zz_000,p0zz_00p); p_00p=0; }
#endif

        s_m00 = MAX(s_m00,EPS);
        s_p00 = MAX(s_p00,EPS);
        s_0m0 = MAX(s_0m0,EPS);
        s_0p0 = MAX(s_0p0,EPS);
#ifdef P4_TO_P8
        s_00m = MAX(s_00m,EPS);
        s_00p = MAX(s_00p,EPS);
#endif
      }

      //---------------------------------------------------------------------
      // Neumann boundary condition on the walls
      //---------------------------------------------------------------------
      p4est_indep_t *node = (p4est_indep_t*)sc_array_index(&nodes->indep_nodes,n);

      if (is_node_xmWall(p4est, node)) { s_m00 = s_p00; p_m00=p_p00; pxx_000 = pxx_m00 = pxx_p00 = 0; }
      if (is_node_xpWall(p4est, node)) { s_p00 = s_m00; p_p00=p_m00; pxx_000 = pxx_m00 = pxx_p00 = 0; }
      if (is_node_ymWall(p4est, node)) { s_0m0 = s_0p0; p_0m0=p_0p0; pyy_000 = pyy_0m0 = pyy_0p0 = 0; }
      if (is_node_ypWall(p4est, node)) { s_0p0 = s_0m0; p_0p0=p_0m0; pyy_000 = pyy_0m0 = pyy_0p0 = 0; }
#ifdef P4_TO_P8
      if (is_node_zmWall(p4est, node)) { s_00m = s_00p; p_00m=p_00p; pzz_000 = pzz_00m = pzz_00p = 0; }
      if (is_node_zpWall(p4est, node)) { s_00p = s_00m; p_00p=p_00m; pzz_000 = pzz_00m = pzz_00p = 0; }
#endif

      //---------------------------------------------------------------------
      // First Order One-Sided Differecing
      //---------------------------------------------------------------------
      double px_p00 = (p_p00-p_000)/s_p00; double px_m00 = (p_000-p_m00)/s_m00;
      double py_0p0 = (p_0p0-p_000)/s_0p0; double py_0m0 = (p_000-p_0m0)/s_0m0;
#ifdef P4_TO_P8
      double pz_00p = (p_00p-p_000)/s_00p; double pz_00m = (p_000-p_00m)/s_00m;
#endif

      //---------------------------------------------------------------------
      // Second Order One-Sided Differencing
      //---------------------------------------------------------------------
      pxx_m00 = MINMOD(pxx_m00,pxx_000);   px_m00 += 0.5*s_m00*(pxx_m00);
      pxx_p00 = MINMOD(pxx_p00,pxx_000);   px_p00 -= 0.5*s_p00*(pxx_p00);
      pyy_0m0 = MINMOD(pyy_0m0,pyy_000);   py_0m0 += 0.5*s_0m0*(pyy_0m0);
      pyy_0p0 = MINMOD(pyy_0p0,pyy_000);   py_0p0 -= 0.5*s_0p0*(pyy_0p0);
#ifdef P4_TO_P8
      pzz_00m = MINMOD(pzz_00m,pzz_000);   pz_00m += 0.5*s_00m*(pzz_00m);
      pzz_00p = MINMOD(pzz_00p,pzz_000);   pz_00p -= 0.5*s_00p*(pzz_00p);
#endif

      double sgn = (p0_000>0) ? 1 : -1;

      //---------------------------------------------------------------------
      // Upwind Scheme
      //---------------------------------------------------------------------
      double dt = MIN(s_m00,s_p00);
      dt = MIN(dt,s_0m0);
      dt = MIN(dt,s_0p0);
#ifdef P4_TO_P8
      dt = MIN(dt,s_00m);
      dt = MIN(dt,s_00p);
      dt /= 3.0;
#else
      dt /= 2.0;
#endif

      if(sgn>0) {
        if(px_p00>0) px_p00 = 0;
        if(px_m00<0) px_m00 = 0;
        if(py_0p0>0) py_0p0 = 0;
        if(py_0m0<0) py_0m0 = 0;
#ifdef P4_TO_P8
        if(pz_00p>0) pz_00p = 0;
        if(pz_00m<0) pz_00m = 0;
#endif
      } else {
        if(px_p00<0) px_p00 = 0;
        if(px_m00>0) px_m00 = 0;
        if(py_0p0<0) py_0p0 = 0;
        if(py_0m0>0) py_0m0 = 0;
#ifdef P4_TO_P8
        if(pz_00p<0) pz_00p = 0;
        if(pz_00m>0) pz_00m = 0;
#endif
      }

#ifdef P4_TO_P8
      pnp1[n] = p_000 - dt*sgn*(sqrt( MAX(px_p00*px_p00 , px_m00*px_m00) +
                                      MAX(py_0p0*py_0p0 , py_0m0*py_0m0) +
                                      MAX(pz_00p*pz_00p , pz_00m*pz_00m) ) - 1.);
#else
      pnp1[n] = p_000 - dt*sgn*(sqrt( MAX(px_p00*px_p00 , px_m00*px_m00) +
                                      MAX(py_0p0*py_0p0 , py_0m0*py_0m0) ) - 1.);
#endif
      if(p0_000*pnp1[n]<0) pnp1[n] *= -1;

      ierr = PetscLogFlops(30); CHKERRXX(ierr);
    }
    /* else : far away from the interface and not in the band ... nothing to do */
    else
      pnp1[n] = p0[n];
  }
  ierr = PetscLogEventEnd(log_my_p4est_level_set_reinit_1_iter_2nd_order, 0, 0, 0, 0);
}

void my_p4est_level_set_t::advect_in_normal_direction_one_iteration(std::vector<p4est_locidx_t> &map, const double* vn, double dt,
                                                                    const double *dxx,  const double *dyy,
                                                                    #ifdef P4_TO_P8
                                                                    const double *dzz,
                                                                    #endif
                                                                    const double *pn, double *pnp1)
{
  PetscErrorCode ierr;
  ierr = PetscLogEventBegin(log_my_p4est_level_set_advect_in_normal_direction_1_iter, 0, 0, 0, 0);


  bool px = is_periodic(p4est, 0);
  bool py = is_periodic(p4est, 1);
#ifdef P4_TO_P8
  bool pz = is_periodic(p4est, 2);
#endif

  quad_neighbor_nodes_of_node_t qnnn;
  for( size_t n_map=0; n_map<map.size(); ++n_map)
  {
    p4est_locidx_t n    = map[n_map];

    ngbd->get_neighbors(n, qnnn);

    double p_000 , p_m00 , p_p00 , p_0m0 , p_0p0;
#ifdef P4_TO_P8
    double p_00m, p_00p;
#endif

#ifdef P4_TO_P8
    qnnn.ngbd_with_quadratic_interpolation(pn, p_000 , p_m00 , p_p00 , p_0m0 , p_0p0, p_00m, p_00p);
#else
    qnnn.ngbd_with_quadratic_interpolation(pn, p_000 , p_m00 , p_p00 , p_0m0 , p_0p0);
#endif
    double s_p00 = qnnn.d_p00; double s_m00 = qnnn.d_m00;
    double s_0p0 = qnnn.d_0p0; double s_0m0 = qnnn.d_0m0;
#ifdef P4_TO_P8
    double s_00p = qnnn.d_00p; double s_00m = qnnn.d_00m;
#endif

    //---------------------------------------------------------------------
    // Second Order derivatives
    //---------------------------------------------------------------------
    double pxx_000 = dxx[n];
    double pyy_000 = dyy[n];
#ifdef P4_TO_P8
    double pzz_000 = dzz[n];
#endif
    double pxx_m00 = qnnn.f_m00_linear(dxx);
    double pxx_p00 = qnnn.f_p00_linear(dxx);
    double pyy_0m0 = qnnn.f_0m0_linear(dyy);
    double pyy_0p0 = qnnn.f_0p0_linear(dyy);
#ifdef P4_TO_P8
    double pzz_00m = qnnn.f_00m_linear(dzz);
    double pzz_00p = qnnn.f_00p_linear(dzz);
#endif

    //---------------------------------------------------------------------
    // Neumann boundary condition on the walls
    //---------------------------------------------------------------------
    /* first unclamp the node */
    p4est_indep_t *node = (p4est_indep_t*)sc_array_index(&nodes->indep_nodes,n);
    p4est_indep_t unclamped_node = *node;
    p4est_node_unclamp((p4est_quadrant_t*)&unclamped_node);

    /* wall in the x direction */
    if(unclamped_node.x==0)
    {
      p4est_topidx_t tree_idx = node->p.piggy3.which_tree;
      p4est_topidx_t nb_tree_idx = p4est->connectivity->tree_to_tree[P4EST_FACES*tree_idx + dir::f_m00];
      if(!px && nb_tree_idx == tree_idx) { s_m00 = s_p00; p_m00=p_p00; pxx_000 = pxx_m00 = pxx_p00 = 0; }
    }
    else if(unclamped_node.x==P4EST_ROOT_LEN)
    {
      p4est_topidx_t tree_idx = node->p.piggy3.which_tree;
      p4est_topidx_t nb_tree_idx = p4est->connectivity->tree_to_tree[P4EST_FACES*tree_idx + dir::f_p00];
      if(!px && nb_tree_idx == tree_idx) { s_p00 = s_m00; p_p00=p_m00; pxx_000 = pxx_m00 = pxx_p00 = 0; }
    }

    /* wall in the y direction */
    if(unclamped_node.y==0)
    {
      p4est_topidx_t tree_idx = node->p.piggy3.which_tree;
      p4est_topidx_t nb_tree_idx = p4est->connectivity->tree_to_tree[P4EST_FACES*tree_idx + dir::f_0m0];
      if(!py && nb_tree_idx == tree_idx) { s_0m0 = s_0p0; p_0m0=p_0p0; pyy_000 = pyy_0m0 = pyy_0p0 = 0; }
    }
    else if(unclamped_node.y==P4EST_ROOT_LEN)
    {
      p4est_topidx_t tree_idx = node->p.piggy3.which_tree;
      p4est_topidx_t nb_tree_idx = p4est->connectivity->tree_to_tree[P4EST_FACES*tree_idx + dir::f_0p0];
      if(!py && nb_tree_idx == tree_idx) { s_0p0 = s_0m0; p_0p0=p_0m0; pyy_000 = pyy_0m0 = pyy_0p0 = 0; }
    }

#ifdef P4_TO_P8
    /* wall in the z direction */
    if(unclamped_node.z==0)
    {
      p4est_topidx_t tree_idx = node->p.piggy3.which_tree;
      p4est_topidx_t nb_tree_idx = p4est->connectivity->tree_to_tree[P4EST_FACES*tree_idx + dir::f_00m];
      if(!pz && nb_tree_idx == tree_idx) { s_00m = s_00p; p_00m=p_00p; pzz_000 = pzz_00m = pzz_00p = 0; }
    }
    else if(unclamped_node.z==P4EST_ROOT_LEN)
    {
      p4est_topidx_t tree_idx = node->p.piggy3.which_tree;
      p4est_topidx_t nb_tree_idx = p4est->connectivity->tree_to_tree[P4EST_FACES*tree_idx + dir::f_00p];
      if(!pz && nb_tree_idx == tree_idx) { s_00p = s_00m; p_00p=p_00m; pzz_000 = pzz_00m = pzz_00p = 0; }
    }
#endif

    //---------------------------------------------------------------------
    // First Order One-Sided Differecing
    //---------------------------------------------------------------------
    double px_p00 = (p_p00-p_000)/s_p00; double px_m00 = (p_000-p_m00)/s_m00;
    double py_0p0 = (p_0p0-p_000)/s_0p0; double py_0m0 = (p_000-p_0m0)/s_0m0;
#ifdef P4_TO_P8
    double pz_00p = (p_00p-p_000)/s_00p; double pz_00m = (p_000-p_00m)/s_00m;
#endif

    //---------------------------------------------------------------------
    // Second Order One-Sided Differencing
    //---------------------------------------------------------------------
    pxx_m00 = MINMOD(pxx_m00,pxx_000);   px_m00 += 0.5*s_m00*(pxx_m00);
    pxx_p00 = MINMOD(pxx_p00,pxx_000);   px_p00 -= 0.5*s_p00*(pxx_p00);
    pyy_0m0 = MINMOD(pyy_0m0,pyy_000);   py_0m0 += 0.5*s_0m0*(pyy_0m0);
    pyy_0p0 = MINMOD(pyy_0p0,pyy_000);   py_0p0 -= 0.5*s_0p0*(pyy_0p0);
#ifdef P4_TO_P8
    pzz_00m = MINMOD(pzz_00m,pzz_000);   pz_00m += 0.5*s_00m*(pzz_00m);
    pzz_00p = MINMOD(pzz_00p,pzz_000);   pz_00p -= 0.5*s_00p*(pzz_00p);
#endif

    if(vn[n]>0) {
      if(px_p00>0) px_p00 = 0;
      if(px_m00<0) px_m00 = 0;
      if(py_0p0>0) py_0p0 = 0;
      if(py_0m0<0) py_0m0 = 0;
#ifdef P4_TO_P8
      if(pz_00p>0) pz_00p = 0;
      if(pz_00m<0) pz_00m = 0;
#endif
    } else {
      if(px_p00<0) px_p00 = 0;
      if(px_m00>0) px_m00 = 0;
      if(py_0p0<0) py_0p0 = 0;
      if(py_0m0>0) py_0m0 = 0;
#ifdef P4_TO_P8
      if(pz_00p<0) pz_00p = 0;
      if(pz_00m>0) pz_00m = 0;
#endif
    }

#ifdef P4_TO_P8
    pnp1[n] = p_000 - dt*vn[n]*(sqrt(px_p00*px_p00 + px_m00*px_m00 +
                                     py_0p0*py_0p0 + py_0m0*py_0m0 +
                                     pz_00p*pz_00p + pz_00m*pz_00m));
#else
    pnp1[n] = p_000 - dt*vn[n]*(sqrt(px_p00*px_p00 + px_m00*px_m00 +
                                     py_0p0*py_0p0 + py_0m0*py_0m0));
#endif


    ierr = PetscLogFlops(30); CHKERRXX(ierr);
  }
  ierr = PetscLogEventEnd(log_my_p4est_level_set_advect_in_normal_direction_1_iter, 0, 0, 0, 0);
}


void my_p4est_level_set_t::reinitialize_1st_order( Vec phi_petsc, int number_of_iteration, double limit )
{
  PetscErrorCode ierr;
  ierr = PetscLogEventBegin(log_my_p4est_level_set_reinit_1st_order, phi_petsc, 0, 0, 0); CHKERRXX(ierr);

  double *p0 = (double*) malloc(nodes->indep_nodes.elem_count * sizeof(double));

  Vec p1_petsc;
  double *p1, *phi;
  ierr = VecDuplicate(phi_petsc, &p1_petsc); CHKERRXX(ierr);
  ierr = VecGetArray(p1_petsc, &p1); CHKERRXX(ierr);
  ierr = VecGetArray(phi_petsc, &phi); CHKERRXX(ierr);

  for(size_t n=0; n<nodes->indep_nodes.elem_count; ++n)
    p0[n] = phi[n];

  IPMLogRegionBegin("reinit_1st_1st");
  for(int i=0; i<number_of_iteration; i++)
  {

    /* 1) processes the layer nodes */
    ierr = VecGetArray(phi_petsc, &phi); CHKERRXX(ierr);
    reinitialize_One_Iteration_First_Order( ngbd->layer_nodes, p0, phi, p1, limit);

    /* 2) initiate the communication for the ghost layer */
    ierr = VecGhostUpdateBegin(p1_petsc, INSERT_VALUES, SCATTER_FORWARD); CHKERRXX(ierr);

    /* 3) process the local nodes */
    reinitialize_One_Iteration_First_Order( ngbd->local_nodes, p0, phi, p1, limit);

    /* 4) finish receiving the ghost layer */
    ierr = VecGhostUpdateEnd(p1_petsc, INSERT_VALUES, SCATTER_FORWARD); CHKERRXX(ierr);

    /* 5) Copy data into phi */
    for(size_t n=0; n<nodes->indep_nodes.elem_count; ++n)
      phi[n] = p1[n];
  }
  IPMLogRegionEnd("reinit_1st_1st");

  /* restore arrays and destroy uneeded petsc objects */
  ierr = VecRestoreArray(phi_petsc, &phi); CHKERRXX(ierr);
  ierr = VecRestoreArray(p1_petsc, &p1); CHKERRXX(ierr);
  ierr = VecDestroy(p1_petsc); CHKERRXX(ierr);

  free(p0);

  ierr = PetscLogEventEnd(log_my_p4est_level_set_reinit_1st_order, phi_petsc, 0, 0, 0); CHKERRXX(ierr);
}


void my_p4est_level_set_t::reinitialize_2nd_order( Vec phi_petsc, int number_of_iteration, double limit )
{
  PetscErrorCode ierr;
  ierr = PetscLogEventBegin(log_my_p4est_level_set_reinit_2nd_order, phi_petsc, 0, 0, 0); CHKERRXX(ierr);
  Vec p1_petsc, p2_petsc;
  double *p1, *p2, *phi;
  ierr = VecCreateGhostNodes(p4est, nodes, &p1_petsc); CHKERRXX(ierr);
  ierr = VecCreateGhostNodes(p4est, nodes, &p2_petsc); CHKERRXX(ierr);
  ierr = VecGetArray(p1_petsc,  &p1);  CHKERRXX(ierr);
  ierr = VecGetArray(p2_petsc,  &p2);  CHKERRXX(ierr);
  ierr = VecGetArray(phi_petsc, &phi); CHKERRXX(ierr);

  double *p0 = (double*) malloc(nodes->indep_nodes.elem_count * sizeof(double));
  for(size_t n=0; n<nodes->indep_nodes.elem_count; ++n)
    p0[n] = phi[n];

  Vec dxx0_petsc, dyy0_petsc;
  double *dxx0, *dyy0;
  ierr = VecCreateGhostNodes(p4est, nodes, &dxx0_petsc); CHKERRXX(ierr);
  ierr = VecCreateGhostNodes(p4est, nodes, &dyy0_petsc); CHKERRXX(ierr);

  Vec dxx_petsc, dyy_petsc;
  double *dxx, *dyy;
  ierr = VecCreateGhostNodes(p4est, nodes, &dxx_petsc); CHKERRXX(ierr);
  ierr = VecCreateGhostNodes(p4est, nodes, &dyy_petsc); CHKERRXX(ierr);

#ifdef P4_TO_P8
  Vec dzz_petsc, dzz0_petsc;
  double *dzz, *dzz0;
  ierr = VecCreateGhostNodes(p4est, nodes, &dzz_petsc ); CHKERRXX(ierr);
  ierr = VecCreateGhostNodes(p4est, nodes, &dzz0_petsc); CHKERRXX(ierr);
#endif

#ifdef P4_TO_P8
  compute_derivatives(phi_petsc, dxx0_petsc, dyy0_petsc, dzz0_petsc);
#else
  compute_derivatives(phi_petsc, dxx0_petsc, dyy0_petsc);
#endif

  ierr = VecGetArray(dxx0_petsc, &dxx0); CHKERRXX(ierr);
  ierr = VecGetArray(dyy0_petsc, &dyy0); CHKERRXX(ierr);
#ifdef P4_TO_P8
  ierr = VecGetArray(dzz0_petsc, &dzz0); CHKERRXX(ierr);
#endif

  for(int i=0; i<number_of_iteration; i++)
  {

    /***** Step 1 of RK2: phi -> p1 *****/
    /* compute derivatives */
#ifdef P4_TO_P8
    compute_derivatives(phi_petsc, dxx_petsc, dyy_petsc, dzz_petsc);
#else
    compute_derivatives(phi_petsc, dxx_petsc, dyy_petsc);
#endif

    ierr = VecGetArray(dxx_petsc, &dxx); CHKERRXX(ierr);
    ierr = VecGetArray(dyy_petsc, &dyy); CHKERRXX(ierr);
#ifdef P4_TO_P8
    ierr = VecGetArray(dzz_petsc, &dzz); CHKERRXX(ierr);
#endif

    IPMLogRegionBegin("reinit_2nd_2nd");
    /* 1) Preocess layer nodes */
    reinitialize_One_Iteration_Second_Order( ngbd->layer_nodes,
                                         #ifdef P4_TO_P8
                                             dxx0, dyy0, dzz0,
                                             dxx,  dyy,  dzz,
                                         #else
                                             dxx0, dyy0,
                                             dxx,  dyy,
                                         #endif
                                             p0, phi, p1, limit);

    /* 2) Begin update process for p1 */
    ierr = VecGhostUpdateBegin(p1_petsc, INSERT_VALUES, SCATTER_FORWARD); CHKERRXX(ierr);

    /* 3) Preocess local nodes */
    reinitialize_One_Iteration_Second_Order( ngbd->local_nodes,
                                         #ifdef P4_TO_P8
                                             dxx0, dyy0, dzz0,
                                             dxx,  dyy,  dzz,
                                         #else
                                             dxx0, dyy0,
                                             dxx,  dyy,
                                         #endif
                                             p0, phi, p1, limit);

    /* 4) End update process for p1 */
    ierr = VecGhostUpdateEnd(p1_petsc, INSERT_VALUES, SCATTER_FORWARD); CHKERRXX(ierr);
    IPMLogRegionEnd("reinit_2nd_2nd");

    ierr = VecRestoreArray(dxx_petsc, &dxx); CHKERRXX(ierr);
    ierr = VecRestoreArray(dyy_petsc, &dyy); CHKERRXX(ierr);
#ifdef P4_TO_P8
    ierr = VecRestoreArray(dzz_petsc, &dzz); CHKERRXX(ierr);
#endif

    /* recompute derivatives */
#ifdef P4_TO_P8
    compute_derivatives(p1_petsc, dxx_petsc, dyy_petsc, dzz_petsc);
#else
    compute_derivatives(p1_petsc, dxx_petsc, dyy_petsc);
#endif

    ierr = VecGetArray(dxx_petsc, &dxx); CHKERRXX(ierr);
    ierr = VecGetArray(dyy_petsc, &dyy); CHKERRXX(ierr);
#ifdef P4_TO_P8
    ierr = VecGetArray(dzz_petsc, &dzz); CHKERRXX(ierr);
#endif

    /***** Step 2 of RK2: p1 -> p2 *****/

    IPMLogRegionBegin("reinit_2nd_2nd");
    /* 1) Preocess layer nodes */
    reinitialize_One_Iteration_Second_Order( ngbd->layer_nodes,
                                         #ifdef P4_TO_P8
                                             dxx0, dyy0, dzz0,
                                             dxx,  dyy,  dzz,
                                         #else
                                             dxx0, dyy0,
                                             dxx,  dyy,
                                         #endif
                                             p0, p1, p2, limit);

    /* 2) Begin update process for p2 */
    ierr = VecGhostUpdateBegin(p2_petsc, INSERT_VALUES, SCATTER_FORWARD); CHKERRXX(ierr);

    /* 3) Preocess local nodes */
    reinitialize_One_Iteration_Second_Order( ngbd->local_nodes,
                                         #ifdef P4_TO_P8
                                             dxx0, dyy0, dzz0,
                                             dxx,  dyy,  dzz,
                                         #else
                                             dxx0, dyy0,
                                             dxx,  dyy,
                                         #endif
                                             p0, p1, p2, limit);

    /* 4) End update process for p2 */
    ierr = VecGhostUpdateEnd(p2_petsc, INSERT_VALUES, SCATTER_FORWARD); CHKERRXX(ierr);
    IPMLogRegionEnd("reinit_2nd_2nd");

    ierr = VecRestoreArray(dxx_petsc, &dxx); CHKERRXX(ierr);
    ierr = VecRestoreArray(dyy_petsc, &dyy); CHKERRXX(ierr);
#ifdef P4_TO_P8
    ierr = VecRestoreArray(dzz_petsc, &dzz); CHKERRXX(ierr);
#endif

    /* update phi */
    for(size_t n=0; n<nodes->indep_nodes.elem_count; ++n)
      phi[n] = .5 * (phi[n] + p2[n]);
  }

  /* restore arrays and destroy uneeded petsc objects */
  ierr = VecRestoreArray(dxx0_petsc, &dxx0); CHKERRXX(ierr);
  ierr = VecRestoreArray(dyy0_petsc, &dyy0); CHKERRXX(ierr);
#ifdef P4_TO_P8
  ierr = VecRestoreArray(dzz0_petsc, &dzz0); CHKERRXX(ierr);
#endif
  ierr = VecRestoreArray(p1_petsc,   &p1);   CHKERRXX(ierr);
  ierr = VecRestoreArray(p2_petsc,   &p2);   CHKERRXX(ierr);
  ierr = VecRestoreArray(phi_petsc,  &phi);  CHKERRXX(ierr);

  ierr = VecDestroy(dxx0_petsc); CHKERRXX(ierr);
  ierr = VecDestroy(dyy0_petsc); CHKERRXX(ierr);
  ierr = VecDestroy(dxx_petsc);  CHKERRXX(ierr);
  ierr = VecDestroy(dyy_petsc);  CHKERRXX(ierr);
#ifdef P4_TO_P8
  ierr = VecDestroy(dzz0_petsc); CHKERRXX(ierr);
  ierr = VecDestroy(dzz_petsc ); CHKERRXX(ierr);
#endif
  ierr = VecDestroy(p1_petsc);   CHKERRXX(ierr);
  ierr = VecDestroy(p2_petsc);   CHKERRXX(ierr);

  free(p0);
  ierr = PetscLogEventEnd(log_my_p4est_level_set_reinit_2nd_order, phi_petsc, 0, 0, 0); CHKERRXX(ierr);
}


void my_p4est_level_set_t::perturb_level_set_function( Vec phi_petsc, double epsilon )
{
  PetscErrorCode ierr;
  double *phi_ptr;

  ierr = VecGetArray(phi_petsc, &phi_ptr); CHKERRXX(ierr);

  for(size_t n=0; n<nodes->indep_nodes.elem_count; ++n)
  {
    if(fabs(phi_ptr[n]) < epsilon)
    {
      if(phi_ptr[n] > 0) phi_ptr[n] =  epsilon;
      else               phi_ptr[n] = -epsilon;
    }
  }

  ierr = VecRestoreArray(phi_petsc, &phi_ptr); CHKERRXX(ierr);
}


void my_p4est_level_set_t::reinitialize_2nd_order_time_1st_order_space( Vec phi_petsc, int number_of_iteration, double limit )
{
  PetscErrorCode ierr;
  ierr = PetscLogEventBegin(log_my_p4est_level_set_reinit_2nd_time_1st_space, phi_petsc, 0, 0, 0); CHKERRXX(ierr);

  Vec p1_petsc, p2_petsc;
  double *p1, *p2, *phi;
  ierr = VecCreateGhostNodes(p4est, nodes, &p1_petsc); CHKERRXX(ierr);
  ierr = VecCreateGhostNodes(p4est, nodes, &p2_petsc); CHKERRXX(ierr);
  ierr = VecGetArray(p1_petsc,  &p1);  CHKERRXX(ierr);
  ierr = VecGetArray(p2_petsc,  &p2);  CHKERRXX(ierr);
  ierr = VecGetArray(phi_petsc, &phi); CHKERRXX(ierr);

  double *p0 = (double*) malloc(nodes->indep_nodes.elem_count * sizeof(double));
  for(size_t n=0; n<nodes->indep_nodes.elem_count; ++n)
    p0[n] = phi[n];

  IPMLogRegionBegin("reinit_2nd_1st");
  for(int i=0; i<number_of_iteration; i++)
  {
    /***** Step 1 of RK2: phi -> p1 *****/

    /* 1) Preocess layer nodes */
    reinitialize_One_Iteration_First_Order( ngbd->layer_nodes, p0, phi, p1, limit);

    /* 2) Begin update process for p1 */
    ierr = VecGhostUpdateBegin(p1_petsc, INSERT_VALUES, SCATTER_FORWARD); CHKERRXX(ierr);

    /* 3) Preocess local nodes */
    reinitialize_One_Iteration_First_Order( ngbd->local_nodes, p0, phi, p1, limit);

    /* 4) End update process for p1 */
    ierr = VecGhostUpdateEnd(p1_petsc, INSERT_VALUES, SCATTER_FORWARD); CHKERRXX(ierr);

    /***** Step 2 of RK2: p1 -> p2 *****/

    /* 1) Preocess layer nodes */
    reinitialize_One_Iteration_First_Order( ngbd->layer_nodes, p0, p1, p2, limit);

    /* 2) Begin update process for p2 */
    ierr = VecGhostUpdateBegin(p2_petsc, INSERT_VALUES, SCATTER_FORWARD); CHKERRXX(ierr);

    /* 3) Preocess local nodes */
    reinitialize_One_Iteration_First_Order( ngbd->local_nodes, p0, p1, p2, limit);

    /* 4) End update process for p2 */
    ierr = VecGhostUpdateEnd(p2_petsc, INSERT_VALUES, SCATTER_FORWARD); CHKERRXX(ierr);

    /* update phi */
    for(size_t n=0; n<nodes->indep_nodes.elem_count; ++n)
      phi[n] = .5 * (phi[n] + p2[n]);
  }
  IPMLogRegionEnd("reinit_2nd_1st");

  /* restore arrays and destroy uneeded petsc objects */

  ierr = VecRestoreArray(p1_petsc,  &p1);  CHKERRXX(ierr);
  ierr = VecRestoreArray(p2_petsc,  &p2);  CHKERRXX(ierr);
  ierr = VecRestoreArray(phi_petsc, &phi); CHKERRXX(ierr);
  ierr = VecDestroy(p1_petsc); CHKERRXX(ierr);
  ierr = VecDestroy(p2_petsc); CHKERRXX(ierr);

  free(p0);

  ierr = PetscLogEventEnd(log_my_p4est_level_set_reinit_2nd_time_1st_space, phi_petsc, 0, 0, 0); CHKERRXX(ierr);
}

void my_p4est_level_set_t::reinitialize_1st_order_time_2nd_order_space( Vec phi, int number_of_iteration, double limit )
{
  PetscErrorCode ierr;
  ierr = PetscLogEventBegin(log_my_p4est_level_set_reinit_1st_time_2nd_space, phi, 0, 0, 0); CHKERRXX(ierr);

  Vec p1;
  double *p1_p, *phi_p;
  ierr = VecCreateGhostNodes(p4est, nodes, &p1); CHKERRXX(ierr);

  Vec p1_loc;
  ierr = VecGhostGetLocalForm(p1, &p1_loc); CHKERRXX(ierr);
  ierr = VecGetArray(p1_loc,  &p1_p);  CHKERRXX(ierr);

  Vec phi_loc;
  ierr = VecGhostGetLocalForm(phi, &phi_loc); CHKERRXX(ierr);
  ierr = VecGetArray(phi_loc, &phi_p); CHKERRXX(ierr);

  double *p0 = (double*) malloc(nodes->indep_nodes.elem_count * sizeof(double));
  memcpy(p0, phi_p, nodes->indep_nodes.elem_count*sizeof(double));

  Vec dxx0, dyy0;
  double *dxx0_p, *dyy0_p;
  ierr = VecCreateGhostNodes(p4est, nodes, &dxx0); CHKERRXX(ierr);
  ierr = VecCreateGhostNodes(p4est, nodes, &dyy0); CHKERRXX(ierr);

  Vec dxx, dyy;
  double *dxx_p, *dyy_p;
  ierr = VecCreateGhostNodes(p4est, nodes, &dxx); CHKERRXX(ierr);
  ierr = VecCreateGhostNodes(p4est, nodes, &dyy); CHKERRXX(ierr);

#ifdef P4_TO_P8
  Vec dzz, dzz0;
  double *dzz_p, *dzz0_p;
  ierr = VecCreateGhostNodes(p4est, nodes, &dzz0); CHKERRXX(ierr);
  ierr = VecCreateGhostNodes(p4est, nodes, &dzz ); CHKERRXX(ierr);
#endif

#ifdef P4_TO_P8
  compute_derivatives(phi, dxx0, dyy0, dzz0);
#else
  compute_derivatives(phi, dxx0, dyy0);
#endif

  ierr = VecGetArray(dxx0, &dxx0_p); CHKERRXX(ierr);
  ierr = VecGetArray(dyy0, &dyy0_p); CHKERRXX(ierr);
#ifdef P4_TO_P8
  ierr = VecGetArray(dzz0, &dzz0_p); CHKERRXX(ierr);
#endif

  for(int i=0; i<number_of_iteration; i++)
  {
    /* compute derivatives */
#ifdef P4_TO_P8
    compute_derivatives(phi, dxx, dyy, dzz);
#else
    compute_derivatives(phi, dxx, dyy);
#endif

    ierr = VecGetArray(dxx, &dxx_p); CHKERRXX(ierr);
    ierr = VecGetArray(dyy, &dyy_p); CHKERRXX(ierr);
#ifdef P4_TO_P8
    ierr = VecGetArray(dzz, &dzz_p); CHKERRXX(ierr);
#endif

    IPMLogRegionBegin("reinit_1st_2nd");
    /* 1) Preocess layer nodes */
    reinitialize_One_Iteration_Second_Order( ngbd->layer_nodes,
                                         #ifdef P4_TO_P8
                                             dxx0_p, dyy0_p, dzz0_p,
                                             dxx_p,  dyy_p,  dzz_p,
                                         #else
                                             dxx0_p, dyy0_p,
                                             dxx_p,  dyy_p,
                                         #endif
                                             p0, phi_p, p1_p, limit);

    /* 2) Begin update process for p1 */
    ierr = VecGhostUpdateBegin(p1, INSERT_VALUES, SCATTER_FORWARD); CHKERRXX(ierr);

    /* 3) Preocess local nodes */
    reinitialize_One_Iteration_Second_Order( ngbd->local_nodes,
                                         #ifdef P4_TO_P8
                                             dxx0_p, dyy0_p, dzz0_p,
                                             dxx_p,  dyy_p,  dzz_p,
                                         #else
                                             dxx0_p, dyy0_p,
                                             dxx_p,  dyy_p,
                                         #endif
                                             p0, phi_p, p1_p, limit);

    /* 4) End update process for p1 */
    ierr = VecGhostUpdateEnd(p1, INSERT_VALUES, SCATTER_FORWARD); CHKERRXX(ierr);
    IPMLogRegionEnd("reinit_1st_2nd");

    ierr = VecRestoreArray(dxx, &dxx_p); CHKERRXX(ierr);
    ierr = VecRestoreArray(dyy, &dyy_p); CHKERRXX(ierr);
#ifdef P4_TO_P8
    ierr = VecRestoreArray(dzz, &dzz_p); CHKERRXX(ierr);
#endif

    /* update phi */
    memcpy(phi_p, p1_p, nodes->indep_nodes.elem_count*sizeof(double));
  }

  /* restore arrays and destroy uneeded petsc objects */
  ierr = VecRestoreArray(dxx0, &dxx0_p); CHKERRXX(ierr);
  ierr = VecRestoreArray(dyy0, &dyy0_p); CHKERRXX(ierr);
#ifdef P4_TO_P8
  ierr = VecRestoreArray(dzz0, &dzz0_p); CHKERRXX(ierr);
#endif

  ierr = VecGhostRestoreLocalForm(phi, &phi_loc); CHKERRXX(ierr);
  ierr = VecRestoreArray(phi_loc, &phi_p); CHKERRXX(ierr);

  ierr = VecGhostRestoreLocalForm(p1, &p1_loc); CHKERRXX(ierr);
  ierr = VecRestoreArray(p1_loc, &p1_p); CHKERRXX(ierr);

  ierr = VecDestroy(dxx0); CHKERRXX(ierr);
  ierr = VecDestroy(dyy0); CHKERRXX(ierr);
  ierr = VecDestroy(dxx);  CHKERRXX(ierr);
  ierr = VecDestroy(dyy);  CHKERRXX(ierr);
#ifdef P4_TO_P8
  ierr = VecDestroy(dzz0); CHKERRXX(ierr);
  ierr = VecDestroy(dzz ); CHKERRXX(ierr);
#endif
  ierr = VecDestroy(p1);   CHKERRXX(ierr);

  free(p0);
  ierr = PetscLogEventEnd(log_my_p4est_level_set_reinit_1st_time_2nd_space, phi, 0, 0, 0); CHKERRXX(ierr);
}

#ifdef P4_TO_P8
void my_p4est_level_set_t::compute_derivatives( Vec phi_petsc, Vec dxx_petsc, Vec dyy_petsc, Vec dzz_petsc) const
#else
void my_p4est_level_set_t::compute_derivatives( Vec phi_petsc, Vec dxx_petsc, Vec dyy_petsc) const
#endif
{
  PetscErrorCode ierr;
  ierr = PetscLogEventBegin(log_my_p4est_level_set_compute_derivatives, 0, 0, 0, 0); CHKERRXX(ierr);

#ifdef P4_TO_P8
  ngbd->second_derivatives_central(phi_petsc, dxx_petsc, dyy_petsc, dzz_petsc);
#else
  ngbd->second_derivatives_central(phi_petsc, dxx_petsc, dyy_petsc);
#endif

  ierr = PetscLogEventEnd(log_my_p4est_level_set_compute_derivatives, 0, 0, 0, 0); CHKERRXX(ierr);
}

#ifdef P4_TO_P8
double my_p4est_level_set_t::advect_in_normal_direction(const CF_3& vn, Vec phi, Vec phi_xx, Vec phi_yy, Vec phi_zz)
#else
double my_p4est_level_set_t::advect_in_normal_direction(const CF_2& vn, Vec phi, Vec phi_xx, Vec phi_yy)
#endif
{
  /* TODO: do not allocate memory for vn */
  PetscErrorCode ierr;
  ierr = PetscLogEventBegin(log_my_p4est_level_set_advect_in_normal_direction_CF2, 0, 0, 0, 0);

  Vec phi_xx_ = phi_xx, phi_yy_ = phi_yy;
#ifdef P4_TO_P8
  Vec phi_zz_ = phi_zz;
#endif
  bool local_derivatives = false;
#ifdef P4_TO_P8
  if (phi_xx_ == NULL && phi_yy_ == NULL && phi_zz_ == NULL)
#else
  if (phi_xx_ == NULL && phi_yy_ == NULL)
#endif
  {
    ierr = VecCreateGhostNodes(p4est, nodes, &phi_xx_); CHKERRXX(ierr);
    ierr = VecCreateGhostNodes(p4est, nodes, &phi_yy_); CHKERRXX(ierr);
#ifdef P4_TO_P8
    ierr = VecCreateGhostNodes(p4est, nodes, &phi_zz_); CHKERRXX(ierr);
#endif
#ifdef P4_TO_P8
    compute_derivatives(phi, phi_xx_, phi_yy_, phi_zz_);
#else
    compute_derivatives(phi, phi_xx_, phi_yy_);
#endif
    local_derivatives = true;
  }

  double *phi_p, *phi_xx_p, *phi_yy_p;
  ierr = VecGetArray(phi, &phi_p); CHKERRXX(ierr);
  ierr = VecGetArray(phi_xx_, &phi_xx_p); CHKERRXX(ierr);
  ierr = VecGetArray(phi_yy_, &phi_yy_p); CHKERRXX(ierr);
#ifdef P4_TO_P8
  double *phi_zz_p;
  ierr = VecGetArray(phi_zz_, &phi_zz_p); CHKERRXX(ierr);
#endif

  /* compute dt based on CFL condition */
  double dt_local = DBL_MAX;
  double dt;
  std::vector<double> vn_vec(nodes->indep_nodes.elem_count);
  double *vn_p = &vn_vec[0];
  quad_neighbor_nodes_of_node_t qnnn;
  for (p4est_locidx_t n = 0; n<nodes->num_owned_indeps; ++n){
    ngbd->get_neighbors(n, qnnn);

    double xyzn[P4EST_DIM];
    node_xyz_fr_n(n, p4est, nodes, xyzn);

    double s_p00 = fabs(qnnn.d_p00); double s_m00 = fabs(qnnn.d_m00);
    double s_0p0 = fabs(qnnn.d_0p0); double s_0m0 = fabs(qnnn.d_0m0);
#ifdef P4_TO_P8
    double s_00p = fabs(qnnn.d_00p); double s_00m = fabs(qnnn.d_00m);
#endif
#ifdef P4_TO_P8
    double s_min = MIN(MIN(s_p00, s_m00), MIN(s_0p0, s_0m0), MIN(s_00p, s_00m));
#else
    double s_min = MIN(MIN(s_p00, s_m00), MIN(s_0p0, s_0m0));
#endif

    /* choose CFL = 0.8 ... just for fun! */
#ifdef P4_TO_P8
    vn_vec[n] = vn(xyzn[0], xyzn[1], xyzn[2]);
#else
    vn_vec[n] = vn(xyzn[0], xyzn[1]);
#endif
    dt_local = MIN(dt_local, 0.8*fabs(s_min/vn_vec[n]));
  }
  MPI_Allreduce(&dt_local, &dt, 1, MPI_DOUBLE, MPI_MIN, p4est->mpicomm);

  Vec p1, p2;
  double *p1_p, *p2_p;
  ierr = VecDuplicate(phi_xx_, &p1); CHKERRXX(ierr);
  ierr = VecDuplicate(phi_yy_, &p2); CHKERRXX(ierr);

  ierr = VecGetArray(p1, &p1_p); CHKERRXX(ierr);
  ierr = VecGetArray(p2, &p2_p); CHKERRXX(ierr);


  memcpy(p1_p, phi_p, sizeof(double) * nodes->indep_nodes.elem_count);
  // layer nodes
  advect_in_normal_direction_one_iteration(ngbd->layer_nodes, vn_p, dt,
                                         #ifdef P4_TO_P8
                                           phi_xx_p, phi_yy_p, phi_zz_p,
                                         #else
                                           phi_xx_p, phi_yy_p,
                                         #endif
                                           p1_p, phi_p);
  ierr = VecGhostUpdateBegin(phi, INSERT_VALUES, SCATTER_FORWARD); CHKERRXX(ierr);
  // local nodes
  advect_in_normal_direction_one_iteration(ngbd->local_nodes, vn_p, dt,
                                         #ifdef P4_TO_P8
                                           phi_xx_p, phi_yy_p, phi_zz_p,
                                         #else
                                           phi_xx_p, phi_yy_p,
                                         #endif
                                           p1_p, phi_p);
  ierr = VecGhostUpdateEnd  (phi, INSERT_VALUES, SCATTER_FORWARD); CHKERRXX(ierr);

  /* now phi(Lnp1, Bnp1, Gnp1) */
#ifdef P4_TO_P8
  compute_derivatives(phi, phi_xx_, phi_yy_, phi_zz_);
#else
  compute_derivatives(phi, phi_xx_, phi_yy_);
#endif

  // layer nodes
  advect_in_normal_direction_one_iteration(ngbd->layer_nodes, vn_p, dt,
                                         #ifdef P4_TO_P8
                                           phi_xx_p, phi_yy_p, phi_zz_p,
                                         #else
                                           phi_xx_p, phi_yy_p,
                                         #endif
                                           phi_p, p2_p);
  ierr = VecGhostUpdateBegin(p2, INSERT_VALUES, SCATTER_FORWARD); CHKERRXX(ierr);

  // local nodes
  advect_in_normal_direction_one_iteration(ngbd->local_nodes, vn_p, dt,
                                         #ifdef P4_TO_P8
                                           phi_xx_p, phi_yy_p, phi_zz_p,
                                         #else
                                           phi_xx_p, phi_yy_p,
                                         #endif
                                           phi_p, p2_p);
  ierr = VecGhostUpdateEnd  (p2, INSERT_VALUES, SCATTER_FORWARD); CHKERRXX(ierr);

  for(size_t n=0; n<nodes->indep_nodes.elem_count; ++n)
    phi_p[n] = 0.5 * (p1_p[n] + p2_p[n]);

  /* restore arrays */
  ierr = VecRestoreArray(phi,     &phi_p);    CHKERRXX(ierr);
  ierr = VecRestoreArray(p1,      &p1_p);     CHKERRXX(ierr);
  ierr = VecRestoreArray(p2,      &p2_p);     CHKERRXX(ierr);
  ierr = VecRestoreArray(phi_xx_, &phi_xx_p); CHKERRXX(ierr);
  ierr = VecRestoreArray(phi_yy_, &phi_yy_p); CHKERRXX(ierr);
#ifdef P4_TO_P8
  ierr = VecRestoreArray(phi_zz_, &phi_zz_p); CHKERRXX(ierr);
#endif

  ierr = PetscLogFlops(nodes->num_owned_indeps * P4EST_DIM); CHKERRXX(ierr);

  if (local_derivatives){
    ierr = VecDestroy(phi_xx_); CHKERRXX(ierr);
    ierr = VecDestroy(phi_yy_); CHKERRXX(ierr);
#ifdef P4_TO_P8
    ierr = VecDestroy(phi_zz_); CHKERRXX(ierr);
#endif
  }

  ierr = VecDestroy(p1); CHKERRXX(ierr);
  ierr = VecDestroy(p2); CHKERRXX(ierr);

  ierr = PetscLogEventEnd(log_my_p4est_level_set_advect_in_normal_direction_CF2, 0, 0, 0, 0);

  return dt;
}

#ifdef P4_TO_P8
double my_p4est_level_set_t::advect_in_normal_direction(const Vec vn, Vec phi, double dt_max, Vec phi_xx, Vec phi_yy, Vec phi_zz)
#else
double my_p4est_level_set_t::advect_in_normal_direction(const Vec vn, Vec phi, double dt_max, Vec phi_xx, Vec phi_yy)
#endif
{
  PetscErrorCode ierr;
  ierr = PetscLogEventBegin(log_my_p4est_level_set_advect_in_normal_direction_Vec, 0, 0, 0, 0);

  double *vn_p;
  ierr = VecGetArray(vn, &vn_p); CHKERRXX(ierr);

  Vec phi_xx_ = phi_xx, phi_yy_ = phi_yy;
#ifdef P4_TO_P8
  Vec phi_zz_ = phi_zz;
#endif
  bool local_derivatives = false;
#ifdef P4_TO_P8
  if (phi_xx_ == NULL && phi_yy_ == NULL && phi_zz_ == NULL)
  {
    ierr = VecCreateGhostNodes(p4est, nodes, &phi_xx_); CHKERRXX(ierr);
    ierr = VecCreateGhostNodes(p4est, nodes, &phi_yy_); CHKERRXX(ierr);
    ierr = VecCreateGhostNodes(p4est, nodes, &phi_zz_); CHKERRXX(ierr);
    compute_derivatives(phi, phi_xx_, phi_yy_, phi_zz_);
    local_derivatives = true;
  }
#else
  if (phi_xx_ == NULL && phi_yy_ == NULL)
  {
    ierr = VecCreateGhostNodes(p4est, nodes, &phi_xx_); CHKERRXX(ierr);
    ierr = VecCreateGhostNodes(p4est, nodes, &phi_yy_); CHKERRXX(ierr);
    compute_derivatives(phi, phi_xx_, phi_yy_);
    local_derivatives = true;
  }
#endif

  double *phi_p, *phi_xx_p, *phi_yy_p;
  ierr = VecGetArray(phi, &phi_p); CHKERRXX(ierr);
  ierr = VecGetArray(phi_xx_, &phi_xx_p); CHKERRXX(ierr);
  ierr = VecGetArray(phi_yy_, &phi_yy_p); CHKERRXX(ierr);
#ifdef P4_TO_P8
  double *phi_zz_p;
  ierr = VecGetArray(phi_zz_, &phi_zz_p); CHKERRXX(ierr);
#endif

  /* compute dt based on CFL condition */
  double dt_local = dt_max;
  double dt;
  quad_neighbor_nodes_of_node_t qnnn;
  for (p4est_locidx_t n = 0; n<nodes->num_owned_indeps; ++n){

    ngbd->get_neighbors(n, qnnn);

    double s_p00 = fabs(qnnn.d_p00); double s_m00 = fabs(qnnn.d_m00);
    double s_0p0 = fabs(qnnn.d_0p0); double s_0m0 = fabs(qnnn.d_0m0);
#ifdef P4_TO_P8
    double s_00p = fabs(qnnn.d_00p); double s_00m = fabs(qnnn.d_00m);
#endif
#ifdef P4_TO_P8
    double s_min = MIN(MIN(s_p00, s_m00), MIN(s_0p0, s_0m0), MIN(s_00p, s_00m));
#else
    double s_min = MIN(MIN(s_p00, s_m00), MIN(s_0p0, s_0m0));
#endif

    /* choose CFL = 0.8 ... just for fun! */
    dt_local = MIN(dt_local, 0.8*fabs(s_min/vn_p[n]));
  }
  MPI_Allreduce(&dt_local, &dt, 1, MPI_DOUBLE, MPI_MIN, p4est->mpicomm);

  Vec p1, p2;
  double *p1_p, *p2_p;
  ierr = VecDuplicate(phi_xx_, &p1); CHKERRXX(ierr);
  ierr = VecDuplicate(phi_yy_, &p2); CHKERRXX(ierr);

  ierr = VecGetArray(p1, &p1_p); CHKERRXX(ierr);
  ierr = VecGetArray(p2, &p2_p); CHKERRXX(ierr);

  /* p1(Ln, Gn, Gn) */
  memcpy(p1_p, phi_p, sizeof(double) * nodes->indep_nodes.elem_count);

  // layer nodes
  advect_in_normal_direction_one_iteration(ngbd->layer_nodes, vn_p, dt,
                                         #ifdef P4_TO_P8
                                           phi_xx_p, phi_yy_p, phi_zz_p,
                                         #else
                                           phi_xx_p, phi_yy_p,
                                         #endif
                                           p1_p, phi_p);
  ierr = VecGhostUpdateBegin(phi, INSERT_VALUES, SCATTER_FORWARD); CHKERRXX(ierr);

  // local nodes
  advect_in_normal_direction_one_iteration(ngbd->local_nodes, vn_p, dt,
                                         #ifdef P4_TO_P8
                                           phi_xx_p, phi_yy_p, phi_zz_p,
                                         #else
                                           phi_xx_p, phi_yy_p,
                                         #endif
                                           p1_p, phi_p);
  ierr = VecGhostUpdateEnd  (phi, INSERT_VALUES, SCATTER_FORWARD); CHKERRXX(ierr);

  /* now phi(Lnp1, Bnp1, Gnp1) */
#ifdef P4_TO_P8
  compute_derivatives(phi, phi_xx_, phi_yy_, phi_zz_);
#else
  compute_derivatives(phi, phi_xx_, phi_yy_);
<<<<<<< HEAD
#endif //Advect the function in time and then get a computed timestep
=======
#endif
  // Advect the function in time and then get a computed timestep
>>>>>>> 8c165647

  // layer nodes
  advect_in_normal_direction_one_iteration(ngbd->layer_nodes, vn_p, dt,
                                         #ifdef P4_TO_P8
                                           phi_xx_p, phi_yy_p, phi_zz_p,
                                         #else
                                           phi_xx_p, phi_yy_p,
                                         #endif
                                           phi_p, p2_p);
  ierr = VecGhostUpdateBegin(p2, INSERT_VALUES, SCATTER_FORWARD); CHKERRXX(ierr);

  // local nodes
  advect_in_normal_direction_one_iteration(ngbd->local_nodes, vn_p, dt,
                                         #ifdef P4_TO_P8
                                           phi_xx_p, phi_yy_p, phi_zz_p,
                                         #else
                                           phi_xx_p, phi_yy_p,
                                         #endif
                                           phi_p, p2_p);
  ierr = VecGhostUpdateEnd  (p2, INSERT_VALUES, SCATTER_FORWARD); CHKERRXX(ierr);

  for(size_t n=0; n<nodes->indep_nodes.elem_count; ++n)
    phi_p[n] = 0.5 * (p1_p[n] + p2_p[n]);

  /* restore arrays */
  ierr = VecRestoreArray(phi,     &phi_p);    CHKERRXX(ierr);
  ierr = VecRestoreArray(vn,      &vn_p);     CHKERRXX(ierr);
  ierr = VecRestoreArray(p1,      &p1_p);     CHKERRXX(ierr);
  ierr = VecRestoreArray(p2,      &p2_p);     CHKERRXX(ierr);
  ierr = VecRestoreArray(phi_xx_, &phi_xx_p); CHKERRXX(ierr);
  ierr = VecRestoreArray(phi_yy_, &phi_yy_p); CHKERRXX(ierr);
#ifdef P4_TO_P8
  ierr = VecRestoreArray(phi_zz_, &phi_zz_p); CHKERRXX(ierr);
#endif
  ierr = PetscLogFlops(nodes->num_owned_indeps * P4EST_DIM); CHKERRXX(ierr);

  if (local_derivatives){
    ierr = VecDestroy(phi_xx_); CHKERRXX(ierr);
    ierr = VecDestroy(phi_yy_); CHKERRXX(ierr);
#ifdef P4_TO_P8
    ierr = VecDestroy(phi_zz_); CHKERRXX(ierr);
#endif
  }

  ierr = VecDestroy(p1); CHKERRXX(ierr);
  ierr = VecDestroy(p2); CHKERRXX(ierr);

  ierr = PetscLogEventEnd(log_my_p4est_level_set_advect_in_normal_direction_Vec, 0, 0, 0, 0);

  return dt;
}

#ifdef P4_TO_P8
void my_p4est_level_set_t::extend_Over_Interface( Vec phi_petsc, Vec q_petsc, BoundaryConditions3D &bc, int order, int band_to_extend ) const
#else
void my_p4est_level_set_t::extend_Over_Interface( Vec phi_petsc, Vec q_petsc, BoundaryConditions2D &bc, int order, int band_to_extend ) const
#endif
{
#ifdef CASL_THROWS
  if(bc.interfaceType()==NOINTERFACE) throw std::invalid_argument("[CASL_ERROR]: extend_over_interface: no interface defined in the boundary condition ... needs to be dirichlet or neumann.");
  if(order!=0 && order!=1 && order!=2) throw std::invalid_argument("[CASL_ERROR]: extend_over_interface: invalid order. Choose 0, 1 or 2");
#endif
  PetscErrorCode ierr;
  ierr = PetscLogEventBegin(log_my_p4est_level_set_extend_over_interface, phi_petsc, q_petsc, 0, 0); CHKERRXX(ierr);

  double *phi;
  ierr = VecGetArray(phi_petsc, &phi); CHKERRXX(ierr);

  /* first compute the phi derivatives */
  std::vector<double> phi_x(nodes->num_owned_indeps);
  std::vector<double> phi_y(nodes->num_owned_indeps);
#ifdef P4_TO_P8
  std::vector<double> phi_z(nodes->num_owned_indeps);
#endif

  quad_neighbor_nodes_of_node_t qnnn;
  for(p4est_locidx_t n=0; n<nodes->num_owned_indeps; ++n)
  {
    ngbd->get_neighbors(n, qnnn);

    phi_x[n] = qnnn.dx_central(phi);
    phi_y[n] = qnnn.dy_central(phi);
#ifdef P4_TO_P8
    phi_z[n] = qnnn.dz_central(phi);
#endif
  }

  my_p4est_interpolation_nodes_t interp1(ngbd); interp1.set_input(q_petsc, quadratic_non_oscillatory);
  my_p4est_interpolation_nodes_t interp2(ngbd); interp2.set_input(q_petsc, quadratic_non_oscillatory);

  /* find dx and dy smallest */
  splitting_criteria_t *data = (splitting_criteria_t*) p4est->user_pointer;
  p4est_topidx_t vm = p4est->connectivity->tree_to_vertex[0 + 0];
  p4est_topidx_t vp = p4est->connectivity->tree_to_vertex[0 + P4EST_CHILDREN-1];
  double xmin = p4est->connectivity->vertices[3*vm + 0];
  double ymin = p4est->connectivity->vertices[3*vm + 1];
  double xmax = p4est->connectivity->vertices[3*vp + 0];
  double ymax = p4est->connectivity->vertices[3*vp + 1];
  double dx = (xmax-xmin) / pow(2.,(double) data->max_lvl);
  double dy = (ymax-ymin) / pow(2.,(double) data->max_lvl);

#ifdef P4_TO_P8
  double zmin = p4est->connectivity->vertices[3*vm + 2];
  double zmax = p4est->connectivity->vertices[3*vp + 2];
  double dz = (zmax-zmin) / pow(2.,(double) data->max_lvl);
#endif

#ifdef P4_TO_P8
  double diag = sqrt(dx*dx + dy*dy + dz*dz);
#else
  double diag = sqrt(dx*dx + dy*dy);
#endif

  std::vector<double> q0;
  std::vector<double> q1;
  std::vector<double> q2;

  if(bc.interfaceType()==DIRICHLET)                           q0.resize(nodes->num_owned_indeps);
  if(order >= 1 || (order==0 && bc.interfaceType()==NEUMANN)) q1.resize(nodes->num_owned_indeps);
  if(order >= 2)                                              q2.resize(nodes->num_owned_indeps);

  /* now buffer the interpolation points */
  for(p4est_locidx_t n=0; n<nodes->num_owned_indeps; ++n)
  {
#ifdef P4_TO_P8
    Point3 grad_phi(-phi_x[n], -phi_y[n], -phi_z[n]);
#else
    Point2 grad_phi(-phi_x[n], -phi_y[n]);
#endif

    if(phi[n]>0 && phi[n]<band_to_extend*diag && grad_phi.norm_L2()>EPS)
    {
      grad_phi /= grad_phi.norm_L2();

      double xyz [P4EST_DIM];
      node_xyz_fr_n(n, p4est, nodes, xyz);

      if(bc.interfaceType()==DIRICHLET)
#ifdef P4_TO_P8
        q0[n] = bc.interfaceValue(xyz[0] + grad_phi.x*phi[n], xyz[1] + grad_phi.y*phi[n], xyz[2] + grad_phi.z*phi[n]);
#else
        q0[n] = bc.interfaceValue(xyz[0] + grad_phi.x*phi[n], xyz[1] + grad_phi.y*phi[n]);
#endif

      if(order >= 1 || (order==0 && bc.interfaceType()==NEUMANN))
      {
        double xyz_ [] =
        {
          xyz[0] + grad_phi.x * (2*diag + phi[n]),
          xyz[1] + grad_phi.y * (2*diag + phi[n])
  #ifdef P4_TO_P8
          ,
          xyz[2] + grad_phi.z * (2*diag + phi[n])
  #endif
        };
        interp1.add_point(n, xyz_);
      }

      if(order >= 2)
      {
        double xyz_ [] =
        {
          xyz[0] + grad_phi.x * (3*diag + phi[n]),
          xyz[1] + grad_phi.y * (3*diag + phi[n])
  #ifdef P4_TO_P8
          ,
          xyz[2] + grad_phi.z * (3*diag + phi[n])
  #endif
        };
        interp2.add_point(n, xyz_);
      }

      ierr = PetscLogFlops(26); CHKERRXX(ierr);
    }
  }

  interp1.interpolate(q1.data());
  interp2.interpolate(q2.data());

  /* now compute the extrapolated values */
  double *q;
  ierr = VecGetArray(q_petsc, &q); CHKERRXX(ierr);
  for(p4est_locidx_t n=0; n<nodes->num_owned_indeps; ++n)
  {
#ifdef P4_TO_P8
    Point3 grad_phi(phi_x[n], phi_y[n], phi_z[n]);
#else
    Point2 grad_phi(phi_x[n], phi_y[n]);
#endif

    if(phi[n]>0 && phi[n]<band_to_extend*diag && grad_phi.norm_L2()>EPS)
    {
      grad_phi /= grad_phi.norm_L2();

      double xyz[P4EST_DIM];
      node_xyz_fr_n(n, p4est, nodes, xyz);

      //      double xy1 [] = {xyz[0] - grad_phi.x*(phi[n]), xyz[1] - grad_phi.y*(phi[n])};
      //      double xy2 [] = {xyz[0] - grad_phi.x*(phi[n]+2*diag), xyz[1] - grad_phi.y*(phi[n]+2*diag)};

      //      q1[n] = 0.25*(
      //          bc.interfaceValue(xyz[0] - grad_phi.x*(phi[n]+2*diag), xyz[1] - grad_phi.y*(phi[n]+2*diag)) +
      //          bc.interfaceValue(xyz[0] - grad_phi.x*(phi[n]+2*diag), xyz[1] - grad_phi.y*(phi[n]+2*diag)) +
      //          bc.interfaceValue(xyz[0] - grad_phi.x*(phi[n]+2*diag), xyz[1] - grad_phi.y*(phi[n]+2*diag)) +
      //          bc.interfaceValue(xyz[0] - grad_phi.x*(phi[n]+2*diag), xyz[1] - grad_phi.y*(phi[n]+2*diag)) );
      //      q2[n] = bc.interfaceValue(xyz[0] - grad_phi.x*(phi[n]+3*diag), xyz[1] - grad_phi.y*(phi[n]+3*diag));

      if(order==0)
      {
        if(bc.interfaceType()==DIRICHLET)
          q[n] = q0[n];
        else /* interface neumann */
          q[n] = q1[n];
      }

      else if(order==1)
      {
        if(bc.interfaceType()==DIRICHLET)
        {
          double dif01 = (q1[n] - q0[n])/(2*diag - 0);
          //          double dif01 = (q1[n] - q0[n])/(sqrt(SQR(xy2[0]-xy1[0])+SQR(xy2[1]-xy1[1])) - 0);
          q[n] = q0[n] + (-phi[n] - 0) * dif01;
        }
        else /* interface Neumann */
        {
#ifdef P4_TO_P8
          double dif01 = -bc.interfaceValue(xyz[0]-grad_phi.x*phi[n], xyz[1]-grad_phi.y*phi[n], xyz[2]-grad_phi.z*phi[n]);
#else
          double dif01 = -bc.interfaceValue(xyz[0]-grad_phi.x*phi[n], xyz[1]-grad_phi.y*phi[n]);
#endif
          q[n] = q1[n] + (-phi[n] - 2*diag) * dif01;
        }
      }

      else if(order==2)
      {
        if(bc.interfaceType()==DIRICHLET)
        {
          double dif01  = (q1[n] - q0[n]) / (2*diag);
          double dif12  = (q2[n] - q1[n]) / (diag);
          double dif012 = (dif12 - dif01) / (3*diag);
          q[n] = q0[n] + (-phi[n] - 0) * dif01 + (-phi[n] - 0)*(-phi[n] - 2*diag) * dif012;
        }
        else if (bc.interfaceType() == NEUMANN) /* interface Neumann */
        {
          double x1 = 2*diag;
          double x2 = 3*diag;
          double b = -bc.interfaceValue(xyz[0]-grad_phi.x*phi[n], xyz[1]-grad_phi.y*phi[n]
    #ifdef P4_TO_P8
              , xyz[2]-grad_phi.z*phi[n]
    #endif
              );
          double a = (q2[n] - q1[n] + b*(x1 - x2)) / (x2*x2 - x1*x1);
          double c = q1[n] - a*x1*x1 - b*x1;

          double x = -phi[n];
          q[n] = a*x*x + b*x + c;

          //          double dif01 = (q2[n] - q1[n])/(diag);
          //#ifdef P4_TO_P8
          //          double dif012 = (dif01 + bc.interfaceValue(xyz[0]-grad_phi.x*phi[n], xyz[1]-grad_phi.y*phi[n], xyz[2]-grad_phi.z*phi[n])) / (2*diag);
          //#else
          //          double dif012 = (dif01 + bc.interfaceValue(xyz[0]-grad_phi.x*phi[n], xyz[1]-grad_phi.y*phi[n])) / (2*diag);
          //#endif
          //          q[n] = q1[n] + (-phi[n] - diag) * dif01 + (-phi[n] - diag)*(-phi[n] - 2*diag) * dif012;
        }
      }

      ierr = PetscLogFlops(48); CHKERRXX(ierr);
    }
  }
  ierr = VecRestoreArray(q_petsc, &q); CHKERRXX(ierr);
  ierr = VecRestoreArray(phi_petsc, &phi); CHKERRXX(ierr);

  ierr = VecGhostUpdateBegin(q_petsc, INSERT_VALUES, SCATTER_FORWARD); CHKERRXX(ierr);
  ierr = VecGhostUpdateEnd  (q_petsc, INSERT_VALUES, SCATTER_FORWARD); CHKERRXX(ierr);

  ierr = PetscLogEventEnd(log_my_p4est_level_set_extend_over_interface, phi_petsc, q_petsc, 0, 0); CHKERRXX(ierr);
}

void my_p4est_level_set_t::extend_Over_Interface( Vec phi_petsc, Vec q_petsc, BoundaryConditionType bc_type, Vec bc_vec, int order, int band_to_extend ) const
{

#ifdef CASL_THROWS
  if(bc_type==NOINTERFACE) throw std::invalid_argument("[CASL_ERROR]: extend_over_interface: no interface defined in the boundary condition ... needs to be dirichlet or neumann.");
  if(order!=0 && order!=1 && order!=2) throw std::invalid_argument("[CASL_ERROR]: extend_over_interface: invalid order. Choose 0, 1 or 2");
#endif
  PetscErrorCode ierr;
  ierr = PetscLogEventBegin(log_my_p4est_level_set_extend_over_interface, phi_petsc, q_petsc, 0, 0); CHKERRXX(ierr);

  double *phi;
  ierr = VecGetArray(phi_petsc, &phi); CHKERRXX(ierr);

  /* first compute the phi derivatives */
  std::vector<double> phi_x(nodes->num_owned_indeps);
  std::vector<double> phi_y(nodes->num_owned_indeps);
#ifdef P4_TO_P8
  std::vector<double> phi_z(nodes->num_owned_indeps);
#endif

  quad_neighbor_nodes_of_node_t qnnn;
  for(p4est_locidx_t n=0; n<nodes->num_owned_indeps; ++n)
  {
    ngbd->get_neighbors(n, qnnn);

    phi_x[n] = qnnn.dx_central(phi);
    phi_y[n] = qnnn.dy_central(phi);
#ifdef P4_TO_P8
    phi_z[n] = qnnn.dz_central(phi);
#endif
  }

  my_p4est_interpolation_nodes_t interp0(ngbd); interp0.set_input(q_petsc, quadratic_non_oscillatory);
  my_p4est_interpolation_nodes_t interp1(ngbd); interp1.set_input(q_petsc, quadratic_non_oscillatory);
  my_p4est_interpolation_nodes_t interp2(ngbd); interp2.set_input(q_petsc, quadratic_non_oscillatory);

  /* find dx and dy smallest */
  splitting_criteria_t *data = (splitting_criteria_t*) p4est->user_pointer;
  p4est_topidx_t vm = p4est->connectivity->tree_to_vertex[0 + 0];
  p4est_topidx_t vp = p4est->connectivity->tree_to_vertex[0 + P4EST_CHILDREN-1];
  double xmin = p4est->connectivity->vertices[3*vm + 0];
  double ymin = p4est->connectivity->vertices[3*vm + 1];
  double xmax = p4est->connectivity->vertices[3*vp + 0];
  double ymax = p4est->connectivity->vertices[3*vp + 1];
  double dx = (xmax-xmin) / pow(2.,(double) data->max_lvl);
  double dy = (ymax-ymin) / pow(2.,(double) data->max_lvl);

#ifdef P4_TO_P8
  double zmin = p4est->connectivity->vertices[3*vm + 2];
  double zmax = p4est->connectivity->vertices[3*vp + 2];
  double dz = (zmax-zmin) / pow(2.,(double) data->max_lvl);
#endif

#ifdef P4_TO_P8
  double diag = sqrt(dx*dx + dy*dy + dz*dz);
#else
  double diag = sqrt(dx*dx + dy*dy);
#endif

  std::vector<double> q0;
  std::vector<double> q1;
  std::vector<double> q2;

  if(order > 0 || bc_type==DIRICHLET)              q0.resize(nodes->num_owned_indeps);
  if(order >= 1 || (order==0 && bc_type==NEUMANN)) q1.resize(nodes->num_owned_indeps);
  if(order >= 2)                                   q2.resize(nodes->num_owned_indeps);

  /* now buffer the interpolation points */
  for(p4est_locidx_t n=0; n<nodes->num_owned_indeps; ++n)
  {
#ifdef P4_TO_P8
    Point3 grad_phi(-phi_x[n], -phi_y[n], -phi_z[n]);
#else
    Point2 grad_phi(-phi_x[n], -phi_y[n]);
#endif

    if(phi[n]>0 && phi[n]<band_to_extend*diag && grad_phi.norm_L2()>EPS)
    {
      grad_phi /= grad_phi.norm_L2();

      double xyz[P4EST_DIM];
      node_xyz_fr_n(n, p4est, nodes, xyz);

      if(order>0 || bc_type==DIRICHLET){
        double xyz_ [] =
        {
          xyz[0] + grad_phi.x * phi[n],
          xyz[1] + grad_phi.y * phi[n]
  #ifdef P4_TO_P8
          ,
          xyz[2] + grad_phi.z * phi[n]
  #endif
        };

        interp0.add_point(n, xyz_);
      }

      if(order >= 1 || (order==0 && bc_type==NEUMANN))
      {
        double xyz_ [] =
        {
          xyz[0] + grad_phi.x * (2*diag + phi[n]),
          xyz[1] + grad_phi.y * (2*diag + phi[n])
  #ifdef P4_TO_P8
          ,
          xyz[2] + grad_phi.z * (2*diag + phi[n])
  #endif
        };
        interp1.add_point(n, xyz_);
      }

      if(order >= 2)
      {
        double xyz_ [] =
        {
          xyz[0] + grad_phi.x * (3*diag + phi[n]),
          xyz[1] + grad_phi.y * (3*diag + phi[n])
  #ifdef P4_TO_P8
          ,
          xyz[2] + grad_phi.z * (3*diag + phi[n])
  #endif
        };
        interp2.add_point(n, xyz_);
      }

      ierr = PetscLogFlops(26); CHKERRXX(ierr);
    }
  }

  interp0.interpolate(q0.data());
  interp1.interpolate(q1.data());
  interp2.interpolate(q2.data());

  /* now compute the extrapolated values */
  double *q;
  ierr = VecGetArray(q_petsc, &q); CHKERRXX(ierr);
  for(p4est_locidx_t n=0; n<nodes->num_owned_indeps; ++n)
  {
#ifdef P4_TO_P8
    Point3 grad_phi(phi_x[n], phi_y[n], phi_z[n]);
#else
    Point2 grad_phi(phi_x[n], phi_y[n]);
#endif

    if(phi[n]>0 && phi[n]<band_to_extend*diag && grad_phi.norm_L2()>EPS)
    {
      if(order==0)
      {
        if(bc_type==DIRICHLET)
          q[n] = q0[n];
        else /* interface neumann */
          q[n] = q1[n];
      }

      else if(order==1)
      {
        if(bc_type==DIRICHLET)
        {
          double dif01 = (q1[n] - q0[n])/(2*diag - 0);
          q[n] = q0[n] + (-phi[n] - 0) * dif01;
        }
        else /* interface Neumann */
        {
          double dif01 = -q0[n];
          q[n] = q1[n] + (-phi[n] - 2*diag) * dif01;
        }
      }

      else if(order==2)
      {
        if(bc_type==DIRICHLET)
        {
          double dif01  = (q1[n] - q0[n]) / (2*diag);
          double dif12  = (q2[n] - q1[n]) / (diag);
          double dif012 = (dif12 - dif01) / (3*diag);
          q[n] = q0[n] + (-phi[n] - 0) * dif01 + (-phi[n] - 0)*(-phi[n] - 2*diag) * dif012;
        }
        else /* interface Neumann */
        {
          double x1 = 2*diag;
          double x2 = 3*diag;
          double b = -q0[n];
          double a = (q2[n] - q1[n] + b*(x1 - x2)) / (x2*x2 - x1*x1);
          double c = q1[n] - a*x1*x1 - b*x1;

          double x = -phi[n];
          q[n] = a*x*x + b*x + c;
        }
      }

      ierr = PetscLogFlops(48); CHKERRXX(ierr);
    }
  }
  ierr = VecRestoreArray(q_petsc, &q); CHKERRXX(ierr);
  ierr = VecRestoreArray(phi_petsc, &phi); CHKERRXX(ierr);

  ierr = VecGhostUpdateBegin(q_petsc, INSERT_VALUES, SCATTER_FORWARD); CHKERRXX(ierr);
  ierr = VecGhostUpdateEnd  (q_petsc, INSERT_VALUES, SCATTER_FORWARD); CHKERRXX(ierr);

  ierr = PetscLogEventEnd(log_my_p4est_level_set_extend_over_interface, phi_petsc, q_petsc, 0, 0); CHKERRXX(ierr);
}

void my_p4est_level_set_t::extend_Over_Interface(Vec phi_petsc, Vec q_petsc, int order, int band_to_extend ) const
{
#ifdef CASL_THROWS
  if(order!=0 && order!=1 && order!=2) throw std::invalid_argument("[CASL_ERROR]: extend_over_interface: invalid order. Choose 0, 1 or 2");
#endif
  PetscErrorCode ierr;
  ierr = PetscLogEventBegin(log_my_p4est_level_set_extend_over_interface, phi_petsc, q_petsc, 0, 0); CHKERRXX(ierr);

  double *phi;
  ierr = VecGetArray(phi_petsc, &phi); CHKERRXX(ierr);

  /* first compute the phi derivatives */
  std::vector<double> phi_x(nodes->num_owned_indeps);
  std::vector<double> phi_y(nodes->num_owned_indeps);
#ifdef P4_TO_P8
  std::vector<double> phi_z(nodes->num_owned_indeps);
#endif

  quad_neighbor_nodes_of_node_t qnnn;
  for(p4est_locidx_t n=0; n<nodes->num_owned_indeps; ++n)
  {
    ngbd->get_neighbors(n, qnnn);

    phi_x[n] = qnnn.dx_central(phi);
    phi_y[n] = qnnn.dy_central(phi);
#ifdef P4_TO_P8
    phi_z[n] = qnnn.dz_central(phi);
#endif
  }

  my_p4est_interpolation_nodes_t interp0(ngbd); interp0.set_input(q_petsc, quadratic_non_oscillatory);
  my_p4est_interpolation_nodes_t interp1(ngbd); interp1.set_input(q_petsc, quadratic_non_oscillatory);
  my_p4est_interpolation_nodes_t interp2(ngbd); interp2.set_input(q_petsc, quadratic_non_oscillatory);

  /* find dx and dy smallest */
  splitting_criteria_t *data = (splitting_criteria_t*) p4est->user_pointer;
  p4est_topidx_t vm = p4est->connectivity->tree_to_vertex[0 + 0];
  p4est_topidx_t vp = p4est->connectivity->tree_to_vertex[0 + P4EST_CHILDREN-1];
  double xmin = p4est->connectivity->vertices[3*vm + 0];
  double ymin = p4est->connectivity->vertices[3*vm + 1];
  double xmax = p4est->connectivity->vertices[3*vp + 0];
  double ymax = p4est->connectivity->vertices[3*vp + 1];
  double dx = (xmax-xmin) / pow(2.,(double) data->max_lvl);
  double dy = (ymax-ymin) / pow(2.,(double) data->max_lvl);

#ifdef P4_TO_P8
  double zmin = p4est->connectivity->vertices[3*vm + 2];
  double zmax = p4est->connectivity->vertices[3*vp + 2];
  double dz = (zmax-zmin) / pow(2.,(double) data->max_lvl);
#endif

#ifdef P4_TO_P8
  double diag = sqrt(dx*dx + dy*dy + dz*dz);
#else
  double diag = sqrt(dx*dx + dy*dy);
#endif

  std::vector<double> q0;
  std::vector<double> q1;
  std::vector<double> q2;

  if(order >  0) q0.resize(nodes->num_owned_indeps);
  if(order >= 1) q1.resize(nodes->num_owned_indeps);
  if(order >= 2) q2.resize(nodes->num_owned_indeps);

  /* now buffer the interpolation points */
  for(p4est_locidx_t n=0; n<nodes->num_owned_indeps; ++n)
  {
#ifdef P4_TO_P8
    Point3 grad_phi(-phi_x[n], -phi_y[n], -phi_z[n]);
#else
    Point2 grad_phi(-phi_x[n], -phi_y[n]);
#endif

    if(phi[n]>0 && phi[n]<band_to_extend*diag && grad_phi.norm_L2()>EPS)
    {
      grad_phi /= grad_phi.norm_L2();

      double xyz[P4EST_DIM];
      node_xyz_fr_n(n, p4est, nodes, xyz);

      if(order>0){
        double xyz_ [] =
        {
          xyz[0] + grad_phi.x * (2*diag + phi[n]),
          xyz[1] + grad_phi.y * (2*diag + phi[n])
  #ifdef P4_TO_P8
          ,
          xyz[2] + grad_phi.z * (2*diag + phi[n])
  #endif
        };

        interp0.add_point(n, xyz_);
      }

      if(order >= 1)
      {
        double xyz_ [] =
        {
          xyz[0] + grad_phi.x * (3*diag + phi[n]),
          xyz[1] + grad_phi.y * (3*diag + phi[n])
  #ifdef P4_TO_P8
          ,
          xyz[2] + grad_phi.z * (3*diag + phi[n])
  #endif
        };
        interp1.add_point(n, xyz_);
      }

      if(order >= 2)
      {
        double xyz_ [] =
        {
          xyz[0] + grad_phi.x * (4*diag + phi[n]),
          xyz[1] + grad_phi.y * (4*diag + phi[n])
  #ifdef P4_TO_P8
          ,
          xyz[2] + grad_phi.z * (4*diag + phi[n])
  #endif
        };
        interp2.add_point(n, xyz_);
      }

      ierr = PetscLogFlops(26); CHKERRXX(ierr);
    }
  }

  interp0.interpolate(q0.data());
  interp1.interpolate(q1.data());
  interp2.interpolate(q2.data());

  /* now compute the extrapolated values */
  double *q;
  ierr = VecGetArray(q_petsc, &q); CHKERRXX(ierr);
  for(p4est_locidx_t n=0; n<nodes->num_owned_indeps; ++n)
  {
#ifdef P4_TO_P8
    Point3 grad_phi(phi_x[n], phi_y[n], phi_z[n]);
#else
    Point2 grad_phi(phi_x[n], phi_y[n]);
#endif

    if(phi[n]>0 && phi[n]<band_to_extend*diag && grad_phi.norm_L2()>EPS)
    {
      if(order==0)
      {
        q[n] = q0[n];
      }

      else if(order==1)
      {
        double dif01 = (q1[n] - q0[n])/(diag);
        q[n] = q0[n] + (-phi[n] - 2*diag) * dif01;
      }

      else if(order==2)
      {
        double dif01  = (q1[n] - q0[n]) / (diag);
        double dif12  = (q2[n] - q1[n]) / (diag);
        double dif012 = (dif12 - dif01) / (2*diag);
        q[n] = q0[n] + (-phi[n] - 2*diag) * dif01 + (-phi[n] - 2*diag)*(-phi[n] - 3*diag) * dif012;
      }

      ierr = PetscLogFlops(48); CHKERRXX(ierr);
    }
  }
  ierr = VecRestoreArray(q_petsc, &q); CHKERRXX(ierr);
  ierr = VecRestoreArray(phi_petsc, &phi); CHKERRXX(ierr);

  ierr = VecGhostUpdateBegin(q_petsc, INSERT_VALUES, SCATTER_FORWARD); CHKERRXX(ierr);
  ierr = VecGhostUpdateEnd  (q_petsc, INSERT_VALUES, SCATTER_FORWARD); CHKERRXX(ierr);

  ierr = PetscLogEventEnd(log_my_p4est_level_set_extend_over_interface, phi_petsc, q_petsc, 0, 0); CHKERRXX(ierr);
}

void my_p4est_level_set_t::extend_Over_Interface_Iterative(Vec phi_petsc, Vec phi_smooth_petsc, Vec mask_petsc, Vec q_petsc, int iterations, int order, int band_to_extend) const
{
#ifdef CASL_THROWS
  if(order!=0 && order!=1 && order!=2) throw std::invalid_argument("[CASL_ERROR]: extend_over_interface: invalid order. Choose 0, 1 or 2");
#endif
  PetscErrorCode ierr;
  ierr = PetscLogEventBegin(log_my_p4est_level_set_extend_over_interface, phi_petsc, q_petsc, 0, 0); CHKERRXX(ierr);

  Vec phi_d[P4EST_DIM];

  foreach_dimension(dim)
  {
    ierr = VecCreateGhostNodes(p4est, nodes, &phi_d[dim]); CHKERRXX(ierr);
  }

  ngbd->first_derivatives_central(phi_smooth_petsc, phi_d);

  double *phi_d_p[P4EST_DIM];
  foreach_dimension(dim)
  {
    ierr = VecGetArray(phi_d[dim], &phi_d_p[dim]); CHKERRXX(ierr);
  }

  double *phi;
  ierr = VecGetArray(phi_petsc, &phi); CHKERRXX(ierr);

  double *phi_smooth;
  ierr = VecGetArray(phi_smooth_petsc, &phi); CHKERRXX(ierr);

  double *mask;
  ierr = VecGetArray(mask_petsc, &mask); CHKERRXX(ierr);

  my_p4est_interpolation_nodes_t interp0(ngbd); interp0.set_input(q_petsc, quadratic_non_oscillatory_continuous_v1);
  my_p4est_interpolation_nodes_t interp1(ngbd); interp1.set_input(q_petsc, quadratic_non_oscillatory_continuous_v1);
  my_p4est_interpolation_nodes_t interp2(ngbd); interp2.set_input(q_petsc, quadratic_non_oscillatory_continuous_v1);

  /* find dx and dy smallest */
  splitting_criteria_t *data = (splitting_criteria_t*) p4est->user_pointer;
  p4est_topidx_t vm = p4est->connectivity->tree_to_vertex[0 + 0];
  p4est_topidx_t vp = p4est->connectivity->tree_to_vertex[0 + P4EST_CHILDREN-1];
  double xmin = p4est->connectivity->vertices[3*vm + 0];
  double ymin = p4est->connectivity->vertices[3*vm + 1];
  double xmax = p4est->connectivity->vertices[3*vp + 0];
  double ymax = p4est->connectivity->vertices[3*vp + 1];
  double dx = (xmax-xmin) / pow(2.,(double) data->max_lvl);
  double dy = (ymax-ymin) / pow(2.,(double) data->max_lvl);

#ifdef P4_TO_P8
  double zmin = p4est->connectivity->vertices[3*vm + 2];
  double zmax = p4est->connectivity->vertices[3*vp + 2];
  double dz = (zmax-zmin) / pow(2.,(double) data->max_lvl);
#endif

#ifdef P4_TO_P8
  double diag = sqrt(dx*dx + dy*dy + dz*dz);
#else
  double diag = sqrt(dx*dx + dy*dy);
#endif

  std::vector<double> q0;
  std::vector<double> q1;
  std::vector<double> q2;

  if(order >  0) q0.resize(nodes->indep_nodes.elem_count);
  if(order >= 1) q1.resize(nodes->indep_nodes.elem_count);
  if(order >= 2) q2.resize(nodes->indep_nodes.elem_count);

  /* now buffer the interpolation points */
  foreach_node(n, nodes)
  {
#ifdef P4_TO_P8
    Point3 grad_phi(-phi_d_p[0][n], -phi_d_p[1][n], -phi_d_p[2][n]);
#else
    Point2 grad_phi(-phi_d_p[0][n], -phi_d_p[1][n]);
//    double diag = fabs(dx*phi_d_p[0][n]) + fabs(dy*phi_d_p[1][n]) + 10.*EPS;
#endif

    if(mask[n]>0 && phi[n]<band_to_extend*diag && grad_phi.norm_L2()>EPS)
    {
      grad_phi /= grad_phi.norm_L2();

      double xyz[P4EST_DIM];
      node_xyz_fr_n(n, p4est, nodes, xyz);

      if(order>0){
        double xyz_ [] =
        {
          xyz[0] + grad_phi.x * 1.*diag,
          xyz[1] + grad_phi.y * 1.*diag
  #ifdef P4_TO_P8
          ,
          xyz[2] + grad_phi.z * 1.*diag
  #endif
        };

        interp0.add_point(n, xyz_);
      }

      if(order >= 1)
      {
        double xyz_ [] =
        {
          xyz[0] + grad_phi.x * 2.*diag,
          xyz[1] + grad_phi.y * 2.*diag
  #ifdef P4_TO_P8
          ,
          xyz[2] + grad_phi.z * 2.*diag
  #endif
        };
        interp1.add_point(n, xyz_);
      }

      if(order >= 2)
      {
        double xyz_ [] =
        {
          xyz[0] + grad_phi.x * 3.*diag,
          xyz[1] + grad_phi.y * 3.*diag
  #ifdef P4_TO_P8
          ,
          xyz[2] + grad_phi.z * 3.*diag
  #endif
        };
        interp2.add_point(n, xyz_);
      }

      ierr = PetscLogFlops(26); CHKERRXX(ierr);
    }
  }

  for (unsigned int iter = 0; iter < iterations; ++iter)
  {
    interp0.interpolate(q0.data());
    interp1.interpolate(q1.data());
    interp2.interpolate(q2.data());

    /* now compute the extrapolated values */
    double *q;
    ierr = VecGetArray(q_petsc, &q); CHKERRXX(ierr);
    foreach_node(n, nodes)
    {
#ifdef P4_TO_P8
      Point3 grad_phi(phi_d_p[0][n], phi_d_p[1][n], phi_d_p[2][n]);
#else
      Point2 grad_phi(phi_d_p[0][n], phi_d_p[1][n]);
//      double diag = fabs(dx*phi_d_p[0][n]) + fabs(dy*phi_d_p[1][n]) + 10.*EPS;
#endif

      if(mask[n]>0 && phi[n]<band_to_extend*diag && grad_phi.norm_L2()>EPS)
      {
        if(order==0)
        {
          q[n] = q0[n];
        }

        else if(order==1)
        {
          double dif01 = (q1[n] - q0[n])/(diag);
          q[n] = q0[n] - 1.*diag * dif01;
        }

        else if(order==2)
        {
          double dif01  = (q1[n] - q0[n]) / (diag);
          double dif12  = (q2[n] - q1[n]) / (diag);
          double dif012 = (dif12 - dif01) / (2.*diag);
          q[n] = q0[n] - 1.*diag * dif01 + 2.*diag*diag * dif012;
        }

        ierr = PetscLogFlops(48); CHKERRXX(ierr);
      }
    }
    ierr = VecRestoreArray(q_petsc, &q); CHKERRXX(ierr);
  }
  ierr = VecRestoreArray(phi_petsc, &phi); CHKERRXX(ierr);
  ierr = VecRestoreArray(phi_smooth_petsc, &phi_smooth); CHKERRXX(ierr);
  ierr = VecRestoreArray(mask_petsc, &mask); CHKERRXX(ierr);

//  ierr = VecGhostUpdateBegin(q_petsc, INSERT_VALUES, SCATTER_FORWARD); CHKERRXX(ierr);
//  ierr = VecGhostUpdateEnd  (q_petsc, INSERT_VALUES, SCATTER_FORWARD); CHKERRXX(ierr);


  foreach_dimension(dim)
  {
    ierr = VecRestoreArray(phi_d[dim], &phi_d_p[dim]); CHKERRXX(ierr);
    ierr = VecDestroy(phi_d[dim]); CHKERRXX(ierr);
  }

  ierr = PetscLogEventEnd(log_my_p4est_level_set_extend_over_interface, phi_petsc, q_petsc, 0, 0); CHKERRXX(ierr);
}

void my_p4est_level_set_t::extend_from_interface_to_whole_domain( Vec phi_petsc, Vec q_petsc, Vec q_extended_petsc, int band_to_extend) const
{
  PetscErrorCode ierr;
  ierr = PetscLogEventBegin(log_my_p4est_level_set_extend_from_interface, phi_petsc, q_petsc, q_extended_petsc, 0); CHKERRXX(ierr);

  /* find dx and dy smallest */
  splitting_criteria_t *data = (splitting_criteria_t*) p4est->user_pointer;

  p4est_topidx_t vm = p4est->connectivity->tree_to_vertex[0 + 0];
  p4est_topidx_t vp = p4est->connectivity->tree_to_vertex[0 + P4EST_CHILDREN-1];
  double xmin = p4est->connectivity->vertices[3*vm + 0];
  double ymin = p4est->connectivity->vertices[3*vm + 1];
  double xmax = p4est->connectivity->vertices[3*vp + 0];
  double ymax = p4est->connectivity->vertices[3*vp + 1];
  double dx = (xmax-xmin) / (1<<data->max_lvl);
  double dy = (ymax-ymin) / (1<<data->max_lvl);

#ifdef P4_TO_P8
  double zmin = p4est->connectivity->vertices[3*vm + 2];
  double zmax = p4est->connectivity->vertices[3*vp + 2];
  double dz = (zmax-zmin) / (1<<data->max_lvl);
#endif

#ifdef P4_TO_P8
  double diag = sqrt(dx*dx + dy*dy + dz*dz);
#else
  double diag = sqrt(dx*dx + dy*dy);
#endif

  my_p4est_interpolation_nodes_t interp(ngbd);

  double *q_extended;
  ierr = VecGetArray(q_extended_petsc, &q_extended); CHKERRXX(ierr);

  double *phi;
  ierr = VecGetArray(phi_petsc, &phi); CHKERRXX(ierr);

  /* now buffer the interpolation points */
  quad_neighbor_nodes_of_node_t qnnn;
  for(p4est_locidx_t n=0; n<nodes->num_owned_indeps; ++n)
  {
    ngbd->get_neighbors(n, qnnn);

#ifdef P4_TO_P8
    Point3 grad_phi;
#else
    Point2 grad_phi;
#endif
    grad_phi.x = qnnn.dx_central(phi);
    grad_phi.y = qnnn.dy_central(phi);
#ifdef P4_TO_P8
    grad_phi.z = qnnn.dz_central(phi);
#endif

    if(fabs(phi[n])<band_to_extend*diag && grad_phi.norm_L2()>EPS)
    {
      grad_phi /= grad_phi.norm_L2();

      double xyz[P4EST_DIM];
      node_xyz_fr_n(n, p4est, nodes, xyz);

      interp.add_point(n, xyz);

      ierr = PetscLogFlops(14); CHKERRXX(ierr);
    }
    else
      q_extended[n] = 0;
  }

  ierr = VecRestoreArray(phi_petsc, &phi); CHKERRXX(ierr);
  ierr = VecRestoreArray(q_extended_petsc, &q_extended); CHKERRXX(ierr);

  interp.set_input(q_petsc, quadratic);
  interp.interpolate(q_extended_petsc);

  ierr = VecGhostUpdateBegin(q_extended_petsc, INSERT_VALUES, SCATTER_FORWARD); CHKERRXX(ierr);
  ierr = VecGhostUpdateEnd  (q_extended_petsc, INSERT_VALUES, SCATTER_FORWARD); CHKERRXX(ierr);

  ierr = PetscLogEventEnd(log_my_p4est_level_set_extend_from_interface, phi_petsc, q_petsc, q_extended_petsc, 0); CHKERRXX(ierr);
}


void my_p4est_level_set_t::extend_Over_Interface_TVD(Vec phi, Vec q, int iterations, int order, Vec normal[]) const
{
#ifdef CASL_THROWS
  if(order!=0 && order!=1 && order!=2) throw std::invalid_argument("[CASL_ERROR]: my_p4est_level_set_t->extend_Over_Interface_TVD: order must be 0, 1 or 2.");
#endif
  PetscErrorCode ierr;
  ierr = PetscLogEventBegin(log_my_p4est_level_set_extend_over_interface_TVD, phi, q, 0, 0); CHKERRXX(ierr);

  double *phi_p;
  ierr = VecGetArray(phi, &phi_p); CHKERRXX(ierr);

  Vec qn, qnn;
  double *q_p, *qn_p, *qnn_p;
  Vec b_qn_well_defined;
  Vec b_qnn_well_defined;
  double *b_qn_well_defined_p;
  double *b_qnn_well_defined_p;

  Vec tmp, tmp_loc;
  Vec qnn_loc, qn_loc, q_loc;
  ierr = VecDuplicate(phi, &tmp); CHKERRXX(ierr);
  double *tmp_p;

  double dxyz[P4EST_DIM];

  dxyz_min(p4est, dxyz);

  /* init the neighborhood information if needed */
  /* NOTE: from now on the neighbors will be initialized ... do we want to clear them
   * at the end of this function if they were not initialized beforehand ?
   */
  ngbd->init_neighbors();

  /* compute the normals */
  double *normal_p[P4EST_DIM];

  if (normal != NULL)
    for (short dim = 0; dim < P4EST_DIM; ++dim) {
      ierr = VecGetArray(normal[dim], &normal_p[dim]); CHKERRXX(ierr);
    }

  std::vector<double> nx(nodes->num_owned_indeps);
  std::vector<double> ny(nodes->num_owned_indeps);
#ifdef P4_TO_P8
  std::vector<double> nz(nodes->num_owned_indeps);
#endif

  quad_neighbor_nodes_of_node_t qnnn;
  if (normal != NULL) {
    for(p4est_locidx_t n=0; n<nodes->num_owned_indeps; ++n)
    {
      nx[n] = normal_p[0][n];
      ny[n] = normal_p[1][n];
#ifdef P4_TO_P8
      nz[n] = normal_p[2][n];
#endif
    }
  } else {
    for(p4est_locidx_t n=0; n<nodes->num_owned_indeps; ++n)
    {
      ngbd->get_neighbors(n, qnnn);
      nx[n] = qnnn.dx_central(phi_p);
      ny[n] = qnnn.dy_central(phi_p);
#ifdef P4_TO_P8
      nz[n] = qnnn.dz_central(phi_p);
      double norm = sqrt(nx[n]*nx[n] + ny[n]*ny[n] + nz[n]*nz[n]);
#else
      double norm = sqrt(nx[n]*nx[n] + ny[n]*ny[n]);
#endif

      if(norm>EPS)
      {
        nx[n] /= norm;
        ny[n] /= norm;
#ifdef P4_TO_P8
        nz[n] /= norm;
#endif
      }
      else
      {
        nx[n] = 0;
        ny[n] = 0;
#ifdef P4_TO_P8
        nz[n] = 0;
#endif
      }
    }
  }

  if (normal != NULL)
    for (short dim = 0; dim < P4EST_DIM; ++dim) {
      ierr = VecRestoreArray(normal[dim], &normal_p[dim]); CHKERRXX(ierr);
    }

  ierr = VecGetArray(q , &q_p) ; CHKERRXX(ierr);

  /* initialize qn */
  const std::vector<p4est_locidx_t>& layer_nodes = ngbd->layer_nodes;
  const std::vector<p4est_locidx_t>& local_nodes = ngbd->local_nodes;

  if(order >=1 )
  {
    ierr = VecCreateGhostNodes(p4est, nodes, &qn); CHKERRXX(ierr);
    ierr = VecCreateGhostNodes(p4est, nodes, &b_qn_well_defined); CHKERRXX(ierr);

    ierr = VecGetArray(qn, &qn_p); CHKERRXX(ierr);
    ierr = VecGetArray(b_qn_well_defined, &b_qn_well_defined_p); CHKERRXX(ierr);

    /* first do the layer nodes */
    for(size_t n_map=0; n_map<layer_nodes.size(); ++n_map)
    {
      p4est_locidx_t n = layer_nodes[n_map];
      ngbd->get_neighbors(n, qnnn);
      if(  phi_p[qnnn.node_000]<-EPS &&
     #ifdef P4_TO_P8
           ( phi_p[qnnn.node_m00_mm]<-EPS || fabs(qnnn.d_m00_p0)<EPS || fabs(qnnn.d_m00_0p)<EPS) &&
           ( phi_p[qnnn.node_m00_mp]<-EPS || fabs(qnnn.d_m00_p0)<EPS || fabs(qnnn.d_m00_0m)<EPS) &&
           ( phi_p[qnnn.node_m00_pm]<-EPS || fabs(qnnn.d_m00_m0)<EPS || fabs(qnnn.d_m00_0p)<EPS) &&
           ( phi_p[qnnn.node_m00_pp]<-EPS || fabs(qnnn.d_m00_m0)<EPS || fabs(qnnn.d_m00_0m)<EPS) &&

           ( phi_p[qnnn.node_p00_mm]<-EPS || fabs(qnnn.d_p00_p0)<EPS || fabs(qnnn.d_p00_0p)<EPS) &&
           ( phi_p[qnnn.node_p00_mp]<-EPS || fabs(qnnn.d_p00_p0)<EPS || fabs(qnnn.d_p00_0m)<EPS) &&
           ( phi_p[qnnn.node_p00_pm]<-EPS || fabs(qnnn.d_p00_m0)<EPS || fabs(qnnn.d_p00_0p)<EPS) &&
           ( phi_p[qnnn.node_p00_pp]<-EPS || fabs(qnnn.d_p00_m0)<EPS || fabs(qnnn.d_p00_0m)<EPS) &&

           ( phi_p[qnnn.node_0m0_mm]<-EPS || fabs(qnnn.d_0m0_p0)<EPS || fabs(qnnn.d_0m0_0p)<EPS) &&
           ( phi_p[qnnn.node_0m0_mp]<-EPS || fabs(qnnn.d_0m0_p0)<EPS || fabs(qnnn.d_0m0_0m)<EPS) &&
           ( phi_p[qnnn.node_0m0_pm]<-EPS || fabs(qnnn.d_0m0_m0)<EPS || fabs(qnnn.d_0m0_0p)<EPS) &&
           ( phi_p[qnnn.node_0m0_pp]<-EPS || fabs(qnnn.d_0m0_m0)<EPS || fabs(qnnn.d_0m0_0m)<EPS) &&

           ( phi_p[qnnn.node_0p0_mm]<-EPS || fabs(qnnn.d_0p0_p0)<EPS || fabs(qnnn.d_0p0_0p)<EPS) &&
           ( phi_p[qnnn.node_0p0_mp]<-EPS || fabs(qnnn.d_0p0_p0)<EPS || fabs(qnnn.d_0p0_0m)<EPS) &&
           ( phi_p[qnnn.node_0p0_pm]<-EPS || fabs(qnnn.d_0p0_m0)<EPS || fabs(qnnn.d_0p0_0p)<EPS) &&
           ( phi_p[qnnn.node_0p0_pp]<-EPS || fabs(qnnn.d_0p0_m0)<EPS || fabs(qnnn.d_0p0_0m)<EPS) &&

           ( phi_p[qnnn.node_00m_mm]<-EPS || fabs(qnnn.d_00m_p0)<EPS || fabs(qnnn.d_00m_0p)<EPS) &&
           ( phi_p[qnnn.node_00m_mp]<-EPS || fabs(qnnn.d_00m_p0)<EPS || fabs(qnnn.d_00m_0m)<EPS) &&
           ( phi_p[qnnn.node_00m_pm]<-EPS || fabs(qnnn.d_00m_m0)<EPS || fabs(qnnn.d_00m_0p)<EPS) &&
           ( phi_p[qnnn.node_00m_pp]<-EPS || fabs(qnnn.d_00m_m0)<EPS || fabs(qnnn.d_00m_0m)<EPS) &&

           ( phi_p[qnnn.node_00p_mm]<-EPS || fabs(qnnn.d_00p_p0)<EPS || fabs(qnnn.d_00p_0p)<EPS) &&
           ( phi_p[qnnn.node_00p_mp]<-EPS || fabs(qnnn.d_00p_p0)<EPS || fabs(qnnn.d_00p_0m)<EPS) &&
           ( phi_p[qnnn.node_00p_pm]<-EPS || fabs(qnnn.d_00p_m0)<EPS || fabs(qnnn.d_00p_0p)<EPS) &&
           ( phi_p[qnnn.node_00p_pp]<-EPS || fabs(qnnn.d_00p_m0)<EPS || fabs(qnnn.d_00p_0m)<EPS)
     #else
           ( phi_p[qnnn.node_m00_mm]<-EPS || fabs(qnnn.d_m00_p0)<EPS) &&
           ( phi_p[qnnn.node_m00_pm]<-EPS || fabs(qnnn.d_m00_m0)<EPS) &&
           ( phi_p[qnnn.node_p00_mm]<-EPS || fabs(qnnn.d_p00_p0)<EPS) &&
           ( phi_p[qnnn.node_p00_pm]<-EPS || fabs(qnnn.d_p00_m0)<EPS) &&
           ( phi_p[qnnn.node_0m0_mm]<-EPS || fabs(qnnn.d_0m0_p0)<EPS) &&
           ( phi_p[qnnn.node_0m0_pm]<-EPS || fabs(qnnn.d_0m0_m0)<EPS) &&
           ( phi_p[qnnn.node_0p0_mm]<-EPS || fabs(qnnn.d_0p0_p0)<EPS) &&
           ( phi_p[qnnn.node_0p0_pm]<-EPS || fabs(qnnn.d_0p0_m0)<EPS)
     #endif
           )
      {
        b_qn_well_defined_p[n] = true;
        qn_p[n] = ( nx[n]*qnnn.dx_central(q_p) +
                    ny[n]*qnnn.dy_central(q_p)
            #ifdef P4_TO_P8
                    + nz[n]*qnnn.dz_central(q_p)
            #endif
                    );
      }
      else if (phi_p[qnnn.node_000]<-EPS && use_one_sided_derivatives)
      {
        // requires two layers of ghost and assumes uniform grid near the interface
        bool all_directions_good = true;

        double qx = qnnn.dx_central(q_p);
        double qy = qnnn.dy_central(q_p);
#ifdef P4_TO_P8
        double qz = qnnn.dz_central(q_p);
#endif
        p4est_locidx_t node_m00 = qnnn.neighbor_m00();
        p4est_locidx_t node_p00 = qnnn.neighbor_p00();
        p4est_locidx_t node_0m0 = qnnn.neighbor_0m0();
        p4est_locidx_t node_0p0 = qnnn.neighbor_0p0();
#ifdef P4_TO_P8
        p4est_locidx_t node_00m = qnnn.neighbor_00m();
        p4est_locidx_t node_00p = qnnn.neighbor_00p();
#endif
        p4est_locidx_t node_M00 = -1;
        p4est_locidx_t node_P00 = -1;
        p4est_locidx_t node_0M0 = -1;
        p4est_locidx_t node_0P0 = -1;
#ifdef P4_TO_P8
        p4est_locidx_t node_00M = -1;
        p4est_locidx_t node_00P = -1;
#endif

        bool is_ok_m00 = false, is_ok_M00 = false;
        bool is_ok_p00 = false, is_ok_P00 = false;
        bool is_ok_0m0 = false, is_ok_0M0 = false;
        bool is_ok_0p0 = false, is_ok_0P0 = false;
#ifdef P4_TO_P8
        bool is_ok_00m = false, is_ok_00M = false;
        bool is_ok_00p = false, is_ok_00P = false;
#endif

        quad_neighbor_nodes_of_node_t qnnn_nei;

        if (node_m00 != -1)
          if (phi_p[node_m00] < -EPS)
          {
            is_ok_m00 = true;

            qnnn_nei = ngbd->get_neighbors(node_m00);
            node_M00 = qnnn_nei.neighbor_m00();

            if (node_M00 != -1)
              if (phi_p[node_M00] < -EPS)
                is_ok_M00 = true;
          }

        if (node_p00 != -1)
          if (phi_p[node_p00] < -EPS)
          {
            is_ok_p00 = true;

            qnnn_nei = ngbd->get_neighbors(node_p00);
            node_P00 = qnnn_nei.neighbor_p00();

            if (node_P00 != -1)
              if (phi_p[node_P00] < -EPS)
                is_ok_P00 = true;
          }

        if (node_0m0 != -1)
          if (phi_p[node_0m0] < -EPS)
          {
            is_ok_0m0 = true;

            qnnn_nei = ngbd->get_neighbors(node_0m0);
            node_0M0 = qnnn_nei.neighbor_0m0();

            if (node_0M0 != -1)
              if (phi_p[node_0M0] < -EPS)
                is_ok_0M0 = true;
          }

        if (node_0p0 != -1)
          if (phi_p[node_0p0] < -EPS)
          {
            is_ok_0p0 = true;

            qnnn_nei = ngbd->get_neighbors(node_0p0);
            node_0P0 = qnnn_nei.neighbor_0p0();

            if (node_0P0 != -1)
              if (phi_p[node_0P0] < -EPS)
                is_ok_0P0 = true;
          }

#ifdef P4_TO_P8
        if (node_00m != -1)
          if (phi_p[node_00m] < -EPS)
          {
            is_ok_00m = true;

            qnnn_nei = ngbd->get_neighbors(node_00m);
            node_00M = qnnn_nei.neighbor_00m();

            if (node_00M != -1)
              if (phi_p[node_00M] < -EPS)
                is_ok_00M = true;
          }

        if (node_00p != -1)
          if (phi_p[node_00p] < -EPS)
          {
            is_ok_00p = true;

            qnnn_nei = ngbd->get_neighbors(node_00p);
            node_00P = qnnn_nei.neighbor_00p();

            if (node_00P != -1)
              if (phi_p[node_00P] < -EPS)
                is_ok_00P = true;
          }
#endif

        double q_000 = q_p[qnnn.node_000];

        if      (is_ok_m00 && is_ok_p00) qx =  0.5*(q_p[node_p00]-q_p[node_m00])/dxyz[0];
        else if (is_ok_m00 && is_ok_M00) qx = -0.5*(-3.*q_000 + 4.*q_p[node_m00] - q_p[node_M00])/dxyz[0];
        else if (is_ok_p00 && is_ok_P00) qx =  0.5*(-3.*q_000 + 4.*q_p[node_p00] - q_p[node_P00])/dxyz[0];
        else all_directions_good = false;

        if      (is_ok_0m0 && is_ok_0p0) qy =  0.5*(q_p[node_0p0]-q_p[node_0m0])/dxyz[1];
        else if (is_ok_0m0 && is_ok_0M0) qy = -0.5*(-3.*q_000 + 4.*q_p[node_0m0] - q_p[node_0M0])/dxyz[1];
        else if (is_ok_0p0 && is_ok_0P0) qy =  0.5*(-3.*q_000 + 4.*q_p[node_0p0] - q_p[node_0P0])/dxyz[1];
        else all_directions_good = false;

#ifdef P4_TO_P8
        if      (is_ok_00m && is_ok_00p) qz =  0.5*(q_p[node_00p]-q_p[node_00m])/dxyz[2];
        else if (is_ok_00m && is_ok_00M) qz = -0.5*(-3.*q_000 + 4.*q_p[node_00m] - q_p[node_00M])/dxyz[2];
        else if (is_ok_00p && is_ok_00P) qz =  0.5*(-3.*q_000 + 4.*q_p[node_00p] - q_p[node_00P])/dxyz[2];
        else all_directions_good = false;
#endif

        if (all_directions_good)
        {
          b_qn_well_defined_p[n] = true;

          qn_p[n] = ( nx[n]*qx +
                      ny[n]*qy
            #ifdef P4_TO_P8
                      + nz[n]*qz
            #endif
                      );
        } else {
          b_qn_well_defined_p[n] = false;
          qn_p[n] = 0;
        }
      }
      else
      {
        b_qn_well_defined_p[n] = false;
        qn_p[n] = 0;
      }
    }

    /* initiate the communication */
    ierr = VecGhostUpdateBegin(b_qn_well_defined, INSERT_VALUES, SCATTER_FORWARD); CHKERRXX(ierr);
    ierr = VecGhostUpdateBegin(qn, INSERT_VALUES, SCATTER_FORWARD); CHKERRXX(ierr);

    /* now process the local nodes */
    for(size_t n_map=0; n_map<local_nodes.size(); ++n_map)
    {
      p4est_locidx_t n = local_nodes[n_map];
      ngbd->get_neighbors(n, qnnn);
      if(  phi_p[qnnn.node_000]<-EPS &&
     #ifdef P4_TO_P8
           ( phi_p[qnnn.node_m00_mm]<-EPS || fabs(qnnn.d_m00_p0)<EPS || fabs(qnnn.d_m00_0p)<EPS) &&
           ( phi_p[qnnn.node_m00_mp]<-EPS || fabs(qnnn.d_m00_p0)<EPS || fabs(qnnn.d_m00_0m)<EPS) &&
           ( phi_p[qnnn.node_m00_pm]<-EPS || fabs(qnnn.d_m00_m0)<EPS || fabs(qnnn.d_m00_0p)<EPS) &&
           ( phi_p[qnnn.node_m00_pp]<-EPS || fabs(qnnn.d_m00_m0)<EPS || fabs(qnnn.d_m00_0m)<EPS) &&

           ( phi_p[qnnn.node_p00_mm]<-EPS || fabs(qnnn.d_p00_p0)<EPS || fabs(qnnn.d_p00_0p)<EPS) &&
           ( phi_p[qnnn.node_p00_mp]<-EPS || fabs(qnnn.d_p00_p0)<EPS || fabs(qnnn.d_p00_0m)<EPS) &&
           ( phi_p[qnnn.node_p00_pm]<-EPS || fabs(qnnn.d_p00_m0)<EPS || fabs(qnnn.d_p00_0p)<EPS) &&
           ( phi_p[qnnn.node_p00_pp]<-EPS || fabs(qnnn.d_p00_m0)<EPS || fabs(qnnn.d_p00_0m)<EPS) &&

           ( phi_p[qnnn.node_0m0_mm]<-EPS || fabs(qnnn.d_0m0_p0)<EPS || fabs(qnnn.d_0m0_0p)<EPS) &&
           ( phi_p[qnnn.node_0m0_mp]<-EPS || fabs(qnnn.d_0m0_p0)<EPS || fabs(qnnn.d_0m0_0m)<EPS) &&
           ( phi_p[qnnn.node_0m0_pm]<-EPS || fabs(qnnn.d_0m0_m0)<EPS || fabs(qnnn.d_0m0_0p)<EPS) &&
           ( phi_p[qnnn.node_0m0_pp]<-EPS || fabs(qnnn.d_0m0_m0)<EPS || fabs(qnnn.d_0m0_0m)<EPS) &&

           ( phi_p[qnnn.node_0p0_mm]<-EPS || fabs(qnnn.d_0p0_p0)<EPS || fabs(qnnn.d_0p0_0p)<EPS) &&
           ( phi_p[qnnn.node_0p0_mp]<-EPS || fabs(qnnn.d_0p0_p0)<EPS || fabs(qnnn.d_0p0_0m)<EPS) &&
           ( phi_p[qnnn.node_0p0_pm]<-EPS || fabs(qnnn.d_0p0_m0)<EPS || fabs(qnnn.d_0p0_0p)<EPS) &&
           ( phi_p[qnnn.node_0p0_pp]<-EPS || fabs(qnnn.d_0p0_m0)<EPS || fabs(qnnn.d_0p0_0m)<EPS) &&

           ( phi_p[qnnn.node_00m_mm]<-EPS || fabs(qnnn.d_00m_p0)<EPS || fabs(qnnn.d_00m_0p)<EPS) &&
           ( phi_p[qnnn.node_00m_mp]<-EPS || fabs(qnnn.d_00m_p0)<EPS || fabs(qnnn.d_00m_0m)<EPS) &&
           ( phi_p[qnnn.node_00m_pm]<-EPS || fabs(qnnn.d_00m_m0)<EPS || fabs(qnnn.d_00m_0p)<EPS) &&
           ( phi_p[qnnn.node_00m_pp]<-EPS || fabs(qnnn.d_00m_m0)<EPS || fabs(qnnn.d_00m_0m)<EPS) &&

           ( phi_p[qnnn.node_00p_mm]<-EPS || fabs(qnnn.d_00p_p0)<EPS || fabs(qnnn.d_00p_0p)<EPS) &&
           ( phi_p[qnnn.node_00p_mp]<-EPS || fabs(qnnn.d_00p_p0)<EPS || fabs(qnnn.d_00p_0m)<EPS) &&
           ( phi_p[qnnn.node_00p_pm]<-EPS || fabs(qnnn.d_00p_m0)<EPS || fabs(qnnn.d_00p_0p)<EPS) &&
           ( phi_p[qnnn.node_00p_pp]<-EPS || fabs(qnnn.d_00p_m0)<EPS || fabs(qnnn.d_00p_0m)<EPS)
     #else
           ( phi_p[qnnn.node_m00_mm]<-EPS || fabs(qnnn.d_m00_p0)<EPS) &&
           ( phi_p[qnnn.node_m00_pm]<-EPS || fabs(qnnn.d_m00_m0)<EPS) &&
           ( phi_p[qnnn.node_p00_mm]<-EPS || fabs(qnnn.d_p00_p0)<EPS) &&
           ( phi_p[qnnn.node_p00_pm]<-EPS || fabs(qnnn.d_p00_m0)<EPS) &&
           ( phi_p[qnnn.node_0m0_mm]<-EPS || fabs(qnnn.d_0m0_p0)<EPS) &&
           ( phi_p[qnnn.node_0m0_pm]<-EPS || fabs(qnnn.d_0m0_m0)<EPS) &&
           ( phi_p[qnnn.node_0p0_mm]<-EPS || fabs(qnnn.d_0p0_p0)<EPS) &&
           ( phi_p[qnnn.node_0p0_pm]<-EPS || fabs(qnnn.d_0p0_m0)<EPS)
     #endif
           )
      {
        b_qn_well_defined_p[n] = true;
        qn_p[n] = ( nx[n]*qnnn.dx_central(q_p) +
                    ny[n]*qnnn.dy_central(q_p)
            #ifdef P4_TO_P8
                    + nz[n]*qnnn.dz_central(q_p)
            #endif
                    );
      }
      else if (phi_p[qnnn.node_000]<-EPS && use_one_sided_derivatives)
      {
        // requires two layers of ghost and assumes uniform grid near the interface
        bool all_directions_good = true;

        double qx = qnnn.dx_central(q_p);
        double qy = qnnn.dy_central(q_p);
#ifdef P4_TO_P8
        double qz = qnnn.dz_central(q_p);
#endif
        p4est_locidx_t node_m00 = qnnn.neighbor_m00();
        p4est_locidx_t node_p00 = qnnn.neighbor_p00();
        p4est_locidx_t node_0m0 = qnnn.neighbor_0m0();
        p4est_locidx_t node_0p0 = qnnn.neighbor_0p0();
#ifdef P4_TO_P8
        p4est_locidx_t node_00m = qnnn.neighbor_00m();
        p4est_locidx_t node_00p = qnnn.neighbor_00p();
#endif
        p4est_locidx_t node_M00 = -1;
        p4est_locidx_t node_P00 = -1;
        p4est_locidx_t node_0M0 = -1;
        p4est_locidx_t node_0P0 = -1;
#ifdef P4_TO_P8
        p4est_locidx_t node_00M = -1;
        p4est_locidx_t node_00P = -1;
#endif

        bool is_ok_m00 = false, is_ok_M00 = false;
        bool is_ok_p00 = false, is_ok_P00 = false;
        bool is_ok_0m0 = false, is_ok_0M0 = false;
        bool is_ok_0p0 = false, is_ok_0P0 = false;
#ifdef P4_TO_P8
        bool is_ok_00m = false, is_ok_00M = false;
        bool is_ok_00p = false, is_ok_00P = false;
#endif

        quad_neighbor_nodes_of_node_t qnnn_nei;

        if (node_m00 != -1)
          if (phi_p[node_m00] < -EPS)
          {
            is_ok_m00 = true;

            qnnn_nei = ngbd->get_neighbors(node_m00);
            node_M00 = qnnn_nei.neighbor_m00();

            if (node_M00 != -1)
              if (phi_p[node_M00] < -EPS)
                is_ok_M00 = true;
          }

        if (node_p00 != -1)
          if (phi_p[node_p00] < -EPS)
          {
            is_ok_p00 = true;

            qnnn_nei = ngbd->get_neighbors(node_p00);
            node_P00 = qnnn_nei.neighbor_p00();

            if (node_P00 != -1)
              if (phi_p[node_P00] < -EPS)
                is_ok_P00 = true;
          }

        if (node_0m0 != -1)
          if (phi_p[node_0m0] < -EPS)
          {
            is_ok_0m0 = true;

            qnnn_nei = ngbd->get_neighbors(node_0m0);
            node_0M0 = qnnn_nei.neighbor_0m0();

            if (node_0M0 != -1)
              if (phi_p[node_0M0] < -EPS)
                is_ok_0M0 = true;
          }

        if (node_0p0 != -1)
          if (phi_p[node_0p0] < -EPS)
          {
            is_ok_0p0 = true;

            qnnn_nei = ngbd->get_neighbors(node_0p0);
            node_0P0 = qnnn_nei.neighbor_0p0();

            if (node_0P0 != -1)
              if (phi_p[node_0P0] < -EPS)
                is_ok_0P0 = true;
          }

#ifdef P4_TO_P8
        if (node_00m != -1)
          if (phi_p[node_00m] < -EPS)
          {
            is_ok_00m = true;

            qnnn_nei = ngbd->get_neighbors(node_00m);
            node_00M = qnnn_nei.neighbor_00m();

            if (node_00M != -1)
              if (phi_p[node_00M] < -EPS)
                is_ok_00M = true;
          }

        if (node_00p != -1)
          if (phi_p[node_00p] < -EPS)
          {
            is_ok_00p = true;

            qnnn_nei = ngbd->get_neighbors(node_00p);
            node_00P = qnnn_nei.neighbor_00p();

            if (node_00P != -1)
              if (phi_p[node_00P] < -EPS)
                is_ok_00P = true;
          }
#endif

        double q_000 = q_p[qnnn.node_000];

        if      (is_ok_m00 && is_ok_p00) qx =  0.5*(q_p[node_p00]-q_p[node_m00])/dxyz[0];
        else if (is_ok_m00 && is_ok_M00) qx = -0.5*(-3.*q_000 + 4.*q_p[node_m00] - q_p[node_M00])/dxyz[0];
        else if (is_ok_p00 && is_ok_P00) qx =  0.5*(-3.*q_000 + 4.*q_p[node_p00] - q_p[node_P00])/dxyz[0];
        else all_directions_good = false;

        if      (is_ok_0m0 && is_ok_0p0) qy =  0.5*(q_p[node_0p0]-q_p[node_0m0])/dxyz[1];
        else if (is_ok_0m0 && is_ok_0M0) qy = -0.5*(-3.*q_000 + 4.*q_p[node_0m0] - q_p[node_0M0])/dxyz[1];
        else if (is_ok_0p0 && is_ok_0P0) qy =  0.5*(-3.*q_000 + 4.*q_p[node_0p0] - q_p[node_0P0])/dxyz[1];
        else all_directions_good = false;

#ifdef P4_TO_P8
        if      (is_ok_00m && is_ok_00p) qz =  0.5*(q_p[node_00p]-q_p[node_00m])/dxyz[2];
        else if (is_ok_00m && is_ok_00M) qz = -0.5*(-3.*q_000 + 4.*q_p[node_00m] - q_p[node_00M])/dxyz[2];
        else if (is_ok_00p && is_ok_00P) qz =  0.5*(-3.*q_000 + 4.*q_p[node_00p] - q_p[node_00P])/dxyz[2];
        else all_directions_good = false;
#endif

        if (all_directions_good)
        {
          b_qn_well_defined_p[n] = true;

          qn_p[n] = ( nx[n]*qx +
                      ny[n]*qy
            #ifdef P4_TO_P8
                      + nz[n]*qz
            #endif
                      );
        } else {
          b_qn_well_defined_p[n] = false;
          qn_p[n] = 0;
        }
      }
      else
      {
        b_qn_well_defined_p[n] = false;
        qn_p[n] = 0;
      }
    }

    /* end update communication */
    ierr = VecGhostUpdateEnd  (b_qn_well_defined, INSERT_VALUES, SCATTER_FORWARD); CHKERRXX(ierr);
    ierr = VecGhostUpdateEnd  (qn, INSERT_VALUES, SCATTER_FORWARD); CHKERRXX(ierr);

    ierr = VecRestoreArray(qn, &qn_p); CHKERRXX(ierr);
    ierr = VecRestoreArray(b_qn_well_defined, &b_qn_well_defined_p); CHKERRXX(ierr);
  }

  ierr = VecRestoreArray(q, &q_p); CHKERRXX(ierr);

  /* initialize qnn */
  if(order == 2)
  {
    ierr = VecDuplicate(qn, &qnn); CHKERRXX(ierr);
    ierr = VecDuplicate(b_qn_well_defined, &b_qnn_well_defined); CHKERRXX(ierr);

    ierr = VecGetArray(qn , &qn_p ); CHKERRXX(ierr);
    ierr = VecGetArray(qnn, &qnn_p); CHKERRXX(ierr);

    ierr = VecGetArray(b_qn_well_defined , &b_qn_well_defined_p ); CHKERRXX(ierr);
    ierr = VecGetArray(b_qnn_well_defined, &b_qnn_well_defined_p); CHKERRXX(ierr);

    /* first do the layer nodes */
    for(size_t n_map=0; n_map<layer_nodes.size(); ++n_map)
    {
      p4est_locidx_t n = layer_nodes[n_map];
      ngbd->get_neighbors(n, qnnn);
      if(  b_qn_well_defined_p[qnnn.node_000]==true &&
     #ifdef P4_TO_P8
           ( b_qn_well_defined_p[qnnn.node_m00_mm]==true || fabs(qnnn.d_m00_p0)<EPS || fabs(qnnn.d_m00_0p)<EPS) &&
           ( b_qn_well_defined_p[qnnn.node_m00_mp]==true || fabs(qnnn.d_m00_p0)<EPS || fabs(qnnn.d_m00_0m)<EPS) &&
           ( b_qn_well_defined_p[qnnn.node_m00_pm]==true || fabs(qnnn.d_m00_m0)<EPS || fabs(qnnn.d_m00_0p)<EPS) &&
           ( b_qn_well_defined_p[qnnn.node_m00_pp]==true || fabs(qnnn.d_m00_m0)<EPS || fabs(qnnn.d_m00_0m)<EPS) &&

           ( b_qn_well_defined_p[qnnn.node_p00_mm]==true || fabs(qnnn.d_p00_p0)<EPS || fabs(qnnn.d_p00_0p)<EPS) &&
           ( b_qn_well_defined_p[qnnn.node_p00_mp]==true || fabs(qnnn.d_p00_p0)<EPS || fabs(qnnn.d_p00_0m)<EPS) &&
           ( b_qn_well_defined_p[qnnn.node_p00_pm]==true || fabs(qnnn.d_p00_m0)<EPS || fabs(qnnn.d_p00_0p)<EPS) &&
           ( b_qn_well_defined_p[qnnn.node_p00_pp]==true || fabs(qnnn.d_p00_m0)<EPS || fabs(qnnn.d_p00_0m)<EPS) &&

           ( b_qn_well_defined_p[qnnn.node_0m0_mm]==true || fabs(qnnn.d_0m0_p0)<EPS || fabs(qnnn.d_0m0_0p)<EPS) &&
           ( b_qn_well_defined_p[qnnn.node_0m0_mp]==true || fabs(qnnn.d_0m0_p0)<EPS || fabs(qnnn.d_0m0_0m)<EPS) &&
           ( b_qn_well_defined_p[qnnn.node_0m0_pm]==true || fabs(qnnn.d_0m0_m0)<EPS || fabs(qnnn.d_0m0_0p)<EPS) &&
           ( b_qn_well_defined_p[qnnn.node_0m0_pp]==true || fabs(qnnn.d_0m0_m0)<EPS || fabs(qnnn.d_0m0_0m)<EPS) &&

           ( b_qn_well_defined_p[qnnn.node_0p0_mm]==true || fabs(qnnn.d_0p0_p0)<EPS || fabs(qnnn.d_0p0_0p)<EPS) &&
           ( b_qn_well_defined_p[qnnn.node_0p0_mp]==true || fabs(qnnn.d_0p0_p0)<EPS || fabs(qnnn.d_0p0_0m)<EPS) &&
           ( b_qn_well_defined_p[qnnn.node_0p0_pm]==true || fabs(qnnn.d_0p0_m0)<EPS || fabs(qnnn.d_0p0_0p)<EPS) &&
           ( b_qn_well_defined_p[qnnn.node_0p0_pp]==true || fabs(qnnn.d_0p0_m0)<EPS || fabs(qnnn.d_0p0_0m)<EPS) &&

           ( b_qn_well_defined_p[qnnn.node_00m_mm]==true || fabs(qnnn.d_00m_p0)<EPS || fabs(qnnn.d_00m_0p)<EPS) &&
           ( b_qn_well_defined_p[qnnn.node_00m_mp]==true || fabs(qnnn.d_00m_p0)<EPS || fabs(qnnn.d_00m_0m)<EPS) &&
           ( b_qn_well_defined_p[qnnn.node_00m_pm]==true || fabs(qnnn.d_00m_m0)<EPS || fabs(qnnn.d_00m_0p)<EPS) &&
           ( b_qn_well_defined_p[qnnn.node_00m_pp]==true || fabs(qnnn.d_00m_m0)<EPS || fabs(qnnn.d_00m_0m)<EPS) &&

           ( b_qn_well_defined_p[qnnn.node_00p_mm]==true || fabs(qnnn.d_00p_p0)<EPS || fabs(qnnn.d_00p_0p)<EPS) &&
           ( b_qn_well_defined_p[qnnn.node_00p_mp]==true || fabs(qnnn.d_00p_p0)<EPS || fabs(qnnn.d_00p_0m)<EPS) &&
           ( b_qn_well_defined_p[qnnn.node_00p_pm]==true || fabs(qnnn.d_00p_m0)<EPS || fabs(qnnn.d_00p_0p)<EPS) &&
           ( b_qn_well_defined_p[qnnn.node_00p_pp]==true || fabs(qnnn.d_00p_m0)<EPS || fabs(qnnn.d_00p_0m)<EPS)
     #else
           ( b_qn_well_defined_p[qnnn.node_m00_mm]==true || fabs(qnnn.d_m00_p0)<EPS) &&
           ( b_qn_well_defined_p[qnnn.node_m00_pm]==true || fabs(qnnn.d_m00_m0)<EPS) &&
           ( b_qn_well_defined_p[qnnn.node_p00_mm]==true || fabs(qnnn.d_p00_p0)<EPS) &&
           ( b_qn_well_defined_p[qnnn.node_p00_pm]==true || fabs(qnnn.d_p00_m0)<EPS) &&
           ( b_qn_well_defined_p[qnnn.node_0m0_mm]==true || fabs(qnnn.d_0m0_p0)<EPS) &&
           ( b_qn_well_defined_p[qnnn.node_0m0_pm]==true || fabs(qnnn.d_0m0_m0)<EPS) &&
           ( b_qn_well_defined_p[qnnn.node_0p0_mm]==true || fabs(qnnn.d_0p0_p0)<EPS) &&
           ( b_qn_well_defined_p[qnnn.node_0p0_pm]==true || fabs(qnnn.d_0p0_m0)<EPS)
     #endif
           )


      {
        b_qnn_well_defined_p[n] = true;
        qnn_p[n] = ( nx[n]*qnnn.dx_central(qn_p) +
                     ny[n]*qnnn.dy_central(qn_p)
             #ifdef P4_TO_P8
                     + nz[n]*qnnn.dz_central(qn_p)
             #endif
                     );
      }
      else if (b_qn_well_defined_p[qnnn.node_000]==true && use_one_sided_derivatives)
      {
        // requires two layers of ghost and assumes uniform grid near the interface
        bool all_directions_good = true;

        double qnx = qnnn.dx_central(qn_p);
        double qny = qnnn.dy_central(qn_p);
#ifdef P4_TO_P8
        double qnz = qnnn.dz_central(qn_p);
#endif
        p4est_locidx_t node_m00 = qnnn.neighbor_m00();
        p4est_locidx_t node_p00 = qnnn.neighbor_p00();
        p4est_locidx_t node_0m0 = qnnn.neighbor_0m0();
        p4est_locidx_t node_0p0 = qnnn.neighbor_0p0();
#ifdef P4_TO_P8
        p4est_locidx_t node_00m = qnnn.neighbor_00m();
        p4est_locidx_t node_00p = qnnn.neighbor_00p();
#endif
        p4est_locidx_t node_M00 = -1;
        p4est_locidx_t node_P00 = -1;
        p4est_locidx_t node_0M0 = -1;
        p4est_locidx_t node_0P0 = -1;
#ifdef P4_TO_P8
        p4est_locidx_t node_00M = -1;
        p4est_locidx_t node_00P = -1;
#endif

        bool is_ok_m00 = false, is_ok_M00 = false;
        bool is_ok_p00 = false, is_ok_P00 = false;
        bool is_ok_0m0 = false, is_ok_0M0 = false;
        bool is_ok_0p0 = false, is_ok_0P0 = false;
#ifdef P4_TO_P8
        bool is_ok_00m = false, is_ok_00M = false;
        bool is_ok_00p = false, is_ok_00P = false;
#endif

        quad_neighbor_nodes_of_node_t qnnn_nei;

        if (node_m00 != -1)
          if (b_qn_well_defined_p[node_m00])
          {
            is_ok_m00 = true;

            qnnn_nei = ngbd->get_neighbors(node_m00);
            node_M00 = qnnn_nei.neighbor_m00();

            if (node_M00 != -1)
              if (b_qn_well_defined_p[node_M00])
                is_ok_M00 = true;
          }

        if (node_p00 != -1)
          if (b_qn_well_defined_p[node_p00])
          {
            is_ok_p00 = true;

            qnnn_nei = ngbd->get_neighbors(node_p00);
            node_P00 = qnnn_nei.neighbor_p00();

            if (node_P00 != -1)
              if (b_qn_well_defined_p[node_P00])
                is_ok_P00 = true;
          }

        if (node_0m0 != -1)
          if (b_qn_well_defined_p[node_0m0])
          {
            is_ok_0m0 = true;

            qnnn_nei = ngbd->get_neighbors(node_0m0);
            node_0M0 = qnnn_nei.neighbor_0m0();

            if (node_0M0 != -1)
              if (b_qn_well_defined_p[node_0M0])
                is_ok_0M0 = true;
          }

        if (node_0p0 != -1)
          if (b_qn_well_defined_p[node_0p0])
          {
            is_ok_0p0 = true;

            qnnn_nei = ngbd->get_neighbors(node_0p0);
            node_0P0 = qnnn_nei.neighbor_0p0();

            if (node_0P0 != -1)
              if (b_qn_well_defined_p[node_0P0])
                is_ok_0P0 = true;
          }

#ifdef P4_TO_P8
        if (node_00m != -1)
          if (b_qn_well_defined_p[node_00m])
          {
            is_ok_00m = true;

            qnnn_nei = ngbd->get_neighbors(node_00m);
            node_00M = qnnn_nei.neighbor_00m();

            if (node_00M != -1)
              if (b_qn_well_defined_p[node_00M])
                is_ok_00M = true;
          }

        if (node_00p != -1)
          if (b_qn_well_defined_p[node_00p])
          {
            is_ok_00p = true;

            qnnn_nei = ngbd->get_neighbors(node_00p);
            node_00P = qnnn_nei.neighbor_00p();

            if (node_00P != -1)
              if (b_qn_well_defined_p[node_00P])
                is_ok_00P = true;
          }
#endif

        double qn_000 = qn_p[qnnn.node_000];

        if      (is_ok_m00 && is_ok_p00) qnx =  0.5*(qn_p[node_p00]-qn_p[node_m00])/dxyz[0];
        else if (is_ok_m00 && is_ok_M00) qnx = -0.5*(-3.*qn_000 + 4.*qn_p[node_m00] - qn_p[node_M00])/dxyz[0];
        else if (is_ok_p00 && is_ok_P00) qnx =  0.5*(-3.*qn_000 + 4.*qn_p[node_p00] - qn_p[node_P00])/dxyz[0];
        else all_directions_good = false;

        if      (is_ok_0m0 && is_ok_0p0) qny =  0.5*(qn_p[node_0p0]-qn_p[node_0m0])/dxyz[1];
        else if (is_ok_0m0 && is_ok_0M0) qny = -0.5*(-3.*qn_000 + 4.*qn_p[node_0m0] - qn_p[node_0M0])/dxyz[1];
        else if (is_ok_0p0 && is_ok_0P0) qny =  0.5*(-3.*qn_000 + 4.*qn_p[node_0p0] - qn_p[node_0P0])/dxyz[1];
        else all_directions_good = false;

#ifdef P4_TO_P8
        if      (is_ok_00m && is_ok_00p) qnz =  0.5*(qn_p[node_00p]-qn_p[node_00m])/dxyz[2];
        else if (is_ok_00m && is_ok_00M) qnz = -0.5*(-3.*qn_000 + 4.*qn_p[node_00m] - qn_p[node_00M])/dxyz[2];
        else if (is_ok_00p && is_ok_00P) qnz =  0.5*(-3.*qn_000 + 4.*qn_p[node_00p] - qn_p[node_00P])/dxyz[2];
        else all_directions_good = false;
#endif

        if (all_directions_good)
        {
          b_qnn_well_defined_p[n] = true;

          qnn_p[n] = ( nx[n]*qnx +
                       ny[n]*qny
            #ifdef P4_TO_P8
                      + nz[n]*qnz
            #endif
                      );
        } else {
          b_qnn_well_defined_p[n] = false;
          qnn_p[n] = 0;
        }
      }
      else
      {
        b_qnn_well_defined_p[n] = false;
        qnn_p[n] = 0;
      }
    }

    /* initiate the communication */
    ierr = VecGhostUpdateBegin(b_qnn_well_defined, INSERT_VALUES, SCATTER_FORWARD); CHKERRXX(ierr);
    ierr = VecGhostUpdateBegin(qnn, INSERT_VALUES, SCATTER_FORWARD); CHKERRXX(ierr);

    /* now process the local nodes */
    for(size_t n_map=0; n_map<local_nodes.size(); ++n_map)
    {
      p4est_locidx_t n = local_nodes[n_map];
      ngbd->get_neighbors(n, qnnn);
      if(  b_qn_well_defined_p[qnnn.node_000]==true &&
     #ifdef P4_TO_P8
           ( b_qn_well_defined_p[qnnn.node_m00_mm]==true || fabs(qnnn.d_m00_p0)<EPS || fabs(qnnn.d_m00_0p)<EPS) &&
           ( b_qn_well_defined_p[qnnn.node_m00_mp]==true || fabs(qnnn.d_m00_p0)<EPS || fabs(qnnn.d_m00_0m)<EPS) &&
           ( b_qn_well_defined_p[qnnn.node_m00_pm]==true || fabs(qnnn.d_m00_m0)<EPS || fabs(qnnn.d_m00_0p)<EPS) &&
           ( b_qn_well_defined_p[qnnn.node_m00_pp]==true || fabs(qnnn.d_m00_m0)<EPS || fabs(qnnn.d_m00_0m)<EPS) &&

           ( b_qn_well_defined_p[qnnn.node_p00_mm]==true || fabs(qnnn.d_p00_p0)<EPS || fabs(qnnn.d_p00_0p)<EPS) &&
           ( b_qn_well_defined_p[qnnn.node_p00_mp]==true || fabs(qnnn.d_p00_p0)<EPS || fabs(qnnn.d_p00_0m)<EPS) &&
           ( b_qn_well_defined_p[qnnn.node_p00_pm]==true || fabs(qnnn.d_p00_m0)<EPS || fabs(qnnn.d_p00_0p)<EPS) &&
           ( b_qn_well_defined_p[qnnn.node_p00_pp]==true || fabs(qnnn.d_p00_m0)<EPS || fabs(qnnn.d_p00_0m)<EPS) &&

           ( b_qn_well_defined_p[qnnn.node_0m0_mm]==true || fabs(qnnn.d_0m0_p0)<EPS || fabs(qnnn.d_0m0_0p)<EPS) &&
           ( b_qn_well_defined_p[qnnn.node_0m0_mp]==true || fabs(qnnn.d_0m0_p0)<EPS || fabs(qnnn.d_0m0_0m)<EPS) &&
           ( b_qn_well_defined_p[qnnn.node_0m0_pm]==true || fabs(qnnn.d_0m0_m0)<EPS || fabs(qnnn.d_0m0_0p)<EPS) &&
           ( b_qn_well_defined_p[qnnn.node_0m0_pp]==true || fabs(qnnn.d_0m0_m0)<EPS || fabs(qnnn.d_0m0_0m)<EPS) &&

           ( b_qn_well_defined_p[qnnn.node_0p0_mm]==true || fabs(qnnn.d_0p0_p0)<EPS || fabs(qnnn.d_0p0_0p)<EPS) &&
           ( b_qn_well_defined_p[qnnn.node_0p0_mp]==true || fabs(qnnn.d_0p0_p0)<EPS || fabs(qnnn.d_0p0_0m)<EPS) &&
           ( b_qn_well_defined_p[qnnn.node_0p0_pm]==true || fabs(qnnn.d_0p0_m0)<EPS || fabs(qnnn.d_0p0_0p)<EPS) &&
           ( b_qn_well_defined_p[qnnn.node_0p0_pp]==true || fabs(qnnn.d_0p0_m0)<EPS || fabs(qnnn.d_0p0_0m)<EPS) &&

           ( b_qn_well_defined_p[qnnn.node_00m_mm]==true || fabs(qnnn.d_00m_p0)<EPS || fabs(qnnn.d_00m_0p)<EPS) &&
           ( b_qn_well_defined_p[qnnn.node_00m_mp]==true || fabs(qnnn.d_00m_p0)<EPS || fabs(qnnn.d_00m_0m)<EPS) &&
           ( b_qn_well_defined_p[qnnn.node_00m_pm]==true || fabs(qnnn.d_00m_m0)<EPS || fabs(qnnn.d_00m_0p)<EPS) &&
           ( b_qn_well_defined_p[qnnn.node_00m_pp]==true || fabs(qnnn.d_00m_m0)<EPS || fabs(qnnn.d_00m_0m)<EPS) &&

           ( b_qn_well_defined_p[qnnn.node_00p_mm]==true || fabs(qnnn.d_00p_p0)<EPS || fabs(qnnn.d_00p_0p)<EPS) &&
           ( b_qn_well_defined_p[qnnn.node_00p_mp]==true || fabs(qnnn.d_00p_p0)<EPS || fabs(qnnn.d_00p_0m)<EPS) &&
           ( b_qn_well_defined_p[qnnn.node_00p_pm]==true || fabs(qnnn.d_00p_m0)<EPS || fabs(qnnn.d_00p_0p)<EPS) &&
           ( b_qn_well_defined_p[qnnn.node_00p_pp]==true || fabs(qnnn.d_00p_m0)<EPS || fabs(qnnn.d_00p_0m)<EPS)
     #else
           ( b_qn_well_defined_p[qnnn.node_m00_mm]==true || fabs(qnnn.d_m00_p0)<EPS) &&
           ( b_qn_well_defined_p[qnnn.node_m00_pm]==true || fabs(qnnn.d_m00_m0)<EPS) &&
           ( b_qn_well_defined_p[qnnn.node_p00_mm]==true || fabs(qnnn.d_p00_p0)<EPS) &&
           ( b_qn_well_defined_p[qnnn.node_p00_pm]==true || fabs(qnnn.d_p00_m0)<EPS) &&
           ( b_qn_well_defined_p[qnnn.node_0m0_mm]==true || fabs(qnnn.d_0m0_p0)<EPS) &&
           ( b_qn_well_defined_p[qnnn.node_0m0_pm]==true || fabs(qnnn.d_0m0_m0)<EPS) &&
           ( b_qn_well_defined_p[qnnn.node_0p0_mm]==true || fabs(qnnn.d_0p0_p0)<EPS) &&
           ( b_qn_well_defined_p[qnnn.node_0p0_pm]==true || fabs(qnnn.d_0p0_m0)<EPS)
     #endif
           )


      {
        b_qnn_well_defined_p[n] = true;
        qnn_p[n] = ( nx[n]*qnnn.dx_central(qn_p) +
                     ny[n]*qnnn.dy_central(qn_p)
             #ifdef P4_TO_P8
                     + nz[n]*qnnn.dz_central(qn_p)
             #endif
                     );
      }
      else if (b_qn_well_defined_p[qnnn.node_000]==true && use_one_sided_derivatives)
      {
        // requires two layers of ghost and assumes uniform grid near the interface
        bool all_directions_good = true;

        double qnx = qnnn.dx_central(qn_p);
        double qny = qnnn.dy_central(qn_p);
#ifdef P4_TO_P8
        double qnz = qnnn.dz_central(qn_p);
#endif
        p4est_locidx_t node_m00 = qnnn.neighbor_m00();
        p4est_locidx_t node_p00 = qnnn.neighbor_p00();
        p4est_locidx_t node_0m0 = qnnn.neighbor_0m0();
        p4est_locidx_t node_0p0 = qnnn.neighbor_0p0();
#ifdef P4_TO_P8
        p4est_locidx_t node_00m = qnnn.neighbor_00m();
        p4est_locidx_t node_00p = qnnn.neighbor_00p();
#endif
        p4est_locidx_t node_M00 = -1;
        p4est_locidx_t node_P00 = -1;
        p4est_locidx_t node_0M0 = -1;
        p4est_locidx_t node_0P0 = -1;
#ifdef P4_TO_P8
        p4est_locidx_t node_00M = -1;
        p4est_locidx_t node_00P = -1;
#endif

        bool is_ok_m00 = false, is_ok_M00 = false;
        bool is_ok_p00 = false, is_ok_P00 = false;
        bool is_ok_0m0 = false, is_ok_0M0 = false;
        bool is_ok_0p0 = false, is_ok_0P0 = false;
#ifdef P4_TO_P8
        bool is_ok_00m = false, is_ok_00M = false;
        bool is_ok_00p = false, is_ok_00P = false;
#endif

        quad_neighbor_nodes_of_node_t qnnn_nei;

        if (node_m00 != -1)
          if (b_qn_well_defined_p[node_m00])
          {
            is_ok_m00 = true;

            qnnn_nei = ngbd->get_neighbors(node_m00);
            node_M00 = qnnn_nei.neighbor_m00();

            if (node_M00 != -1)
              if (b_qn_well_defined_p[node_M00])
                is_ok_M00 = true;
          }

        if (node_p00 != -1)
          if (b_qn_well_defined_p[node_p00])
          {
            is_ok_p00 = true;

            qnnn_nei = ngbd->get_neighbors(node_p00);
            node_P00 = qnnn_nei.neighbor_p00();

            if (node_P00 != -1)
              if (b_qn_well_defined_p[node_P00])
                is_ok_P00 = true;
          }

        if (node_0m0 != -1)
          if (b_qn_well_defined_p[node_0m0])
          {
            is_ok_0m0 = true;

            qnnn_nei = ngbd->get_neighbors(node_0m0);
            node_0M0 = qnnn_nei.neighbor_0m0();

            if (node_0M0 != -1)
              if (b_qn_well_defined_p[node_0M0])
                is_ok_0M0 = true;
          }

        if (node_0p0 != -1)
          if (b_qn_well_defined_p[node_0p0])
          {
            is_ok_0p0 = true;

            qnnn_nei = ngbd->get_neighbors(node_0p0);
            node_0P0 = qnnn_nei.neighbor_0p0();

            if (node_0P0 != -1)
              if (b_qn_well_defined_p[node_0P0])
                is_ok_0P0 = true;
          }

#ifdef P4_TO_P8
        if (node_00m != -1)
          if (b_qn_well_defined_p[node_00m])
          {
            is_ok_00m = true;

            qnnn_nei = ngbd->get_neighbors(node_00m);
            node_00M = qnnn_nei.neighbor_00m();

            if (node_00M != -1)
              if (b_qn_well_defined_p[node_00M])
                is_ok_00M = true;
          }

        if (node_00p != -1)
          if (b_qn_well_defined_p[node_00p])
          {
            is_ok_00p = true;

            qnnn_nei = ngbd->get_neighbors(node_00p);
            node_00P = qnnn_nei.neighbor_00p();

            if (node_00P != -1)
              if (b_qn_well_defined_p[node_00P])
                is_ok_00P = true;
          }
#endif

        double qn_000 = qn_p[qnnn.node_000];

        if      (is_ok_m00 && is_ok_p00) qnx =  0.5*(qn_p[node_p00]-qn_p[node_m00])/dxyz[0];
        else if (is_ok_m00 && is_ok_M00) qnx = -0.5*(-3.*qn_000 + 4.*qn_p[node_m00] - qn_p[node_M00])/dxyz[0];
        else if (is_ok_p00 && is_ok_P00) qnx =  0.5*(-3.*qn_000 + 4.*qn_p[node_p00] - qn_p[node_P00])/dxyz[0];
        else all_directions_good = false;

        if      (is_ok_0m0 && is_ok_0p0) qny =  0.5*(qn_p[node_0p0]-qn_p[node_0m0])/dxyz[1];
        else if (is_ok_0m0 && is_ok_0M0) qny = -0.5*(-3.*qn_000 + 4.*qn_p[node_0m0] - qn_p[node_0M0])/dxyz[1];
        else if (is_ok_0p0 && is_ok_0P0) qny =  0.5*(-3.*qn_000 + 4.*qn_p[node_0p0] - qn_p[node_0P0])/dxyz[1];
        else all_directions_good = false;

#ifdef P4_TO_P8
        if      (is_ok_00m && is_ok_00p) qnz =  0.5*(qn_p[node_00p]-qn_p[node_00m])/dxyz[2];
        else if (is_ok_00m && is_ok_00M) qnz = -0.5*(-3.*qn_000 + 4.*qn_p[node_00m] - qn_p[node_00M])/dxyz[2];
        else if (is_ok_00p && is_ok_00P) qnz =  0.5*(-3.*qn_000 + 4.*qn_p[node_00p] - qn_p[node_00P])/dxyz[2];
        else all_directions_good = false;
#endif

        if (all_directions_good)
        {
          b_qnn_well_defined_p[n] = true;

          qnn_p[n] = ( nx[n]*qnx +
                       ny[n]*qny
            #ifdef P4_TO_P8
                      + nz[n]*qnz
            #endif
                      );
        } else {
          b_qnn_well_defined_p[n] = false;
          qnn_p[n] = 0;
        }
      }
      else
      {
        b_qnn_well_defined_p[n] = false;
        qnn_p[n] = 0;
      }
    }

    /* end update communication */
    ierr = VecGhostUpdateEnd  (b_qnn_well_defined, INSERT_VALUES, SCATTER_FORWARD); CHKERRXX(ierr);
    ierr = VecGhostUpdateEnd  (qnn, INSERT_VALUES, SCATTER_FORWARD); CHKERRXX(ierr);

    ierr = VecRestoreArray(qn , &qn_p ); CHKERRXX(ierr);
    ierr = VecRestoreArray(qnn, &qnn_p); CHKERRXX(ierr);

    ierr = VecRestoreArray(b_qn_well_defined , &b_qn_well_defined_p ); CHKERRXX(ierr);
    ierr = VecRestoreArray(b_qnn_well_defined, &b_qnn_well_defined_p); CHKERRXX(ierr);
  }

  /* extrapolate qnn */
  if(order==2)
  {
    ierr = VecGetArray(b_qnn_well_defined, &b_qnn_well_defined_p); CHKERRXX(ierr);

    for(int it=0; it<iterations; ++it)
    {
      ierr = VecGetArray(qnn, &qnn_p); CHKERRXX(ierr);
      ierr = VecGetArray(tmp, &tmp_p); CHKERRXX(ierr);

      /* first do the layer nodes */
      for(size_t n_map=0; n_map<layer_nodes.size(); ++n_map)
      {
        p4est_locidx_t n = layer_nodes[n_map];
        if(!b_qnn_well_defined_p[n])
        {
          ngbd->get_neighbors(n, qnnn);
          double dt = MIN(fabs(qnnn.d_m00) , fabs(qnnn.d_p00) );
          dt  =  MIN( dt, fabs(qnnn.d_0m0) , fabs(qnnn.d_0p0) );
#ifdef P4_TO_P8
          dt  =  MIN( dt, fabs(qnnn.d_00m) , fabs(qnnn.d_00p) );
          dt /= 3;
#else
          dt /= 2;
#endif

          /* first order one sided derivative */
          double qnnx = nx[n]>0 ? (qnn_p[n] - qnnn.f_m00_linear(qnn_p)) / qnnn.d_m00
                                : (qnnn.f_p00_linear(qnn_p) - qnn_p[n]) / qnnn.d_p00;
          double qnny = ny[n]>0 ? (qnn_p[n] - qnnn.f_0m0_linear(qnn_p)) / qnnn.d_0m0
                                : (qnnn.f_0p0_linear(qnn_p) - qnn_p[n]) / qnnn.d_0p0;
#ifdef P4_TO_P8
          double qnnz = nz[n]>0 ? (qnn_p[n] - qnnn.f_00m_linear(qnn_p)) / qnnn.d_00m
                                : (qnnn.f_00p_linear(qnn_p) - qnn_p[n]) / qnnn.d_00p;
#endif
          tmp_p[n] = qnn_p[n] - dt*( nx[n]*qnnx + ny[n]*qnny
                           #ifdef P4_TO_P8
                                     + nz[n]*qnnz
                           #endif
                                     );
        }
        else
          tmp_p[n] = qnn_p[n];
      }

      /* initiate the communication */
      ierr = VecGhostUpdateBegin(tmp, INSERT_VALUES, SCATTER_FORWARD); CHKERRXX(ierr);

      /* now process the local nodes */
      for(size_t n_map=0; n_map<local_nodes.size(); ++n_map)
      {
        p4est_locidx_t n = local_nodes[n_map];
        if(!b_qnn_well_defined_p[n])
        {
          ngbd->get_neighbors(n, qnnn);
          double dt = MIN(fabs(qnnn.d_m00) , fabs(qnnn.d_p00) );
          dt  =  MIN( dt, fabs(qnnn.d_0m0) , fabs(qnnn.d_0p0) );
#ifdef P4_TO_P8
          dt  =  MIN( dt, fabs(qnnn.d_00m) , fabs(qnnn.d_00p) );
          dt /= 3;
#else
          dt /= 2;
#endif

          /* first order one sided derivative */
          double qnnx = nx[n]>0 ? (qnn_p[n] - qnnn.f_m00_linear(qnn_p)) / qnnn.d_m00
                                : (qnnn.f_p00_linear(qnn_p) - qnn_p[n]) / qnnn.d_p00;
          double qnny = ny[n]>0 ? (qnn_p[n] - qnnn.f_0m0_linear(qnn_p)) / qnnn.d_0m0
                                : (qnnn.f_0p0_linear(qnn_p) - qnn_p[n]) / qnnn.d_0p0;
#ifdef P4_TO_P8
          double qnnz = nz[n]>0 ? (qnn_p[n] - qnnn.f_00m_linear(qnn_p)) / qnnn.d_00m
                                : (qnnn.f_00p_linear(qnn_p) - qnn_p[n]) / qnnn.d_00p;
#endif
          tmp_p[n] = qnn_p[n] - dt*( nx[n]*qnnx + ny[n]*qnny
                           #ifdef P4_TO_P8
                                     + nz[n]*qnnz
                           #endif
                                     );
        }
        else
          tmp_p[n] = qnn_p[n];
      }

      /* end update communication */
      ierr = VecGhostUpdateEnd  (tmp, INSERT_VALUES, SCATTER_FORWARD); CHKERRXX(ierr);

      ierr = VecRestoreArray(tmp, &tmp_p); CHKERRXX(ierr);
      ierr = VecRestoreArray(qnn, &qnn_p); CHKERRXX(ierr);

      ierr = VecGhostGetLocalForm(tmp, &tmp_loc); CHKERRXX(ierr);
      ierr = VecGhostGetLocalForm(qnn, &qnn_loc); CHKERRXX(ierr);
      ierr = VecCopy(tmp_loc, qnn_loc); CHKERRXX(ierr);
      ierr = VecGhostRestoreLocalForm(tmp, &tmp_loc); CHKERRXX(ierr);
      ierr = VecGhostRestoreLocalForm(qnn, &qnn_loc); CHKERRXX(ierr);
    }
    ierr = VecRestoreArray(b_qnn_well_defined, &b_qnn_well_defined_p); CHKERRXX(ierr);
  }

  /* extrapolate qn */
  if(order>=1)
  {
    if(order==2) ierr = VecGetArray(qnn, &qnn_p); CHKERRXX(ierr);
    ierr = VecGetArray(b_qn_well_defined, &b_qn_well_defined_p); CHKERRXX(ierr);

    for(int it=0; it<iterations; ++it)
    {
      ierr = VecGetArray(qn , &qn_p ); CHKERRXX(ierr);
      ierr = VecGetArray(tmp, &tmp_p); CHKERRXX(ierr);

      /* first do the layer nodes */
      for(size_t n_map=0; n_map<layer_nodes.size(); ++n_map)
      {
        p4est_locidx_t n = layer_nodes[n_map];
        if(!b_qn_well_defined_p[n])
        {
          ngbd->get_neighbors(n, qnnn);
          double dt = MIN(fabs(qnnn.d_m00) , fabs(qnnn.d_p00) );
          dt  =  MIN( dt, fabs(qnnn.d_0m0) , fabs(qnnn.d_0p0) );
#ifdef P4_TO_P8
          dt  =  MIN( dt, fabs(qnnn.d_00m) , fabs(qnnn.d_00p) );
          dt /= 3;
#else
          dt /= 2;
#endif

          /* first order one sided derivative */
          double qnx = nx[n]>0 ? (qn_p[n] - qnnn.f_m00_linear(qn_p)) / qnnn.d_m00
                               : (qnnn.f_p00_linear(qn_p) - qn_p[n]) / qnnn.d_p00;
          double qny = ny[n]>0 ? (qn_p[n] - qnnn.f_0m0_linear(qn_p)) / qnnn.d_0m0
                               : (qnnn.f_0p0_linear(qn_p) - qn_p[n]) / qnnn.d_0p0;
#ifdef P4_TO_P8
          double qnz = nz[n]>0 ? (qn_p[n] - qnnn.f_00m_linear(qn_p)) / qnnn.d_00m
                               : (qnnn.f_00p_linear(qn_p) - qn_p[n]) / qnnn.d_00p;
#endif
          tmp_p[n] = qn_p[n] - dt*( nx[n]*qnx + ny[n]*qny
                          #ifdef P4_TO_P8
                                    + nz[n]*qnz
                          #endif
                                    ) + (order==2 ? dt*qnn_p[n] : 0);
        }
        else
          tmp_p[n] = qn_p[n];
      }

      /* initiate the communication */
      ierr = VecGhostUpdateBegin(tmp, INSERT_VALUES, SCATTER_FORWARD); CHKERRXX(ierr);

      /* now process the local nodes */
      for(size_t n_map=0; n_map<local_nodes.size(); ++n_map)
      {
        p4est_locidx_t n = local_nodes[n_map];
        if(!b_qn_well_defined_p[n])
        {
          ngbd->get_neighbors(n, qnnn);
          double dt = MIN(fabs(qnnn.d_m00) , fabs(qnnn.d_p00) );
          dt  =  MIN( dt, fabs(qnnn.d_0m0) , fabs(qnnn.d_0p0) );
#ifdef P4_TO_P8
          dt  =  MIN( dt, fabs(qnnn.d_00m) , fabs(qnnn.d_00p) );
          dt /= 3;
#else
          dt /= 2;
#endif

          /* first order one sided derivative */
          double qnx = nx[n]>0 ? (qn_p[n] - qnnn.f_m00_linear(qn_p)) / qnnn.d_m00
                               : (qnnn.f_p00_linear(qn_p) - qn_p[n]) / qnnn.d_p00;
          double qny = ny[n]>0 ? (qn_p[n] - qnnn.f_0m0_linear(qn_p)) / qnnn.d_0m0
                               : (qnnn.f_0p0_linear(qn_p) - qn_p[n]) / qnnn.d_0p0;
#ifdef P4_TO_P8
          double qnz = nz[n]>0 ? (qn_p[n] - qnnn.f_00m_linear(qn_p)) / qnnn.d_00m
                               : (qnnn.f_00p_linear(qn_p) - qn_p[n]) / qnnn.d_00p;
#endif
          tmp_p[n] = qn_p[n] - dt*( nx[n]*qnx + ny[n]*qny
                          #ifdef P4_TO_P8
                                    + nz[n]*qnz
                          #endif
                                    ) + (order==2 ? dt*qnn_p[n] : 0);
        }
        else
          tmp_p[n] = qn_p[n];
      }

      /* end update communication */
      ierr = VecGhostUpdateEnd  (tmp, INSERT_VALUES, SCATTER_FORWARD); CHKERRXX(ierr);

      ierr = VecRestoreArray(qn , &qn_p ); CHKERRXX(ierr);
      ierr = VecRestoreArray(tmp, &tmp_p); CHKERRXX(ierr);

      ierr = VecGhostGetLocalForm(tmp, &tmp_loc); CHKERRXX(ierr);
      ierr = VecGhostGetLocalForm(qn , &qn_loc ); CHKERRXX(ierr);
      ierr = VecCopy(tmp_loc, qn_loc); CHKERRXX(ierr);
      ierr = VecGhostRestoreLocalForm(tmp, &tmp_loc); CHKERRXX(ierr);
      ierr = VecGhostRestoreLocalForm(qn , &qn_loc ); CHKERRXX(ierr);
    }

    ierr = VecRestoreArray(b_qn_well_defined, &b_qn_well_defined_p); CHKERRXX(ierr);

    if(order==2)
    {
      ierr = VecRestoreArray(qnn, &qnn_p); CHKERRXX(ierr);
      ierr = VecDestroy(qnn); CHKERRXX(ierr);
    }
  }

  if(order>=1) { ierr = VecDestroy(b_qn_well_defined ); CHKERRXX(ierr); }
  if(order==2) { ierr = VecDestroy(b_qnn_well_defined); CHKERRXX(ierr); }

  /* extrapolate q */
  Vec qxx, qyy;
  double *qxx_p, *qyy_p;
  ierr = VecCreateGhostNodes(p4est, nodes, &qxx); CHKERRXX(ierr);
  ierr = VecCreateGhostNodes(p4est, nodes, &qyy); CHKERRXX(ierr);
#ifdef P4_TO_P8
  Vec qzz;
  double *qzz_p;
  ierr = VecCreateGhostNodes(p4est, nodes, &qzz); CHKERRXX(ierr);
#endif

  if(order>=1) { ierr = VecGetArray(qn, &qn_p); CHKERRXX(ierr); }

  for(int it=0; it<iterations; ++it)
  {
#ifdef P4_TO_P8
    ngbd->second_derivatives_central(q, qxx, qyy, qzz);
#else
    ngbd->second_derivatives_central(q, qxx, qyy);
#endif

    ierr = VecGetArray(qxx, &qxx_p); CHKERRXX(ierr);
    ierr = VecGetArray(qyy, &qyy_p); CHKERRXX(ierr);
#ifdef P4_TO_P8
    ierr = VecGetArray(qzz, &qzz_p); CHKERRXX(ierr);
#endif

    ierr = VecGetArray(q  , &q_p  ); CHKERRXX(ierr);
    ierr = VecGetArray(tmp, &tmp_p); CHKERRXX(ierr);

    /* first do the layer nodes */
    for(size_t n_map=0; n_map<layer_nodes.size(); ++n_map)
    {
      p4est_locidx_t n = layer_nodes[n_map];
      ngbd->get_neighbors(n, qnnn);
      if(phi_p[n] > -EPS)
      {
        const quad_neighbor_nodes_of_node_t& qnnn = (*ngbd)[n];
        double dt = MIN(fabs(qnnn.d_m00) , fabs(qnnn.d_p00) );
        dt  =  MIN( dt, fabs(qnnn.d_0m0) , fabs(qnnn.d_0p0) );
#ifdef P4_TO_P8
        dt  =  MIN( dt, fabs(qnnn.d_00m) , fabs(qnnn.d_00p) );
        dt /= 3;
#else
        dt /= 2;
#endif

        /* first order one sided derivatives */
        double qx = nx[n]>0 ? (q_p[n] - qnnn.f_m00_linear(q_p)) / qnnn.d_m00
                            : (qnnn.f_p00_linear(q_p) - q_p[n]) / qnnn.d_p00;
        double qy = ny[n]>0 ? (q_p[n] - qnnn.f_0m0_linear(q_p)) / qnnn.d_0m0
                            : (qnnn.f_0p0_linear(q_p) - q_p[n]) / qnnn.d_0p0;
#ifdef P4_TO_P8
        double qz = nz[n]>0 ? (q_p[n] - qnnn.f_00m_linear(q_p)) / qnnn.d_00m
                            : (qnnn.f_00p_linear(q_p) - q_p[n]) / qnnn.d_00p;
#endif

        /* second order derivatives */
        double qxx_m00 = qnnn.f_m00_linear(qxx_p);
        double qxx_p00 = qnnn.f_p00_linear(qxx_p);
        double qyy_0m0 = qnnn.f_0m0_linear(qyy_p);
        double qyy_0p0 = qnnn.f_0p0_linear(qyy_p);
#ifdef P4_TO_P8
        double qzz_00m = qnnn.f_00m_linear(qzz_p);
        double qzz_00p = qnnn.f_00p_linear(qzz_p);
#endif

        /* minmod operation */
        qxx_m00 = qxx_p[n]*qxx_m00<0 ? 0 : (fabs(qxx_p[n])<fabs(qxx_m00) ? qxx_p[n] : qxx_m00);
        qxx_p00 = qxx_p[n]*qxx_p00<0 ? 0 : (fabs(qxx_p[n])<fabs(qxx_p00) ? qxx_p[n] : qxx_p00);
        qyy_0m0 = qyy_p[n]*qyy_0m0<0 ? 0 : (fabs(qyy_p[n])<fabs(qyy_0m0) ? qyy_p[n] : qyy_0m0);
        qyy_0p0 = qyy_p[n]*qyy_0p0<0 ? 0 : (fabs(qyy_p[n])<fabs(qyy_0p0) ? qyy_p[n] : qyy_0p0);
#ifdef P4_TO_P8
        qzz_00m = qzz_p[n]*qzz_00m<0 ? 0 : (fabs(qzz_p[n])<fabs(qzz_00m) ? qzz_p[n] : qzz_00m);
        qzz_00p = qzz_p[n]*qzz_00p<0 ? 0 : (fabs(qzz_p[n])<fabs(qzz_00p) ? qzz_p[n] : qzz_00p);
#endif

        if(nx[n]<0) qx -= .5*qnnn.d_p00*qxx_p00;
        else        qx += .5*qnnn.d_m00*qxx_m00;
        if(ny[n]<0) qy -= .5*qnnn.d_0p0*qyy_0p0;
        else        qy += .5*qnnn.d_0m0*qyy_0m0;
#ifdef P4_TO_P8
        if(nz[n]<0) qz -= .5*qnnn.d_00p*qzz_00p;
        else        qz += .5*qnnn.d_00m*qzz_00m;
#endif

//#ifdef P4_TO_P8
//        if(fabs(nx[n])<EPS && fabs(ny[n])<EPS && fabs(nz[n])<EPS)
//          tmp_p[n] = (qnnn.f_m00_linear(q_p) + qnnn.f_p00_linear(q_p) +
//                      qnnn.f_0m0_linear(q_p) + qnnn.f_0p0_linear(q_p) +
//                      qnnn.f_00m_linear(q_p) + qnnn.f_00p_linear(q_p))/6.;
//#else
//        if(fabs(nx[n])<EPS && fabs(ny[n])<EPS)
//          tmp_p[n] = (qnnn.f_m00_linear(q_p) + qnnn.f_p00_linear(q_p) +
//                      qnnn.f_0m0_linear(q_p) + qnnn.f_0p0_linear(q_p))/4.;
//#endif
//        else
          tmp_p[n] = q_p[n] - dt*( nx[n]*qx + ny[n]*qy
                         #ifdef P4_TO_P8
                                   + nz[n]*qz
                         #endif
                                   ) + (order>=1 ? dt*qn_p[n] : 0);
      }
      else
        tmp_p[n] = q_p[n];
    }

    /* initiate the communication */
    ierr = VecGhostUpdateBegin(tmp, INSERT_VALUES, SCATTER_FORWARD); CHKERRXX(ierr);

    /* now process the local nodes */
    for(size_t n_map=0; n_map<local_nodes.size(); ++n_map)
    {
      p4est_locidx_t n = local_nodes[n_map];
      ngbd->get_neighbors(n, qnnn);
      if(phi_p[n] > -EPS)
      {
        double dt = MIN(fabs(qnnn.d_m00) , fabs(qnnn.d_p00) );
        dt  =  MIN( dt, fabs(qnnn.d_0m0) , fabs(qnnn.d_0p0) );
#ifdef P4_TO_P8
        dt  =  MIN( dt, fabs(qnnn.d_00m) , fabs(qnnn.d_00p) );
        dt /= 3;
#else
        dt /= 2;
#endif

        /* first order one sided derivatives */
        double qx = nx[n]>0 ? (q_p[n] - qnnn.f_m00_linear(q_p)) / qnnn.d_m00
                            : (qnnn.f_p00_linear(q_p) - q_p[n]) / qnnn.d_p00;
        double qy = ny[n]>0 ? (q_p[n] - qnnn.f_0m0_linear(q_p)) / qnnn.d_0m0
                            : (qnnn.f_0p0_linear(q_p) - q_p[n]) / qnnn.d_0p0;
#ifdef P4_TO_P8
        double qz = nz[n]>0 ? (q_p[n] - qnnn.f_00m_linear(q_p)) / qnnn.d_00m
                            : (qnnn.f_00p_linear(q_p) - q_p[n]) / qnnn.d_00p;
#endif

        /* second order derivatives */
        double qxx_m00 = qnnn.f_m00_linear(qxx_p);
        double qxx_p00 = qnnn.f_p00_linear(qxx_p);
        double qyy_0m0 = qnnn.f_0m0_linear(qyy_p);
        double qyy_0p0 = qnnn.f_0p0_linear(qyy_p);
#ifdef P4_TO_P8
        double qzz_00m = qnnn.f_00m_linear(qzz_p);
        double qzz_00p = qnnn.f_00p_linear(qzz_p);
#endif

        /* minmod operation */
        qxx_m00 = qxx_p[n]*qxx_m00<0 ? 0 : (fabs(qxx_p[n])<fabs(qxx_m00) ? qxx_p[n] : qxx_m00);
        qxx_p00 = qxx_p[n]*qxx_p00<0 ? 0 : (fabs(qxx_p[n])<fabs(qxx_p00) ? qxx_p[n] : qxx_p00);
        qyy_0m0 = qyy_p[n]*qyy_0m0<0 ? 0 : (fabs(qyy_p[n])<fabs(qyy_0m0) ? qyy_p[n] : qyy_0m0);
        qyy_0p0 = qyy_p[n]*qyy_0p0<0 ? 0 : (fabs(qyy_p[n])<fabs(qyy_0p0) ? qyy_p[n] : qyy_0p0);
#ifdef P4_TO_P8
        qzz_00m = qzz_p[n]*qzz_00m<0 ? 0 : (fabs(qzz_p[n])<fabs(qzz_00m) ? qzz_p[n] : qzz_00m);
        qzz_00p = qzz_p[n]*qzz_00p<0 ? 0 : (fabs(qzz_p[n])<fabs(qzz_00p) ? qzz_p[n] : qzz_00p);
#endif

        if(nx[n]<0) qx -= .5*qnnn.d_p00*qxx_p00;
        else        qx += .5*qnnn.d_m00*qxx_m00;
        if(ny[n]<0) qy -= .5*qnnn.d_0p0*qyy_0p0;
        else        qy += .5*qnnn.d_0m0*qyy_0m0;
#ifdef P4_TO_P8
        if(nz[n]<0) qz -= .5*qnnn.d_00p*qzz_00p;
        else        qz += .5*qnnn.d_00m*qzz_00m;
#endif

//#ifdef P4_TO_P8
//        if(fabs(nx[n])<EPS && fabs(ny[n])<EPS && fabs(nz[n])<EPS)
//          tmp_p[n] = (qnnn.f_m00_linear(q_p) + qnnn.f_p00_linear(q_p) +
//                      qnnn.f_0m0_linear(q_p) + qnnn.f_0p0_linear(q_p) +
//                      qnnn.f_00m_linear(q_p) + qnnn.f_00p_linear(q_p))/6.;
//#else
//        if(fabs(nx[n])<EPS && fabs(ny[n])<EPS)
//          tmp_p[n] = (qnnn.f_m00_linear(q_p) + qnnn.f_p00_linear(q_p) +
//                      qnnn.f_0m0_linear(q_p) + qnnn.f_0p0_linear(q_p))/4.;
//#endif
//        else
          tmp_p[n] = q_p[n] - dt*( nx[n]*qx + ny[n]*qy
                         #ifdef P4_TO_P8
                                   + nz[n]*qz
                         #endif
                                   ) + (order>=1 ? dt*qn_p[n] : 0);
      }
      else
        tmp_p[n] = q_p[n];
    }

    /* end update communication */
    ierr = VecGhostUpdateEnd  (tmp, INSERT_VALUES, SCATTER_FORWARD); CHKERRXX(ierr);

    ierr = VecRestoreArray(qxx, &qxx_p); CHKERRXX(ierr);
    ierr = VecRestoreArray(qyy, &qyy_p); CHKERRXX(ierr);
#ifdef P4_TO_P8
    ierr = VecRestoreArray(qzz, &qzz_p); CHKERRXX(ierr);
#endif
    ierr = VecRestoreArray(q  , &q_p  ); CHKERRXX(ierr);
    ierr = VecRestoreArray(tmp, &tmp_p); CHKERRXX(ierr);

    ierr = VecGhostGetLocalForm(tmp, &tmp_loc); CHKERRXX(ierr);
    ierr = VecGhostGetLocalForm(q  , &q_loc  ); CHKERRXX(ierr);
    ierr = VecCopy(tmp_loc, q_loc); CHKERRXX(ierr);
    ierr = VecGhostRestoreLocalForm(tmp, &tmp_loc); CHKERRXX(ierr);
    ierr = VecGhostRestoreLocalForm(q  , &q_loc  ); CHKERRXX(ierr);
  }

  if(order>=1)
  {
    ierr = VecRestoreArray(qn, &qn_p); CHKERRXX(ierr);
    ierr = VecDestroy(qn); CHKERRXX(ierr);
  }

  ierr = VecRestoreArray(phi, &phi_p); CHKERRXX(ierr);

  ierr = VecDestroy(qxx); CHKERRXX(ierr);
  ierr = VecDestroy(qyy); CHKERRXX(ierr);
#ifdef P4_TO_P8
  ierr = VecDestroy(qzz); CHKERRXX(ierr);
#endif

  ierr = VecDestroy(tmp); CHKERRXX(ierr);

  ierr = PetscLogEventEnd(log_my_p4est_level_set_extend_over_interface_TVD, phi, q, 0, 0); CHKERRXX(ierr);
}



void my_p4est_level_set_t::extend_Over_Interface_TVD_not_parallel(Vec phi, Vec q, int iterations, int order) const
{
  PetscErrorCode ierr;

  double *phi_p;
  ierr = VecGetArray(phi, &phi_p); CHKERRXX(ierr);

  Vec qn, qnn;
  double *q_p, *qn_p, *qnn_p;
  Vec b_qn_well_defined;
  Vec b_qnn_well_defined;
  double *b_qn_well_defined_p;
  double *b_qnn_well_defined_p;

  /* compute the normals */
  std::vector<double> nx(nodes->num_owned_indeps);
  std::vector<double> ny(nodes->num_owned_indeps);
#ifdef P4_TO_P8
  std::vector<double> nz(nodes->num_owned_indeps);
#endif

  quad_neighbor_nodes_of_node_t qnnn;
  for(p4est_locidx_t n=0; n<nodes->num_owned_indeps; ++n)
  {
    ngbd->get_neighbors(n, qnnn);
    nx[n] = qnnn.dx_central(phi_p);
    ny[n] = qnnn.dy_central(phi_p);
#ifdef P4_TO_P8
    nz[n] = qnnn.dz_central(phi_p);
    double norm = sqrt(nx[n]*nx[n] + ny[n]*ny[n] + nz[n]*nz[n]);
#else
    double norm = sqrt(nx[n]*nx[n] + ny[n]*ny[n]);
#endif

    if(norm>EPS)
    {
      nx[n] /= norm;
      ny[n] /= norm;
#ifdef P4_TO_P8
      nz[n] /= norm;
#endif
    }
    else
    {
      nx[n] = 0;
      ny[n] = 0;
#ifdef P4_TO_P8
      nz[n] = 0;
#endif
    }
  }

  ierr = VecGetArray(q , &q_p) ; CHKERRXX(ierr);

  /* initialize qn */
  if(order >=1 )
  {
    ierr = VecDuplicate(phi, &qn); CHKERRXX(ierr);
    ierr = VecDuplicate(phi, &b_qn_well_defined ); CHKERRXX(ierr);

    ierr = VecGetArray(qn, &qn_p); CHKERRXX(ierr);
    ierr = VecGetArray(b_qn_well_defined, &b_qn_well_defined_p); CHKERRXX(ierr);

    for(p4est_locidx_t n=0; n<nodes->num_owned_indeps; ++n)
    {
      ngbd->get_neighbors(n, qnnn);
      if(  phi_p[qnnn.node_000]<-EPS &&
     #ifdef P4_TO_P8
           ( phi_p[qnnn.node_m00_mm]<-EPS || fabs(qnnn.d_m00_p0)<EPS || fabs(qnnn.d_m00_0p)<EPS) &&
           ( phi_p[qnnn.node_m00_mp]<-EPS || fabs(qnnn.d_m00_p0)<EPS || fabs(qnnn.d_m00_0m)<EPS) &&
           ( phi_p[qnnn.node_m00_pm]<-EPS || fabs(qnnn.d_m00_m0)<EPS || fabs(qnnn.d_m00_0p)<EPS) &&
           ( phi_p[qnnn.node_m00_pp]<-EPS || fabs(qnnn.d_m00_m0)<EPS || fabs(qnnn.d_m00_0m)<EPS) &&

           ( phi_p[qnnn.node_p00_mm]<-EPS || fabs(qnnn.d_p00_p0)<EPS || fabs(qnnn.d_p00_0p)<EPS) &&
           ( phi_p[qnnn.node_p00_mp]<-EPS || fabs(qnnn.d_p00_p0)<EPS || fabs(qnnn.d_p00_0m)<EPS) &&
           ( phi_p[qnnn.node_p00_pm]<-EPS || fabs(qnnn.d_p00_m0)<EPS || fabs(qnnn.d_p00_0p)<EPS) &&
           ( phi_p[qnnn.node_p00_pp]<-EPS || fabs(qnnn.d_p00_m0)<EPS || fabs(qnnn.d_p00_0m)<EPS) &&

           ( phi_p[qnnn.node_0m0_mm]<-EPS || fabs(qnnn.d_0m0_p0)<EPS || fabs(qnnn.d_0m0_0p)<EPS) &&
           ( phi_p[qnnn.node_0m0_mp]<-EPS || fabs(qnnn.d_0m0_p0)<EPS || fabs(qnnn.d_0m0_0m)<EPS) &&
           ( phi_p[qnnn.node_0m0_pm]<-EPS || fabs(qnnn.d_0m0_m0)<EPS || fabs(qnnn.d_0m0_0p)<EPS) &&
           ( phi_p[qnnn.node_0m0_pp]<-EPS || fabs(qnnn.d_0m0_m0)<EPS || fabs(qnnn.d_0m0_0m)<EPS) &&

           ( phi_p[qnnn.node_0p0_mm]<-EPS || fabs(qnnn.d_0p0_p0)<EPS || fabs(qnnn.d_0p0_0p)<EPS) &&
           ( phi_p[qnnn.node_0p0_mp]<-EPS || fabs(qnnn.d_0p0_p0)<EPS || fabs(qnnn.d_0p0_0m)<EPS) &&
           ( phi_p[qnnn.node_0p0_pm]<-EPS || fabs(qnnn.d_0p0_m0)<EPS || fabs(qnnn.d_0p0_0p)<EPS) &&
           ( phi_p[qnnn.node_0p0_pp]<-EPS || fabs(qnnn.d_0p0_m0)<EPS || fabs(qnnn.d_0p0_0m)<EPS) &&

           ( phi_p[qnnn.node_00m_mm]<-EPS || fabs(qnnn.d_00m_p0)<EPS || fabs(qnnn.d_00m_0p)<EPS) &&
           ( phi_p[qnnn.node_00m_mp]<-EPS || fabs(qnnn.d_00m_p0)<EPS || fabs(qnnn.d_00m_0m)<EPS) &&
           ( phi_p[qnnn.node_00m_pm]<-EPS || fabs(qnnn.d_00m_m0)<EPS || fabs(qnnn.d_00m_0p)<EPS) &&
           ( phi_p[qnnn.node_00m_pp]<-EPS || fabs(qnnn.d_00m_m0)<EPS || fabs(qnnn.d_00m_0m)<EPS) &&

           ( phi_p[qnnn.node_00p_mm]<-EPS || fabs(qnnn.d_00p_p0)<EPS || fabs(qnnn.d_00p_0p)<EPS) &&
           ( phi_p[qnnn.node_00p_mp]<-EPS || fabs(qnnn.d_00p_p0)<EPS || fabs(qnnn.d_00p_0m)<EPS) &&
           ( phi_p[qnnn.node_00p_pm]<-EPS || fabs(qnnn.d_00p_m0)<EPS || fabs(qnnn.d_00p_0p)<EPS) &&
           ( phi_p[qnnn.node_00p_pp]<-EPS || fabs(qnnn.d_00p_m0)<EPS || fabs(qnnn.d_00p_0m)<EPS)
     #else
           ( phi_p[qnnn.node_m00_mm]<-EPS || fabs(qnnn.d_m00_p0)<EPS) &&
           ( phi_p[qnnn.node_m00_pm]<-EPS || fabs(qnnn.d_m00_m0)<EPS) &&
           ( phi_p[qnnn.node_p00_mm]<-EPS || fabs(qnnn.d_p00_p0)<EPS) &&
           ( phi_p[qnnn.node_p00_pm]<-EPS || fabs(qnnn.d_p00_m0)<EPS) &&
           ( phi_p[qnnn.node_0m0_mm]<-EPS || fabs(qnnn.d_0m0_p0)<EPS) &&
           ( phi_p[qnnn.node_0m0_pm]<-EPS || fabs(qnnn.d_0m0_m0)<EPS) &&
           ( phi_p[qnnn.node_0p0_mm]<-EPS || fabs(qnnn.d_0p0_p0)<EPS) &&
           ( phi_p[qnnn.node_0p0_pm]<-EPS || fabs(qnnn.d_0p0_m0)<EPS)
     #endif
           )
      {
        b_qn_well_defined_p[n] = true;
        qn_p[n] = ( nx[n]*qnnn.dx_central(q_p) +
                    ny[n]*qnnn.dy_central(q_p)
            #ifdef P4_TO_P8
                    + nz[n]*qnnn.dz_central(q_p)
            #endif
                    );
      }
      else
      {
        b_qn_well_defined_p[n] = false;
        qn_p[n] = 0;
      }
    }

    ierr = VecRestoreArray(qn, &qn_p); CHKERRXX(ierr);
    ierr = VecRestoreArray(b_qn_well_defined, &b_qn_well_defined_p); CHKERRXX(ierr);

    ierr = VecGhostUpdateBegin(b_qn_well_defined, INSERT_VALUES, SCATTER_FORWARD); CHKERRXX(ierr);
    ierr = VecGhostUpdateEnd  (b_qn_well_defined, INSERT_VALUES, SCATTER_FORWARD); CHKERRXX(ierr);

    ierr = VecGhostUpdateBegin(qn, INSERT_VALUES, SCATTER_FORWARD); CHKERRXX(ierr);
    ierr = VecGhostUpdateEnd  (qn, INSERT_VALUES, SCATTER_FORWARD); CHKERRXX(ierr);
  }


  /* initialize qnn */
  if(order == 2)
  {
    ierr = VecDuplicate(phi, &qnn ); CHKERRXX(ierr);
    ierr = VecDuplicate(phi, &b_qnn_well_defined); CHKERRXX(ierr);

    ierr = VecGetArray(qn , &qn_p ); CHKERRXX(ierr);
    ierr = VecGetArray(qnn, &qnn_p); CHKERRXX(ierr);

    ierr = VecGetArray(b_qn_well_defined , &b_qn_well_defined_p ); CHKERRXX(ierr);
    ierr = VecGetArray(b_qnn_well_defined, &b_qnn_well_defined_p); CHKERRXX(ierr);

    for(p4est_locidx_t n=0; n<nodes->num_owned_indeps; ++n)
    {
      ngbd->get_neighbors(n, qnnn);
      if(  b_qn_well_defined_p[qnnn.node_000]==true &&
     #ifdef P4_TO_P8
           ( b_qn_well_defined_p[qnnn.node_m00_mm]==true || fabs(qnnn.d_m00_p0)<EPS || fabs(qnnn.d_m00_0p)<EPS) &&
           ( b_qn_well_defined_p[qnnn.node_m00_mp]==true || fabs(qnnn.d_m00_p0)<EPS || fabs(qnnn.d_m00_0m)<EPS) &&
           ( b_qn_well_defined_p[qnnn.node_m00_pm]==true || fabs(qnnn.d_m00_m0)<EPS || fabs(qnnn.d_m00_0p)<EPS) &&
           ( b_qn_well_defined_p[qnnn.node_m00_pp]==true || fabs(qnnn.d_m00_m0)<EPS || fabs(qnnn.d_m00_0m)<EPS) &&

           ( b_qn_well_defined_p[qnnn.node_p00_mm]==true || fabs(qnnn.d_p00_p0)<EPS || fabs(qnnn.d_p00_0p)<EPS) &&
           ( b_qn_well_defined_p[qnnn.node_p00_mp]==true || fabs(qnnn.d_p00_p0)<EPS || fabs(qnnn.d_p00_0m)<EPS) &&
           ( b_qn_well_defined_p[qnnn.node_p00_pm]==true || fabs(qnnn.d_p00_m0)<EPS || fabs(qnnn.d_p00_0p)<EPS) &&
           ( b_qn_well_defined_p[qnnn.node_p00_pp]==true || fabs(qnnn.d_p00_m0)<EPS || fabs(qnnn.d_p00_0m)<EPS) &&

           ( b_qn_well_defined_p[qnnn.node_0m0_mm]==true || fabs(qnnn.d_0m0_p0)<EPS || fabs(qnnn.d_0m0_0p)<EPS) &&
           ( b_qn_well_defined_p[qnnn.node_0m0_mp]==true || fabs(qnnn.d_0m0_p0)<EPS || fabs(qnnn.d_0m0_0m)<EPS) &&
           ( b_qn_well_defined_p[qnnn.node_0m0_pm]==true || fabs(qnnn.d_0m0_m0)<EPS || fabs(qnnn.d_0m0_0p)<EPS) &&
           ( b_qn_well_defined_p[qnnn.node_0m0_pp]==true || fabs(qnnn.d_0m0_m0)<EPS || fabs(qnnn.d_0m0_0m)<EPS) &&

           ( b_qn_well_defined_p[qnnn.node_0p0_mm]==true || fabs(qnnn.d_0p0_p0)<EPS || fabs(qnnn.d_0p0_0p)<EPS) &&
           ( b_qn_well_defined_p[qnnn.node_0p0_mp]==true || fabs(qnnn.d_0p0_p0)<EPS || fabs(qnnn.d_0p0_0m)<EPS) &&
           ( b_qn_well_defined_p[qnnn.node_0p0_pm]==true || fabs(qnnn.d_0p0_m0)<EPS || fabs(qnnn.d_0p0_0p)<EPS) &&
           ( b_qn_well_defined_p[qnnn.node_0p0_pp]==true || fabs(qnnn.d_0p0_m0)<EPS || fabs(qnnn.d_0p0_0m)<EPS) &&

           ( b_qn_well_defined_p[qnnn.node_00m_mm]==true || fabs(qnnn.d_00m_p0)<EPS || fabs(qnnn.d_00m_0p)<EPS) &&
           ( b_qn_well_defined_p[qnnn.node_00m_mp]==true || fabs(qnnn.d_00m_p0)<EPS || fabs(qnnn.d_00m_0m)<EPS) &&
           ( b_qn_well_defined_p[qnnn.node_00m_pm]==true || fabs(qnnn.d_00m_m0)<EPS || fabs(qnnn.d_00m_0p)<EPS) &&
           ( b_qn_well_defined_p[qnnn.node_00m_pp]==true || fabs(qnnn.d_00m_m0)<EPS || fabs(qnnn.d_00m_0m)<EPS) &&

           ( b_qn_well_defined_p[qnnn.node_00p_mm]==true || fabs(qnnn.d_00p_p0)<EPS || fabs(qnnn.d_00p_0p)<EPS) &&
           ( b_qn_well_defined_p[qnnn.node_00p_mp]==true || fabs(qnnn.d_00p_p0)<EPS || fabs(qnnn.d_00p_0m)<EPS) &&
           ( b_qn_well_defined_p[qnnn.node_00p_pm]==true || fabs(qnnn.d_00p_m0)<EPS || fabs(qnnn.d_00p_0p)<EPS) &&
           ( b_qn_well_defined_p[qnnn.node_00p_pp]==true || fabs(qnnn.d_00p_m0)<EPS || fabs(qnnn.d_00p_0m)<EPS)
     #else
           ( b_qn_well_defined_p[qnnn.node_m00_mm]==true || fabs(qnnn.d_m00_p0)<EPS) &&
           ( b_qn_well_defined_p[qnnn.node_m00_pm]==true || fabs(qnnn.d_m00_m0)<EPS) &&
           ( b_qn_well_defined_p[qnnn.node_p00_mm]==true || fabs(qnnn.d_p00_p0)<EPS) &&
           ( b_qn_well_defined_p[qnnn.node_p00_pm]==true || fabs(qnnn.d_p00_m0)<EPS) &&
           ( b_qn_well_defined_p[qnnn.node_0m0_mm]==true || fabs(qnnn.d_0m0_p0)<EPS) &&
           ( b_qn_well_defined_p[qnnn.node_0m0_pm]==true || fabs(qnnn.d_0m0_m0)<EPS) &&
           ( b_qn_well_defined_p[qnnn.node_0p0_mm]==true || fabs(qnnn.d_0p0_p0)<EPS) &&
           ( b_qn_well_defined_p[qnnn.node_0p0_pm]==true || fabs(qnnn.d_0p0_m0)<EPS)
     #endif
           )


      {
        b_qnn_well_defined_p[n] = true;
        qnn_p[n] = ( nx[n]*qnnn.dx_central(qn_p) +
                     ny[n]*qnnn.dy_central(qn_p)
             #ifdef P4_TO_P8
                     + nz[n]*qnnn.dz_central(qn_p)
             #endif
                     );
      }
      else
      {
        b_qnn_well_defined_p[n] = false;
        qnn_p[n] = 0;
      }
    }

    ierr = VecRestoreArray(qn , &qn_p ); CHKERRXX(ierr);
    ierr = VecRestoreArray(qnn, &qnn_p); CHKERRXX(ierr);

    ierr = VecRestoreArray(b_qn_well_defined , &b_qn_well_defined_p ); CHKERRXX(ierr);
    ierr = VecRestoreArray(b_qnn_well_defined, &b_qnn_well_defined_p); CHKERRXX(ierr);

    ierr = VecGhostUpdateBegin(b_qnn_well_defined, INSERT_VALUES, SCATTER_FORWARD); CHKERRXX(ierr);
    ierr = VecGhostUpdateEnd  (b_qnn_well_defined, INSERT_VALUES, SCATTER_FORWARD); CHKERRXX(ierr);

    ierr = VecGhostUpdateBegin(qnn, INSERT_VALUES, SCATTER_FORWARD); CHKERRXX(ierr);
    ierr = VecGhostUpdateEnd  (qnn, INSERT_VALUES, SCATTER_FORWARD); CHKERRXX(ierr);
  }

  /* extrapolate qnn */
  if(order==2)
  {
    ierr = VecGetArray(b_qnn_well_defined, &b_qnn_well_defined_p); CHKERRXX(ierr);
    for(int it=0; it<iterations; ++it)
    {
      ierr = VecGetArray(qnn, &qnn_p); CHKERRXX(ierr);

      for(p4est_locidx_t n=0; n<nodes->num_owned_indeps; ++n)
      {
        if(!b_qnn_well_defined_p[n])
        {
          ngbd->get_neighbors(n, qnnn);
          double dt = MIN(fabs(qnnn.d_m00) , fabs(qnnn.d_p00) );
          dt  =  MIN( dt, fabs(qnnn.d_0m0) , fabs(qnnn.d_0p0) );
#ifdef P4_TO_P8
          dt  =  MIN( dt, fabs(qnnn.d_00m) , fabs(qnnn.d_00p) );
          dt /= 3;
#else
          dt /= 2;
#endif

          /* first order one sided derivative */
          double qnnx = nx[n]>0 ? (qnn_p[n] - qnnn.f_m00_linear(qnn_p)) / qnnn.d_m00
                                : (qnnn.f_p00_linear(qnn_p) - qnn_p[n]) / qnnn.d_p00;
          double qnny = ny[n]>0 ? (qnn_p[n] - qnnn.f_0m0_linear(qnn_p)) / qnnn.d_0m0
                                : (qnnn.f_0p0_linear(qnn_p) - qnn_p[n]) / qnnn.d_0p0;
#ifdef P4_TO_P8
          double qnnz = nz[n]>0 ? (qnn_p[n] - qnnn.f_00m_linear(qnn_p)) / qnnn.d_00m
                                : (qnnn.f_00p_linear(qnn_p) - qnn_p[n]) / qnnn.d_00p;
#endif

          qnn_p[n] -= ( dt*nx[n]*qnnx +
                        dt*ny[n]*qnny
              #ifdef P4_TO_P8
                        + dt*nz[n]*qnnz
              #endif
                        );
        }
      }
      ierr = VecRestoreArray(qnn, &qnn_p); CHKERRXX(ierr);

      ierr = VecGhostUpdateBegin(qnn, INSERT_VALUES, SCATTER_FORWARD); CHKERRXX(ierr);
      ierr = VecGhostUpdateEnd  (qnn, INSERT_VALUES, SCATTER_FORWARD); CHKERRXX(ierr);
    }
    ierr = VecRestoreArray(b_qnn_well_defined, &b_qnn_well_defined_p); CHKERRXX(ierr);
  }

  /* extrapolate qn */
  if(order>=1)
  {
    if(order==2) ierr = VecGetArray(qnn, &qnn_p); CHKERRXX(ierr);
    ierr = VecGetArray(b_qn_well_defined, &b_qn_well_defined_p); CHKERRXX(ierr);

    for(int it=0; it<iterations; ++it)
    {
      ierr = VecGetArray(qn , &qn_p ); CHKERRXX(ierr);

      for(p4est_locidx_t n=0; n<nodes->num_owned_indeps; ++n)
      {
        if(!b_qn_well_defined_p[n])
        {
          ngbd->get_neighbors(n, qnnn);
          double dt = MIN(fabs(qnnn.d_m00) , fabs(qnnn.d_p00) );
          dt  =  MIN( dt, fabs(qnnn.d_0m0) , fabs(qnnn.d_0p0) );
#ifdef P4_TO_P8
          dt  =  MIN( dt, fabs(qnnn.d_00m) , fabs(qnnn.d_00p) );
          dt /= 3;
#else
          dt /= 2;
#endif

          /* first order one sided derivative */
          double qnx = nx[n]>0 ? (qn_p[n] - qnnn.f_m00_linear(qn_p)) / qnnn.d_m00
                               : (qnnn.f_p00_linear(qn_p) - qn_p[n]) / qnnn.d_p00;
          double qny = ny[n]>0 ? (qn_p[n] - qnnn.f_0m0_linear(qn_p)) / qnnn.d_0m0
                               : (qnnn.f_0p0_linear(qn_p) - qn_p[n]) / qnnn.d_0p0;
#ifdef P4_TO_P8
          double qnz = nz[n]>0 ? (qn_p[n] - qnnn.f_00m_linear(qn_p)) / qnnn.d_00m
                               : (qnnn.f_00p_linear(qn_p) - qn_p[n]) / qnnn.d_00p;
#endif

          qn_p[n] -= ( dt*nx[n]*qnx +
                       dt*ny[n]*qny
             #ifdef P4_TO_P8
                       + dt*nz[n]*qnz
             #endif
                       - (order==2 ? dt*qnn_p[n] : 0) );
        }
      }
      ierr = VecRestoreArray(qn, &qn_p); CHKERRXX(ierr);

      ierr = VecGhostUpdateBegin(qn, INSERT_VALUES, SCATTER_FORWARD); CHKERRXX(ierr);
      ierr = VecGhostUpdateEnd  (qn, INSERT_VALUES, SCATTER_FORWARD); CHKERRXX(ierr);
    }

    ierr = VecRestoreArray(b_qn_well_defined, &b_qn_well_defined_p); CHKERRXX(ierr);
    if(order==2) ierr = VecRestoreArray(qnn, &qnn_p); CHKERRXX(ierr);
  }
  ierr = VecRestoreArray(q, &q_p); CHKERRXX(ierr);

  if(order>=1) ierr = VecDestroy(b_qn_well_defined ); CHKERRXX(ierr);
  if(order==2) ierr = VecDestroy(b_qnn_well_defined); CHKERRXX(ierr);

  /* extrapolate q */
  Vec qxx, qyy;
  double *qxx_p, *qyy_p;
  ierr = VecCreateGhostNodes(p4est, nodes, &qxx); CHKERRXX(ierr);
  ierr = VecCreateGhostNodes(p4est, nodes, &qyy); CHKERRXX(ierr);
#ifdef P4_TO_P8
  Vec qzz;
  double *qzz_p;
  ierr = VecCreateGhostNodes(p4est, nodes, &qzz); CHKERRXX(ierr);
#endif

  if(order>=1) ierr = VecGetArray(qn, &qn_p); CHKERRXX(ierr);

  for(int it=0; it<iterations; ++it)
  {
#ifdef P4_TO_P8
    ngbd->second_derivatives_central(q, qxx, qyy, qzz);
#else
    ngbd->second_derivatives_central(q, qxx, qyy);
#endif

    ierr = VecGetArray(qxx, &qxx_p); CHKERRXX(ierr);
    ierr = VecGetArray(qyy, &qyy_p); CHKERRXX(ierr);
#ifdef P4_TO_P8
    ierr = VecGetArray(qzz, &qzz_p); CHKERRXX(ierr);
#endif

    ierr = VecGetArray(q  , &q_p  ); CHKERRXX(ierr);

    for(p4est_locidx_t n=0; n<nodes->num_owned_indeps; ++n)
    {
      if(phi_p[n] > -EPS)
      {
        ngbd->get_neighbors(n, qnnn);
        double dt = MIN(fabs(qnnn.d_m00) , fabs(qnnn.d_p00) );
        dt  =  MIN( dt, fabs(qnnn.d_0m0) , fabs(qnnn.d_0p0) );
#ifdef P4_TO_P8
        dt  =  MIN( dt, fabs(qnnn.d_00m) , fabs(qnnn.d_00p) );
        dt /= 3;
#else
        dt /= 2;
#endif

        /* first order one sided derivatives */
        double qx = nx[n]>0 ? (q_p[n] - qnnn.f_m00_linear(q_p)) / qnnn.d_m00
                            : (qnnn.f_p00_linear(q_p) - q_p[n]) / qnnn.d_p00;
        double qy = ny[n]>0 ? (q_p[n] - qnnn.f_0m0_linear(q_p)) / qnnn.d_0m0
                            : (qnnn.f_0p0_linear(q_p) - q_p[n]) / qnnn.d_0p0;
#ifdef P4_TO_P8
        double qz = nz[n]>0 ? (q_p[n] - qnnn.f_00m_linear(q_p)) / qnnn.d_00m
                            : (qnnn.f_00p_linear(q_p) - q_p[n]) / qnnn.d_00p;
#endif

        /* second order derivatives */
        double qxx_m00 = qnnn.f_m00_linear(qxx_p);
        double qxx_p00 = qnnn.f_p00_linear(qxx_p);
        double qyy_0m0 = qnnn.f_0m0_linear(qyy_p);
        double qyy_0p0 = qnnn.f_0p0_linear(qyy_p);
#ifdef P4_TO_P8
        double qzz_00m = qnnn.f_00m_linear(qzz_p);
        double qzz_00p = qnnn.f_00p_linear(qzz_p);
#endif

        /* minmod operation */
        qxx_m00 = qxx_p[n]*qxx_m00<0 ? 0 : (fabs(qxx_p[n])<fabs(qxx_m00) ? qxx_p[n] : qxx_m00);
        qxx_p00 = qxx_p[n]*qxx_p00<0 ? 0 : (fabs(qxx_p[n])<fabs(qxx_p00) ? qxx_p[n] : qxx_p00);
        qyy_0m0 = qyy_p[n]*qyy_0m0<0 ? 0 : (fabs(qyy_p[n])<fabs(qyy_0m0) ? qyy_p[n] : qyy_0m0);
        qyy_0p0 = qyy_p[n]*qyy_0p0<0 ? 0 : (fabs(qyy_p[n])<fabs(qyy_0p0) ? qyy_p[n] : qyy_0p0);
#ifdef P4_TO_P8
        qzz_00m = qzz_p[n]*qzz_00m<0 ? 0 : (fabs(qzz_p[n])<fabs(qzz_00m) ? qzz_p[n] : qzz_00m);
        qzz_00p = qzz_p[n]*qzz_00p<0 ? 0 : (fabs(qzz_p[n])<fabs(qzz_00p) ? qzz_p[n] : qzz_00p);
#endif

        if(nx[n]<0) qx -= .5*qnnn.d_p00*qxx_p00;
        else        qx += .5*qnnn.d_m00*qxx_m00;
        if(ny[n]<0) qy -= .5*qnnn.d_0p0*qyy_0p0;
        else        qy += .5*qnnn.d_0m0*qyy_0m0;
#ifdef P4_TO_P8
        if(nz[n]<0) qz -= .5*qnnn.d_00p*qzz_00p;
        else        qz += .5*qnnn.d_00m*qzz_00m;
#endif

        q_p[n] -= ( dt*nx[n]*qx +
                    dt*ny[n]*qy
            #ifdef P4_TO_P8
                    + dt*nz[n]*qz
            #endif
                    - (order>=1 ? dt*qn_p[n] : 0) );
      }
    }

    ierr = VecRestoreArray(qxx, &qxx_p); CHKERRXX(ierr);
    ierr = VecRestoreArray(qyy, &qyy_p); CHKERRXX(ierr);
#ifdef P4_TO_P8
    ierr = VecRestoreArray(qzz, &qzz_p); CHKERRXX(ierr);
#endif
    ierr = VecRestoreArray(q  , &q_p  ); CHKERRXX(ierr);

    ierr = VecGhostUpdateBegin(q, INSERT_VALUES, SCATTER_FORWARD); CHKERRXX(ierr);
    ierr = VecGhostUpdateEnd  (q, INSERT_VALUES, SCATTER_FORWARD); CHKERRXX(ierr);
  }

  if (order >= 1) {
    ierr = VecRestoreArray(qn, &qn_p); CHKERRXX(ierr);
    ierr = VecDestroy(qn); CHKERRXX(ierr);
    ierr = VecDestroy(b_qn_well_defined); CHKERRXX(ierr);
  }
  if (order == 2) {
    ierr = VecDestroy(qnn); CHKERRXX(ierr);
    ierr = VecDestroy(b_qnn_well_defined); CHKERRXX(ierr);
  }

  ierr = VecRestoreArray(phi, &phi_p); CHKERRXX(ierr);

  ierr = VecDestroy(qxx); CHKERRXX(ierr);
  ierr = VecDestroy(qyy); CHKERRXX(ierr);
#ifdef P4_TO_P8
  ierr = VecDestroy(qzz); CHKERRXX(ierr);
#endif
}


void my_p4est_level_set_t::extend_from_interface_to_whole_domain_TVD_one_iteration( const std::vector<int>& map, double *phi_p,
                                                                                    std::vector<double>& nx, std::vector<double>& ny,
                                                                                    #ifdef P4_TO_P8
                                                                                    std::vector<double>& nz,
                                                                                    #endif
                                                                                    double *q_out_p,
                                                                                    double *q_p, double *qxx_p, double *qyy_p,
                                                                                    #ifdef P4_TO_P8
                                                                                    double *qzz_p,
                                                                                    #endif
                                                                                    std::vector<double>& qi_m00, std::vector<double>& qi_p00,
                                                                                    std::vector<double>& qi_0m0, std::vector<double>& qi_0p0,
                                                                                    #ifdef P4_TO_P8
                                                                                    std::vector<double>& qi_00m, std::vector<double>& qi_00p,
                                                                                    #endif
                                                                                    std::vector<double>& s_m00 , std::vector<double>& s_p00,
                                                                                    std::vector<double>& s_0m0 , std::vector<double>& s_0p0
                                                                                    #ifdef P4_TO_P8
                                                                                    , std::vector<double>& s_00m, std::vector<double>& s_00p
                                                                                    #endif
                                                                                    ) const
{
  quad_neighbor_nodes_of_node_t qnnn;
  for(size_t n_map=0; n_map<map.size(); ++n_map)
  {
    p4est_locidx_t n = map[n_map];
    ngbd->get_neighbors(n, qnnn);
    //---------------------------------------------------------------------
    // Neighborhood information
    //---------------------------------------------------------------------
    double p_000, p_m00, p_p00, p_0m0, p_0p0;
    double q_000, q_m00, q_p00, q_0m0, q_0p0;
#ifdef P4_TO_P8
    double p_00m, p_00p;
    double q_00m, q_00p;
    qnnn.ngbd_with_quadratic_interpolation(phi_p, p_000, p_m00, p_p00, p_0m0, p_0p0, p_00m, p_00p);
    qnnn.ngbd_with_quadratic_interpolation(q_p  , q_000, q_m00, q_p00, q_0m0, q_0p0, q_00m, q_00p);
#else
    qnnn.ngbd_with_quadratic_interpolation(phi_p, p_000, p_m00, p_p00, p_0m0, p_0p0);
    qnnn.ngbd_with_quadratic_interpolation(q_p  , q_000, q_m00, q_p00, q_0m0, q_0p0);
#endif

    double s_p00_ = qnnn.d_p00; double s_m00_ = qnnn.d_m00;
    double s_0p0_ = qnnn.d_0p0; double s_0m0_ = qnnn.d_0m0;
#ifdef P4_TO_P8
    double s_00p_ = qnnn.d_00p; double s_00m_ = qnnn.d_00m;
#endif

    if(p_000*p_m00<0) {
      s_m00_ = s_m00[n];
      q_m00 = qi_m00[n];
    }
    if(p_000*p_p00<0) {
      s_p00_ = s_p00[n];
      q_p00 = qi_p00[n];
    }
    if(p_000*p_0m0<0) {
      s_0m0_ = s_0m0[n];
      q_0m0 = qi_0m0[n];
    }
    if(p_000*p_0p0<0){
      s_0p0_ = s_0p0[n];
      q_0p0 = qi_0p0[n];
    }
#ifdef P4_TO_P8
    if(p_000*p_00m<0){
      s_00m_ = s_00m[n];
      q_00m = qi_00m[n];
    }
    if(p_000*p_00p<0){
      s_00p_ = s_00p[n];
      q_00p = qi_00p[n];
    }
#endif

    double sgn = (p_000>0) ? 1 : -1;
    double qxx_000, qxx_m00, qxx_p00, qxx_0m0, qxx_0p0;
    double qyy_000, qyy_m00, qyy_p00, qyy_0m0, qyy_0p0;
#ifdef P4_TO_P8
    double qxx_00m, qxx_00p;
    double qyy_00m, qyy_00p;
    double qzz_000, qzz_m00, qzz_p00, qzz_0m0, qzz_0p0, qzz_00m, qzz_00p;
    qnnn.ngbd_with_quadratic_interpolation(qxx_p, qxx_000, qxx_m00, qxx_p00, qxx_0m0, qxx_0p0, qxx_00m, qxx_00p);
    qnnn.ngbd_with_quadratic_interpolation(qyy_p, qyy_000, qyy_m00, qyy_p00, qyy_0m0, qyy_0p0, qyy_00m, qyy_00p);
    qnnn.ngbd_with_quadratic_interpolation(qzz_p, qzz_000, qzz_m00, qzz_p00, qzz_0m0, qzz_0p0, qzz_00m, qzz_00p);
#else
    qnnn.ngbd_with_quadratic_interpolation(qxx_p, qxx_000, qxx_m00, qxx_p00, qxx_0m0, qxx_0p0);
    qnnn.ngbd_with_quadratic_interpolation(qyy_p, qyy_000, qyy_m00, qyy_p00, qyy_0m0, qyy_0p0);
#endif

    //---------------------------------------------------------------------
    // Neumann boundary condition on the walls
    //---------------------------------------------------------------------
    p4est_indep_t *node = (p4est_indep_t*)sc_array_index(&nodes->indep_nodes, n);

    /* wall in the x direction */
    if     (is_node_xmWall(p4est, node)) { s_m00_ = s_p00_; q_m00 = q_p00; qxx_000 = qxx_m00 = qxx_p00 = 0; }
    else if(is_node_xpWall(p4est, node)) { s_p00_ = s_m00_; q_p00 = q_m00; qxx_000 = qxx_m00 = qxx_p00 = 0; }

    /* wall in the y direction */
    if     (is_node_ymWall(p4est, node)) { s_0m0_ = s_0p0_; q_0m0 = q_0p0; qyy_000 = qyy_0m0 = qyy_0p0 = 0; }
    else if(is_node_ypWall(p4est, node)) { s_0p0_ = s_0m0_; q_0p0 = q_0m0; qyy_000 = qyy_0m0 = qyy_0p0 = 0; }

#ifdef P4_TO_P8
    /* wall in the y directin */
    if     (is_node_zmWall(p4est, node)) { s_00m_ = s_00p_; q_00m = q_00p; qzz_000 = qzz_00m = qzz_00p = 0; }
    else if(is_node_zpWall(p4est, node)) { s_00p_ = s_00m_; q_00p = q_00m; qzz_000 = qzz_00m = qzz_00p = 0; }
#endif

    //---------------------------------------------------------------------
    // Second order accurate One-Sided Differecing
    //---------------------------------------------------------------------
    double qxm = ((fabs(s_m00_) > EPS*qnnn.d_m00)? (q_000-q_m00)/s_m00_ : 0.0) + 0.5*s_m00_*MINMOD(qxx_m00, qxx_000);
    double qxp = ((fabs(s_p00_) > EPS*qnnn.d_p00)? (q_p00-q_000)/s_p00_ : 0.0) - 0.5*s_p00_*MINMOD(qxx_p00, qxx_000);
    double qym = ((fabs(s_0m0_) > EPS*qnnn.d_0m0)? (q_000-q_0m0)/s_0m0_ : 0.0) + 0.5*s_0m0_*MINMOD(qyy_0m0, qyy_000);
    double qyp = ((fabs(s_0p0_) > EPS*qnnn.d_0p0)? (q_0p0-q_000)/s_0p0_ : 0.0) - 0.5*s_0p0_*MINMOD(qyy_0p0, qyy_000);
#ifdef P4_TO_P8
    double qzm = ((fabs(s_00m_) > EPS*qnnn.d_00m)? (q_000-q_00m)/s_00m_ : 0.0) + 0.5*s_00m_*MINMOD(qzz_00m, qzz_000);
    double qzp = ((fabs(s_00p_) > EPS*qnnn.d_00p)? (q_00p-q_000)/s_00p_ : 0.0) - 0.5*s_00p_*MINMOD(qzz_00p, qzz_000);
#endif

    //---------------------------------------------------------------------
    // Upwind Scheme
    //---------------------------------------------------------------------
    double dt = MIN(s_m00_, s_p00_);
    dt = MIN(dt, s_0m0_, s_0p0_);
#ifdef P4_TO_P8
    dt = MIN(dt, s_00m_, s_00p_);
    dt /= 3.;
#else
    dt /= 2.;
#endif

    q_out_p[n] = q_000 - (dt*sgn) * ( nx[n]*( (sgn*nx[n]>0) ? qxm : qxp) +
                                      ny[n]*( (sgn*ny[n]>0) ? qym : qyp)
                                  #ifdef P4_TO_P8
                                      + nz[n]*( (sgn*nz[n]>0) ? qzm : qzp)
                                  #endif
                                      );

  }
}


void my_p4est_level_set_t::extend_from_interface_to_whole_domain_TVD( Vec phi, Vec qi, Vec q, int iterations ) const
{
  PetscErrorCode ierr;
  ierr = PetscLogEventBegin(log_my_p4est_level_set_extend_from_interface_TVD, phi, qi, q, 0); CHKERRXX(ierr);

  /* init the neighborhood information if needed */
  /* NOTE: from now on the neighbors will be initialized ... do we want to clear them
   * at the end of this function if they were not initialized beforehand ?
   */
  ngbd->init_neighbors();

  /* find dx and dy smallest */
  splitting_criteria_t *data = (splitting_criteria_t*) p4est->user_pointer;
  p4est_topidx_t vm = p4est->connectivity->tree_to_vertex[0 + 0];
  p4est_topidx_t vp = p4est->connectivity->tree_to_vertex[0 + P4EST_CHILDREN-1];
  double xmin = p4est->connectivity->vertices[3*vm + 0];
  double ymin = p4est->connectivity->vertices[3*vm + 1];
  double xmax = p4est->connectivity->vertices[3*vp + 0];
  double ymax = p4est->connectivity->vertices[3*vp + 1];
  double dx = (xmax-xmin) / pow(2.,(double) data->max_lvl);
  double dy = (ymax-ymin) / pow(2.,(double) data->max_lvl);

#ifdef P4_TO_P8
  double zmin = p4est->connectivity->vertices[3*vm + 2];
  double zmax = p4est->connectivity->vertices[3*vp + 2];
  double dz = (zmax-zmin) / pow(2.,(double) data->max_lvl);
  double dl = MAX(dx, dy, dz);
#else
  double dl = MAX(dx, dy);
#endif

  Vec qxx, qyy;
  double *qxx_p, *qyy_p;
  ierr = VecCreateGhostNodes(p4est, nodes, &qxx); CHKERRXX(ierr);
  ierr = VecCreateGhostNodes(p4est, nodes, &qyy); CHKERRXX(ierr);
#ifdef P4_TO_P8
  Vec qzz; double *qzz_p;
  ierr = VecCreateGhostNodes(p4est, nodes, &qzz); CHKERRXX(ierr);
  compute_derivatives(qi, qxx, qyy, qzz);
#else
  compute_derivatives(qi, qxx, qyy);
#endif

  Vec q1, q2;
  double *q1_p, *q2_p, *q_p, *qi_p, *phi_p;
  ierr = VecDuplicate(phi, &q1); CHKERRXX(ierr);
  ierr = VecDuplicate(phi, &q2); CHKERRXX(ierr);

  ierr = VecGetArray(qi, &qi_p); CHKERRXX(ierr);
  ierr = VecGetArray(q , &q_p); CHKERRXX(ierr);
  ierr = VecGetArray(q1, &q1_p); CHKERRXX(ierr);
  ierr = VecGetArray(q2, &q2_p); CHKERRXX(ierr);
  ierr = VecGetArray(phi, &phi_p); CHKERRXX(ierr);

  /* compute the normals */
  std::vector<double> nx(nodes->num_owned_indeps);
  std::vector<double> ny(nodes->num_owned_indeps);
#ifdef P4_TO_P8
  std::vector<double> nz(nodes->num_owned_indeps);
#endif
  quad_neighbor_nodes_of_node_t qnnn;
  for(p4est_locidx_t n=0; n<nodes->num_owned_indeps; ++n)
  {
    ngbd->get_neighbors(n, qnnn);
    nx[n] = qnnn.dx_central(phi_p);
    ny[n] = qnnn.dy_central(phi_p);
#ifdef P4_TO_P8
    nz[n] = qnnn.dz_central(phi_p);
    double norm = sqrt(nx[n]*nx[n] + ny[n]*ny[n] + nz[n]*nz[n]);
#else
    double norm = sqrt(nx[n]*nx[n] + ny[n]*ny[n]);
#endif

    if(norm>EPS)
    {
      nx[n] /= norm;
      ny[n] /= norm;
#ifdef P4_TO_P8
      nz[n] /= norm;
#endif
    }
    else
    {
      nx[n] = 0;
      ny[n] = 0;
#ifdef P4_TO_P8
      nz[n] = 0;
#endif
    }
  }

  /* compute second order derivatives of phi for second order accurate location */
  Vec dxx; double *dxx_p; ierr = VecCreateGhostNodes(p4est, nodes, &dxx); CHKERRXX(ierr);
  Vec dyy; double *dyy_p; ierr = VecCreateGhostNodes(p4est, nodes, &dyy); CHKERRXX(ierr);
#ifdef P4_TO_P8
  Vec dzz; double *dzz_p; ierr = VecCreateGhostNodes(p4est, nodes, &dzz); CHKERRXX(ierr);
#endif

  ierr = VecRestoreArray(phi, &phi_p); CHKERRXX(ierr);

#ifdef P4_TO_P8
  compute_derivatives(phi, dxx, dyy, dzz);
#else
  compute_derivatives(phi, dxx, dyy);
#endif

  ierr = VecGetArray(phi, &phi_p); CHKERRXX(ierr);

  ierr = VecGetArray(dxx, &dxx_p); CHKERRXX(ierr);
  ierr = VecGetArray(dyy, &dyy_p); CHKERRXX(ierr);
#ifdef P4_TO_P8
  ierr = VecGetArray(dzz, &dzz_p); CHKERRXX(ierr);
#endif

  /* initialization of q */
  const std::vector<p4est_locidx_t>& layer_nodes = ngbd->layer_nodes;
  const std::vector<p4est_locidx_t>& local_nodes = ngbd->local_nodes;

  for(size_t n=0; n<nodes->indep_nodes.elem_count; ++n)
    q_p[n] = fabs(phi_p[n])<1.5*dl ? qi_p[n] : 0;

  // first initialize the quantities at the interface (instead of doing it each time in the loop ...)
  std::vector<double> qi_m00(nodes->num_owned_indeps);
  std::vector<double> qi_p00(nodes->num_owned_indeps);
  std::vector<double> qi_0m0(nodes->num_owned_indeps);
  std::vector<double> qi_0p0(nodes->num_owned_indeps);
  std::vector<double> s_m00(nodes->num_owned_indeps);
  std::vector<double> s_p00(nodes->num_owned_indeps);
  std::vector<double> s_0m0(nodes->num_owned_indeps);
  std::vector<double> s_0p0(nodes->num_owned_indeps);

#ifdef P4_TO_P8
  std::vector<double> qi_00m(nodes->num_owned_indeps);
  std::vector<double> qi_00p(nodes->num_owned_indeps);
  std::vector<double> s_00m(nodes->num_owned_indeps);
  std::vector<double> s_00p(nodes->num_owned_indeps);
  my_p4est_interpolation_nodes_t interp_m00(ngbd); interp_m00.set_input(qi, qxx, qyy, qzz, interpolation_on_interface);
  my_p4est_interpolation_nodes_t interp_p00(ngbd); interp_p00.set_input(qi, qxx, qyy, qzz, interpolation_on_interface);
  my_p4est_interpolation_nodes_t interp_0m0(ngbd); interp_0m0.set_input(qi, qxx, qyy, qzz, interpolation_on_interface);
  my_p4est_interpolation_nodes_t interp_0p0(ngbd); interp_0p0.set_input(qi, qxx, qyy, qzz, interpolation_on_interface);
  my_p4est_interpolation_nodes_t interp_00m(ngbd); interp_00m.set_input(qi, qxx, qyy, qzz, interpolation_on_interface);
  my_p4est_interpolation_nodes_t interp_00p(ngbd); interp_00p.set_input(qi, qxx, qyy, qzz, interpolation_on_interface);
#else
  my_p4est_interpolation_nodes_t interp_m00(ngbd); interp_m00.set_input(qi, qxx, qyy, interpolation_on_interface);
  my_p4est_interpolation_nodes_t interp_p00(ngbd); interp_p00.set_input(qi, qxx, qyy, interpolation_on_interface);
  my_p4est_interpolation_nodes_t interp_0m0(ngbd); interp_0m0.set_input(qi, qxx, qyy, interpolation_on_interface);
  my_p4est_interpolation_nodes_t interp_0p0(ngbd); interp_0p0.set_input(qi, qxx, qyy, interpolation_on_interface);
#endif

  for(p4est_locidx_t n=0; n<nodes->num_owned_indeps; ++n)
  {
    ngbd->get_neighbors(n, qnnn);
    double x = node_x_fr_n(n, p4est, nodes);
    double y = node_y_fr_n(n, p4est, nodes);
#ifdef P4_TO_P8
    double z = node_z_fr_n(n, p4est, nodes);
#endif

    double p_000, p_m00, p_p00, p_0m0, p_0p0;
#ifdef P4_TO_P8
    double p_00m, p_00p;
#endif
    qnnn.ngbd_with_quadratic_interpolation(phi_p, p_000,
                                                 p_m00, p_p00,
                                                 p_0m0, p_0p0
                                             #ifdef P4_TO_P8
                                                 , p_00m, p_00p
                                             #endif
                                                 );

    double s_p00_ = qnnn.d_p00; double s_m00_ = qnnn.d_m00;
    double s_0p0_ = qnnn.d_0p0; double s_0m0_ = qnnn.d_0m0;
#ifdef P4_TO_P8
    double s_00p_ = qnnn.d_00p; double s_00m_ = qnnn.d_00m;
#endif

    //---------------------------------------------------------------------
    // Second Order derivatives
    //---------------------------------------------------------------------
    double pxx_000 = dxx_p[n];
    double pyy_000 = dyy_p[n];
#ifdef P4_TO_P8
    double pzz_000 = dzz_p[n];
#endif
    double pxx_m00 = qnnn.f_m00_linear(dxx_p);
    double pxx_p00 = qnnn.f_p00_linear(dxx_p);
    double pyy_0m0 = qnnn.f_0m0_linear(dyy_p);
    double pyy_0p0 = qnnn.f_0p0_linear(dyy_p);
#ifdef P4_TO_P8
    double pzz_00m = qnnn.f_00m_linear(dzz_p);
    double pzz_00p = qnnn.f_00p_linear(dzz_p);
#endif

    if(p_000*p_m00<0){
//      s_m00[n] = interface_Location(0, s_m00_, p_000, p_m00);
      s_m00[n] =-interface_Location_With_Second_Order_Derivative(-s_m00_,   0,p_m00,p_000,pxx_m00,pxx_000);
      s_m00[n] = MAX(s_m00[n],EPS);
      double xyz[] = { x-s_m00[n], y
                 #ifdef P4_TO_P8
                       , z
                 #endif
                     };
      interp_m00.add_point(n, xyz);
    }
    else {
      qi_m00[n] = qi_p[n];
      s_m00[n] = s_m00_;
    }
    if(p_000*p_p00<0) {
//      s_p00[n] = interface_Location(0, s_p00_, p_000, p_p00);
      s_p00[n] = interface_Location_With_Second_Order_Derivative(    0,s_p00_,p_000,p_p00,pxx_000,pxx_p00);
      s_p00[n] = MAX(s_p00[n],EPS);
      double xyz[] = { x+s_p00[n], y
                 #ifdef P4_TO_P8
                       , z
                 #endif
                     };
      interp_p00.add_point(n, xyz);
    }
    else {
      qi_p00[n] = qi_p[n];
      s_p00[n] = s_p00_;
    }
    if(p_000*p_0m0<0) {
//      s_0m0[n] = interface_Location(0, s_0m0_, p_000, p_0m0);
      s_0m0[n] =-interface_Location_With_Second_Order_Derivative(-s_0m0_,   0,p_0m0,p_000,pyy_0m0,pyy_000);
      s_0m0[n] = MAX(s_0m0[n],EPS);
      double xyz[] = { x, y-s_0m0[n]
                 #ifdef P4_TO_P8
                       , z
                 #endif
                     };
      interp_0m0.add_point(n, xyz);
    }
    else {
      qi_0m0[n] = qi_p[n];
      s_0m0[n] = s_0m0_;
    }
    if(p_000*p_0p0<0){
//      s_0p0[n] = interface_Location(0, s_0p0_, p_000, p_0p0);
      s_0p0[n] = interface_Location_With_Second_Order_Derivative(    0,s_0p0_,p_000,p_0p0,pyy_000,pyy_0p0);
      s_0p0[n] = MAX(s_0p0[n],EPS);
      double xyz[] = { x, y+s_0p0[n]
                 #ifdef P4_TO_P8
                       , z
                 #endif
                     };
      interp_0p0.add_point(n, xyz);
    }
    else{
      qi_0p0[n] = qi_p[n];
      s_0p0[n] = s_0p0_;
    }
#ifdef P4_TO_P8
    if(p_000*p_00m<0) {
//      s_00m[n] = interface_Location(0, s_00m_, p_000, p_00m);
      s_00m[n] =-interface_Location_With_Second_Order_Derivative(-s_00m_,   0,p_00m,p_000,pzz_00m,pzz_000);
      s_00m[n] = MAX(s_00m[n],EPS);
      double xyz[] = { x, y, z-s_00m[n]};
      interp_00m.add_point(n, xyz);
    }
    else {
      qi_00m[n] = qi_p[n];
      s_00m[n] = s_00m_;
    }
    if(p_000*p_00p<0) {
//      s_00p[n] = interface_Location(0, s_00p_, p_000, p_00p);
      s_00p[n] = interface_Location_With_Second_Order_Derivative(    0,s_00p_,p_000,p_00p,pzz_000,pzz_00p);
      s_00p[n] = MAX(s_00p[n],EPS);
      double xyz[] = { x, y, z+s_00p[n] };
      interp_00p.add_point(n, xyz);
    }
    else {
      qi_00p[n] = qi_p[n];
      s_00p[n] = s_00p_;
    }
#endif
  }

  interp_m00.interpolate(qi_m00.data());
  interp_p00.interpolate(qi_p00.data());
  interp_0m0.interpolate(qi_0m0.data());
  interp_0p0.interpolate(qi_0p0.data());
#ifdef P4_TO_P8
  interp_00m.interpolate(qi_00m.data());
  interp_00p.interpolate(qi_00p.data());
#endif

  for(int it=0; it<iterations; ++it)
  {
    //---------------------------------------------------------------------
    // q1 = q - dt*sgn(phi)*n \cdot \nabla(q) by the Godunov scheme with ENO-2 and subcell resolution
    //---------------------------------------------------------------------

#ifdef P4_TO_P8
    compute_derivatives(q, qxx, qyy, qzz);
#else
    compute_derivatives(q, qxx, qyy);
#endif

    ierr = VecGetArray(qxx, &qxx_p); CHKERRXX(ierr);
    ierr = VecGetArray(qyy, &qyy_p); CHKERRXX(ierr);
#ifdef P4_TO_P8
    ierr = VecGetArray(qzz, &qzz_p); CHKERRXX(ierr);
#endif

    /* First do layer nodes */
    extend_from_interface_to_whole_domain_TVD_one_iteration(layer_nodes, phi_p, nx, ny,
                                                        #ifdef P4_TO_P8
                                                            nz,
                                                        #endif
                                                            q1_p,
                                                            q_p, qxx_p, qyy_p,
                                                        #ifdef P4_TO_P8
                                                            qzz_p,
                                                        #endif
                                                            qi_m00, qi_p00,
                                                            qi_0m0, qi_0p0,
                                                        #ifdef P4_TO_P8
                                                            qi_00m, qi_00p,
                                                        #endif
                                                            s_m00, s_p00,
                                                            s_0m0, s_0p0
                                                        #ifdef P4_TO_P8
                                                            , s_00m, s_00p
                                                        #endif
                                                            );

    /* initiate communication for q1 */
    ierr = VecGhostUpdateBegin(q1, INSERT_VALUES, SCATTER_FORWARD); CHKERRXX(ierr);

    /* compute the local nodes */
    extend_from_interface_to_whole_domain_TVD_one_iteration(local_nodes, phi_p, nx, ny,
                                                        #ifdef P4_TO_P8
                                                            nz,
                                                        #endif
                                                            q1_p,
                                                            q_p, qxx_p, qyy_p,
                                                        #ifdef P4_TO_P8
                                                            qzz_p,
                                                        #endif
                                                            qi_m00, qi_p00,
                                                            qi_0m0, qi_0p0,
                                                        #ifdef P4_TO_P8
                                                            qi_00m, qi_00p,
                                                        #endif
                                                            s_m00, s_p00,
                                                            s_0m0, s_0p0
                                                        #ifdef P4_TO_P8
                                                            , s_00m, s_00p
                                                        #endif
                                                            );

    /* finish communication for q1 */
    ierr = VecGhostUpdateEnd(q1, INSERT_VALUES, SCATTER_FORWARD); CHKERRXX(ierr);

    ierr = VecRestoreArray(qxx, &qxx_p); CHKERRXX(ierr);
    ierr = VecRestoreArray(qyy, &qyy_p); CHKERRXX(ierr);
#ifdef P4_TO_P8
    ierr = VecRestoreArray(qzz, &qzz_p); CHKERRXX(ierr);
#endif

#ifdef P4_TO_P8
    compute_derivatives(q1, qxx, qyy, qzz);
#else
    compute_derivatives(q1, qxx, qyy);
#endif

    ierr = VecGetArray(qxx, &qxx_p); CHKERRXX(ierr);
    ierr = VecGetArray(qyy, &qyy_p); CHKERRXX(ierr);
#ifdef P4_TO_P8
    ierr = VecGetArray(qzz, &qzz_p); CHKERRXX(ierr);
#endif

    //---------------------------------------------------------------------
    // q2 = q1 - dt*sgn(phi)*n \cdot \nabla(q1) by the Godunov scheme with ENO-2 and subcell resolution
    //---------------------------------------------------------------------
    /* First do layer nodes */
    extend_from_interface_to_whole_domain_TVD_one_iteration(layer_nodes, phi_p, nx, ny,
                                                        #ifdef P4_TO_P8
                                                            nz,
                                                        #endif
                                                            q2_p,
                                                            q1_p, qxx_p, qyy_p,
                                                        #ifdef P4_TO_P8
                                                            qzz_p,
                                                        #endif
                                                            qi_m00, qi_p00,
                                                            qi_0m0, qi_0p0,
                                                        #ifdef P4_TO_P8
                                                            qi_00m, qi_00p,
                                                        #endif
                                                            s_m00, s_p00,
                                                            s_0m0, s_0p0
                                                        #ifdef P4_TO_P8
                                                            , s_00m, s_00p
                                                        #endif
                                                            );

    /* initiate communication for q2 */
    ierr = VecGhostUpdateBegin(q2, INSERT_VALUES, SCATTER_FORWARD); CHKERRXX(ierr);

    /* compute the local nodes */
    extend_from_interface_to_whole_domain_TVD_one_iteration(local_nodes, phi_p, nx, ny,
                                                        #ifdef P4_TO_P8
                                                            nz,
                                                        #endif
                                                            q2_p,
                                                            q1_p, qxx_p, qyy_p,
                                                        #ifdef P4_TO_P8
                                                            qzz_p,
                                                        #endif
                                                            qi_m00, qi_p00,
                                                            qi_0m0, qi_0p0,
                                                        #ifdef P4_TO_P8
                                                            qi_00m, qi_00p,
                                                        #endif
                                                            s_m00, s_p00,
                                                            s_0m0, s_0p0
                                                        #ifdef P4_TO_P8
                                                            , s_00m, s_00p
                                                        #endif
                                                            );

    /* finish communication for q2 */
    ierr = VecGhostUpdateEnd(q2, INSERT_VALUES, SCATTER_FORWARD); CHKERRXX(ierr);

    ierr = VecRestoreArray(qxx, &qxx_p); CHKERRXX(ierr);
    ierr = VecRestoreArray(qyy, &qyy_p); CHKERRXX(ierr);
#ifdef P4_TO_P8
    ierr = VecRestoreArray(qzz, &qzz_p); CHKERRXX(ierr);
#endif

    //---------------------------------------------------------------------
    // The third step of TVD RK-2 : q = .5*(q + q2)
    //---------------------------------------------------------------------
    for(size_t n=0; n<nodes->indep_nodes.elem_count; ++n)
      q_p[n] = .5*(q_p[n] + q2_p[n]);
  }

  /* destroy the local petsc vectors */

  ierr = VecRestoreArray(phi, &phi_p); CHKERRXX(ierr);
  ierr = VecRestoreArray(qi, &qi_p); CHKERRXX(ierr);
  ierr = VecRestoreArray(q , &q_p); CHKERRXX(ierr);
  ierr = VecRestoreArray(q1, &q1_p); CHKERRXX(ierr);
  ierr = VecRestoreArray(q2, &q2_p); CHKERRXX(ierr);

  ierr = VecDestroy(q1); CHKERRXX(ierr);
  ierr = VecDestroy(q2); CHKERRXX(ierr);
  ierr = VecDestroy(qxx); CHKERRXX(ierr);
  ierr = VecDestroy(qyy); CHKERRXX(ierr);

#ifdef P4_TO_P8
  ierr = VecDestroy(qzz); CHKERRXX(ierr);
#endif

  ierr = VecRestoreArray(dxx, &dxx_p); CHKERRXX(ierr);
  ierr = VecRestoreArray(dyy, &dyy_p); CHKERRXX(ierr);
#ifdef P4_TO_P8
  ierr = VecRestoreArray(dzz, &dzz_p); CHKERRXX(ierr);
#endif

  ierr = VecDestroy(dxx);  CHKERRXX(ierr);
  ierr = VecDestroy(dyy);  CHKERRXX(ierr);
#ifdef P4_TO_P8
  ierr = VecDestroy(dzz); CHKERRXX(ierr);
#endif

  ierr = PetscLogEventEnd(log_my_p4est_level_set_extend_from_interface_TVD, phi, qi, q, 0); CHKERRXX(ierr);
}

void my_p4est_level_set_t::extend_Over_Interface_TVD( Vec phi, Vec mask, Vec q, int iterations, int order) const
{
#ifdef CASL_THROWS
  if(order!=0 && order!=1 && order!=2) throw std::invalid_argument("[CASL_ERROR]: my_p4est_level_set_t->extend_Over_Interface_TVD: order must be 0, 1 or 2.");
#endif
  PetscErrorCode ierr;
  ierr = PetscLogEventBegin(log_my_p4est_level_set_extend_over_interface_TVD, phi, q, 0, 0); CHKERRXX(ierr);

  double *mask_p;
  ierr = VecGetArray(mask, &mask_p); CHKERRXX(ierr);

  double *phi_p;
  ierr = VecGetArray(phi, &phi_p); CHKERRXX(ierr);

  Vec qn, qnn;
  double *q_p, *qn_p, *qnn_p;
  Vec b_qn_well_defined;
  Vec b_qnn_well_defined;
  double *b_qn_well_defined_p;
  double *b_qnn_well_defined_p;

  Vec tmp, tmp_loc;
  Vec qnn_loc, qn_loc, q_loc;
  ierr = VecDuplicate(phi, &tmp); CHKERRXX(ierr);
  double *tmp_p;

  double dxyz[P4EST_DIM];

  dxyz_min(p4est, dxyz);


  /* init the neighborhood information if needed */
  /* NOTE: from now on the neighbors will be initialized ... do we want to clear them
   * at the end of this function if they were not initialized beforehand ?
   */
  ngbd->init_neighbors();

  /* compute the normals */
  std::vector<double> nx(nodes->num_owned_indeps);
  std::vector<double> ny(nodes->num_owned_indeps);
#ifdef P4_TO_P8
  std::vector<double> nz(nodes->num_owned_indeps);
#endif

  quad_neighbor_nodes_of_node_t qnnn;
  for(p4est_locidx_t n=0; n<nodes->num_owned_indeps; ++n)
  {
    ngbd->get_neighbors(n, qnnn);
    nx[n] = qnnn.dx_central(phi_p);
    ny[n] = qnnn.dy_central(phi_p);
#ifdef P4_TO_P8
    nz[n] = qnnn.dz_central(phi_p);
    double norm = sqrt(nx[n]*nx[n] + ny[n]*ny[n] + nz[n]*nz[n]);
#else
    double norm = sqrt(nx[n]*nx[n] + ny[n]*ny[n]);
#endif

		if(norm>EPS)
		{
			nx[n] /= norm;
			ny[n] /= norm;
#ifdef P4_TO_P8
			nz[n] /= norm;
#endif
		}
		else
		{
			nx[n] = 0;
			ny[n] = 0;
#ifdef P4_TO_P8
			nz[n] = 0;
#endif
                }
  }

  ierr = VecGetArray(q , &q_p) ; CHKERRXX(ierr);

  /* initialize qn */
  const std::vector<p4est_locidx_t>& layer_nodes = ngbd->layer_nodes;
  const std::vector<p4est_locidx_t>& local_nodes = ngbd->local_nodes;

  if(order >=1 )
  {
    ierr = VecCreateGhostNodes(p4est, nodes, &qn); CHKERRXX(ierr);
    ierr = VecCreateGhostNodes(p4est, nodes, &b_qn_well_defined); CHKERRXX(ierr);

    ierr = VecGetArray(qn, &qn_p); CHKERRXX(ierr);
    ierr = VecGetArray(b_qn_well_defined, &b_qn_well_defined_p); CHKERRXX(ierr);

    /* first do the layer nodes */
    for(size_t n_map=0; n_map<layer_nodes.size(); ++n_map)
    {
      p4est_locidx_t n = layer_nodes[n_map];
      ngbd->get_neighbors(n, qnnn);
      if(  mask_p[qnnn.node_000]<-EPS &&
     #ifdef P4_TO_P8
           ( mask_p[qnnn.node_m00_mm]<-EPS || fabs(qnnn.d_m00_p0)<EPS || fabs(qnnn.d_m00_0p)<EPS) &&
           ( mask_p[qnnn.node_m00_mp]<-EPS || fabs(qnnn.d_m00_p0)<EPS || fabs(qnnn.d_m00_0m)<EPS) &&
           ( mask_p[qnnn.node_m00_pm]<-EPS || fabs(qnnn.d_m00_m0)<EPS || fabs(qnnn.d_m00_0p)<EPS) &&
           ( mask_p[qnnn.node_m00_pp]<-EPS || fabs(qnnn.d_m00_m0)<EPS || fabs(qnnn.d_m00_0m)<EPS) &&

           ( mask_p[qnnn.node_p00_mm]<-EPS || fabs(qnnn.d_p00_p0)<EPS || fabs(qnnn.d_p00_0p)<EPS) &&
           ( mask_p[qnnn.node_p00_mp]<-EPS || fabs(qnnn.d_p00_p0)<EPS || fabs(qnnn.d_p00_0m)<EPS) &&
           ( mask_p[qnnn.node_p00_pm]<-EPS || fabs(qnnn.d_p00_m0)<EPS || fabs(qnnn.d_p00_0p)<EPS) &&
           ( mask_p[qnnn.node_p00_pp]<-EPS || fabs(qnnn.d_p00_m0)<EPS || fabs(qnnn.d_p00_0m)<EPS) &&

           ( mask_p[qnnn.node_0m0_mm]<-EPS || fabs(qnnn.d_0m0_p0)<EPS || fabs(qnnn.d_0m0_0p)<EPS) &&
           ( mask_p[qnnn.node_0m0_mp]<-EPS || fabs(qnnn.d_0m0_p0)<EPS || fabs(qnnn.d_0m0_0m)<EPS) &&
           ( mask_p[qnnn.node_0m0_pm]<-EPS || fabs(qnnn.d_0m0_m0)<EPS || fabs(qnnn.d_0m0_0p)<EPS) &&
           ( mask_p[qnnn.node_0m0_pp]<-EPS || fabs(qnnn.d_0m0_m0)<EPS || fabs(qnnn.d_0m0_0m)<EPS) &&

           ( mask_p[qnnn.node_0p0_mm]<-EPS || fabs(qnnn.d_0p0_p0)<EPS || fabs(qnnn.d_0p0_0p)<EPS) &&
           ( mask_p[qnnn.node_0p0_mp]<-EPS || fabs(qnnn.d_0p0_p0)<EPS || fabs(qnnn.d_0p0_0m)<EPS) &&
           ( mask_p[qnnn.node_0p0_pm]<-EPS || fabs(qnnn.d_0p0_m0)<EPS || fabs(qnnn.d_0p0_0p)<EPS) &&
           ( mask_p[qnnn.node_0p0_pp]<-EPS || fabs(qnnn.d_0p0_m0)<EPS || fabs(qnnn.d_0p0_0m)<EPS) &&

           ( mask_p[qnnn.node_00m_mm]<-EPS || fabs(qnnn.d_00m_p0)<EPS || fabs(qnnn.d_00m_0p)<EPS) &&
           ( mask_p[qnnn.node_00m_mp]<-EPS || fabs(qnnn.d_00m_p0)<EPS || fabs(qnnn.d_00m_0m)<EPS) &&
           ( mask_p[qnnn.node_00m_pm]<-EPS || fabs(qnnn.d_00m_m0)<EPS || fabs(qnnn.d_00m_0p)<EPS) &&
           ( mask_p[qnnn.node_00m_pp]<-EPS || fabs(qnnn.d_00m_m0)<EPS || fabs(qnnn.d_00m_0m)<EPS) &&

           ( mask_p[qnnn.node_00p_mm]<-EPS || fabs(qnnn.d_00p_p0)<EPS || fabs(qnnn.d_00p_0p)<EPS) &&
           ( mask_p[qnnn.node_00p_mp]<-EPS || fabs(qnnn.d_00p_p0)<EPS || fabs(qnnn.d_00p_0m)<EPS) &&
           ( mask_p[qnnn.node_00p_pm]<-EPS || fabs(qnnn.d_00p_m0)<EPS || fabs(qnnn.d_00p_0p)<EPS) &&
           ( mask_p[qnnn.node_00p_pp]<-EPS || fabs(qnnn.d_00p_m0)<EPS || fabs(qnnn.d_00p_0m)<EPS)
     #else
           ( mask_p[qnnn.node_m00_mm]<-EPS || fabs(qnnn.d_m00_p0)<EPS) &&
           ( mask_p[qnnn.node_m00_pm]<-EPS || fabs(qnnn.d_m00_m0)<EPS) &&
           ( mask_p[qnnn.node_p00_mm]<-EPS || fabs(qnnn.d_p00_p0)<EPS) &&
           ( mask_p[qnnn.node_p00_pm]<-EPS || fabs(qnnn.d_p00_m0)<EPS) &&
           ( mask_p[qnnn.node_0m0_mm]<-EPS || fabs(qnnn.d_0m0_p0)<EPS) &&
           ( mask_p[qnnn.node_0m0_pm]<-EPS || fabs(qnnn.d_0m0_m0)<EPS) &&
           ( mask_p[qnnn.node_0p0_mm]<-EPS || fabs(qnnn.d_0p0_p0)<EPS) &&
           ( mask_p[qnnn.node_0p0_pm]<-EPS || fabs(qnnn.d_0p0_m0)<EPS)
     #endif
           )
      {
        b_qn_well_defined_p[n] = true;
        qn_p[n] = ( nx[n]*qnnn.dx_central(q_p) +
                    ny[n]*qnnn.dy_central(q_p)
            #ifdef P4_TO_P8
                    + nz[n]*qnnn.dz_central(q_p)
            #endif
                    );
      }
      else if (mask_p[qnnn.node_000]<-EPS && use_one_sided_derivatives)
      {
        bool all_directions_good = true;

        double qx = qnnn.dx_central(q_p);
        double qy = qnnn.dy_central(q_p);
#ifdef P4_TO_P8
        double qz = qnnn.dz_central(q_p);
#endif
        p4est_locidx_t node_m00 = qnnn.neighbor_m00();
        p4est_locidx_t node_p00 = qnnn.neighbor_p00();
        p4est_locidx_t node_0m0 = qnnn.neighbor_0m0();
        p4est_locidx_t node_0p0 = qnnn.neighbor_0p0();
#ifdef P4_TO_P8
        p4est_locidx_t node_00m = qnnn.neighbor_00m();
        p4est_locidx_t node_00p = qnnn.neighbor_00p();
#endif
        p4est_locidx_t node_M00 = -1;
        p4est_locidx_t node_P00 = -1;
        p4est_locidx_t node_0M0 = -1;
        p4est_locidx_t node_0P0 = -1;
#ifdef P4_TO_P8
        p4est_locidx_t node_00M = -1;
        p4est_locidx_t node_00P = -1;
#endif

        bool is_ok_m00 = false, is_ok_M00 = false;
        bool is_ok_p00 = false, is_ok_P00 = false;
        bool is_ok_0m0 = false, is_ok_0M0 = false;
        bool is_ok_0p0 = false, is_ok_0P0 = false;
#ifdef P4_TO_P8
        bool is_ok_00m = false, is_ok_00M = false;
        bool is_ok_00p = false, is_ok_00P = false;
#endif

        quad_neighbor_nodes_of_node_t qnnn_nei;

        if (node_m00 != -1)
          if (mask_p[node_m00] < -EPS)
          {
            is_ok_m00 = true;

            qnnn_nei = ngbd->get_neighbors(node_m00);
            node_M00 = qnnn_nei.neighbor_m00();

            if (node_M00 != -1)
              if (mask_p[node_M00] < -EPS)
                is_ok_M00 = true;
          }

        if (node_p00 != -1)
          if (mask_p[node_p00] < -EPS)
          {
            is_ok_p00 = true;

            qnnn_nei = ngbd->get_neighbors(node_p00);
            node_P00 = qnnn_nei.neighbor_p00();

            if (node_P00 != -1)
              if (mask_p[node_P00] < -EPS)
                is_ok_P00 = true;
          }

        if (node_0m0 != -1)
          if (mask_p[node_0m0] < -EPS)
          {
            is_ok_0m0 = true;

            qnnn_nei = ngbd->get_neighbors(node_0m0);
            node_0M0 = qnnn_nei.neighbor_0m0();

            if (node_0M0 != -1)
              if (mask_p[node_0M0] < -EPS)
                is_ok_0M0 = true;
          }

        if (node_0p0 != -1)
          if (mask_p[node_0p0] < -EPS)
          {
            is_ok_0p0 = true;

            qnnn_nei = ngbd->get_neighbors(node_0p0);
            node_0P0 = qnnn_nei.neighbor_0p0();

            if (node_0P0 != -1)
              if (mask_p[node_0P0] < -EPS)
                is_ok_0P0 = true;
          }

#ifdef P4_TO_P8
        if (node_00m != -1)
          if (mask_p[node_00m] < -EPS)
          {
            is_ok_00m = true;

            qnnn_nei = ngbd->get_neighbors(node_00m);
            node_00M = qnnn_nei.neighbor_00m();

            if (node_00M != -1)
              if (mask_p[node_00M] < -EPS)
                is_ok_00M = true;
          }

        if (node_00p != -1)
          if (mask_p[node_00p] < -EPS)
          {
            is_ok_00p = true;

            qnnn_nei = ngbd->get_neighbors(node_00p);
            node_00P = qnnn_nei.neighbor_00p();

            if (node_00P != -1)
              if (mask_p[node_00P] < -EPS)
                is_ok_00P = true;
          }
#endif

        double q_000 = q_p[qnnn.node_000];

        if      (is_ok_m00 && is_ok_p00) qx =  0.5*(q_p[node_p00]-q_p[node_m00])/dxyz[0];
        else if (is_ok_m00 && is_ok_M00) qx = -0.5*(-3.*q_000 + 4.*q_p[node_m00] - q_p[node_M00])/dxyz[0];
        else if (is_ok_p00 && is_ok_P00) qx =  0.5*(-3.*q_000 + 4.*q_p[node_p00] - q_p[node_P00])/dxyz[0];
        else all_directions_good = false;

        if      (is_ok_0m0 && is_ok_0p0) qy =  0.5*(q_p[node_0p0]-q_p[node_0m0])/dxyz[1];
        else if (is_ok_0m0 && is_ok_0M0) qy = -0.5*(-3.*q_000 + 4.*q_p[node_0m0] - q_p[node_0M0])/dxyz[1];
        else if (is_ok_0p0 && is_ok_0P0) qy =  0.5*(-3.*q_000 + 4.*q_p[node_0p0] - q_p[node_0P0])/dxyz[1];
        else all_directions_good = false;

#ifdef P4_TO_P8
        if      (is_ok_00m && is_ok_00p) qz =  0.5*(q_p[node_00p]-q_p[node_00m])/dxyz[2];
        else if (is_ok_00m && is_ok_00M) qz = -0.5*(-3.*q_000 + 4.*q_p[node_00m] - q_p[node_00M])/dxyz[2];
        else if (is_ok_00p && is_ok_00P) qz =  0.5*(-3.*q_000 + 4.*q_p[node_00p] - q_p[node_00P])/dxyz[2];
        else all_directions_good = false;
#endif

        if (all_directions_good)
        {
          b_qn_well_defined_p[n] = true;

          qn_p[n] = ( nx[n]*qx +
                      ny[n]*qy
            #ifdef P4_TO_P8
                      + nz[n]*qz
            #endif
                      );
        } else {
          b_qn_well_defined_p[n] = false;
          qn_p[n] = 0;
        }
      }
      else
      {
        b_qn_well_defined_p[n] = false;
        qn_p[n] = 0;
      }
    }

    /* initiate the communication */
    ierr = VecGhostUpdateBegin(b_qn_well_defined, INSERT_VALUES, SCATTER_FORWARD); CHKERRXX(ierr);
    ierr = VecGhostUpdateBegin(qn, INSERT_VALUES, SCATTER_FORWARD); CHKERRXX(ierr);

    /* now process the local nodes */
    for(size_t n_map=0; n_map<local_nodes.size(); ++n_map)
    {
      p4est_locidx_t n = local_nodes[n_map];
      ngbd->get_neighbors(n, qnnn);
      if(  mask_p[qnnn.node_000]<-EPS &&
     #ifdef P4_TO_P8
           ( mask_p[qnnn.node_m00_mm]<-EPS || fabs(qnnn.d_m00_p0)<EPS || fabs(qnnn.d_m00_0p)<EPS) &&
           ( mask_p[qnnn.node_m00_mp]<-EPS || fabs(qnnn.d_m00_p0)<EPS || fabs(qnnn.d_m00_0m)<EPS) &&
           ( mask_p[qnnn.node_m00_pm]<-EPS || fabs(qnnn.d_m00_m0)<EPS || fabs(qnnn.d_m00_0p)<EPS) &&
           ( mask_p[qnnn.node_m00_pp]<-EPS || fabs(qnnn.d_m00_m0)<EPS || fabs(qnnn.d_m00_0m)<EPS) &&

           ( mask_p[qnnn.node_p00_mm]<-EPS || fabs(qnnn.d_p00_p0)<EPS || fabs(qnnn.d_p00_0p)<EPS) &&
           ( mask_p[qnnn.node_p00_mp]<-EPS || fabs(qnnn.d_p00_p0)<EPS || fabs(qnnn.d_p00_0m)<EPS) &&
           ( mask_p[qnnn.node_p00_pm]<-EPS || fabs(qnnn.d_p00_m0)<EPS || fabs(qnnn.d_p00_0p)<EPS) &&
           ( mask_p[qnnn.node_p00_pp]<-EPS || fabs(qnnn.d_p00_m0)<EPS || fabs(qnnn.d_p00_0m)<EPS) &&

           ( mask_p[qnnn.node_0m0_mm]<-EPS || fabs(qnnn.d_0m0_p0)<EPS || fabs(qnnn.d_0m0_0p)<EPS) &&
           ( mask_p[qnnn.node_0m0_mp]<-EPS || fabs(qnnn.d_0m0_p0)<EPS || fabs(qnnn.d_0m0_0m)<EPS) &&
           ( mask_p[qnnn.node_0m0_pm]<-EPS || fabs(qnnn.d_0m0_m0)<EPS || fabs(qnnn.d_0m0_0p)<EPS) &&
           ( mask_p[qnnn.node_0m0_pp]<-EPS || fabs(qnnn.d_0m0_m0)<EPS || fabs(qnnn.d_0m0_0m)<EPS) &&

           ( mask_p[qnnn.node_0p0_mm]<-EPS || fabs(qnnn.d_0p0_p0)<EPS || fabs(qnnn.d_0p0_0p)<EPS) &&
           ( mask_p[qnnn.node_0p0_mp]<-EPS || fabs(qnnn.d_0p0_p0)<EPS || fabs(qnnn.d_0p0_0m)<EPS) &&
           ( mask_p[qnnn.node_0p0_pm]<-EPS || fabs(qnnn.d_0p0_m0)<EPS || fabs(qnnn.d_0p0_0p)<EPS) &&
           ( mask_p[qnnn.node_0p0_pp]<-EPS || fabs(qnnn.d_0p0_m0)<EPS || fabs(qnnn.d_0p0_0m)<EPS) &&

           ( mask_p[qnnn.node_00m_mm]<-EPS || fabs(qnnn.d_00m_p0)<EPS || fabs(qnnn.d_00m_0p)<EPS) &&
           ( mask_p[qnnn.node_00m_mp]<-EPS || fabs(qnnn.d_00m_p0)<EPS || fabs(qnnn.d_00m_0m)<EPS) &&
           ( mask_p[qnnn.node_00m_pm]<-EPS || fabs(qnnn.d_00m_m0)<EPS || fabs(qnnn.d_00m_0p)<EPS) &&
           ( mask_p[qnnn.node_00m_pp]<-EPS || fabs(qnnn.d_00m_m0)<EPS || fabs(qnnn.d_00m_0m)<EPS) &&

           ( mask_p[qnnn.node_00p_mm]<-EPS || fabs(qnnn.d_00p_p0)<EPS || fabs(qnnn.d_00p_0p)<EPS) &&
           ( mask_p[qnnn.node_00p_mp]<-EPS || fabs(qnnn.d_00p_p0)<EPS || fabs(qnnn.d_00p_0m)<EPS) &&
           ( mask_p[qnnn.node_00p_pm]<-EPS || fabs(qnnn.d_00p_m0)<EPS || fabs(qnnn.d_00p_0p)<EPS) &&
           ( mask_p[qnnn.node_00p_pp]<-EPS || fabs(qnnn.d_00p_m0)<EPS || fabs(qnnn.d_00p_0m)<EPS)
     #else
           ( mask_p[qnnn.node_m00_mm]<-EPS || fabs(qnnn.d_m00_p0)<EPS) &&
           ( mask_p[qnnn.node_m00_pm]<-EPS || fabs(qnnn.d_m00_m0)<EPS) &&
           ( mask_p[qnnn.node_p00_mm]<-EPS || fabs(qnnn.d_p00_p0)<EPS) &&
           ( mask_p[qnnn.node_p00_pm]<-EPS || fabs(qnnn.d_p00_m0)<EPS) &&
           ( mask_p[qnnn.node_0m0_mm]<-EPS || fabs(qnnn.d_0m0_p0)<EPS) &&
           ( mask_p[qnnn.node_0m0_pm]<-EPS || fabs(qnnn.d_0m0_m0)<EPS) &&
           ( mask_p[qnnn.node_0p0_mm]<-EPS || fabs(qnnn.d_0p0_p0)<EPS) &&
           ( mask_p[qnnn.node_0p0_pm]<-EPS || fabs(qnnn.d_0p0_m0)<EPS)
     #endif
           )
      {
        b_qn_well_defined_p[n] = true;
        qn_p[n] = ( nx[n]*qnnn.dx_central(q_p) +
                    ny[n]*qnnn.dy_central(q_p)
            #ifdef P4_TO_P8
                    + nz[n]*qnnn.dz_central(q_p)
            #endif
                    );
      }
      else if (mask_p[qnnn.node_000]<-EPS && use_one_sided_derivatives)
      {
        bool all_directions_good = true;

        double qx = qnnn.dx_central(q_p);
        double qy = qnnn.dy_central(q_p);
#ifdef P4_TO_P8
        double qz = qnnn.dz_central(q_p);
#endif
        p4est_locidx_t node_m00 = qnnn.neighbor_m00();
        p4est_locidx_t node_p00 = qnnn.neighbor_p00();
        p4est_locidx_t node_0m0 = qnnn.neighbor_0m0();
        p4est_locidx_t node_0p0 = qnnn.neighbor_0p0();
#ifdef P4_TO_P8
        p4est_locidx_t node_00m = qnnn.neighbor_00m();
        p4est_locidx_t node_00p = qnnn.neighbor_00p();
#endif
        p4est_locidx_t node_M00 = -1;
        p4est_locidx_t node_P00 = -1;
        p4est_locidx_t node_0M0 = -1;
        p4est_locidx_t node_0P0 = -1;
#ifdef P4_TO_P8
        p4est_locidx_t node_00M = -1;
        p4est_locidx_t node_00P = -1;
#endif

        bool is_ok_m00 = false, is_ok_M00 = false;
        bool is_ok_p00 = false, is_ok_P00 = false;
        bool is_ok_0m0 = false, is_ok_0M0 = false;
        bool is_ok_0p0 = false, is_ok_0P0 = false;
#ifdef P4_TO_P8
        bool is_ok_00m = false, is_ok_00M = false;
        bool is_ok_00p = false, is_ok_00P = false;
#endif

        quad_neighbor_nodes_of_node_t qnnn_nei;

        if (node_m00 != -1)
          if (mask_p[node_m00] < -EPS)
          {
            is_ok_m00 = true;

            qnnn_nei = ngbd->get_neighbors(node_m00);
            node_M00 = qnnn_nei.neighbor_m00();

            if (node_M00 != -1)
              if (mask_p[node_M00] < -EPS)
                is_ok_M00 = true;
          }

        if (node_p00 != -1)
          if (mask_p[node_p00] < -EPS)
          {
            is_ok_p00 = true;

            qnnn_nei = ngbd->get_neighbors(node_p00);
            node_P00 = qnnn_nei.neighbor_p00();

            if (node_P00 != -1)
              if (mask_p[node_P00] < -EPS)
                is_ok_P00 = true;
          }

        if (node_0m0 != -1)
          if (mask_p[node_0m0] < -EPS)
          {
            is_ok_0m0 = true;

            qnnn_nei = ngbd->get_neighbors(node_0m0);
            node_0M0 = qnnn_nei.neighbor_0m0();

            if (node_0M0 != -1)
              if (mask_p[node_0M0] < -EPS)
                is_ok_0M0 = true;
          }

        if (node_0p0 != -1)
          if (mask_p[node_0p0] < -EPS)
          {
            is_ok_0p0 = true;

            qnnn_nei = ngbd->get_neighbors(node_0p0);
            node_0P0 = qnnn_nei.neighbor_0p0();

            if (node_0P0 != -1)
              if (mask_p[node_0P0] < -EPS)
                is_ok_0P0 = true;
          }

#ifdef P4_TO_P8
        if (node_00m != -1)
          if (mask_p[node_00m] < -EPS)
          {
            is_ok_00m = true;

            qnnn_nei = ngbd->get_neighbors(node_00m);
            node_00M = qnnn_nei.neighbor_00m();

            if (node_00M != -1)
              if (mask_p[node_00M] < -EPS)
                is_ok_00M = true;
          }

        if (node_00p != -1)
          if (mask_p[node_00p] < -EPS)
          {
            is_ok_00p = true;

            qnnn_nei = ngbd->get_neighbors(node_00p);
            node_00P = qnnn_nei.neighbor_00p();

            if (node_00P != -1)
              if (mask_p[node_00P] < -EPS)
                is_ok_00P = true;
          }
#endif

        double q_000 = q_p[qnnn.node_000];

        if      (is_ok_m00 && is_ok_p00) qx =  0.5*(q_p[node_p00]-q_p[node_m00])/dxyz[0];
        else if (is_ok_m00 && is_ok_M00) qx = -0.5*(-3.*q_000 + 4.*q_p[node_m00] - q_p[node_M00])/dxyz[0];
        else if (is_ok_p00 && is_ok_P00) qx =  0.5*(-3.*q_000 + 4.*q_p[node_p00] - q_p[node_P00])/dxyz[0];
        else all_directions_good = false;

        if      (is_ok_0m0 && is_ok_0p0) qy =  0.5*(q_p[node_0p0]-q_p[node_0m0])/dxyz[1];
        else if (is_ok_0m0 && is_ok_0M0) qy = -0.5*(-3.*q_000 + 4.*q_p[node_0m0] - q_p[node_0M0])/dxyz[1];
        else if (is_ok_0p0 && is_ok_0P0) qy =  0.5*(-3.*q_000 + 4.*q_p[node_0p0] - q_p[node_0P0])/dxyz[1];
        else all_directions_good = false;

#ifdef P4_TO_P8
        if      (is_ok_00m && is_ok_00p) qz =  0.5*(q_p[node_00p]-q_p[node_00m])/dxyz[2];
        else if (is_ok_00m && is_ok_00M) qz = -0.5*(-3.*q_000 + 4.*q_p[node_00m] - q_p[node_00M])/dxyz[2];
        else if (is_ok_00p && is_ok_00P) qz =  0.5*(-3.*q_000 + 4.*q_p[node_00p] - q_p[node_00P])/dxyz[2];
        else all_directions_good = false;
#endif

        if (all_directions_good)
        {
          b_qn_well_defined_p[n] = true;

          qn_p[n] = ( nx[n]*qx +
                      ny[n]*qy
            #ifdef P4_TO_P8
                      + nz[n]*qz
            #endif
                      );
        } else {
          b_qn_well_defined_p[n] = false;
          qn_p[n] = 0;
        }
      }
      else
      {
        b_qn_well_defined_p[n] = false;
        qn_p[n] = 0;
      }
    }

    /* end update communication */
    ierr = VecGhostUpdateEnd  (b_qn_well_defined, INSERT_VALUES, SCATTER_FORWARD); CHKERRXX(ierr);
    ierr = VecGhostUpdateEnd  (qn, INSERT_VALUES, SCATTER_FORWARD); CHKERRXX(ierr);

    ierr = VecRestoreArray(qn, &qn_p); CHKERRXX(ierr);
    ierr = VecRestoreArray(b_qn_well_defined, &b_qn_well_defined_p); CHKERRXX(ierr);
  }

  ierr = VecRestoreArray(q, &q_p); CHKERRXX(ierr);

  /* initialize qnn */
  if(order == 2)
  {
    ierr = VecDuplicate(qn, &qnn); CHKERRXX(ierr);
    ierr = VecDuplicate(b_qn_well_defined, &b_qnn_well_defined); CHKERRXX(ierr);

    ierr = VecGetArray(qn , &qn_p ); CHKERRXX(ierr);
    ierr = VecGetArray(qnn, &qnn_p); CHKERRXX(ierr);

    ierr = VecGetArray(b_qn_well_defined , &b_qn_well_defined_p ); CHKERRXX(ierr);
    ierr = VecGetArray(b_qnn_well_defined, &b_qnn_well_defined_p); CHKERRXX(ierr);

    /* first do the layer nodes */
    for(size_t n_map=0; n_map<layer_nodes.size(); ++n_map)
    {
      p4est_locidx_t n = layer_nodes[n_map];
      ngbd->get_neighbors(n, qnnn);
      if(  b_qn_well_defined_p[qnnn.node_000]==true &&
     #ifdef P4_TO_P8
           ( b_qn_well_defined_p[qnnn.node_m00_mm]==true || fabs(qnnn.d_m00_p0)<EPS || fabs(qnnn.d_m00_0p)<EPS) &&
           ( b_qn_well_defined_p[qnnn.node_m00_mp]==true || fabs(qnnn.d_m00_p0)<EPS || fabs(qnnn.d_m00_0m)<EPS) &&
           ( b_qn_well_defined_p[qnnn.node_m00_pm]==true || fabs(qnnn.d_m00_m0)<EPS || fabs(qnnn.d_m00_0p)<EPS) &&
           ( b_qn_well_defined_p[qnnn.node_m00_pp]==true || fabs(qnnn.d_m00_m0)<EPS || fabs(qnnn.d_m00_0m)<EPS) &&

           ( b_qn_well_defined_p[qnnn.node_p00_mm]==true || fabs(qnnn.d_p00_p0)<EPS || fabs(qnnn.d_p00_0p)<EPS) &&
           ( b_qn_well_defined_p[qnnn.node_p00_mp]==true || fabs(qnnn.d_p00_p0)<EPS || fabs(qnnn.d_p00_0m)<EPS) &&
           ( b_qn_well_defined_p[qnnn.node_p00_pm]==true || fabs(qnnn.d_p00_m0)<EPS || fabs(qnnn.d_p00_0p)<EPS) &&
           ( b_qn_well_defined_p[qnnn.node_p00_pp]==true || fabs(qnnn.d_p00_m0)<EPS || fabs(qnnn.d_p00_0m)<EPS) &&

           ( b_qn_well_defined_p[qnnn.node_0m0_mm]==true || fabs(qnnn.d_0m0_p0)<EPS || fabs(qnnn.d_0m0_0p)<EPS) &&
           ( b_qn_well_defined_p[qnnn.node_0m0_mp]==true || fabs(qnnn.d_0m0_p0)<EPS || fabs(qnnn.d_0m0_0m)<EPS) &&
           ( b_qn_well_defined_p[qnnn.node_0m0_pm]==true || fabs(qnnn.d_0m0_m0)<EPS || fabs(qnnn.d_0m0_0p)<EPS) &&
           ( b_qn_well_defined_p[qnnn.node_0m0_pp]==true || fabs(qnnn.d_0m0_m0)<EPS || fabs(qnnn.d_0m0_0m)<EPS) &&

           ( b_qn_well_defined_p[qnnn.node_0p0_mm]==true || fabs(qnnn.d_0p0_p0)<EPS || fabs(qnnn.d_0p0_0p)<EPS) &&
           ( b_qn_well_defined_p[qnnn.node_0p0_mp]==true || fabs(qnnn.d_0p0_p0)<EPS || fabs(qnnn.d_0p0_0m)<EPS) &&
           ( b_qn_well_defined_p[qnnn.node_0p0_pm]==true || fabs(qnnn.d_0p0_m0)<EPS || fabs(qnnn.d_0p0_0p)<EPS) &&
           ( b_qn_well_defined_p[qnnn.node_0p0_pp]==true || fabs(qnnn.d_0p0_m0)<EPS || fabs(qnnn.d_0p0_0m)<EPS) &&

           ( b_qn_well_defined_p[qnnn.node_00m_mm]==true || fabs(qnnn.d_00m_p0)<EPS || fabs(qnnn.d_00m_0p)<EPS) &&
           ( b_qn_well_defined_p[qnnn.node_00m_mp]==true || fabs(qnnn.d_00m_p0)<EPS || fabs(qnnn.d_00m_0m)<EPS) &&
           ( b_qn_well_defined_p[qnnn.node_00m_pm]==true || fabs(qnnn.d_00m_m0)<EPS || fabs(qnnn.d_00m_0p)<EPS) &&
           ( b_qn_well_defined_p[qnnn.node_00m_pp]==true || fabs(qnnn.d_00m_m0)<EPS || fabs(qnnn.d_00m_0m)<EPS) &&

           ( b_qn_well_defined_p[qnnn.node_00p_mm]==true || fabs(qnnn.d_00p_p0)<EPS || fabs(qnnn.d_00p_0p)<EPS) &&
           ( b_qn_well_defined_p[qnnn.node_00p_mp]==true || fabs(qnnn.d_00p_p0)<EPS || fabs(qnnn.d_00p_0m)<EPS) &&
           ( b_qn_well_defined_p[qnnn.node_00p_pm]==true || fabs(qnnn.d_00p_m0)<EPS || fabs(qnnn.d_00p_0p)<EPS) &&
           ( b_qn_well_defined_p[qnnn.node_00p_pp]==true || fabs(qnnn.d_00p_m0)<EPS || fabs(qnnn.d_00p_0m)<EPS)
     #else
           ( b_qn_well_defined_p[qnnn.node_m00_mm]==true || fabs(qnnn.d_m00_p0)<EPS) &&
           ( b_qn_well_defined_p[qnnn.node_m00_pm]==true || fabs(qnnn.d_m00_m0)<EPS) &&
           ( b_qn_well_defined_p[qnnn.node_p00_mm]==true || fabs(qnnn.d_p00_p0)<EPS) &&
           ( b_qn_well_defined_p[qnnn.node_p00_pm]==true || fabs(qnnn.d_p00_m0)<EPS) &&
           ( b_qn_well_defined_p[qnnn.node_0m0_mm]==true || fabs(qnnn.d_0m0_p0)<EPS) &&
           ( b_qn_well_defined_p[qnnn.node_0m0_pm]==true || fabs(qnnn.d_0m0_m0)<EPS) &&
           ( b_qn_well_defined_p[qnnn.node_0p0_mm]==true || fabs(qnnn.d_0p0_p0)<EPS) &&
           ( b_qn_well_defined_p[qnnn.node_0p0_pm]==true || fabs(qnnn.d_0p0_m0)<EPS)
     #endif
           )


      {
        b_qnn_well_defined_p[n] = true;
        qnn_p[n] = ( nx[n]*qnnn.dx_central(qn_p) +
                     ny[n]*qnnn.dy_central(qn_p)
             #ifdef P4_TO_P8
                     + nz[n]*qnnn.dz_central(qn_p)
             #endif
                     );
      }
      else if (b_qn_well_defined_p[qnnn.node_000]==true && use_one_sided_derivatives)
      {
        bool all_directions_good = true;

        double qnx = qnnn.dx_central(qn_p);
        double qny = qnnn.dy_central(qn_p);
#ifdef P4_TO_P8
        double qnz = qnnn.dz_central(qn_p);
#endif
        p4est_locidx_t node_m00 = qnnn.neighbor_m00();
        p4est_locidx_t node_p00 = qnnn.neighbor_p00();
        p4est_locidx_t node_0m0 = qnnn.neighbor_0m0();
        p4est_locidx_t node_0p0 = qnnn.neighbor_0p0();
#ifdef P4_TO_P8
        p4est_locidx_t node_00m = qnnn.neighbor_00m();
        p4est_locidx_t node_00p = qnnn.neighbor_00p();
#endif
        p4est_locidx_t node_M00 = -1;
        p4est_locidx_t node_P00 = -1;
        p4est_locidx_t node_0M0 = -1;
        p4est_locidx_t node_0P0 = -1;
#ifdef P4_TO_P8
        p4est_locidx_t node_00M = -1;
        p4est_locidx_t node_00P = -1;
#endif

        bool is_ok_m00 = false, is_ok_M00 = false;
        bool is_ok_p00 = false, is_ok_P00 = false;
        bool is_ok_0m0 = false, is_ok_0M0 = false;
        bool is_ok_0p0 = false, is_ok_0P0 = false;
#ifdef P4_TO_P8
        bool is_ok_00m = false, is_ok_00M = false;
        bool is_ok_00p = false, is_ok_00P = false;
#endif

        quad_neighbor_nodes_of_node_t qnnn_nei;

        if (node_m00 != -1)
          if (b_qn_well_defined_p[node_m00])
          {
            is_ok_m00 = true;

            qnnn_nei = ngbd->get_neighbors(node_m00);
            node_M00 = qnnn_nei.neighbor_m00();

            if (node_M00 != -1)
              if (b_qn_well_defined_p[node_M00])
                is_ok_M00 = true;
          }

        if (node_p00 != -1)
          if (b_qn_well_defined_p[node_p00])
          {
            is_ok_p00 = true;

            qnnn_nei = ngbd->get_neighbors(node_p00);
            node_P00 = qnnn_nei.neighbor_p00();

            if (node_P00 != -1)
              if (b_qn_well_defined_p[node_P00])
                is_ok_P00 = true;
          }

        if (node_0m0 != -1)
          if (b_qn_well_defined_p[node_0m0])
          {
            is_ok_0m0 = true;

            qnnn_nei = ngbd->get_neighbors(node_0m0);
            node_0M0 = qnnn_nei.neighbor_0m0();

            if (node_0M0 != -1)
              if (b_qn_well_defined_p[node_0M0])
                is_ok_0M0 = true;
          }

        if (node_0p0 != -1)
          if (b_qn_well_defined_p[node_0p0])
          {
            is_ok_0p0 = true;

            qnnn_nei = ngbd->get_neighbors(node_0p0);
            node_0P0 = qnnn_nei.neighbor_0p0();

            if (node_0P0 != -1)
              if (b_qn_well_defined_p[node_0P0])
                is_ok_0P0 = true;
          }

#ifdef P4_TO_P8
        if (node_00m != -1)
          if (b_qn_well_defined_p[node_00m])
          {
            is_ok_00m = true;

            qnnn_nei = ngbd->get_neighbors(node_00m);
            node_00M = qnnn_nei.neighbor_00m();

            if (node_00M != -1)
              if (b_qn_well_defined_p[node_00M])
                is_ok_00M = true;
          }

        if (node_00p != -1)
          if (b_qn_well_defined_p[node_00p])
          {
            is_ok_00p = true;

            qnnn_nei = ngbd->get_neighbors(node_00p);
            node_00P = qnnn_nei.neighbor_00p();

            if (node_00P != -1)
              if (b_qn_well_defined_p[node_00P])
                is_ok_00P = true;
          }
#endif

        double qn_000 = qn_p[qnnn.node_000];

        if      (is_ok_m00 && is_ok_p00) qnx =  0.5*(qn_p[node_p00]-qn_p[node_m00])/dxyz[0];
        else if (is_ok_m00 && is_ok_M00) qnx = -0.5*(-3.*qn_000 + 4.*qn_p[node_m00] - qn_p[node_M00])/dxyz[0];
        else if (is_ok_p00 && is_ok_P00) qnx =  0.5*(-3.*qn_000 + 4.*qn_p[node_p00] - qn_p[node_P00])/dxyz[0];
        else all_directions_good = false;

        if      (is_ok_0m0 && is_ok_0p0) qny =  0.5*(qn_p[node_0p0]-qn_p[node_0m0])/dxyz[1];
        else if (is_ok_0m0 && is_ok_0M0) qny = -0.5*(-3.*qn_000 + 4.*qn_p[node_0m0] - qn_p[node_0M0])/dxyz[1];
        else if (is_ok_0p0 && is_ok_0P0) qny =  0.5*(-3.*qn_000 + 4.*qn_p[node_0p0] - qn_p[node_0P0])/dxyz[1];
        else all_directions_good = false;

#ifdef P4_TO_P8
        if      (is_ok_00m && is_ok_00p) qnz =  0.5*(qn_p[node_00p]-qn_p[node_00m])/dxyz[2];
        else if (is_ok_00m && is_ok_00M) qnz = -0.5*(-3.*qn_000 + 4.*qn_p[node_00m] - qn_p[node_00M])/dxyz[2];
        else if (is_ok_00p && is_ok_00P) qnz =  0.5*(-3.*qn_000 + 4.*qn_p[node_00p] - qn_p[node_00P])/dxyz[2];
        else all_directions_good = false;
#endif

        if (all_directions_good)
        {
          b_qnn_well_defined_p[n] = true;

          qnn_p[n] = ( nx[n]*qnx +
                       ny[n]*qny
            #ifdef P4_TO_P8
                      + nz[n]*qnz
            #endif
                      );
        } else {
          b_qnn_well_defined_p[n] = false;
          qnn_p[n] = 0;
        }
      }
      else
      {
        b_qnn_well_defined_p[n] = false;
        qnn_p[n] = 0;
      }
    }

    /* initiate the communication */
    ierr = VecGhostUpdateBegin(b_qnn_well_defined, INSERT_VALUES, SCATTER_FORWARD); CHKERRXX(ierr);
    ierr = VecGhostUpdateBegin(qnn, INSERT_VALUES, SCATTER_FORWARD); CHKERRXX(ierr);

    /* now process the local nodes */
    for(size_t n_map=0; n_map<local_nodes.size(); ++n_map)
    {
      p4est_locidx_t n = local_nodes[n_map];
      ngbd->get_neighbors(n, qnnn);
      if(  b_qn_well_defined_p[qnnn.node_000]==true &&
     #ifdef P4_TO_P8
           ( b_qn_well_defined_p[qnnn.node_m00_mm]==true || fabs(qnnn.d_m00_p0)<EPS || fabs(qnnn.d_m00_0p)<EPS) &&
           ( b_qn_well_defined_p[qnnn.node_m00_mp]==true || fabs(qnnn.d_m00_p0)<EPS || fabs(qnnn.d_m00_0m)<EPS) &&
           ( b_qn_well_defined_p[qnnn.node_m00_pm]==true || fabs(qnnn.d_m00_m0)<EPS || fabs(qnnn.d_m00_0p)<EPS) &&
           ( b_qn_well_defined_p[qnnn.node_m00_pp]==true || fabs(qnnn.d_m00_m0)<EPS || fabs(qnnn.d_m00_0m)<EPS) &&

           ( b_qn_well_defined_p[qnnn.node_p00_mm]==true || fabs(qnnn.d_p00_p0)<EPS || fabs(qnnn.d_p00_0p)<EPS) &&
           ( b_qn_well_defined_p[qnnn.node_p00_mp]==true || fabs(qnnn.d_p00_p0)<EPS || fabs(qnnn.d_p00_0m)<EPS) &&
           ( b_qn_well_defined_p[qnnn.node_p00_pm]==true || fabs(qnnn.d_p00_m0)<EPS || fabs(qnnn.d_p00_0p)<EPS) &&
           ( b_qn_well_defined_p[qnnn.node_p00_pp]==true || fabs(qnnn.d_p00_m0)<EPS || fabs(qnnn.d_p00_0m)<EPS) &&

           ( b_qn_well_defined_p[qnnn.node_0m0_mm]==true || fabs(qnnn.d_0m0_p0)<EPS || fabs(qnnn.d_0m0_0p)<EPS) &&
           ( b_qn_well_defined_p[qnnn.node_0m0_mp]==true || fabs(qnnn.d_0m0_p0)<EPS || fabs(qnnn.d_0m0_0m)<EPS) &&
           ( b_qn_well_defined_p[qnnn.node_0m0_pm]==true || fabs(qnnn.d_0m0_m0)<EPS || fabs(qnnn.d_0m0_0p)<EPS) &&
           ( b_qn_well_defined_p[qnnn.node_0m0_pp]==true || fabs(qnnn.d_0m0_m0)<EPS || fabs(qnnn.d_0m0_0m)<EPS) &&

           ( b_qn_well_defined_p[qnnn.node_0p0_mm]==true || fabs(qnnn.d_0p0_p0)<EPS || fabs(qnnn.d_0p0_0p)<EPS) &&
           ( b_qn_well_defined_p[qnnn.node_0p0_mp]==true || fabs(qnnn.d_0p0_p0)<EPS || fabs(qnnn.d_0p0_0m)<EPS) &&
           ( b_qn_well_defined_p[qnnn.node_0p0_pm]==true || fabs(qnnn.d_0p0_m0)<EPS || fabs(qnnn.d_0p0_0p)<EPS) &&
           ( b_qn_well_defined_p[qnnn.node_0p0_pp]==true || fabs(qnnn.d_0p0_m0)<EPS || fabs(qnnn.d_0p0_0m)<EPS) &&

           ( b_qn_well_defined_p[qnnn.node_00m_mm]==true || fabs(qnnn.d_00m_p0)<EPS || fabs(qnnn.d_00m_0p)<EPS) &&
           ( b_qn_well_defined_p[qnnn.node_00m_mp]==true || fabs(qnnn.d_00m_p0)<EPS || fabs(qnnn.d_00m_0m)<EPS) &&
           ( b_qn_well_defined_p[qnnn.node_00m_pm]==true || fabs(qnnn.d_00m_m0)<EPS || fabs(qnnn.d_00m_0p)<EPS) &&
           ( b_qn_well_defined_p[qnnn.node_00m_pp]==true || fabs(qnnn.d_00m_m0)<EPS || fabs(qnnn.d_00m_0m)<EPS) &&

           ( b_qn_well_defined_p[qnnn.node_00p_mm]==true || fabs(qnnn.d_00p_p0)<EPS || fabs(qnnn.d_00p_0p)<EPS) &&
           ( b_qn_well_defined_p[qnnn.node_00p_mp]==true || fabs(qnnn.d_00p_p0)<EPS || fabs(qnnn.d_00p_0m)<EPS) &&
           ( b_qn_well_defined_p[qnnn.node_00p_pm]==true || fabs(qnnn.d_00p_m0)<EPS || fabs(qnnn.d_00p_0p)<EPS) &&
           ( b_qn_well_defined_p[qnnn.node_00p_pp]==true || fabs(qnnn.d_00p_m0)<EPS || fabs(qnnn.d_00p_0m)<EPS)
     #else
           ( b_qn_well_defined_p[qnnn.node_m00_mm]==true || fabs(qnnn.d_m00_p0)<EPS) &&
           ( b_qn_well_defined_p[qnnn.node_m00_pm]==true || fabs(qnnn.d_m00_m0)<EPS) &&
           ( b_qn_well_defined_p[qnnn.node_p00_mm]==true || fabs(qnnn.d_p00_p0)<EPS) &&
           ( b_qn_well_defined_p[qnnn.node_p00_pm]==true || fabs(qnnn.d_p00_m0)<EPS) &&
           ( b_qn_well_defined_p[qnnn.node_0m0_mm]==true || fabs(qnnn.d_0m0_p0)<EPS) &&
           ( b_qn_well_defined_p[qnnn.node_0m0_pm]==true || fabs(qnnn.d_0m0_m0)<EPS) &&
           ( b_qn_well_defined_p[qnnn.node_0p0_mm]==true || fabs(qnnn.d_0p0_p0)<EPS) &&
           ( b_qn_well_defined_p[qnnn.node_0p0_pm]==true || fabs(qnnn.d_0p0_m0)<EPS)
     #endif
           )


      {
        b_qnn_well_defined_p[n] = true;
        qnn_p[n] = ( nx[n]*qnnn.dx_central(qn_p) +
                     ny[n]*qnnn.dy_central(qn_p)
             #ifdef P4_TO_P8
                     + nz[n]*qnnn.dz_central(qn_p)
             #endif
                     );
      }
      else if (b_qn_well_defined_p[qnnn.node_000]==true && use_one_sided_derivatives)
      {
        bool all_directions_good = true;

        double qnx = qnnn.dx_central(qn_p);
        double qny = qnnn.dy_central(qn_p);
#ifdef P4_TO_P8
        double qnz = qnnn.dz_central(qn_p);
#endif
        p4est_locidx_t node_m00 = qnnn.neighbor_m00();
        p4est_locidx_t node_p00 = qnnn.neighbor_p00();
        p4est_locidx_t node_0m0 = qnnn.neighbor_0m0();
        p4est_locidx_t node_0p0 = qnnn.neighbor_0p0();
#ifdef P4_TO_P8
        p4est_locidx_t node_00m = qnnn.neighbor_00m();
        p4est_locidx_t node_00p = qnnn.neighbor_00p();
#endif
        p4est_locidx_t node_M00 = -1;
        p4est_locidx_t node_P00 = -1;
        p4est_locidx_t node_0M0 = -1;
        p4est_locidx_t node_0P0 = -1;
#ifdef P4_TO_P8
        p4est_locidx_t node_00M = -1;
        p4est_locidx_t node_00P = -1;
#endif

        bool is_ok_m00 = false, is_ok_M00 = false;
        bool is_ok_p00 = false, is_ok_P00 = false;
        bool is_ok_0m0 = false, is_ok_0M0 = false;
        bool is_ok_0p0 = false, is_ok_0P0 = false;
#ifdef P4_TO_P8
        bool is_ok_00m = false, is_ok_00M = false;
        bool is_ok_00p = false, is_ok_00P = false;
#endif

        quad_neighbor_nodes_of_node_t qnnn_nei;

        if (node_m00 != -1)
          if (b_qn_well_defined_p[node_m00])
          {
            is_ok_m00 = true;

            qnnn_nei = ngbd->get_neighbors(node_m00);
            node_M00 = qnnn_nei.neighbor_m00();

            if (node_M00 != -1)
              if (b_qn_well_defined_p[node_M00])
                is_ok_M00 = true;
          }

        if (node_p00 != -1)
          if (b_qn_well_defined_p[node_p00])
          {
            is_ok_p00 = true;

            qnnn_nei = ngbd->get_neighbors(node_p00);
            node_P00 = qnnn_nei.neighbor_p00();

            if (node_P00 != -1)
              if (b_qn_well_defined_p[node_P00])
                is_ok_P00 = true;
          }

        if (node_0m0 != -1)
          if (b_qn_well_defined_p[node_0m0])
          {
            is_ok_0m0 = true;

            qnnn_nei = ngbd->get_neighbors(node_0m0);
            node_0M0 = qnnn_nei.neighbor_0m0();

            if (node_0M0 != -1)
              if (b_qn_well_defined_p[node_0M0])
                is_ok_0M0 = true;
          }

        if (node_0p0 != -1)
          if (b_qn_well_defined_p[node_0p0])
          {
            is_ok_0p0 = true;

            qnnn_nei = ngbd->get_neighbors(node_0p0);
            node_0P0 = qnnn_nei.neighbor_0p0();

            if (node_0P0 != -1)
              if (b_qn_well_defined_p[node_0P0])
                is_ok_0P0 = true;
          }

#ifdef P4_TO_P8
        if (node_00m != -1)
          if (b_qn_well_defined_p[node_00m])
          {
            is_ok_00m = true;

            qnnn_nei = ngbd->get_neighbors(node_00m);
            node_00M = qnnn_nei.neighbor_00m();

            if (node_00M != -1)
              if (b_qn_well_defined_p[node_00M])
                is_ok_00M = true;
          }

        if (node_00p != -1)
          if (b_qn_well_defined_p[node_00p])
          {
            is_ok_00p = true;

            qnnn_nei = ngbd->get_neighbors(node_00p);
            node_00P = qnnn_nei.neighbor_00p();

            if (node_00P != -1)
              if (b_qn_well_defined_p[node_00P])
                is_ok_00P = true;
          }
#endif

        double qn_000 = qn_p[qnnn.node_000];

        if      (is_ok_m00 && is_ok_p00) qnx =  0.5*(qn_p[node_p00]-qn_p[node_m00])/dxyz[0];
        else if (is_ok_m00 && is_ok_M00) qnx = -0.5*(-3.*qn_000 + 4.*qn_p[node_m00] - qn_p[node_M00])/dxyz[0];
        else if (is_ok_p00 && is_ok_P00) qnx =  0.5*(-3.*qn_000 + 4.*qn_p[node_p00] - qn_p[node_P00])/dxyz[0];
        else all_directions_good = false;

        if      (is_ok_0m0 && is_ok_0p0) qny =  0.5*(qn_p[node_0p0]-qn_p[node_0m0])/dxyz[1];
        else if (is_ok_0m0 && is_ok_0M0) qny = -0.5*(-3.*qn_000 + 4.*qn_p[node_0m0] - qn_p[node_0M0])/dxyz[1];
        else if (is_ok_0p0 && is_ok_0P0) qny =  0.5*(-3.*qn_000 + 4.*qn_p[node_0p0] - qn_p[node_0P0])/dxyz[1];
        else all_directions_good = false;

#ifdef P4_TO_P8
        if      (is_ok_00m && is_ok_00p) qnz =  0.5*(qn_p[node_00p]-qn_p[node_00m])/dxyz[2];
        else if (is_ok_00m && is_ok_00M) qnz = -0.5*(-3.*qn_000 + 4.*qn_p[node_00m] - qn_p[node_00M])/dxyz[2];
        else if (is_ok_00p && is_ok_00P) qnz =  0.5*(-3.*qn_000 + 4.*qn_p[node_00p] - qn_p[node_00P])/dxyz[2];
        else all_directions_good = false;
#endif

        if (all_directions_good)
        {
          b_qnn_well_defined_p[n] = true;

          qnn_p[n] = ( nx[n]*qnx +
                       ny[n]*qny
            #ifdef P4_TO_P8
                      + nz[n]*qnz
            #endif
                      );
        } else {
          b_qnn_well_defined_p[n] = false;
          qnn_p[n] = 0;
        }
      }
      else
      {
        b_qnn_well_defined_p[n] = false;
        qnn_p[n] = 0;
      }
    }

    /* end update communication */
    ierr = VecGhostUpdateEnd  (b_qnn_well_defined, INSERT_VALUES, SCATTER_FORWARD); CHKERRXX(ierr);
    ierr = VecGhostUpdateEnd  (qnn, INSERT_VALUES, SCATTER_FORWARD); CHKERRXX(ierr);

    ierr = VecRestoreArray(qn , &qn_p ); CHKERRXX(ierr);
    ierr = VecRestoreArray(qnn, &qnn_p); CHKERRXX(ierr);

    ierr = VecRestoreArray(b_qn_well_defined , &b_qn_well_defined_p ); CHKERRXX(ierr);
    ierr = VecRestoreArray(b_qnn_well_defined, &b_qnn_well_defined_p); CHKERRXX(ierr);
  }

  /* extrapolate qnn */
  if(order==2)
  {
    ierr = VecGetArray(b_qnn_well_defined, &b_qnn_well_defined_p); CHKERRXX(ierr);

    for(int it=0; it<iterations; ++it)
    {
      ierr = VecGetArray(qnn, &qnn_p); CHKERRXX(ierr);
      ierr = VecGetArray(tmp, &tmp_p); CHKERRXX(ierr);

      /* first do the layer nodes */
      for(size_t n_map=0; n_map<layer_nodes.size(); ++n_map)
      {
        p4est_locidx_t n = layer_nodes[n_map];
        if(!b_qnn_well_defined_p[n])
        {
          ngbd->get_neighbors(n, qnnn);
          double dt = MIN(fabs(qnnn.d_m00) , fabs(qnnn.d_p00) );
          dt  =  MIN( dt, fabs(qnnn.d_0m0) , fabs(qnnn.d_0p0) );
#ifdef P4_TO_P8
          dt  =  MIN( dt, fabs(qnnn.d_00m) , fabs(qnnn.d_00p) );
          dt /= 3;
#else
          dt /= 2;
#endif

          /* first order one sided derivative */
          double qnnx = nx[n]>0 ? (qnn_p[n] - qnnn.f_m00_linear(qnn_p)) / qnnn.d_m00
                                : (qnnn.f_p00_linear(qnn_p) - qnn_p[n]) / qnnn.d_p00;
          double qnny = ny[n]>0 ? (qnn_p[n] - qnnn.f_0m0_linear(qnn_p)) / qnnn.d_0m0
                                : (qnnn.f_0p0_linear(qnn_p) - qnn_p[n]) / qnnn.d_0p0;
#ifdef P4_TO_P8
          double qnnz = nz[n]>0 ? (qnn_p[n] - qnnn.f_00m_linear(qnn_p)) / qnnn.d_00m
                                : (qnnn.f_00p_linear(qnn_p) - qnn_p[n]) / qnnn.d_00p;
#endif
          tmp_p[n] = qnn_p[n] - dt*( nx[n]*qnnx + ny[n]*qnny
                           #ifdef P4_TO_P8
                                     + nz[n]*qnnz
                           #endif
                                     );
        }
        else
          tmp_p[n] = qnn_p[n];
      }

      /* initiate the communication */
      ierr = VecGhostUpdateBegin(tmp, INSERT_VALUES, SCATTER_FORWARD); CHKERRXX(ierr);

      /* now process the local nodes */
      for(size_t n_map=0; n_map<local_nodes.size(); ++n_map)
      {
        p4est_locidx_t n = local_nodes[n_map];
        if(!b_qnn_well_defined_p[n])
        {
          ngbd->get_neighbors(n, qnnn);
          double dt = MIN(fabs(qnnn.d_m00) , fabs(qnnn.d_p00) );
          dt  =  MIN( dt, fabs(qnnn.d_0m0) , fabs(qnnn.d_0p0) );
#ifdef P4_TO_P8
          dt  =  MIN( dt, fabs(qnnn.d_00m) , fabs(qnnn.d_00p) );
          dt /= 3;
#else
          dt /= 2;
#endif

          /* first order one sided derivative */
          double qnnx = nx[n]>0 ? (qnn_p[n] - qnnn.f_m00_linear(qnn_p)) / qnnn.d_m00
                                : (qnnn.f_p00_linear(qnn_p) - qnn_p[n]) / qnnn.d_p00;
          double qnny = ny[n]>0 ? (qnn_p[n] - qnnn.f_0m0_linear(qnn_p)) / qnnn.d_0m0
                                : (qnnn.f_0p0_linear(qnn_p) - qnn_p[n]) / qnnn.d_0p0;
#ifdef P4_TO_P8
          double qnnz = nz[n]>0 ? (qnn_p[n] - qnnn.f_00m_linear(qnn_p)) / qnnn.d_00m
                                : (qnnn.f_00p_linear(qnn_p) - qnn_p[n]) / qnnn.d_00p;
#endif
          tmp_p[n] = qnn_p[n] - dt*( nx[n]*qnnx + ny[n]*qnny
                           #ifdef P4_TO_P8
                                     + nz[n]*qnnz
                           #endif
                                     );
        }
        else
          tmp_p[n] = qnn_p[n];
      }

      /* end update communication */
      ierr = VecGhostUpdateEnd  (tmp, INSERT_VALUES, SCATTER_FORWARD); CHKERRXX(ierr);

      ierr = VecRestoreArray(tmp, &tmp_p); CHKERRXX(ierr);
      ierr = VecRestoreArray(qnn, &qnn_p); CHKERRXX(ierr);

      ierr = VecGhostGetLocalForm(tmp, &tmp_loc); CHKERRXX(ierr);
      ierr = VecGhostGetLocalForm(qnn, &qnn_loc); CHKERRXX(ierr);
      ierr = VecCopy(tmp_loc, qnn_loc); CHKERRXX(ierr);
      ierr = VecGhostRestoreLocalForm(tmp, &tmp_loc); CHKERRXX(ierr);
      ierr = VecGhostRestoreLocalForm(qnn, &qnn_loc); CHKERRXX(ierr);
    }
    ierr = VecRestoreArray(b_qnn_well_defined, &b_qnn_well_defined_p); CHKERRXX(ierr);
  }

  /* extrapolate qn */
  if(order>=1)
  {
    if(order==2) ierr = VecGetArray(qnn, &qnn_p); CHKERRXX(ierr);
    ierr = VecGetArray(b_qn_well_defined, &b_qn_well_defined_p); CHKERRXX(ierr);

    for(int it=0; it<iterations; ++it)
    {
      ierr = VecGetArray(qn , &qn_p ); CHKERRXX(ierr);
      ierr = VecGetArray(tmp, &tmp_p); CHKERRXX(ierr);

      /* first do the layer nodes */
      for(size_t n_map=0; n_map<layer_nodes.size(); ++n_map)
      {
        p4est_locidx_t n = layer_nodes[n_map];
        if(!b_qn_well_defined_p[n])
        {
          ngbd->get_neighbors(n, qnnn);
          double dt = MIN(fabs(qnnn.d_m00) , fabs(qnnn.d_p00) );
          dt  =  MIN( dt, fabs(qnnn.d_0m0) , fabs(qnnn.d_0p0) );
#ifdef P4_TO_P8
          dt  =  MIN( dt, fabs(qnnn.d_00m) , fabs(qnnn.d_00p) );
          dt /= 3;
#else
          dt /= 2;
#endif

          /* first order one sided derivative */
          double qnx = nx[n]>0 ? (qn_p[n] - qnnn.f_m00_linear(qn_p)) / qnnn.d_m00
                               : (qnnn.f_p00_linear(qn_p) - qn_p[n]) / qnnn.d_p00;
          double qny = ny[n]>0 ? (qn_p[n] - qnnn.f_0m0_linear(qn_p)) / qnnn.d_0m0
                               : (qnnn.f_0p0_linear(qn_p) - qn_p[n]) / qnnn.d_0p0;
#ifdef P4_TO_P8
          double qnz = nz[n]>0 ? (qn_p[n] - qnnn.f_00m_linear(qn_p)) / qnnn.d_00m
                               : (qnnn.f_00p_linear(qn_p) - qn_p[n]) / qnnn.d_00p;
#endif
          tmp_p[n] = qn_p[n] - dt*( nx[n]*qnx + ny[n]*qny
                          #ifdef P4_TO_P8
                                    + nz[n]*qnz
                          #endif
                                    ) + (order==2 ? dt*qnn_p[n] : 0);
        }
        else
          tmp_p[n] = qn_p[n];
      }

      /* initiate the communication */
      ierr = VecGhostUpdateBegin(tmp, INSERT_VALUES, SCATTER_FORWARD); CHKERRXX(ierr);

      /* now process the local nodes */
      for(size_t n_map=0; n_map<local_nodes.size(); ++n_map)
      {
        p4est_locidx_t n = local_nodes[n_map];
        if(!b_qn_well_defined_p[n])
        {
          ngbd->get_neighbors(n, qnnn);
          double dt = MIN(fabs(qnnn.d_m00) , fabs(qnnn.d_p00) );
          dt  =  MIN( dt, fabs(qnnn.d_0m0) , fabs(qnnn.d_0p0) );
#ifdef P4_TO_P8
          dt  =  MIN( dt, fabs(qnnn.d_00m) , fabs(qnnn.d_00p) );
          dt /= 3;
#else
          dt /= 2;
#endif

          /* first order one sided derivative */
          double qnx = nx[n]>0 ? (qn_p[n] - qnnn.f_m00_linear(qn_p)) / qnnn.d_m00
                               : (qnnn.f_p00_linear(qn_p) - qn_p[n]) / qnnn.d_p00;
          double qny = ny[n]>0 ? (qn_p[n] - qnnn.f_0m0_linear(qn_p)) / qnnn.d_0m0
                               : (qnnn.f_0p0_linear(qn_p) - qn_p[n]) / qnnn.d_0p0;
#ifdef P4_TO_P8
          double qnz = nz[n]>0 ? (qn_p[n] - qnnn.f_00m_linear(qn_p)) / qnnn.d_00m
                               : (qnnn.f_00p_linear(qn_p) - qn_p[n]) / qnnn.d_00p;
#endif
          tmp_p[n] = qn_p[n] - dt*( nx[n]*qnx + ny[n]*qny
                          #ifdef P4_TO_P8
                                    + nz[n]*qnz
                          #endif
                                    ) + (order==2 ? dt*qnn_p[n] : 0);
        }
        else
          tmp_p[n] = qn_p[n];
      }

      /* end update communication */
      ierr = VecGhostUpdateEnd  (tmp, INSERT_VALUES, SCATTER_FORWARD); CHKERRXX(ierr);

      ierr = VecRestoreArray(qn , &qn_p ); CHKERRXX(ierr);
      ierr = VecRestoreArray(tmp, &tmp_p); CHKERRXX(ierr);

      ierr = VecGhostGetLocalForm(tmp, &tmp_loc); CHKERRXX(ierr);
      ierr = VecGhostGetLocalForm(qn , &qn_loc ); CHKERRXX(ierr);
      ierr = VecCopy(tmp_loc, qn_loc); CHKERRXX(ierr);
      ierr = VecGhostRestoreLocalForm(tmp, &tmp_loc); CHKERRXX(ierr);
      ierr = VecGhostRestoreLocalForm(qn , &qn_loc ); CHKERRXX(ierr);
    }

    ierr = VecRestoreArray(b_qn_well_defined, &b_qn_well_defined_p); CHKERRXX(ierr);

    if(order==2)
    {
      ierr = VecRestoreArray(qnn, &qnn_p); CHKERRXX(ierr);
      ierr = VecDestroy(qnn); CHKERRXX(ierr);
    }
  }

  if(order>=1) { ierr = VecDestroy(b_qn_well_defined ); CHKERRXX(ierr); }
  if(order==2) { ierr = VecDestroy(b_qnn_well_defined); CHKERRXX(ierr); }

  /* extrapolate q */
  Vec qxx, qyy;
  double *qxx_p, *qyy_p;
  ierr = VecCreateGhostNodes(p4est, nodes, &qxx); CHKERRXX(ierr);
  ierr = VecCreateGhostNodes(p4est, nodes, &qyy); CHKERRXX(ierr);
#ifdef P4_TO_P8
  Vec qzz;
  double *qzz_p;
  ierr = VecCreateGhostNodes(p4est, nodes, &qzz); CHKERRXX(ierr);
#endif

  if(order>=1) { ierr = VecGetArray(qn, &qn_p); CHKERRXX(ierr); }

  for(int it=0; it<iterations; ++it)
  {
#ifdef P4_TO_P8
    ngbd->second_derivatives_central(q, qxx, qyy, qzz);
#else
    ngbd->second_derivatives_central(q, qxx, qyy);
#endif

    ierr = VecGetArray(qxx, &qxx_p); CHKERRXX(ierr);
    ierr = VecGetArray(qyy, &qyy_p); CHKERRXX(ierr);
#ifdef P4_TO_P8
    ierr = VecGetArray(qzz, &qzz_p); CHKERRXX(ierr);
#endif

    ierr = VecGetArray(q  , &q_p  ); CHKERRXX(ierr);
    ierr = VecGetArray(tmp, &tmp_p); CHKERRXX(ierr);

    /* first do the layer nodes */
    for(size_t n_map=0; n_map<layer_nodes.size(); ++n_map)
    {
      p4est_locidx_t n = layer_nodes[n_map];
      ngbd->get_neighbors(n, qnnn);
      if(mask_p[n] > -EPS)
      {
        const quad_neighbor_nodes_of_node_t& qnnn = (*ngbd)[n];
        double dt = MIN(fabs(qnnn.d_m00) , fabs(qnnn.d_p00) );
        dt  =  MIN( dt, fabs(qnnn.d_0m0) , fabs(qnnn.d_0p0) );
#ifdef P4_TO_P8
        dt  =  MIN( dt, fabs(qnnn.d_00m) , fabs(qnnn.d_00p) );
        dt /= 3;
#else
        dt /= 2;
#endif

        /* first order one sided derivatives */
        double qx = nx[n]>0 ? (q_p[n] - qnnn.f_m00_linear(q_p)) / qnnn.d_m00
                            : (qnnn.f_p00_linear(q_p) - q_p[n]) / qnnn.d_p00;
        double qy = ny[n]>0 ? (q_p[n] - qnnn.f_0m0_linear(q_p)) / qnnn.d_0m0
                            : (qnnn.f_0p0_linear(q_p) - q_p[n]) / qnnn.d_0p0;
#ifdef P4_TO_P8
        double qz = nz[n]>0 ? (q_p[n] - qnnn.f_00m_linear(q_p)) / qnnn.d_00m
                            : (qnnn.f_00p_linear(q_p) - q_p[n]) / qnnn.d_00p;
#endif

        /* second order derivatives */
        double qxx_m00 = qnnn.f_m00_linear(qxx_p);
        double qxx_p00 = qnnn.f_p00_linear(qxx_p);
        double qyy_0m0 = qnnn.f_0m0_linear(qyy_p);
        double qyy_0p0 = qnnn.f_0p0_linear(qyy_p);
#ifdef P4_TO_P8
        double qzz_00m = qnnn.f_00m_linear(qzz_p);
        double qzz_00p = qnnn.f_00p_linear(qzz_p);
#endif

        /* minmod operation */
        qxx_m00 = qxx_p[n]*qxx_m00<0 ? 0 : (fabs(qxx_p[n])<fabs(qxx_m00) ? qxx_p[n] : qxx_m00);
        qxx_p00 = qxx_p[n]*qxx_p00<0 ? 0 : (fabs(qxx_p[n])<fabs(qxx_p00) ? qxx_p[n] : qxx_p00);
        qyy_0m0 = qyy_p[n]*qyy_0m0<0 ? 0 : (fabs(qyy_p[n])<fabs(qyy_0m0) ? qyy_p[n] : qyy_0m0);
        qyy_0p0 = qyy_p[n]*qyy_0p0<0 ? 0 : (fabs(qyy_p[n])<fabs(qyy_0p0) ? qyy_p[n] : qyy_0p0);
#ifdef P4_TO_P8
        qzz_00m = qzz_p[n]*qzz_00m<0 ? 0 : (fabs(qzz_p[n])<fabs(qzz_00m) ? qzz_p[n] : qzz_00m);
        qzz_00p = qzz_p[n]*qzz_00p<0 ? 0 : (fabs(qzz_p[n])<fabs(qzz_00p) ? qzz_p[n] : qzz_00p);
#endif

        if(nx[n]<0) qx -= .5*qnnn.d_p00*qxx_p00;
        else        qx += .5*qnnn.d_m00*qxx_m00;
        if(ny[n]<0) qy -= .5*qnnn.d_0p0*qyy_0p0;
        else        qy += .5*qnnn.d_0m0*qyy_0m0;
#ifdef P4_TO_P8
        if(nz[n]<0) qz -= .5*qnnn.d_00p*qzz_00p;
        else        qz += .5*qnnn.d_00m*qzz_00m;
#endif

//#ifdef P4_TO_P8
//        if(fabs(nx[n])<EPS && fabs(ny[n])<EPS && fabs(nz[n])<EPS)
//          tmp_p[n] = (qnnn.f_m00_linear(q_p) + qnnn.f_p00_linear(q_p) +
//                      qnnn.f_0m0_linear(q_p) + qnnn.f_0p0_linear(q_p) +
//                      qnnn.f_00m_linear(q_p) + qnnn.f_00p_linear(q_p))/6.;
//#else
//        if(fabs(nx[n])<EPS && fabs(ny[n])<EPS)
//          tmp_p[n] = (qnnn.f_m00_linear(q_p) + qnnn.f_p00_linear(q_p) +
//                      qnnn.f_0m0_linear(q_p) + qnnn.f_0p0_linear(q_p))/4.;
//#endif
//        else
          tmp_p[n] = q_p[n] - dt*( nx[n]*qx + ny[n]*qy
                         #ifdef P4_TO_P8
                                   + nz[n]*qz
                         #endif
                                   ) + (order>=1 ? dt*qn_p[n] : 0);
      }
      else
        tmp_p[n] = q_p[n];
    }

    /* initiate the communication */
    ierr = VecGhostUpdateBegin(tmp, INSERT_VALUES, SCATTER_FORWARD); CHKERRXX(ierr);

    /* now process the local nodes */
    for(size_t n_map=0; n_map<local_nodes.size(); ++n_map)
    {
      p4est_locidx_t n = local_nodes[n_map];
      ngbd->get_neighbors(n, qnnn);
      if(mask_p[n] > -EPS)
      {
        double dt = MIN(fabs(qnnn.d_m00) , fabs(qnnn.d_p00) );
        dt  =  MIN( dt, fabs(qnnn.d_0m0) , fabs(qnnn.d_0p0) );
#ifdef P4_TO_P8
        dt  =  MIN( dt, fabs(qnnn.d_00m) , fabs(qnnn.d_00p) );
        dt /= 3;
#else
        dt /= 2;
#endif

        /* first order one sided derivatives */
        double qx = nx[n]>0 ? (q_p[n] - qnnn.f_m00_linear(q_p)) / qnnn.d_m00
                            : (qnnn.f_p00_linear(q_p) - q_p[n]) / qnnn.d_p00;
        double qy = ny[n]>0 ? (q_p[n] - qnnn.f_0m0_linear(q_p)) / qnnn.d_0m0
                            : (qnnn.f_0p0_linear(q_p) - q_p[n]) / qnnn.d_0p0;
#ifdef P4_TO_P8
        double qz = nz[n]>0 ? (q_p[n] - qnnn.f_00m_linear(q_p)) / qnnn.d_00m
                            : (qnnn.f_00p_linear(q_p) - q_p[n]) / qnnn.d_00p;
#endif

        /* second order derivatives */
        double qxx_m00 = qnnn.f_m00_linear(qxx_p);
        double qxx_p00 = qnnn.f_p00_linear(qxx_p);
        double qyy_0m0 = qnnn.f_0m0_linear(qyy_p);
        double qyy_0p0 = qnnn.f_0p0_linear(qyy_p);
#ifdef P4_TO_P8
        double qzz_00m = qnnn.f_00m_linear(qzz_p);
        double qzz_00p = qnnn.f_00p_linear(qzz_p);
#endif

        /* minmod operation */
        qxx_m00 = qxx_p[n]*qxx_m00<0 ? 0 : (fabs(qxx_p[n])<fabs(qxx_m00) ? qxx_p[n] : qxx_m00);
        qxx_p00 = qxx_p[n]*qxx_p00<0 ? 0 : (fabs(qxx_p[n])<fabs(qxx_p00) ? qxx_p[n] : qxx_p00);
        qyy_0m0 = qyy_p[n]*qyy_0m0<0 ? 0 : (fabs(qyy_p[n])<fabs(qyy_0m0) ? qyy_p[n] : qyy_0m0);
        qyy_0p0 = qyy_p[n]*qyy_0p0<0 ? 0 : (fabs(qyy_p[n])<fabs(qyy_0p0) ? qyy_p[n] : qyy_0p0);
#ifdef P4_TO_P8
        qzz_00m = qzz_p[n]*qzz_00m<0 ? 0 : (fabs(qzz_p[n])<fabs(qzz_00m) ? qzz_p[n] : qzz_00m);
        qzz_00p = qzz_p[n]*qzz_00p<0 ? 0 : (fabs(qzz_p[n])<fabs(qzz_00p) ? qzz_p[n] : qzz_00p);
#endif

        if(nx[n]<0) qx -= .5*qnnn.d_p00*qxx_p00;
        else        qx += .5*qnnn.d_m00*qxx_m00;
        if(ny[n]<0) qy -= .5*qnnn.d_0p0*qyy_0p0;
        else        qy += .5*qnnn.d_0m0*qyy_0m0;
#ifdef P4_TO_P8
        if(nz[n]<0) qz -= .5*qnnn.d_00p*qzz_00p;
        else        qz += .5*qnnn.d_00m*qzz_00m;
#endif

//#ifdef P4_TO_P8
//        if(fabs(nx[n])<EPS && fabs(ny[n])<EPS && fabs(nz[n])<EPS)
//          tmp_p[n] = (qnnn.f_m00_linear(q_p) + qnnn.f_p00_linear(q_p) +
//                      qnnn.f_0m0_linear(q_p) + qnnn.f_0p0_linear(q_p) +
//                      qnnn.f_00m_linear(q_p) + qnnn.f_00p_linear(q_p))/6.;
//#else
//        if(fabs(nx[n])<EPS && fabs(ny[n])<EPS)
//          tmp_p[n] = (qnnn.f_m00_linear(q_p) + qnnn.f_p00_linear(q_p) +
//                      qnnn.f_0m0_linear(q_p) + qnnn.f_0p0_linear(q_p))/4.;
//#endif
//        else
          tmp_p[n] = q_p[n] - dt*( nx[n]*qx + ny[n]*qy
                         #ifdef P4_TO_P8
                                   + nz[n]*qz
                         #endif
                                   ) + (order>=1 ? dt*qn_p[n] : 0);
      }
      else
        tmp_p[n] = q_p[n];
    }

    /* end update communication */
    ierr = VecGhostUpdateEnd  (tmp, INSERT_VALUES, SCATTER_FORWARD); CHKERRXX(ierr);

    ierr = VecRestoreArray(qxx, &qxx_p); CHKERRXX(ierr);
    ierr = VecRestoreArray(qyy, &qyy_p); CHKERRXX(ierr);
#ifdef P4_TO_P8
    ierr = VecRestoreArray(qzz, &qzz_p); CHKERRXX(ierr);
#endif
    ierr = VecRestoreArray(q  , &q_p  ); CHKERRXX(ierr);
    ierr = VecRestoreArray(tmp, &tmp_p); CHKERRXX(ierr);

    ierr = VecGhostGetLocalForm(tmp, &tmp_loc); CHKERRXX(ierr);
    ierr = VecGhostGetLocalForm(q  , &q_loc  ); CHKERRXX(ierr);
    ierr = VecCopy(tmp_loc, q_loc); CHKERRXX(ierr);
    ierr = VecGhostRestoreLocalForm(tmp, &tmp_loc); CHKERRXX(ierr);
    ierr = VecGhostRestoreLocalForm(q  , &q_loc  ); CHKERRXX(ierr);
  }

  if(order>=1)
  {
    ierr = VecRestoreArray(qn, &qn_p); CHKERRXX(ierr);
    ierr = VecDestroy(qn); CHKERRXX(ierr);
  }

  ierr = VecRestoreArray(phi, &phi_p); CHKERRXX(ierr);

  ierr = VecRestoreArray(mask, &mask_p); CHKERRXX(ierr);

  ierr = VecDestroy(qxx); CHKERRXX(ierr);
  ierr = VecDestroy(qyy); CHKERRXX(ierr);
#ifdef P4_TO_P8
  ierr = VecDestroy(qzz); CHKERRXX(ierr);
#endif

  ierr = VecDestroy(tmp); CHKERRXX(ierr);

  ierr = PetscLogEventEnd(log_my_p4est_level_set_extend_over_interface_TVD, phi, q, 0, 0); CHKERRXX(ierr);
}


//void my_p4est_level_set_t::extend_Over_Interface_TVD(Vec phi, Vec q, my_p4est_poisson_nodes_t *solver, int iterations, int order, Vec normal[]) const
//{
//#ifdef CASL_THROWS
//  if(order!=0 && order!=1 && order!=2) throw std::invalid_argument("[CASL_ERROR]: my_p4est_level_set_t->extend_Over_Interface_TVD: order must be 0, 1 or 2.");
//#endif
//  PetscErrorCode ierr;
//  ierr = PetscLogEventBegin(log_my_p4est_level_set_extend_over_interface_TVD, phi, q, 0, 0); CHKERRXX(ierr);

//  double *phi_p;
//  ierr = VecGetArray(phi, &phi_p); CHKERRXX(ierr);

//  Vec qn, qnn;
//  double *q_p, *qn_p, *qnn_p;
//  Vec b_qn_well_defined;
//  Vec b_qnn_well_defined;
//  double *b_qn_well_defined_p;
//  double *b_qnn_well_defined_p;

//  Vec tmp, tmp_loc;
//  Vec qnn_loc, qn_loc, q_loc;
//  ierr = VecDuplicate(phi, &tmp); CHKERRXX(ierr);
//  double *tmp_p;

//  double dxyz[P4EST_DIM];

//  dxyz_min(p4est, dxyz);

//#ifdef P4_TO_P8
//  double diag = sqrt(SQR(dxyz[0]) + SQR(dxyz[1]) + SQR(dxyz[2]));
//#else
//  double diag = sqrt(SQR(dxyz[0]) + SQR(dxyz[1]));
//#endif

//  double rel_thresh = 1.e-2;

//  /* init the neighborhood information if needed */
//  /* NOTE: from now on the neighbors will be initialized ... do we want to clear them
//   * at the end of this function if they were not initialized beforehand ?
//   */
//  ngbd->init_neighbors();

//  /* compute the normals */
//  double *normal_p[P4EST_DIM];

//  if (normal != NULL)
//    for (short dim = 0; dim < P4EST_DIM; ++dim) {
//      ierr = VecGetArray(normal[dim], &normal_p[dim]); CHKERRXX(ierr);
//    }

//  std::vector<double> nx(nodes->num_owned_indeps);
//  std::vector<double> ny(nodes->num_owned_indeps);
//#ifdef P4_TO_P8
//  std::vector<double> nz(nodes->num_owned_indeps);
//#endif

//  quad_neighbor_nodes_of_node_t qnnn;
//  if (normal != NULL) {
//    for(p4est_locidx_t n=0; n<nodes->num_owned_indeps; ++n)
//    {
//      nx[n] = normal_p[0][n];
//      ny[n] = normal_p[1][n];
//#ifdef P4_TO_P8
//      nz[n] = normal_p[2][n];
//#endif
//    }
//  } else {
//    for(p4est_locidx_t n=0; n<nodes->num_owned_indeps; ++n)
//    {
//      ngbd->get_neighbors(n, qnnn);
//      nx[n] = qnnn.dx_central(phi_p);
//      ny[n] = qnnn.dy_central(phi_p);
//#ifdef P4_TO_P8
//      nz[n] = qnnn.dz_central(phi_p);
//      double norm = sqrt(nx[n]*nx[n] + ny[n]*ny[n] + nz[n]*nz[n]);
//#else
//      double norm = sqrt(nx[n]*nx[n] + ny[n]*ny[n]);
//#endif

//      if(norm>EPS)
//      {
//        nx[n] /= norm;
//        ny[n] /= norm;
//#ifdef P4_TO_P8
//        nz[n] /= norm;
//#endif
//      }
//      else
//      {
//        nx[n] = 0;
//        ny[n] = 0;
//#ifdef P4_TO_P8
//        nz[n] = 0;
//#endif
//      }
//    }
//  }

//  if (normal != NULL)
//    for (short dim = 0; dim < P4EST_DIM; ++dim) {
//      ierr = VecRestoreArray(normal[dim], &normal_p[dim]); CHKERRXX(ierr);
//    }

//  ierr = VecGetArray(q , &q_p) ; CHKERRXX(ierr);

//  /* initialize qn */
//  const std::vector<p4est_locidx_t>& layer_nodes = ngbd->layer_nodes;
//  const std::vector<p4est_locidx_t>& local_nodes = ngbd->local_nodes;

//  if(order >=1 )
//  {
//    ierr = VecCreateGhostNodes(p4est, nodes, &qn); CHKERRXX(ierr);
//    ierr = VecCreateGhostNodes(p4est, nodes, &b_qn_well_defined); CHKERRXX(ierr);

//    ierr = VecGetArray(qn, &qn_p); CHKERRXX(ierr);
//    ierr = VecGetArray(b_qn_well_defined, &b_qn_well_defined_p); CHKERRXX(ierr);

//    /* first do the layer nodes */
//    for(size_t n_map=0; n_map<layer_nodes.size(); ++n_map)
//    {
//      p4est_locidx_t n = layer_nodes[n_map];
//      ngbd->get_neighbors(n, qnnn);
//      if(  phi_p[qnnn.node_000]<-EPS &&
//     #ifdef P4_TO_P8
//           ( phi_p[qnnn.node_m00_mm]<-EPS || fabs(qnnn.d_m00_p0)<EPS || fabs(qnnn.d_m00_0p)<EPS) &&
//           ( phi_p[qnnn.node_m00_mp]<-EPS || fabs(qnnn.d_m00_p0)<EPS || fabs(qnnn.d_m00_0m)<EPS) &&
//           ( phi_p[qnnn.node_m00_pm]<-EPS || fabs(qnnn.d_m00_m0)<EPS || fabs(qnnn.d_m00_0p)<EPS) &&
//           ( phi_p[qnnn.node_m00_pp]<-EPS || fabs(qnnn.d_m00_m0)<EPS || fabs(qnnn.d_m00_0m)<EPS) &&

//           ( phi_p[qnnn.node_p00_mm]<-EPS || fabs(qnnn.d_p00_p0)<EPS || fabs(qnnn.d_p00_0p)<EPS) &&
//           ( phi_p[qnnn.node_p00_mp]<-EPS || fabs(qnnn.d_p00_p0)<EPS || fabs(qnnn.d_p00_0m)<EPS) &&
//           ( phi_p[qnnn.node_p00_pm]<-EPS || fabs(qnnn.d_p00_m0)<EPS || fabs(qnnn.d_p00_0p)<EPS) &&
//           ( phi_p[qnnn.node_p00_pp]<-EPS || fabs(qnnn.d_p00_m0)<EPS || fabs(qnnn.d_p00_0m)<EPS) &&

//           ( phi_p[qnnn.node_0m0_mm]<-EPS || fabs(qnnn.d_0m0_p0)<EPS || fabs(qnnn.d_0m0_0p)<EPS) &&
//           ( phi_p[qnnn.node_0m0_mp]<-EPS || fabs(qnnn.d_0m0_p0)<EPS || fabs(qnnn.d_0m0_0m)<EPS) &&
//           ( phi_p[qnnn.node_0m0_pm]<-EPS || fabs(qnnn.d_0m0_m0)<EPS || fabs(qnnn.d_0m0_0p)<EPS) &&
//           ( phi_p[qnnn.node_0m0_pp]<-EPS || fabs(qnnn.d_0m0_m0)<EPS || fabs(qnnn.d_0m0_0m)<EPS) &&

//           ( phi_p[qnnn.node_0p0_mm]<-EPS || fabs(qnnn.d_0p0_p0)<EPS || fabs(qnnn.d_0p0_0p)<EPS) &&
//           ( phi_p[qnnn.node_0p0_mp]<-EPS || fabs(qnnn.d_0p0_p0)<EPS || fabs(qnnn.d_0p0_0m)<EPS) &&
//           ( phi_p[qnnn.node_0p0_pm]<-EPS || fabs(qnnn.d_0p0_m0)<EPS || fabs(qnnn.d_0p0_0p)<EPS) &&
//           ( phi_p[qnnn.node_0p0_pp]<-EPS || fabs(qnnn.d_0p0_m0)<EPS || fabs(qnnn.d_0p0_0m)<EPS) &&

//           ( phi_p[qnnn.node_00m_mm]<-EPS || fabs(qnnn.d_00m_p0)<EPS || fabs(qnnn.d_00m_0p)<EPS) &&
//           ( phi_p[qnnn.node_00m_mp]<-EPS || fabs(qnnn.d_00m_p0)<EPS || fabs(qnnn.d_00m_0m)<EPS) &&
//           ( phi_p[qnnn.node_00m_pm]<-EPS || fabs(qnnn.d_00m_m0)<EPS || fabs(qnnn.d_00m_0p)<EPS) &&
//           ( phi_p[qnnn.node_00m_pp]<-EPS || fabs(qnnn.d_00m_m0)<EPS || fabs(qnnn.d_00m_0m)<EPS) &&

//           ( phi_p[qnnn.node_00p_mm]<-EPS || fabs(qnnn.d_00p_p0)<EPS || fabs(qnnn.d_00p_0p)<EPS) &&
//           ( phi_p[qnnn.node_00p_mp]<-EPS || fabs(qnnn.d_00p_p0)<EPS || fabs(qnnn.d_00p_0m)<EPS) &&
//           ( phi_p[qnnn.node_00p_pm]<-EPS || fabs(qnnn.d_00p_m0)<EPS || fabs(qnnn.d_00p_0p)<EPS) &&
//           ( phi_p[qnnn.node_00p_pp]<-EPS || fabs(qnnn.d_00p_m0)<EPS || fabs(qnnn.d_00p_0m)<EPS)
//     #else
//           ( phi_p[qnnn.node_m00_mm]<-EPS || fabs(qnnn.d_m00_p0)<EPS) &&
//           ( phi_p[qnnn.node_m00_pm]<-EPS || fabs(qnnn.d_m00_m0)<EPS) &&
//           ( phi_p[qnnn.node_p00_mm]<-EPS || fabs(qnnn.d_p00_p0)<EPS) &&
//           ( phi_p[qnnn.node_p00_pm]<-EPS || fabs(qnnn.d_p00_m0)<EPS) &&
//           ( phi_p[qnnn.node_0m0_mm]<-EPS || fabs(qnnn.d_0m0_p0)<EPS) &&
//           ( phi_p[qnnn.node_0m0_pm]<-EPS || fabs(qnnn.d_0m0_m0)<EPS) &&
//           ( phi_p[qnnn.node_0p0_mm]<-EPS || fabs(qnnn.d_0p0_p0)<EPS) &&
//           ( phi_p[qnnn.node_0p0_pm]<-EPS || fabs(qnnn.d_0p0_m0)<EPS)
//     #endif
//           )
//      {
//        b_qn_well_defined_p[n] = true;
//        qn_p[n] = ( nx[n]*qnnn.dx_central(q_p) +
//                    ny[n]*qnnn.dy_central(q_p)
//            #ifdef P4_TO_P8
//                    + nz[n]*qnnn.dz_central(q_p)
//            #endif
//                    );
//      }
//      else if (phi_p[qnnn.node_000]<-EPS && solver->get_use_quadratic_continuous_stencil() && solver->pointwise_bc[n].size() < 3)
//      {
//        bool is_interface_m00 = false;
//        bool is_interface_p00 = false;
//        bool is_interface_0m0 = false;
//        bool is_interface_0p0 = false;
//#ifdef P4_TO_P8
//        bool is_interface_00m = false;
//        bool is_interface_00p = false;
//#endif

//        double d_m00 = qnnn.d_m00, d_p00 = qnnn.d_p00;
//        double d_0m0 = qnnn.d_0m0, d_0p0 = qnnn.d_0p0;
//#ifdef P4_TO_P8
//        double d_00m = qnnn.d_00m, d_00p = qnnn.d_00p;
//#endif

//        // assuming grid is uniform near the interface
//        double q_m00 = qnnn.f_m00_linear(q_p), q_p00 = qnnn.f_p00_linear(q_p);
//        double q_0m0 = qnnn.f_0m0_linear(q_p), q_0p0 = qnnn.f_0p0_linear(q_p);
//#ifdef P4_TO_P8
//        double q_00m = qnnn.f_00m_linear(q_p), q_00p = qnnn.f_00p_linear(q_p);
//#endif
//        double q_000 = q_p[n];

//        double d_min = diag;
//        for (unsigned int i = 0; i < solver->pointwise_bc[n].size(); ++i)
//        {
//          switch (solver->pointwise_bc[n][i].dir)
//          {
//            case 0: d_m00 = solver->pointwise_bc[n][i].dist; q_m00 = solver->pointwise_bc[n][i].value; is_interface_m00 = true; break;
//            case 1: d_p00 = solver->pointwise_bc[n][i].dist; q_p00 = solver->pointwise_bc[n][i].value; is_interface_p00 = true; break;
//            case 2: d_0m0 = solver->pointwise_bc[n][i].dist; q_0m0 = solver->pointwise_bc[n][i].value; is_interface_0m0 = true; break;
//            case 3: d_0p0 = solver->pointwise_bc[n][i].dist; q_0p0 = solver->pointwise_bc[n][i].value; is_interface_0p0 = true; break;
//#ifdef P4_TO_P8
//            case 4: d_00m = solver->pointwise_bc[n][i].dist; q_00m = solver->pointwise_bc[n][i].value; is_interface_00m = true; break;
//            case 5: d_00p = solver->pointwise_bc[n][i].dist; q_00p = solver->pointwise_bc[n][i].value; is_interface_00p = true; break;
//#endif
//          }

//          d_min = MIN(d_min, solver->pointwise_bc[n][i].dist);
//        }

//        bool all_directions_good = true;

//        double qx = ((q_p00-q_000)*d_m00/d_p00 + (q_000-q_m00)*d_p00/d_m00)/(d_m00+d_p00);
//        double qy = ((q_0p0-q_000)*d_0m0/d_0p0 + (q_000-q_0m0)*d_0p0/d_0m0)/(d_0m0+d_0p0);
//#ifdef P4_TO_P8
//        double qz = ((q_00p-q_000)*d_00m/d_00p + (q_000-q_00m)*d_00p/d_00m)/(d_00m+d_00p);
//#endif

//        p4est_locidx_t node_M00;
//        p4est_locidx_t node_P00;
//        p4est_locidx_t node_0M0;
//        p4est_locidx_t node_0P0;
//#ifdef P4_TO_P8
//        p4est_locidx_t node_00M;
//        p4est_locidx_t node_00P;
//#endif

//        if (is_interface_m00)
//        {
//          bool enough_neighbors = false;

//          if (!is_interface_p00)
//          {
//            p4est_locidx_t n_nei = (qnnn.d_p00_m0 == 0 ? qnnn.node_p00_mm : qnnn.node_p00_pm);
//            const quad_neighbor_nodes_of_node_t qnnn_nei = ngbd->get_neighbors(n_nei);

//            node_P00 = (qnnn_nei.d_p00_m0 == 0 ? qnnn_nei.node_p00_mm : qnnn_nei.node_p00_pm);

//            enough_neighbors = phi_p[node_P00] < -EPS;
//          }

//          if (enough_neighbors)
//          {
//            double d = d_m00/dxyz[0];
//            qx =  (-3. + 2.5*d - 0.50*pow(d,2.))*q_m00
//                + (      2.0*d - 1.75*pow(d,2.) - 0.5*pow(d,3.) + 0.25*pow(d,4.))*q_000
//                + ( 4. - 6.0*d + 2.00*pow(d,2.) + 1.5*pow(d,3.) - 0.50*pow(d,4.))*q_p00
//                + (-1. + 1.5*d + 0.25*pow(d,2.) - 1.0*pow(d,3.) + 0.25*pow(d,4.))*q_p[node_P00];

//            qx = -3.*q_000 + 4.*q_p00 - q_p[node_P00];

//            qx /= 2.*dxyz[0];
//          } else {
//            all_directions_good = false;
//            qx = ((q_p00-q_000)*d_m00/d_p00 + (q_000-q_m00)*d_p00/d_m00)/(d_m00+d_p00);
//          }
//        }

//        if (is_interface_p00)
//        {
//          bool enough_neighbors = false;

//          if (!is_interface_m00)
//          {
//            p4est_locidx_t n_nei = (qnnn.d_m00_m0 == 0 ? qnnn.node_m00_mm : qnnn.node_m00_pm);
//            const quad_neighbor_nodes_of_node_t qnnn_nei = ngbd->get_neighbors(n_nei);

//            node_M00 = (qnnn_nei.d_m00_m0 == 0 ? qnnn_nei.node_m00_mm : qnnn_nei.node_m00_pm);

//            enough_neighbors = phi_p[node_M00] < -EPS;
//          }

//          if (enough_neighbors)
//          {
//            double d = d_p00/dxyz[0];
//            qx =  (-3. + 2.5*d - 0.50*pow(d,2.))*q_p00
//                + (      2.0*d - 1.75*pow(d,2.) - 0.5*pow(d,3.) + 0.25*pow(d,4.))*q_000
//                + ( 4. - 6.0*d + 2.00*pow(d,2.) + 1.5*pow(d,3.) - 0.50*pow(d,4.))*q_m00
//                + (-1. + 1.5*d + 0.25*pow(d,2.) - 1.0*pow(d,3.) + 0.25*pow(d,4.))*q_p[node_M00];

//            qx = -3.*q_000 + 4.*q_m00 - q_p[node_M00];

//            qx /= 2.*dxyz[0];

//            qx *= -1.;
//          } else {
//            all_directions_good = false;
//            qx = ((q_p00-q_000)*d_m00/d_p00 + (q_000-q_m00)*d_p00/d_m00)/(d_m00+d_p00);
//          }
//        }

//        if (is_interface_0m0)
//        {
//          bool enough_neighbors = false;

//          if (!is_interface_0p0)
//          {
//            p4est_locidx_t n_nei = (qnnn.d_0p0_m0 == 0 ? qnnn.node_0p0_mm : qnnn.node_0p0_pm);
//            const quad_neighbor_nodes_of_node_t qnnn_nei = ngbd->get_neighbors(n_nei);

//            node_0P0 = (qnnn_nei.d_0p0_m0 == 0 ? qnnn_nei.node_0p0_mm : qnnn_nei.node_0p0_pm);

//            enough_neighbors = phi_p[node_0P0] < -EPS;
//          }

//          if (enough_neighbors)
//          {
//            double d = d_0m0/dxyz[1];
//            qy =  (-3. + 2.5*d - 0.50*pow(d,2.))*q_0m0
//                + (      2.0*d - 1.75*pow(d,2.) - 0.5*pow(d,3.) + 0.25*pow(d,4.))*q_000
//                + ( 4. - 6.0*d + 2.00*pow(d,2.) + 1.5*pow(d,3.) - 0.50*pow(d,4.))*q_0p0
//                + (-1. + 1.5*d + 0.25*pow(d,2.) - 1.0*pow(d,3.) + 0.25*pow(d,4.))*q_p[node_0P0];

//            qy = -3.*q_000 + 4.*q_0p0 - q_p[node_0P0];

//            qy /= 2.*dxyz[1];
//          } else {
//            all_directions_good = false;
//            qy = ((q_0p0-q_000)*d_0m0/d_0p0 + (q_000-q_0m0)*d_0p0/d_0m0)/(d_0m0+d_0p0);
//          }
//        }

//        if (is_interface_0p0)
//        {
//          bool enough_neighbors = false;

//          if (!is_interface_0m0)
//          {
//            p4est_locidx_t n_nei = (qnnn.d_0m0_m0 == 0 ? qnnn.node_0m0_mm : qnnn.node_0m0_pm);
//            const quad_neighbor_nodes_of_node_t qnnn_nei = ngbd->get_neighbors(n_nei);

//            node_0M0 = (qnnn_nei.d_0m0_m0 == 0 ? qnnn_nei.node_0m0_mm : qnnn_nei.node_0m0_pm);

//            enough_neighbors = phi_p[node_0M0] < -EPS;
//          }

//          if (enough_neighbors)
//          {
//            double d = d_0p0/dxyz[1];
//            qy =  (-3. + 2.5*d - 0.50*pow(d,2.))*q_0p0
//                + (      2.0*d - 1.75*pow(d,2.) - 0.5*pow(d,3.) + 0.25*pow(d,4.))*q_000
//                + ( 4. - 6.0*d + 2.00*pow(d,2.) + 1.5*pow(d,3.) - 0.50*pow(d,4.))*q_0m0
//                + (-1. + 1.5*d + 0.25*pow(d,2.) - 1.0*pow(d,3.) + 0.25*pow(d,4.))*q_p[node_0M0];

//            qy = -3.*q_000 + 4.*q_0m0 - q_p[node_0M0];

//            qy /= 2.*dxyz[1];

//            qy *= -1.;
//          } else {
//            all_directions_good = false;
//            qy = ((q_0p0-q_000)*d_0m0/d_0p0 + (q_000-q_0m0)*d_0p0/d_0m0)/(d_0m0+d_0p0);
//          }
//        }
//#ifdef P4_TO_P8
//        throw;
//#endif

//        if (all_directions_good || d_min > rel_thresh*diag)
////        if (all_directions_good)
//        {
//          b_qn_well_defined_p[n] = true;

//          qn_p[n] = ( nx[n]*qx +
//                      ny[n]*qy
//            #ifdef P4_TO_P8
//                      + nz[n]*qz
//            #endif
//                      );
//        } else {
//          b_qn_well_defined_p[n] = false;
//          qn_p[n] = 0;
//        }
//      }
//      else if (phi_p[qnnn.node_000]<-EPS && solver->pointwise_bc[n].size() < 3)
//      {
////        if (solver->pointwise_bc[n].size() >= 3) std::cout << solver->pointwise_bc[n].size() << "now!\n";
//        double d_m00 = qnnn.d_m00, d_p00 = qnnn.d_p00;
//        double d_0m0 = qnnn.d_0m0, d_0p0 = qnnn.d_0p0;
//#ifdef P4_TO_P8
//        double d_00m = qnnn.d_00m, d_00p = qnnn.d_00p;
//#endif

//        // assuming grid is uniform near the interface
//        double q_m00 = qnnn.f_m00_linear(q_p), q_p00 = qnnn.f_p00_linear(q_p);
//        double q_0m0 = qnnn.f_0m0_linear(q_p), q_0p0 = qnnn.f_0p0_linear(q_p);
//#ifdef P4_TO_P8
//        double q_00m = qnnn.f_00m_linear(q_p), q_00p = qnnn.f_00p_linear(q_p);
//#endif
//        double q_000 = q_p[n];

//        double d_min = diag;
//        for (unsigned int i = 0; i < solver->pointwise_bc[n].size(); ++i)
//        {
//          switch (solver->pointwise_bc[n][i].dir)
//          {
//            case 0: d_m00 = solver->pointwise_bc[n][i].dist; q_m00 = solver->pointwise_bc[n][i].value; break;
//            case 1: d_p00 = solver->pointwise_bc[n][i].dist; q_p00 = solver->pointwise_bc[n][i].value; break;
//            case 2: d_0m0 = solver->pointwise_bc[n][i].dist; q_0m0 = solver->pointwise_bc[n][i].value; break;
//            case 3: d_0p0 = solver->pointwise_bc[n][i].dist; q_0p0 = solver->pointwise_bc[n][i].value; break;
//#ifdef P4_TO_P8
//            case 4: d_00m = solver->pointwise_bc[n][i].dist; q_00m = solver->pointwise_bc[n][i].value; break;
//            case 5: d_00p = solver->pointwise_bc[n][i].dist; q_00p = solver->pointwise_bc[n][i].value; break;
//#endif
//          }

//          d_min = MIN(d_min, solver->pointwise_bc[n][i].dist);
//        }

//        if (d_min > rel_thresh*diag)
//        {
//          b_qn_well_defined_p[n] = true;

//          qn_p[n] = ( nx[n]*((q_p00-q_000)*d_m00/d_p00 + (q_000-q_m00)*d_p00/d_m00)/(d_m00+d_p00) +
//                      ny[n]*((q_0p0-q_000)*d_0m0/d_0p0 + (q_000-q_0m0)*d_0p0/d_0m0)/(d_0m0+d_0p0)
//            #ifdef P4_TO_P8
//                      + nz[n]*((q_00p-q_000)*d_00m/d_00p + (q_000-q_00m)*d_00p/d_00m)/(d_00m+d_00p)
//            #endif
//                      );
//        } else {
//          b_qn_well_defined_p[n] = false;
//          qn_p[n] = 0;
//        }
//      }
//      else
//      {
//        b_qn_well_defined_p[n] = false;
//        qn_p[n] = 0;
//      }
//    }

//    /* initiate the communication */
//    ierr = VecGhostUpdateBegin(b_qn_well_defined, INSERT_VALUES, SCATTER_FORWARD); CHKERRXX(ierr);
//    ierr = VecGhostUpdateBegin(qn, INSERT_VALUES, SCATTER_FORWARD); CHKERRXX(ierr);

//    /* now process the local nodes */
//    for(size_t n_map=0; n_map<local_nodes.size(); ++n_map)
//    {
//      p4est_locidx_t n = local_nodes[n_map];
//      ngbd->get_neighbors(n, qnnn);
//      if(  phi_p[qnnn.node_000]<-EPS &&
//     #ifdef P4_TO_P8
//           ( phi_p[qnnn.node_m00_mm]<-EPS || fabs(qnnn.d_m00_p0)<EPS || fabs(qnnn.d_m00_0p)<EPS) &&
//           ( phi_p[qnnn.node_m00_mp]<-EPS || fabs(qnnn.d_m00_p0)<EPS || fabs(qnnn.d_m00_0m)<EPS) &&
//           ( phi_p[qnnn.node_m00_pm]<-EPS || fabs(qnnn.d_m00_m0)<EPS || fabs(qnnn.d_m00_0p)<EPS) &&
//           ( phi_p[qnnn.node_m00_pp]<-EPS || fabs(qnnn.d_m00_m0)<EPS || fabs(qnnn.d_m00_0m)<EPS) &&

//           ( phi_p[qnnn.node_p00_mm]<-EPS || fabs(qnnn.d_p00_p0)<EPS || fabs(qnnn.d_p00_0p)<EPS) &&
//           ( phi_p[qnnn.node_p00_mp]<-EPS || fabs(qnnn.d_p00_p0)<EPS || fabs(qnnn.d_p00_0m)<EPS) &&
//           ( phi_p[qnnn.node_p00_pm]<-EPS || fabs(qnnn.d_p00_m0)<EPS || fabs(qnnn.d_p00_0p)<EPS) &&
//           ( phi_p[qnnn.node_p00_pp]<-EPS || fabs(qnnn.d_p00_m0)<EPS || fabs(qnnn.d_p00_0m)<EPS) &&

//           ( phi_p[qnnn.node_0m0_mm]<-EPS || fabs(qnnn.d_0m0_p0)<EPS || fabs(qnnn.d_0m0_0p)<EPS) &&
//           ( phi_p[qnnn.node_0m0_mp]<-EPS || fabs(qnnn.d_0m0_p0)<EPS || fabs(qnnn.d_0m0_0m)<EPS) &&
//           ( phi_p[qnnn.node_0m0_pm]<-EPS || fabs(qnnn.d_0m0_m0)<EPS || fabs(qnnn.d_0m0_0p)<EPS) &&
//           ( phi_p[qnnn.node_0m0_pp]<-EPS || fabs(qnnn.d_0m0_m0)<EPS || fabs(qnnn.d_0m0_0m)<EPS) &&

//           ( phi_p[qnnn.node_0p0_mm]<-EPS || fabs(qnnn.d_0p0_p0)<EPS || fabs(qnnn.d_0p0_0p)<EPS) &&
//           ( phi_p[qnnn.node_0p0_mp]<-EPS || fabs(qnnn.d_0p0_p0)<EPS || fabs(qnnn.d_0p0_0m)<EPS) &&
//           ( phi_p[qnnn.node_0p0_pm]<-EPS || fabs(qnnn.d_0p0_m0)<EPS || fabs(qnnn.d_0p0_0p)<EPS) &&
//           ( phi_p[qnnn.node_0p0_pp]<-EPS || fabs(qnnn.d_0p0_m0)<EPS || fabs(qnnn.d_0p0_0m)<EPS) &&

//           ( phi_p[qnnn.node_00m_mm]<-EPS || fabs(qnnn.d_00m_p0)<EPS || fabs(qnnn.d_00m_0p)<EPS) &&
//           ( phi_p[qnnn.node_00m_mp]<-EPS || fabs(qnnn.d_00m_p0)<EPS || fabs(qnnn.d_00m_0m)<EPS) &&
//           ( phi_p[qnnn.node_00m_pm]<-EPS || fabs(qnnn.d_00m_m0)<EPS || fabs(qnnn.d_00m_0p)<EPS) &&
//           ( phi_p[qnnn.node_00m_pp]<-EPS || fabs(qnnn.d_00m_m0)<EPS || fabs(qnnn.d_00m_0m)<EPS) &&

//           ( phi_p[qnnn.node_00p_mm]<-EPS || fabs(qnnn.d_00p_p0)<EPS || fabs(qnnn.d_00p_0p)<EPS) &&
//           ( phi_p[qnnn.node_00p_mp]<-EPS || fabs(qnnn.d_00p_p0)<EPS || fabs(qnnn.d_00p_0m)<EPS) &&
//           ( phi_p[qnnn.node_00p_pm]<-EPS || fabs(qnnn.d_00p_m0)<EPS || fabs(qnnn.d_00p_0p)<EPS) &&
//           ( phi_p[qnnn.node_00p_pp]<-EPS || fabs(qnnn.d_00p_m0)<EPS || fabs(qnnn.d_00p_0m)<EPS)
//     #else
//           ( phi_p[qnnn.node_m00_mm]<-EPS || fabs(qnnn.d_m00_p0)<EPS) &&
//           ( phi_p[qnnn.node_m00_pm]<-EPS || fabs(qnnn.d_m00_m0)<EPS) &&
//           ( phi_p[qnnn.node_p00_mm]<-EPS || fabs(qnnn.d_p00_p0)<EPS) &&
//           ( phi_p[qnnn.node_p00_pm]<-EPS || fabs(qnnn.d_p00_m0)<EPS) &&
//           ( phi_p[qnnn.node_0m0_mm]<-EPS || fabs(qnnn.d_0m0_p0)<EPS) &&
//           ( phi_p[qnnn.node_0m0_pm]<-EPS || fabs(qnnn.d_0m0_m0)<EPS) &&
//           ( phi_p[qnnn.node_0p0_mm]<-EPS || fabs(qnnn.d_0p0_p0)<EPS) &&
//           ( phi_p[qnnn.node_0p0_pm]<-EPS || fabs(qnnn.d_0p0_m0)<EPS)
//     #endif
//           )
//      {
//        b_qn_well_defined_p[n] = true;
//        qn_p[n] = ( nx[n]*qnnn.dx_central(q_p) +
//                    ny[n]*qnnn.dy_central(q_p)
//            #ifdef P4_TO_P8
//                    + nz[n]*qnnn.dz_central(q_p)
//            #endif
//                    );
//      }
//      else if (phi_p[qnnn.node_000]<-EPS && solver->get_use_quadratic_continuous_stencil() && solver->pointwise_bc[n].size() < 3)
//      {
//        bool is_interface_m00 = false;
//        bool is_interface_p00 = false;
//        bool is_interface_0m0 = false;
//        bool is_interface_0p0 = false;
//#ifdef P4_TO_P8
//        bool is_interface_00m = false;
//        bool is_interface_00p = false;
//#endif

//        double d_m00 = qnnn.d_m00, d_p00 = qnnn.d_p00;
//        double d_0m0 = qnnn.d_0m0, d_0p0 = qnnn.d_0p0;
//#ifdef P4_TO_P8
//        double d_00m = qnnn.d_00m, d_00p = qnnn.d_00p;
//#endif

//        // assuming grid is uniform near the interface
//        double q_m00 = qnnn.f_m00_linear(q_p), q_p00 = qnnn.f_p00_linear(q_p);
//        double q_0m0 = qnnn.f_0m0_linear(q_p), q_0p0 = qnnn.f_0p0_linear(q_p);
//#ifdef P4_TO_P8
//        double q_00m = qnnn.f_00m_linear(q_p), q_00p = qnnn.f_00p_linear(q_p);
//#endif
//        double q_000 = q_p[n];

//        double d_min = diag;
//        for (unsigned int i = 0; i < solver->pointwise_bc[n].size(); ++i)
//        {
//          switch (solver->pointwise_bc[n][i].dir)
//          {
//            case 0: d_m00 = solver->pointwise_bc[n][i].dist; q_m00 = solver->pointwise_bc[n][i].value; is_interface_m00 = true; break;
//            case 1: d_p00 = solver->pointwise_bc[n][i].dist; q_p00 = solver->pointwise_bc[n][i].value; is_interface_p00 = true; break;
//            case 2: d_0m0 = solver->pointwise_bc[n][i].dist; q_0m0 = solver->pointwise_bc[n][i].value; is_interface_0m0 = true; break;
//            case 3: d_0p0 = solver->pointwise_bc[n][i].dist; q_0p0 = solver->pointwise_bc[n][i].value; is_interface_0p0 = true; break;
//#ifdef P4_TO_P8
//            case 4: d_00m = solver->pointwise_bc[n][i].dist; q_00m = solver->pointwise_bc[n][i].value; is_interface_00m = true; break;
//            case 5: d_00p = solver->pointwise_bc[n][i].dist; q_00p = solver->pointwise_bc[n][i].value; is_interface_00p = true; break;
//#endif
//          }

//          d_min = MIN(d_min, solver->pointwise_bc[n][i].dist);
//        }

//        bool all_directions_good = true;

//        double qx = ((q_p00-q_000)*d_m00/d_p00 + (q_000-q_m00)*d_p00/d_m00)/(d_m00+d_p00);
//        double qy = ((q_0p0-q_000)*d_0m0/d_0p0 + (q_000-q_0m0)*d_0p0/d_0m0)/(d_0m0+d_0p0);
//#ifdef P4_TO_P8
//        double qz = ((q_00p-q_000)*d_00m/d_00p + (q_000-q_00m)*d_00p/d_00m)/(d_00m+d_00p);
//#endif

//        p4est_locidx_t node_M00;
//        p4est_locidx_t node_P00;
//        p4est_locidx_t node_0M0;
//        p4est_locidx_t node_0P0;
//#ifdef P4_TO_P8
//        p4est_locidx_t node_00M;
//        p4est_locidx_t node_00P;
//#endif

//        if (is_interface_m00)
//        {
//          bool enough_neighbors = false;

//          if (!is_interface_p00)
//          {
//            p4est_locidx_t n_nei = (qnnn.d_p00_m0 == 0 ? qnnn.node_p00_mm : qnnn.node_p00_pm);
//            const quad_neighbor_nodes_of_node_t qnnn_nei = ngbd->get_neighbors(n_nei);

//            node_P00 = (qnnn_nei.d_p00_m0 == 0 ? qnnn_nei.node_p00_mm : qnnn_nei.node_p00_pm);

//            enough_neighbors = phi_p[node_P00] < -EPS;
//          }

//          if (enough_neighbors)
//          {
//            double d = d_m00/dxyz[0];
//            qx =  (-3. + 2.5*d - 0.50*pow(d,2.))*q_m00
//                + (      2.0*d - 1.75*pow(d,2.) - 0.5*pow(d,3.) + 0.25*pow(d,4.))*q_000
//                + ( 4. - 6.0*d + 2.00*pow(d,2.) + 1.5*pow(d,3.) - 0.50*pow(d,4.))*q_p00
//                + (-1. + 1.5*d + 0.25*pow(d,2.) - 1.0*pow(d,3.) + 0.25*pow(d,4.))*q_p[node_P00];

//            qx = -3.*q_000 + 4.*q_p00 - q_p[node_P00];

//            qx /= 2.*dxyz[0];
//          } else {
//            all_directions_good = false;
//            qx = ((q_p00-q_000)*d_m00/d_p00 + (q_000-q_m00)*d_p00/d_m00)/(d_m00+d_p00);
//          }
//        }

//        if (is_interface_p00)
//        {
//          bool enough_neighbors = false;

//          if (!is_interface_m00)
//          {
//            p4est_locidx_t n_nei = (qnnn.d_m00_m0 == 0 ? qnnn.node_m00_mm : qnnn.node_m00_pm);
//            const quad_neighbor_nodes_of_node_t qnnn_nei = ngbd->get_neighbors(n_nei);

//            node_M00 = (qnnn_nei.d_m00_m0 == 0 ? qnnn_nei.node_m00_mm : qnnn_nei.node_m00_pm);

//            enough_neighbors = phi_p[node_M00] < -EPS;
//          }

//          if (enough_neighbors)
//          {
//            double d = d_p00/dxyz[0];
//            qx =  (-3. + 2.5*d - 0.50*pow(d,2.))*q_p00
//                + (      2.0*d - 1.75*pow(d,2.) - 0.5*pow(d,3.) + 0.25*pow(d,4.))*q_000
//                + ( 4. - 6.0*d + 2.00*pow(d,2.) + 1.5*pow(d,3.) - 0.50*pow(d,4.))*q_m00
//                + (-1. + 1.5*d + 0.25*pow(d,2.) - 1.0*pow(d,3.) + 0.25*pow(d,4.))*q_p[node_M00];

//            qx = -3.*q_000 + 4.*q_m00 - q_p[node_M00];

//            qx /= 2.*dxyz[0];

//            qx *= -1.;
//          } else {
//            all_directions_good = false;
//            qx = ((q_p00-q_000)*d_m00/d_p00 + (q_000-q_m00)*d_p00/d_m00)/(d_m00+d_p00);
//          }
//        }

//        if (is_interface_0m0)
//        {
//          bool enough_neighbors = false;

//          if (!is_interface_0p0)
//          {
//            p4est_locidx_t n_nei = (qnnn.d_0p0_m0 == 0 ? qnnn.node_0p0_mm : qnnn.node_0p0_pm);
//            const quad_neighbor_nodes_of_node_t qnnn_nei = ngbd->get_neighbors(n_nei);

//            node_0P0 = (qnnn_nei.d_0p0_m0 == 0 ? qnnn_nei.node_0p0_mm : qnnn_nei.node_0p0_pm);

//            enough_neighbors = phi_p[node_0P0] < -EPS;
//          }

//          if (enough_neighbors)
//          {
//            double d = d_0m0/dxyz[1];
//            qy =  (-3. + 2.5*d - 0.50*pow(d,2.))*q_0m0
//                + (      2.0*d - 1.75*pow(d,2.) - 0.5*pow(d,3.) + 0.25*pow(d,4.))*q_000
//                + ( 4. - 6.0*d + 2.00*pow(d,2.) + 1.5*pow(d,3.) - 0.50*pow(d,4.))*q_0p0
//                + (-1. + 1.5*d + 0.25*pow(d,2.) - 1.0*pow(d,3.) + 0.25*pow(d,4.))*q_p[node_0P0];

//            qy = -3.*q_000 + 4.*q_0p0 - q_p[node_0P0];

//            qy /= 2.*dxyz[1];
//          } else {
//            all_directions_good = false;
//            qy = ((q_0p0-q_000)*d_0m0/d_0p0 + (q_000-q_0m0)*d_0p0/d_0m0)/(d_0m0+d_0p0);
//          }
//        }

//        if (is_interface_0p0)
//        {
//          bool enough_neighbors = false;

//          if (!is_interface_0m0)
//          {
//            p4est_locidx_t n_nei = (qnnn.d_0m0_m0 == 0 ? qnnn.node_0m0_mm : qnnn.node_0m0_pm);
//            const quad_neighbor_nodes_of_node_t qnnn_nei = ngbd->get_neighbors(n_nei);

//            node_0M0 = (qnnn_nei.d_0m0_m0 == 0 ? qnnn_nei.node_0m0_mm : qnnn_nei.node_0m0_pm);

//            enough_neighbors = phi_p[node_0M0] < -EPS;
//          }

//          if (enough_neighbors)
//          {
//            double d = d_0p0/dxyz[1];
//            qy =  (-3. + 2.5*d - 0.50*pow(d,2.))*q_0p0
//                + (      2.0*d - 1.75*pow(d,2.) - 0.5*pow(d,3.) + 0.25*pow(d,4.))*q_000
//                + ( 4. - 6.0*d + 2.00*pow(d,2.) + 1.5*pow(d,3.) - 0.50*pow(d,4.))*q_0m0
//                + (-1. + 1.5*d + 0.25*pow(d,2.) - 1.0*pow(d,3.) + 0.25*pow(d,4.))*q_p[node_0M0];

//            qy = -3.*q_000 + 4.*q_0m0 - q_p[node_0M0];

//            qy /= 2.*dxyz[1];

//            qy *= -1.;
//          } else {
//            all_directions_good = false;
//            qy = ((q_0p0-q_000)*d_0m0/d_0p0 + (q_000-q_0m0)*d_0p0/d_0m0)/(d_0m0+d_0p0);
//          }
//        }
//#ifdef P4_TO_P8
//        throw;
//#endif

//        if (all_directions_good || d_min > rel_thresh*diag)
////        if (all_directions_good)
//        {
//          b_qn_well_defined_p[n] = true;

//          qn_p[n] = ( nx[n]*qx +
//                      ny[n]*qy
//            #ifdef P4_TO_P8
//                      + nz[n]*qz
//            #endif
//                      );
//        } else {
//          b_qn_well_defined_p[n] = false;
//          qn_p[n] = 0;
//        }
//      }
//      else if (phi_p[qnnn.node_000]<-EPS && solver->pointwise_bc[n].size() < 3)
//      {
////        if (solver->pointwise_bc[n].size() >= 3) std::cout << solver->pointwise_bc[n].size() << "now!\n";
//        double d_m00 = qnnn.d_m00, d_p00 = qnnn.d_p00;
//        double d_0m0 = qnnn.d_0m0, d_0p0 = qnnn.d_0p0;
//#ifdef P4_TO_P8
//        double d_00m = qnnn.d_00m, d_00p = qnnn.d_00p;
//#endif

//        // assuming grid is uniform near the interface
//        double q_m00 = qnnn.f_m00_linear(q_p), q_p00 = qnnn.f_p00_linear(q_p);
//        double q_0m0 = qnnn.f_0m0_linear(q_p), q_0p0 = qnnn.f_0p0_linear(q_p);
//#ifdef P4_TO_P8
//        double q_00m = qnnn.f_00m_linear(q_p), q_00p = qnnn.f_00p_linear(q_p);
//#endif
//        double q_000 = q_p[n];

//        double d_min = diag;
//        for (unsigned int i = 0; i < solver->pointwise_bc[n].size(); ++i)
//        {
//          switch (solver->pointwise_bc[n][i].dir)
//          {
//            case 0: d_m00 = solver->pointwise_bc[n][i].dist; q_m00 = solver->pointwise_bc[n][i].value; break;
//            case 1: d_p00 = solver->pointwise_bc[n][i].dist; q_p00 = solver->pointwise_bc[n][i].value; break;
//            case 2: d_0m0 = solver->pointwise_bc[n][i].dist; q_0m0 = solver->pointwise_bc[n][i].value; break;
//            case 3: d_0p0 = solver->pointwise_bc[n][i].dist; q_0p0 = solver->pointwise_bc[n][i].value; break;
//#ifdef P4_TO_P8
//            case 4: d_00m = solver->pointwise_bc[n][i].dist; q_00m = solver->pointwise_bc[n][i].value; break;
//            case 5: d_00p = solver->pointwise_bc[n][i].dist; q_00p = solver->pointwise_bc[n][i].value; break;
//#endif
//          }
//          d_min = MIN(d_min, solver->pointwise_bc[n][i].dist);
//        }

//        if (d_min > rel_thresh*diag)
//        {
//          b_qn_well_defined_p[n] = true;

//          qn_p[n] = ( nx[n]*((q_p00-q_000)*d_m00/d_p00 + (q_000-q_m00)*d_p00/d_m00)/(d_m00+d_p00) +
//                      ny[n]*((q_0p0-q_000)*d_0m0/d_0p0 + (q_000-q_0m0)*d_0p0/d_0m0)/(d_0m0+d_0p0)
//            #ifdef P4_TO_P8
//                      + nz[n]*((q_00p-q_000)*d_00m/d_00p + (q_000-q_00m)*d_00p/d_00m)/(d_00m+d_00p)
//            #endif
//                      );
//        } else {
//          b_qn_well_defined_p[n] = false;
//          qn_p[n] = 0;
//        }
//      }
//      else
//      {
//        b_qn_well_defined_p[n] = false;
//        qn_p[n] = 0;
//      }
//    }

//    /* end update communication */
//    ierr = VecGhostUpdateEnd  (b_qn_well_defined, INSERT_VALUES, SCATTER_FORWARD); CHKERRXX(ierr);
//    ierr = VecGhostUpdateEnd  (qn, INSERT_VALUES, SCATTER_FORWARD); CHKERRXX(ierr);

//    ierr = VecRestoreArray(qn, &qn_p); CHKERRXX(ierr);
//    ierr = VecRestoreArray(b_qn_well_defined, &b_qn_well_defined_p); CHKERRXX(ierr);
//  }

//  ierr = VecRestoreArray(q, &q_p); CHKERRXX(ierr);

//  /* initialize qnn */
//  if(order == 2)
//  {
//    ierr = VecDuplicate(qn, &qnn); CHKERRXX(ierr);
//    ierr = VecDuplicate(b_qn_well_defined, &b_qnn_well_defined); CHKERRXX(ierr);

//    ierr = VecGetArray(qn , &qn_p ); CHKERRXX(ierr);
//    ierr = VecGetArray(qnn, &qnn_p); CHKERRXX(ierr);

//    ierr = VecGetArray(b_qn_well_defined , &b_qn_well_defined_p ); CHKERRXX(ierr);
//    ierr = VecGetArray(b_qnn_well_defined, &b_qnn_well_defined_p); CHKERRXX(ierr);

//    /* first do the layer nodes */
//    for(size_t n_map=0; n_map<layer_nodes.size(); ++n_map)
//    {
//      p4est_locidx_t n = layer_nodes[n_map];
//      ngbd->get_neighbors(n, qnnn);
//      if(  b_qn_well_defined_p[qnnn.node_000]==true &&
//     #ifdef P4_TO_P8
//           ( b_qn_well_defined_p[qnnn.node_m00_mm]==true || fabs(qnnn.d_m00_p0)<EPS || fabs(qnnn.d_m00_0p)<EPS) &&
//           ( b_qn_well_defined_p[qnnn.node_m00_mp]==true || fabs(qnnn.d_m00_p0)<EPS || fabs(qnnn.d_m00_0m)<EPS) &&
//           ( b_qn_well_defined_p[qnnn.node_m00_pm]==true || fabs(qnnn.d_m00_m0)<EPS || fabs(qnnn.d_m00_0p)<EPS) &&
//           ( b_qn_well_defined_p[qnnn.node_m00_pp]==true || fabs(qnnn.d_m00_m0)<EPS || fabs(qnnn.d_m00_0m)<EPS) &&

//           ( b_qn_well_defined_p[qnnn.node_p00_mm]==true || fabs(qnnn.d_p00_p0)<EPS || fabs(qnnn.d_p00_0p)<EPS) &&
//           ( b_qn_well_defined_p[qnnn.node_p00_mp]==true || fabs(qnnn.d_p00_p0)<EPS || fabs(qnnn.d_p00_0m)<EPS) &&
//           ( b_qn_well_defined_p[qnnn.node_p00_pm]==true || fabs(qnnn.d_p00_m0)<EPS || fabs(qnnn.d_p00_0p)<EPS) &&
//           ( b_qn_well_defined_p[qnnn.node_p00_pp]==true || fabs(qnnn.d_p00_m0)<EPS || fabs(qnnn.d_p00_0m)<EPS) &&

//           ( b_qn_well_defined_p[qnnn.node_0m0_mm]==true || fabs(qnnn.d_0m0_p0)<EPS || fabs(qnnn.d_0m0_0p)<EPS) &&
//           ( b_qn_well_defined_p[qnnn.node_0m0_mp]==true || fabs(qnnn.d_0m0_p0)<EPS || fabs(qnnn.d_0m0_0m)<EPS) &&
//           ( b_qn_well_defined_p[qnnn.node_0m0_pm]==true || fabs(qnnn.d_0m0_m0)<EPS || fabs(qnnn.d_0m0_0p)<EPS) &&
//           ( b_qn_well_defined_p[qnnn.node_0m0_pp]==true || fabs(qnnn.d_0m0_m0)<EPS || fabs(qnnn.d_0m0_0m)<EPS) &&

//           ( b_qn_well_defined_p[qnnn.node_0p0_mm]==true || fabs(qnnn.d_0p0_p0)<EPS || fabs(qnnn.d_0p0_0p)<EPS) &&
//           ( b_qn_well_defined_p[qnnn.node_0p0_mp]==true || fabs(qnnn.d_0p0_p0)<EPS || fabs(qnnn.d_0p0_0m)<EPS) &&
//           ( b_qn_well_defined_p[qnnn.node_0p0_pm]==true || fabs(qnnn.d_0p0_m0)<EPS || fabs(qnnn.d_0p0_0p)<EPS) &&
//           ( b_qn_well_defined_p[qnnn.node_0p0_pp]==true || fabs(qnnn.d_0p0_m0)<EPS || fabs(qnnn.d_0p0_0m)<EPS) &&

//           ( b_qn_well_defined_p[qnnn.node_00m_mm]==true || fabs(qnnn.d_00m_p0)<EPS || fabs(qnnn.d_00m_0p)<EPS) &&
//           ( b_qn_well_defined_p[qnnn.node_00m_mp]==true || fabs(qnnn.d_00m_p0)<EPS || fabs(qnnn.d_00m_0m)<EPS) &&
//           ( b_qn_well_defined_p[qnnn.node_00m_pm]==true || fabs(qnnn.d_00m_m0)<EPS || fabs(qnnn.d_00m_0p)<EPS) &&
//           ( b_qn_well_defined_p[qnnn.node_00m_pp]==true || fabs(qnnn.d_00m_m0)<EPS || fabs(qnnn.d_00m_0m)<EPS) &&

//           ( b_qn_well_defined_p[qnnn.node_00p_mm]==true || fabs(qnnn.d_00p_p0)<EPS || fabs(qnnn.d_00p_0p)<EPS) &&
//           ( b_qn_well_defined_p[qnnn.node_00p_mp]==true || fabs(qnnn.d_00p_p0)<EPS || fabs(qnnn.d_00p_0m)<EPS) &&
//           ( b_qn_well_defined_p[qnnn.node_00p_pm]==true || fabs(qnnn.d_00p_m0)<EPS || fabs(qnnn.d_00p_0p)<EPS) &&
//           ( b_qn_well_defined_p[qnnn.node_00p_pp]==true || fabs(qnnn.d_00p_m0)<EPS || fabs(qnnn.d_00p_0m)<EPS)
//     #else
//           ( b_qn_well_defined_p[qnnn.node_m00_mm]==true || fabs(qnnn.d_m00_p0)<EPS) &&
//           ( b_qn_well_defined_p[qnnn.node_m00_pm]==true || fabs(qnnn.d_m00_m0)<EPS) &&
//           ( b_qn_well_defined_p[qnnn.node_p00_mm]==true || fabs(qnnn.d_p00_p0)<EPS) &&
//           ( b_qn_well_defined_p[qnnn.node_p00_pm]==true || fabs(qnnn.d_p00_m0)<EPS) &&
//           ( b_qn_well_defined_p[qnnn.node_0m0_mm]==true || fabs(qnnn.d_0m0_p0)<EPS) &&
//           ( b_qn_well_defined_p[qnnn.node_0m0_pm]==true || fabs(qnnn.d_0m0_m0)<EPS) &&
//           ( b_qn_well_defined_p[qnnn.node_0p0_mm]==true || fabs(qnnn.d_0p0_p0)<EPS) &&
//           ( b_qn_well_defined_p[qnnn.node_0p0_pm]==true || fabs(qnnn.d_0p0_m0)<EPS)
//     #endif
//           )


//      {
//        b_qnn_well_defined_p[n] = true;
//        qnn_p[n] = ( nx[n]*qnnn.dx_central(qn_p) +
//                     ny[n]*qnnn.dy_central(qn_p)
//             #ifdef P4_TO_P8
//                     + nz[n]*qnnn.dz_central(qn_p)
//             #endif
//                     );
//      }
//      else
//      {
//        b_qnn_well_defined_p[n] = false;
//        qnn_p[n] = 0;
//      }
//    }

//    /* initiate the communication */
//    ierr = VecGhostUpdateBegin(b_qnn_well_defined, INSERT_VALUES, SCATTER_FORWARD); CHKERRXX(ierr);
//    ierr = VecGhostUpdateBegin(qnn, INSERT_VALUES, SCATTER_FORWARD); CHKERRXX(ierr);

//    /* now process the local nodes */
//    for(size_t n_map=0; n_map<local_nodes.size(); ++n_map)
//    {
//      p4est_locidx_t n = local_nodes[n_map];
//      ngbd->get_neighbors(n, qnnn);
//      if(  b_qn_well_defined_p[qnnn.node_000]==true &&
//     #ifdef P4_TO_P8
//           ( b_qn_well_defined_p[qnnn.node_m00_mm]==true || fabs(qnnn.d_m00_p0)<EPS || fabs(qnnn.d_m00_0p)<EPS) &&
//           ( b_qn_well_defined_p[qnnn.node_m00_mp]==true || fabs(qnnn.d_m00_p0)<EPS || fabs(qnnn.d_m00_0m)<EPS) &&
//           ( b_qn_well_defined_p[qnnn.node_m00_pm]==true || fabs(qnnn.d_m00_m0)<EPS || fabs(qnnn.d_m00_0p)<EPS) &&
//           ( b_qn_well_defined_p[qnnn.node_m00_pp]==true || fabs(qnnn.d_m00_m0)<EPS || fabs(qnnn.d_m00_0m)<EPS) &&

//           ( b_qn_well_defined_p[qnnn.node_p00_mm]==true || fabs(qnnn.d_p00_p0)<EPS || fabs(qnnn.d_p00_0p)<EPS) &&
//           ( b_qn_well_defined_p[qnnn.node_p00_mp]==true || fabs(qnnn.d_p00_p0)<EPS || fabs(qnnn.d_p00_0m)<EPS) &&
//           ( b_qn_well_defined_p[qnnn.node_p00_pm]==true || fabs(qnnn.d_p00_m0)<EPS || fabs(qnnn.d_p00_0p)<EPS) &&
//           ( b_qn_well_defined_p[qnnn.node_p00_pp]==true || fabs(qnnn.d_p00_m0)<EPS || fabs(qnnn.d_p00_0m)<EPS) &&

//           ( b_qn_well_defined_p[qnnn.node_0m0_mm]==true || fabs(qnnn.d_0m0_p0)<EPS || fabs(qnnn.d_0m0_0p)<EPS) &&
//           ( b_qn_well_defined_p[qnnn.node_0m0_mp]==true || fabs(qnnn.d_0m0_p0)<EPS || fabs(qnnn.d_0m0_0m)<EPS) &&
//           ( b_qn_well_defined_p[qnnn.node_0m0_pm]==true || fabs(qnnn.d_0m0_m0)<EPS || fabs(qnnn.d_0m0_0p)<EPS) &&
//           ( b_qn_well_defined_p[qnnn.node_0m0_pp]==true || fabs(qnnn.d_0m0_m0)<EPS || fabs(qnnn.d_0m0_0m)<EPS) &&

//           ( b_qn_well_defined_p[qnnn.node_0p0_mm]==true || fabs(qnnn.d_0p0_p0)<EPS || fabs(qnnn.d_0p0_0p)<EPS) &&
//           ( b_qn_well_defined_p[qnnn.node_0p0_mp]==true || fabs(qnnn.d_0p0_p0)<EPS || fabs(qnnn.d_0p0_0m)<EPS) &&
//           ( b_qn_well_defined_p[qnnn.node_0p0_pm]==true || fabs(qnnn.d_0p0_m0)<EPS || fabs(qnnn.d_0p0_0p)<EPS) &&
//           ( b_qn_well_defined_p[qnnn.node_0p0_pp]==true || fabs(qnnn.d_0p0_m0)<EPS || fabs(qnnn.d_0p0_0m)<EPS) &&

//           ( b_qn_well_defined_p[qnnn.node_00m_mm]==true || fabs(qnnn.d_00m_p0)<EPS || fabs(qnnn.d_00m_0p)<EPS) &&
//           ( b_qn_well_defined_p[qnnn.node_00m_mp]==true || fabs(qnnn.d_00m_p0)<EPS || fabs(qnnn.d_00m_0m)<EPS) &&
//           ( b_qn_well_defined_p[qnnn.node_00m_pm]==true || fabs(qnnn.d_00m_m0)<EPS || fabs(qnnn.d_00m_0p)<EPS) &&
//           ( b_qn_well_defined_p[qnnn.node_00m_pp]==true || fabs(qnnn.d_00m_m0)<EPS || fabs(qnnn.d_00m_0m)<EPS) &&

//           ( b_qn_well_defined_p[qnnn.node_00p_mm]==true || fabs(qnnn.d_00p_p0)<EPS || fabs(qnnn.d_00p_0p)<EPS) &&
//           ( b_qn_well_defined_p[qnnn.node_00p_mp]==true || fabs(qnnn.d_00p_p0)<EPS || fabs(qnnn.d_00p_0m)<EPS) &&
//           ( b_qn_well_defined_p[qnnn.node_00p_pm]==true || fabs(qnnn.d_00p_m0)<EPS || fabs(qnnn.d_00p_0p)<EPS) &&
//           ( b_qn_well_defined_p[qnnn.node_00p_pp]==true || fabs(qnnn.d_00p_m0)<EPS || fabs(qnnn.d_00p_0m)<EPS)
//     #else
//           ( b_qn_well_defined_p[qnnn.node_m00_mm]==true || fabs(qnnn.d_m00_p0)<EPS) &&
//           ( b_qn_well_defined_p[qnnn.node_m00_pm]==true || fabs(qnnn.d_m00_m0)<EPS) &&
//           ( b_qn_well_defined_p[qnnn.node_p00_mm]==true || fabs(qnnn.d_p00_p0)<EPS) &&
//           ( b_qn_well_defined_p[qnnn.node_p00_pm]==true || fabs(qnnn.d_p00_m0)<EPS) &&
//           ( b_qn_well_defined_p[qnnn.node_0m0_mm]==true || fabs(qnnn.d_0m0_p0)<EPS) &&
//           ( b_qn_well_defined_p[qnnn.node_0m0_pm]==true || fabs(qnnn.d_0m0_m0)<EPS) &&
//           ( b_qn_well_defined_p[qnnn.node_0p0_mm]==true || fabs(qnnn.d_0p0_p0)<EPS) &&
//           ( b_qn_well_defined_p[qnnn.node_0p0_pm]==true || fabs(qnnn.d_0p0_m0)<EPS)
//     #endif
//           )


//      {
//        b_qnn_well_defined_p[n] = true;
//        qnn_p[n] = ( nx[n]*qnnn.dx_central(qn_p) +
//                     ny[n]*qnnn.dy_central(qn_p)
//             #ifdef P4_TO_P8
//                     + nz[n]*qnnn.dz_central(qn_p)
//             #endif
//                     );
//      }
//      else
//      {
//        b_qnn_well_defined_p[n] = false;
//        qnn_p[n] = 0;
//      }
//    }

//    /* end update communication */
//    ierr = VecGhostUpdateEnd  (b_qnn_well_defined, INSERT_VALUES, SCATTER_FORWARD); CHKERRXX(ierr);
//    ierr = VecGhostUpdateEnd  (qnn, INSERT_VALUES, SCATTER_FORWARD); CHKERRXX(ierr);

//    ierr = VecRestoreArray(qn , &qn_p ); CHKERRXX(ierr);
//    ierr = VecRestoreArray(qnn, &qnn_p); CHKERRXX(ierr);

//    ierr = VecRestoreArray(b_qn_well_defined , &b_qn_well_defined_p ); CHKERRXX(ierr);
//    ierr = VecRestoreArray(b_qnn_well_defined, &b_qnn_well_defined_p); CHKERRXX(ierr);
//  }

//  /* extrapolate qnn */
//  if(order==2)
//  {
//    ierr = VecGetArray(b_qnn_well_defined, &b_qnn_well_defined_p); CHKERRXX(ierr);

//    for(int it=0; it<iterations; ++it)
//    {
//      ierr = VecGetArray(qnn, &qnn_p); CHKERRXX(ierr);
//      ierr = VecGetArray(tmp, &tmp_p); CHKERRXX(ierr);

//      /* first do the layer nodes */
//      for(size_t n_map=0; n_map<layer_nodes.size(); ++n_map)
//      {
//        p4est_locidx_t n = layer_nodes[n_map];
//        if(!b_qnn_well_defined_p[n])
//        {
//          ngbd->get_neighbors(n, qnnn);
//          double dt = MIN(fabs(qnnn.d_m00) , fabs(qnnn.d_p00) );
//          dt  =  MIN( dt, fabs(qnnn.d_0m0) , fabs(qnnn.d_0p0) );
//#ifdef P4_TO_P8
//          dt  =  MIN( dt, fabs(qnnn.d_00m) , fabs(qnnn.d_00p) );
//          dt /= 3;
//#else
//          dt /= 2;
//#endif

//          /* first order one sided derivative */
//          double qnnx = nx[n]>0 ? (qnn_p[n] - qnnn.f_m00_linear(qnn_p)) / qnnn.d_m00
//                                : (qnnn.f_p00_linear(qnn_p) - qnn_p[n]) / qnnn.d_p00;
//          double qnny = ny[n]>0 ? (qnn_p[n] - qnnn.f_0m0_linear(qnn_p)) / qnnn.d_0m0
//                                : (qnnn.f_0p0_linear(qnn_p) - qnn_p[n]) / qnnn.d_0p0;
//#ifdef P4_TO_P8
//          double qnnz = nz[n]>0 ? (qnn_p[n] - qnnn.f_00m_linear(qnn_p)) / qnnn.d_00m
//                                : (qnnn.f_00p_linear(qnn_p) - qnn_p[n]) / qnnn.d_00p;
//#endif
//          tmp_p[n] = qnn_p[n] - dt*( nx[n]*qnnx + ny[n]*qnny
//                           #ifdef P4_TO_P8
//                                     + nz[n]*qnnz
//                           #endif
//                                     );
//        }
//        else
//          tmp_p[n] = qnn_p[n];
//      }

//      /* initiate the communication */
//      ierr = VecGhostUpdateBegin(tmp, INSERT_VALUES, SCATTER_FORWARD); CHKERRXX(ierr);

//      /* now process the local nodes */
//      for(size_t n_map=0; n_map<local_nodes.size(); ++n_map)
//      {
//        p4est_locidx_t n = local_nodes[n_map];
//        if(!b_qnn_well_defined_p[n])
//        {
//          ngbd->get_neighbors(n, qnnn);
//          double dt = MIN(fabs(qnnn.d_m00) , fabs(qnnn.d_p00) );
//          dt  =  MIN( dt, fabs(qnnn.d_0m0) , fabs(qnnn.d_0p0) );
//#ifdef P4_TO_P8
//          dt  =  MIN( dt, fabs(qnnn.d_00m) , fabs(qnnn.d_00p) );
//          dt /= 3;
//#else
//          dt /= 2;
//#endif

//          /* first order one sided derivative */
//          double qnnx = nx[n]>0 ? (qnn_p[n] - qnnn.f_m00_linear(qnn_p)) / qnnn.d_m00
//                                : (qnnn.f_p00_linear(qnn_p) - qnn_p[n]) / qnnn.d_p00;
//          double qnny = ny[n]>0 ? (qnn_p[n] - qnnn.f_0m0_linear(qnn_p)) / qnnn.d_0m0
//                                : (qnnn.f_0p0_linear(qnn_p) - qnn_p[n]) / qnnn.d_0p0;
//#ifdef P4_TO_P8
//          double qnnz = nz[n]>0 ? (qnn_p[n] - qnnn.f_00m_linear(qnn_p)) / qnnn.d_00m
//                                : (qnnn.f_00p_linear(qnn_p) - qnn_p[n]) / qnnn.d_00p;
//#endif
//          tmp_p[n] = qnn_p[n] - dt*( nx[n]*qnnx + ny[n]*qnny
//                           #ifdef P4_TO_P8
//                                     + nz[n]*qnnz
//                           #endif
//                                     );
//        }
//        else
//          tmp_p[n] = qnn_p[n];
//      }

//      /* end update communication */
//      ierr = VecGhostUpdateEnd  (tmp, INSERT_VALUES, SCATTER_FORWARD); CHKERRXX(ierr);

//      ierr = VecRestoreArray(tmp, &tmp_p); CHKERRXX(ierr);
//      ierr = VecRestoreArray(qnn, &qnn_p); CHKERRXX(ierr);

//      ierr = VecGhostGetLocalForm(tmp, &tmp_loc); CHKERRXX(ierr);
//      ierr = VecGhostGetLocalForm(qnn, &qnn_loc); CHKERRXX(ierr);
//      ierr = VecCopy(tmp_loc, qnn_loc); CHKERRXX(ierr);
//      ierr = VecGhostRestoreLocalForm(tmp, &tmp_loc); CHKERRXX(ierr);
//      ierr = VecGhostRestoreLocalForm(qnn, &qnn_loc); CHKERRXX(ierr);
//    }
//    ierr = VecRestoreArray(b_qnn_well_defined, &b_qnn_well_defined_p); CHKERRXX(ierr);
//  }

//  /* extrapolate qn */
//  if(order>=1)
//  {
//    if(order==2) ierr = VecGetArray(qnn, &qnn_p); CHKERRXX(ierr);
//    ierr = VecGetArray(b_qn_well_defined, &b_qn_well_defined_p); CHKERRXX(ierr);

//    for(int it=0; it<iterations; ++it)
//    {
//      ierr = VecGetArray(qn , &qn_p ); CHKERRXX(ierr);
//      ierr = VecGetArray(tmp, &tmp_p); CHKERRXX(ierr);

//      /* first do the layer nodes */
//      for(size_t n_map=0; n_map<layer_nodes.size(); ++n_map)
//      {
//        p4est_locidx_t n = layer_nodes[n_map];
//        if(!b_qn_well_defined_p[n])
//        {
//          ngbd->get_neighbors(n, qnnn);
//          double dt = MIN(fabs(qnnn.d_m00) , fabs(qnnn.d_p00) );
//          dt  =  MIN( dt, fabs(qnnn.d_0m0) , fabs(qnnn.d_0p0) );
//#ifdef P4_TO_P8
//          dt  =  MIN( dt, fabs(qnnn.d_00m) , fabs(qnnn.d_00p) );
//          dt /= 3;
//#else
//          dt /= 2;
//#endif

//          /* first order one sided derivative */
//          double qnx = nx[n]>0 ? (qn_p[n] - qnnn.f_m00_linear(qn_p)) / qnnn.d_m00
//                               : (qnnn.f_p00_linear(qn_p) - qn_p[n]) / qnnn.d_p00;
//          double qny = ny[n]>0 ? (qn_p[n] - qnnn.f_0m0_linear(qn_p)) / qnnn.d_0m0
//                               : (qnnn.f_0p0_linear(qn_p) - qn_p[n]) / qnnn.d_0p0;
//#ifdef P4_TO_P8
//          double qnz = nz[n]>0 ? (qn_p[n] - qnnn.f_00m_linear(qn_p)) / qnnn.d_00m
//                               : (qnnn.f_00p_linear(qn_p) - qn_p[n]) / qnnn.d_00p;
//#endif
//          tmp_p[n] = qn_p[n] - dt*( nx[n]*qnx + ny[n]*qny
//                          #ifdef P4_TO_P8
//                                    + nz[n]*qnz
//                          #endif
//                                    ) + (order==2 ? dt*qnn_p[n] : 0);
//        }
//        else
//          tmp_p[n] = qn_p[n];
//      }

//      /* initiate the communication */
//      ierr = VecGhostUpdateBegin(tmp, INSERT_VALUES, SCATTER_FORWARD); CHKERRXX(ierr);

//      /* now process the local nodes */
//      for(size_t n_map=0; n_map<local_nodes.size(); ++n_map)
//      {
//        p4est_locidx_t n = local_nodes[n_map];
//        if(!b_qn_well_defined_p[n])
//        {
//          ngbd->get_neighbors(n, qnnn);
//          double dt = MIN(fabs(qnnn.d_m00) , fabs(qnnn.d_p00) );
//          dt  =  MIN( dt, fabs(qnnn.d_0m0) , fabs(qnnn.d_0p0) );
//#ifdef P4_TO_P8
//          dt  =  MIN( dt, fabs(qnnn.d_00m) , fabs(qnnn.d_00p) );
//          dt /= 3;
//#else
//          dt /= 2;
//#endif

//          /* first order one sided derivative */
//          double qnx = nx[n]>0 ? (qn_p[n] - qnnn.f_m00_linear(qn_p)) / qnnn.d_m00
//                               : (qnnn.f_p00_linear(qn_p) - qn_p[n]) / qnnn.d_p00;
//          double qny = ny[n]>0 ? (qn_p[n] - qnnn.f_0m0_linear(qn_p)) / qnnn.d_0m0
//                               : (qnnn.f_0p0_linear(qn_p) - qn_p[n]) / qnnn.d_0p0;
//#ifdef P4_TO_P8
//          double qnz = nz[n]>0 ? (qn_p[n] - qnnn.f_00m_linear(qn_p)) / qnnn.d_00m
//                               : (qnnn.f_00p_linear(qn_p) - qn_p[n]) / qnnn.d_00p;
//#endif
//          tmp_p[n] = qn_p[n] - dt*( nx[n]*qnx + ny[n]*qny
//                          #ifdef P4_TO_P8
//                                    + nz[n]*qnz
//                          #endif
//                                    ) + (order==2 ? dt*qnn_p[n] : 0);
//        }
//        else
//          tmp_p[n] = qn_p[n];
//      }

//      /* end update communication */
//      ierr = VecGhostUpdateEnd  (tmp, INSERT_VALUES, SCATTER_FORWARD); CHKERRXX(ierr);

//      ierr = VecRestoreArray(qn , &qn_p ); CHKERRXX(ierr);
//      ierr = VecRestoreArray(tmp, &tmp_p); CHKERRXX(ierr);

//      ierr = VecGhostGetLocalForm(tmp, &tmp_loc); CHKERRXX(ierr);
//      ierr = VecGhostGetLocalForm(qn , &qn_loc ); CHKERRXX(ierr);
//      ierr = VecCopy(tmp_loc, qn_loc); CHKERRXX(ierr);
//      ierr = VecGhostRestoreLocalForm(tmp, &tmp_loc); CHKERRXX(ierr);
//      ierr = VecGhostRestoreLocalForm(qn , &qn_loc ); CHKERRXX(ierr);
//    }

//    ierr = VecRestoreArray(b_qn_well_defined, &b_qn_well_defined_p); CHKERRXX(ierr);

//    if(order==2)
//    {
//      ierr = VecRestoreArray(qnn, &qnn_p); CHKERRXX(ierr);
//      ierr = VecDestroy(qnn); CHKERRXX(ierr);
//    }
//  }

//  if(order>=1) { ierr = VecDestroy(b_qn_well_defined ); CHKERRXX(ierr); }
//  if(order==2) { ierr = VecDestroy(b_qnn_well_defined); CHKERRXX(ierr); }

//  /* extrapolate q */
//  Vec qxx, qyy;
//  double *qxx_p, *qyy_p;
//  ierr = VecCreateGhostNodes(p4est, nodes, &qxx); CHKERRXX(ierr);
//  ierr = VecCreateGhostNodes(p4est, nodes, &qyy); CHKERRXX(ierr);
//#ifdef P4_TO_P8
//  Vec qzz;
//  double *qzz_p;
//  ierr = VecCreateGhostNodes(p4est, nodes, &qzz); CHKERRXX(ierr);
//#endif

//  if(order>=1) { ierr = VecGetArray(qn, &qn_p); CHKERRXX(ierr); }

//  for(int it=0; it<iterations; ++it)
//  {
//#ifdef P4_TO_P8
//    ngbd->second_derivatives_central(q, qxx, qyy, qzz);
//#else
//    ngbd->second_derivatives_central(q, qxx, qyy);
//#endif

//    ierr = VecGetArray(qxx, &qxx_p); CHKERRXX(ierr);
//    ierr = VecGetArray(qyy, &qyy_p); CHKERRXX(ierr);
//#ifdef P4_TO_P8
//    ierr = VecGetArray(qzz, &qzz_p); CHKERRXX(ierr);
//#endif

//    ierr = VecGetArray(q  , &q_p  ); CHKERRXX(ierr);
//    ierr = VecGetArray(tmp, &tmp_p); CHKERRXX(ierr);

//    /* first do the layer nodes */
//    for(size_t n_map=0; n_map<layer_nodes.size(); ++n_map)
//    {
//      p4est_locidx_t n = layer_nodes[n_map];
//      ngbd->get_neighbors(n, qnnn);
//      if(phi_p[n] > -EPS)
//      {
//        const quad_neighbor_nodes_of_node_t& qnnn = (*ngbd)[n];
//        double dt = MIN(fabs(qnnn.d_m00) , fabs(qnnn.d_p00) );
//        dt  =  MIN( dt, fabs(qnnn.d_0m0) , fabs(qnnn.d_0p0) );
//#ifdef P4_TO_P8
//        dt  =  MIN( dt, fabs(qnnn.d_00m) , fabs(qnnn.d_00p) );
//        dt /= 3;
//#else
//        dt /= 2;
//#endif

//        /* first order one sided derivatives */
//        double qx = nx[n]>0 ? (q_p[n] - qnnn.f_m00_linear(q_p)) / qnnn.d_m00
//                            : (qnnn.f_p00_linear(q_p) - q_p[n]) / qnnn.d_p00;
//        double qy = ny[n]>0 ? (q_p[n] - qnnn.f_0m0_linear(q_p)) / qnnn.d_0m0
//                            : (qnnn.f_0p0_linear(q_p) - q_p[n]) / qnnn.d_0p0;
//#ifdef P4_TO_P8
//        double qz = nz[n]>0 ? (q_p[n] - qnnn.f_00m_linear(q_p)) / qnnn.d_00m
//                            : (qnnn.f_00p_linear(q_p) - q_p[n]) / qnnn.d_00p;
//#endif

//        /* second order derivatives */
//        double qxx_m00 = qnnn.f_m00_linear(qxx_p);
//        double qxx_p00 = qnnn.f_p00_linear(qxx_p);
//        double qyy_0m0 = qnnn.f_0m0_linear(qyy_p);
//        double qyy_0p0 = qnnn.f_0p0_linear(qyy_p);
//#ifdef P4_TO_P8
//        double qzz_00m = qnnn.f_00m_linear(qzz_p);
//        double qzz_00p = qnnn.f_00p_linear(qzz_p);
//#endif

//        /* minmod operation */
//        qxx_m00 = qxx_p[n]*qxx_m00<0 ? 0 : (fabs(qxx_p[n])<fabs(qxx_m00) ? qxx_p[n] : qxx_m00);
//        qxx_p00 = qxx_p[n]*qxx_p00<0 ? 0 : (fabs(qxx_p[n])<fabs(qxx_p00) ? qxx_p[n] : qxx_p00);
//        qyy_0m0 = qyy_p[n]*qyy_0m0<0 ? 0 : (fabs(qyy_p[n])<fabs(qyy_0m0) ? qyy_p[n] : qyy_0m0);
//        qyy_0p0 = qyy_p[n]*qyy_0p0<0 ? 0 : (fabs(qyy_p[n])<fabs(qyy_0p0) ? qyy_p[n] : qyy_0p0);
//#ifdef P4_TO_P8
//        qzz_00m = qzz_p[n]*qzz_00m<0 ? 0 : (fabs(qzz_p[n])<fabs(qzz_00m) ? qzz_p[n] : qzz_00m);
//        qzz_00p = qzz_p[n]*qzz_00p<0 ? 0 : (fabs(qzz_p[n])<fabs(qzz_00p) ? qzz_p[n] : qzz_00p);
//#endif

//        if(nx[n]<0) qx -= .5*qnnn.d_p00*qxx_p00;
//        else        qx += .5*qnnn.d_m00*qxx_m00;
//        if(ny[n]<0) qy -= .5*qnnn.d_0p0*qyy_0p0;
//        else        qy += .5*qnnn.d_0m0*qyy_0m0;
//#ifdef P4_TO_P8
//        if(nz[n]<0) qz -= .5*qnnn.d_00p*qzz_00p;
//        else        qz += .5*qnnn.d_00m*qzz_00m;
//#endif

////#ifdef P4_TO_P8
////        if(fabs(nx[n])<EPS && fabs(ny[n])<EPS && fabs(nz[n])<EPS)
////          tmp_p[n] = (qnnn.f_m00_linear(q_p) + qnnn.f_p00_linear(q_p) +
////                      qnnn.f_0m0_linear(q_p) + qnnn.f_0p0_linear(q_p) +
////                      qnnn.f_00m_linear(q_p) + qnnn.f_00p_linear(q_p))/6.;
////#else
////        if(fabs(nx[n])<EPS && fabs(ny[n])<EPS)
////          tmp_p[n] = (qnnn.f_m00_linear(q_p) + qnnn.f_p00_linear(q_p) +
////                      qnnn.f_0m0_linear(q_p) + qnnn.f_0p0_linear(q_p))/4.;
////#endif
////        else
//          tmp_p[n] = q_p[n] - dt*( nx[n]*qx + ny[n]*qy
//                         #ifdef P4_TO_P8
//                                   + nz[n]*qz
//                         #endif
//                                   ) + (order>=1 ? dt*qn_p[n] : 0);
//      }
//      else
//        tmp_p[n] = q_p[n];
//    }

//    /* initiate the communication */
//    ierr = VecGhostUpdateBegin(tmp, INSERT_VALUES, SCATTER_FORWARD); CHKERRXX(ierr);

//    /* now process the local nodes */
//    for(size_t n_map=0; n_map<local_nodes.size(); ++n_map)
//    {
//      p4est_locidx_t n = local_nodes[n_map];
//      ngbd->get_neighbors(n, qnnn);
//      if(phi_p[n] > -EPS)
//      {
//        double dt = MIN(fabs(qnnn.d_m00) , fabs(qnnn.d_p00) );
//        dt  =  MIN( dt, fabs(qnnn.d_0m0) , fabs(qnnn.d_0p0) );
//#ifdef P4_TO_P8
//        dt  =  MIN( dt, fabs(qnnn.d_00m) , fabs(qnnn.d_00p) );
//        dt /= 3;
//#else
//        dt /= 2;
//#endif

//        /* first order one sided derivatives */
//        double qx = nx[n]>0 ? (q_p[n] - qnnn.f_m00_linear(q_p)) / qnnn.d_m00
//                            : (qnnn.f_p00_linear(q_p) - q_p[n]) / qnnn.d_p00;
//        double qy = ny[n]>0 ? (q_p[n] - qnnn.f_0m0_linear(q_p)) / qnnn.d_0m0
//                            : (qnnn.f_0p0_linear(q_p) - q_p[n]) / qnnn.d_0p0;
//#ifdef P4_TO_P8
//        double qz = nz[n]>0 ? (q_p[n] - qnnn.f_00m_linear(q_p)) / qnnn.d_00m
//                            : (qnnn.f_00p_linear(q_p) - q_p[n]) / qnnn.d_00p;
//#endif

//        /* second order derivatives */
//        double qxx_m00 = qnnn.f_m00_linear(qxx_p);
//        double qxx_p00 = qnnn.f_p00_linear(qxx_p);
//        double qyy_0m0 = qnnn.f_0m0_linear(qyy_p);
//        double qyy_0p0 = qnnn.f_0p0_linear(qyy_p);
//#ifdef P4_TO_P8
//        double qzz_00m = qnnn.f_00m_linear(qzz_p);
//        double qzz_00p = qnnn.f_00p_linear(qzz_p);
//#endif

//        /* minmod operation */
//        qxx_m00 = qxx_p[n]*qxx_m00<0 ? 0 : (fabs(qxx_p[n])<fabs(qxx_m00) ? qxx_p[n] : qxx_m00);
//        qxx_p00 = qxx_p[n]*qxx_p00<0 ? 0 : (fabs(qxx_p[n])<fabs(qxx_p00) ? qxx_p[n] : qxx_p00);
//        qyy_0m0 = qyy_p[n]*qyy_0m0<0 ? 0 : (fabs(qyy_p[n])<fabs(qyy_0m0) ? qyy_p[n] : qyy_0m0);
//        qyy_0p0 = qyy_p[n]*qyy_0p0<0 ? 0 : (fabs(qyy_p[n])<fabs(qyy_0p0) ? qyy_p[n] : qyy_0p0);
//#ifdef P4_TO_P8
//        qzz_00m = qzz_p[n]*qzz_00m<0 ? 0 : (fabs(qzz_p[n])<fabs(qzz_00m) ? qzz_p[n] : qzz_00m);
//        qzz_00p = qzz_p[n]*qzz_00p<0 ? 0 : (fabs(qzz_p[n])<fabs(qzz_00p) ? qzz_p[n] : qzz_00p);
//#endif

//        if(nx[n]<0) qx -= .5*qnnn.d_p00*qxx_p00;
//        else        qx += .5*qnnn.d_m00*qxx_m00;
//        if(ny[n]<0) qy -= .5*qnnn.d_0p0*qyy_0p0;
//        else        qy += .5*qnnn.d_0m0*qyy_0m0;
//#ifdef P4_TO_P8
//        if(nz[n]<0) qz -= .5*qnnn.d_00p*qzz_00p;
//        else        qz += .5*qnnn.d_00m*qzz_00m;
//#endif

////#ifdef P4_TO_P8
////        if(fabs(nx[n])<EPS && fabs(ny[n])<EPS && fabs(nz[n])<EPS)
////          tmp_p[n] = (qnnn.f_m00_linear(q_p) + qnnn.f_p00_linear(q_p) +
////                      qnnn.f_0m0_linear(q_p) + qnnn.f_0p0_linear(q_p) +
////                      qnnn.f_00m_linear(q_p) + qnnn.f_00p_linear(q_p))/6.;
////#else
////        if(fabs(nx[n])<EPS && fabs(ny[n])<EPS)
////          tmp_p[n] = (qnnn.f_m00_linear(q_p) + qnnn.f_p00_linear(q_p) +
////                      qnnn.f_0m0_linear(q_p) + qnnn.f_0p0_linear(q_p))/4.;
////#endif
////        else
//          tmp_p[n] = q_p[n] - dt*( nx[n]*qx + ny[n]*qy
//                         #ifdef P4_TO_P8
//                                   + nz[n]*qz
//                         #endif
//                                   ) + (order>=1 ? dt*qn_p[n] : 0);
//      }
//      else
//        tmp_p[n] = q_p[n];
//    }

//    /* end update communication */
//    ierr = VecGhostUpdateEnd  (tmp, INSERT_VALUES, SCATTER_FORWARD); CHKERRXX(ierr);

//    ierr = VecRestoreArray(qxx, &qxx_p); CHKERRXX(ierr);
//    ierr = VecRestoreArray(qyy, &qyy_p); CHKERRXX(ierr);
//#ifdef P4_TO_P8
//    ierr = VecRestoreArray(qzz, &qzz_p); CHKERRXX(ierr);
//#endif
//    ierr = VecRestoreArray(q  , &q_p  ); CHKERRXX(ierr);
//    ierr = VecRestoreArray(tmp, &tmp_p); CHKERRXX(ierr);

//    ierr = VecGhostGetLocalForm(tmp, &tmp_loc); CHKERRXX(ierr);
//    ierr = VecGhostGetLocalForm(q  , &q_loc  ); CHKERRXX(ierr);
//    ierr = VecCopy(tmp_loc, q_loc); CHKERRXX(ierr);
//    ierr = VecGhostRestoreLocalForm(tmp, &tmp_loc); CHKERRXX(ierr);
//    ierr = VecGhostRestoreLocalForm(q  , &q_loc  ); CHKERRXX(ierr);
//  }

//  if(order>=1)
//  {
//    ierr = VecRestoreArray(qn, &qn_p); CHKERRXX(ierr);
//    ierr = VecDestroy(qn); CHKERRXX(ierr);
//  }

//  ierr = VecRestoreArray(phi, &phi_p); CHKERRXX(ierr);

//  ierr = VecDestroy(qxx); CHKERRXX(ierr);
//  ierr = VecDestroy(qyy); CHKERRXX(ierr);
//#ifdef P4_TO_P8
//  ierr = VecDestroy(qzz); CHKERRXX(ierr);
//#endif

//  ierr = VecDestroy(tmp); CHKERRXX(ierr);

//  ierr = PetscLogEventEnd(log_my_p4est_level_set_extend_over_interface_TVD, phi, q, 0, 0); CHKERRXX(ierr);
//}



void my_p4est_level_set_t::extend_Over_Interface_TVD_full( Vec phi, Vec mask, Vec q, int iterations, int order, my_p4est_poisson_nodes_t *solver) const
{
#ifdef CASL_THROWS
  if(order!=0 && order!=1 && order!=2) throw std::invalid_argument("[CASL_ERROR]: my_p4est_level_set_t->extend_Over_Interface_TVD: order must be 0, 1 or 2.");
#endif
  PetscErrorCode ierr;
  ierr = PetscLogEventBegin(log_my_p4est_level_set_extend_over_interface_TVD, phi, q, 0, 0); CHKERRXX(ierr);

  double *mask_p;
  ierr = VecGetArray(mask, &mask_p); CHKERRXX(ierr);

  double *phi_p;
  ierr = VecGetArray(phi, &phi_p); CHKERRXX(ierr);

  Vec b_qn_well_defined;  double *b_qn_well_defined_p;
  Vec b_qnn_well_defined; double *b_qnn_well_defined_p;

  double *q_p;

  Vec qx; double *qx_p;
  Vec qy; double *qy_p;
#ifdef P4_TO_P8
  Vec qz; double *qz_p;
#endif

  Vec qxx; double *qxx_p;
  Vec qyy; double *qyy_p;
  Vec qxy; double *qxy_p;
#ifdef P4_TO_P8
  Vec qzz; double *qzz_p;
  Vec qyz; double *qyz_p;
  Vec qzx; double *qzx_p;
#endif

  double dxyz[P4EST_DIM];

  dxyz_min(p4est, dxyz);

#ifdef P4_TO_P8
  double diag = sqrt(SQR(dxyz[0]) + SQR(dxyz[1]) + SQR(dxyz[2]));
#else
  double diag = sqrt(SQR(dxyz[0]) + SQR(dxyz[1]));
#endif

  double rel_thresh = 1.e-2;

  /* init the neighborhood information if needed */
  /* NOTE: from now on the neighbors will be initialized ... do we want to clear them
   * at the end of this function if they were not initialized beforehand ?
   */
  ngbd->init_neighbors();

  /* compute the normals */
  std::vector<double> nx(nodes->num_owned_indeps);
  std::vector<double> ny(nodes->num_owned_indeps);
#ifdef P4_TO_P8
  std::vector<double> nz(nodes->num_owned_indeps);
#endif

  quad_neighbor_nodes_of_node_t qnnn;
  for(p4est_locidx_t n=0; n<nodes->num_owned_indeps; ++n)
  {
    ngbd->get_neighbors(n, qnnn);
    nx[n] = qnnn.dx_central(phi_p);
    ny[n] = qnnn.dy_central(phi_p);
#ifdef P4_TO_P8
    nz[n] = qnnn.dz_central(phi_p);
    double norm = sqrt(nx[n]*nx[n] + ny[n]*ny[n] + nz[n]*nz[n]);
#else
    double norm = sqrt(nx[n]*nx[n] + ny[n]*ny[n]);
#endif

    if(norm>EPS)
    {
      nx[n] /= norm;
      ny[n] /= norm;
#ifdef P4_TO_P8
      nz[n] /= norm;
#endif
    }
    else
    {
      nx[n] = 0;
      ny[n] = 0;
#ifdef P4_TO_P8
      nz[n] = 0;
#endif
    }
  }

  ierr = VecGetArray(q , &q_p) ; CHKERRXX(ierr);

  /* initialize pure derivatives */
  const std::vector<p4est_locidx_t>& layer_nodes = ngbd->layer_nodes;
  const std::vector<p4est_locidx_t>& local_nodes = ngbd->local_nodes;

  if(order >=1 )
  {
    ierr = VecCreateGhostNodes(p4est, nodes, &qx);  CHKERRXX(ierr);
    ierr = VecCreateGhostNodes(p4est, nodes, &qy);  CHKERRXX(ierr);
#ifdef P4_TO_P8
    ierr = VecCreateGhostNodes(p4est, nodes, &qz);  CHKERRXX(ierr);
#endif

    ierr = VecCreateGhostNodes(p4est, nodes, &qxx); CHKERRXX(ierr);
    ierr = VecCreateGhostNodes(p4est, nodes, &qyy); CHKERRXX(ierr);
#ifdef P4_TO_P8
    ierr = VecCreateGhostNodes(p4est, nodes, &qzz); CHKERRXX(ierr);
#endif

    ierr = VecCreateGhostNodes(p4est, nodes, &b_qn_well_defined); CHKERRXX(ierr);

    ierr = VecGetArray(qx,  &qx_p);  CHKERRXX(ierr);
    ierr = VecGetArray(qy,  &qy_p);  CHKERRXX(ierr);
#ifdef P4_TO_P8
    ierr = VecGetArray(qz,  &qz_p);  CHKERRXX(ierr);
#endif

    ierr = VecGetArray(qxx, &qxx_p); CHKERRXX(ierr);
    ierr = VecGetArray(qyy, &qyy_p); CHKERRXX(ierr);
#ifdef P4_TO_P8
    ierr = VecGetArray(qzz, &qzz_p); CHKERRXX(ierr);
#endif

    ierr = VecGetArray(b_qn_well_defined, &b_qn_well_defined_p); CHKERRXX(ierr);

    /* first do the layer nodes */
    for(size_t n_map=0; n_map<layer_nodes.size(); ++n_map)
    {
      p4est_locidx_t n = layer_nodes[n_map];
      ngbd->get_neighbors(n, qnnn);
      if(  mask_p[qnnn.node_000]<-EPS &&
     #ifdef P4_TO_P8
           ( mask_p[qnnn.node_m00_mm]<-EPS || fabs(qnnn.d_m00_p0)<EPS || fabs(qnnn.d_m00_0p)<EPS) &&
           ( mask_p[qnnn.node_m00_mp]<-EPS || fabs(qnnn.d_m00_p0)<EPS || fabs(qnnn.d_m00_0m)<EPS) &&
           ( mask_p[qnnn.node_m00_pm]<-EPS || fabs(qnnn.d_m00_m0)<EPS || fabs(qnnn.d_m00_0p)<EPS) &&
           ( mask_p[qnnn.node_m00_pp]<-EPS || fabs(qnnn.d_m00_m0)<EPS || fabs(qnnn.d_m00_0m)<EPS) &&

           ( mask_p[qnnn.node_p00_mm]<-EPS || fabs(qnnn.d_p00_p0)<EPS || fabs(qnnn.d_p00_0p)<EPS) &&
           ( mask_p[qnnn.node_p00_mp]<-EPS || fabs(qnnn.d_p00_p0)<EPS || fabs(qnnn.d_p00_0m)<EPS) &&
           ( mask_p[qnnn.node_p00_pm]<-EPS || fabs(qnnn.d_p00_m0)<EPS || fabs(qnnn.d_p00_0p)<EPS) &&
           ( mask_p[qnnn.node_p00_pp]<-EPS || fabs(qnnn.d_p00_m0)<EPS || fabs(qnnn.d_p00_0m)<EPS) &&

           ( mask_p[qnnn.node_0m0_mm]<-EPS || fabs(qnnn.d_0m0_p0)<EPS || fabs(qnnn.d_0m0_0p)<EPS) &&
           ( mask_p[qnnn.node_0m0_mp]<-EPS || fabs(qnnn.d_0m0_p0)<EPS || fabs(qnnn.d_0m0_0m)<EPS) &&
           ( mask_p[qnnn.node_0m0_pm]<-EPS || fabs(qnnn.d_0m0_m0)<EPS || fabs(qnnn.d_0m0_0p)<EPS) &&
           ( mask_p[qnnn.node_0m0_pp]<-EPS || fabs(qnnn.d_0m0_m0)<EPS || fabs(qnnn.d_0m0_0m)<EPS) &&

           ( mask_p[qnnn.node_0p0_mm]<-EPS || fabs(qnnn.d_0p0_p0)<EPS || fabs(qnnn.d_0p0_0p)<EPS) &&
           ( mask_p[qnnn.node_0p0_mp]<-EPS || fabs(qnnn.d_0p0_p0)<EPS || fabs(qnnn.d_0p0_0m)<EPS) &&
           ( mask_p[qnnn.node_0p0_pm]<-EPS || fabs(qnnn.d_0p0_m0)<EPS || fabs(qnnn.d_0p0_0p)<EPS) &&
           ( mask_p[qnnn.node_0p0_pp]<-EPS || fabs(qnnn.d_0p0_m0)<EPS || fabs(qnnn.d_0p0_0m)<EPS) &&

           ( mask_p[qnnn.node_00m_mm]<-EPS || fabs(qnnn.d_00m_p0)<EPS || fabs(qnnn.d_00m_0p)<EPS) &&
           ( mask_p[qnnn.node_00m_mp]<-EPS || fabs(qnnn.d_00m_p0)<EPS || fabs(qnnn.d_00m_0m)<EPS) &&
           ( mask_p[qnnn.node_00m_pm]<-EPS || fabs(qnnn.d_00m_m0)<EPS || fabs(qnnn.d_00m_0p)<EPS) &&
           ( mask_p[qnnn.node_00m_pp]<-EPS || fabs(qnnn.d_00m_m0)<EPS || fabs(qnnn.d_00m_0m)<EPS) &&

           ( mask_p[qnnn.node_00p_mm]<-EPS || fabs(qnnn.d_00p_p0)<EPS || fabs(qnnn.d_00p_0p)<EPS) &&
           ( mask_p[qnnn.node_00p_mp]<-EPS || fabs(qnnn.d_00p_p0)<EPS || fabs(qnnn.d_00p_0m)<EPS) &&
           ( mask_p[qnnn.node_00p_pm]<-EPS || fabs(qnnn.d_00p_m0)<EPS || fabs(qnnn.d_00p_0p)<EPS) &&
           ( mask_p[qnnn.node_00p_pp]<-EPS || fabs(qnnn.d_00p_m0)<EPS || fabs(qnnn.d_00p_0m)<EPS)
     #else
           ( mask_p[qnnn.node_m00_mm]<-EPS || fabs(qnnn.d_m00_p0)<EPS) &&
           ( mask_p[qnnn.node_m00_pm]<-EPS || fabs(qnnn.d_m00_m0)<EPS) &&
           ( mask_p[qnnn.node_p00_mm]<-EPS || fabs(qnnn.d_p00_p0)<EPS) &&
           ( mask_p[qnnn.node_p00_pm]<-EPS || fabs(qnnn.d_p00_m0)<EPS) &&
           ( mask_p[qnnn.node_0m0_mm]<-EPS || fabs(qnnn.d_0m0_p0)<EPS) &&
           ( mask_p[qnnn.node_0m0_pm]<-EPS || fabs(qnnn.d_0m0_m0)<EPS) &&
           ( mask_p[qnnn.node_0p0_mm]<-EPS || fabs(qnnn.d_0p0_p0)<EPS) &&
           ( mask_p[qnnn.node_0p0_pm]<-EPS || fabs(qnnn.d_0p0_m0)<EPS)
     #endif
           )
      {
        b_qn_well_defined_p[n] = true;
        qx_p[n] = qnnn.dx_central(q_p); qxx_p[n] = qnnn.dxx_central(q_p);
        qy_p[n] = qnnn.dy_central(q_p); qyy_p[n] = qnnn.dyy_central(q_p);
#ifdef P4_TO_P8
        qz_p[n] = qnnn.dz_central(q_p); qzz_p[n] = qnnn.dyy_central(q_p);
#endif
      }
//      else if (mask_p[qnnn.node_000]<-EPS && solver != NULL)
//      {
//        double d_m00 = qnnn.d_m00, d_p00 = qnnn.d_p00;
//        double d_0m0 = qnnn.d_0m0, d_0p0 = qnnn.d_0p0;
//#ifdef P4_TO_P8
//        double d_00m = qnnn.d_00m, d_00p = qnnn.d_00p;
//#endif

//        // assuming grid is uniform near the interface
//        double q_m00 = qnnn.f_m00_linear(q_p), q_p00 = qnnn.f_p00_linear(q_p);
//        double q_0m0 = qnnn.f_0m0_linear(q_p), q_0p0 = qnnn.f_0p0_linear(q_p);
//#ifdef P4_TO_P8
//        double q_00m = qnnn.f_00m_linear(q_p), q_00p = qnnn.f_00p_linear(q_p);
//#endif
//        double q_000 = q_p[n];

//        double d_min = diag;
//        for (unsigned int i = 0; i < solver->pointwise_bc[n].size(); ++i)
//        {
//          switch (solver->pointwise_bc[n][i].dir)
//          {
//            case 0: d_m00 = solver->pointwise_bc[n][i].dist; q_m00 = solver->pointwise_bc[n][i].value; break;
//            case 1: d_p00 = solver->pointwise_bc[n][i].dist; q_p00 = solver->pointwise_bc[n][i].value; break;
//            case 2: d_0m0 = solver->pointwise_bc[n][i].dist; q_0m0 = solver->pointwise_bc[n][i].value; break;
//            case 3: d_0p0 = solver->pointwise_bc[n][i].dist; q_0p0 = solver->pointwise_bc[n][i].value; break;
//#ifdef P4_TO_P8
//            case 4: d_00m = solver->pointwise_bc[n][i].dist; q_00m = solver->pointwise_bc[n][i].value; break;
//            case 5: d_00p = solver->pointwise_bc[n][i].dist; q_00p = solver->pointwise_bc[n][i].value; break;
//#endif
//          }

//          d_min = MIN(d_min, solver->pointwise_bc[n][i].dist);
//        }

//        if (d_min > rel_thresh*diag && solver->pointwise_bc[n].size() < 3)
//        {
//          b_qn_well_defined_p[n] = true;
//          qx_p[n] = ((q_p00-q_000)*d_m00/d_p00 + (q_000-q_m00)*d_p00/d_m00)/(d_m00+d_p00);
//          qy_p[n] = ((q_0p0-q_000)*d_0m0/d_0p0 + (q_000-q_0m0)*d_0p0/d_0m0)/(d_0m0+d_0p0);
//#ifdef P4_TO_P8
//          qz_p[n] = ((q_00p-q_000)*d_00m/d_00p + (q_000-q_00m)*d_00p/d_00m)/(d_00m+d_00p);
//#endif
//          qxx_p[n] = 2.*((q_p00-q_000)/d_p00 - (q_000-q_m00)/d_m00)/(d_m00+d_p00);
//          qyy_p[n] = 2.*((q_0p0-q_000)/d_0p0 - (q_000-q_0m0)/d_0m0)/(d_0m0+d_0p0);
//#ifdef P4_TO_P8
//          qzz_p[n] = 2.*((q_00p-q_000)/d_00p - (q_000-q_00m)/d_00m)/(d_00m+d_00p);
//#endif
//        } else {
//          b_qn_well_defined_p[n] = false;
//          qx_p[n] = 0; qxx_p[n] = 0;
//          qy_p[n] = 0; qyy_p[n] = 0;
//#ifdef P4_TO_P8
//          qz_p[n] = 0; qzz_p[n] = 0;
//#endif
//        }
//      }
      else
      {
        b_qn_well_defined_p[n] = false;
        qx_p[n] = 0; qxx_p[n] = 0;
        qy_p[n] = 0; qyy_p[n] = 0;
#ifdef P4_TO_P8
        qz_p[n] = 0; qzz_p[n] = 0;
#endif
      }
    }

    /* initiate the communication */
    ierr = VecGhostUpdateBegin(b_qn_well_defined, INSERT_VALUES, SCATTER_FORWARD); CHKERRXX(ierr);

    ierr = VecGhostUpdateBegin(qx,  INSERT_VALUES, SCATTER_FORWARD); CHKERRXX(ierr);
    ierr = VecGhostUpdateBegin(qy,  INSERT_VALUES, SCATTER_FORWARD); CHKERRXX(ierr);
#ifdef P4_TO_P8
    ierr = VecGhostUpdateBegin(qz,  INSERT_VALUES, SCATTER_FORWARD); CHKERRXX(ierr);
#endif

    ierr = VecGhostUpdateBegin(qxx, INSERT_VALUES, SCATTER_FORWARD); CHKERRXX(ierr);
    ierr = VecGhostUpdateBegin(qyy, INSERT_VALUES, SCATTER_FORWARD); CHKERRXX(ierr);
#ifdef P4_TO_P8
    ierr = VecGhostUpdateBegin(qzz, INSERT_VALUES, SCATTER_FORWARD); CHKERRXX(ierr);
#endif

    /* now process the local nodes */
    for(size_t n_map=0; n_map<local_nodes.size(); ++n_map)
    {
      p4est_locidx_t n = local_nodes[n_map];
      ngbd->get_neighbors(n, qnnn);
      if(  mask_p[qnnn.node_000]<-EPS &&
     #ifdef P4_TO_P8
           ( mask_p[qnnn.node_m00_mm]<-EPS || fabs(qnnn.d_m00_p0)<EPS || fabs(qnnn.d_m00_0p)<EPS) &&
           ( mask_p[qnnn.node_m00_mp]<-EPS || fabs(qnnn.d_m00_p0)<EPS || fabs(qnnn.d_m00_0m)<EPS) &&
           ( mask_p[qnnn.node_m00_pm]<-EPS || fabs(qnnn.d_m00_m0)<EPS || fabs(qnnn.d_m00_0p)<EPS) &&
           ( mask_p[qnnn.node_m00_pp]<-EPS || fabs(qnnn.d_m00_m0)<EPS || fabs(qnnn.d_m00_0m)<EPS) &&

           ( mask_p[qnnn.node_p00_mm]<-EPS || fabs(qnnn.d_p00_p0)<EPS || fabs(qnnn.d_p00_0p)<EPS) &&
           ( mask_p[qnnn.node_p00_mp]<-EPS || fabs(qnnn.d_p00_p0)<EPS || fabs(qnnn.d_p00_0m)<EPS) &&
           ( mask_p[qnnn.node_p00_pm]<-EPS || fabs(qnnn.d_p00_m0)<EPS || fabs(qnnn.d_p00_0p)<EPS) &&
           ( mask_p[qnnn.node_p00_pp]<-EPS || fabs(qnnn.d_p00_m0)<EPS || fabs(qnnn.d_p00_0m)<EPS) &&

           ( mask_p[qnnn.node_0m0_mm]<-EPS || fabs(qnnn.d_0m0_p0)<EPS || fabs(qnnn.d_0m0_0p)<EPS) &&
           ( mask_p[qnnn.node_0m0_mp]<-EPS || fabs(qnnn.d_0m0_p0)<EPS || fabs(qnnn.d_0m0_0m)<EPS) &&
           ( mask_p[qnnn.node_0m0_pm]<-EPS || fabs(qnnn.d_0m0_m0)<EPS || fabs(qnnn.d_0m0_0p)<EPS) &&
           ( mask_p[qnnn.node_0m0_pp]<-EPS || fabs(qnnn.d_0m0_m0)<EPS || fabs(qnnn.d_0m0_0m)<EPS) &&

           ( mask_p[qnnn.node_0p0_mm]<-EPS || fabs(qnnn.d_0p0_p0)<EPS || fabs(qnnn.d_0p0_0p)<EPS) &&
           ( mask_p[qnnn.node_0p0_mp]<-EPS || fabs(qnnn.d_0p0_p0)<EPS || fabs(qnnn.d_0p0_0m)<EPS) &&
           ( mask_p[qnnn.node_0p0_pm]<-EPS || fabs(qnnn.d_0p0_m0)<EPS || fabs(qnnn.d_0p0_0p)<EPS) &&
           ( mask_p[qnnn.node_0p0_pp]<-EPS || fabs(qnnn.d_0p0_m0)<EPS || fabs(qnnn.d_0p0_0m)<EPS) &&

           ( mask_p[qnnn.node_00m_mm]<-EPS || fabs(qnnn.d_00m_p0)<EPS || fabs(qnnn.d_00m_0p)<EPS) &&
           ( mask_p[qnnn.node_00m_mp]<-EPS || fabs(qnnn.d_00m_p0)<EPS || fabs(qnnn.d_00m_0m)<EPS) &&
           ( mask_p[qnnn.node_00m_pm]<-EPS || fabs(qnnn.d_00m_m0)<EPS || fabs(qnnn.d_00m_0p)<EPS) &&
           ( mask_p[qnnn.node_00m_pp]<-EPS || fabs(qnnn.d_00m_m0)<EPS || fabs(qnnn.d_00m_0m)<EPS) &&

           ( mask_p[qnnn.node_00p_mm]<-EPS || fabs(qnnn.d_00p_p0)<EPS || fabs(qnnn.d_00p_0p)<EPS) &&
           ( mask_p[qnnn.node_00p_mp]<-EPS || fabs(qnnn.d_00p_p0)<EPS || fabs(qnnn.d_00p_0m)<EPS) &&
           ( mask_p[qnnn.node_00p_pm]<-EPS || fabs(qnnn.d_00p_m0)<EPS || fabs(qnnn.d_00p_0p)<EPS) &&
           ( mask_p[qnnn.node_00p_pp]<-EPS || fabs(qnnn.d_00p_m0)<EPS || fabs(qnnn.d_00p_0m)<EPS)
     #else
           ( mask_p[qnnn.node_m00_mm]<-EPS || fabs(qnnn.d_m00_p0)<EPS) &&
           ( mask_p[qnnn.node_m00_pm]<-EPS || fabs(qnnn.d_m00_m0)<EPS) &&
           ( mask_p[qnnn.node_p00_mm]<-EPS || fabs(qnnn.d_p00_p0)<EPS) &&
           ( mask_p[qnnn.node_p00_pm]<-EPS || fabs(qnnn.d_p00_m0)<EPS) &&
           ( mask_p[qnnn.node_0m0_mm]<-EPS || fabs(qnnn.d_0m0_p0)<EPS) &&
           ( mask_p[qnnn.node_0m0_pm]<-EPS || fabs(qnnn.d_0m0_m0)<EPS) &&
           ( mask_p[qnnn.node_0p0_mm]<-EPS || fabs(qnnn.d_0p0_p0)<EPS) &&
           ( mask_p[qnnn.node_0p0_pm]<-EPS || fabs(qnnn.d_0p0_m0)<EPS)
     #endif
           )
      {
        b_qn_well_defined_p[n] = true;
        qx_p[n] = qnnn.dx_central(q_p); qxx_p[n] = qnnn.dxx_central(q_p);
        qy_p[n] = qnnn.dy_central(q_p); qyy_p[n] = qnnn.dyy_central(q_p);
#ifdef P4_TO_P8
        qz_p[n] = qnnn.dz_central(q_p); qzz_p[n] = qnnn.dyy_central(q_p);
#endif
      }
//      else if (mask_p[qnnn.node_000]<-EPS && solver != NULL)
//      {
//        double d_m00 = qnnn.d_m00, d_p00 = qnnn.d_p00;
//        double d_0m0 = qnnn.d_0m0, d_0p0 = qnnn.d_0p0;
//#ifdef P4_TO_P8
//        double d_00m = qnnn.d_00m, d_00p = qnnn.d_00p;
//#endif

//        // assuming grid is uniform near the interface
//        double q_m00 = qnnn.f_m00_linear(q_p), q_p00 = qnnn.f_p00_linear(q_p);
//        double q_0m0 = qnnn.f_0m0_linear(q_p), q_0p0 = qnnn.f_0p0_linear(q_p);
//#ifdef P4_TO_P8
//        double q_00m = qnnn.f_00m_linear(q_p), q_00p = qnnn.f_00p_linear(q_p);
//#endif
//        double q_000 = q_p[n];

//        double d_min = diag;
//        for (unsigned int i = 0; i < solver->pointwise_bc[n].size(); ++i)
//        {
//          switch (solver->pointwise_bc[n][i].dir)
//          {
//            case 0: d_m00 = solver->pointwise_bc[n][i].dist; q_m00 = solver->pointwise_bc[n][i].value; break;
//            case 1: d_p00 = solver->pointwise_bc[n][i].dist; q_p00 = solver->pointwise_bc[n][i].value; break;
//            case 2: d_0m0 = solver->pointwise_bc[n][i].dist; q_0m0 = solver->pointwise_bc[n][i].value; break;
//            case 3: d_0p0 = solver->pointwise_bc[n][i].dist; q_0p0 = solver->pointwise_bc[n][i].value; break;
//#ifdef P4_TO_P8
//            case 4: d_00m = solver->pointwise_bc[n][i].dist; q_00m = solver->pointwise_bc[n][i].value; break;
//            case 5: d_00p = solver->pointwise_bc[n][i].dist; q_00p = solver->pointwise_bc[n][i].value; break;
//#endif
//          }

//          d_min = MIN(d_min, solver->pointwise_bc[n][i].dist);
//        }

//        if (d_min > rel_thresh*diag && solver->pointwise_bc[n].size() < 3)
//        {
//          b_qn_well_defined_p[n] = true;
//          qx_p[n] = ((q_p00-q_000)*d_m00/d_p00 + (q_000-q_m00)*d_p00/d_m00)/(d_m00+d_p00);
//          qy_p[n] = ((q_0p0-q_000)*d_0m0/d_0p0 + (q_000-q_0m0)*d_0p0/d_0m0)/(d_0m0+d_0p0);
//#ifdef P4_TO_P8
//          qz_p[n] = ((q_00p-q_000)*d_00m/d_00p + (q_000-q_00m)*d_00p/d_00m)/(d_00m+d_00p);
//#endif
//          qxx_p[n] = 2.*((q_p00-q_000)/d_p00 - (q_000-q_m00)/d_m00)/(d_m00+d_p00);
//          qyy_p[n] = 2.*((q_0p0-q_000)/d_0p0 - (q_000-q_0m0)/d_0m0)/(d_0m0+d_0p0);
//#ifdef P4_TO_P8
//          qzz_p[n] = 2.*((q_00p-q_000)/d_00p - (q_000-q_00m)/d_00m)/(d_00m+d_00p);
//#endif
//        } else {
//          b_qn_well_defined_p[n] = false;
//          qx_p[n] = 0; qxx_p[n] = 0;
//          qy_p[n] = 0; qyy_p[n] = 0;
//#ifdef P4_TO_P8
//          qz_p[n] = 0; qzz_p[n] = 0;
//#endif
//        }
//      }
      else
      {
        b_qn_well_defined_p[n] = false;
        qx_p[n] = 0; qxx_p[n] = 0;
        qy_p[n] = 0; qyy_p[n] = 0;
#ifdef P4_TO_P8
        qz_p[n] = 0; qzz_p[n] = 0;
#endif
      }
    }

    /* end update communication */
    ierr = VecGhostUpdateEnd(b_qn_well_defined, INSERT_VALUES, SCATTER_FORWARD); CHKERRXX(ierr);

    ierr = VecGhostUpdateEnd(qx,  INSERT_VALUES, SCATTER_FORWARD); CHKERRXX(ierr);
    ierr = VecGhostUpdateEnd(qy,  INSERT_VALUES, SCATTER_FORWARD); CHKERRXX(ierr);
#ifdef P4_TO_P8
    ierr = VecGhostUpdateEnd(qz,  INSERT_VALUES, SCATTER_FORWARD); CHKERRXX(ierr);
#endif

    ierr = VecGhostUpdateEnd(qxx, INSERT_VALUES, SCATTER_FORWARD); CHKERRXX(ierr);
    ierr = VecGhostUpdateEnd(qyy, INSERT_VALUES, SCATTER_FORWARD); CHKERRXX(ierr);
#ifdef P4_TO_P8
    ierr = VecGhostUpdateEnd(qzz, INSERT_VALUES, SCATTER_FORWARD); CHKERRXX(ierr);
#endif

    ierr = VecRestoreArray(qx,  &qx_p);  CHKERRXX(ierr);
    ierr = VecRestoreArray(qy,  &qy_p);  CHKERRXX(ierr);
#ifdef P4_TO_P8
    ierr = VecRestoreArray(qz,  &qz_p);  CHKERRXX(ierr);
#endif

    ierr = VecRestoreArray(qxx, &qxx_p); CHKERRXX(ierr);
    ierr = VecRestoreArray(qyy, &qyy_p); CHKERRXX(ierr);
#ifdef P4_TO_P8
    ierr = VecRestoreArray(qzz, &qzz_p); CHKERRXX(ierr);
#endif

    ierr = VecRestoreArray(b_qn_well_defined, &b_qn_well_defined_p); CHKERRXX(ierr);
  }

  ierr = VecRestoreArray(q, &q_p); CHKERRXX(ierr);

  /* initialize cross-derivatives */
  if(order == 2)
  {
    ierr = VecCreateGhostNodes(p4est, nodes, &qxy); CHKERRXX(ierr);
#ifdef P4_TO_P8
    ierr = VecCreateGhostNodes(p4est, nodes, &qyz); CHKERRXX(ierr);
    ierr = VecCreateGhostNodes(p4est, nodes, &qzx); CHKERRXX(ierr);
#endif

    ierr = VecDuplicate(b_qn_well_defined, &b_qnn_well_defined); CHKERRXX(ierr);

    ierr = VecGetArray(qx, &qx_p); CHKERRXX(ierr);
    ierr = VecGetArray(qy, &qy_p); CHKERRXX(ierr);
#ifdef P4_TO_P8
    ierr = VecGetArray(qz, &qz_p); CHKERRXX(ierr);
#endif

    ierr = VecGetArray(qxy, &qxy_p); CHKERRXX(ierr);
#ifdef P4_TO_P8
    ierr = VecGetArray(qyz, &qyz_p); CHKERRXX(ierr);
    ierr = VecGetArray(qzx, &qzx_p); CHKERRXX(ierr);
#endif

    ierr = VecGetArray(b_qn_well_defined , &b_qn_well_defined_p ); CHKERRXX(ierr);
    ierr = VecGetArray(b_qnn_well_defined, &b_qnn_well_defined_p); CHKERRXX(ierr);

    /* first do the layer nodes */
    for(size_t n_map=0; n_map<layer_nodes.size(); ++n_map)
    {
      p4est_locidx_t n = layer_nodes[n_map];
      ngbd->get_neighbors(n, qnnn);
      if(  b_qn_well_defined_p[qnnn.node_000]==true &&
     #ifdef P4_TO_P8
           ( b_qn_well_defined_p[qnnn.node_m00_mm]==true || fabs(qnnn.d_m00_p0)<EPS || fabs(qnnn.d_m00_0p)<EPS) &&
           ( b_qn_well_defined_p[qnnn.node_m00_mp]==true || fabs(qnnn.d_m00_p0)<EPS || fabs(qnnn.d_m00_0m)<EPS) &&
           ( b_qn_well_defined_p[qnnn.node_m00_pm]==true || fabs(qnnn.d_m00_m0)<EPS || fabs(qnnn.d_m00_0p)<EPS) &&
           ( b_qn_well_defined_p[qnnn.node_m00_pp]==true || fabs(qnnn.d_m00_m0)<EPS || fabs(qnnn.d_m00_0m)<EPS) &&

           ( b_qn_well_defined_p[qnnn.node_p00_mm]==true || fabs(qnnn.d_p00_p0)<EPS || fabs(qnnn.d_p00_0p)<EPS) &&
           ( b_qn_well_defined_p[qnnn.node_p00_mp]==true || fabs(qnnn.d_p00_p0)<EPS || fabs(qnnn.d_p00_0m)<EPS) &&
           ( b_qn_well_defined_p[qnnn.node_p00_pm]==true || fabs(qnnn.d_p00_m0)<EPS || fabs(qnnn.d_p00_0p)<EPS) &&
           ( b_qn_well_defined_p[qnnn.node_p00_pp]==true || fabs(qnnn.d_p00_m0)<EPS || fabs(qnnn.d_p00_0m)<EPS) &&

           ( b_qn_well_defined_p[qnnn.node_0m0_mm]==true || fabs(qnnn.d_0m0_p0)<EPS || fabs(qnnn.d_0m0_0p)<EPS) &&
           ( b_qn_well_defined_p[qnnn.node_0m0_mp]==true || fabs(qnnn.d_0m0_p0)<EPS || fabs(qnnn.d_0m0_0m)<EPS) &&
           ( b_qn_well_defined_p[qnnn.node_0m0_pm]==true || fabs(qnnn.d_0m0_m0)<EPS || fabs(qnnn.d_0m0_0p)<EPS) &&
           ( b_qn_well_defined_p[qnnn.node_0m0_pp]==true || fabs(qnnn.d_0m0_m0)<EPS || fabs(qnnn.d_0m0_0m)<EPS) &&

           ( b_qn_well_defined_p[qnnn.node_0p0_mm]==true || fabs(qnnn.d_0p0_p0)<EPS || fabs(qnnn.d_0p0_0p)<EPS) &&
           ( b_qn_well_defined_p[qnnn.node_0p0_mp]==true || fabs(qnnn.d_0p0_p0)<EPS || fabs(qnnn.d_0p0_0m)<EPS) &&
           ( b_qn_well_defined_p[qnnn.node_0p0_pm]==true || fabs(qnnn.d_0p0_m0)<EPS || fabs(qnnn.d_0p0_0p)<EPS) &&
           ( b_qn_well_defined_p[qnnn.node_0p0_pp]==true || fabs(qnnn.d_0p0_m0)<EPS || fabs(qnnn.d_0p0_0m)<EPS) &&

           ( b_qn_well_defined_p[qnnn.node_00m_mm]==true || fabs(qnnn.d_00m_p0)<EPS || fabs(qnnn.d_00m_0p)<EPS) &&
           ( b_qn_well_defined_p[qnnn.node_00m_mp]==true || fabs(qnnn.d_00m_p0)<EPS || fabs(qnnn.d_00m_0m)<EPS) &&
           ( b_qn_well_defined_p[qnnn.node_00m_pm]==true || fabs(qnnn.d_00m_m0)<EPS || fabs(qnnn.d_00m_0p)<EPS) &&
           ( b_qn_well_defined_p[qnnn.node_00m_pp]==true || fabs(qnnn.d_00m_m0)<EPS || fabs(qnnn.d_00m_0m)<EPS) &&

           ( b_qn_well_defined_p[qnnn.node_00p_mm]==true || fabs(qnnn.d_00p_p0)<EPS || fabs(qnnn.d_00p_0p)<EPS) &&
           ( b_qn_well_defined_p[qnnn.node_00p_mp]==true || fabs(qnnn.d_00p_p0)<EPS || fabs(qnnn.d_00p_0m)<EPS) &&
           ( b_qn_well_defined_p[qnnn.node_00p_pm]==true || fabs(qnnn.d_00p_m0)<EPS || fabs(qnnn.d_00p_0p)<EPS) &&
           ( b_qn_well_defined_p[qnnn.node_00p_pp]==true || fabs(qnnn.d_00p_m0)<EPS || fabs(qnnn.d_00p_0m)<EPS)
     #else
           ( b_qn_well_defined_p[qnnn.node_m00_mm]==true || fabs(qnnn.d_m00_p0)<EPS) &&
           ( b_qn_well_defined_p[qnnn.node_m00_pm]==true || fabs(qnnn.d_m00_m0)<EPS) &&
           ( b_qn_well_defined_p[qnnn.node_p00_mm]==true || fabs(qnnn.d_p00_p0)<EPS) &&
           ( b_qn_well_defined_p[qnnn.node_p00_pm]==true || fabs(qnnn.d_p00_m0)<EPS) &&
           ( b_qn_well_defined_p[qnnn.node_0m0_mm]==true || fabs(qnnn.d_0m0_p0)<EPS) &&
           ( b_qn_well_defined_p[qnnn.node_0m0_pm]==true || fabs(qnnn.d_0m0_m0)<EPS) &&
           ( b_qn_well_defined_p[qnnn.node_0p0_mm]==true || fabs(qnnn.d_0p0_p0)<EPS) &&
           ( b_qn_well_defined_p[qnnn.node_0p0_pm]==true || fabs(qnnn.d_0p0_m0)<EPS)
     #endif
           )
      {
        b_qnn_well_defined_p[n] = true;
        qxy_p[n] = .5*(qnnn.dx_central(qy_p) + qnnn.dy_central(qx_p));
#ifdef P4_TO_P8
        qyz_p[n] = .5*(qnnn.dy_central(qz_p) + qnnn.dz_central(qy_p));
        qzx_p[n] = .5*(qnnn.dz_central(qx_p) + qnnn.dx_central(qz_p));
#endif
      } else {
        b_qnn_well_defined_p[n] = false;
        qxy_p[n] = 0;
#ifdef P4_TO_P8
        qyz_p[n] = 0;
        qzx_p[n] = 0;
#endif
      }
    }

    /* initiate the communication */
    ierr = VecGhostUpdateBegin(b_qnn_well_defined, INSERT_VALUES, SCATTER_FORWARD); CHKERRXX(ierr);
    ierr = VecGhostUpdateBegin(qxy, INSERT_VALUES, SCATTER_FORWARD); CHKERRXX(ierr);
#ifdef P4_TO_P8
    ierr = VecGhostUpdateBegin(qyz, INSERT_VALUES, SCATTER_FORWARD); CHKERRXX(ierr);
    ierr = VecGhostUpdateBegin(qzx, INSERT_VALUES, SCATTER_FORWARD); CHKERRXX(ierr);
#endif

    /* now process the local nodes */
    for(size_t n_map=0; n_map<local_nodes.size(); ++n_map)
    {
      p4est_locidx_t n = local_nodes[n_map];
      ngbd->get_neighbors(n, qnnn);
      if(  b_qn_well_defined_p[qnnn.node_000]==true &&
     #ifdef P4_TO_P8
           ( b_qn_well_defined_p[qnnn.node_m00_mm]==true || fabs(qnnn.d_m00_p0)<EPS || fabs(qnnn.d_m00_0p)<EPS) &&
           ( b_qn_well_defined_p[qnnn.node_m00_mp]==true || fabs(qnnn.d_m00_p0)<EPS || fabs(qnnn.d_m00_0m)<EPS) &&
           ( b_qn_well_defined_p[qnnn.node_m00_pm]==true || fabs(qnnn.d_m00_m0)<EPS || fabs(qnnn.d_m00_0p)<EPS) &&
           ( b_qn_well_defined_p[qnnn.node_m00_pp]==true || fabs(qnnn.d_m00_m0)<EPS || fabs(qnnn.d_m00_0m)<EPS) &&

           ( b_qn_well_defined_p[qnnn.node_p00_mm]==true || fabs(qnnn.d_p00_p0)<EPS || fabs(qnnn.d_p00_0p)<EPS) &&
           ( b_qn_well_defined_p[qnnn.node_p00_mp]==true || fabs(qnnn.d_p00_p0)<EPS || fabs(qnnn.d_p00_0m)<EPS) &&
           ( b_qn_well_defined_p[qnnn.node_p00_pm]==true || fabs(qnnn.d_p00_m0)<EPS || fabs(qnnn.d_p00_0p)<EPS) &&
           ( b_qn_well_defined_p[qnnn.node_p00_pp]==true || fabs(qnnn.d_p00_m0)<EPS || fabs(qnnn.d_p00_0m)<EPS) &&

           ( b_qn_well_defined_p[qnnn.node_0m0_mm]==true || fabs(qnnn.d_0m0_p0)<EPS || fabs(qnnn.d_0m0_0p)<EPS) &&
           ( b_qn_well_defined_p[qnnn.node_0m0_mp]==true || fabs(qnnn.d_0m0_p0)<EPS || fabs(qnnn.d_0m0_0m)<EPS) &&
           ( b_qn_well_defined_p[qnnn.node_0m0_pm]==true || fabs(qnnn.d_0m0_m0)<EPS || fabs(qnnn.d_0m0_0p)<EPS) &&
           ( b_qn_well_defined_p[qnnn.node_0m0_pp]==true || fabs(qnnn.d_0m0_m0)<EPS || fabs(qnnn.d_0m0_0m)<EPS) &&

           ( b_qn_well_defined_p[qnnn.node_0p0_mm]==true || fabs(qnnn.d_0p0_p0)<EPS || fabs(qnnn.d_0p0_0p)<EPS) &&
           ( b_qn_well_defined_p[qnnn.node_0p0_mp]==true || fabs(qnnn.d_0p0_p0)<EPS || fabs(qnnn.d_0p0_0m)<EPS) &&
           ( b_qn_well_defined_p[qnnn.node_0p0_pm]==true || fabs(qnnn.d_0p0_m0)<EPS || fabs(qnnn.d_0p0_0p)<EPS) &&
           ( b_qn_well_defined_p[qnnn.node_0p0_pp]==true || fabs(qnnn.d_0p0_m0)<EPS || fabs(qnnn.d_0p0_0m)<EPS) &&

           ( b_qn_well_defined_p[qnnn.node_00m_mm]==true || fabs(qnnn.d_00m_p0)<EPS || fabs(qnnn.d_00m_0p)<EPS) &&
           ( b_qn_well_defined_p[qnnn.node_00m_mp]==true || fabs(qnnn.d_00m_p0)<EPS || fabs(qnnn.d_00m_0m)<EPS) &&
           ( b_qn_well_defined_p[qnnn.node_00m_pm]==true || fabs(qnnn.d_00m_m0)<EPS || fabs(qnnn.d_00m_0p)<EPS) &&
           ( b_qn_well_defined_p[qnnn.node_00m_pp]==true || fabs(qnnn.d_00m_m0)<EPS || fabs(qnnn.d_00m_0m)<EPS) &&

           ( b_qn_well_defined_p[qnnn.node_00p_mm]==true || fabs(qnnn.d_00p_p0)<EPS || fabs(qnnn.d_00p_0p)<EPS) &&
           ( b_qn_well_defined_p[qnnn.node_00p_mp]==true || fabs(qnnn.d_00p_p0)<EPS || fabs(qnnn.d_00p_0m)<EPS) &&
           ( b_qn_well_defined_p[qnnn.node_00p_pm]==true || fabs(qnnn.d_00p_m0)<EPS || fabs(qnnn.d_00p_0p)<EPS) &&
           ( b_qn_well_defined_p[qnnn.node_00p_pp]==true || fabs(qnnn.d_00p_m0)<EPS || fabs(qnnn.d_00p_0m)<EPS)
     #else
           ( b_qn_well_defined_p[qnnn.node_m00_mm]==true || fabs(qnnn.d_m00_p0)<EPS) &&
           ( b_qn_well_defined_p[qnnn.node_m00_pm]==true || fabs(qnnn.d_m00_m0)<EPS) &&
           ( b_qn_well_defined_p[qnnn.node_p00_mm]==true || fabs(qnnn.d_p00_p0)<EPS) &&
           ( b_qn_well_defined_p[qnnn.node_p00_pm]==true || fabs(qnnn.d_p00_m0)<EPS) &&
           ( b_qn_well_defined_p[qnnn.node_0m0_mm]==true || fabs(qnnn.d_0m0_p0)<EPS) &&
           ( b_qn_well_defined_p[qnnn.node_0m0_pm]==true || fabs(qnnn.d_0m0_m0)<EPS) &&
           ( b_qn_well_defined_p[qnnn.node_0p0_mm]==true || fabs(qnnn.d_0p0_p0)<EPS) &&
           ( b_qn_well_defined_p[qnnn.node_0p0_pm]==true || fabs(qnnn.d_0p0_m0)<EPS)
     #endif
           )
      {
        b_qnn_well_defined_p[n] = true;
        qxy_p[n] = .5*(qnnn.dx_central(qy_p) + qnnn.dy_central(qx_p));
#ifdef P4_TO_P8
        qyz_p[n] = .5*(qnnn.dy_central(qz_p) + qnnn.dz_central(qy_p));
        qzx_p[n] = .5*(qnnn.dz_central(qx_p) + qnnn.dx_central(qz_p));
#endif
      } else {
        b_qnn_well_defined_p[n] = false;
        qxy_p[n] = 0;
#ifdef P4_TO_P8
        qyz_p[n] = 0;
        qzx_p[n] = 0;
#endif
      }
    }

    /* end update communication */
    ierr = VecGhostUpdateEnd(b_qnn_well_defined, INSERT_VALUES, SCATTER_FORWARD); CHKERRXX(ierr);
    ierr = VecGhostUpdateEnd(qxy, INSERT_VALUES, SCATTER_FORWARD); CHKERRXX(ierr);
#ifdef P4_TO_P8
    ierr = VecGhostUpdateEnd(qyz, INSERT_VALUES, SCATTER_FORWARD); CHKERRXX(ierr);
    ierr = VecGhostUpdateEnd(qzx, INSERT_VALUES, SCATTER_FORWARD); CHKERRXX(ierr);
#endif

    ierr = VecRestoreArray(qx, &qx_p); CHKERRXX(ierr);
    ierr = VecRestoreArray(qy, &qy_p); CHKERRXX(ierr);
#ifdef P4_TO_P8
    ierr = VecRestoreArray(qz, &qz_p); CHKERRXX(ierr);
#endif

    ierr = VecRestoreArray(qxy, &qxy_p); CHKERRXX(ierr);
#ifdef P4_TO_P8
    ierr = VecRestoreArray(qyz, &qyz_p); CHKERRXX(ierr);
    ierr = VecRestoreArray(qzx, &qzx_p); CHKERRXX(ierr);
#endif

    ierr = VecRestoreArray(b_qn_well_defined , &b_qn_well_defined_p ); CHKERRXX(ierr);
    ierr = VecRestoreArray(b_qnn_well_defined, &b_qnn_well_defined_p); CHKERRXX(ierr);
  }

  /* extrapolate qnn */
  if(order==2)
  {
    ierr = VecGetArray(b_qn_well_defined,  &b_qn_well_defined_p);  CHKERRXX(ierr);
    ierr = VecGetArray(b_qnn_well_defined, &b_qnn_well_defined_p); CHKERRXX(ierr);

    Vec tmp_xx; double *tmp_xx_p; ierr = VecDuplicate(qxx, &tmp_xx); CHKERRXX(ierr);
    Vec tmp_yy; double *tmp_yy_p; ierr = VecDuplicate(qyy, &tmp_yy); CHKERRXX(ierr);
    Vec tmp_xy; double *tmp_xy_p; ierr = VecDuplicate(qxy, &tmp_xy); CHKERRXX(ierr);
#ifdef P4_TO_P8
    Vec tmp_zz; double *tmp_zz_p; ierr = VecDuplicate(qzz, &tmp_zz); CHKERRXX(ierr);
    Vec tmp_yz; double *tmp_yz_p; ierr = VecDuplicate(qyz, &tmp_yz); CHKERRXX(ierr);
    Vec tmp_zx; double *tmp_zx_p; ierr = VecDuplicate(qzx, &tmp_zx); CHKERRXX(ierr);
#endif

    for(int it=0; it<iterations; ++it)
    {
      ierr = VecGetArray(tmp_xx, &tmp_xx_p); CHKERRXX(ierr);
      ierr = VecGetArray(tmp_yy, &tmp_yy_p); CHKERRXX(ierr);
      ierr = VecGetArray(tmp_xy, &tmp_xy_p); CHKERRXX(ierr);
#ifdef P4_TO_P8
      ierr = VecGetArray(tmp_zz, &tmp_zz_p); CHKERRXX(ierr);
      ierr = VecGetArray(tmp_yz, &tmp_yz_p); CHKERRXX(ierr);
      ierr = VecGetArray(tmp_zx, &tmp_zx_p); CHKERRXX(ierr);
#endif

      ierr = VecGetArray(qxx, &qxx_p); CHKERRXX(ierr);
      ierr = VecGetArray(qyy, &qyy_p); CHKERRXX(ierr);
      ierr = VecGetArray(qxy, &qxy_p); CHKERRXX(ierr);
#ifdef P4_TO_P8
      ierr = VecGetArray(qzz, &qzz_p); CHKERRXX(ierr);
      ierr = VecGetArray(qyz, &qyz_p); CHKERRXX(ierr);
      ierr = VecGetArray(qzx, &qzx_p); CHKERRXX(ierr);
#endif

      /* first do the layer nodes */
      for(size_t n_map=0; n_map<layer_nodes.size(); ++n_map)
      {
        p4est_locidx_t n = layer_nodes[n_map];

        // pure derivatives
        if(!b_qn_well_defined_p[n])
        {
          ngbd->get_neighbors(n, qnnn);
          double dt = MIN(fabs(qnnn.d_m00) , fabs(qnnn.d_p00) );
          dt  =  MIN( dt, fabs(qnnn.d_0m0) , fabs(qnnn.d_0p0) );
#ifdef P4_TO_P8
          dt  =  MIN( dt, fabs(qnnn.d_00m) , fabs(qnnn.d_00p) );
          dt /= 3;
#else
          dt /= 2;
#endif

          /* first order one sided derivative */
          double qxxd_dot_n = 0;
          double qyyd_dot_n = 0;
#ifdef P4_TO_P8
          double qzzd_dot_n = 0;
#endif

          qxxd_dot_n += nx[n]*(nx[n]>0 ? (qxx_p[n] - qnnn.f_m00_linear(qxx_p)) / qnnn.d_m00 : (qnnn.f_p00_linear(qxx_p) - qxx_p[n]) / qnnn.d_p00);
          qxxd_dot_n += ny[n]*(ny[n]>0 ? (qxx_p[n] - qnnn.f_0m0_linear(qxx_p)) / qnnn.d_0m0 : (qnnn.f_0p0_linear(qxx_p) - qxx_p[n]) / qnnn.d_0p0);
#ifdef P4_TO_P8
          qxxd_dot_n += nz[n]*(nz[n]>0 ? (qxx_p[n] - qnnn.f_00m_linear(qxx_p)) / qnnn.d_00m : (qnnn.f_00p_linear(qxx_p) - qxx_p[n]) / qnnn.d_00p);
#endif

          qyyd_dot_n += nx[n]*(nx[n]>0 ? (qyy_p[n] - qnnn.f_m00_linear(qyy_p)) / qnnn.d_m00 : (qnnn.f_p00_linear(qyy_p) - qyy_p[n]) / qnnn.d_p00);
          qyyd_dot_n += ny[n]*(ny[n]>0 ? (qyy_p[n] - qnnn.f_0m0_linear(qyy_p)) / qnnn.d_0m0 : (qnnn.f_0p0_linear(qyy_p) - qyy_p[n]) / qnnn.d_0p0);
#ifdef P4_TO_P8
          qyyd_dot_n += nz[n]*(nz[n]>0 ? (qyy_p[n] - qnnn.f_00m_linear(qyy_p)) / qnnn.d_00m : (qnnn.f_00p_linear(qyy_p) - qyy_p[n]) / qnnn.d_00p);

          qzzd_dot_n += nx[n]*(nx[n]>0 ? (qzz_p[n] - qnnn.f_m00_linear(qzz_p)) / qnnn.d_m00 : (qnnn.f_p00_linear(qzz_p) - qzz_p[n]) / qnnn.d_p00);
          qzzd_dot_n += ny[n]*(ny[n]>0 ? (qzz_p[n] - qnnn.f_0m0_linear(qzz_p)) / qnnn.d_0m0 : (qnnn.f_0p0_linear(qzz_p) - qzz_p[n]) / qnnn.d_0p0);
          qzzd_dot_n += nz[n]*(nz[n]>0 ? (qzz_p[n] - qnnn.f_00m_linear(qzz_p)) / qnnn.d_00m : (qnnn.f_00p_linear(qzz_p) - qzz_p[n]) / qnnn.d_00p);
#endif

          tmp_xx_p[n] = qxx_p[n] - dt*qxxd_dot_n;
          tmp_yy_p[n] = qyy_p[n] - dt*qyyd_dot_n;
#ifdef P4_TO_P8
          tmp_zz_p[n] = qzz_p[n] - dt*qzzd_dot_n;
#endif
        }
        else
        {
          tmp_xx_p[n] = qxx_p[n];
          tmp_yy_p[n] = qyy_p[n];
#ifdef P4_TO_P8
          tmp_zz_p[n] = qzz_p[n];
#endif
        }

        // cross derivatives
        if(!b_qnn_well_defined_p[n])
        {
          ngbd->get_neighbors(n, qnnn);
          double dt = MIN(fabs(qnnn.d_m00) , fabs(qnnn.d_p00) );
          dt  =  MIN( dt, fabs(qnnn.d_0m0) , fabs(qnnn.d_0p0) );
#ifdef P4_TO_P8
          dt  =  MIN( dt, fabs(qnnn.d_00m) , fabs(qnnn.d_00p) );
          dt /= 3;
#else
          dt /= 2;
#endif

          /* first order one sided derivative */
          double qxyd_dot_n = 0;
#ifdef P4_TO_P8
          double qyzd_dot_n = 0;
          double qzxd_dot_n = 0;
#endif

          qxyd_dot_n += nx[n]*(nx[n]>0 ? (qxy_p[n] - qnnn.f_m00_linear(qxy_p)) / qnnn.d_m00 : (qnnn.f_p00_linear(qxy_p) - qxy_p[n]) / qnnn.d_p00);
          qxyd_dot_n += ny[n]*(ny[n]>0 ? (qxy_p[n] - qnnn.f_0m0_linear(qxy_p)) / qnnn.d_0m0 : (qnnn.f_0p0_linear(qxy_p) - qxy_p[n]) / qnnn.d_0p0);
#ifdef P4_TO_P8
          qxyd_dot_n += nz[n]*(nz[n]>0 ? (qxy_p[n] - qnnn.f_00m_linear(qxy_p)) / qnnn.d_00m : (qnnn.f_00p_linear(qxy_p) - qxy_p[n]) / qnnn.d_00p);

          qyzd_dot_n += nx[n]*(nx[n]>0 ? (qyz_p[n] - qnnn.f_m00_linear(qyz_p)) / qnnn.d_m00 : (qnnn.f_p00_linear(qyz_p) - qyz_p[n]) / qnnn.d_p00);
          qyzd_dot_n += ny[n]*(ny[n]>0 ? (qyz_p[n] - qnnn.f_0m0_linear(qyz_p)) / qnnn.d_0m0 : (qnnn.f_0p0_linear(qyz_p) - qyz_p[n]) / qnnn.d_0p0);
          qyzd_dot_n += nz[n]*(nz[n]>0 ? (qyz_p[n] - qnnn.f_00m_linear(qyz_p)) / qnnn.d_00m : (qnnn.f_00p_linear(qyz_p) - qyz_p[n]) / qnnn.d_00p);

          qzxd_dot_n += nx[n]*(nx[n]>0 ? (qzx_p[n] - qnnn.f_m00_linear(qzx_p)) / qnnn.d_m00 : (qnnn.f_p00_linear(qzx_p) - qzx_p[n]) / qnnn.d_p00);
          qzxd_dot_n += ny[n]*(ny[n]>0 ? (qzx_p[n] - qnnn.f_0m0_linear(qzx_p)) / qnnn.d_0m0 : (qnnn.f_0p0_linear(qzx_p) - qzx_p[n]) / qnnn.d_0p0);
          qzxd_dot_n += nz[n]*(nz[n]>0 ? (qzx_p[n] - qnnn.f_00m_linear(qzx_p)) / qnnn.d_00m : (qnnn.f_00p_linear(qzx_p) - qzx_p[n]) / qnnn.d_00p);
#endif

          tmp_xy_p[n] = qxy_p[n] - dt*qxyd_dot_n;
#ifdef P4_TO_P8
          tmp_yz_p[n] = qyz_p[n] - dt*qyzd_dot_n;
          tmp_zx_p[n] = qzx_p[n] - dt*qzxd_dot_n;
#endif
        }
        else
        {
          tmp_xy_p[n] = qxy_p[n];
#ifdef P4_TO_P8
          tmp_yz_p[n] = qyz_p[n];
          tmp_zx_p[n] = qzx_p[n];
#endif
        }
      }

      /* initiate the communication */
      ierr = VecGhostUpdateBegin(tmp_xx, INSERT_VALUES, SCATTER_FORWARD); CHKERRXX(ierr);
      ierr = VecGhostUpdateBegin(tmp_yy, INSERT_VALUES, SCATTER_FORWARD); CHKERRXX(ierr);
      ierr = VecGhostUpdateBegin(tmp_xy, INSERT_VALUES, SCATTER_FORWARD); CHKERRXX(ierr);
#ifdef P4_TO_P8
      ierr = VecGhostUpdateBegin(tmp_zz, INSERT_VALUES, SCATTER_FORWARD); CHKERRXX(ierr);
      ierr = VecGhostUpdateBegin(tmp_yz, INSERT_VALUES, SCATTER_FORWARD); CHKERRXX(ierr);
      ierr = VecGhostUpdateBegin(tmp_zx, INSERT_VALUES, SCATTER_FORWARD); CHKERRXX(ierr);
#endif

      /* now process the local nodes */
      for(size_t n_map=0; n_map<local_nodes.size(); ++n_map)
      {
        p4est_locidx_t n = local_nodes[n_map];

        // pure derivatives
        if(!b_qn_well_defined_p[n])
        {
          ngbd->get_neighbors(n, qnnn);
          double dt = MIN(fabs(qnnn.d_m00) , fabs(qnnn.d_p00) );
          dt  =  MIN( dt, fabs(qnnn.d_0m0) , fabs(qnnn.d_0p0) );
#ifdef P4_TO_P8
          dt  =  MIN( dt, fabs(qnnn.d_00m) , fabs(qnnn.d_00p) );
          dt /= 3;
#else
          dt /= 2;
#endif

          /* first order one sided derivative */
          double qxxd_dot_n = 0;
          double qyyd_dot_n = 0;
          double qzzd_dot_n = 0;

          qxxd_dot_n += nx[n]*(nx[n]>0 ? (qxx_p[n] - qnnn.f_m00_linear(qxx_p)) / qnnn.d_m00 : (qnnn.f_p00_linear(qxx_p) - qxx_p[n]) / qnnn.d_p00);
          qxxd_dot_n += ny[n]*(ny[n]>0 ? (qxx_p[n] - qnnn.f_0m0_linear(qxx_p)) / qnnn.d_0m0 : (qnnn.f_0p0_linear(qxx_p) - qxx_p[n]) / qnnn.d_0p0);
#ifdef P4_TO_P8
          qxxd_dot_n += nz[n]*(nz[n]>0 ? (qxx_p[n] - qnnn.f_00m_linear(qxx_p)) / qnnn.d_00m : (qnnn.f_00p_linear(qxx_p) - qxx_p[n]) / qnnn.d_00p);
#endif

          qyyd_dot_n += nx[n]*(nx[n]>0 ? (qyy_p[n] - qnnn.f_m00_linear(qyy_p)) / qnnn.d_m00 : (qnnn.f_p00_linear(qyy_p) - qyy_p[n]) / qnnn.d_p00);
          qyyd_dot_n += ny[n]*(ny[n]>0 ? (qyy_p[n] - qnnn.f_0m0_linear(qyy_p)) / qnnn.d_0m0 : (qnnn.f_0p0_linear(qyy_p) - qyy_p[n]) / qnnn.d_0p0);
#ifdef P4_TO_P8
          qyyd_dot_n += nz[n]*(nz[n]>0 ? (qyy_p[n] - qnnn.f_00m_linear(qyy_p)) / qnnn.d_00m : (qnnn.f_00p_linear(qyy_p) - qyy_p[n]) / qnnn.d_00p);

          qzzd_dot_n += nx[n]*(nx[n]>0 ? (qzz_p[n] - qnnn.f_m00_linear(qzz_p)) / qnnn.d_m00 : (qnnn.f_p00_linear(qzz_p) - qzz_p[n]) / qnnn.d_p00);
          qzzd_dot_n += ny[n]*(ny[n]>0 ? (qzz_p[n] - qnnn.f_0m0_linear(qzz_p)) / qnnn.d_0m0 : (qnnn.f_0p0_linear(qzz_p) - qzz_p[n]) / qnnn.d_0p0);
          qzzd_dot_n += nz[n]*(nz[n]>0 ? (qzz_p[n] - qnnn.f_00m_linear(qzz_p)) / qnnn.d_00m : (qnnn.f_00p_linear(qzz_p) - qzz_p[n]) / qnnn.d_00p);
#endif

          tmp_xx_p[n] = qxx_p[n] - dt*qxxd_dot_n;
          tmp_yy_p[n] = qyy_p[n] - dt*qyyd_dot_n;
#ifdef P4_TO_P8
          tmp_zz_p[n] = qzz_p[n] - dt*qzzd_dot_n;
#endif
        }
        else
        {
          tmp_xx_p[n] = qxx_p[n];
          tmp_yy_p[n] = qyy_p[n];
#ifdef P4_TO_P8
          tmp_zz_p[n] = qzz_p[n];
#endif
        }

        // cross derivatives
        if(!b_qnn_well_defined_p[n])
        {
          ngbd->get_neighbors(n, qnnn);
          double dt = MIN(fabs(qnnn.d_m00) , fabs(qnnn.d_p00) );
          dt  =  MIN( dt, fabs(qnnn.d_0m0) , fabs(qnnn.d_0p0) );
#ifdef P4_TO_P8
          dt  =  MIN( dt, fabs(qnnn.d_00m) , fabs(qnnn.d_00p) );
          dt /= 3;
#else
          dt /= 2;
#endif

          /* first order one sided derivative */
          double qxyd_dot_n = 0;
#ifdef P4_TO_P8
          double qyzd_dot_n = 0;
          double qzxd_dot_n = 0;
#endif

          qxyd_dot_n += nx[n]*(nx[n]>0 ? (qxy_p[n] - qnnn.f_m00_linear(qxy_p)) / qnnn.d_m00 : (qnnn.f_p00_linear(qxy_p) - qxy_p[n]) / qnnn.d_p00);
          qxyd_dot_n += ny[n]*(ny[n]>0 ? (qxy_p[n] - qnnn.f_0m0_linear(qxy_p)) / qnnn.d_0m0 : (qnnn.f_0p0_linear(qxy_p) - qxy_p[n]) / qnnn.d_0p0);
#ifdef P4_TO_P8
          qxyd_dot_n += nz[n]*(nz[n]>0 ? (qxy_p[n] - qnnn.f_00m_linear(qxy_p)) / qnnn.d_00m : (qnnn.f_00p_linear(qxy_p) - qxy_p[n]) / qnnn.d_00p);

          qyzd_dot_n += nx[n]*(nx[n]>0 ? (qyz_p[n] - qnnn.f_m00_linear(qyz_p)) / qnnn.d_m00 : (qnnn.f_p00_linear(qyz_p) - qyz_p[n]) / qnnn.d_p00);
          qyzd_dot_n += ny[n]*(ny[n]>0 ? (qyz_p[n] - qnnn.f_0m0_linear(qyz_p)) / qnnn.d_0m0 : (qnnn.f_0p0_linear(qyz_p) - qyz_p[n]) / qnnn.d_0p0);
          qyzd_dot_n += nz[n]*(nz[n]>0 ? (qyz_p[n] - qnnn.f_00m_linear(qyz_p)) / qnnn.d_00m : (qnnn.f_00p_linear(qyz_p) - qyz_p[n]) / qnnn.d_00p);

          qzxd_dot_n += nx[n]*(nx[n]>0 ? (qzx_p[n] - qnnn.f_m00_linear(qzx_p)) / qnnn.d_m00 : (qnnn.f_p00_linear(qzx_p) - qzx_p[n]) / qnnn.d_p00);
          qzxd_dot_n += ny[n]*(ny[n]>0 ? (qzx_p[n] - qnnn.f_0m0_linear(qzx_p)) / qnnn.d_0m0 : (qnnn.f_0p0_linear(qzx_p) - qzx_p[n]) / qnnn.d_0p0);
          qzxd_dot_n += nz[n]*(nz[n]>0 ? (qzx_p[n] - qnnn.f_00m_linear(qzx_p)) / qnnn.d_00m : (qnnn.f_00p_linear(qzx_p) - qzx_p[n]) / qnnn.d_00p);
#endif

          tmp_xy_p[n] = qxy_p[n] - dt*qxyd_dot_n;
#ifdef P4_TO_P8
          tmp_yz_p[n] = qyz_p[n] - dt*qyzd_dot_n;
          tmp_zx_p[n] = qzx_p[n] - dt*qzxd_dot_n;
#endif
        }
        else
        {
          tmp_xy_p[n] = qxy_p[n];
#ifdef P4_TO_P8
          tmp_yz_p[n] = qyz_p[n];
          tmp_zx_p[n] = qzx_p[n];
#endif
        }
      }

      /* end update communication */
      ierr = VecGhostUpdateEnd(tmp_xx, INSERT_VALUES, SCATTER_FORWARD); CHKERRXX(ierr);
      ierr = VecGhostUpdateEnd(tmp_yy, INSERT_VALUES, SCATTER_FORWARD); CHKERRXX(ierr);
      ierr = VecGhostUpdateEnd(tmp_xy, INSERT_VALUES, SCATTER_FORWARD); CHKERRXX(ierr);
#ifdef P4_TO_P8
      ierr = VecGhostUpdateEnd(tmp_zz, INSERT_VALUES, SCATTER_FORWARD); CHKERRXX(ierr);
      ierr = VecGhostUpdateEnd(tmp_yz, INSERT_VALUES, SCATTER_FORWARD); CHKERRXX(ierr);
      ierr = VecGhostUpdateEnd(tmp_zx, INSERT_VALUES, SCATTER_FORWARD); CHKERRXX(ierr);
#endif

      ierr = VecRestoreArray(tmp_xx, &tmp_xx_p); CHKERRXX(ierr);
      ierr = VecRestoreArray(tmp_yy, &tmp_yy_p); CHKERRXX(ierr);
      ierr = VecRestoreArray(tmp_xy, &tmp_xy_p); CHKERRXX(ierr);
#ifdef P4_TO_P8
      ierr = VecRestoreArray(tmp_zz, &tmp_zz_p); CHKERRXX(ierr);
      ierr = VecRestoreArray(tmp_yz, &tmp_yz_p); CHKERRXX(ierr);
      ierr = VecRestoreArray(tmp_zx, &tmp_zx_p); CHKERRXX(ierr);
#endif

      ierr = VecRestoreArray(qxx, &qxx_p); CHKERRXX(ierr);
      ierr = VecRestoreArray(qyy, &qyy_p); CHKERRXX(ierr);
      ierr = VecRestoreArray(qxy, &qxy_p); CHKERRXX(ierr);
#ifdef P4_TO_P8
      ierr = VecRestoreArray(qzz, &qzz_p); CHKERRXX(ierr);
      ierr = VecRestoreArray(qyz, &qyz_p); CHKERRXX(ierr);
      ierr = VecRestoreArray(qzx, &qzx_p); CHKERRXX(ierr);
#endif

      copy_ghosted_vec(tmp_xx, qxx);
      copy_ghosted_vec(tmp_yy, qyy);
      copy_ghosted_vec(tmp_xy, qxy);
#ifdef P4_TO_P8
      copy_ghosted_vec(tmp_zz, qzz);
      copy_ghosted_vec(tmp_yz, qyz);
      copy_ghosted_vec(tmp_zx, qzx);
#endif
    }
    ierr = VecRestoreArray(b_qnn_well_defined, &b_qnn_well_defined_p); CHKERRXX(ierr);
    ierr = VecRestoreArray(b_qn_well_defined,  &b_qn_well_defined_p);  CHKERRXX(ierr);

    ierr = VecDestroy(tmp_xx); CHKERRXX(ierr);
    ierr = VecDestroy(tmp_yy); CHKERRXX(ierr);
    ierr = VecDestroy(tmp_xy); CHKERRXX(ierr);
#ifdef P4_TO_P8
    ierr = VecDestroy(tmp_zz); CHKERRXX(ierr);
    ierr = VecDestroy(tmp_yz); CHKERRXX(ierr);
    ierr = VecDestroy(tmp_zx); CHKERRXX(ierr);
#endif
  }

  /* extrapolate qn */
  if (order >= 1)
  {
    if (order == 2)
    {
      ierr = VecGetArray(qxx, &qxx_p); CHKERRXX(ierr);
      ierr = VecGetArray(qyy, &qyy_p); CHKERRXX(ierr);
      ierr = VecGetArray(qxy, &qxy_p); CHKERRXX(ierr);
#ifdef P4_TO_P8
      ierr = VecGetArray(qzz, &qzz_p); CHKERRXX(ierr);
      ierr = VecGetArray(qyz, &qyz_p); CHKERRXX(ierr);
      ierr = VecGetArray(qzx, &qzx_p); CHKERRXX(ierr);
#endif
    }

    Vec tmp_x; double *tmp_x_p; ierr = VecDuplicate(qx, &tmp_x); CHKERRXX(ierr);
    Vec tmp_y; double *tmp_y_p; ierr = VecDuplicate(qy, &tmp_y); CHKERRXX(ierr);
#ifdef P4_TO_P8
    Vec tmp_z; double *tmp_z_p; ierr = VecDuplicate(qz, &tmp_z); CHKERRXX(ierr);
#endif

    ierr = VecGetArray(b_qn_well_defined, &b_qn_well_defined_p); CHKERRXX(ierr);

    for(int it=0; it<iterations; ++it)
    {
      ierr = VecGetArray(qx, &qx_p); CHKERRXX(ierr);
      ierr = VecGetArray(qy, &qy_p); CHKERRXX(ierr);
#ifdef P4_TO_P8
      ierr = VecGetArray(qz, &qz_p); CHKERRXX(ierr);
#endif

      ierr = VecGetArray(tmp_x, &tmp_x_p); CHKERRXX(ierr);
      ierr = VecGetArray(tmp_y, &tmp_y_p); CHKERRXX(ierr);
#ifdef P4_TO_P8
      ierr = VecGetArray(tmp_z, &tmp_z_p); CHKERRXX(ierr);
#endif

      /* first do the layer nodes */
      for(size_t n_map=0; n_map<layer_nodes.size(); ++n_map)
      {
        p4est_locidx_t n = layer_nodes[n_map];
        if(!b_qn_well_defined_p[n])
        {
          ngbd->get_neighbors(n, qnnn);
          double dt = MIN(fabs(qnnn.d_m00) , fabs(qnnn.d_p00) );
          dt  =  MIN( dt, fabs(qnnn.d_0m0) , fabs(qnnn.d_0p0) );
#ifdef P4_TO_P8
          dt  =  MIN( dt, fabs(qnnn.d_00m) , fabs(qnnn.d_00p) );
          dt /= 3;
#else
          dt /= 2;
#endif

          /* first order one sided derivative */
          double qxd_dot_n = 0;
          double qyd_dot_n = 0;
#ifdef P4_TO_P8
          double qzd_dot_n = 0;
#endif

          qxd_dot_n += nx[n]*((nx[n]>0 ? (qx_p[n] - qnnn.f_m00_linear(qx_p)) / qnnn.d_m00 : (qnnn.f_p00_linear(qx_p) - qx_p[n]) / qnnn.d_p00) - (order == 2 ? qxx_p[n] : 0));
          qxd_dot_n += ny[n]*((ny[n]>0 ? (qx_p[n] - qnnn.f_0m0_linear(qx_p)) / qnnn.d_0m0 : (qnnn.f_0p0_linear(qx_p) - qx_p[n]) / qnnn.d_0p0) - (order == 2 ? qxy_p[n] : 0));
#ifdef P4_TO_P8
          qxd_dot_n += nz[n]*((nz[n]>0 ? (qx_p[n] - qnnn.f_00m_linear(qx_p)) / qnnn.d_00m : (qnnn.f_00p_linear(qx_p) - qx_p[n]) / qnnn.d_00p) - (order == 2 ? qzx_p[n] : 0));
#endif

          qyd_dot_n += nx[n]*((nx[n]>0 ? (qy_p[n] - qnnn.f_m00_linear(qy_p)) / qnnn.d_m00 : (qnnn.f_p00_linear(qy_p) - qy_p[n]) / qnnn.d_p00) - (order == 2 ? qxy_p[n] : 0));
          qyd_dot_n += ny[n]*((ny[n]>0 ? (qy_p[n] - qnnn.f_0m0_linear(qy_p)) / qnnn.d_0m0 : (qnnn.f_0p0_linear(qy_p) - qy_p[n]) / qnnn.d_0p0) - (order == 2 ? qyy_p[n] : 0));
#ifdef P4_TO_P8
          qyd_dot_n += nz[n]*((nz[n]>0 ? (qy_p[n] - qnnn.f_00m_linear(qy_p)) / qnnn.d_00m : (qnnn.f_00p_linear(qy_p) - qy_p[n]) / qnnn.d_00p) - (order == 2 ? qyz_p[n] : 0));

          qzd_dot_n += nx[n]*((nx[n]>0 ? (qz_p[n] - qnnn.f_m00_linear(qz_p)) / qnnn.d_m00 : (qnnn.f_p00_linear(qz_p) - qz_p[n]) / qnnn.d_p00) - (order == 2 ? qzx_p[n] : 0));
          qzd_dot_n += ny[n]*((ny[n]>0 ? (qz_p[n] - qnnn.f_0m0_linear(qz_p)) / qnnn.d_0m0 : (qnnn.f_0p0_linear(qz_p) - qz_p[n]) / qnnn.d_0p0) - (order == 2 ? qyz_p[n] : 0));
          qzd_dot_n += nz[n]*((nz[n]>0 ? (qz_p[n] - qnnn.f_00m_linear(qz_p)) / qnnn.d_00m : (qnnn.f_00p_linear(qz_p) - qz_p[n]) / qnnn.d_00p) - (order == 2 ? qzz_p[n] : 0));
#endif

          tmp_x_p[n] = qx_p[n] - dt*qxd_dot_n;
          tmp_y_p[n] = qy_p[n] - dt*qyd_dot_n;
#ifdef P4_TO_P8
          tmp_z_p[n] = qz_p[n] - dt*qzd_dot_n;
#endif
        } else {
          tmp_x_p[n] = qx_p[n];
          tmp_y_p[n] = qy_p[n];
#ifdef P4_TO_P8
          tmp_z_p[n] = qz_p[n];
#endif
        }
      }

      /* initiate the communication */
      ierr = VecGhostUpdateBegin(tmp_x, INSERT_VALUES, SCATTER_FORWARD); CHKERRXX(ierr);
      ierr = VecGhostUpdateBegin(tmp_y, INSERT_VALUES, SCATTER_FORWARD); CHKERRXX(ierr);
#ifdef P4_TO_P8
      ierr = VecGhostUpdateBegin(tmp_z, INSERT_VALUES, SCATTER_FORWARD); CHKERRXX(ierr);
#endif

      /* now process the local nodes */
      for(size_t n_map=0; n_map<local_nodes.size(); ++n_map)
      {
        p4est_locidx_t n = local_nodes[n_map];
        if(!b_qn_well_defined_p[n])
        {
          ngbd->get_neighbors(n, qnnn);
          double dt = MIN(fabs(qnnn.d_m00) , fabs(qnnn.d_p00) );
          dt  =  MIN( dt, fabs(qnnn.d_0m0) , fabs(qnnn.d_0p0) );
#ifdef P4_TO_P8
          dt  =  MIN( dt, fabs(qnnn.d_00m) , fabs(qnnn.d_00p) );
          dt /= 3;
#else
          dt /= 2;
#endif

          /* first order one sided derivative */
          double qxd_dot_n = 0;
          double qyd_dot_n = 0;
#ifdef P4_TO_P8
          double qzd_dot_n = 0;
#endif

          qxd_dot_n += nx[n]*((nx[n]>0 ? (qx_p[n] - qnnn.f_m00_linear(qx_p)) / qnnn.d_m00 : (qnnn.f_p00_linear(qx_p) - qx_p[n]) / qnnn.d_p00) - (order == 2 ? qxx_p[n] : 0));
          qxd_dot_n += ny[n]*((ny[n]>0 ? (qx_p[n] - qnnn.f_0m0_linear(qx_p)) / qnnn.d_0m0 : (qnnn.f_0p0_linear(qx_p) - qx_p[n]) / qnnn.d_0p0) - (order == 2 ? qxy_p[n] : 0));
#ifdef P4_TO_P8
          qxd_dot_n += nz[n]*((nz[n]>0 ? (qx_p[n] - qnnn.f_00m_linear(qx_p)) / qnnn.d_00m : (qnnn.f_00p_linear(qx_p) - qx_p[n]) / qnnn.d_00p) - (order == 2 ? qzx_p[n] : 0));
#endif

          qyd_dot_n += nx[n]*((nx[n]>0 ? (qy_p[n] - qnnn.f_m00_linear(qy_p)) / qnnn.d_m00 : (qnnn.f_p00_linear(qy_p) - qy_p[n]) / qnnn.d_p00) - (order == 2 ? qxy_p[n] : 0));
          qyd_dot_n += ny[n]*((ny[n]>0 ? (qy_p[n] - qnnn.f_0m0_linear(qy_p)) / qnnn.d_0m0 : (qnnn.f_0p0_linear(qy_p) - qy_p[n]) / qnnn.d_0p0) - (order == 2 ? qyy_p[n] : 0));
#ifdef P4_TO_P8
          qyd_dot_n += nz[n]*((nz[n]>0 ? (qy_p[n] - qnnn.f_00m_linear(qy_p)) / qnnn.d_00m : (qnnn.f_00p_linear(qy_p) - qy_p[n]) / qnnn.d_00p) - (order == 2 ? qyz_p[n] : 0));

          qzd_dot_n += nx[n]*((nx[n]>0 ? (qz_p[n] - qnnn.f_m00_linear(qz_p)) / qnnn.d_m00 : (qnnn.f_p00_linear(qz_p) - qz_p[n]) / qnnn.d_p00) - (order == 2 ? qzx_p[n] : 0));
          qzd_dot_n += ny[n]*((ny[n]>0 ? (qz_p[n] - qnnn.f_0m0_linear(qz_p)) / qnnn.d_0m0 : (qnnn.f_0p0_linear(qz_p) - qz_p[n]) / qnnn.d_0p0) - (order == 2 ? qyz_p[n] : 0));
          qzd_dot_n += nz[n]*((nz[n]>0 ? (qz_p[n] - qnnn.f_00m_linear(qz_p)) / qnnn.d_00m : (qnnn.f_00p_linear(qz_p) - qz_p[n]) / qnnn.d_00p) - (order == 2 ? qzz_p[n] : 0));
#endif

          tmp_x_p[n] = qx_p[n] - dt*qxd_dot_n;
          tmp_y_p[n] = qy_p[n] - dt*qyd_dot_n;
#ifdef P4_TO_P8
          tmp_z_p[n] = qz_p[n] - dt*qzd_dot_n;
#endif
        } else {
          tmp_x_p[n] = qx_p[n];
          tmp_y_p[n] = qy_p[n];
#ifdef P4_TO_P8
          tmp_z_p[n] = qz_p[n];
#endif
        }
      }

      /* end update communication */
      ierr = VecGhostUpdateEnd(tmp_x, INSERT_VALUES, SCATTER_FORWARD); CHKERRXX(ierr);
      ierr = VecGhostUpdateEnd(tmp_y, INSERT_VALUES, SCATTER_FORWARD); CHKERRXX(ierr);
#ifdef P4_TO_P8
      ierr = VecGhostUpdateEnd(tmp_z, INSERT_VALUES, SCATTER_FORWARD); CHKERRXX(ierr);
#endif

      ierr = VecRestoreArray(qx, &qx_p); CHKERRXX(ierr);
      ierr = VecRestoreArray(qy, &qy_p); CHKERRXX(ierr);
#ifdef P4_TO_P8
      ierr = VecRestoreArray(qz, &qz_p); CHKERRXX(ierr);
#endif

      ierr = VecRestoreArray(tmp_x, &tmp_x_p); CHKERRXX(ierr);
      ierr = VecRestoreArray(tmp_y, &tmp_y_p); CHKERRXX(ierr);
#ifdef P4_TO_P8
      ierr = VecRestoreArray(tmp_z, &tmp_z_p); CHKERRXX(ierr);
#endif

      copy_ghosted_vec(tmp_x, qx);
      copy_ghosted_vec(tmp_y, qy);
#ifdef P4_TO_P8
      copy_ghosted_vec(tmp_z, qz);
#endif
    }

    ierr = VecRestoreArray(b_qn_well_defined, &b_qn_well_defined_p); CHKERRXX(ierr);

    if (order == 2)
    {
      ierr = VecRestoreArray(qxx, &qxx_p); CHKERRXX(ierr);
      ierr = VecRestoreArray(qyy, &qyy_p); CHKERRXX(ierr);
      ierr = VecRestoreArray(qxy, &qxy_p); CHKERRXX(ierr);
#ifdef P4_TO_P8
      ierr = VecRestoreArray(qzz, &qzz_p); CHKERRXX(ierr);
      ierr = VecRestoreArray(qyz, &qyz_p); CHKERRXX(ierr);
      ierr = VecRestoreArray(qzx, &qzx_p); CHKERRXX(ierr);
#endif
    }


    ierr = VecDestroy(tmp_x); CHKERRXX(ierr);
    ierr = VecDestroy(tmp_y); CHKERRXX(ierr);
#ifdef P4_TO_P8
    ierr = VecDestroy(tmp_z); CHKERRXX(ierr);
#endif
  }

  if (order >= 1) { ierr = VecDestroy(b_qn_well_defined ); CHKERRXX(ierr); }
  if (order == 2) { ierr = VecDestroy(b_qnn_well_defined); CHKERRXX(ierr); }

  /* extrapolate q */
  Vec Qxx; double *Qxx_p; ierr = VecCreateGhostNodes(p4est, nodes, &Qxx); CHKERRXX(ierr);
  Vec Qyy; double *Qyy_p; ierr = VecCreateGhostNodes(p4est, nodes, &Qyy); CHKERRXX(ierr);
#ifdef P4_TO_P8
  Vec Qzz; double *Qzz_p; ierr = VecCreateGhostNodes(p4est, nodes, &Qzz); CHKERRXX(ierr);
#endif

  if (order >= 1)
  {
    ierr = VecGetArray(qx, &qx_p); CHKERRXX(ierr);
    ierr = VecGetArray(qy, &qy_p); CHKERRXX(ierr);
#ifdef P4_TO_P8
    ierr = VecGetArray(qz, &qz_p); CHKERRXX(ierr);
#endif
  }

  Vec tmp; double *tmp_p; ierr = VecDuplicate(q, &tmp); CHKERRXX(ierr);

  for(int it=0; it<iterations; ++it)
  {
    if (order != 2)
    {
#ifdef P4_TO_P8
      ngbd->second_derivatives_central(q, Qxx, Qyy, Qzz);
#else
      ngbd->second_derivatives_central(q, Qxx, Qyy);
#endif

      ierr = VecGetArray(Qxx, &qxx_p); CHKERRXX(ierr);
      ierr = VecGetArray(Qyy, &qyy_p); CHKERRXX(ierr);
#ifdef P4_TO_P8
      ierr = VecGetArray(Qzz, &qzz_p); CHKERRXX(ierr);
#endif
    } else {
      ierr = VecGetArray(qxx, &qxx_p); CHKERRXX(ierr);
      ierr = VecGetArray(qyy, &qyy_p); CHKERRXX(ierr);
#ifdef P4_TO_P8
      ierr = VecGetArray(qzz, &qzz_p); CHKERRXX(ierr);
#endif
    }

    ierr = VecGetArray(q  , &q_p  ); CHKERRXX(ierr);
    ierr = VecGetArray(tmp, &tmp_p); CHKERRXX(ierr);

    /* first do the layer nodes */
    for(size_t n_map=0; n_map<layer_nodes.size(); ++n_map)
    {
      p4est_locidx_t n = layer_nodes[n_map];
      ngbd->get_neighbors(n, qnnn);
      if(mask_p[n] > -EPS)
      {
        const quad_neighbor_nodes_of_node_t& qnnn = (*ngbd)[n];
        double dt = MIN(fabs(qnnn.d_m00) , fabs(qnnn.d_p00) );
        dt  =  MIN( dt, fabs(qnnn.d_0m0) , fabs(qnnn.d_0p0) );
#ifdef P4_TO_P8
        dt  =  MIN( dt, fabs(qnnn.d_00m) , fabs(qnnn.d_00p) );
        dt /= 3;
#else
        dt /= 2;
#endif

        /* first order one sided derivatives */
        double Qx = nx[n]>0 ? (q_p[n] - qnnn.f_m00_linear(q_p)) / qnnn.d_m00
                            : (qnnn.f_p00_linear(q_p) - q_p[n]) / qnnn.d_p00;
        double Qy = ny[n]>0 ? (q_p[n] - qnnn.f_0m0_linear(q_p)) / qnnn.d_0m0
                            : (qnnn.f_0p0_linear(q_p) - q_p[n]) / qnnn.d_0p0;
#ifdef P4_TO_P8
        double Qz = nz[n]>0 ? (q_p[n] - qnnn.f_00m_linear(q_p)) / qnnn.d_00m
                            : (qnnn.f_00p_linear(q_p) - q_p[n]) / qnnn.d_00p;
#endif

        /* second order derivatives */
        double qxx_m00 = qnnn.f_m00_linear(qxx_p);
        double qxx_p00 = qnnn.f_p00_linear(qxx_p);
        double qyy_0m0 = qnnn.f_0m0_linear(qyy_p);
        double qyy_0p0 = qnnn.f_0p0_linear(qyy_p);
#ifdef P4_TO_P8
        double qzz_00m = qnnn.f_00m_linear(qzz_p);
        double qzz_00p = qnnn.f_00p_linear(qzz_p);
#endif

        /* minmod operation */
        qxx_m00 = qxx_p[n]*qxx_m00<0 ? 0 : (fabs(qxx_p[n])<fabs(qxx_m00) ? qxx_p[n] : qxx_m00);
        qxx_p00 = qxx_p[n]*qxx_p00<0 ? 0 : (fabs(qxx_p[n])<fabs(qxx_p00) ? qxx_p[n] : qxx_p00);
        qyy_0m0 = qyy_p[n]*qyy_0m0<0 ? 0 : (fabs(qyy_p[n])<fabs(qyy_0m0) ? qyy_p[n] : qyy_0m0);
        qyy_0p0 = qyy_p[n]*qyy_0p0<0 ? 0 : (fabs(qyy_p[n])<fabs(qyy_0p0) ? qyy_p[n] : qyy_0p0);
#ifdef P4_TO_P8
        qzz_00m = qzz_p[n]*qzz_00m<0 ? 0 : (fabs(qzz_p[n])<fabs(qzz_00m) ? qzz_p[n] : qzz_00m);
        qzz_00p = qzz_p[n]*qzz_00p<0 ? 0 : (fabs(qzz_p[n])<fabs(qzz_00p) ? qzz_p[n] : qzz_00p);
#endif

        if(nx[n]<0) Qx -= .5*qnnn.d_p00*qxx_p00;
        else        Qx += .5*qnnn.d_m00*qxx_m00;
        if(ny[n]<0) Qy -= .5*qnnn.d_0p0*qyy_0p0;
        else        Qy += .5*qnnn.d_0m0*qyy_0m0;
#ifdef P4_TO_P8
        if(nz[n]<0) Qz -= .5*qnnn.d_00p*qzz_00p;
        else        Qz += .5*qnnn.d_00m*qzz_00m;
#endif
        tmp_p[n] = q_p[n] - dt*( nx[n]*Qx + ny[n]*Qy
                         #ifdef P4_TO_P8
                                 + nz[n]*Qz
                         #endif
                                 ) + (order >= 1 ? dt*(nx[n]*qx_p[n] + ny[n]*qy_p[n]
                                               #ifdef P4_TO_P8
                                                       + nz[n]*qz_p[n]
                                               #endif
                                                      ) : 0);
      }
      else
        tmp_p[n] = q_p[n];
    }

    /* initiate the communication */
    ierr = VecGhostUpdateBegin(tmp, INSERT_VALUES, SCATTER_FORWARD); CHKERRXX(ierr);

    /* now process the local nodes */
    for(size_t n_map=0; n_map<local_nodes.size(); ++n_map)
    {
      p4est_locidx_t n = local_nodes[n_map];
      ngbd->get_neighbors(n, qnnn);
      if(mask_p[n] > -EPS)
      {
        double dt = MIN(fabs(qnnn.d_m00) , fabs(qnnn.d_p00) );
        dt  =  MIN( dt, fabs(qnnn.d_0m0) , fabs(qnnn.d_0p0) );
#ifdef P4_TO_P8
        dt  =  MIN( dt, fabs(qnnn.d_00m) , fabs(qnnn.d_00p) );
        dt /= 3;
#else
        dt /= 2;
#endif

        /* first order one sided derivatives */
        double Qx = nx[n]>0 ? (q_p[n] - qnnn.f_m00_linear(q_p)) / qnnn.d_m00 : (qnnn.f_p00_linear(q_p) - q_p[n]) / qnnn.d_p00;
        double Qy = ny[n]>0 ? (q_p[n] - qnnn.f_0m0_linear(q_p)) / qnnn.d_0m0 : (qnnn.f_0p0_linear(q_p) - q_p[n]) / qnnn.d_0p0;
#ifdef P4_TO_P8
        double Qz = nz[n]>0 ? (q_p[n] - qnnn.f_00m_linear(q_p)) / qnnn.d_00m : (qnnn.f_00p_linear(q_p) - q_p[n]) / qnnn.d_00p;
#endif

        /* second order derivatives */
        double qxx_m00 = qnnn.f_m00_linear(qxx_p);
        double qxx_p00 = qnnn.f_p00_linear(qxx_p);
        double qyy_0m0 = qnnn.f_0m0_linear(qyy_p);
        double qyy_0p0 = qnnn.f_0p0_linear(qyy_p);
#ifdef P4_TO_P8
        double qzz_00m = qnnn.f_00m_linear(qzz_p);
        double qzz_00p = qnnn.f_00p_linear(qzz_p);
#endif

        /* minmod operation */
        qxx_m00 = qxx_p[n]*qxx_m00<0 ? 0 : (fabs(qxx_p[n])<fabs(qxx_m00) ? qxx_p[n] : qxx_m00);
        qxx_p00 = qxx_p[n]*qxx_p00<0 ? 0 : (fabs(qxx_p[n])<fabs(qxx_p00) ? qxx_p[n] : qxx_p00);
        qyy_0m0 = qyy_p[n]*qyy_0m0<0 ? 0 : (fabs(qyy_p[n])<fabs(qyy_0m0) ? qyy_p[n] : qyy_0m0);
        qyy_0p0 = qyy_p[n]*qyy_0p0<0 ? 0 : (fabs(qyy_p[n])<fabs(qyy_0p0) ? qyy_p[n] : qyy_0p0);
#ifdef P4_TO_P8
        qzz_00m = qzz_p[n]*qzz_00m<0 ? 0 : (fabs(qzz_p[n])<fabs(qzz_00m) ? qzz_p[n] : qzz_00m);
        qzz_00p = qzz_p[n]*qzz_00p<0 ? 0 : (fabs(qzz_p[n])<fabs(qzz_00p) ? qzz_p[n] : qzz_00p);
#endif

        if(nx[n]<0) Qx -= .5*qnnn.d_p00*qxx_p00;
        else        Qx += .5*qnnn.d_m00*qxx_m00;
        if(ny[n]<0) Qy -= .5*qnnn.d_0p0*qyy_0p0;
        else        Qy += .5*qnnn.d_0m0*qyy_0m0;
#ifdef P4_TO_P8
        if(nz[n]<0) Qz -= .5*qnnn.d_00p*qzz_00p;
        else        Qz += .5*qnnn.d_00m*qzz_00m;
#endif
        tmp_p[n] = q_p[n] - dt*( nx[n]*Qx + ny[n]*Qy
                         #ifdef P4_TO_P8
                                 + nz[n]*Qz
                         #endif
                                 ) + (order >= 1 ? dt*(nx[n]*qx_p[n] + ny[n]*qy_p[n]
                                               #ifdef P4_TO_P8
                                                       + nz[n]*qz_p[n]
                                               #endif
                                                      ) : 0);
      }
      else
        tmp_p[n] = q_p[n];
    }

    /* end update communication */
    ierr = VecGhostUpdateEnd  (tmp, INSERT_VALUES, SCATTER_FORWARD); CHKERRXX(ierr);

    if (order != 2)
    {
      ierr = VecRestoreArray(Qxx, &qxx_p); CHKERRXX(ierr);
      ierr = VecRestoreArray(Qyy, &qyy_p); CHKERRXX(ierr);
  #ifdef P4_TO_P8
      ierr = VecRestoreArray(Qzz, &qzz_p); CHKERRXX(ierr);
  #endif
    } else {
      ierr = VecRestoreArray(qxx, &qxx_p); CHKERRXX(ierr);
      ierr = VecRestoreArray(qyy, &qyy_p); CHKERRXX(ierr);
  #ifdef P4_TO_P8
      ierr = VecRestoreArray(qzz, &qzz_p); CHKERRXX(ierr);
  #endif
    }

    ierr = VecRestoreArray(q  , &q_p  ); CHKERRXX(ierr);
    ierr = VecRestoreArray(tmp, &tmp_p); CHKERRXX(ierr);

    copy_ghosted_vec(tmp, q);
  }

  ierr = VecDestroy(tmp); CHKERRXX(ierr);

  if(order>=1)
  {
    ierr = VecRestoreArray(qx, &qx_p); CHKERRXX(ierr);
    ierr = VecRestoreArray(qy, &qy_p); CHKERRXX(ierr);
#ifdef P4_TO_P8
    ierr = VecRestoreArray(qz, &qz_p); CHKERRXX(ierr);
#endif
    ierr = VecDestroy(qx); CHKERRXX(ierr);
    ierr = VecDestroy(qy); CHKERRXX(ierr);
#ifdef P4_TO_P8
    ierr = VecDestroy(qz); CHKERRXX(ierr);
#endif
  }

  if (order == 2)
  {
    ierr = VecDestroy(qxx); CHKERRXX(ierr);
    ierr = VecDestroy(qyy); CHKERRXX(ierr);
    ierr = VecDestroy(qxy); CHKERRXX(ierr);
#ifdef P4_TO_P8
    ierr = VecDestroy(qzz); CHKERRXX(ierr);
    ierr = VecDestroy(qyz); CHKERRXX(ierr);
    ierr = VecDestroy(qzx); CHKERRXX(ierr);
#endif
  }

  ierr = VecRestoreArray(phi, &phi_p); CHKERRXX(ierr);

  ierr = VecRestoreArray(mask, &mask_p); CHKERRXX(ierr);

  ierr = VecDestroy(Qxx); CHKERRXX(ierr);
  ierr = VecDestroy(Qyy); CHKERRXX(ierr);
#ifdef P4_TO_P8
  ierr = VecDestroy(Qzz); CHKERRXX(ierr);
#endif

  ierr = PetscLogEventEnd(log_my_p4est_level_set_extend_over_interface_TVD, phi, q, 0, 0); CHKERRXX(ierr);
}



void my_p4est_level_set_t::enforce_contact_angle(Vec phi_wall, Vec phi_intf, Vec cos_angle, int iterations, Vec normal[]) const
{
  PetscErrorCode ierr;
  ierr = PetscLogEventBegin(log_my_p4est_level_set_extend_over_interface_TVD, phi_wall, phi_intf, 0, 0); CHKERRXX(ierr);

  double *phi_wall_p;

  ierr = VecGetArray(phi_wall, &phi_wall_p); CHKERRXX(ierr);

  Vec tmp, tmp_loc, q_loc;
  ierr = VecDuplicate(phi_wall, &tmp); CHKERRXX(ierr);
  double *tmp_p;

  double dxyz[P4EST_DIM];

  dxyz_min(p4est, dxyz);

  /* init the neighborhood information if needed */
  ngbd->init_neighbors();
  const std::vector<p4est_locidx_t>& layer_nodes = ngbd->layer_nodes;
  const std::vector<p4est_locidx_t>& local_nodes = ngbd->local_nodes;

  /* compute the normals */
  double *normal_p[P4EST_DIM];

  if (normal != NULL)
    for (short dim = 0; dim < P4EST_DIM; ++dim)
    {
      ierr = VecGetArray(normal[dim], &normal_p[dim]); CHKERRXX(ierr);
    }

  std::vector<double> nx(nodes->num_owned_indeps);
  std::vector<double> ny(nodes->num_owned_indeps);
#ifdef P4_TO_P8
  std::vector<double> nz(nodes->num_owned_indeps);
#endif

  quad_neighbor_nodes_of_node_t qnnn;
  if (normal != NULL) {
    for(p4est_locidx_t n=0; n<nodes->num_owned_indeps; ++n)
    {
      nx[n] = normal_p[0][n];
      ny[n] = normal_p[1][n];
#ifdef P4_TO_P8
      nz[n] = normal_p[2][n];
#endif
    }
  } else {
    for(p4est_locidx_t n=0; n<nodes->num_owned_indeps; ++n)
    {
      ngbd->get_neighbors(n, qnnn);
      nx[n] = qnnn.dx_central(phi_wall_p);
      ny[n] = qnnn.dy_central(phi_wall_p);
#ifdef P4_TO_P8
      nz[n] = qnnn.dz_central(phi_wall_p);
      double norm = sqrt(nx[n]*nx[n] + ny[n]*ny[n] + nz[n]*nz[n]);
#else
      double norm = sqrt(nx[n]*nx[n] + ny[n]*ny[n]);
#endif

      if(norm>EPS)
      {
        nx[n] /= norm;
        ny[n] /= norm;
#ifdef P4_TO_P8
        nz[n] /= norm;
#endif
      }
      else
      {
        nx[n] = 0;
        ny[n] = 0;
#ifdef P4_TO_P8
        nz[n] = 0;
#endif
      }
    }
  }

  if (normal != NULL)
    for (short dim = 0; dim < P4EST_DIM; ++dim) {
      ierr = VecRestoreArray(normal[dim], &normal_p[dim]); CHKERRXX(ierr);
    }

  /* extrapolate q */
  double *q_p;

  Vec qxx, qyy;
  double *qxx_p, *qyy_p;
  ierr = VecCreateGhostNodes(p4est, nodes, &qxx); CHKERRXX(ierr);
  ierr = VecCreateGhostNodes(p4est, nodes, &qyy); CHKERRXX(ierr);
#ifdef P4_TO_P8
  Vec qzz;
  double *qzz_p;
  ierr = VecCreateGhostNodes(p4est, nodes, &qzz); CHKERRXX(ierr);
#endif

  double *cos_angle_p;
  ierr = VecGetArray(cos_angle, &cos_angle_p); CHKERRXX(ierr);

  for(int it=0; it<iterations; ++it)
  {
#ifdef P4_TO_P8
    ngbd->second_derivatives_central(phi_intf, qxx, qyy, qzz);
#else
    ngbd->second_derivatives_central(phi_intf, qxx, qyy);
#endif

    ierr = VecGetArray(qxx, &qxx_p); CHKERRXX(ierr);
    ierr = VecGetArray(qyy, &qyy_p); CHKERRXX(ierr);
#ifdef P4_TO_P8
    ierr = VecGetArray(qzz, &qzz_p); CHKERRXX(ierr);
#endif

    ierr = VecGetArray(phi_intf, &q_p); CHKERRXX(ierr);
    ierr = VecGetArray(tmp, &tmp_p); CHKERRXX(ierr);

    /* first do the layer nodes */
    for(size_t n_map=0; n_map<layer_nodes.size(); ++n_map)
    {
      p4est_locidx_t n = layer_nodes[n_map];
      ngbd->get_neighbors(n, qnnn);
      if(phi_wall_p[n] > EPS)
      {
        const quad_neighbor_nodes_of_node_t& qnnn = (*ngbd)[n];
        double dt = MIN(fabs(qnnn.d_m00) , fabs(qnnn.d_p00) );
        dt  =  MIN( dt, fabs(qnnn.d_0m0) , fabs(qnnn.d_0p0) );
#ifdef P4_TO_P8
        dt  =  MIN( dt, fabs(qnnn.d_00m) , fabs(qnnn.d_00p) );
        dt /= 3;
#else
        dt /= 2;
#endif

        /* first order one sided derivatives */
        double qx = nx[n]>0 ? (q_p[n] - qnnn.f_m00_linear(q_p)) / qnnn.d_m00
                            : (qnnn.f_p00_linear(q_p) - q_p[n]) / qnnn.d_p00;
        double qy = ny[n]>0 ? (q_p[n] - qnnn.f_0m0_linear(q_p)) / qnnn.d_0m0
                            : (qnnn.f_0p0_linear(q_p) - q_p[n]) / qnnn.d_0p0;
#ifdef P4_TO_P8
        double qz = nz[n]>0 ? (q_p[n] - qnnn.f_00m_linear(q_p)) / qnnn.d_00m
                            : (qnnn.f_00p_linear(q_p) - q_p[n]) / qnnn.d_00p;
#endif

        /* second order derivatives */
        double qxx_m00 = qnnn.f_m00_linear(qxx_p);
        double qxx_p00 = qnnn.f_p00_linear(qxx_p);
        double qyy_0m0 = qnnn.f_0m0_linear(qyy_p);
        double qyy_0p0 = qnnn.f_0p0_linear(qyy_p);
#ifdef P4_TO_P8
        double qzz_00m = qnnn.f_00m_linear(qzz_p);
        double qzz_00p = qnnn.f_00p_linear(qzz_p);
#endif

        /* minmod operation */
        qxx_m00 = qxx_p[n]*qxx_m00<0 ? 0 : (fabs(qxx_p[n])<fabs(qxx_m00) ? qxx_p[n] : qxx_m00);
        qxx_p00 = qxx_p[n]*qxx_p00<0 ? 0 : (fabs(qxx_p[n])<fabs(qxx_p00) ? qxx_p[n] : qxx_p00);
        qyy_0m0 = qyy_p[n]*qyy_0m0<0 ? 0 : (fabs(qyy_p[n])<fabs(qyy_0m0) ? qyy_p[n] : qyy_0m0);
        qyy_0p0 = qyy_p[n]*qyy_0p0<0 ? 0 : (fabs(qyy_p[n])<fabs(qyy_0p0) ? qyy_p[n] : qyy_0p0);
#ifdef P4_TO_P8
        qzz_00m = qzz_p[n]*qzz_00m<0 ? 0 : (fabs(qzz_p[n])<fabs(qzz_00m) ? qzz_p[n] : qzz_00m);
        qzz_00p = qzz_p[n]*qzz_00p<0 ? 0 : (fabs(qzz_p[n])<fabs(qzz_00p) ? qzz_p[n] : qzz_00p);
#endif

        if(nx[n]<0) qx -= .5*qnnn.d_p00*qxx_p00;
        else        qx += .5*qnnn.d_m00*qxx_m00;
        if(ny[n]<0) qy -= .5*qnnn.d_0p0*qyy_0p0;
        else        qy += .5*qnnn.d_0m0*qyy_0m0;
#ifdef P4_TO_P8
        if(nz[n]<0) qz -= .5*qnnn.d_00p*qzz_00p;
        else        qz += .5*qnnn.d_00m*qzz_00m;
#endif

        double qx_m00 = (q_p[n] - qnnn.f_m00_linear(q_p)) / qnnn.d_m00;
        double qx_p00 = (qnnn.f_p00_linear(q_p) - q_p[n]) / qnnn.d_p00;
        double qy_0m0 = (q_p[n] - qnnn.f_0m0_linear(q_p)) / qnnn.d_0m0;
        double qy_0p0 = (qnnn.f_0p0_linear(q_p) - q_p[n]) / qnnn.d_0p0;
#ifdef P4_TO_P8
        double qz_00m = (q_p[n] - qnnn.f_00m_linear(q_p)) / qnnn.d_00m;
        double qz_00p = (qnnn.f_00p_linear(q_p) - q_p[n]) / qnnn.d_00p;
#endif

        qx_m00 += .5*qnnn.d_m00*qxx_m00;
        qx_p00 -= .5*qnnn.d_p00*qxx_p00;
        qy_0m0 += .5*qnnn.d_0m0*qyy_0m0;
        qy_0p0 -= .5*qnnn.d_0p0*qyy_0p0;
#ifdef P4_TO_P8
        qz_00m += .5*qnnn.d_00m*qzz_00m;
        qz_00p -= .5*qnnn.d_00p*qzz_00p;
#endif

//        if(qx_p00>0) qx_p00 = 0;
//        if(qx_m00<0) qx_m00 = 0;
//        if(qy_0p0>0) qy_0p0 = 0;
//        if(qy_0m0<0) qy_0m0 = 0;
//#ifdef P4_TO_P8
//        if(qz_00p>0) qz_00p = 0;
//        if(qz_00m<0) qz_00m = 0;
//#endif
        if(qx_p00<0) qx_p00 = 0;
        if(qx_m00>0) qx_m00 = 0;
        if(qy_0p0<0) qy_0p0 = 0;
        if(qy_0m0>0) qy_0m0 = 0;
#ifdef P4_TO_P8
        if(qz_00p<0) qz_00p = 0;
        if(qz_00m>0) qz_00m = 0;
#endif

        tmp_p[n] = q_p[n] - dt*( nx[n]*qx + ny[n]*qy
                         #ifdef P4_TO_P8
                                 + nz[n]*qz
                         #endif
                                 - cos_angle_p[n]*sqrt( MAX(qx_p00*qx_p00 , qx_m00*qx_m00) +
                                                        MAX(qy_0p0*qy_0p0 , qy_0m0*qy_0m0) ));
      }
      else
        tmp_p[n] = q_p[n];
    }

    /* initiate the communication */
    ierr = VecGhostUpdateBegin(tmp, INSERT_VALUES, SCATTER_FORWARD); CHKERRXX(ierr);

    /* now process the local nodes */
    for(size_t n_map=0; n_map<local_nodes.size(); ++n_map)
    {
      p4est_locidx_t n = local_nodes[n_map];
      ngbd->get_neighbors(n, qnnn);
      if(phi_wall_p[n] > -EPS)
      {
        double dt = MIN(fabs(qnnn.d_m00) , fabs(qnnn.d_p00) );
        dt  =  MIN( dt, fabs(qnnn.d_0m0) , fabs(qnnn.d_0p0) );
#ifdef P4_TO_P8
        dt  =  MIN( dt, fabs(qnnn.d_00m) , fabs(qnnn.d_00p) );
        dt /= 3;
#else
        dt /= 2;
#endif

        /* first order one sided derivatives */
        double qx = nx[n]>0 ? (q_p[n] - qnnn.f_m00_linear(q_p)) / qnnn.d_m00
                            : (qnnn.f_p00_linear(q_p) - q_p[n]) / qnnn.d_p00;
        double qy = ny[n]>0 ? (q_p[n] - qnnn.f_0m0_linear(q_p)) / qnnn.d_0m0
                            : (qnnn.f_0p0_linear(q_p) - q_p[n]) / qnnn.d_0p0;
#ifdef P4_TO_P8
        double qz = nz[n]>0 ? (q_p[n] - qnnn.f_00m_linear(q_p)) / qnnn.d_00m
                            : (qnnn.f_00p_linear(q_p) - q_p[n]) / qnnn.d_00p;
#endif

        /* second order derivatives */
        double qxx_m00 = qnnn.f_m00_linear(qxx_p);
        double qxx_p00 = qnnn.f_p00_linear(qxx_p);
        double qyy_0m0 = qnnn.f_0m0_linear(qyy_p);
        double qyy_0p0 = qnnn.f_0p0_linear(qyy_p);
#ifdef P4_TO_P8
        double qzz_00m = qnnn.f_00m_linear(qzz_p);
        double qzz_00p = qnnn.f_00p_linear(qzz_p);
#endif

        /* minmod operation */
        qxx_m00 = qxx_p[n]*qxx_m00<0 ? 0 : (fabs(qxx_p[n])<fabs(qxx_m00) ? qxx_p[n] : qxx_m00);
        qxx_p00 = qxx_p[n]*qxx_p00<0 ? 0 : (fabs(qxx_p[n])<fabs(qxx_p00) ? qxx_p[n] : qxx_p00);
        qyy_0m0 = qyy_p[n]*qyy_0m0<0 ? 0 : (fabs(qyy_p[n])<fabs(qyy_0m0) ? qyy_p[n] : qyy_0m0);
        qyy_0p0 = qyy_p[n]*qyy_0p0<0 ? 0 : (fabs(qyy_p[n])<fabs(qyy_0p0) ? qyy_p[n] : qyy_0p0);
#ifdef P4_TO_P8
        qzz_00m = qzz_p[n]*qzz_00m<0 ? 0 : (fabs(qzz_p[n])<fabs(qzz_00m) ? qzz_p[n] : qzz_00m);
        qzz_00p = qzz_p[n]*qzz_00p<0 ? 0 : (fabs(qzz_p[n])<fabs(qzz_00p) ? qzz_p[n] : qzz_00p);
#endif

        if(nx[n]<0) qx -= .5*qnnn.d_p00*qxx_p00;
        else        qx += .5*qnnn.d_m00*qxx_m00;
        if(ny[n]<0) qy -= .5*qnnn.d_0p0*qyy_0p0;
        else        qy += .5*qnnn.d_0m0*qyy_0m0;
#ifdef P4_TO_P8
        if(nz[n]<0) qz -= .5*qnnn.d_00p*qzz_00p;
        else        qz += .5*qnnn.d_00m*qzz_00m;
#endif

        double qx_m00 = (q_p[n] - qnnn.f_m00_linear(q_p)) / qnnn.d_m00;
        double qx_p00 = (qnnn.f_p00_linear(q_p) - q_p[n]) / qnnn.d_p00;
        double qy_0m0 = (q_p[n] - qnnn.f_0m0_linear(q_p)) / qnnn.d_0m0;
        double qy_0p0 = (qnnn.f_0p0_linear(q_p) - q_p[n]) / qnnn.d_0p0;
#ifdef P4_TO_P8
        double qz_00m = (q_p[n] - qnnn.f_00m_linear(q_p)) / qnnn.d_00m;
        double qz_00p = (qnnn.f_00p_linear(q_p) - q_p[n]) / qnnn.d_00p;
#endif

        qx_m00 += .5*qnnn.d_m00*qxx_m00;
        qx_p00 -= .5*qnnn.d_p00*qxx_p00;
        qy_0m0 += .5*qnnn.d_0m0*qyy_0m0;
        qy_0p0 -= .5*qnnn.d_0p0*qyy_0p0;
#ifdef P4_TO_P8
        qz_00m += .5*qnnn.d_00m*qzz_00m;
        qz_00p -= .5*qnnn.d_00p*qzz_00p;
#endif

//        if(qx_p00>0) qx_p00 = 0;
//        if(qx_m00<0) qx_m00 = 0;
//        if(qy_0p0>0) qy_0p0 = 0;
//        if(qy_0m0<0) qy_0m0 = 0;
//#ifdef P4_TO_P8
//        if(qz_00p>0) qz_00p = 0;
//        if(qz_00m<0) qz_00m = 0;
//#endif
//        if(qx_p00<0) qx_p00 = 0;
//        if(qx_m00>0) qx_m00 = 0;
//        if(qy_0p0<0) qy_0p0 = 0;
//        if(qy_0m0>0) qy_0m0 = 0;
//#ifdef P4_TO_P8
//        if(qz_00p<0) qz_00p = 0;
//        if(qz_00m>0) qz_00m = 0;
//#endif

        double abs_grad_q = sqrt( MAX(qx_p00*qx_p00 , qx_m00*qx_m00) +
                                  MAX(qy_0p0*qy_0p0 , qy_0m0*qy_0m0) );

        abs_grad_q = 1;

        tmp_p[n] = q_p[n] - dt*( nx[n]*qx + ny[n]*qy
                         #ifdef P4_TO_P8
                                 + nz[n]*qz
                         #endif
                                 - cos_angle_p[n]*abs_grad_q);
      }
      else
        tmp_p[n] = q_p[n];
    }

    /* end update communication */
    ierr = VecGhostUpdateEnd  (tmp, INSERT_VALUES, SCATTER_FORWARD); CHKERRXX(ierr);

    ierr = VecRestoreArray(qxx, &qxx_p); CHKERRXX(ierr);
    ierr = VecRestoreArray(qyy, &qyy_p); CHKERRXX(ierr);
#ifdef P4_TO_P8
    ierr = VecRestoreArray(qzz, &qzz_p); CHKERRXX(ierr);
#endif
    ierr = VecRestoreArray(phi_intf , &q_p  ); CHKERRXX(ierr);
    ierr = VecRestoreArray(tmp, &tmp_p); CHKERRXX(ierr);

    ierr = VecGhostGetLocalForm(tmp, &tmp_loc); CHKERRXX(ierr);
    ierr = VecGhostGetLocalForm(phi_intf, &q_loc); CHKERRXX(ierr);
    ierr = VecCopy(tmp_loc, q_loc); CHKERRXX(ierr);
    ierr = VecGhostRestoreLocalForm(tmp, &tmp_loc); CHKERRXX(ierr);
    ierr = VecGhostRestoreLocalForm(phi_intf, &q_loc); CHKERRXX(ierr);
  }

  ierr = VecRestoreArray(phi_wall, &phi_wall_p); CHKERRXX(ierr);
  ierr = VecRestoreArray(cos_angle, &cos_angle_p); CHKERRXX(ierr);

  ierr = VecDestroy(qxx); CHKERRXX(ierr);
  ierr = VecDestroy(qyy); CHKERRXX(ierr);
#ifdef P4_TO_P8
  ierr = VecDestroy(qzz); CHKERRXX(ierr);
#endif

  ierr = VecDestroy(tmp); CHKERRXX(ierr);

  ierr = PetscLogEventEnd(log_my_p4est_level_set_extend_over_interface_TVD, phi_wall, phi_intf, 0, 0); CHKERRXX(ierr);
}


void my_p4est_level_set_t::enforce_contact_angle2(Vec phi, Vec q, Vec cos_angle, int iterations, int order, Vec normal[]) const
{
#ifdef CASL_THROWS
  if(order!=0 && order!=1 && order!=2) throw std::invalid_argument("[CASL_ERROR]: my_p4est_level_set_t->extend_Over_Interface_TVD: order must be 0, 1 or 2.");
#endif
  PetscErrorCode ierr;
  ierr = PetscLogEventBegin(log_my_p4est_level_set_extend_over_interface_TVD, phi, q, 0, 0); CHKERRXX(ierr);

  double *phi_p;
  ierr = VecGetArray(phi, &phi_p); CHKERRXX(ierr);

  Vec qn, qnn;
  double *q_p, *qn_p, *qnn_p;
  Vec b_qn_well_defined;
  Vec b_qnn_well_defined;
  double *b_qn_well_defined_p;
  double *b_qnn_well_defined_p;

  Vec tmp, tmp_loc;
  Vec qnn_loc, qn_loc, q_loc;
  ierr = VecDuplicate(phi, &tmp); CHKERRXX(ierr);
  double *tmp_p;

  double dxyz[P4EST_DIM];

  dxyz_min(p4est, dxyz);

  /* init the neighborhood information if needed */
  /* NOTE: from now on the neighbors will be initialized ... do we want to clear them
   * at the end of this function if they were not initialized beforehand ?
   */
  ngbd->init_neighbors();

  /* compute the normals */
  double *normal_p[P4EST_DIM];

  if (normal != NULL)
    for (short dim = 0; dim < P4EST_DIM; ++dim) {
      ierr = VecGetArray(normal[dim], &normal_p[dim]); CHKERRXX(ierr);
    }

  std::vector<double> nx(nodes->num_owned_indeps);
  std::vector<double> ny(nodes->num_owned_indeps);
#ifdef P4_TO_P8
  std::vector<double> nz(nodes->num_owned_indeps);
#endif

  quad_neighbor_nodes_of_node_t qnnn;
  if (normal != NULL) {
    for(p4est_locidx_t n=0; n<nodes->num_owned_indeps; ++n)
    {
      nx[n] = normal_p[0][n];
      ny[n] = normal_p[1][n];
#ifdef P4_TO_P8
      nz[n] = normal_p[2][n];
#endif
    }
  } else {
    for(p4est_locidx_t n=0; n<nodes->num_owned_indeps; ++n)
    {
      ngbd->get_neighbors(n, qnnn);
      nx[n] = qnnn.dx_central(phi_p);
      ny[n] = qnnn.dy_central(phi_p);
#ifdef P4_TO_P8
      nz[n] = qnnn.dz_central(phi_p);
      double norm = sqrt(nx[n]*nx[n] + ny[n]*ny[n] + nz[n]*nz[n]);
#else
      double norm = sqrt(nx[n]*nx[n] + ny[n]*ny[n]);
#endif

      if(norm>EPS)
      {
        nx[n] /= norm;
        ny[n] /= norm;
#ifdef P4_TO_P8
        nz[n] /= norm;
#endif
      }
      else
      {
        nx[n] = 0;
        ny[n] = 0;
#ifdef P4_TO_P8
        nz[n] = 0;
#endif
      }
    }
  }

  if (normal != NULL)
    for (short dim = 0; dim < P4EST_DIM; ++dim) {
      ierr = VecRestoreArray(normal[dim], &normal_p[dim]); CHKERRXX(ierr);
    }

  ierr = VecGetArray(q , &q_p) ; CHKERRXX(ierr);

  /* initialize qn */
  const std::vector<p4est_locidx_t>& layer_nodes = ngbd->layer_nodes;
  const std::vector<p4est_locidx_t>& local_nodes = ngbd->local_nodes;

  if(order >=1 )
  {
    ierr = VecCreateGhostNodes(p4est, nodes, &qn); CHKERRXX(ierr);
    ierr = VecCreateGhostNodes(p4est, nodes, &b_qn_well_defined); CHKERRXX(ierr);

    ierr = VecGetArray(qn, &qn_p); CHKERRXX(ierr);
    ierr = VecGetArray(b_qn_well_defined, &b_qn_well_defined_p); CHKERRXX(ierr);

    /* first do the layer nodes */
    for(size_t n_map=0; n_map<layer_nodes.size(); ++n_map)
    {
      p4est_locidx_t n = layer_nodes[n_map];
      ngbd->get_neighbors(n, qnnn);
      if(  phi_p[qnnn.node_000]<-EPS &&
     #ifdef P4_TO_P8
           ( phi_p[qnnn.node_m00_mm]<-EPS || fabs(qnnn.d_m00_p0)<EPS || fabs(qnnn.d_m00_0p)<EPS) &&
           ( phi_p[qnnn.node_m00_mp]<-EPS || fabs(qnnn.d_m00_p0)<EPS || fabs(qnnn.d_m00_0m)<EPS) &&
           ( phi_p[qnnn.node_m00_pm]<-EPS || fabs(qnnn.d_m00_m0)<EPS || fabs(qnnn.d_m00_0p)<EPS) &&
           ( phi_p[qnnn.node_m00_pp]<-EPS || fabs(qnnn.d_m00_m0)<EPS || fabs(qnnn.d_m00_0m)<EPS) &&

           ( phi_p[qnnn.node_p00_mm]<-EPS || fabs(qnnn.d_p00_p0)<EPS || fabs(qnnn.d_p00_0p)<EPS) &&
           ( phi_p[qnnn.node_p00_mp]<-EPS || fabs(qnnn.d_p00_p0)<EPS || fabs(qnnn.d_p00_0m)<EPS) &&
           ( phi_p[qnnn.node_p00_pm]<-EPS || fabs(qnnn.d_p00_m0)<EPS || fabs(qnnn.d_p00_0p)<EPS) &&
           ( phi_p[qnnn.node_p00_pp]<-EPS || fabs(qnnn.d_p00_m0)<EPS || fabs(qnnn.d_p00_0m)<EPS) &&

           ( phi_p[qnnn.node_0m0_mm]<-EPS || fabs(qnnn.d_0m0_p0)<EPS || fabs(qnnn.d_0m0_0p)<EPS) &&
           ( phi_p[qnnn.node_0m0_mp]<-EPS || fabs(qnnn.d_0m0_p0)<EPS || fabs(qnnn.d_0m0_0m)<EPS) &&
           ( phi_p[qnnn.node_0m0_pm]<-EPS || fabs(qnnn.d_0m0_m0)<EPS || fabs(qnnn.d_0m0_0p)<EPS) &&
           ( phi_p[qnnn.node_0m0_pp]<-EPS || fabs(qnnn.d_0m0_m0)<EPS || fabs(qnnn.d_0m0_0m)<EPS) &&

           ( phi_p[qnnn.node_0p0_mm]<-EPS || fabs(qnnn.d_0p0_p0)<EPS || fabs(qnnn.d_0p0_0p)<EPS) &&
           ( phi_p[qnnn.node_0p0_mp]<-EPS || fabs(qnnn.d_0p0_p0)<EPS || fabs(qnnn.d_0p0_0m)<EPS) &&
           ( phi_p[qnnn.node_0p0_pm]<-EPS || fabs(qnnn.d_0p0_m0)<EPS || fabs(qnnn.d_0p0_0p)<EPS) &&
           ( phi_p[qnnn.node_0p0_pp]<-EPS || fabs(qnnn.d_0p0_m0)<EPS || fabs(qnnn.d_0p0_0m)<EPS) &&

           ( phi_p[qnnn.node_00m_mm]<-EPS || fabs(qnnn.d_00m_p0)<EPS || fabs(qnnn.d_00m_0p)<EPS) &&
           ( phi_p[qnnn.node_00m_mp]<-EPS || fabs(qnnn.d_00m_p0)<EPS || fabs(qnnn.d_00m_0m)<EPS) &&
           ( phi_p[qnnn.node_00m_pm]<-EPS || fabs(qnnn.d_00m_m0)<EPS || fabs(qnnn.d_00m_0p)<EPS) &&
           ( phi_p[qnnn.node_00m_pp]<-EPS || fabs(qnnn.d_00m_m0)<EPS || fabs(qnnn.d_00m_0m)<EPS) &&

           ( phi_p[qnnn.node_00p_mm]<-EPS || fabs(qnnn.d_00p_p0)<EPS || fabs(qnnn.d_00p_0p)<EPS) &&
           ( phi_p[qnnn.node_00p_mp]<-EPS || fabs(qnnn.d_00p_p0)<EPS || fabs(qnnn.d_00p_0m)<EPS) &&
           ( phi_p[qnnn.node_00p_pm]<-EPS || fabs(qnnn.d_00p_m0)<EPS || fabs(qnnn.d_00p_0p)<EPS) &&
           ( phi_p[qnnn.node_00p_pp]<-EPS || fabs(qnnn.d_00p_m0)<EPS || fabs(qnnn.d_00p_0m)<EPS)
     #else
           ( phi_p[qnnn.node_m00_mm]<-EPS || fabs(qnnn.d_m00_p0)<EPS) &&
           ( phi_p[qnnn.node_m00_pm]<-EPS || fabs(qnnn.d_m00_m0)<EPS) &&
           ( phi_p[qnnn.node_p00_mm]<-EPS || fabs(qnnn.d_p00_p0)<EPS) &&
           ( phi_p[qnnn.node_p00_pm]<-EPS || fabs(qnnn.d_p00_m0)<EPS) &&
           ( phi_p[qnnn.node_0m0_mm]<-EPS || fabs(qnnn.d_0m0_p0)<EPS) &&
           ( phi_p[qnnn.node_0m0_pm]<-EPS || fabs(qnnn.d_0m0_m0)<EPS) &&
           ( phi_p[qnnn.node_0p0_mm]<-EPS || fabs(qnnn.d_0p0_p0)<EPS) &&
           ( phi_p[qnnn.node_0p0_pm]<-EPS || fabs(qnnn.d_0p0_m0)<EPS)
     #endif
           )
      {
        b_qn_well_defined_p[n] = true;
        qn_p[n] = ( nx[n]*qnnn.dx_central(q_p) +
                    ny[n]*qnnn.dy_central(q_p)
            #ifdef P4_TO_P8
                    + nz[n]*qnnn.dz_central(q_p)
            #endif
                    );
      }
      else
      {
        b_qn_well_defined_p[n] = false;
        qn_p[n] = 0;
      }
    }

    /* initiate the communication */
    ierr = VecGhostUpdateBegin(b_qn_well_defined, INSERT_VALUES, SCATTER_FORWARD); CHKERRXX(ierr);
    ierr = VecGhostUpdateBegin(qn, INSERT_VALUES, SCATTER_FORWARD); CHKERRXX(ierr);

    /* now process the local nodes */
    for(size_t n_map=0; n_map<local_nodes.size(); ++n_map)
    {
      p4est_locidx_t n = local_nodes[n_map];
      ngbd->get_neighbors(n, qnnn);
      if(  phi_p[qnnn.node_000]<-EPS &&
     #ifdef P4_TO_P8
           ( phi_p[qnnn.node_m00_mm]<-EPS || fabs(qnnn.d_m00_p0)<EPS || fabs(qnnn.d_m00_0p)<EPS) &&
           ( phi_p[qnnn.node_m00_mp]<-EPS || fabs(qnnn.d_m00_p0)<EPS || fabs(qnnn.d_m00_0m)<EPS) &&
           ( phi_p[qnnn.node_m00_pm]<-EPS || fabs(qnnn.d_m00_m0)<EPS || fabs(qnnn.d_m00_0p)<EPS) &&
           ( phi_p[qnnn.node_m00_pp]<-EPS || fabs(qnnn.d_m00_m0)<EPS || fabs(qnnn.d_m00_0m)<EPS) &&

           ( phi_p[qnnn.node_p00_mm]<-EPS || fabs(qnnn.d_p00_p0)<EPS || fabs(qnnn.d_p00_0p)<EPS) &&
           ( phi_p[qnnn.node_p00_mp]<-EPS || fabs(qnnn.d_p00_p0)<EPS || fabs(qnnn.d_p00_0m)<EPS) &&
           ( phi_p[qnnn.node_p00_pm]<-EPS || fabs(qnnn.d_p00_m0)<EPS || fabs(qnnn.d_p00_0p)<EPS) &&
           ( phi_p[qnnn.node_p00_pp]<-EPS || fabs(qnnn.d_p00_m0)<EPS || fabs(qnnn.d_p00_0m)<EPS) &&

           ( phi_p[qnnn.node_0m0_mm]<-EPS || fabs(qnnn.d_0m0_p0)<EPS || fabs(qnnn.d_0m0_0p)<EPS) &&
           ( phi_p[qnnn.node_0m0_mp]<-EPS || fabs(qnnn.d_0m0_p0)<EPS || fabs(qnnn.d_0m0_0m)<EPS) &&
           ( phi_p[qnnn.node_0m0_pm]<-EPS || fabs(qnnn.d_0m0_m0)<EPS || fabs(qnnn.d_0m0_0p)<EPS) &&
           ( phi_p[qnnn.node_0m0_pp]<-EPS || fabs(qnnn.d_0m0_m0)<EPS || fabs(qnnn.d_0m0_0m)<EPS) &&

           ( phi_p[qnnn.node_0p0_mm]<-EPS || fabs(qnnn.d_0p0_p0)<EPS || fabs(qnnn.d_0p0_0p)<EPS) &&
           ( phi_p[qnnn.node_0p0_mp]<-EPS || fabs(qnnn.d_0p0_p0)<EPS || fabs(qnnn.d_0p0_0m)<EPS) &&
           ( phi_p[qnnn.node_0p0_pm]<-EPS || fabs(qnnn.d_0p0_m0)<EPS || fabs(qnnn.d_0p0_0p)<EPS) &&
           ( phi_p[qnnn.node_0p0_pp]<-EPS || fabs(qnnn.d_0p0_m0)<EPS || fabs(qnnn.d_0p0_0m)<EPS) &&

           ( phi_p[qnnn.node_00m_mm]<-EPS || fabs(qnnn.d_00m_p0)<EPS || fabs(qnnn.d_00m_0p)<EPS) &&
           ( phi_p[qnnn.node_00m_mp]<-EPS || fabs(qnnn.d_00m_p0)<EPS || fabs(qnnn.d_00m_0m)<EPS) &&
           ( phi_p[qnnn.node_00m_pm]<-EPS || fabs(qnnn.d_00m_m0)<EPS || fabs(qnnn.d_00m_0p)<EPS) &&
           ( phi_p[qnnn.node_00m_pp]<-EPS || fabs(qnnn.d_00m_m0)<EPS || fabs(qnnn.d_00m_0m)<EPS) &&

           ( phi_p[qnnn.node_00p_mm]<-EPS || fabs(qnnn.d_00p_p0)<EPS || fabs(qnnn.d_00p_0p)<EPS) &&
           ( phi_p[qnnn.node_00p_mp]<-EPS || fabs(qnnn.d_00p_p0)<EPS || fabs(qnnn.d_00p_0m)<EPS) &&
           ( phi_p[qnnn.node_00p_pm]<-EPS || fabs(qnnn.d_00p_m0)<EPS || fabs(qnnn.d_00p_0p)<EPS) &&
           ( phi_p[qnnn.node_00p_pp]<-EPS || fabs(qnnn.d_00p_m0)<EPS || fabs(qnnn.d_00p_0m)<EPS)
     #else
           ( phi_p[qnnn.node_m00_mm]<-EPS || fabs(qnnn.d_m00_p0)<EPS) &&
           ( phi_p[qnnn.node_m00_pm]<-EPS || fabs(qnnn.d_m00_m0)<EPS) &&
           ( phi_p[qnnn.node_p00_mm]<-EPS || fabs(qnnn.d_p00_p0)<EPS) &&
           ( phi_p[qnnn.node_p00_pm]<-EPS || fabs(qnnn.d_p00_m0)<EPS) &&
           ( phi_p[qnnn.node_0m0_mm]<-EPS || fabs(qnnn.d_0m0_p0)<EPS) &&
           ( phi_p[qnnn.node_0m0_pm]<-EPS || fabs(qnnn.d_0m0_m0)<EPS) &&
           ( phi_p[qnnn.node_0p0_mm]<-EPS || fabs(qnnn.d_0p0_p0)<EPS) &&
           ( phi_p[qnnn.node_0p0_pm]<-EPS || fabs(qnnn.d_0p0_m0)<EPS)
     #endif
           )
      {
        b_qn_well_defined_p[n] = true;
        qn_p[n] = ( nx[n]*qnnn.dx_central(q_p) +
                    ny[n]*qnnn.dy_central(q_p)
            #ifdef P4_TO_P8
                    + nz[n]*qnnn.dz_central(q_p)
            #endif
                    );
      }
      else
      {
        b_qn_well_defined_p[n] = false;
        qn_p[n] = 0;
      }
    }

    /* end update communication */
    ierr = VecGhostUpdateEnd  (b_qn_well_defined, INSERT_VALUES, SCATTER_FORWARD); CHKERRXX(ierr);
    ierr = VecGhostUpdateEnd  (qn, INSERT_VALUES, SCATTER_FORWARD); CHKERRXX(ierr);

    ierr = VecRestoreArray(qn, &qn_p); CHKERRXX(ierr);
    ierr = VecRestoreArray(b_qn_well_defined, &b_qn_well_defined_p); CHKERRXX(ierr);
  }

  ierr = VecRestoreArray(q, &q_p); CHKERRXX(ierr);

  /* initialize qnn */
  if(order == 2)
  {
    ierr = VecDuplicate(qn, &qnn); CHKERRXX(ierr);
    ierr = VecDuplicate(b_qn_well_defined, &b_qnn_well_defined); CHKERRXX(ierr);

    ierr = VecGetArray(qn , &qn_p ); CHKERRXX(ierr);
    ierr = VecGetArray(qnn, &qnn_p); CHKERRXX(ierr);

    ierr = VecGetArray(b_qn_well_defined , &b_qn_well_defined_p ); CHKERRXX(ierr);
    ierr = VecGetArray(b_qnn_well_defined, &b_qnn_well_defined_p); CHKERRXX(ierr);

    /* first do the layer nodes */
    for(size_t n_map=0; n_map<layer_nodes.size(); ++n_map)
    {
      p4est_locidx_t n = layer_nodes[n_map];
      ngbd->get_neighbors(n, qnnn);
      if(  b_qn_well_defined_p[qnnn.node_000]==true &&
     #ifdef P4_TO_P8
           ( b_qn_well_defined_p[qnnn.node_m00_mm]==true || fabs(qnnn.d_m00_p0)<EPS || fabs(qnnn.d_m00_0p)<EPS) &&
           ( b_qn_well_defined_p[qnnn.node_m00_mp]==true || fabs(qnnn.d_m00_p0)<EPS || fabs(qnnn.d_m00_0m)<EPS) &&
           ( b_qn_well_defined_p[qnnn.node_m00_pm]==true || fabs(qnnn.d_m00_m0)<EPS || fabs(qnnn.d_m00_0p)<EPS) &&
           ( b_qn_well_defined_p[qnnn.node_m00_pp]==true || fabs(qnnn.d_m00_m0)<EPS || fabs(qnnn.d_m00_0m)<EPS) &&

           ( b_qn_well_defined_p[qnnn.node_p00_mm]==true || fabs(qnnn.d_p00_p0)<EPS || fabs(qnnn.d_p00_0p)<EPS) &&
           ( b_qn_well_defined_p[qnnn.node_p00_mp]==true || fabs(qnnn.d_p00_p0)<EPS || fabs(qnnn.d_p00_0m)<EPS) &&
           ( b_qn_well_defined_p[qnnn.node_p00_pm]==true || fabs(qnnn.d_p00_m0)<EPS || fabs(qnnn.d_p00_0p)<EPS) &&
           ( b_qn_well_defined_p[qnnn.node_p00_pp]==true || fabs(qnnn.d_p00_m0)<EPS || fabs(qnnn.d_p00_0m)<EPS) &&

           ( b_qn_well_defined_p[qnnn.node_0m0_mm]==true || fabs(qnnn.d_0m0_p0)<EPS || fabs(qnnn.d_0m0_0p)<EPS) &&
           ( b_qn_well_defined_p[qnnn.node_0m0_mp]==true || fabs(qnnn.d_0m0_p0)<EPS || fabs(qnnn.d_0m0_0m)<EPS) &&
           ( b_qn_well_defined_p[qnnn.node_0m0_pm]==true || fabs(qnnn.d_0m0_m0)<EPS || fabs(qnnn.d_0m0_0p)<EPS) &&
           ( b_qn_well_defined_p[qnnn.node_0m0_pp]==true || fabs(qnnn.d_0m0_m0)<EPS || fabs(qnnn.d_0m0_0m)<EPS) &&

           ( b_qn_well_defined_p[qnnn.node_0p0_mm]==true || fabs(qnnn.d_0p0_p0)<EPS || fabs(qnnn.d_0p0_0p)<EPS) &&
           ( b_qn_well_defined_p[qnnn.node_0p0_mp]==true || fabs(qnnn.d_0p0_p0)<EPS || fabs(qnnn.d_0p0_0m)<EPS) &&
           ( b_qn_well_defined_p[qnnn.node_0p0_pm]==true || fabs(qnnn.d_0p0_m0)<EPS || fabs(qnnn.d_0p0_0p)<EPS) &&
           ( b_qn_well_defined_p[qnnn.node_0p0_pp]==true || fabs(qnnn.d_0p0_m0)<EPS || fabs(qnnn.d_0p0_0m)<EPS) &&

           ( b_qn_well_defined_p[qnnn.node_00m_mm]==true || fabs(qnnn.d_00m_p0)<EPS || fabs(qnnn.d_00m_0p)<EPS) &&
           ( b_qn_well_defined_p[qnnn.node_00m_mp]==true || fabs(qnnn.d_00m_p0)<EPS || fabs(qnnn.d_00m_0m)<EPS) &&
           ( b_qn_well_defined_p[qnnn.node_00m_pm]==true || fabs(qnnn.d_00m_m0)<EPS || fabs(qnnn.d_00m_0p)<EPS) &&
           ( b_qn_well_defined_p[qnnn.node_00m_pp]==true || fabs(qnnn.d_00m_m0)<EPS || fabs(qnnn.d_00m_0m)<EPS) &&

           ( b_qn_well_defined_p[qnnn.node_00p_mm]==true || fabs(qnnn.d_00p_p0)<EPS || fabs(qnnn.d_00p_0p)<EPS) &&
           ( b_qn_well_defined_p[qnnn.node_00p_mp]==true || fabs(qnnn.d_00p_p0)<EPS || fabs(qnnn.d_00p_0m)<EPS) &&
           ( b_qn_well_defined_p[qnnn.node_00p_pm]==true || fabs(qnnn.d_00p_m0)<EPS || fabs(qnnn.d_00p_0p)<EPS) &&
           ( b_qn_well_defined_p[qnnn.node_00p_pp]==true || fabs(qnnn.d_00p_m0)<EPS || fabs(qnnn.d_00p_0m)<EPS)
     #else
           ( b_qn_well_defined_p[qnnn.node_m00_mm]==true || fabs(qnnn.d_m00_p0)<EPS) &&
           ( b_qn_well_defined_p[qnnn.node_m00_pm]==true || fabs(qnnn.d_m00_m0)<EPS) &&
           ( b_qn_well_defined_p[qnnn.node_p00_mm]==true || fabs(qnnn.d_p00_p0)<EPS) &&
           ( b_qn_well_defined_p[qnnn.node_p00_pm]==true || fabs(qnnn.d_p00_m0)<EPS) &&
           ( b_qn_well_defined_p[qnnn.node_0m0_mm]==true || fabs(qnnn.d_0m0_p0)<EPS) &&
           ( b_qn_well_defined_p[qnnn.node_0m0_pm]==true || fabs(qnnn.d_0m0_m0)<EPS) &&
           ( b_qn_well_defined_p[qnnn.node_0p0_mm]==true || fabs(qnnn.d_0p0_p0)<EPS) &&
           ( b_qn_well_defined_p[qnnn.node_0p0_pm]==true || fabs(qnnn.d_0p0_m0)<EPS)
     #endif
           )


      {
        b_qnn_well_defined_p[n] = true;
        qnn_p[n] = ( nx[n]*qnnn.dx_central(qn_p) +
                     ny[n]*qnnn.dy_central(qn_p)
             #ifdef P4_TO_P8
                     + nz[n]*qnnn.dz_central(qn_p)
             #endif
                     );
      }
      else
      {
        b_qnn_well_defined_p[n] = false;
        qnn_p[n] = 0;
      }
    }

    /* initiate the communication */
    ierr = VecGhostUpdateBegin(b_qnn_well_defined, INSERT_VALUES, SCATTER_FORWARD); CHKERRXX(ierr);
    ierr = VecGhostUpdateBegin(qnn, INSERT_VALUES, SCATTER_FORWARD); CHKERRXX(ierr);

    /* now process the local nodes */
    for(size_t n_map=0; n_map<local_nodes.size(); ++n_map)
    {
      p4est_locidx_t n = local_nodes[n_map];
      ngbd->get_neighbors(n, qnnn);
      if(  b_qn_well_defined_p[qnnn.node_000]==true &&
     #ifdef P4_TO_P8
           ( b_qn_well_defined_p[qnnn.node_m00_mm]==true || fabs(qnnn.d_m00_p0)<EPS || fabs(qnnn.d_m00_0p)<EPS) &&
           ( b_qn_well_defined_p[qnnn.node_m00_mp]==true || fabs(qnnn.d_m00_p0)<EPS || fabs(qnnn.d_m00_0m)<EPS) &&
           ( b_qn_well_defined_p[qnnn.node_m00_pm]==true || fabs(qnnn.d_m00_m0)<EPS || fabs(qnnn.d_m00_0p)<EPS) &&
           ( b_qn_well_defined_p[qnnn.node_m00_pp]==true || fabs(qnnn.d_m00_m0)<EPS || fabs(qnnn.d_m00_0m)<EPS) &&

           ( b_qn_well_defined_p[qnnn.node_p00_mm]==true || fabs(qnnn.d_p00_p0)<EPS || fabs(qnnn.d_p00_0p)<EPS) &&
           ( b_qn_well_defined_p[qnnn.node_p00_mp]==true || fabs(qnnn.d_p00_p0)<EPS || fabs(qnnn.d_p00_0m)<EPS) &&
           ( b_qn_well_defined_p[qnnn.node_p00_pm]==true || fabs(qnnn.d_p00_m0)<EPS || fabs(qnnn.d_p00_0p)<EPS) &&
           ( b_qn_well_defined_p[qnnn.node_p00_pp]==true || fabs(qnnn.d_p00_m0)<EPS || fabs(qnnn.d_p00_0m)<EPS) &&

           ( b_qn_well_defined_p[qnnn.node_0m0_mm]==true || fabs(qnnn.d_0m0_p0)<EPS || fabs(qnnn.d_0m0_0p)<EPS) &&
           ( b_qn_well_defined_p[qnnn.node_0m0_mp]==true || fabs(qnnn.d_0m0_p0)<EPS || fabs(qnnn.d_0m0_0m)<EPS) &&
           ( b_qn_well_defined_p[qnnn.node_0m0_pm]==true || fabs(qnnn.d_0m0_m0)<EPS || fabs(qnnn.d_0m0_0p)<EPS) &&
           ( b_qn_well_defined_p[qnnn.node_0m0_pp]==true || fabs(qnnn.d_0m0_m0)<EPS || fabs(qnnn.d_0m0_0m)<EPS) &&

           ( b_qn_well_defined_p[qnnn.node_0p0_mm]==true || fabs(qnnn.d_0p0_p0)<EPS || fabs(qnnn.d_0p0_0p)<EPS) &&
           ( b_qn_well_defined_p[qnnn.node_0p0_mp]==true || fabs(qnnn.d_0p0_p0)<EPS || fabs(qnnn.d_0p0_0m)<EPS) &&
           ( b_qn_well_defined_p[qnnn.node_0p0_pm]==true || fabs(qnnn.d_0p0_m0)<EPS || fabs(qnnn.d_0p0_0p)<EPS) &&
           ( b_qn_well_defined_p[qnnn.node_0p0_pp]==true || fabs(qnnn.d_0p0_m0)<EPS || fabs(qnnn.d_0p0_0m)<EPS) &&

           ( b_qn_well_defined_p[qnnn.node_00m_mm]==true || fabs(qnnn.d_00m_p0)<EPS || fabs(qnnn.d_00m_0p)<EPS) &&
           ( b_qn_well_defined_p[qnnn.node_00m_mp]==true || fabs(qnnn.d_00m_p0)<EPS || fabs(qnnn.d_00m_0m)<EPS) &&
           ( b_qn_well_defined_p[qnnn.node_00m_pm]==true || fabs(qnnn.d_00m_m0)<EPS || fabs(qnnn.d_00m_0p)<EPS) &&
           ( b_qn_well_defined_p[qnnn.node_00m_pp]==true || fabs(qnnn.d_00m_m0)<EPS || fabs(qnnn.d_00m_0m)<EPS) &&

           ( b_qn_well_defined_p[qnnn.node_00p_mm]==true || fabs(qnnn.d_00p_p0)<EPS || fabs(qnnn.d_00p_0p)<EPS) &&
           ( b_qn_well_defined_p[qnnn.node_00p_mp]==true || fabs(qnnn.d_00p_p0)<EPS || fabs(qnnn.d_00p_0m)<EPS) &&
           ( b_qn_well_defined_p[qnnn.node_00p_pm]==true || fabs(qnnn.d_00p_m0)<EPS || fabs(qnnn.d_00p_0p)<EPS) &&
           ( b_qn_well_defined_p[qnnn.node_00p_pp]==true || fabs(qnnn.d_00p_m0)<EPS || fabs(qnnn.d_00p_0m)<EPS)
     #else
           ( b_qn_well_defined_p[qnnn.node_m00_mm]==true || fabs(qnnn.d_m00_p0)<EPS) &&
           ( b_qn_well_defined_p[qnnn.node_m00_pm]==true || fabs(qnnn.d_m00_m0)<EPS) &&
           ( b_qn_well_defined_p[qnnn.node_p00_mm]==true || fabs(qnnn.d_p00_p0)<EPS) &&
           ( b_qn_well_defined_p[qnnn.node_p00_pm]==true || fabs(qnnn.d_p00_m0)<EPS) &&
           ( b_qn_well_defined_p[qnnn.node_0m0_mm]==true || fabs(qnnn.d_0m0_p0)<EPS) &&
           ( b_qn_well_defined_p[qnnn.node_0m0_pm]==true || fabs(qnnn.d_0m0_m0)<EPS) &&
           ( b_qn_well_defined_p[qnnn.node_0p0_mm]==true || fabs(qnnn.d_0p0_p0)<EPS) &&
           ( b_qn_well_defined_p[qnnn.node_0p0_pm]==true || fabs(qnnn.d_0p0_m0)<EPS)
     #endif
           )


      {
        b_qnn_well_defined_p[n] = true;
        qnn_p[n] = ( nx[n]*qnnn.dx_central(qn_p) +
                     ny[n]*qnnn.dy_central(qn_p)
             #ifdef P4_TO_P8
                     + nz[n]*qnnn.dz_central(qn_p)
             #endif
                     );
      }
      else
      {
        b_qnn_well_defined_p[n] = false;
        qnn_p[n] = 0;
      }
    }

    /* end update communication */
    ierr = VecGhostUpdateEnd  (b_qnn_well_defined, INSERT_VALUES, SCATTER_FORWARD); CHKERRXX(ierr);
    ierr = VecGhostUpdateEnd  (qnn, INSERT_VALUES, SCATTER_FORWARD); CHKERRXX(ierr);

    ierr = VecRestoreArray(qn , &qn_p ); CHKERRXX(ierr);
    ierr = VecRestoreArray(qnn, &qnn_p); CHKERRXX(ierr);

    ierr = VecRestoreArray(b_qn_well_defined , &b_qn_well_defined_p ); CHKERRXX(ierr);
    ierr = VecRestoreArray(b_qnn_well_defined, &b_qnn_well_defined_p); CHKERRXX(ierr);
  }

  /* extrapolate qnn */
  if(order==2)
  {
    ierr = VecGetArray(b_qnn_well_defined, &b_qnn_well_defined_p); CHKERRXX(ierr);

    for(int it=0; it<iterations; ++it)
    {
      ierr = VecGetArray(qnn, &qnn_p); CHKERRXX(ierr);
      ierr = VecGetArray(tmp, &tmp_p); CHKERRXX(ierr);

      /* first do the layer nodes */
      for(size_t n_map=0; n_map<layer_nodes.size(); ++n_map)
      {
        p4est_locidx_t n = layer_nodes[n_map];
        if(!b_qnn_well_defined_p[n])
        {
          ngbd->get_neighbors(n, qnnn);
          double dt = MIN(fabs(qnnn.d_m00) , fabs(qnnn.d_p00) );
          dt  =  MIN( dt, fabs(qnnn.d_0m0) , fabs(qnnn.d_0p0) );
#ifdef P4_TO_P8
          dt  =  MIN( dt, fabs(qnnn.d_00m) , fabs(qnnn.d_00p) );
          dt /= 3;
#else
          dt /= 2;
#endif

          /* first order one sided derivative */
          double qnnx = nx[n]>0 ? (qnn_p[n] - qnnn.f_m00_linear(qnn_p)) / qnnn.d_m00
                                : (qnnn.f_p00_linear(qnn_p) - qnn_p[n]) / qnnn.d_p00;
          double qnny = ny[n]>0 ? (qnn_p[n] - qnnn.f_0m0_linear(qnn_p)) / qnnn.d_0m0
                                : (qnnn.f_0p0_linear(qnn_p) - qnn_p[n]) / qnnn.d_0p0;
#ifdef P4_TO_P8
          double qnnz = nz[n]>0 ? (qnn_p[n] - qnnn.f_00m_linear(qnn_p)) / qnnn.d_00m
                                : (qnnn.f_00p_linear(qnn_p) - qnn_p[n]) / qnnn.d_00p;
#endif
          tmp_p[n] = qnn_p[n] - dt*( nx[n]*qnnx + ny[n]*qnny
                           #ifdef P4_TO_P8
                                     + nz[n]*qnnz
                           #endif
                                     );
        }
        else
          tmp_p[n] = qnn_p[n];
      }

      /* initiate the communication */
      ierr = VecGhostUpdateBegin(tmp, INSERT_VALUES, SCATTER_FORWARD); CHKERRXX(ierr);

      /* now process the local nodes */
      for(size_t n_map=0; n_map<local_nodes.size(); ++n_map)
      {
        p4est_locidx_t n = local_nodes[n_map];
        if(!b_qnn_well_defined_p[n])
        {
          ngbd->get_neighbors(n, qnnn);
          double dt = MIN(fabs(qnnn.d_m00) , fabs(qnnn.d_p00) );
          dt  =  MIN( dt, fabs(qnnn.d_0m0) , fabs(qnnn.d_0p0) );
#ifdef P4_TO_P8
          dt  =  MIN( dt, fabs(qnnn.d_00m) , fabs(qnnn.d_00p) );
          dt /= 3;
#else
          dt /= 2;
#endif

          /* first order one sided derivative */
          double qnnx = nx[n]>0 ? (qnn_p[n] - qnnn.f_m00_linear(qnn_p)) / qnnn.d_m00
                                : (qnnn.f_p00_linear(qnn_p) - qnn_p[n]) / qnnn.d_p00;
          double qnny = ny[n]>0 ? (qnn_p[n] - qnnn.f_0m0_linear(qnn_p)) / qnnn.d_0m0
                                : (qnnn.f_0p0_linear(qnn_p) - qnn_p[n]) / qnnn.d_0p0;
#ifdef P4_TO_P8
          double qnnz = nz[n]>0 ? (qnn_p[n] - qnnn.f_00m_linear(qnn_p)) / qnnn.d_00m
                                : (qnnn.f_00p_linear(qnn_p) - qnn_p[n]) / qnnn.d_00p;
#endif
          tmp_p[n] = qnn_p[n] - dt*( nx[n]*qnnx + ny[n]*qnny
                           #ifdef P4_TO_P8
                                     + nz[n]*qnnz
                           #endif
                                     );
        }
        else
          tmp_p[n] = qnn_p[n];
      }

      /* end update communication */
      ierr = VecGhostUpdateEnd  (tmp, INSERT_VALUES, SCATTER_FORWARD); CHKERRXX(ierr);

      ierr = VecRestoreArray(tmp, &tmp_p); CHKERRXX(ierr);
      ierr = VecRestoreArray(qnn, &qnn_p); CHKERRXX(ierr);

      ierr = VecGhostGetLocalForm(tmp, &tmp_loc); CHKERRXX(ierr);
      ierr = VecGhostGetLocalForm(qnn, &qnn_loc); CHKERRXX(ierr);
      ierr = VecCopy(tmp_loc, qnn_loc); CHKERRXX(ierr);
      ierr = VecGhostRestoreLocalForm(tmp, &tmp_loc); CHKERRXX(ierr);
      ierr = VecGhostRestoreLocalForm(qnn, &qnn_loc); CHKERRXX(ierr);
    }
    ierr = VecRestoreArray(b_qnn_well_defined, &b_qnn_well_defined_p); CHKERRXX(ierr);
  }

  /* extrapolate qn */
  if(order>=1)
  {
    double *cos_angle_p;

    ierr = VecGetArray(cos_angle, &cos_angle_p); CHKERRXX(ierr);
    ierr = VecGetArray(b_qn_well_defined, &b_qn_well_defined_p); CHKERRXX(ierr);
    ierr = VecGetArray(qn, &qn_p); CHKERRXX(ierr);

    foreach_node(n, nodes)
    {
      qn_p[n] = cos_angle_p[n];
      if (phi_p[n] < 0)
      {
        b_qn_well_defined_p[n] = true;
      } else {
        b_qn_well_defined_p[n] = false;
      }
    }

    ierr = VecRestoreArray(cos_angle, &cos_angle_p); CHKERRXX(ierr);
    ierr = VecRestoreArray(b_qn_well_defined, &b_qn_well_defined_p); CHKERRXX(ierr);
    ierr = VecRestoreArray(qn, &qn_p); CHKERRXX(ierr);

    if(order==2) ierr = VecGetArray(qnn, &qnn_p); CHKERRXX(ierr);
    ierr = VecGetArray(b_qn_well_defined, &b_qn_well_defined_p); CHKERRXX(ierr);

    for(int it=0; it<iterations; ++it)
    {
      ierr = VecGetArray(qn , &qn_p ); CHKERRXX(ierr);
      ierr = VecGetArray(tmp, &tmp_p); CHKERRXX(ierr);

      /* first do the layer nodes */
      for(size_t n_map=0; n_map<layer_nodes.size(); ++n_map)
      {
        p4est_locidx_t n = layer_nodes[n_map];
        if(!b_qn_well_defined_p[n])
        {
          ngbd->get_neighbors(n, qnnn);
          double dt = MIN(fabs(qnnn.d_m00) , fabs(qnnn.d_p00) );
          dt  =  MIN( dt, fabs(qnnn.d_0m0) , fabs(qnnn.d_0p0) );
#ifdef P4_TO_P8
          dt  =  MIN( dt, fabs(qnnn.d_00m) , fabs(qnnn.d_00p) );
          dt /= 3;
#else
          dt /= 2;
#endif

          /* first order one sided derivative */
          double qnx = nx[n]>0 ? (qn_p[n] - qnnn.f_m00_linear(qn_p)) / qnnn.d_m00
                               : (qnnn.f_p00_linear(qn_p) - qn_p[n]) / qnnn.d_p00;
          double qny = ny[n]>0 ? (qn_p[n] - qnnn.f_0m0_linear(qn_p)) / qnnn.d_0m0
                               : (qnnn.f_0p0_linear(qn_p) - qn_p[n]) / qnnn.d_0p0;
#ifdef P4_TO_P8
          double qnz = nz[n]>0 ? (qn_p[n] - qnnn.f_00m_linear(qn_p)) / qnnn.d_00m
                               : (qnnn.f_00p_linear(qn_p) - qn_p[n]) / qnnn.d_00p;
#endif
          tmp_p[n] = qn_p[n] - dt*( nx[n]*qnx + ny[n]*qny
                          #ifdef P4_TO_P8
                                    + nz[n]*qnz
                          #endif
                                    ) + (order==2 ? dt*qnn_p[n] : 0);
        }
        else
          tmp_p[n] = qn_p[n];
      }

      /* initiate the communication */
      ierr = VecGhostUpdateBegin(tmp, INSERT_VALUES, SCATTER_FORWARD); CHKERRXX(ierr);

      /* now process the local nodes */
      for(size_t n_map=0; n_map<local_nodes.size(); ++n_map)
      {
        p4est_locidx_t n = local_nodes[n_map];
        if(!b_qn_well_defined_p[n])
        {
          ngbd->get_neighbors(n, qnnn);
          double dt = MIN(fabs(qnnn.d_m00) , fabs(qnnn.d_p00) );
          dt  =  MIN( dt, fabs(qnnn.d_0m0) , fabs(qnnn.d_0p0) );
#ifdef P4_TO_P8
          dt  =  MIN( dt, fabs(qnnn.d_00m) , fabs(qnnn.d_00p) );
          dt /= 3;
#else
          dt /= 2;
#endif

          /* first order one sided derivative */
          double qnx = nx[n]>0 ? (qn_p[n] - qnnn.f_m00_linear(qn_p)) / qnnn.d_m00
                               : (qnnn.f_p00_linear(qn_p) - qn_p[n]) / qnnn.d_p00;
          double qny = ny[n]>0 ? (qn_p[n] - qnnn.f_0m0_linear(qn_p)) / qnnn.d_0m0
                               : (qnnn.f_0p0_linear(qn_p) - qn_p[n]) / qnnn.d_0p0;
#ifdef P4_TO_P8
          double qnz = nz[n]>0 ? (qn_p[n] - qnnn.f_00m_linear(qn_p)) / qnnn.d_00m
                               : (qnnn.f_00p_linear(qn_p) - qn_p[n]) / qnnn.d_00p;
#endif
          tmp_p[n] = qn_p[n] - dt*( nx[n]*qnx + ny[n]*qny
                          #ifdef P4_TO_P8
                                    + nz[n]*qnz
                          #endif
                                    ) + (order==2 ? dt*qnn_p[n] : 0);
        }
        else
          tmp_p[n] = qn_p[n];
      }

      /* end update communication */
      ierr = VecGhostUpdateEnd  (tmp, INSERT_VALUES, SCATTER_FORWARD); CHKERRXX(ierr);

      ierr = VecRestoreArray(qn , &qn_p ); CHKERRXX(ierr);
      ierr = VecRestoreArray(tmp, &tmp_p); CHKERRXX(ierr);

      ierr = VecGhostGetLocalForm(tmp, &tmp_loc); CHKERRXX(ierr);
      ierr = VecGhostGetLocalForm(qn , &qn_loc ); CHKERRXX(ierr);
      ierr = VecCopy(tmp_loc, qn_loc); CHKERRXX(ierr);
      ierr = VecGhostRestoreLocalForm(tmp, &tmp_loc); CHKERRXX(ierr);
      ierr = VecGhostRestoreLocalForm(qn , &qn_loc ); CHKERRXX(ierr);
    }

    ierr = VecRestoreArray(b_qn_well_defined, &b_qn_well_defined_p); CHKERRXX(ierr);

    if(order==2)
    {
      ierr = VecRestoreArray(qnn, &qnn_p); CHKERRXX(ierr);
      ierr = VecDestroy(qnn); CHKERRXX(ierr);
    }
  }

  if(order>=1) { ierr = VecDestroy(b_qn_well_defined ); CHKERRXX(ierr); }
  if(order==2) { ierr = VecDestroy(b_qnn_well_defined); CHKERRXX(ierr); }

  /* extrapolate q */
  Vec qxx, qyy;
  double *qxx_p, *qyy_p;
  ierr = VecCreateGhostNodes(p4est, nodes, &qxx); CHKERRXX(ierr);
  ierr = VecCreateGhostNodes(p4est, nodes, &qyy); CHKERRXX(ierr);
#ifdef P4_TO_P8
  Vec qzz;
  double *qzz_p;
  ierr = VecCreateGhostNodes(p4est, nodes, &qzz); CHKERRXX(ierr);
#endif

  if(order>=1) { ierr = VecGetArray(qn, &qn_p); CHKERRXX(ierr); }

  for(int it=0; it<iterations; ++it)
  {
#ifdef P4_TO_P8
    ngbd->second_derivatives_central(q, qxx, qyy, qzz);
#else
    ngbd->second_derivatives_central(q, qxx, qyy);
#endif

    ierr = VecGetArray(qxx, &qxx_p); CHKERRXX(ierr);
    ierr = VecGetArray(qyy, &qyy_p); CHKERRXX(ierr);
#ifdef P4_TO_P8
    ierr = VecGetArray(qzz, &qzz_p); CHKERRXX(ierr);
#endif

    ierr = VecGetArray(q  , &q_p  ); CHKERRXX(ierr);
    ierr = VecGetArray(tmp, &tmp_p); CHKERRXX(ierr);

    /* first do the layer nodes */
    for(size_t n_map=0; n_map<layer_nodes.size(); ++n_map)
    {
      p4est_locidx_t n = layer_nodes[n_map];
      ngbd->get_neighbors(n, qnnn);
      if(phi_p[n] > -EPS)
      {
        const quad_neighbor_nodes_of_node_t& qnnn = (*ngbd)[n];
        double dt = MIN(fabs(qnnn.d_m00) , fabs(qnnn.d_p00) );
        dt  =  MIN( dt, fabs(qnnn.d_0m0) , fabs(qnnn.d_0p0) );
#ifdef P4_TO_P8
        dt  =  MIN( dt, fabs(qnnn.d_00m) , fabs(qnnn.d_00p) );
        dt /= 3;
#else
        dt /= 2;
#endif

        /* first order one sided derivatives */
        double qx = nx[n]>0 ? (q_p[n] - qnnn.f_m00_linear(q_p)) / qnnn.d_m00
                            : (qnnn.f_p00_linear(q_p) - q_p[n]) / qnnn.d_p00;
        double qy = ny[n]>0 ? (q_p[n] - qnnn.f_0m0_linear(q_p)) / qnnn.d_0m0
                            : (qnnn.f_0p0_linear(q_p) - q_p[n]) / qnnn.d_0p0;
#ifdef P4_TO_P8
        double qz = nz[n]>0 ? (q_p[n] - qnnn.f_00m_linear(q_p)) / qnnn.d_00m
                            : (qnnn.f_00p_linear(q_p) - q_p[n]) / qnnn.d_00p;
#endif

        /* second order derivatives */
        double qxx_m00 = qnnn.f_m00_linear(qxx_p);
        double qxx_p00 = qnnn.f_p00_linear(qxx_p);
        double qyy_0m0 = qnnn.f_0m0_linear(qyy_p);
        double qyy_0p0 = qnnn.f_0p0_linear(qyy_p);
#ifdef P4_TO_P8
        double qzz_00m = qnnn.f_00m_linear(qzz_p);
        double qzz_00p = qnnn.f_00p_linear(qzz_p);
#endif

        /* minmod operation */
        qxx_m00 = qxx_p[n]*qxx_m00<0 ? 0 : (fabs(qxx_p[n])<fabs(qxx_m00) ? qxx_p[n] : qxx_m00);
        qxx_p00 = qxx_p[n]*qxx_p00<0 ? 0 : (fabs(qxx_p[n])<fabs(qxx_p00) ? qxx_p[n] : qxx_p00);
        qyy_0m0 = qyy_p[n]*qyy_0m0<0 ? 0 : (fabs(qyy_p[n])<fabs(qyy_0m0) ? qyy_p[n] : qyy_0m0);
        qyy_0p0 = qyy_p[n]*qyy_0p0<0 ? 0 : (fabs(qyy_p[n])<fabs(qyy_0p0) ? qyy_p[n] : qyy_0p0);
#ifdef P4_TO_P8
        qzz_00m = qzz_p[n]*qzz_00m<0 ? 0 : (fabs(qzz_p[n])<fabs(qzz_00m) ? qzz_p[n] : qzz_00m);
        qzz_00p = qzz_p[n]*qzz_00p<0 ? 0 : (fabs(qzz_p[n])<fabs(qzz_00p) ? qzz_p[n] : qzz_00p);
#endif

        if(nx[n]<0) qx -= .5*qnnn.d_p00*qxx_p00;
        else        qx += .5*qnnn.d_m00*qxx_m00;
        if(ny[n]<0) qy -= .5*qnnn.d_0p0*qyy_0p0;
        else        qy += .5*qnnn.d_0m0*qyy_0m0;
#ifdef P4_TO_P8
        if(nz[n]<0) qz -= .5*qnnn.d_00p*qzz_00p;
        else        qz += .5*qnnn.d_00m*qzz_00m;
#endif

//#ifdef P4_TO_P8
//        if(fabs(nx[n])<EPS && fabs(ny[n])<EPS && fabs(nz[n])<EPS)
//          tmp_p[n] = (qnnn.f_m00_linear(q_p) + qnnn.f_p00_linear(q_p) +
//                      qnnn.f_0m0_linear(q_p) + qnnn.f_0p0_linear(q_p) +
//                      qnnn.f_00m_linear(q_p) + qnnn.f_00p_linear(q_p))/6.;
//#else
//        if(fabs(nx[n])<EPS && fabs(ny[n])<EPS)
//          tmp_p[n] = (qnnn.f_m00_linear(q_p) + qnnn.f_p00_linear(q_p) +
//                      qnnn.f_0m0_linear(q_p) + qnnn.f_0p0_linear(q_p))/4.;
//#endif
//        else
          tmp_p[n] = q_p[n] - dt*( nx[n]*qx + ny[n]*qy
                         #ifdef P4_TO_P8
                                   + nz[n]*qz
                         #endif
                                   ) + (order>=1 ? dt*qn_p[n] : 0);
      }
      else
        tmp_p[n] = q_p[n];
    }

    /* initiate the communication */
    ierr = VecGhostUpdateBegin(tmp, INSERT_VALUES, SCATTER_FORWARD); CHKERRXX(ierr);

    /* now process the local nodes */
    for(size_t n_map=0; n_map<local_nodes.size(); ++n_map)
    {
      p4est_locidx_t n = local_nodes[n_map];
      ngbd->get_neighbors(n, qnnn);
      if(phi_p[n] > -EPS)
      {
        double dt = MIN(fabs(qnnn.d_m00) , fabs(qnnn.d_p00) );
        dt  =  MIN( dt, fabs(qnnn.d_0m0) , fabs(qnnn.d_0p0) );
#ifdef P4_TO_P8
        dt  =  MIN( dt, fabs(qnnn.d_00m) , fabs(qnnn.d_00p) );
        dt /= 3;
#else
        dt /= 2;
#endif

        /* first order one sided derivatives */
        double qx = nx[n]>0 ? (q_p[n] - qnnn.f_m00_linear(q_p)) / qnnn.d_m00
                            : (qnnn.f_p00_linear(q_p) - q_p[n]) / qnnn.d_p00;
        double qy = ny[n]>0 ? (q_p[n] - qnnn.f_0m0_linear(q_p)) / qnnn.d_0m0
                            : (qnnn.f_0p0_linear(q_p) - q_p[n]) / qnnn.d_0p0;
#ifdef P4_TO_P8
        double qz = nz[n]>0 ? (q_p[n] - qnnn.f_00m_linear(q_p)) / qnnn.d_00m
                            : (qnnn.f_00p_linear(q_p) - q_p[n]) / qnnn.d_00p;
#endif

        /* second order derivatives */
        double qxx_m00 = qnnn.f_m00_linear(qxx_p);
        double qxx_p00 = qnnn.f_p00_linear(qxx_p);
        double qyy_0m0 = qnnn.f_0m0_linear(qyy_p);
        double qyy_0p0 = qnnn.f_0p0_linear(qyy_p);
#ifdef P4_TO_P8
        double qzz_00m = qnnn.f_00m_linear(qzz_p);
        double qzz_00p = qnnn.f_00p_linear(qzz_p);
#endif

        /* minmod operation */
        qxx_m00 = qxx_p[n]*qxx_m00<0 ? 0 : (fabs(qxx_p[n])<fabs(qxx_m00) ? qxx_p[n] : qxx_m00);
        qxx_p00 = qxx_p[n]*qxx_p00<0 ? 0 : (fabs(qxx_p[n])<fabs(qxx_p00) ? qxx_p[n] : qxx_p00);
        qyy_0m0 = qyy_p[n]*qyy_0m0<0 ? 0 : (fabs(qyy_p[n])<fabs(qyy_0m0) ? qyy_p[n] : qyy_0m0);
        qyy_0p0 = qyy_p[n]*qyy_0p0<0 ? 0 : (fabs(qyy_p[n])<fabs(qyy_0p0) ? qyy_p[n] : qyy_0p0);
#ifdef P4_TO_P8
        qzz_00m = qzz_p[n]*qzz_00m<0 ? 0 : (fabs(qzz_p[n])<fabs(qzz_00m) ? qzz_p[n] : qzz_00m);
        qzz_00p = qzz_p[n]*qzz_00p<0 ? 0 : (fabs(qzz_p[n])<fabs(qzz_00p) ? qzz_p[n] : qzz_00p);
#endif

        if(nx[n]<0) qx -= .5*qnnn.d_p00*qxx_p00;
        else        qx += .5*qnnn.d_m00*qxx_m00;
        if(ny[n]<0) qy -= .5*qnnn.d_0p0*qyy_0p0;
        else        qy += .5*qnnn.d_0m0*qyy_0m0;
#ifdef P4_TO_P8
        if(nz[n]<0) qz -= .5*qnnn.d_00p*qzz_00p;
        else        qz += .5*qnnn.d_00m*qzz_00m;
#endif

//#ifdef P4_TO_P8
//        if(fabs(nx[n])<EPS && fabs(ny[n])<EPS && fabs(nz[n])<EPS)
//          tmp_p[n] = (qnnn.f_m00_linear(q_p) + qnnn.f_p00_linear(q_p) +
//                      qnnn.f_0m0_linear(q_p) + qnnn.f_0p0_linear(q_p) +
//                      qnnn.f_00m_linear(q_p) + qnnn.f_00p_linear(q_p))/6.;
//#else
//        if(fabs(nx[n])<EPS && fabs(ny[n])<EPS)
//          tmp_p[n] = (qnnn.f_m00_linear(q_p) + qnnn.f_p00_linear(q_p) +
//                      qnnn.f_0m0_linear(q_p) + qnnn.f_0p0_linear(q_p))/4.;
//#endif
//        else
          tmp_p[n] = q_p[n] - dt*( nx[n]*qx + ny[n]*qy
                         #ifdef P4_TO_P8
                                   + nz[n]*qz
                         #endif
                                   ) + (order>=1 ? dt*qn_p[n] : 0);
      }
      else
        tmp_p[n] = q_p[n];
    }

    /* end update communication */
    ierr = VecGhostUpdateEnd  (tmp, INSERT_VALUES, SCATTER_FORWARD); CHKERRXX(ierr);

    ierr = VecRestoreArray(qxx, &qxx_p); CHKERRXX(ierr);
    ierr = VecRestoreArray(qyy, &qyy_p); CHKERRXX(ierr);
#ifdef P4_TO_P8
    ierr = VecRestoreArray(qzz, &qzz_p); CHKERRXX(ierr);
#endif
    ierr = VecRestoreArray(q  , &q_p  ); CHKERRXX(ierr);
    ierr = VecRestoreArray(tmp, &tmp_p); CHKERRXX(ierr);

    ierr = VecGhostGetLocalForm(tmp, &tmp_loc); CHKERRXX(ierr);
    ierr = VecGhostGetLocalForm(q  , &q_loc  ); CHKERRXX(ierr);
    ierr = VecCopy(tmp_loc, q_loc); CHKERRXX(ierr);
    ierr = VecGhostRestoreLocalForm(tmp, &tmp_loc); CHKERRXX(ierr);
    ierr = VecGhostRestoreLocalForm(q  , &q_loc  ); CHKERRXX(ierr);
  }

  if(order>=1)
  {
    ierr = VecRestoreArray(qn, &qn_p); CHKERRXX(ierr);
    ierr = VecDestroy(qn); CHKERRXX(ierr);
  }

  ierr = VecRestoreArray(phi, &phi_p); CHKERRXX(ierr);

  ierr = VecDestroy(qxx); CHKERRXX(ierr);
  ierr = VecDestroy(qyy); CHKERRXX(ierr);
#ifdef P4_TO_P8
  ierr = VecDestroy(qzz); CHKERRXX(ierr);
#endif

  ierr = VecDestroy(tmp); CHKERRXX(ierr);

  ierr = PetscLogEventEnd(log_my_p4est_level_set_extend_over_interface_TVD, phi, q, 0, 0); CHKERRXX(ierr);
}

double my_p4est_level_set_t::advect_in_normal_direction_with_contact_angle(const Vec vn, const Vec surf_tns, const Vec cos_angle, const Vec phi_wall, Vec phi, double dt)
{
  PetscErrorCode ierr;
  ierr = PetscLogEventBegin(log_my_p4est_level_set_advect_in_normal_direction_Vec, 0, 0, 0, 0);

  Vec rhs;
  ierr = VecDuplicate(phi, &rhs); CHKERRXX(ierr);

  // advection step using (assuming |grad(phi)| = 1)
  VecCopyGhost(phi, rhs);
  VecAXPBYGhost(rhs, -1, 1./dt, vn);

  // diffusion step (assuming |grad(phi)| = 1)
  my_p4est_interpolation_nodes_t interp(ngbd);
  Vec flux;
  ierr = VecDuplicate(phi, &flux); CHKERRXX(ierr);
  interp.set_input(flux, linear);

  my_p4est_poisson_nodes_mls_t solver(ngbd);
  if (phi_wall != NULL && cos_angle != NULL && use_neumann_for_contact_angle)
  {
    VecCopyGhost(cos_angle, flux);
    VecPointwiseMultGhost(flux, flux, surf_tns);

    solver.add_boundary(MLS_INTERSECTION, phi_wall, NULL, NEUMANN, interp, zero_cf);
  }

  solver.set_use_sc_scheme(0);
  solver.set_integration_order(1);

  solver.set_mu(surf_tns);
  solver.set_diag(1./dt);
  solver.set_rhs(rhs);

  solver.set_wc(bc_wall_type, zero_cf);

  solver.solve(phi, true);

  ierr = VecDestroy(rhs); CHKERRXX(ierr);
  ierr = VecDestroy(flux); CHKERRXX(ierr);

  // extend into wall
  if (phi_wall != NULL && cos_angle != NULL)
  {
    switch (contact_angle_extension)
    {
      case 0: enforce_contact_angle(phi_wall, phi, cos_angle, 50); break;
      case 1: enforce_contact_angle2(phi_wall, phi, cos_angle, 50); break;
      case 2:
        {
          Vec region;
          ierr = VecDuplicate(phi, &region); CHKERRXX(ierr);

          double *region_ptr;
          double *phi_ptr;
          double *phi_wall_ptr;

          ierr = VecGetArray(phi, &phi_ptr);           CHKERRXX(ierr);
          ierr = VecGetArray(phi_wall, &phi_wall_ptr); CHKERRXX(ierr);
          ierr = VecGetArray(region, &region_ptr);     CHKERRXX(ierr);

          double dxyz[P4EST_DIM];
          dxyz_min(p4est, dxyz);

#ifdef P4_TO_P8
          double dx = MIN(dxyz[0], dxyz[1], dxyz[2]);
#else
          double dx = MIN(dxyz[0], dxyz[1]);
#endif

          double limit_extd = 6.*dx;
          double limit_wall = 6.*dx;

          foreach_node(n, nodes)
          {
            if (fabs(phi_ptr[n]) < limit_extd && phi_wall_ptr[n] < limit_wall)
              region_ptr[n] = 1;
            else
              region_ptr[n] = 0;
          }

          ierr = VecRestoreArray(phi, &phi_ptr);           CHKERRXX(ierr);
          ierr = VecRestoreArray(phi_wall, &phi_wall_ptr); CHKERRXX(ierr);
          ierr = VecRestoreArray(region, &region_ptr);     CHKERRXX(ierr);

          extend_Over_Interface_TVD_regional(phi_wall, phi_wall, region, phi, 50, 2); break;
        }
    }
  }

  ierr = PetscLogEventEnd(log_my_p4est_level_set_advect_in_normal_direction_Vec, 0, 0, 0, 0);
}

void my_p4est_level_set_t::extend_Over_Interface_TVD_regional( Vec phi, Vec mask, Vec region, Vec q, int iterations, int order) const
{
#ifdef CASL_THROWS
  if(order!=0 && order!=1 && order!=2) throw std::invalid_argument("[CASL_ERROR]: my_p4est_level_set_t->extend_Over_Interface_TVD: order must be 0, 1 or 2.");
#endif
  PetscErrorCode ierr;
  ierr = PetscLogEventBegin(log_my_p4est_level_set_extend_over_interface_TVD, phi, q, 0, 0); CHKERRXX(ierr);

  double *mask_p;
  ierr = VecGetArray(mask, &mask_p); CHKERRXX(ierr);

  double *phi_p;
  ierr = VecGetArray(phi, &phi_p); CHKERRXX(ierr);

  Vec qn, qnn;
  double *q_p, *qn_p, *qnn_p;
  Vec b_qn_well_defined;
  Vec b_qnn_well_defined;
  double *b_qn_well_defined_p;
  double *b_qnn_well_defined_p;

  Vec tmp, tmp_loc;
  Vec qnn_loc, qn_loc, q_loc;
  ierr = VecDuplicate(phi, &tmp); CHKERRXX(ierr);
  double *tmp_p;

  double dxyz[P4EST_DIM];

  dxyz_min(p4est, dxyz);


  /* init the neighborhood information if needed */
  /* NOTE: from now on the neighbors will be initialized ... do we want to clear them
   * at the end of this function if they were not initialized beforehand ?
   */
  ngbd->init_neighbors();

  /* compute the normals */
  std::vector<double> nx(nodes->num_owned_indeps);
  std::vector<double> ny(nodes->num_owned_indeps);
#ifdef P4_TO_P8
  std::vector<double> nz(nodes->num_owned_indeps);
#endif

  quad_neighbor_nodes_of_node_t qnnn;
  for(p4est_locidx_t n=0; n<nodes->num_owned_indeps; ++n)
  {
    ngbd->get_neighbors(n, qnnn);
    nx[n] = qnnn.dx_central(phi_p);
    ny[n] = qnnn.dy_central(phi_p);
#ifdef P4_TO_P8
    nz[n] = qnnn.dz_central(phi_p);
    double norm = sqrt(nx[n]*nx[n] + ny[n]*ny[n] + nz[n]*nz[n]);
#else
    double norm = sqrt(nx[n]*nx[n] + ny[n]*ny[n]);
#endif

		if(norm>EPS)
		{
			nx[n] /= norm;
			ny[n] /= norm;
#ifdef P4_TO_P8
			nz[n] /= norm;
#endif
		}
		else
		{
			nx[n] = 0;
			ny[n] = 0;
#ifdef P4_TO_P8
			nz[n] = 0;
#endif
                }
  }

  ierr = VecGetArray(q , &q_p) ; CHKERRXX(ierr);

  /* initialize qn */
  const std::vector<p4est_locidx_t>& layer_nodes = ngbd->layer_nodes;
  const std::vector<p4est_locidx_t>& local_nodes = ngbd->local_nodes;

  if(order >=1 )
  {
    ierr = VecCreateGhostNodes(p4est, nodes, &qn); CHKERRXX(ierr);
    ierr = VecCreateGhostNodes(p4est, nodes, &b_qn_well_defined); CHKERRXX(ierr);

    ierr = VecGetArray(qn, &qn_p); CHKERRXX(ierr);
    ierr = VecGetArray(b_qn_well_defined, &b_qn_well_defined_p); CHKERRXX(ierr);

    /* first do the layer nodes */
    for(size_t n_map=0; n_map<layer_nodes.size(); ++n_map)
    {
      p4est_locidx_t n = layer_nodes[n_map];
      ngbd->get_neighbors(n, qnnn);
      if(  mask_p[qnnn.node_000]<-EPS &&
     #ifdef P4_TO_P8
           ( mask_p[qnnn.node_m00_mm]<-EPS || fabs(qnnn.d_m00_p0)<EPS || fabs(qnnn.d_m00_0p)<EPS) &&
           ( mask_p[qnnn.node_m00_mp]<-EPS || fabs(qnnn.d_m00_p0)<EPS || fabs(qnnn.d_m00_0m)<EPS) &&
           ( mask_p[qnnn.node_m00_pm]<-EPS || fabs(qnnn.d_m00_m0)<EPS || fabs(qnnn.d_m00_0p)<EPS) &&
           ( mask_p[qnnn.node_m00_pp]<-EPS || fabs(qnnn.d_m00_m0)<EPS || fabs(qnnn.d_m00_0m)<EPS) &&

           ( mask_p[qnnn.node_p00_mm]<-EPS || fabs(qnnn.d_p00_p0)<EPS || fabs(qnnn.d_p00_0p)<EPS) &&
           ( mask_p[qnnn.node_p00_mp]<-EPS || fabs(qnnn.d_p00_p0)<EPS || fabs(qnnn.d_p00_0m)<EPS) &&
           ( mask_p[qnnn.node_p00_pm]<-EPS || fabs(qnnn.d_p00_m0)<EPS || fabs(qnnn.d_p00_0p)<EPS) &&
           ( mask_p[qnnn.node_p00_pp]<-EPS || fabs(qnnn.d_p00_m0)<EPS || fabs(qnnn.d_p00_0m)<EPS) &&

           ( mask_p[qnnn.node_0m0_mm]<-EPS || fabs(qnnn.d_0m0_p0)<EPS || fabs(qnnn.d_0m0_0p)<EPS) &&
           ( mask_p[qnnn.node_0m0_mp]<-EPS || fabs(qnnn.d_0m0_p0)<EPS || fabs(qnnn.d_0m0_0m)<EPS) &&
           ( mask_p[qnnn.node_0m0_pm]<-EPS || fabs(qnnn.d_0m0_m0)<EPS || fabs(qnnn.d_0m0_0p)<EPS) &&
           ( mask_p[qnnn.node_0m0_pp]<-EPS || fabs(qnnn.d_0m0_m0)<EPS || fabs(qnnn.d_0m0_0m)<EPS) &&

           ( mask_p[qnnn.node_0p0_mm]<-EPS || fabs(qnnn.d_0p0_p0)<EPS || fabs(qnnn.d_0p0_0p)<EPS) &&
           ( mask_p[qnnn.node_0p0_mp]<-EPS || fabs(qnnn.d_0p0_p0)<EPS || fabs(qnnn.d_0p0_0m)<EPS) &&
           ( mask_p[qnnn.node_0p0_pm]<-EPS || fabs(qnnn.d_0p0_m0)<EPS || fabs(qnnn.d_0p0_0p)<EPS) &&
           ( mask_p[qnnn.node_0p0_pp]<-EPS || fabs(qnnn.d_0p0_m0)<EPS || fabs(qnnn.d_0p0_0m)<EPS) &&

           ( mask_p[qnnn.node_00m_mm]<-EPS || fabs(qnnn.d_00m_p0)<EPS || fabs(qnnn.d_00m_0p)<EPS) &&
           ( mask_p[qnnn.node_00m_mp]<-EPS || fabs(qnnn.d_00m_p0)<EPS || fabs(qnnn.d_00m_0m)<EPS) &&
           ( mask_p[qnnn.node_00m_pm]<-EPS || fabs(qnnn.d_00m_m0)<EPS || fabs(qnnn.d_00m_0p)<EPS) &&
           ( mask_p[qnnn.node_00m_pp]<-EPS || fabs(qnnn.d_00m_m0)<EPS || fabs(qnnn.d_00m_0m)<EPS) &&

           ( mask_p[qnnn.node_00p_mm]<-EPS || fabs(qnnn.d_00p_p0)<EPS || fabs(qnnn.d_00p_0p)<EPS) &&
           ( mask_p[qnnn.node_00p_mp]<-EPS || fabs(qnnn.d_00p_p0)<EPS || fabs(qnnn.d_00p_0m)<EPS) &&
           ( mask_p[qnnn.node_00p_pm]<-EPS || fabs(qnnn.d_00p_m0)<EPS || fabs(qnnn.d_00p_0p)<EPS) &&
           ( mask_p[qnnn.node_00p_pp]<-EPS || fabs(qnnn.d_00p_m0)<EPS || fabs(qnnn.d_00p_0m)<EPS)
     #else
           ( mask_p[qnnn.node_m00_mm]<-EPS || fabs(qnnn.d_m00_p0)<EPS) &&
           ( mask_p[qnnn.node_m00_pm]<-EPS || fabs(qnnn.d_m00_m0)<EPS) &&
           ( mask_p[qnnn.node_p00_mm]<-EPS || fabs(qnnn.d_p00_p0)<EPS) &&
           ( mask_p[qnnn.node_p00_pm]<-EPS || fabs(qnnn.d_p00_m0)<EPS) &&
           ( mask_p[qnnn.node_0m0_mm]<-EPS || fabs(qnnn.d_0m0_p0)<EPS) &&
           ( mask_p[qnnn.node_0m0_pm]<-EPS || fabs(qnnn.d_0m0_m0)<EPS) &&
           ( mask_p[qnnn.node_0p0_mm]<-EPS || fabs(qnnn.d_0p0_p0)<EPS) &&
           ( mask_p[qnnn.node_0p0_pm]<-EPS || fabs(qnnn.d_0p0_m0)<EPS)
     #endif
           )
      {
        b_qn_well_defined_p[n] = true;
        qn_p[n] = ( nx[n]*qnnn.dx_central(q_p) +
                    ny[n]*qnnn.dy_central(q_p)
            #ifdef P4_TO_P8
                    + nz[n]*qnnn.dz_central(q_p)
            #endif
                    );
      }
      else
      {
        b_qn_well_defined_p[n] = false;
        qn_p[n] = 0;
      }
    }

    /* initiate the communication */
    ierr = VecGhostUpdateBegin(b_qn_well_defined, INSERT_VALUES, SCATTER_FORWARD); CHKERRXX(ierr);
    ierr = VecGhostUpdateBegin(qn, INSERT_VALUES, SCATTER_FORWARD); CHKERRXX(ierr);

    /* now process the local nodes */
    for(size_t n_map=0; n_map<local_nodes.size(); ++n_map)
    {
      p4est_locidx_t n = local_nodes[n_map];
      ngbd->get_neighbors(n, qnnn);
      if(  mask_p[qnnn.node_000]<-EPS &&
     #ifdef P4_TO_P8
           ( mask_p[qnnn.node_m00_mm]<-EPS || fabs(qnnn.d_m00_p0)<EPS || fabs(qnnn.d_m00_0p)<EPS) &&
           ( mask_p[qnnn.node_m00_mp]<-EPS || fabs(qnnn.d_m00_p0)<EPS || fabs(qnnn.d_m00_0m)<EPS) &&
           ( mask_p[qnnn.node_m00_pm]<-EPS || fabs(qnnn.d_m00_m0)<EPS || fabs(qnnn.d_m00_0p)<EPS) &&
           ( mask_p[qnnn.node_m00_pp]<-EPS || fabs(qnnn.d_m00_m0)<EPS || fabs(qnnn.d_m00_0m)<EPS) &&

           ( mask_p[qnnn.node_p00_mm]<-EPS || fabs(qnnn.d_p00_p0)<EPS || fabs(qnnn.d_p00_0p)<EPS) &&
           ( mask_p[qnnn.node_p00_mp]<-EPS || fabs(qnnn.d_p00_p0)<EPS || fabs(qnnn.d_p00_0m)<EPS) &&
           ( mask_p[qnnn.node_p00_pm]<-EPS || fabs(qnnn.d_p00_m0)<EPS || fabs(qnnn.d_p00_0p)<EPS) &&
           ( mask_p[qnnn.node_p00_pp]<-EPS || fabs(qnnn.d_p00_m0)<EPS || fabs(qnnn.d_p00_0m)<EPS) &&

           ( mask_p[qnnn.node_0m0_mm]<-EPS || fabs(qnnn.d_0m0_p0)<EPS || fabs(qnnn.d_0m0_0p)<EPS) &&
           ( mask_p[qnnn.node_0m0_mp]<-EPS || fabs(qnnn.d_0m0_p0)<EPS || fabs(qnnn.d_0m0_0m)<EPS) &&
           ( mask_p[qnnn.node_0m0_pm]<-EPS || fabs(qnnn.d_0m0_m0)<EPS || fabs(qnnn.d_0m0_0p)<EPS) &&
           ( mask_p[qnnn.node_0m0_pp]<-EPS || fabs(qnnn.d_0m0_m0)<EPS || fabs(qnnn.d_0m0_0m)<EPS) &&

           ( mask_p[qnnn.node_0p0_mm]<-EPS || fabs(qnnn.d_0p0_p0)<EPS || fabs(qnnn.d_0p0_0p)<EPS) &&
           ( mask_p[qnnn.node_0p0_mp]<-EPS || fabs(qnnn.d_0p0_p0)<EPS || fabs(qnnn.d_0p0_0m)<EPS) &&
           ( mask_p[qnnn.node_0p0_pm]<-EPS || fabs(qnnn.d_0p0_m0)<EPS || fabs(qnnn.d_0p0_0p)<EPS) &&
           ( mask_p[qnnn.node_0p0_pp]<-EPS || fabs(qnnn.d_0p0_m0)<EPS || fabs(qnnn.d_0p0_0m)<EPS) &&

           ( mask_p[qnnn.node_00m_mm]<-EPS || fabs(qnnn.d_00m_p0)<EPS || fabs(qnnn.d_00m_0p)<EPS) &&
           ( mask_p[qnnn.node_00m_mp]<-EPS || fabs(qnnn.d_00m_p0)<EPS || fabs(qnnn.d_00m_0m)<EPS) &&
           ( mask_p[qnnn.node_00m_pm]<-EPS || fabs(qnnn.d_00m_m0)<EPS || fabs(qnnn.d_00m_0p)<EPS) &&
           ( mask_p[qnnn.node_00m_pp]<-EPS || fabs(qnnn.d_00m_m0)<EPS || fabs(qnnn.d_00m_0m)<EPS) &&

           ( mask_p[qnnn.node_00p_mm]<-EPS || fabs(qnnn.d_00p_p0)<EPS || fabs(qnnn.d_00p_0p)<EPS) &&
           ( mask_p[qnnn.node_00p_mp]<-EPS || fabs(qnnn.d_00p_p0)<EPS || fabs(qnnn.d_00p_0m)<EPS) &&
           ( mask_p[qnnn.node_00p_pm]<-EPS || fabs(qnnn.d_00p_m0)<EPS || fabs(qnnn.d_00p_0p)<EPS) &&
           ( mask_p[qnnn.node_00p_pp]<-EPS || fabs(qnnn.d_00p_m0)<EPS || fabs(qnnn.d_00p_0m)<EPS)
     #else
           ( mask_p[qnnn.node_m00_mm]<-EPS || fabs(qnnn.d_m00_p0)<EPS) &&
           ( mask_p[qnnn.node_m00_pm]<-EPS || fabs(qnnn.d_m00_m0)<EPS) &&
           ( mask_p[qnnn.node_p00_mm]<-EPS || fabs(qnnn.d_p00_p0)<EPS) &&
           ( mask_p[qnnn.node_p00_pm]<-EPS || fabs(qnnn.d_p00_m0)<EPS) &&
           ( mask_p[qnnn.node_0m0_mm]<-EPS || fabs(qnnn.d_0m0_p0)<EPS) &&
           ( mask_p[qnnn.node_0m0_pm]<-EPS || fabs(qnnn.d_0m0_m0)<EPS) &&
           ( mask_p[qnnn.node_0p0_mm]<-EPS || fabs(qnnn.d_0p0_p0)<EPS) &&
           ( mask_p[qnnn.node_0p0_pm]<-EPS || fabs(qnnn.d_0p0_m0)<EPS)
     #endif
           )
      {
        b_qn_well_defined_p[n] = true;
        qn_p[n] = ( nx[n]*qnnn.dx_central(q_p) +
                    ny[n]*qnnn.dy_central(q_p)
            #ifdef P4_TO_P8
                    + nz[n]*qnnn.dz_central(q_p)
            #endif
                    );
      }
      else
      {
        b_qn_well_defined_p[n] = false;
        qn_p[n] = 0;
      }
    }

    /* end update communication */
    ierr = VecGhostUpdateEnd  (b_qn_well_defined, INSERT_VALUES, SCATTER_FORWARD); CHKERRXX(ierr);
    ierr = VecGhostUpdateEnd  (qn, INSERT_VALUES, SCATTER_FORWARD); CHKERRXX(ierr);

    ierr = VecRestoreArray(qn, &qn_p); CHKERRXX(ierr);
    ierr = VecRestoreArray(b_qn_well_defined, &b_qn_well_defined_p); CHKERRXX(ierr);
  }

  ierr = VecRestoreArray(q, &q_p); CHKERRXX(ierr);

  /* initialize qnn */
  if(order == 2)
  {
    ierr = VecDuplicate(qn, &qnn); CHKERRXX(ierr);
    ierr = VecDuplicate(b_qn_well_defined, &b_qnn_well_defined); CHKERRXX(ierr);

    ierr = VecGetArray(qn , &qn_p ); CHKERRXX(ierr);
    ierr = VecGetArray(qnn, &qnn_p); CHKERRXX(ierr);

    ierr = VecGetArray(b_qn_well_defined , &b_qn_well_defined_p ); CHKERRXX(ierr);
    ierr = VecGetArray(b_qnn_well_defined, &b_qnn_well_defined_p); CHKERRXX(ierr);

    /* first do the layer nodes */
    for(size_t n_map=0; n_map<layer_nodes.size(); ++n_map)
    {
      p4est_locidx_t n = layer_nodes[n_map];
      ngbd->get_neighbors(n, qnnn);
      if(  b_qn_well_defined_p[qnnn.node_000]==true &&
     #ifdef P4_TO_P8
           ( b_qn_well_defined_p[qnnn.node_m00_mm]==true || fabs(qnnn.d_m00_p0)<EPS || fabs(qnnn.d_m00_0p)<EPS) &&
           ( b_qn_well_defined_p[qnnn.node_m00_mp]==true || fabs(qnnn.d_m00_p0)<EPS || fabs(qnnn.d_m00_0m)<EPS) &&
           ( b_qn_well_defined_p[qnnn.node_m00_pm]==true || fabs(qnnn.d_m00_m0)<EPS || fabs(qnnn.d_m00_0p)<EPS) &&
           ( b_qn_well_defined_p[qnnn.node_m00_pp]==true || fabs(qnnn.d_m00_m0)<EPS || fabs(qnnn.d_m00_0m)<EPS) &&

           ( b_qn_well_defined_p[qnnn.node_p00_mm]==true || fabs(qnnn.d_p00_p0)<EPS || fabs(qnnn.d_p00_0p)<EPS) &&
           ( b_qn_well_defined_p[qnnn.node_p00_mp]==true || fabs(qnnn.d_p00_p0)<EPS || fabs(qnnn.d_p00_0m)<EPS) &&
           ( b_qn_well_defined_p[qnnn.node_p00_pm]==true || fabs(qnnn.d_p00_m0)<EPS || fabs(qnnn.d_p00_0p)<EPS) &&
           ( b_qn_well_defined_p[qnnn.node_p00_pp]==true || fabs(qnnn.d_p00_m0)<EPS || fabs(qnnn.d_p00_0m)<EPS) &&

           ( b_qn_well_defined_p[qnnn.node_0m0_mm]==true || fabs(qnnn.d_0m0_p0)<EPS || fabs(qnnn.d_0m0_0p)<EPS) &&
           ( b_qn_well_defined_p[qnnn.node_0m0_mp]==true || fabs(qnnn.d_0m0_p0)<EPS || fabs(qnnn.d_0m0_0m)<EPS) &&
           ( b_qn_well_defined_p[qnnn.node_0m0_pm]==true || fabs(qnnn.d_0m0_m0)<EPS || fabs(qnnn.d_0m0_0p)<EPS) &&
           ( b_qn_well_defined_p[qnnn.node_0m0_pp]==true || fabs(qnnn.d_0m0_m0)<EPS || fabs(qnnn.d_0m0_0m)<EPS) &&

           ( b_qn_well_defined_p[qnnn.node_0p0_mm]==true || fabs(qnnn.d_0p0_p0)<EPS || fabs(qnnn.d_0p0_0p)<EPS) &&
           ( b_qn_well_defined_p[qnnn.node_0p0_mp]==true || fabs(qnnn.d_0p0_p0)<EPS || fabs(qnnn.d_0p0_0m)<EPS) &&
           ( b_qn_well_defined_p[qnnn.node_0p0_pm]==true || fabs(qnnn.d_0p0_m0)<EPS || fabs(qnnn.d_0p0_0p)<EPS) &&
           ( b_qn_well_defined_p[qnnn.node_0p0_pp]==true || fabs(qnnn.d_0p0_m0)<EPS || fabs(qnnn.d_0p0_0m)<EPS) &&

           ( b_qn_well_defined_p[qnnn.node_00m_mm]==true || fabs(qnnn.d_00m_p0)<EPS || fabs(qnnn.d_00m_0p)<EPS) &&
           ( b_qn_well_defined_p[qnnn.node_00m_mp]==true || fabs(qnnn.d_00m_p0)<EPS || fabs(qnnn.d_00m_0m)<EPS) &&
           ( b_qn_well_defined_p[qnnn.node_00m_pm]==true || fabs(qnnn.d_00m_m0)<EPS || fabs(qnnn.d_00m_0p)<EPS) &&
           ( b_qn_well_defined_p[qnnn.node_00m_pp]==true || fabs(qnnn.d_00m_m0)<EPS || fabs(qnnn.d_00m_0m)<EPS) &&

           ( b_qn_well_defined_p[qnnn.node_00p_mm]==true || fabs(qnnn.d_00p_p0)<EPS || fabs(qnnn.d_00p_0p)<EPS) &&
           ( b_qn_well_defined_p[qnnn.node_00p_mp]==true || fabs(qnnn.d_00p_p0)<EPS || fabs(qnnn.d_00p_0m)<EPS) &&
           ( b_qn_well_defined_p[qnnn.node_00p_pm]==true || fabs(qnnn.d_00p_m0)<EPS || fabs(qnnn.d_00p_0p)<EPS) &&
           ( b_qn_well_defined_p[qnnn.node_00p_pp]==true || fabs(qnnn.d_00p_m0)<EPS || fabs(qnnn.d_00p_0m)<EPS)
     #else
           ( b_qn_well_defined_p[qnnn.node_m00_mm]==true || fabs(qnnn.d_m00_p0)<EPS) &&
           ( b_qn_well_defined_p[qnnn.node_m00_pm]==true || fabs(qnnn.d_m00_m0)<EPS) &&
           ( b_qn_well_defined_p[qnnn.node_p00_mm]==true || fabs(qnnn.d_p00_p0)<EPS) &&
           ( b_qn_well_defined_p[qnnn.node_p00_pm]==true || fabs(qnnn.d_p00_m0)<EPS) &&
           ( b_qn_well_defined_p[qnnn.node_0m0_mm]==true || fabs(qnnn.d_0m0_p0)<EPS) &&
           ( b_qn_well_defined_p[qnnn.node_0m0_pm]==true || fabs(qnnn.d_0m0_m0)<EPS) &&
           ( b_qn_well_defined_p[qnnn.node_0p0_mm]==true || fabs(qnnn.d_0p0_p0)<EPS) &&
           ( b_qn_well_defined_p[qnnn.node_0p0_pm]==true || fabs(qnnn.d_0p0_m0)<EPS)
     #endif
           )


      {
        b_qnn_well_defined_p[n] = true;
        qnn_p[n] = ( nx[n]*qnnn.dx_central(qn_p) +
                     ny[n]*qnnn.dy_central(qn_p)
             #ifdef P4_TO_P8
                     + nz[n]*qnnn.dz_central(qn_p)
             #endif
                     );
      }
      else
      {
        b_qnn_well_defined_p[n] = false;
        qnn_p[n] = 0;
      }
    }

    /* initiate the communication */
    ierr = VecGhostUpdateBegin(b_qnn_well_defined, INSERT_VALUES, SCATTER_FORWARD); CHKERRXX(ierr);
    ierr = VecGhostUpdateBegin(qnn, INSERT_VALUES, SCATTER_FORWARD); CHKERRXX(ierr);

    /* now process the local nodes */
    for(size_t n_map=0; n_map<local_nodes.size(); ++n_map)
    {
      p4est_locidx_t n = local_nodes[n_map];
      ngbd->get_neighbors(n, qnnn);
      if(  b_qn_well_defined_p[qnnn.node_000]==true &&
     #ifdef P4_TO_P8
           ( b_qn_well_defined_p[qnnn.node_m00_mm]==true || fabs(qnnn.d_m00_p0)<EPS || fabs(qnnn.d_m00_0p)<EPS) &&
           ( b_qn_well_defined_p[qnnn.node_m00_mp]==true || fabs(qnnn.d_m00_p0)<EPS || fabs(qnnn.d_m00_0m)<EPS) &&
           ( b_qn_well_defined_p[qnnn.node_m00_pm]==true || fabs(qnnn.d_m00_m0)<EPS || fabs(qnnn.d_m00_0p)<EPS) &&
           ( b_qn_well_defined_p[qnnn.node_m00_pp]==true || fabs(qnnn.d_m00_m0)<EPS || fabs(qnnn.d_m00_0m)<EPS) &&

           ( b_qn_well_defined_p[qnnn.node_p00_mm]==true || fabs(qnnn.d_p00_p0)<EPS || fabs(qnnn.d_p00_0p)<EPS) &&
           ( b_qn_well_defined_p[qnnn.node_p00_mp]==true || fabs(qnnn.d_p00_p0)<EPS || fabs(qnnn.d_p00_0m)<EPS) &&
           ( b_qn_well_defined_p[qnnn.node_p00_pm]==true || fabs(qnnn.d_p00_m0)<EPS || fabs(qnnn.d_p00_0p)<EPS) &&
           ( b_qn_well_defined_p[qnnn.node_p00_pp]==true || fabs(qnnn.d_p00_m0)<EPS || fabs(qnnn.d_p00_0m)<EPS) &&

           ( b_qn_well_defined_p[qnnn.node_0m0_mm]==true || fabs(qnnn.d_0m0_p0)<EPS || fabs(qnnn.d_0m0_0p)<EPS) &&
           ( b_qn_well_defined_p[qnnn.node_0m0_mp]==true || fabs(qnnn.d_0m0_p0)<EPS || fabs(qnnn.d_0m0_0m)<EPS) &&
           ( b_qn_well_defined_p[qnnn.node_0m0_pm]==true || fabs(qnnn.d_0m0_m0)<EPS || fabs(qnnn.d_0m0_0p)<EPS) &&
           ( b_qn_well_defined_p[qnnn.node_0m0_pp]==true || fabs(qnnn.d_0m0_m0)<EPS || fabs(qnnn.d_0m0_0m)<EPS) &&

           ( b_qn_well_defined_p[qnnn.node_0p0_mm]==true || fabs(qnnn.d_0p0_p0)<EPS || fabs(qnnn.d_0p0_0p)<EPS) &&
           ( b_qn_well_defined_p[qnnn.node_0p0_mp]==true || fabs(qnnn.d_0p0_p0)<EPS || fabs(qnnn.d_0p0_0m)<EPS) &&
           ( b_qn_well_defined_p[qnnn.node_0p0_pm]==true || fabs(qnnn.d_0p0_m0)<EPS || fabs(qnnn.d_0p0_0p)<EPS) &&
           ( b_qn_well_defined_p[qnnn.node_0p0_pp]==true || fabs(qnnn.d_0p0_m0)<EPS || fabs(qnnn.d_0p0_0m)<EPS) &&

           ( b_qn_well_defined_p[qnnn.node_00m_mm]==true || fabs(qnnn.d_00m_p0)<EPS || fabs(qnnn.d_00m_0p)<EPS) &&
           ( b_qn_well_defined_p[qnnn.node_00m_mp]==true || fabs(qnnn.d_00m_p0)<EPS || fabs(qnnn.d_00m_0m)<EPS) &&
           ( b_qn_well_defined_p[qnnn.node_00m_pm]==true || fabs(qnnn.d_00m_m0)<EPS || fabs(qnnn.d_00m_0p)<EPS) &&
           ( b_qn_well_defined_p[qnnn.node_00m_pp]==true || fabs(qnnn.d_00m_m0)<EPS || fabs(qnnn.d_00m_0m)<EPS) &&

           ( b_qn_well_defined_p[qnnn.node_00p_mm]==true || fabs(qnnn.d_00p_p0)<EPS || fabs(qnnn.d_00p_0p)<EPS) &&
           ( b_qn_well_defined_p[qnnn.node_00p_mp]==true || fabs(qnnn.d_00p_p0)<EPS || fabs(qnnn.d_00p_0m)<EPS) &&
           ( b_qn_well_defined_p[qnnn.node_00p_pm]==true || fabs(qnnn.d_00p_m0)<EPS || fabs(qnnn.d_00p_0p)<EPS) &&
           ( b_qn_well_defined_p[qnnn.node_00p_pp]==true || fabs(qnnn.d_00p_m0)<EPS || fabs(qnnn.d_00p_0m)<EPS)
     #else
           ( b_qn_well_defined_p[qnnn.node_m00_mm]==true || fabs(qnnn.d_m00_p0)<EPS) &&
           ( b_qn_well_defined_p[qnnn.node_m00_pm]==true || fabs(qnnn.d_m00_m0)<EPS) &&
           ( b_qn_well_defined_p[qnnn.node_p00_mm]==true || fabs(qnnn.d_p00_p0)<EPS) &&
           ( b_qn_well_defined_p[qnnn.node_p00_pm]==true || fabs(qnnn.d_p00_m0)<EPS) &&
           ( b_qn_well_defined_p[qnnn.node_0m0_mm]==true || fabs(qnnn.d_0m0_p0)<EPS) &&
           ( b_qn_well_defined_p[qnnn.node_0m0_pm]==true || fabs(qnnn.d_0m0_m0)<EPS) &&
           ( b_qn_well_defined_p[qnnn.node_0p0_mm]==true || fabs(qnnn.d_0p0_p0)<EPS) &&
           ( b_qn_well_defined_p[qnnn.node_0p0_pm]==true || fabs(qnnn.d_0p0_m0)<EPS)
     #endif
           )


      {
        b_qnn_well_defined_p[n] = true;
        qnn_p[n] = ( nx[n]*qnnn.dx_central(qn_p) +
                     ny[n]*qnnn.dy_central(qn_p)
             #ifdef P4_TO_P8
                     + nz[n]*qnnn.dz_central(qn_p)
             #endif
                     );
      }
      else
      {
        b_qnn_well_defined_p[n] = false;
        qnn_p[n] = 0;
      }
    }

    /* end update communication */
    ierr = VecGhostUpdateEnd  (b_qnn_well_defined, INSERT_VALUES, SCATTER_FORWARD); CHKERRXX(ierr);
    ierr = VecGhostUpdateEnd  (qnn, INSERT_VALUES, SCATTER_FORWARD); CHKERRXX(ierr);

    ierr = VecRestoreArray(qn , &qn_p ); CHKERRXX(ierr);
    ierr = VecRestoreArray(qnn, &qnn_p); CHKERRXX(ierr);

    ierr = VecRestoreArray(b_qn_well_defined , &b_qn_well_defined_p ); CHKERRXX(ierr);
    ierr = VecRestoreArray(b_qnn_well_defined, &b_qnn_well_defined_p); CHKERRXX(ierr);
  }

  /* extrapolate qnn */
  if(order==2)
  {
    ierr = VecGetArray(b_qnn_well_defined, &b_qnn_well_defined_p); CHKERRXX(ierr);

    for(int it=0; it<iterations; ++it)
    {
      ierr = VecGetArray(qnn, &qnn_p); CHKERRXX(ierr);
      ierr = VecGetArray(tmp, &tmp_p); CHKERRXX(ierr);

      /* first do the layer nodes */
      for(size_t n_map=0; n_map<layer_nodes.size(); ++n_map)
      {
        p4est_locidx_t n = layer_nodes[n_map];
        if(!b_qnn_well_defined_p[n])
        {
          ngbd->get_neighbors(n, qnnn);
          double dt = MIN(fabs(qnnn.d_m00) , fabs(qnnn.d_p00) );
          dt  =  MIN( dt, fabs(qnnn.d_0m0) , fabs(qnnn.d_0p0) );
#ifdef P4_TO_P8
          dt  =  MIN( dt, fabs(qnnn.d_00m) , fabs(qnnn.d_00p) );
          dt /= 3;
#else
          dt /= 2;
#endif

          /* first order one sided derivative */
          double qnnx = nx[n]>0 ? (qnn_p[n] - qnnn.f_m00_linear(qnn_p)) / qnnn.d_m00
                                : (qnnn.f_p00_linear(qnn_p) - qnn_p[n]) / qnnn.d_p00;
          double qnny = ny[n]>0 ? (qnn_p[n] - qnnn.f_0m0_linear(qnn_p)) / qnnn.d_0m0
                                : (qnnn.f_0p0_linear(qnn_p) - qnn_p[n]) / qnnn.d_0p0;
#ifdef P4_TO_P8
          double qnnz = nz[n]>0 ? (qnn_p[n] - qnnn.f_00m_linear(qnn_p)) / qnnn.d_00m
                                : (qnnn.f_00p_linear(qnn_p) - qnn_p[n]) / qnnn.d_00p;
#endif
          tmp_p[n] = qnn_p[n] - dt*( nx[n]*qnnx + ny[n]*qnny
                           #ifdef P4_TO_P8
                                     + nz[n]*qnnz
                           #endif
                                     );
        }
        else
          tmp_p[n] = qnn_p[n];
      }

      /* initiate the communication */
      ierr = VecGhostUpdateBegin(tmp, INSERT_VALUES, SCATTER_FORWARD); CHKERRXX(ierr);

      /* now process the local nodes */
      for(size_t n_map=0; n_map<local_nodes.size(); ++n_map)
      {
        p4est_locidx_t n = local_nodes[n_map];
        if(!b_qnn_well_defined_p[n])
        {
          ngbd->get_neighbors(n, qnnn);
          double dt = MIN(fabs(qnnn.d_m00) , fabs(qnnn.d_p00) );
          dt  =  MIN( dt, fabs(qnnn.d_0m0) , fabs(qnnn.d_0p0) );
#ifdef P4_TO_P8
          dt  =  MIN( dt, fabs(qnnn.d_00m) , fabs(qnnn.d_00p) );
          dt /= 3;
#else
          dt /= 2;
#endif

          /* first order one sided derivative */
          double qnnx = nx[n]>0 ? (qnn_p[n] - qnnn.f_m00_linear(qnn_p)) / qnnn.d_m00
                                : (qnnn.f_p00_linear(qnn_p) - qnn_p[n]) / qnnn.d_p00;
          double qnny = ny[n]>0 ? (qnn_p[n] - qnnn.f_0m0_linear(qnn_p)) / qnnn.d_0m0
                                : (qnnn.f_0p0_linear(qnn_p) - qnn_p[n]) / qnnn.d_0p0;
#ifdef P4_TO_P8
          double qnnz = nz[n]>0 ? (qnn_p[n] - qnnn.f_00m_linear(qnn_p)) / qnnn.d_00m
                                : (qnnn.f_00p_linear(qnn_p) - qnn_p[n]) / qnnn.d_00p;
#endif
          tmp_p[n] = qnn_p[n] - dt*( nx[n]*qnnx + ny[n]*qnny
                           #ifdef P4_TO_P8
                                     + nz[n]*qnnz
                           #endif
                                     );
        }
        else
          tmp_p[n] = qnn_p[n];
      }

      /* end update communication */
      ierr = VecGhostUpdateEnd  (tmp, INSERT_VALUES, SCATTER_FORWARD); CHKERRXX(ierr);

      ierr = VecRestoreArray(tmp, &tmp_p); CHKERRXX(ierr);
      ierr = VecRestoreArray(qnn, &qnn_p); CHKERRXX(ierr);

      ierr = VecGhostGetLocalForm(tmp, &tmp_loc); CHKERRXX(ierr);
      ierr = VecGhostGetLocalForm(qnn, &qnn_loc); CHKERRXX(ierr);
      ierr = VecCopy(tmp_loc, qnn_loc); CHKERRXX(ierr);
      ierr = VecGhostRestoreLocalForm(tmp, &tmp_loc); CHKERRXX(ierr);
      ierr = VecGhostRestoreLocalForm(qnn, &qnn_loc); CHKERRXX(ierr);
    }
    ierr = VecRestoreArray(b_qnn_well_defined, &b_qnn_well_defined_p); CHKERRXX(ierr);
  }

  double *region_p;
  ierr = VecGetArray(region, &region_p); CHKERRXX(ierr);

  /* extrapolate qn */
  if(order>=1)
  {
    if(order==2) ierr = VecGetArray(qnn, &qnn_p); CHKERRXX(ierr);
    ierr = VecGetArray(b_qn_well_defined, &b_qn_well_defined_p); CHKERRXX(ierr);

    for(int it=0; it<iterations; ++it)
    {
      ierr = VecGetArray(qn , &qn_p ); CHKERRXX(ierr);
      ierr = VecGetArray(tmp, &tmp_p); CHKERRXX(ierr);

      /* first do the layer nodes */
      for(size_t n_map=0; n_map<layer_nodes.size(); ++n_map)
      {
        p4est_locidx_t n = layer_nodes[n_map];
        if(!b_qn_well_defined_p[n])
        {
          ngbd->get_neighbors(n, qnnn);
          double dt = MIN(fabs(qnnn.d_m00) , fabs(qnnn.d_p00) );
          dt  =  MIN( dt, fabs(qnnn.d_0m0) , fabs(qnnn.d_0p0) );
#ifdef P4_TO_P8
          dt  =  MIN( dt, fabs(qnnn.d_00m) , fabs(qnnn.d_00p) );
          dt /= 3;
#else
          dt /= 2;
#endif

          /* first order one sided derivative */
          double qnx = nx[n]>0 ? (qn_p[n] - qnnn.f_m00_linear(qn_p)) / qnnn.d_m00
                               : (qnnn.f_p00_linear(qn_p) - qn_p[n]) / qnnn.d_p00;
          double qny = ny[n]>0 ? (qn_p[n] - qnnn.f_0m0_linear(qn_p)) / qnnn.d_0m0
                               : (qnnn.f_0p0_linear(qn_p) - qn_p[n]) / qnnn.d_0p0;
#ifdef P4_TO_P8
          double qnz = nz[n]>0 ? (qn_p[n] - qnnn.f_00m_linear(qn_p)) / qnnn.d_00m
                               : (qnnn.f_00p_linear(qn_p) - qn_p[n]) / qnnn.d_00p;
#endif
          tmp_p[n] = qn_p[n] - dt*( nx[n]*qnx + ny[n]*qny
                          #ifdef P4_TO_P8
                                    + nz[n]*qnz
                          #endif
                                    ) + (order==2 ? dt*qnn_p[n]*region_p[n] : 0);
        }
        else
          tmp_p[n] = qn_p[n];
      }

      /* initiate the communication */
      ierr = VecGhostUpdateBegin(tmp, INSERT_VALUES, SCATTER_FORWARD); CHKERRXX(ierr);

      /* now process the local nodes */
      for(size_t n_map=0; n_map<local_nodes.size(); ++n_map)
      {
        p4est_locidx_t n = local_nodes[n_map];
        if(!b_qn_well_defined_p[n])
        {
          ngbd->get_neighbors(n, qnnn);
          double dt = MIN(fabs(qnnn.d_m00) , fabs(qnnn.d_p00) );
          dt  =  MIN( dt, fabs(qnnn.d_0m0) , fabs(qnnn.d_0p0) );
#ifdef P4_TO_P8
          dt  =  MIN( dt, fabs(qnnn.d_00m) , fabs(qnnn.d_00p) );
          dt /= 3;
#else
          dt /= 2;
#endif

          /* first order one sided derivative */
          double qnx = nx[n]>0 ? (qn_p[n] - qnnn.f_m00_linear(qn_p)) / qnnn.d_m00
                               : (qnnn.f_p00_linear(qn_p) - qn_p[n]) / qnnn.d_p00;
          double qny = ny[n]>0 ? (qn_p[n] - qnnn.f_0m0_linear(qn_p)) / qnnn.d_0m0
                               : (qnnn.f_0p0_linear(qn_p) - qn_p[n]) / qnnn.d_0p0;
#ifdef P4_TO_P8
          double qnz = nz[n]>0 ? (qn_p[n] - qnnn.f_00m_linear(qn_p)) / qnnn.d_00m
                               : (qnnn.f_00p_linear(qn_p) - qn_p[n]) / qnnn.d_00p;
#endif
          tmp_p[n] = qn_p[n] - dt*( nx[n]*qnx + ny[n]*qny
                          #ifdef P4_TO_P8
                                    + nz[n]*qnz
                          #endif
                                    ) + (order==2 ? dt*qnn_p[n]*region_p[n] : 0);
        }
        else
          tmp_p[n] = qn_p[n];
      }

      /* end update communication */
      ierr = VecGhostUpdateEnd  (tmp, INSERT_VALUES, SCATTER_FORWARD); CHKERRXX(ierr);

      ierr = VecRestoreArray(qn , &qn_p ); CHKERRXX(ierr);
      ierr = VecRestoreArray(tmp, &tmp_p); CHKERRXX(ierr);

      ierr = VecGhostGetLocalForm(tmp, &tmp_loc); CHKERRXX(ierr);
      ierr = VecGhostGetLocalForm(qn , &qn_loc ); CHKERRXX(ierr);
      ierr = VecCopy(tmp_loc, qn_loc); CHKERRXX(ierr);
      ierr = VecGhostRestoreLocalForm(tmp, &tmp_loc); CHKERRXX(ierr);
      ierr = VecGhostRestoreLocalForm(qn , &qn_loc ); CHKERRXX(ierr);
    }

    ierr = VecRestoreArray(b_qn_well_defined, &b_qn_well_defined_p); CHKERRXX(ierr);

    if(order==2)
    {
      ierr = VecRestoreArray(qnn, &qnn_p); CHKERRXX(ierr);
      ierr = VecDestroy(qnn); CHKERRXX(ierr);
    }
  }

  if(order>=1) { ierr = VecDestroy(b_qn_well_defined ); CHKERRXX(ierr); }
  if(order==2) { ierr = VecDestroy(b_qnn_well_defined); CHKERRXX(ierr); }

  /* extrapolate q */
  Vec qxx, qyy;
  double *qxx_p, *qyy_p;
  ierr = VecCreateGhostNodes(p4est, nodes, &qxx); CHKERRXX(ierr);
  ierr = VecCreateGhostNodes(p4est, nodes, &qyy); CHKERRXX(ierr);
#ifdef P4_TO_P8
  Vec qzz;
  double *qzz_p;
  ierr = VecCreateGhostNodes(p4est, nodes, &qzz); CHKERRXX(ierr);
#endif

  if(order>=1) { ierr = VecGetArray(qn, &qn_p); CHKERRXX(ierr); }

  for(int it=0; it<iterations; ++it)
  {
#ifdef P4_TO_P8
    ngbd->second_derivatives_central(q, qxx, qyy, qzz);
#else
    ngbd->second_derivatives_central(q, qxx, qyy);
#endif

    ierr = VecGetArray(qxx, &qxx_p); CHKERRXX(ierr);
    ierr = VecGetArray(qyy, &qyy_p); CHKERRXX(ierr);
#ifdef P4_TO_P8
    ierr = VecGetArray(qzz, &qzz_p); CHKERRXX(ierr);
#endif

    ierr = VecGetArray(q  , &q_p  ); CHKERRXX(ierr);
    ierr = VecGetArray(tmp, &tmp_p); CHKERRXX(ierr);

    /* first do the layer nodes */
    for(size_t n_map=0; n_map<layer_nodes.size(); ++n_map)
    {
      p4est_locidx_t n = layer_nodes[n_map];
      ngbd->get_neighbors(n, qnnn);
      if(mask_p[n] > -EPS)
      {
        const quad_neighbor_nodes_of_node_t& qnnn = (*ngbd)[n];
        double dt = MIN(fabs(qnnn.d_m00) , fabs(qnnn.d_p00) );
        dt  =  MIN( dt, fabs(qnnn.d_0m0) , fabs(qnnn.d_0p0) );
#ifdef P4_TO_P8
        dt  =  MIN( dt, fabs(qnnn.d_00m) , fabs(qnnn.d_00p) );
        dt /= 3;
#else
        dt /= 2;
#endif

        /* first order one sided derivatives */
        double qx = nx[n]>0 ? (q_p[n] - qnnn.f_m00_linear(q_p)) / qnnn.d_m00
                            : (qnnn.f_p00_linear(q_p) - q_p[n]) / qnnn.d_p00;
        double qy = ny[n]>0 ? (q_p[n] - qnnn.f_0m0_linear(q_p)) / qnnn.d_0m0
                            : (qnnn.f_0p0_linear(q_p) - q_p[n]) / qnnn.d_0p0;
#ifdef P4_TO_P8
        double qz = nz[n]>0 ? (q_p[n] - qnnn.f_00m_linear(q_p)) / qnnn.d_00m
                            : (qnnn.f_00p_linear(q_p) - q_p[n]) / qnnn.d_00p;
#endif

        /* second order derivatives */
        double qxx_m00 = qnnn.f_m00_linear(qxx_p);
        double qxx_p00 = qnnn.f_p00_linear(qxx_p);
        double qyy_0m0 = qnnn.f_0m0_linear(qyy_p);
        double qyy_0p0 = qnnn.f_0p0_linear(qyy_p);
#ifdef P4_TO_P8
        double qzz_00m = qnnn.f_00m_linear(qzz_p);
        double qzz_00p = qnnn.f_00p_linear(qzz_p);
#endif

        /* minmod operation */
        qxx_m00 = qxx_p[n]*qxx_m00<0 ? 0 : (fabs(qxx_p[n])<fabs(qxx_m00) ? qxx_p[n] : qxx_m00);
        qxx_p00 = qxx_p[n]*qxx_p00<0 ? 0 : (fabs(qxx_p[n])<fabs(qxx_p00) ? qxx_p[n] : qxx_p00);
        qyy_0m0 = qyy_p[n]*qyy_0m0<0 ? 0 : (fabs(qyy_p[n])<fabs(qyy_0m0) ? qyy_p[n] : qyy_0m0);
        qyy_0p0 = qyy_p[n]*qyy_0p0<0 ? 0 : (fabs(qyy_p[n])<fabs(qyy_0p0) ? qyy_p[n] : qyy_0p0);
#ifdef P4_TO_P8
        qzz_00m = qzz_p[n]*qzz_00m<0 ? 0 : (fabs(qzz_p[n])<fabs(qzz_00m) ? qzz_p[n] : qzz_00m);
        qzz_00p = qzz_p[n]*qzz_00p<0 ? 0 : (fabs(qzz_p[n])<fabs(qzz_00p) ? qzz_p[n] : qzz_00p);
#endif

        if(nx[n]<0) qx -= .5*qnnn.d_p00*qxx_p00;
        else        qx += .5*qnnn.d_m00*qxx_m00;
        if(ny[n]<0) qy -= .5*qnnn.d_0p0*qyy_0p0;
        else        qy += .5*qnnn.d_0m0*qyy_0m0;
#ifdef P4_TO_P8
        if(nz[n]<0) qz -= .5*qnnn.d_00p*qzz_00p;
        else        qz += .5*qnnn.d_00m*qzz_00m;
#endif

        tmp_p[n] = q_p[n] - dt*( nx[n]*qx + ny[n]*qy
                         #ifdef P4_TO_P8
                                 + nz[n]*qz
                         #endif
                                 ) + (order>=1 ? dt*qn_p[n]*region_p[n] : 0);
      }
      else
        tmp_p[n] = q_p[n];
    }

    /* initiate the communication */
    ierr = VecGhostUpdateBegin(tmp, INSERT_VALUES, SCATTER_FORWARD); CHKERRXX(ierr);

    /* now process the local nodes */
    for(size_t n_map=0; n_map<local_nodes.size(); ++n_map)
    {
      p4est_locidx_t n = local_nodes[n_map];
      ngbd->get_neighbors(n, qnnn);
      if(mask_p[n] > -EPS)
      {
        double dt = MIN(fabs(qnnn.d_m00) , fabs(qnnn.d_p00) );
        dt  =  MIN( dt, fabs(qnnn.d_0m0) , fabs(qnnn.d_0p0) );
#ifdef P4_TO_P8
        dt  =  MIN( dt, fabs(qnnn.d_00m) , fabs(qnnn.d_00p) );
        dt /= 3;
#else
        dt /= 2;
#endif

        /* first order one sided derivatives */
        double qx = nx[n]>0 ? (q_p[n] - qnnn.f_m00_linear(q_p)) / qnnn.d_m00
                            : (qnnn.f_p00_linear(q_p) - q_p[n]) / qnnn.d_p00;
        double qy = ny[n]>0 ? (q_p[n] - qnnn.f_0m0_linear(q_p)) / qnnn.d_0m0
                            : (qnnn.f_0p0_linear(q_p) - q_p[n]) / qnnn.d_0p0;
#ifdef P4_TO_P8
        double qz = nz[n]>0 ? (q_p[n] - qnnn.f_00m_linear(q_p)) / qnnn.d_00m
                            : (qnnn.f_00p_linear(q_p) - q_p[n]) / qnnn.d_00p;
#endif

        /* second order derivatives */
        double qxx_m00 = qnnn.f_m00_linear(qxx_p);
        double qxx_p00 = qnnn.f_p00_linear(qxx_p);
        double qyy_0m0 = qnnn.f_0m0_linear(qyy_p);
        double qyy_0p0 = qnnn.f_0p0_linear(qyy_p);
#ifdef P4_TO_P8
        double qzz_00m = qnnn.f_00m_linear(qzz_p);
        double qzz_00p = qnnn.f_00p_linear(qzz_p);
#endif

        /* minmod operation */
        qxx_m00 = qxx_p[n]*qxx_m00<0 ? 0 : (fabs(qxx_p[n])<fabs(qxx_m00) ? qxx_p[n] : qxx_m00);
        qxx_p00 = qxx_p[n]*qxx_p00<0 ? 0 : (fabs(qxx_p[n])<fabs(qxx_p00) ? qxx_p[n] : qxx_p00);
        qyy_0m0 = qyy_p[n]*qyy_0m0<0 ? 0 : (fabs(qyy_p[n])<fabs(qyy_0m0) ? qyy_p[n] : qyy_0m0);
        qyy_0p0 = qyy_p[n]*qyy_0p0<0 ? 0 : (fabs(qyy_p[n])<fabs(qyy_0p0) ? qyy_p[n] : qyy_0p0);
#ifdef P4_TO_P8
        qzz_00m = qzz_p[n]*qzz_00m<0 ? 0 : (fabs(qzz_p[n])<fabs(qzz_00m) ? qzz_p[n] : qzz_00m);
        qzz_00p = qzz_p[n]*qzz_00p<0 ? 0 : (fabs(qzz_p[n])<fabs(qzz_00p) ? qzz_p[n] : qzz_00p);
#endif

        if(nx[n]<0) qx -= .5*qnnn.d_p00*qxx_p00;
        else        qx += .5*qnnn.d_m00*qxx_m00;
        if(ny[n]<0) qy -= .5*qnnn.d_0p0*qyy_0p0;
        else        qy += .5*qnnn.d_0m0*qyy_0m0;
#ifdef P4_TO_P8
        if(nz[n]<0) qz -= .5*qnnn.d_00p*qzz_00p;
        else        qz += .5*qnnn.d_00m*qzz_00m;
#endif

        tmp_p[n] = q_p[n] - dt*( nx[n]*qx + ny[n]*qy
                         #ifdef P4_TO_P8
                                 + nz[n]*qz
                         #endif
                                 ) + (order>=1 ? dt*qn_p[n]*region_p[n] : 0);
      }
      else
        tmp_p[n] = q_p[n];
    }

    /* end update communication */
    ierr = VecGhostUpdateEnd  (tmp, INSERT_VALUES, SCATTER_FORWARD); CHKERRXX(ierr);

    ierr = VecRestoreArray(qxx, &qxx_p); CHKERRXX(ierr);
    ierr = VecRestoreArray(qyy, &qyy_p); CHKERRXX(ierr);
#ifdef P4_TO_P8
    ierr = VecRestoreArray(qzz, &qzz_p); CHKERRXX(ierr);
#endif
    ierr = VecRestoreArray(q  , &q_p  ); CHKERRXX(ierr);
    ierr = VecRestoreArray(tmp, &tmp_p); CHKERRXX(ierr);

    ierr = VecGhostGetLocalForm(tmp, &tmp_loc); CHKERRXX(ierr);
    ierr = VecGhostGetLocalForm(q  , &q_loc  ); CHKERRXX(ierr);
    ierr = VecCopy(tmp_loc, q_loc); CHKERRXX(ierr);
    ierr = VecGhostRestoreLocalForm(tmp, &tmp_loc); CHKERRXX(ierr);
    ierr = VecGhostRestoreLocalForm(q  , &q_loc  ); CHKERRXX(ierr);
  }

  if(order>=1)
  {
    ierr = VecRestoreArray(qn, &qn_p); CHKERRXX(ierr);
    ierr = VecDestroy(qn); CHKERRXX(ierr);
  }

  ierr = VecRestoreArray(phi, &phi_p); CHKERRXX(ierr);
  ierr = VecRestoreArray(mask, &mask_p); CHKERRXX(ierr);
  ierr = VecRestoreArray(region, &region_p); CHKERRXX(ierr);

  ierr = VecDestroy(qxx); CHKERRXX(ierr);
  ierr = VecDestroy(qyy); CHKERRXX(ierr);
#ifdef P4_TO_P8
  ierr = VecDestroy(qzz); CHKERRXX(ierr);
#endif

  ierr = VecDestroy(tmp); CHKERRXX(ierr);

  ierr = PetscLogEventEnd(log_my_p4est_level_set_extend_over_interface_TVD, phi, q, 0, 0); CHKERRXX(ierr);
}



void my_p4est_level_set_t::extend_from_interface_to_whole_domain_TVD( Vec phi, Vec mask, Vec qi, Vec q, int iterations ) const
{
  PetscErrorCode ierr;
  ierr = PetscLogEventBegin(log_my_p4est_level_set_extend_from_interface_TVD, phi, qi, q, 0); CHKERRXX(ierr);

  /* init the neighborhood information if needed */
  /* NOTE: from now on the neighbors will be initialized ... do we want to clear them
   * at the end of this function if they were not initialized beforehand ?
   */
  ngbd->init_neighbors();

  /* find dx and dy smallest */
  splitting_criteria_t *data = (splitting_criteria_t*) p4est->user_pointer;
  p4est_topidx_t vm = p4est->connectivity->tree_to_vertex[0 + 0];
  p4est_topidx_t vp = p4est->connectivity->tree_to_vertex[0 + P4EST_CHILDREN-1];
  double xmin = p4est->connectivity->vertices[3*vm + 0];
  double ymin = p4est->connectivity->vertices[3*vm + 1];
  double xmax = p4est->connectivity->vertices[3*vp + 0];
  double ymax = p4est->connectivity->vertices[3*vp + 1];
  double dx = (xmax-xmin) / pow(2.,(double) data->max_lvl);
  double dy = (ymax-ymin) / pow(2.,(double) data->max_lvl);

#ifdef P4_TO_P8
  double zmin = p4est->connectivity->vertices[3*vm + 2];
  double zmax = p4est->connectivity->vertices[3*vp + 2];
  double dz = (zmax-zmin) / pow(2.,(double) data->max_lvl);
  double dl = MAX(dx, dy, dz);
#else
  double dl = MAX(dx, dy);
#endif

  Vec qxx, qyy;
  double *qxx_p, *qyy_p;
  ierr = VecCreateGhostNodes(p4est, nodes, &qxx); CHKERRXX(ierr);
  ierr = VecCreateGhostNodes(p4est, nodes, &qyy); CHKERRXX(ierr);
#ifdef P4_TO_P8
  Vec qzz; double *qzz_p;
  ierr = VecCreateGhostNodes(p4est, nodes, &qzz); CHKERRXX(ierr);
  compute_derivatives(qi, qxx, qyy, qzz);
#else
  compute_derivatives(qi, qxx, qyy);
#endif

  Vec q1, q2;
  double *q1_p, *q2_p, *q_p, *qi_p, *phi_p;
  ierr = VecDuplicate(phi, &q1); CHKERRXX(ierr);
  ierr = VecDuplicate(phi, &q2); CHKERRXX(ierr);

  ierr = VecGetArray(qi, &qi_p); CHKERRXX(ierr);
  ierr = VecGetArray(q , &q_p); CHKERRXX(ierr);
  ierr = VecGetArray(q1, &q1_p); CHKERRXX(ierr);
  ierr = VecGetArray(q2, &q2_p); CHKERRXX(ierr);
  ierr = VecGetArray(phi, &phi_p); CHKERRXX(ierr);

  /* compute the normals */
  std::vector<double> nx(nodes->num_owned_indeps);
  std::vector<double> ny(nodes->num_owned_indeps);
#ifdef P4_TO_P8
  std::vector<double> nz(nodes->num_owned_indeps);
#endif
  quad_neighbor_nodes_of_node_t qnnn;
  for(p4est_locidx_t n=0; n<nodes->num_owned_indeps; ++n)
  {
    ngbd->get_neighbors(n, qnnn);
    nx[n] = qnnn.dx_central(phi_p);
    ny[n] = qnnn.dy_central(phi_p);
#ifdef P4_TO_P8
    nz[n] = qnnn.dz_central(phi_p);
    double norm = sqrt(nx[n]*nx[n] + ny[n]*ny[n] + nz[n]*nz[n]);
#else
    double norm = sqrt(nx[n]*nx[n] + ny[n]*ny[n]);
#endif

    if(norm>EPS)
    {
      nx[n] /= norm;
      ny[n] /= norm;
#ifdef P4_TO_P8
      nz[n] /= norm;
#endif
    }
    else
    {
      nx[n] = 0;
      ny[n] = 0;
#ifdef P4_TO_P8
      nz[n] = 0;
#endif
    }
  }

  /* compute second order derivatives of phi for second order accurate location */
  Vec dxx; double *dxx_p; ierr = VecCreateGhostNodes(p4est, nodes, &dxx); CHKERRXX(ierr);
  Vec dyy; double *dyy_p; ierr = VecCreateGhostNodes(p4est, nodes, &dyy); CHKERRXX(ierr);
#ifdef P4_TO_P8
  Vec dzz; double *dzz_p; ierr = VecCreateGhostNodes(p4est, nodes, &dzz); CHKERRXX(ierr);
#endif

  ierr = VecRestoreArray(phi, &phi_p); CHKERRXX(ierr);

#ifdef P4_TO_P8
  compute_derivatives(phi, dxx, dyy, dzz);
#else
  compute_derivatives(phi, dxx, dyy);
#endif

  ierr = VecGetArray(phi, &phi_p); CHKERRXX(ierr);

  double *mask_p;
  ierr = VecGetArray(mask, &mask_p); CHKERRXX(ierr);

  ierr = VecGetArray(dxx, &dxx_p); CHKERRXX(ierr);
  ierr = VecGetArray(dyy, &dyy_p); CHKERRXX(ierr);
#ifdef P4_TO_P8
  ierr = VecGetArray(dzz, &dzz_p); CHKERRXX(ierr);
#endif

  /* initialization of q */
  const std::vector<p4est_locidx_t>& layer_nodes = ngbd->layer_nodes;
  const std::vector<p4est_locidx_t>& local_nodes = ngbd->local_nodes;

  for(size_t n=0; n<nodes->indep_nodes.elem_count; ++n)
    q_p[n] = (fabs(phi_p[n])<1.5*dl && mask_p[n] <= 0 )? qi_p[n] : 0;

  // first initialize the quantities at the interface (instead of doing it each time in the loop ...)
  std::vector<double> qi_m00(nodes->num_owned_indeps);
  std::vector<double> qi_p00(nodes->num_owned_indeps);
  std::vector<double> qi_0m0(nodes->num_owned_indeps);
  std::vector<double> qi_0p0(nodes->num_owned_indeps);
  std::vector<double> s_m00(nodes->num_owned_indeps);
  std::vector<double> s_p00(nodes->num_owned_indeps);
  std::vector<double> s_0m0(nodes->num_owned_indeps);
  std::vector<double> s_0p0(nodes->num_owned_indeps);

#ifdef P4_TO_P8
  std::vector<double> qi_00m(nodes->num_owned_indeps);
  std::vector<double> qi_00p(nodes->num_owned_indeps);
  std::vector<double> s_00m(nodes->num_owned_indeps);
  std::vector<double> s_00p(nodes->num_owned_indeps);
  my_p4est_interpolation_nodes_t interp_m00(ngbd); interp_m00.set_input(qi, qxx, qyy, qzz, interpolation_on_interface);
  my_p4est_interpolation_nodes_t interp_p00(ngbd); interp_p00.set_input(qi, qxx, qyy, qzz, interpolation_on_interface);
  my_p4est_interpolation_nodes_t interp_0m0(ngbd); interp_0m0.set_input(qi, qxx, qyy, qzz, interpolation_on_interface);
  my_p4est_interpolation_nodes_t interp_0p0(ngbd); interp_0p0.set_input(qi, qxx, qyy, qzz, interpolation_on_interface);
  my_p4est_interpolation_nodes_t interp_00m(ngbd); interp_00m.set_input(qi, qxx, qyy, qzz, interpolation_on_interface);
  my_p4est_interpolation_nodes_t interp_00p(ngbd); interp_00p.set_input(qi, qxx, qyy, qzz, interpolation_on_interface);
#else
  my_p4est_interpolation_nodes_t interp_m00(ngbd); interp_m00.set_input(qi, qxx, qyy, interpolation_on_interface);
  my_p4est_interpolation_nodes_t interp_p00(ngbd); interp_p00.set_input(qi, qxx, qyy, interpolation_on_interface);
  my_p4est_interpolation_nodes_t interp_0m0(ngbd); interp_0m0.set_input(qi, qxx, qyy, interpolation_on_interface);
  my_p4est_interpolation_nodes_t interp_0p0(ngbd); interp_0p0.set_input(qi, qxx, qyy, interpolation_on_interface);
#endif

  for(p4est_locidx_t n=0; n<nodes->num_owned_indeps; ++n)
  {
    ngbd->get_neighbors(n, qnnn);
    double x = node_x_fr_n(n, p4est, nodes);
    double y = node_y_fr_n(n, p4est, nodes);
#ifdef P4_TO_P8
    double z = node_z_fr_n(n, p4est, nodes);
#endif

    double p_000, p_m00, p_p00, p_0m0, p_0p0;
#ifdef P4_TO_P8
    double p_00m, p_00p;
#endif
    qnnn.ngbd_with_quadratic_interpolation(phi_p, p_000,
                                                 p_m00, p_p00,
                                                 p_0m0, p_0p0
                                             #ifdef P4_TO_P8
                                                 , p_00m, p_00p
                                             #endif
                                                 );


    double m_000, m_m00, m_p00, m_0m0, m_0p0;
#ifdef P4_TO_P8
    double m_00m, m_00p;
#endif
    qnnn.ngbd_with_quadratic_interpolation(mask_p, m_000,
                                                 m_m00, m_p00,
                                                 m_0m0, m_0p0
                                             #ifdef P4_TO_P8
                                                 , m_00m, m_00p
                                             #endif
                                                 );

    bool one_is_neg = m_000 < 0 ||
        m_m00 < 0 || m_p00 < 0 ||
    #ifdef P4_TO_P8
        m_00m < 0 || m_00p < 0 ||
    #endif
        m_0m0 < 0 || m_0p0 < 0;


    double s_p00_ = qnnn.d_p00; double s_m00_ = qnnn.d_m00;
    double s_0p0_ = qnnn.d_0p0; double s_0m0_ = qnnn.d_0m0;
#ifdef P4_TO_P8
    double s_00p_ = qnnn.d_00p; double s_00m_ = qnnn.d_00m;
#endif

    //---------------------------------------------------------------------
    // Second Order derivatives
    //---------------------------------------------------------------------
    double pxx_000 = dxx_p[n];
    double pyy_000 = dyy_p[n];
#ifdef P4_TO_P8
    double pzz_000 = dzz_p[n];
#endif
    double pxx_m00 = qnnn.f_m00_linear(dxx_p);
    double pxx_p00 = qnnn.f_p00_linear(dxx_p);
    double pyy_0m0 = qnnn.f_0m0_linear(dyy_p);
    double pyy_0p0 = qnnn.f_0p0_linear(dyy_p);
#ifdef P4_TO_P8
    double pzz_00m = qnnn.f_00m_linear(dzz_p);
    double pzz_00p = qnnn.f_00p_linear(dzz_p);
#endif

    if(p_000*p_m00<0){
//      s_m00[n] = interface_Location(0, s_m00_, p_000, p_m00);
      s_m00[n] =-interface_Location_With_Second_Order_Derivative(-s_m00_,   0,p_m00,p_000,pxx_m00,pxx_000);
      s_m00[n] = MAX(s_m00[n],EPS);
      if (one_is_neg) {
      double xyz[] = { x-s_m00[n], y
                 #ifdef P4_TO_P8
                       , z
                 #endif
                     };
        interp_m00.add_point(n, xyz);
      } else {
        qi_m00[n] = 0;
      }

    }
    else {
      qi_m00[n] = qi_p[n];
      s_m00[n] = s_m00_;
    }
    if(p_000*p_p00<0) {
//      s_p00[n] = interface_Location(0, s_p00_, p_000, p_p00);
      s_p00[n] = interface_Location_With_Second_Order_Derivative(    0,s_p00_,p_000,p_p00,pxx_000,pxx_p00);
      s_p00[n] = MAX(s_p00[n],EPS);
      if (one_is_neg) {
      double xyz[] = { x+s_p00[n], y
                 #ifdef P4_TO_P8
                       , z
                 #endif
                     };
      interp_p00.add_point(n, xyz);
      } else {
        qi_p00[n] = 0;
      }
    }
    else {
      qi_p00[n] = qi_p[n];
      s_p00[n] = s_p00_;
    }
    if(p_000*p_0m0<0) {
//      s_0m0[n] = interface_Location(0, s_0m0_, p_000, p_0m0);
      s_0m0[n] =-interface_Location_With_Second_Order_Derivative(-s_0m0_,   0,p_0m0,p_000,pyy_0m0,pyy_000);
      s_0m0[n] = MAX(s_0m0[n],EPS);
      if (one_is_neg) {
      double xyz[] = { x, y-s_0m0[n]
                 #ifdef P4_TO_P8
                       , z
                 #endif
                     };
      interp_0m0.add_point(n, xyz);
      } else {
        qi_0m0[n] = 0;
      }
    }
    else {
      qi_0m0[n] = qi_p[n];
      s_0m0[n] = s_0m0_;
    }
    if(p_000*p_0p0<0){
//      s_0p0[n] = interface_Location(0, s_0p0_, p_000, p_0p0);
      s_0p0[n] = interface_Location_With_Second_Order_Derivative(    0,s_0p0_,p_000,p_0p0,pyy_000,pyy_0p0);
      s_0p0[n] = MAX(s_0p0[n],EPS);
      if (one_is_neg) {
      double xyz[] = { x, y+s_0p0[n]
                 #ifdef P4_TO_P8
                       , z
                 #endif
                     };
      interp_0p0.add_point(n, xyz);
      } else {
        qi_0p0[n] = 0;
      }
    }
    else{
      qi_0p0[n] = qi_p[n];
      s_0p0[n] = s_0p0_;
    }
#ifdef P4_TO_P8
    if(p_000*p_00m<0) {
//      s_00m[n] = interface_Location(0, s_00m_, p_000, p_00m);
      s_00m[n] =-interface_Location_With_Second_Order_Derivative(-s_00m_,   0,p_00m,p_000,pzz_00m,pzz_000);
      s_00m[n] = MAX(s_00m[n],EPS);
      if (one_is_neg) {
      double xyz[] = { x, y, z-s_00m[n]};
      interp_00m.add_point(n, xyz);
      } else {
        qi_00m[n] = 0;
      }
    }
    else {
      qi_00m[n] = qi_p[n];
      s_00m[n] = s_00m_;
    }
    if(p_000*p_00p<0) {
//      s_00p[n] = interface_Location(0, s_00p_, p_000, p_00p);
      s_00p[n] = interface_Location_With_Second_Order_Derivative(    0,s_00p_,p_000,p_00p,pzz_000,pzz_00p);
      s_00p[n] = MAX(s_00p[n],EPS);
      if (one_is_neg) {
      double xyz[] = { x, y, z+s_00p[n] };
      interp_00p.add_point(n, xyz);
      } else {
        qi_00p[n] = 0;
      }
    }
    else {
      qi_00p[n] = qi_p[n];
      s_00p[n] = s_00p_;
    }
#endif
  }

  ierr = VecRestoreArray(mask, &mask_p); CHKERRXX(ierr);

  interp_m00.interpolate(qi_m00.data());
  interp_p00.interpolate(qi_p00.data());
  interp_0m0.interpolate(qi_0m0.data());
  interp_0p0.interpolate(qi_0p0.data());
#ifdef P4_TO_P8
  interp_00m.interpolate(qi_00m.data());
  interp_00p.interpolate(qi_00p.data());
#endif

  for(int it=0; it<iterations; ++it)
  {
    //---------------------------------------------------------------------
    // q1 = q - dt*sgn(phi)*n \cdot \nabla(q) by the Godunov scheme with ENO-2 and subcell resolution
    //---------------------------------------------------------------------

#ifdef P4_TO_P8
    compute_derivatives(q, qxx, qyy, qzz);
#else
    compute_derivatives(q, qxx, qyy);
#endif

    ierr = VecGetArray(qxx, &qxx_p); CHKERRXX(ierr);
    ierr = VecGetArray(qyy, &qyy_p); CHKERRXX(ierr);
#ifdef P4_TO_P8
    ierr = VecGetArray(qzz, &qzz_p); CHKERRXX(ierr);
#endif

    /* First do layer nodes */
    extend_from_interface_to_whole_domain_TVD_one_iteration(layer_nodes, phi_p, nx, ny,
                                                        #ifdef P4_TO_P8
                                                            nz,
                                                        #endif
                                                            q1_p,
                                                            q_p, qxx_p, qyy_p,
                                                        #ifdef P4_TO_P8
                                                            qzz_p,
                                                        #endif
                                                            qi_m00, qi_p00,
                                                            qi_0m0, qi_0p0,
                                                        #ifdef P4_TO_P8
                                                            qi_00m, qi_00p,
                                                        #endif
                                                            s_m00, s_p00,
                                                            s_0m0, s_0p0
                                                        #ifdef P4_TO_P8
                                                            , s_00m, s_00p
                                                        #endif
                                                            );

    /* initiate communication for q1 */
    ierr = VecGhostUpdateBegin(q1, INSERT_VALUES, SCATTER_FORWARD); CHKERRXX(ierr);

    /* compute the local nodes */
    extend_from_interface_to_whole_domain_TVD_one_iteration(local_nodes, phi_p, nx, ny,
                                                        #ifdef P4_TO_P8
                                                            nz,
                                                        #endif
                                                            q1_p,
                                                            q_p, qxx_p, qyy_p,
                                                        #ifdef P4_TO_P8
                                                            qzz_p,
                                                        #endif
                                                            qi_m00, qi_p00,
                                                            qi_0m0, qi_0p0,
                                                        #ifdef P4_TO_P8
                                                            qi_00m, qi_00p,
                                                        #endif
                                                            s_m00, s_p00,
                                                            s_0m0, s_0p0
                                                        #ifdef P4_TO_P8
                                                            , s_00m, s_00p
                                                        #endif
                                                            );

    /* finish communication for q1 */
    ierr = VecGhostUpdateEnd(q1, INSERT_VALUES, SCATTER_FORWARD); CHKERRXX(ierr);

    ierr = VecRestoreArray(qxx, &qxx_p); CHKERRXX(ierr);
    ierr = VecRestoreArray(qyy, &qyy_p); CHKERRXX(ierr);
#ifdef P4_TO_P8
    ierr = VecRestoreArray(qzz, &qzz_p); CHKERRXX(ierr);
#endif

#ifdef P4_TO_P8
    compute_derivatives(q1, qxx, qyy, qzz);
#else
    compute_derivatives(q1, qxx, qyy);
#endif

    ierr = VecGetArray(qxx, &qxx_p); CHKERRXX(ierr);
    ierr = VecGetArray(qyy, &qyy_p); CHKERRXX(ierr);
#ifdef P4_TO_P8
    ierr = VecGetArray(qzz, &qzz_p); CHKERRXX(ierr);
#endif

    //---------------------------------------------------------------------
    // q2 = q1 - dt*sgn(phi)*n \cdot \nabla(q1) by the Godunov scheme with ENO-2 and subcell resolution
    //---------------------------------------------------------------------
    /* First do layer nodes */
    extend_from_interface_to_whole_domain_TVD_one_iteration(layer_nodes, phi_p, nx, ny,
                                                        #ifdef P4_TO_P8
                                                            nz,
                                                        #endif
                                                            q2_p,
                                                            q1_p, qxx_p, qyy_p,
                                                        #ifdef P4_TO_P8
                                                            qzz_p,
                                                        #endif
                                                            qi_m00, qi_p00,
                                                            qi_0m0, qi_0p0,
                                                        #ifdef P4_TO_P8
                                                            qi_00m, qi_00p,
                                                        #endif
                                                            s_m00, s_p00,
                                                            s_0m0, s_0p0
                                                        #ifdef P4_TO_P8
                                                            , s_00m, s_00p
                                                        #endif
                                                            );

    /* initiate communication for q2 */
    ierr = VecGhostUpdateBegin(q2, INSERT_VALUES, SCATTER_FORWARD); CHKERRXX(ierr);

    /* compute the local nodes */
    extend_from_interface_to_whole_domain_TVD_one_iteration(local_nodes, phi_p, nx, ny,
                                                        #ifdef P4_TO_P8
                                                            nz,
                                                        #endif
                                                            q2_p,
                                                            q1_p, qxx_p, qyy_p,
                                                        #ifdef P4_TO_P8
                                                            qzz_p,
                                                        #endif
                                                            qi_m00, qi_p00,
                                                            qi_0m0, qi_0p0,
                                                        #ifdef P4_TO_P8
                                                            qi_00m, qi_00p,
                                                        #endif
                                                            s_m00, s_p00,
                                                            s_0m0, s_0p0
                                                        #ifdef P4_TO_P8
                                                            , s_00m, s_00p
                                                        #endif
                                                            );

    /* finish communication for q2 */
    ierr = VecGhostUpdateEnd(q2, INSERT_VALUES, SCATTER_FORWARD); CHKERRXX(ierr);

    ierr = VecRestoreArray(qxx, &qxx_p); CHKERRXX(ierr);
    ierr = VecRestoreArray(qyy, &qyy_p); CHKERRXX(ierr);
#ifdef P4_TO_P8
    ierr = VecRestoreArray(qzz, &qzz_p); CHKERRXX(ierr);
#endif

    //---------------------------------------------------------------------
    // The third step of TVD RK-2 : q = .5*(q + q2)
    //---------------------------------------------------------------------
    for(size_t n=0; n<nodes->indep_nodes.elem_count; ++n)
      q_p[n] = .5*(q_p[n] + q2_p[n]);
  }

  /* destroy the local petsc vectors */

  ierr = VecRestoreArray(phi, &phi_p); CHKERRXX(ierr);
  ierr = VecRestoreArray(qi, &qi_p); CHKERRXX(ierr);
  ierr = VecRestoreArray(q , &q_p); CHKERRXX(ierr);
  ierr = VecRestoreArray(q1, &q1_p); CHKERRXX(ierr);
  ierr = VecRestoreArray(q2, &q2_p); CHKERRXX(ierr);

  ierr = VecDestroy(q1); CHKERRXX(ierr);
  ierr = VecDestroy(q2); CHKERRXX(ierr);
  ierr = VecDestroy(qxx); CHKERRXX(ierr);
  ierr = VecDestroy(qyy); CHKERRXX(ierr);

#ifdef P4_TO_P8
  ierr = VecDestroy(qzz); CHKERRXX(ierr);
#endif

  ierr = VecRestoreArray(dxx, &dxx_p); CHKERRXX(ierr);
  ierr = VecRestoreArray(dyy, &dyy_p); CHKERRXX(ierr);
#ifdef P4_TO_P8
  ierr = VecRestoreArray(dzz, &dzz_p); CHKERRXX(ierr);
#endif

  ierr = VecDestroy(dxx);  CHKERRXX(ierr);
  ierr = VecDestroy(dyy);  CHKERRXX(ierr);
#ifdef P4_TO_P8
  ierr = VecDestroy(dzz); CHKERRXX(ierr);
#endif

  ierr = PetscLogEventEnd(log_my_p4est_level_set_extend_from_interface_TVD, phi, qi, q, 0); CHKERRXX(ierr);
}<|MERGE_RESOLUTION|>--- conflicted
+++ resolved
@@ -1318,12 +1318,8 @@
   compute_derivatives(phi, phi_xx_, phi_yy_, phi_zz_);
 #else
   compute_derivatives(phi, phi_xx_, phi_yy_);
-<<<<<<< HEAD
-#endif //Advect the function in time and then get a computed timestep
-=======
 #endif
   // Advect the function in time and then get a computed timestep
->>>>>>> 8c165647
 
   // layer nodes
   advect_in_normal_direction_one_iteration(ngbd->layer_nodes, vn_p, dt,
