#ifdef P4_TO_P8
#include "my_p8est_level_set.h"
#include <src/point3.h>
#include <src/my_p8est_interpolation_nodes.h>
#include <src/my_p8est_refine_coarsen.h>
#else
#include "my_p4est_level_set.h"
#include <src/point2.h>
#include <src/my_p4est_interpolation_nodes.h>
#include <src/my_p4est_refine_coarsen.h>
#endif

#include "petsc_compatibility.h"
#include <petsclog.h>

#undef MAX
#undef MIN

// logging variables -- defined in src/petsc_logging.cpp
#ifndef CASL_LOG_EVENTS
#undef PetscLogEventBegin
#undef PetscLogEventEnd
#define PetscLogEventBegin(e, o1, o2, o3, o4) 0
#define PetscLogEventEnd(e, o1, o2, o3, o4) 0
#else
extern PetscLogEvent log_my_p4est_level_set_reinit_1st_order;
extern PetscLogEvent log_my_p4est_level_set_reinit_2nd_order;
extern PetscLogEvent log_my_p4est_level_set_reinit_1st_time_2nd_space;
extern PetscLogEvent log_my_p4est_level_set_reinit_2nd_time_1st_space;
extern PetscLogEvent log_my_p4est_level_set_reinit_1_iter_1st_order;
extern PetscLogEvent log_my_p4est_level_set_reinit_1_iter_2nd_order;
extern PetscLogEvent log_my_p4est_level_set_extend_over_interface;
extern PetscLogEvent log_my_p4est_level_set_extend_over_interface_TVD;
extern PetscLogEvent log_my_p4est_level_set_extend_from_interface;
extern PetscLogEvent log_my_p4est_level_set_extend_from_interface_TVD;
extern PetscLogEvent log_my_p4est_level_set_compute_derivatives;
extern PetscLogEvent log_my_p4est_level_set_advect_in_normal_direction_1_iter;
extern PetscLogEvent log_my_p4est_level_set_advect_in_normal_direction_Vec;
extern PetscLogEvent log_my_p4est_level_set_advect_in_normal_direction_CF2;
#endif
#ifndef CASL_LOG_FLOPS
#undef PetscLogFlops
#define PetscLogFlops(n) 0
#endif

void my_p4est_level_set_t::reinitialize_One_Iteration_First_Order( std::vector<p4est_locidx_t>& map, double *p0, double *pn, double *pnp1, double limit )
{
  PetscErrorCode ierr;
  ierr = PetscLogEventBegin(log_my_p4est_level_set_reinit_1_iter_1st_order, 0, 0, 0, 0);

  for( size_t n_map=0; n_map<map.size(); ++n_map)
  {
    p4est_locidx_t n = map[n_map];

    if(fabs(p0[n]) <= EPS)
      pnp1[n] = 0;
    else if(fabs(p0[n]) <= limit)
    {

      const quad_neighbor_nodes_of_node_t qnnn = ngbd->get_neighbors(n);

      double p0_000, p0_m00, p0_p00, p0_0m0, p0_0p0 ;
      double p_000 , p_m00 , p_p00 , p_0m0 , p_0p0  ;
#ifdef P4_TO_P8
      double p0_00m, p0_00p;
      double p_00m,  p_00p ;
#endif
#ifdef P4_TO_P8
      qnnn.ngbd_with_quadratic_interpolation(p0, p0_000, p0_m00, p0_p00, p0_0m0, p0_0p0, p0_00m, p0_00p);
      qnnn.ngbd_with_quadratic_interpolation(pn, p_000 , p_m00 , p_p00 , p_0m0 , p_0p0 , p_00m , p_00p );
#else
      qnnn.ngbd_with_quadratic_interpolation(p0, p0_000, p0_m00, p0_p00, p0_0m0, p0_0p0);
      qnnn.ngbd_with_quadratic_interpolation(pn, p_000 , p_m00 , p_p00 , p_0m0 , p_0p0 );
#endif
      double s_p00 = qnnn.d_p00; double s_m00 = qnnn.d_m00;
      double s_0p0 = qnnn.d_0p0; double s_0m0 = qnnn.d_0m0;
#ifdef P4_TO_P8
      double s_00p = qnnn.d_00p; double s_00m = qnnn.d_00m;
#endif

      //---------------------------------------------------------------------
      // check if the node is near interface
      //---------------------------------------------------------------------
      if (    (p0_000*p0_m00<0) || (p0_000*p0_p00<0)
           || (p0_000*p0_0m0<0) || (p0_000*p0_0p0<0)
#ifdef P4_TO_P8
           || (p0_000*p0_00m<0) || (p0_000*p0_00p<0)
#endif
           )
      {
        if(p0_000*p0_m00<0) { s_m00 = -interface_Location(-s_m00, 0, p0_m00, p0_000); p_m00 = 0; }
        if(p0_000*p0_p00<0) { s_p00 =  interface_Location( s_p00, 0, p0_p00, p0_000); p_p00 = 0; }
        if(p0_000*p0_0m0<0) { s_0m0 = -interface_Location(-s_0m0, 0, p0_0m0, p0_000); p_0m0 = 0; }
        if(p0_000*p0_0p0<0) { s_0p0 =  interface_Location( s_0p0, 0, p0_0p0, p0_000); p_0p0 = 0; }
#ifdef P4_TO_P8
        if(p0_000*p0_00m<0) { s_00m = -interface_Location(-s_00m, 0, p0_00m, p0_000); p_00m = 0; }
        if(p0_000*p0_00p<0) { s_00p =  interface_Location( s_00p, 0, p0_00p, p0_000); p_00p = 0; }
#endif

        s_m00 = MAX(s_m00,EPS);
        s_p00 = MAX(s_p00,EPS);
        s_0m0 = MAX(s_0m0,EPS);
        s_0p0 = MAX(s_0p0,EPS);
#ifdef P4_TO_P8
        s_00p = MAX(s_00p,EPS);
        s_00m = MAX(s_00m,EPS);
#endif
      }

      //---------------------------------------------------------------------
      // Neumann boundary condition on the walls
      //---------------------------------------------------------------------
      /* first unclamp the node */
      p4est_indep_t *node = (p4est_indep_t*)sc_array_index(&nodes->indep_nodes,n);
      p4est_indep_t unclamped_node = *node;
      p4est_node_unclamp((p4est_quadrant_t*)&unclamped_node);

      /* wall in the x direction */
      if(unclamped_node.x==0)
      {
        p4est_topidx_t tree_idx = node->p.piggy3.which_tree;
        p4est_topidx_t nb_tree_idx = p4est->connectivity->tree_to_tree[P4EST_FACES*tree_idx + dir::f_m00];
        if(nb_tree_idx == tree_idx) { s_m00 = s_p00; p_m00 = p_p00; }
      }
      else if(unclamped_node.x==P4EST_ROOT_LEN)
      {
        p4est_topidx_t tree_idx = node->p.piggy3.which_tree;
        p4est_topidx_t nb_tree_idx = p4est->connectivity->tree_to_tree[P4EST_FACES*tree_idx + dir::f_p00];
        if(nb_tree_idx == tree_idx) { s_p00 = s_m00; p_p00 = p_m00; }
      }

      /* wall in the y direction */
      if(unclamped_node.y==0)
      {
        p4est_topidx_t tree_idx = node->p.piggy3.which_tree;
        p4est_topidx_t nb_tree_idx = p4est->connectivity->tree_to_tree[P4EST_FACES*tree_idx + dir::f_0m0];
        if(nb_tree_idx == tree_idx) { s_0m0 = s_0p0; p_0m0 = p_0p0; }
      }
      else if(unclamped_node.y==P4EST_ROOT_LEN)
      {
        p4est_topidx_t tree_idx = node->p.piggy3.which_tree;
        p4est_topidx_t nb_tree_idx = p4est->connectivity->tree_to_tree[P4EST_FACES*tree_idx + dir::f_0p0];
        if(nb_tree_idx == tree_idx) { s_0p0 = s_0m0; p_0p0 = p_0m0; }
      }
#ifdef P4_TO_P8
      /* wall in the z direction */
      if(unclamped_node.z==0)
      {
        p4est_topidx_t tree_idx = node->p.piggy3.which_tree;
        p4est_topidx_t nb_tree_idx = p4est->connectivity->tree_to_tree[P4EST_FACES*tree_idx + dir::f_00m];
        if(nb_tree_idx == tree_idx) { s_00m = s_00p; p_00m = p_00p; }
      }
      else if(unclamped_node.z==P4EST_ROOT_LEN)
      {
        p4est_topidx_t tree_idx = node->p.piggy3.which_tree;
        p4est_topidx_t nb_tree_idx = p4est->connectivity->tree_to_tree[P4EST_FACES*tree_idx + dir::f_00p];
        if(nb_tree_idx == tree_idx) { s_00p = s_00m; p_00p = p_00m; }
      }
#endif
      //---------------------------------------------------------------------
      // First Order One-Sided Differecing
      //---------------------------------------------------------------------
      double px_p00 = (p_p00-p_000)/s_p00; double px_m00 = (p_000-p_m00)/s_m00;
      double py_0p0 = (p_0p0-p_000)/s_0p0; double py_0m0 = (p_000-p_0m0)/s_0m0;
#ifdef P4_TO_P8
      double pz_00p = (p_00p-p_000)/s_00p; double pz_00m = (p_000-p_00m)/s_00m;
#endif

      double sgn = (p0_000>0) ? 1 : -1;

      //---------------------------------------------------------------------
      // Upwind Scheme
      //---------------------------------------------------------------------
      double dt = MIN(s_m00,s_p00);
      dt = MIN(dt,s_0m0);
      dt = MIN(dt,s_0p0);
#ifdef P4_TO_P8
      dt = MIN(dt,s_00m);
      dt = MIN(dt,s_00p);
#endif
      dt = dt/2.;

      if(sgn>0) {
        if(px_p00>0) px_p00 = 0;
        if(px_m00<0) px_m00 = 0;
        if(py_0p0>0) py_0p0 = 0;
        if(py_0m0<0) py_0m0 = 0;
#ifdef P4_TO_P8
        if(pz_00p>0) pz_00p = 0;
        if(pz_00m<0) pz_00m = 0;
#endif
      } else {
        if(px_p00<0) px_p00 = 0;
        if(px_m00>0) px_m00 = 0;
        if(py_0p0<0) py_0p0 = 0;
        if(py_0m0>0) py_0m0 = 0;
#ifdef P4_TO_P8
        if(pz_00p<0) pz_00p = 0;
        if(pz_00m>0) pz_00m = 0;
#endif
      }

#ifdef P4_TO_P8
      pnp1[n] = p_000 - dt*sgn*(sqrt( MAX(px_p00*px_p00 , px_m00*px_m00) +
                                      MAX(py_0p0*py_0p0 , py_0m0*py_0m0) +
                                      MAX(pz_00p*pz_00p , pz_00m*pz_00m) ) - 1.);
#else
      pnp1[n] = p_000 - dt*sgn*(sqrt( MAX(px_p00*px_p00 , px_m00*px_m00) +
                                      MAX(py_0p0*py_0p0 , py_0m0*py_0m0) ) - 1.);
#endif
      if(p0_000*pnp1[n]<0) pnp1[n] *= -1;

      ierr = PetscLogFlops(17); CHKERRXX(ierr);
    }
    /* else : far away from the interface and not in the band ... nothing to do */
    else
      pnp1[n] = p0[n];
  }
  ierr = PetscLogEventEnd(log_my_p4est_level_set_reinit_1_iter_1st_order, 0, 0, 0, 0);
}

void my_p4est_level_set_t::reinitialize_One_Iteration_Second_Order( std::vector<p4est_locidx_t>& map,
                                                                  #ifdef P4_TO_P8
                                                                  const double *dxx0, const double *dyy0, const double *dzz0,
                                                                  const double *dxx,  const double *dyy,  const double *dzz,
                                                                  #else
                                                                  const double *dxx0, const double *dyy0,
                                                                  const double *dxx,  const double *dyy,
                                                                  #endif
                                                                  double *p0, double *pn, double *pnp1, double limit )
{
  PetscErrorCode ierr;
  ierr = PetscLogEventBegin(log_my_p4est_level_set_reinit_1_iter_2nd_order, 0, 0, 0, 0);

  for( size_t n_map=0; n_map<map.size(); ++n_map)
  {
    p4est_locidx_t n = map[n_map];

    if(fabs(p0[n]) <= EPS)
      pnp1[n] = 0;
    else if(fabs(p0[n]) <= limit)
    {
      const quad_neighbor_nodes_of_node_t qnnn = ngbd->get_neighbors(n);

      double p0_000, p0_m00, p0_p00, p0_0m0, p0_0p0 ;
      double p_000 , p_m00 , p_p00 , p_0m0 , p_0p0  ;
#ifdef P4_TO_P8
      double p0_00m, p0_00p;
      double p_00m,  p_00p ;
#endif
#ifdef P4_TO_P8
      qnnn.ngbd_with_quadratic_interpolation(p0, p0_000, p0_m00, p0_p00, p0_0m0, p0_0p0, p0_00m, p0_00p);
      qnnn.ngbd_with_quadratic_interpolation(pn, p_000 , p_m00 , p_p00 , p_0m0 , p_0p0 , p_00m , p_00p );
#else
      qnnn.ngbd_with_quadratic_interpolation(p0, p0_000, p0_m00, p0_p00, p0_0m0, p0_0p0);
      qnnn.ngbd_with_quadratic_interpolation(pn, p_000 , p_m00 , p_p00 , p_0m0 , p_0p0 );
#endif

      double s_p00 = qnnn.d_p00; double s_m00 = qnnn.d_m00;
      double s_0p0 = qnnn.d_0p0; double s_0m0 = qnnn.d_0m0;
#ifdef P4_TO_P8
      double s_00p = qnnn.d_00p; double s_00m = qnnn.d_00m;
#endif

      //---------------------------------------------------------------------
      // Second Order derivatives
      //---------------------------------------------------------------------
      double pxx_000 = dxx[n];
      double pyy_000 = dyy[n];
#ifdef P4_TO_P8
      double pzz_000 = dzz[n];
#endif
      double pxx_m00 = qnnn.f_m00_linear(dxx);
      double pxx_p00 = qnnn.f_p00_linear(dxx);
      double pyy_0m0 = qnnn.f_0m0_linear(dyy);
      double pyy_0p0 = qnnn.f_0p0_linear(dyy);
#ifdef P4_TO_P8
      double pzz_00m = qnnn.f_00m_linear(dzz);
      double pzz_00p = qnnn.f_00p_linear(dzz);
#endif

      //---------------------------------------------------------------------
      // check if the node is near interface
      //---------------------------------------------------------------------
      if (    (p0_000*p0_m00<0) || (p0_000*p0_p00<0)
           || (p0_000*p0_0m0<0) || (p0_000*p0_0p0<0)
#ifdef P4_TO_P8
           || (p0_000*p0_00m<0) || (p0_000*p0_00p<0)
#endif
         )
      {
        double p0xx_000 = dxx0[n];
        double p0yy_000 = dyy0[n];
#ifdef P4_TO_P8
        double p0zz_000 = dzz0[n];
#endif
        double p0xx_m00 = qnnn.f_m00_linear(dxx0);
        double p0xx_p00 = qnnn.f_p00_linear(dxx0);
        double p0yy_0m0 = qnnn.f_0m0_linear(dyy0);
        double p0yy_0p0 = qnnn.f_0p0_linear(dyy0);
#ifdef P4_TO_P8
        double p0zz_00m = qnnn.f_00m_linear(dzz0);
        double p0zz_00p = qnnn.f_00p_linear(dzz0);
#endif

        if(p0_000*p0_m00<0) { s_m00 =-interface_Location_With_Second_Order_Derivative(-s_m00,   0,p0_m00,p0_000,p0xx_m00,p0xx_000); p_m00=0; }
        if(p0_000*p0_p00<0) { s_p00 = interface_Location_With_Second_Order_Derivative(    0,s_p00,p0_000,p0_p00,p0xx_000,p0xx_p00); p_p00=0; }
        if(p0_000*p0_0m0<0) { s_0m0 =-interface_Location_With_Second_Order_Derivative(-s_0m0,   0,p0_0m0,p0_000,p0yy_0m0,p0yy_000); p_0m0=0; }
        if(p0_000*p0_0p0<0) { s_0p0 = interface_Location_With_Second_Order_Derivative(    0,s_0p0,p0_000,p0_0p0,p0yy_000,p0yy_0p0); p_0p0=0; }
#ifdef P4_TO_P8
        if(p0_000*p0_00m<0) { s_00m =-interface_Location_With_Second_Order_Derivative(-s_00m,   0,p0_00m,p0_000,p0zz_00m,p0zz_000); p_00m=0; }
        if(p0_000*p0_00p<0) { s_00p = interface_Location_With_Second_Order_Derivative(    0,s_00p,p0_000,p0_00p,p0zz_000,p0zz_00p); p_00p=0; }
#endif

        s_m00 = MAX(s_m00,EPS);
        s_p00 = MAX(s_p00,EPS);
        s_0m0 = MAX(s_0m0,EPS);
        s_0p0 = MAX(s_0p0,EPS);
#ifdef P4_TO_P8
        s_00m = MAX(s_00m,EPS);
        s_00p = MAX(s_00p,EPS);
#endif
      }

      //---------------------------------------------------------------------
      // Neumann boundary condition on the walls
      //---------------------------------------------------------------------
      /* first unclamp the node */
      p4est_indep_t *node = (p4est_indep_t*)sc_array_index(&nodes->indep_nodes,n);
      p4est_indep_t unclamped_node = *node;
      p4est_node_unclamp((p4est_quadrant_t*)&unclamped_node);

      /* wall in the x direction */
      if(unclamped_node.x==0)
      {
        p4est_topidx_t tree_idx = node->p.piggy3.which_tree;
        p4est_topidx_t nb_tree_idx = p4est->connectivity->tree_to_tree[P4EST_FACES*tree_idx + dir::f_m00];
        if(nb_tree_idx == tree_idx) { s_m00 = s_p00; p_m00=p_p00; pxx_000 = pxx_m00 = pxx_p00 = 0; }
      }
      else if(unclamped_node.x==P4EST_ROOT_LEN)
      {
        p4est_topidx_t tree_idx = node->p.piggy3.which_tree;
        p4est_topidx_t nb_tree_idx = p4est->connectivity->tree_to_tree[P4EST_FACES*tree_idx + dir::f_p00];
        if(nb_tree_idx == tree_idx) { s_p00 = s_m00; p_p00=p_m00; pxx_000 = pxx_m00 = pxx_p00 = 0; }
      }

      /* wall in the y direction */
      if(unclamped_node.y==0)
      {
        p4est_topidx_t tree_idx = node->p.piggy3.which_tree;
        p4est_topidx_t nb_tree_idx = p4est->connectivity->tree_to_tree[P4EST_FACES*tree_idx + dir::f_0m0];
        if(nb_tree_idx == tree_idx) { s_0m0 = s_0p0; p_0m0=p_0p0; pyy_000 = pyy_0m0 = pyy_0p0 = 0; }
      }
      else if(unclamped_node.y==P4EST_ROOT_LEN)
      {
        p4est_topidx_t tree_idx = node->p.piggy3.which_tree;
        p4est_topidx_t nb_tree_idx = p4est->connectivity->tree_to_tree[P4EST_FACES*tree_idx + dir::f_0p0];
        if(nb_tree_idx == tree_idx) { s_0p0 = s_0m0; p_0p0=p_0m0; pyy_000 = pyy_0m0 = pyy_0p0 = 0; }
      }
#ifdef P4_TO_P8
      /* wall in the z direction */
      if(unclamped_node.z==0)
      {
        p4est_topidx_t tree_idx = node->p.piggy3.which_tree;
        p4est_topidx_t nb_tree_idx = p4est->connectivity->tree_to_tree[P4EST_FACES*tree_idx + dir::f_00m];
        if(nb_tree_idx == tree_idx) { s_00m = s_00p; p_00m = p_00p; }
      }
      else if(unclamped_node.z==P4EST_ROOT_LEN)
      {
        p4est_topidx_t tree_idx = node->p.piggy3.which_tree;
        p4est_topidx_t nb_tree_idx = p4est->connectivity->tree_to_tree[P4EST_FACES*tree_idx + dir::f_00p];
        if(nb_tree_idx == tree_idx) { s_00p = s_00m; p_00p = p_00m; }
      }
#endif

      //---------------------------------------------------------------------
      // First Order One-Sided Differecing
      //---------------------------------------------------------------------
      double px_p00 = (p_p00-p_000)/s_p00; double px_m00 = (p_000-p_m00)/s_m00;
      double py_0p0 = (p_0p0-p_000)/s_0p0; double py_0m0 = (p_000-p_0m0)/s_0m0;
#ifdef P4_TO_P8
      double pz_00p = (p_00p-p_000)/s_00p; double pz_00m = (p_000-p_00m)/s_00m;
#endif


      //---------------------------------------------------------------------
      // Second Order One-Sided Differencing
      //---------------------------------------------------------------------
      pxx_m00 = MINMOD(pxx_m00,pxx_000);   px_m00 += 0.5*s_m00*(pxx_m00);
      pxx_p00 = MINMOD(pxx_p00,pxx_000);   px_p00 -= 0.5*s_p00*(pxx_p00);
      pyy_0m0 = MINMOD(pyy_0m0,pyy_000);   py_0m0 += 0.5*s_0m0*(pyy_0m0);
      pyy_0p0 = MINMOD(pyy_0p0,pyy_000);   py_0p0 -= 0.5*s_0p0*(pyy_0p0);
#ifdef P4_TO_P8
      pzz_00m = MINMOD(pzz_00m,pzz_000);   pz_00m += 0.5*s_00m*(pzz_00m);
      pzz_00p = MINMOD(pzz_00p,pzz_000);   pz_00p -= 0.5*s_00p*(pzz_00p);
#endif

      double sgn = (p0_000>0) ? 1 : -1;

      //---------------------------------------------------------------------
      // Upwind Scheme
      //---------------------------------------------------------------------
      double dt = MIN(s_m00,s_p00);
      dt = MIN(dt,s_0m0);
      dt = MIN(dt,s_0p0);
#ifdef P4_TO_P8
      dt = MIN(dt,s_00m);
      dt = MIN(dt,s_00p);
#endif
      dt /= 2;

      if(sgn>0) {
        if(px_p00>0) px_p00 = 0;
        if(px_m00<0) px_m00 = 0;
        if(py_0p0>0) py_0p0 = 0;
        if(py_0m0<0) py_0m0 = 0;
#ifdef P4_TO_P8
        if(pz_00p>0) pz_00p = 0;
        if(pz_00m<0) pz_00m = 0;
#endif
      } else {
        if(px_p00<0) px_p00 = 0;
        if(px_m00>0) px_m00 = 0;
        if(py_0p0<0) py_0p0 = 0;
        if(py_0m0>0) py_0m0 = 0;
#ifdef P4_TO_P8
        if(pz_00p<0) pz_00p = 0;
        if(pz_00m>0) pz_00m = 0;
#endif
      }

#ifdef P4_TO_P8
      pnp1[n] = p_000 - dt*sgn*(sqrt( MAX(px_p00*px_p00 , px_m00*px_m00) +
                                      MAX(py_0p0*py_0p0 , py_0m0*py_0m0) +
                                      MAX(pz_00p*pz_00p , pz_00m*pz_00m) ) - 1.);
#else
      pnp1[n] = p_000 - dt*sgn*(sqrt( MAX(px_p00*px_p00 , px_m00*px_m00) +
                                      MAX(py_0p0*py_0p0 , py_0m0*py_0m0) ) - 1.);
#endif
      if(p0_000*pnp1[n]<0) pnp1[n] *= -1;

      ierr = PetscLogFlops(30); CHKERRXX(ierr);
    }
    /* else : far away from the interface and not in the band ... nothing to do */
    else
      pnp1[n] = p0[n];
  }
  ierr = PetscLogEventEnd(log_my_p4est_level_set_reinit_1_iter_2nd_order, 0, 0, 0, 0);
}

void my_p4est_level_set_t::advect_in_normal_direction_one_iteration(std::vector<p4est_locidx_t> &map, const double* vn, double dt,
                                                                  const double *dxx,  const double *dyy,
                                                                  #ifdef P4_TO_P8
                                                                  const double *dzz,
                                                                  #endif
                                                                  const double *pn, double *pnp1)
{
  PetscErrorCode ierr;
  ierr = PetscLogEventBegin(log_my_p4est_level_set_advect_in_normal_direction_1_iter, 0, 0, 0, 0);

  for( size_t n_map=0; n_map<map.size(); ++n_map)
  {
    p4est_locidx_t n    = map[n_map];

    const quad_neighbor_nodes_of_node_t qnnn = ngbd->get_neighbors(n);

    double p_000 , p_m00 , p_p00 , p_0m0 , p_0p0;
#ifdef P4_TO_P8
    double p_00m, p_00p;
#endif

#ifdef P4_TO_P8
    qnnn.ngbd_with_quadratic_interpolation(pn, p_000 , p_m00 , p_p00 , p_0m0 , p_0p0, p_00m, p_00p);
#else
    qnnn.ngbd_with_quadratic_interpolation(pn, p_000 , p_m00 , p_p00 , p_0m0 , p_0p0);
#endif
    double s_p00 = qnnn.d_p00; double s_m00 = qnnn.d_m00;
    double s_0p0 = qnnn.d_0p0; double s_0m0 = qnnn.d_0m0;
#ifdef P4_TO_P8
    double s_00p = qnnn.d_00p; double s_00m = qnnn.d_00m;
#endif

    //---------------------------------------------------------------------
    // Second Order derivatives
    //---------------------------------------------------------------------
    double pxx_000 = dxx[n];
    double pyy_000 = dyy[n];
#ifdef P4_TO_P8
    double pzz_000 = dzz[n];
#endif
    double pxx_m00 = qnnn.f_m00_linear(dxx);
    double pxx_p00 = qnnn.f_p00_linear(dxx);
    double pyy_0m0 = qnnn.f_0m0_linear(dyy);
    double pyy_0p0 = qnnn.f_0p0_linear(dyy);
#ifdef P4_TO_P8
    double pzz_00m = qnnn.f_00m_linear(dzz);
    double pzz_00p = qnnn.f_00p_linear(dzz);
#endif

    //---------------------------------------------------------------------
    // Neumann boundary condition on the walls
    //---------------------------------------------------------------------
    /* first unclamp the node */
    p4est_indep_t *node = (p4est_indep_t*)sc_array_index(&nodes->indep_nodes,n);
    p4est_indep_t unclamped_node = *node;
    p4est_node_unclamp((p4est_quadrant_t*)&unclamped_node);

    /* wall in the x direction */
    if(unclamped_node.x==0)
    {
      p4est_topidx_t tree_idx = node->p.piggy3.which_tree;
      p4est_topidx_t nb_tree_idx = p4est->connectivity->tree_to_tree[P4EST_FACES*tree_idx + dir::f_m00];
      if(nb_tree_idx == tree_idx) { s_m00 = s_p00; p_m00=p_p00; pxx_000 = pxx_m00 = pxx_p00 = 0; }
    }
    else if(unclamped_node.x==P4EST_ROOT_LEN)
    {
      p4est_topidx_t tree_idx = node->p.piggy3.which_tree;
      p4est_topidx_t nb_tree_idx = p4est->connectivity->tree_to_tree[P4EST_FACES*tree_idx + dir::f_p00];
      if(nb_tree_idx == tree_idx) { s_p00 = s_m00; p_p00=p_m00; pxx_000 = pxx_m00 = pxx_p00 = 0; }
    }

    /* wall in the y direction */
    if(unclamped_node.y==0)
    {
      p4est_topidx_t tree_idx = node->p.piggy3.which_tree;
      p4est_topidx_t nb_tree_idx = p4est->connectivity->tree_to_tree[P4EST_FACES*tree_idx + dir::f_0m0];
      if(nb_tree_idx == tree_idx) { s_0m0 = s_0p0; p_0m0=p_0p0; pyy_000 = pyy_0m0 = pyy_0p0 = 0; }
    }
    else if(unclamped_node.y==P4EST_ROOT_LEN)
    {
      p4est_topidx_t tree_idx = node->p.piggy3.which_tree;
      p4est_topidx_t nb_tree_idx = p4est->connectivity->tree_to_tree[P4EST_FACES*tree_idx + dir::f_0p0];
      if(nb_tree_idx == tree_idx) { s_0p0 = s_0m0; p_0p0=p_0m0; pyy_000 = pyy_0m0 = pyy_0p0 = 0; }
    }

#ifdef P4_TO_P8
    /* wall in the z direction */
    if(unclamped_node.z==0)
    {
      p4est_topidx_t tree_idx = node->p.piggy3.which_tree;
      p4est_topidx_t nb_tree_idx = p4est->connectivity->tree_to_tree[P4EST_FACES*tree_idx + dir::f_00m];
      if(nb_tree_idx == tree_idx) { s_00m = s_00p; p_00m=p_00p; pzz_000 = pzz_00m = pzz_00p = 0; }
    }
    else if(unclamped_node.z==P4EST_ROOT_LEN)
    {
      p4est_topidx_t tree_idx = node->p.piggy3.which_tree;
      p4est_topidx_t nb_tree_idx = p4est->connectivity->tree_to_tree[P4EST_FACES*tree_idx + dir::f_00p];
      if(nb_tree_idx == tree_idx) { s_00p = s_00m; p_00p=p_00m; pzz_000 = pzz_00m = pzz_00p = 0; }
    }
#endif

    //---------------------------------------------------------------------
    // First Order One-Sided Differecing
    //---------------------------------------------------------------------
    double px_p00 = (p_p00-p_000)/s_p00; double px_m00 = (p_000-p_m00)/s_m00;
    double py_0p0 = (p_0p0-p_000)/s_0p0; double py_0m0 = (p_000-p_0m0)/s_0m0;
#ifdef P4_TO_P8
    double pz_00p = (p_00p-p_000)/s_00p; double pz_00m = (p_000-p_00m)/s_00m;
#endif

    //---------------------------------------------------------------------
    // Second Order One-Sided Differencing
    //---------------------------------------------------------------------
    pxx_m00 = MINMOD(pxx_m00,pxx_000);   px_m00 += 0.5*s_m00*(pxx_m00);
    pxx_p00 = MINMOD(pxx_p00,pxx_000);   px_p00 -= 0.5*s_p00*(pxx_p00);
    pyy_0m0 = MINMOD(pyy_0m0,pyy_000);   py_0m0 += 0.5*s_0m0*(pyy_0m0);
    pyy_0p0 = MINMOD(pyy_0p0,pyy_000);   py_0p0 -= 0.5*s_0p0*(pyy_0p0);
#ifdef P4_TO_P8
    pzz_00m = MINMOD(pzz_00m,pzz_000);   pz_00m += 0.5*s_00m*(pzz_00m);
    pzz_00p = MINMOD(pzz_00p,pzz_000);   pz_00p -= 0.5*s_00p*(pzz_00p);
#endif

    if(vn[n]>0) {
      if(px_p00>0) px_p00 = 0;
      if(px_m00<0) px_m00 = 0;
      if(py_0p0>0) py_0p0 = 0;
      if(py_0m0<0) py_0m0 = 0;
#ifdef P4_TO_P8
      if(pz_00p>0) pz_00p = 0;
      if(pz_00m<0) pz_00m = 0;
#endif
    } else {
      if(px_p00<0) px_p00 = 0;
      if(px_m00>0) px_m00 = 0;
      if(py_0p0<0) py_0p0 = 0;
      if(py_0m0>0) py_0m0 = 0;
#ifdef P4_TO_P8
      if(pz_00p<0) pz_00p = 0;
      if(pz_00m>0) pz_00m = 0;
#endif
    }

#ifdef P4_TO_P8
    pnp1[n] = p_000 - dt*vn[n]*(sqrt(px_p00*px_p00 + px_m00*px_m00 +
                                     py_0p0*py_0p0 + py_0m0*py_0m0 +
                                     pz_00p*pz_00p + pz_00m*pz_00m));
#else
    pnp1[n] = p_000 - dt*vn[n]*(sqrt(px_p00*px_p00 + px_m00*px_m00 +
                                     py_0p0*py_0p0 + py_0m0*py_0m0));
#endif


    ierr = PetscLogFlops(30); CHKERRXX(ierr);
  }
  ierr = PetscLogEventEnd(log_my_p4est_level_set_advect_in_normal_direction_1_iter, 0, 0, 0, 0);
}


void my_p4est_level_set_t::reinitialize_1st_order( Vec phi_petsc, int number_of_iteration, double limit )
{
  PetscErrorCode ierr;
  ierr = PetscLogEventBegin(log_my_p4est_level_set_reinit_1st_order, phi_petsc, 0, 0, 0); CHKERRXX(ierr);

  double *p0 = (double*) malloc(nodes->indep_nodes.elem_count * sizeof(double));

  Vec p1_petsc;
  double *p1, *phi;
  ierr = VecDuplicate(phi_petsc, &p1_petsc); CHKERRXX(ierr);
  ierr = VecGetArray(p1_petsc, &p1); CHKERRXX(ierr);
  ierr = VecGetArray(phi_petsc, &phi); CHKERRXX(ierr);

  for(size_t n=0; n<nodes->indep_nodes.elem_count; ++n)
    p0[n] = phi[n];

  IPMLogRegionBegin("reinit_1st_1st");
  for(int i=0; i<number_of_iteration; i++)
  {

    /* 1) processes the layer nodes */
    ierr = VecGetArray(phi_petsc, &phi); CHKERRXX(ierr);
    reinitialize_One_Iteration_First_Order( ngbd->layer_nodes, p0, phi, p1, limit);

    /* 2) initiate the communication for the ghost layer */
    ierr = VecGhostUpdateBegin(p1_petsc, INSERT_VALUES, SCATTER_FORWARD); CHKERRXX(ierr);

    /* 3) process the local nodes */
    reinitialize_One_Iteration_First_Order( ngbd->local_nodes, p0, phi, p1, limit);

    /* 4) finish receiving the ghost layer */
    ierr = VecGhostUpdateEnd(p1_petsc, INSERT_VALUES, SCATTER_FORWARD); CHKERRXX(ierr);

    /* 5) Copy data into phi */
    for(size_t n=0; n<nodes->indep_nodes.elem_count; ++n)
      phi[n] = p1[n];
  }
  IPMLogRegionEnd("reinit_1st_1st");

  /* restore arrays and destroy uneeded petsc objects */
  ierr = VecRestoreArray(phi_petsc, &phi); CHKERRXX(ierr);
  ierr = VecRestoreArray(p1_petsc, &p1); CHKERRXX(ierr);
  ierr = VecDestroy(p1_petsc); CHKERRXX(ierr);

  free(p0);

  ierr = PetscLogEventEnd(log_my_p4est_level_set_reinit_1st_order, phi_petsc, 0, 0, 0); CHKERRXX(ierr);
}


void my_p4est_level_set_t::reinitialize_2nd_order( Vec phi_petsc, int number_of_iteration, double limit )
{
  PetscErrorCode ierr;
  ierr = PetscLogEventBegin(log_my_p4est_level_set_reinit_2nd_order, phi_petsc, 0, 0, 0); CHKERRXX(ierr);
  Vec p1_petsc, p2_petsc;
  double *p1, *p2, *phi;
  ierr = VecCreateGhostNodes(p4est, nodes, &p1_petsc); CHKERRXX(ierr);
  ierr = VecCreateGhostNodes(p4est, nodes, &p2_petsc); CHKERRXX(ierr);
  ierr = VecGetArray(p1_petsc,  &p1);  CHKERRXX(ierr);
  ierr = VecGetArray(p2_petsc,  &p2);  CHKERRXX(ierr);
  ierr = VecGetArray(phi_petsc, &phi); CHKERRXX(ierr);

  double *p0 = (double*) malloc(nodes->indep_nodes.elem_count * sizeof(double));
  for(size_t n=0; n<nodes->indep_nodes.elem_count; ++n)
    p0[n] = phi[n];

  Vec dxx0_petsc, dyy0_petsc;
  double *dxx0, *dyy0;
  ierr = VecCreateGhostNodes(p4est, nodes, &dxx0_petsc); CHKERRXX(ierr);
  ierr = VecCreateGhostNodes(p4est, nodes, &dyy0_petsc); CHKERRXX(ierr);

  Vec dxx_petsc, dyy_petsc;
  double *dxx, *dyy;
  ierr = VecCreateGhostNodes(p4est, nodes, &dxx_petsc); CHKERRXX(ierr);
  ierr = VecCreateGhostNodes(p4est, nodes, &dyy_petsc); CHKERRXX(ierr);

#ifdef P4_TO_P8
  Vec dzz_petsc, dzz0_petsc;
  double *dzz, *dzz0;
  ierr = VecCreateGhostNodes(p4est, nodes, &dzz_petsc ); CHKERRXX(ierr);
  ierr = VecCreateGhostNodes(p4est, nodes, &dzz0_petsc); CHKERRXX(ierr);
#endif

#ifdef P4_TO_P8
  compute_derivatives(phi_petsc, dxx0_petsc, dyy0_petsc, dzz0_petsc);
#else
  compute_derivatives(phi_petsc, dxx0_petsc, dyy0_petsc);
#endif

  ierr = VecGetArray(dxx0_petsc, &dxx0); CHKERRXX(ierr);
  ierr = VecGetArray(dyy0_petsc, &dyy0); CHKERRXX(ierr);
#ifdef P4_TO_P8
  ierr = VecGetArray(dzz0_petsc, &dzz0); CHKERRXX(ierr);
#endif

  for(int i=0; i<number_of_iteration; i++)
  {

    /***** Step 1 of RK2: phi -> p1 *****/
    /* compute derivatives */
#ifdef P4_TO_P8
    compute_derivatives(phi_petsc, dxx_petsc, dyy_petsc, dzz_petsc);
#else
    compute_derivatives(phi_petsc, dxx_petsc, dyy_petsc);
#endif

    ierr = VecGetArray(dxx_petsc, &dxx); CHKERRXX(ierr);
    ierr = VecGetArray(dyy_petsc, &dyy); CHKERRXX(ierr);
#ifdef P4_TO_P8
    ierr = VecGetArray(dzz_petsc, &dzz); CHKERRXX(ierr);
#endif

    IPMLogRegionBegin("reinit_2nd_2nd");
    /* 1) Preocess layer nodes */
    reinitialize_One_Iteration_Second_Order( ngbd->layer_nodes,
                                         #ifdef P4_TO_P8
                                             dxx0, dyy0, dzz0,
                                             dxx,  dyy,  dzz,
                                         #else
                                             dxx0, dyy0,
                                             dxx,  dyy,
                                         #endif
                                             p0, phi, p1, limit);

    /* 2) Begin update process for p1 */
    ierr = VecGhostUpdateBegin(p1_petsc, INSERT_VALUES, SCATTER_FORWARD); CHKERRXX(ierr);

    /* 3) Preocess local nodes */
    reinitialize_One_Iteration_Second_Order( ngbd->local_nodes,
                                         #ifdef P4_TO_P8
                                             dxx0, dyy0, dzz0,
                                             dxx,  dyy,  dzz,
                                         #else
                                             dxx0, dyy0,
                                             dxx,  dyy,
                                         #endif
                                             p0, phi, p1, limit);

    /* 4) End update process for p1 */
    ierr = VecGhostUpdateEnd(p1_petsc, INSERT_VALUES, SCATTER_FORWARD); CHKERRXX(ierr);
    IPMLogRegionEnd("reinit_2nd_2nd");

    ierr = VecRestoreArray(dxx_petsc, &dxx); CHKERRXX(ierr);
    ierr = VecRestoreArray(dyy_petsc, &dyy); CHKERRXX(ierr);
#ifdef P4_TO_P8
    ierr = VecRestoreArray(dzz_petsc, &dzz); CHKERRXX(ierr);
#endif

    /* recompute derivatives */
#ifdef P4_TO_P8
    compute_derivatives(p1_petsc, dxx_petsc, dyy_petsc, dzz_petsc);
#else
    compute_derivatives(p1_petsc, dxx_petsc, dyy_petsc);
#endif

    ierr = VecGetArray(dxx_petsc, &dxx); CHKERRXX(ierr);
    ierr = VecGetArray(dyy_petsc, &dyy); CHKERRXX(ierr);
#ifdef P4_TO_P8
    ierr = VecGetArray(dzz_petsc, &dzz); CHKERRXX(ierr);
#endif

    /***** Step 2 of RK2: p1 -> p2 *****/

    IPMLogRegionBegin("reinit_2nd_2nd");
    /* 1) Preocess layer nodes */
    reinitialize_One_Iteration_Second_Order( ngbd->layer_nodes,
                                         #ifdef P4_TO_P8
                                             dxx0, dyy0, dzz0,
                                             dxx,  dyy,  dzz,
                                         #else
                                             dxx0, dyy0,
                                             dxx,  dyy,
                                         #endif
                                             p0, p1, p2, limit);

    /* 2) Begin update process for p2 */
    ierr = VecGhostUpdateBegin(p2_petsc, INSERT_VALUES, SCATTER_FORWARD); CHKERRXX(ierr);

    /* 3) Preocess local nodes */
    reinitialize_One_Iteration_Second_Order( ngbd->local_nodes,
                                         #ifdef P4_TO_P8
                                             dxx0, dyy0, dzz0,
                                             dxx,  dyy,  dzz,
                                         #else
                                             dxx0, dyy0,
                                             dxx,  dyy,
                                         #endif
                                             p0, p1, p2, limit);

    /* 4) End update process for p2 */
    ierr = VecGhostUpdateEnd(p2_petsc, INSERT_VALUES, SCATTER_FORWARD); CHKERRXX(ierr);
    IPMLogRegionEnd("reinit_2nd_2nd");

    ierr = VecRestoreArray(dxx_petsc, &dxx); CHKERRXX(ierr);
    ierr = VecRestoreArray(dyy_petsc, &dyy); CHKERRXX(ierr);
#ifdef P4_TO_P8
    ierr = VecRestoreArray(dzz_petsc, &dzz); CHKERRXX(ierr);
#endif

    /* update phi */
    for(size_t n=0; n<nodes->indep_nodes.elem_count; ++n)
      phi[n] = .5 * (p1[n] + p2[n]);
  }

  /* restore arrays and destroy uneeded petsc objects */
  ierr = VecRestoreArray(dxx0_petsc, &dxx0); CHKERRXX(ierr);
  ierr = VecRestoreArray(dyy0_petsc, &dyy0); CHKERRXX(ierr);
#ifdef P4_TO_P8
  ierr = VecRestoreArray(dzz0_petsc, &dzz0); CHKERRXX(ierr);
#endif
  ierr = VecRestoreArray(p1_petsc,   &p1);   CHKERRXX(ierr);
  ierr = VecRestoreArray(p2_petsc,   &p2);   CHKERRXX(ierr);
  ierr = VecRestoreArray(phi_petsc,  &phi);  CHKERRXX(ierr);

  ierr = VecDestroy(dxx0_petsc); CHKERRXX(ierr);
  ierr = VecDestroy(dyy0_petsc); CHKERRXX(ierr);
  ierr = VecDestroy(dxx_petsc);  CHKERRXX(ierr);
  ierr = VecDestroy(dyy_petsc);  CHKERRXX(ierr);
#ifdef P4_TO_P8
  ierr = VecDestroy(dzz0_petsc); CHKERRXX(ierr);
  ierr = VecDestroy(dzz_petsc ); CHKERRXX(ierr);
#endif
  ierr = VecDestroy(p1_petsc);   CHKERRXX(ierr);
  ierr = VecDestroy(p2_petsc);   CHKERRXX(ierr);

  free(p0);
  ierr = PetscLogEventEnd(log_my_p4est_level_set_reinit_2nd_order, phi_petsc, 0, 0, 0); CHKERRXX(ierr);
}


void my_p4est_level_set_t::perturb_level_set_function( Vec phi_petsc, double epsilon )
{
  PetscErrorCode ierr;
  double *phi_ptr;

  ierr = VecGetArray(phi_petsc, &phi_ptr); CHKERRXX(ierr);

  for(size_t n=0; n<nodes->indep_nodes.elem_count; ++n)
  {
    if(fabs(phi_ptr[n]) < epsilon)
    {
      if(phi_ptr[n] > 0) phi_ptr[n] =  epsilon;
      else               phi_ptr[n] = -epsilon;
    }
  }

  ierr = VecRestoreArray(phi_petsc, &phi_ptr); CHKERRXX(ierr);
}


void my_p4est_level_set_t::reinitialize_2nd_order_time_1st_order_space( Vec phi_petsc, int number_of_iteration, double limit )
{
  PetscErrorCode ierr;
  ierr = PetscLogEventBegin(log_my_p4est_level_set_reinit_2nd_time_1st_space, phi_petsc, 0, 0, 0); CHKERRXX(ierr);

  Vec p1_petsc, p2_petsc;
  double *p1, *p2, *phi;
  ierr = VecCreateGhostNodes(p4est, nodes, &p1_petsc); CHKERRXX(ierr);
  ierr = VecCreateGhostNodes(p4est, nodes, &p2_petsc); CHKERRXX(ierr);
  ierr = VecGetArray(p1_petsc,  &p1);  CHKERRXX(ierr);
  ierr = VecGetArray(p2_petsc,  &p2);  CHKERRXX(ierr);
  ierr = VecGetArray(phi_petsc, &phi); CHKERRXX(ierr);

  double *p0 = (double*) malloc(nodes->indep_nodes.elem_count * sizeof(double));
  for(size_t n=0; n<nodes->indep_nodes.elem_count; ++n)
    p0[n] = phi[n];

  IPMLogRegionBegin("reinit_2nd_1st");
  for(int i=0; i<number_of_iteration; i++)
  {
    /***** Step 1 of RK2: phi -> p1 *****/

    /* 1) Preocess layer nodes */
    reinitialize_One_Iteration_First_Order( ngbd->layer_nodes, p0, phi, p1, limit);

    /* 2) Begin update process for p1 */
    ierr = VecGhostUpdateBegin(p1_petsc, INSERT_VALUES, SCATTER_FORWARD); CHKERRXX(ierr);

    /* 3) Preocess local nodes */
    reinitialize_One_Iteration_First_Order( ngbd->local_nodes, p0, phi, p1, limit);

    /* 4) End update process for p1 */
    ierr = VecGhostUpdateEnd(p1_petsc, INSERT_VALUES, SCATTER_FORWARD); CHKERRXX(ierr);

    /***** Step 2 of RK2: p1 -> p2 *****/

    /* 1) Preocess layer nodes */
    reinitialize_One_Iteration_First_Order( ngbd->layer_nodes, p0, p1, p2, limit);

    /* 2) Begin update process for p2 */
    ierr = VecGhostUpdateBegin(p2_petsc, INSERT_VALUES, SCATTER_FORWARD); CHKERRXX(ierr);

    /* 3) Preocess local nodes */
    reinitialize_One_Iteration_First_Order( ngbd->local_nodes, p0, p1, p2, limit);

    /* 4) End update process for p2 */
    ierr = VecGhostUpdateEnd(p2_petsc, INSERT_VALUES, SCATTER_FORWARD); CHKERRXX(ierr);

    /* update phi */
    for(size_t n=0; n<nodes->indep_nodes.elem_count; ++n)
      phi[n] = .5 * (p1[n] + p2[n]);
  }
  IPMLogRegionEnd("reinit_2nd_1st");

  /* restore arrays and destroy uneeded petsc objects */

  ierr = VecRestoreArray(p1_petsc,  &p1);  CHKERRXX(ierr);
  ierr = VecRestoreArray(p2_petsc,  &p2);  CHKERRXX(ierr);
  ierr = VecRestoreArray(phi_petsc, &phi); CHKERRXX(ierr);
  ierr = VecDestroy(p1_petsc); CHKERRXX(ierr);
  ierr = VecDestroy(p2_petsc); CHKERRXX(ierr);

  free(p0);

  ierr = PetscLogEventEnd(log_my_p4est_level_set_reinit_2nd_time_1st_space, phi_petsc, 0, 0, 0); CHKERRXX(ierr);
}

void my_p4est_level_set_t::reinitialize_1st_order_time_2nd_order_space( Vec phi, int number_of_iteration, double limit )
{
  PetscErrorCode ierr;
<<<<<<< HEAD
  ierr = PetscLogEventBegin(log_my_p4est_level_set_reinit_1st_time_2nd_space, phi_petsc, 0, 0, 0); CHKERRXX(ierr);

  Vec p1_petsc;
  double *p1, *phi;
  ierr = VecCreateGhostNodes(p4est, nodes, &p1_petsc); CHKERRXX(ierr);
  ierr = VecGetArray(p1_petsc,  &p1);  CHKERRXX(ierr);
  ierr = VecGetArray(phi_petsc, &phi); CHKERRXX(ierr);
=======
  ierr = PetscLogEventBegin(log_my_p4est_level_set_reinit_1st_time_2nd_space, phi, 0, 0, 0); CHKERRXX(ierr);
  
  Vec p1;
  double *p1_p, *phi_p;
  ierr = VecCreateGhostNodes(p4est, nodes, &p1); CHKERRXX(ierr);

  Vec p1_loc;
  ierr = VecGhostGetLocalForm(p1, &p1_loc); CHKERRXX(ierr);
  ierr = VecGetArray(p1_loc,  &p1_p);  CHKERRXX(ierr);

  Vec phi_loc;
  ierr = VecGhostGetLocalForm(phi, &phi_loc); CHKERRXX(ierr);
  ierr = VecGetArray(phi_loc, &phi_p); CHKERRXX(ierr);
>>>>>>> d34810c6

  double *p0 = (double*) malloc(nodes->indep_nodes.elem_count * sizeof(double));
  memcpy(p0, phi_p, nodes->indep_nodes.elem_count*sizeof(double));
//  for(size_t n=0; n<nodes->indep_nodes.elem_count; ++n)
//    p0[n] = phi[n];

  Vec dxx0, dyy0;
  double *dxx0_p, *dyy0_p;
  ierr = VecCreateGhostNodes(p4est, nodes, &dxx0); CHKERRXX(ierr);
  ierr = VecCreateGhostNodes(p4est, nodes, &dyy0); CHKERRXX(ierr);

  Vec dxx, dyy;
  double *dxx_p, *dyy_p;
  ierr = VecCreateGhostNodes(p4est, nodes, &dxx); CHKERRXX(ierr);
  ierr = VecCreateGhostNodes(p4est, nodes, &dyy); CHKERRXX(ierr);

#ifdef P4_TO_P8
  Vec dzz, dzz0;
  double *dzz_p, *dzz0_p;
  ierr = VecCreateGhostNodes(p4est, nodes, &dzz0); CHKERRXX(ierr);
  ierr = VecCreateGhostNodes(p4est, nodes, &dzz ); CHKERRXX(ierr);
#endif

#ifdef P4_TO_P8
  compute_derivatives(phi, dxx0, dyy0, dzz0);
#else
  compute_derivatives(phi, dxx0, dyy0);
#endif

  ierr = VecGetArray(dxx0, &dxx0_p); CHKERRXX(ierr);
  ierr = VecGetArray(dyy0, &dyy0_p); CHKERRXX(ierr);
#ifdef P4_TO_P8
  ierr = VecGetArray(dzz0, &dzz0_p); CHKERRXX(ierr);
#endif

  for(int i=0; i<number_of_iteration; i++)
  {
    /* compute derivatives */
#ifdef P4_TO_P8
    compute_derivatives(phi, dxx, dyy, dzz);
#else
    compute_derivatives(phi, dxx, dyy);
#endif

    ierr = VecGetArray(dxx, &dxx_p); CHKERRXX(ierr);
    ierr = VecGetArray(dyy, &dyy_p); CHKERRXX(ierr);
#ifdef P4_TO_P8
    ierr = VecGetArray(dzz, &dzz_p); CHKERRXX(ierr);
#endif

    IPMLogRegionBegin("reinit_1st_2nd");
    /* 1) Preocess layer nodes */
    reinitialize_One_Iteration_Second_Order( ngbd->layer_nodes,
                                         #ifdef P4_TO_P8
                                             dxx0_p, dyy0_p, dzz0_p,
                                             dxx_p,  dyy_p,  dzz_p,
                                         #else
                                             dxx0_p, dyy0_p,
                                             dxx_p,  dyy_p,
                                         #endif
                                             p0, phi_p, p1_p, limit);

    /* 2) Begin update process for p1 */
    ierr = VecGhostUpdateBegin(p1, INSERT_VALUES, SCATTER_FORWARD); CHKERRXX(ierr);

    /* 3) Preocess local nodes */
    reinitialize_One_Iteration_Second_Order( ngbd->local_nodes,
                                         #ifdef P4_TO_P8
                                             dxx0_p, dyy0_p, dzz0_p,
                                             dxx_p,  dyy_p,  dzz_p,
                                         #else
                                             dxx0_p, dyy0_p,
                                             dxx_p,  dyy_p,
                                         #endif
                                             p0, phi_p, p1_p, limit);

    /* 4) End update process for p1 */
    ierr = VecGhostUpdateEnd(p1, INSERT_VALUES, SCATTER_FORWARD); CHKERRXX(ierr);
    IPMLogRegionEnd("reinit_1st_2nd");

    ierr = VecRestoreArray(dxx, &dxx_p); CHKERRXX(ierr);
    ierr = VecRestoreArray(dyy, &dyy_p); CHKERRXX(ierr);
#ifdef P4_TO_P8
    ierr = VecRestoreArray(dzz, &dzz_p); CHKERRXX(ierr);
#endif

    /* update phi */
    memcpy(phi_p, p1_p, nodes->indep_nodes.elem_count*sizeof(double));
//    for(size_t n=0; n<nodes->indep_nodes.elem_count; ++n)
//      phi[n] = p1[n];
  }

  /* restore arrays and destroy uneeded petsc objects */
  ierr = VecRestoreArray(dxx0, &dxx0_p); CHKERRXX(ierr);
  ierr = VecRestoreArray(dyy0, &dyy0_p); CHKERRXX(ierr);
#ifdef P4_TO_P8
  ierr = VecRestoreArray(dzz0, &dzz0_p); CHKERRXX(ierr);
#endif

  ierr = VecGhostRestoreLocalForm(phi, &phi_loc); CHKERRXX(ierr);
  ierr = VecRestoreArray(phi_loc, &phi_p); CHKERRXX(ierr);

  ierr = VecGhostRestoreLocalForm(p1, &p1_loc); CHKERRXX(ierr);
  ierr = VecRestoreArray(p1_loc, &p1_p); CHKERRXX(ierr);

  ierr = VecDestroy(dxx0); CHKERRXX(ierr);
  ierr = VecDestroy(dyy0); CHKERRXX(ierr);
  ierr = VecDestroy(dxx);  CHKERRXX(ierr);
  ierr = VecDestroy(dyy);  CHKERRXX(ierr);
#ifdef P4_TO_P8
  ierr = VecDestroy(dzz0); CHKERRXX(ierr);
  ierr = VecDestroy(dzz ); CHKERRXX(ierr);
#endif
  ierr = VecDestroy(p1);   CHKERRXX(ierr);

  free(p0);
  ierr = PetscLogEventEnd(log_my_p4est_level_set_reinit_1st_time_2nd_space, phi, 0, 0, 0); CHKERRXX(ierr);
}

#ifdef P4_TO_P8
void my_p4est_level_set_t::compute_derivatives( Vec phi_petsc, Vec dxx_petsc, Vec dyy_petsc, Vec dzz_petsc) const
#else
void my_p4est_level_set_t::compute_derivatives( Vec phi_petsc, Vec dxx_petsc, Vec dyy_petsc) const
#endif
{
  PetscErrorCode ierr;
  ierr = PetscLogEventBegin(log_my_p4est_level_set_compute_derivatives, 0, 0, 0, 0); CHKERRXX(ierr);

#ifdef P4_TO_P8
  ngbd->second_derivatives_central(phi_petsc, dxx_petsc, dyy_petsc, dzz_petsc);
#else
  ngbd->second_derivatives_central(phi_petsc, dxx_petsc, dyy_petsc);
#endif

  ierr = PetscLogEventEnd(log_my_p4est_level_set_compute_derivatives, 0, 0, 0, 0); CHKERRXX(ierr);
}

#ifdef P4_TO_P8
double my_p4est_level_set_t::advect_in_normal_direction(const CF_3& vn, Vec phi, Vec phi_xx, Vec phi_yy, Vec phi_zz)
#else
double my_p4est_level_set_t::advect_in_normal_direction(const CF_2& vn, Vec phi, Vec phi_xx, Vec phi_yy)
#endif
{
  /* TODO: do not allocate memory for vn */
  PetscErrorCode ierr;
  ierr = PetscLogEventBegin(log_my_p4est_level_set_advect_in_normal_direction_CF2, 0, 0, 0, 0);

  Vec phi_xx_ = phi_xx, phi_yy_ = phi_yy;
#ifdef P4_TO_P8
  Vec phi_zz_ = phi_zz;
#endif
  bool local_derivatives = false;
#ifdef P4_TO_P8
  if (phi_xx_ == NULL && phi_yy_ == NULL && phi_zz_ == NULL)
#else
  if (phi_xx_ == NULL && phi_yy_ == NULL)
#endif
  {
    ierr = VecCreateGhostNodes(p4est, nodes, &phi_xx_); CHKERRXX(ierr);
    ierr = VecCreateGhostNodes(p4est, nodes, &phi_yy_); CHKERRXX(ierr);
#ifdef P4_TO_P8
    ierr = VecCreateGhostNodes(p4est, nodes, &phi_zz_); CHKERRXX(ierr);
#endif
#ifdef P4_TO_P8
    compute_derivatives(phi, phi_xx_, phi_yy_, phi_zz_);
#else
    compute_derivatives(phi, phi_xx_, phi_yy_);
#endif
    local_derivatives = true;
  }

  double *phi_p, *phi_xx_p, *phi_yy_p;
  ierr = VecGetArray(phi, &phi_p); CHKERRXX(ierr);
  ierr = VecGetArray(phi_xx_, &phi_xx_p); CHKERRXX(ierr);
  ierr = VecGetArray(phi_yy_, &phi_yy_p); CHKERRXX(ierr);
#ifdef P4_TO_P8
  double *phi_zz_p;
  ierr = VecGetArray(phi_zz_, &phi_zz_p); CHKERRXX(ierr);
#endif

  /* compute dt based on CFL condition */
  double dt_local = DBL_MAX;
  double dt;
  std::vector<double> vn_vec(nodes->indep_nodes.elem_count);
  double *vn_p = &vn_vec[0];
  for (p4est_locidx_t n = 0; n<nodes->num_owned_indeps; ++n){
    const quad_neighbor_nodes_of_node_t qnnn = ngbd->get_neighbors(n);

    p4est_indep_t *node = (p4est_indep_t*)sc_array_index(&nodes->indep_nodes, n);
    p4est_topidx_t tree_id = node->p.piggy3.which_tree;

    p4est_topidx_t v_mm = p4est->connectivity->tree_to_vertex[P4EST_CHILDREN*tree_id + 0];

    double tree_xmin = p4est->connectivity->vertices[3*v_mm + 0];
    double tree_ymin = p4est->connectivity->vertices[3*v_mm + 1];
#ifdef P4_TO_P8
    double tree_zmin = p4est->connectivity->vertices[3*v_mm + 2];
#endif

    double xn = node_x_fr_n(node);
    double yn = node_y_fr_n(node);
#ifdef P4_TO_P8
    double zn = node_z_fr_n(node);
#endif

    xn += tree_xmin;
    yn += tree_ymin;
#ifdef P4_TO_P8
    zn += tree_zmin;
#endif

    double s_p00 = fabs(qnnn.d_p00); double s_m00 = fabs(qnnn.d_m00);
    double s_0p0 = fabs(qnnn.d_0p0); double s_0m0 = fabs(qnnn.d_0m0);
#ifdef P4_TO_P8
    double s_00p = fabs(qnnn.d_00p); double s_00m = fabs(qnnn.d_00m);
#endif
#ifdef P4_TO_P8
    double s_min = MIN(MIN(s_p00, s_m00), MIN(s_0p0, s_0m0), MIN(s_00p, s_00m));
#else
    double s_min = MIN(MIN(s_p00, s_m00), MIN(s_0p0, s_0m0));
#endif

    /* choose CFL = 0.8 ... just for fun! */
#ifdef P4_TO_P8
    vn_vec[n] = vn(xn, yn, zn);
#else
    vn_vec[n] = vn(xn, yn);
#endif
    dt_local = MIN(dt_local, 0.8*fabs(s_min/vn_vec[n]));
  }
  MPI_Allreduce(&dt_local, &dt, 1, MPI_DOUBLE, MPI_MIN, p4est->mpicomm);

  Vec p1, p2;
  double *p1_p, *p2_p;
  ierr = VecDuplicate(phi_xx_, &p1); CHKERRXX(ierr);
  ierr = VecDuplicate(phi_yy_, &p2); CHKERRXX(ierr);

  ierr = VecGetArray(p1, &p1_p); CHKERRXX(ierr);
  ierr = VecGetArray(p2, &p2_p); CHKERRXX(ierr);


  memcpy(p1_p, phi_p, sizeof(double) * nodes->indep_nodes.elem_count);
  // layer nodes
  advect_in_normal_direction_one_iteration(ngbd->layer_nodes, vn_p, dt,
                                         #ifdef P4_TO_P8
                                           phi_xx_p, phi_yy_p, phi_zz_p,
                                         #else
                                           phi_xx_p, phi_yy_p,
                                         #endif
                                           p1_p, phi_p);
  ierr = VecGhostUpdateBegin(phi, INSERT_VALUES, SCATTER_FORWARD); CHKERRXX(ierr);
  // local nodes
  advect_in_normal_direction_one_iteration(ngbd->local_nodes, vn_p, dt,
                                         #ifdef P4_TO_P8
                                           phi_xx_p, phi_yy_p, phi_zz_p,
                                         #else
                                           phi_xx_p, phi_yy_p,
                                         #endif
                                           p1_p, phi_p);
  ierr = VecGhostUpdateEnd  (phi, INSERT_VALUES, SCATTER_FORWARD); CHKERRXX(ierr);

  /* now phi(Lnp1, Bnp1, Gnp1) */
#ifdef P4_TO_P8
  compute_derivatives(phi, phi_xx_, phi_yy_, phi_zz_);
#else
  compute_derivatives(phi, phi_xx_, phi_yy_);
#endif

  // layer nodes
  advect_in_normal_direction_one_iteration(ngbd->layer_nodes, vn_p, dt,
                                         #ifdef P4_TO_P8
                                           phi_xx_p, phi_yy_p, phi_zz_p,
                                         #else
                                           phi_xx_p, phi_yy_p,
                                         #endif
                                           phi_p, p2_p);
  ierr = VecGhostUpdateBegin(p2, INSERT_VALUES, SCATTER_FORWARD); CHKERRXX(ierr);

  // local nodes
  advect_in_normal_direction_one_iteration(ngbd->local_nodes, vn_p, dt,
                                         #ifdef P4_TO_P8
                                           phi_xx_p, phi_yy_p, phi_zz_p,
                                         #else
                                           phi_xx_p, phi_yy_p,
                                         #endif
                                           phi_p, p2_p);
  ierr = VecGhostUpdateEnd  (p2, INSERT_VALUES, SCATTER_FORWARD); CHKERRXX(ierr);

  for(size_t n=0; n<nodes->indep_nodes.elem_count; ++n)
    phi_p[n] = 0.5 * (p1_p[n] + p2_p[n]);

  /* restore arrays */
  ierr = VecRestoreArray(phi,     &phi_p);    CHKERRXX(ierr);
  ierr = VecRestoreArray(p1,      &p1_p);     CHKERRXX(ierr);
  ierr = VecRestoreArray(p2,      &p2_p);     CHKERRXX(ierr);
  ierr = VecRestoreArray(phi_xx_, &phi_xx_p); CHKERRXX(ierr);
  ierr = VecRestoreArray(phi_yy_, &phi_yy_p); CHKERRXX(ierr);
#ifdef P4_TO_P8
  ierr = VecRestoreArray(phi_zz_, &phi_zz_p); CHKERRXX(ierr);
#endif

  ierr = PetscLogFlops(nodes->num_owned_indeps * P4EST_DIM); CHKERRXX(ierr);

  if (local_derivatives){
    ierr = VecDestroy(phi_xx_); CHKERRXX(ierr);
    ierr = VecDestroy(phi_yy_); CHKERRXX(ierr);
#ifdef P4_TO_P8
    ierr = VecDestroy(phi_zz_); CHKERRXX(ierr);
#endif
  }

  ierr = VecDestroy(p1); CHKERRXX(ierr);
  ierr = VecDestroy(p2); CHKERRXX(ierr);

  ierr = PetscLogEventEnd(log_my_p4est_level_set_advect_in_normal_direction_CF2, 0, 0, 0, 0);

  return dt;
}

#ifdef P4_TO_P8
double my_p4est_level_set_t::advect_in_normal_direction(const Vec vn, Vec phi, Vec phi_xx, Vec phi_yy, Vec phi_zz)
#else
double my_p4est_level_set_t::advect_in_normal_direction(const Vec vn, Vec phi, Vec phi_xx, Vec phi_yy)
#endif
{
  PetscErrorCode ierr;
  ierr = PetscLogEventBegin(log_my_p4est_level_set_advect_in_normal_direction_Vec, 0, 0, 0, 0);

  double *vn_p;
  ierr = VecGetArray(vn, &vn_p); CHKERRXX(ierr);

  Vec phi_xx_ = phi_xx, phi_yy_ = phi_yy;
#ifdef P4_TO_P8
  Vec phi_zz_ = phi_zz;
#endif
  bool local_derivatives = false;
#ifdef P4_TO_P8
  if (phi_xx_ == NULL && phi_yy_ == NULL && phi_zz_ == NULL)
  {
    ierr = VecCreateGhostNodes(p4est, nodes, &phi_xx_); CHKERRXX(ierr);
    ierr = VecCreateGhostNodes(p4est, nodes, &phi_yy_); CHKERRXX(ierr);
    ierr = VecCreateGhostNodes(p4est, nodes, &phi_zz_); CHKERRXX(ierr);
    compute_derivatives(phi, phi_xx_, phi_yy_, phi_zz_);
    local_derivatives = true;
  }
#else
  if (phi_xx_ == NULL && phi_yy_ == NULL)
  {
    ierr = VecCreateGhostNodes(p4est, nodes, &phi_xx_); CHKERRXX(ierr);
    ierr = VecCreateGhostNodes(p4est, nodes, &phi_yy_); CHKERRXX(ierr);
    compute_derivatives(phi, phi_xx_, phi_yy_);
    local_derivatives = true;
  }
#endif

  double *phi_p, *phi_xx_p, *phi_yy_p;
  ierr = VecGetArray(phi, &phi_p); CHKERRXX(ierr);
  ierr = VecGetArray(phi_xx_, &phi_xx_p); CHKERRXX(ierr);
  ierr = VecGetArray(phi_yy_, &phi_yy_p); CHKERRXX(ierr);
#ifdef P4_TO_P8
  double *phi_zz_p;
  ierr = VecGetArray(phi_zz_, &phi_zz_p); CHKERRXX(ierr);
#endif

  /* compute dt based on CFL condition */
  double dt_local = DBL_MAX;
  double dt;
  for (p4est_locidx_t n = 0; n<nodes->num_owned_indeps; ++n){

    const quad_neighbor_nodes_of_node_t qnnn = ngbd->get_neighbors(n);

    double s_p00 = fabs(qnnn.d_p00); double s_m00 = fabs(qnnn.d_m00);
    double s_0p0 = fabs(qnnn.d_0p0); double s_0m0 = fabs(qnnn.d_0m0);
#ifdef P4_TO_P8
    double s_00p = fabs(qnnn.d_00p); double s_00m = fabs(qnnn.d_00m);
#endif
#ifdef P4_TO_P8
    double s_min = MIN(MIN(s_p00, s_m00), MIN(s_0p0, s_0m0), MIN(s_00p, s_00m));
#else
    double s_min = MIN(MIN(s_p00, s_m00), MIN(s_0p0, s_0m0));
#endif

    /* choose CFL = 0.8 ... just for fun! */
    dt_local = MIN(dt_local, 0.8*fabs(s_min/vn_p[n]));
  }
  MPI_Allreduce(&dt_local, &dt, 1, MPI_DOUBLE, MPI_MIN, p4est->mpicomm);

  Vec p1, p2;
  double *p1_p, *p2_p;
  ierr = VecDuplicate(phi_xx_, &p1); CHKERRXX(ierr);
  ierr = VecDuplicate(phi_yy_, &p2); CHKERRXX(ierr);

  ierr = VecGetArray(p1, &p1_p); CHKERRXX(ierr);
  ierr = VecGetArray(p2, &p2_p); CHKERRXX(ierr);

  /* p1(Ln, Gn, Gn) */
  memcpy(p1_p, phi_p, sizeof(double) * nodes->indep_nodes.elem_count);

  // layer nodes
  advect_in_normal_direction_one_iteration(ngbd->layer_nodes, vn_p, dt,
                                         #ifdef P4_TO_P8
                                           phi_xx_p, phi_yy_p, phi_zz_p,
                                         #else
                                           phi_xx_p, phi_yy_p,
                                         #endif
                                           p1_p, phi_p);
  ierr = VecGhostUpdateBegin(phi, INSERT_VALUES, SCATTER_FORWARD); CHKERRXX(ierr);

  // local nodes
  advect_in_normal_direction_one_iteration(ngbd->local_nodes, vn_p, dt,
                                         #ifdef P4_TO_P8
                                           phi_xx_p, phi_yy_p, phi_zz_p,
                                         #else
                                           phi_xx_p, phi_yy_p,
                                         #endif
                                           p1_p, phi_p);
  ierr = VecGhostUpdateEnd  (phi, INSERT_VALUES, SCATTER_FORWARD); CHKERRXX(ierr);

  /* now phi(Lnp1, Bnp1, Gnp1) */
#ifdef P4_TO_P8
  compute_derivatives(phi, phi_xx_, phi_yy_, phi_zz_);
#else
  compute_derivatives(phi, phi_xx_, phi_yy_);
#endif

  // layer nodes
  advect_in_normal_direction_one_iteration(ngbd->layer_nodes, vn_p, dt,
                                         #ifdef P4_TO_P8
                                           phi_xx_p, phi_yy_p, phi_zz_p,
                                         #else
                                           phi_xx_p, phi_yy_p,
                                         #endif
                                           phi_p, p2_p);
  ierr = VecGhostUpdateBegin(p2, INSERT_VALUES, SCATTER_FORWARD); CHKERRXX(ierr);

  // local nodes
  advect_in_normal_direction_one_iteration(ngbd->local_nodes, vn_p, dt,
                                         #ifdef P4_TO_P8
                                           phi_xx_p, phi_yy_p, phi_zz_p,
                                         #else
                                           phi_xx_p, phi_yy_p,
                                         #endif
                                           phi_p, p2_p);
  ierr = VecGhostUpdateEnd  (p2, INSERT_VALUES, SCATTER_FORWARD); CHKERRXX(ierr);

  for(size_t n=0; n<nodes->indep_nodes.elem_count; ++n)
    phi_p[n] = 0.5 * (p1_p[n] + p2_p[n]);

  /* restore arrays */
  ierr = VecRestoreArray(phi,     &phi_p);    CHKERRXX(ierr);
  ierr = VecRestoreArray(vn,      &vn_p);     CHKERRXX(ierr);
  ierr = VecRestoreArray(p1,      &p1_p);     CHKERRXX(ierr);
  ierr = VecRestoreArray(p2,      &p2_p);     CHKERRXX(ierr);
  ierr = VecRestoreArray(phi_xx_, &phi_xx_p); CHKERRXX(ierr);
  ierr = VecRestoreArray(phi_yy_, &phi_yy_p); CHKERRXX(ierr);
#ifdef P4_TO_P8
  ierr = VecRestoreArray(phi_zz_, &phi_zz_p); CHKERRXX(ierr);
#endif
  ierr = PetscLogFlops(nodes->num_owned_indeps * P4EST_DIM); CHKERRXX(ierr);

  if (local_derivatives){
    ierr = VecDestroy(phi_xx_); CHKERRXX(ierr);
    ierr = VecDestroy(phi_yy_); CHKERRXX(ierr);
#ifdef P4_TO_P8
    ierr = VecDestroy(phi_zz_); CHKERRXX(ierr);
#endif
  }

  ierr = VecDestroy(p1); CHKERRXX(ierr);
  ierr = VecDestroy(p2); CHKERRXX(ierr);

  ierr = PetscLogEventEnd(log_my_p4est_level_set_advect_in_normal_direction_Vec, 0, 0, 0, 0);

  return dt;
}

#ifdef P4_TO_P8
void my_p4est_level_set_t::extend_Over_Interface( Vec phi_petsc, Vec q_petsc, BoundaryConditions3D &bc, int order, int band_to_extend ) const
#else
void my_p4est_level_set_t::extend_Over_Interface( Vec phi_petsc, Vec q_petsc, BoundaryConditions2D &bc, int order, int band_to_extend ) const
#endif
{
#ifdef CASL_THROWS
  if(bc.interfaceType()==NOINTERFACE) throw std::invalid_argument("[CASL_ERROR]: extend_over_interface: no interface defined in the boundary condition ... needs to be dirichlet or neumann.");
  if(order!=0 && order!=1 && order!=2) throw std::invalid_argument("[CASL_ERROR]: extend_over_interface: invalid order. Choose 0, 1 or 2");
#endif
  PetscErrorCode ierr;
  ierr = PetscLogEventBegin(log_my_p4est_level_set_extend_over_interface, phi_petsc, q_petsc, 0, 0); CHKERRXX(ierr);

  double *phi;
  ierr = VecGetArray(phi_petsc, &phi); CHKERRXX(ierr);

  /* first compute the phi derivatives */
  std::vector<double> phi_x(nodes->num_owned_indeps);
  std::vector<double> phi_y(nodes->num_owned_indeps);
#ifdef P4_TO_P8
  std::vector<double> phi_z(nodes->num_owned_indeps);
#endif

  for(p4est_locidx_t n=0; n<nodes->num_owned_indeps; ++n)
  {
    const quad_neighbor_nodes_of_node_t qnnn = ngbd->get_neighbors(n);

    phi_x[n] = qnnn.dx_central(phi);
    phi_y[n] = qnnn.dy_central(phi);
#ifdef P4_TO_P8
    phi_z[n] = qnnn.dz_central(phi);
#endif
  }

  my_p4est_interpolation_nodes_t interp1(ngbd); interp1.set_input(q_petsc, quadratic_non_oscillatory);
  my_p4est_interpolation_nodes_t interp2(ngbd); interp2.set_input(q_petsc, quadratic_non_oscillatory);

  /* find dx and dy smallest */
  splitting_criteria_t *data = (splitting_criteria_t*) p4est->user_pointer;
  p4est_topidx_t vm = p4est->connectivity->tree_to_vertex[0 + 0];
  p4est_topidx_t vp = p4est->connectivity->tree_to_vertex[0 + P4EST_CHILDREN-1];
  double xmin = p4est->connectivity->vertices[3*vm + 0];
  double ymin = p4est->connectivity->vertices[3*vm + 1];
  double xmax = p4est->connectivity->vertices[3*vp + 0];
  double ymax = p4est->connectivity->vertices[3*vp + 1];
  double dx = (xmax-xmin) / pow(2.,(double) data->max_lvl);
  double dy = (ymax-ymin) / pow(2.,(double) data->max_lvl);

#ifdef P4_TO_P8
  double zmin = p4est->connectivity->vertices[3*vm + 2];
  double zmax = p4est->connectivity->vertices[3*vp + 2];
  double dz = (zmax-zmin) / pow(2.,(double) data->max_lvl);
#endif

#ifdef P4_TO_P8
  double diag = sqrt(dx*dx + dy*dy + dz*dz);
#else
  double diag = sqrt(dx*dx + dy*dy);
#endif

  std::vector<double> q0;
  std::vector<double> q1;
  std::vector<double> q2;

  if(bc.interfaceType()==DIRICHLET)                           q0.resize(nodes->num_owned_indeps);
  if(order >= 1 || (order==0 && bc.interfaceType()==NEUMANN)) q1.resize(nodes->num_owned_indeps);
  if(order >= 2)                                              q2.resize(nodes->num_owned_indeps);

  /* now buffer the interpolation points */
  for(p4est_locidx_t n=0; n<nodes->num_owned_indeps; ++n)
  {
#ifdef P4_TO_P8
    Point3 grad_phi(-phi_x[n], -phi_y[n], -phi_z[n]);
#else
    Point2 grad_phi(-phi_x[n], -phi_y[n]);
#endif

    if(phi[n]>0 && phi[n]<band_to_extend*diag && grad_phi.norm_L2()>EPS)
    {
      grad_phi /= grad_phi.norm_L2();
      p4est_indep_t *node = (p4est_indep_t*)sc_array_index(&nodes->indep_nodes, n);
      p4est_topidx_t tree_id = node->p.piggy3.which_tree;

      p4est_topidx_t v_mm = p4est->connectivity->tree_to_vertex[P4EST_CHILDREN*tree_id + 0];

      double tree_xmin = p4est->connectivity->vertices[3*v_mm + 0];
      double tree_ymin = p4est->connectivity->vertices[3*v_mm + 1];
#ifdef P4_TO_P8
      double tree_zmin = p4est->connectivity->vertices[3*v_mm + 2];
#endif

      double xyz [] =
      {
        node_x_fr_n(node) + tree_xmin,
        node_y_fr_n(node) + tree_ymin
  #ifdef P4_TO_P8
        ,
        node_z_fr_n(node) + tree_zmin
  #endif
      };

      if(bc.interfaceType()==DIRICHLET)
#ifdef P4_TO_P8
      q0[n] = bc.interfaceValue(xyz[0] + grad_phi.x*phi[n], xyz[1] + grad_phi.y*phi[n], xyz[2] + grad_phi.z*phi[n]);
#else
      q0[n] = bc.interfaceValue(xyz[0] + grad_phi.x*phi[n], xyz[1] + grad_phi.y*phi[n]);
#endif

      if(order >= 1 || (order==0 && bc.interfaceType()==NEUMANN))
      {
        double xyz_ [] =
        {
          xyz[0] + grad_phi.x * (2*diag + phi[n]),
          xyz[1] + grad_phi.y * (2*diag + phi[n])
  #ifdef P4_TO_P8
          ,
          xyz[2] + grad_phi.z * (2*diag + phi[n])
  #endif
        };
        interp1.add_point(n, xyz_);
      }

      if(order >= 2)
      {
        double xyz_ [] =
        {
          xyz[0] + grad_phi.x * (3*diag + phi[n]),
          xyz[1] + grad_phi.y * (3*diag + phi[n])
  #ifdef P4_TO_P8
          ,
          xyz[2] + grad_phi.z * (3*diag + phi[n])
  #endif
        };
        interp2.add_point(n, xyz_);
      }

      ierr = PetscLogFlops(26); CHKERRXX(ierr);
    }
  }

  interp1.interpolate(q1.data());
  interp2.interpolate(q2.data());

  /* now compute the extrapolated values */
  double *q;
  ierr = VecGetArray(q_petsc, &q); CHKERRXX(ierr);
  for(p4est_locidx_t n=0; n<nodes->num_owned_indeps; ++n)
  {
#ifdef P4_TO_P8
    Point3 grad_phi(phi_x[n], phi_y[n], phi_z[n]);
#else
    Point2 grad_phi(phi_x[n], phi_y[n]);
#endif

    if(phi[n]>0 && phi[n]<band_to_extend*diag && grad_phi.norm_L2()>EPS)
    {
      grad_phi /= grad_phi.norm_L2();
      p4est_indep_t *node = (p4est_indep_t*)sc_array_index(&nodes->indep_nodes, n);
      p4est_topidx_t tree_id = node->p.piggy3.which_tree;

      p4est_topidx_t v_mm = p4est->connectivity->tree_to_vertex[P4EST_CHILDREN*tree_id + 0];

      double tree_xmin = p4est->connectivity->vertices[3*v_mm + 0];
      double tree_ymin = p4est->connectivity->vertices[3*v_mm + 1];
#ifdef P4_TO_P8
      double tree_zmin = p4est->connectivity->vertices[3*v_mm + 2];
#endif

      double xyz [] =
      {
        node_x_fr_n(node) + tree_xmin,
        node_y_fr_n(node) + tree_ymin
  #ifdef P4_TO_P8
        ,
        node_z_fr_n(node) + tree_zmin
  #endif
      };

//      double xy1 [] = {xyz[0] - grad_phi.x*(phi[n]), xyz[1] - grad_phi.y*(phi[n])};
//      double xy2 [] = {xyz[0] - grad_phi.x*(phi[n]+2*diag), xyz[1] - grad_phi.y*(phi[n]+2*diag)};

//      q1[n] = 0.25*(
//          bc.interfaceValue(xyz[0] - grad_phi.x*(phi[n]+2*diag), xyz[1] - grad_phi.y*(phi[n]+2*diag)) +
//          bc.interfaceValue(xyz[0] - grad_phi.x*(phi[n]+2*diag), xyz[1] - grad_phi.y*(phi[n]+2*diag)) +
//          bc.interfaceValue(xyz[0] - grad_phi.x*(phi[n]+2*diag), xyz[1] - grad_phi.y*(phi[n]+2*diag)) +
//          bc.interfaceValue(xyz[0] - grad_phi.x*(phi[n]+2*diag), xyz[1] - grad_phi.y*(phi[n]+2*diag)) );
//      q2[n] = bc.interfaceValue(xyz[0] - grad_phi.x*(phi[n]+3*diag), xyz[1] - grad_phi.y*(phi[n]+3*diag));

      if(order==0)
      {
        if(bc.interfaceType()==DIRICHLET)
          q[n] = q0[n];
        else /* interface neumann */
          q[n] = q1[n];
      }

      else if(order==1)
      {
        if(bc.interfaceType()==DIRICHLET)
        {
          double dif01 = (q1[n] - q0[n])/(2*diag - 0);
//          double dif01 = (q1[n] - q0[n])/(sqrt(SQR(xy2[0]-xy1[0])+SQR(xy2[1]-xy1[1])) - 0);
          q[n] = q0[n] + (-phi[n] - 0) * dif01;
        }
        else /* interface Neumann */
        {
#ifdef P4_TO_P8
      double dif01 = -bc.interfaceValue(xyz[0]-grad_phi.x*phi[n], xyz[1]-grad_phi.y*phi[n], xyz[2]-grad_phi.z*phi[n]);
#else
      double dif01 = -bc.interfaceValue(xyz[0]-grad_phi.x*phi[n], xyz[1]-grad_phi.y*phi[n]);
#endif
          q[n] = q1[n] + (-phi[n] - 2*diag) * dif01;
        }
      }

      else if(order==2)
      {
        if(bc.interfaceType()==DIRICHLET)
        {
          double dif01  = (q1[n] - q0[n]) / (2*diag);
          double dif12  = (q2[n] - q1[n]) / (diag);
          double dif012 = (dif12 - dif01) / (3*diag);
          q[n] = q0[n] + (-phi[n] - 0) * dif01 + (-phi[n] - 0)*(-phi[n] - 2*diag) * dif012;
        }
        else if (bc.interfaceType() == NEUMANN) /* interface Neumann */
        {
          double x1 = 2*diag;
          double x2 = 3*diag;
          double b = -bc.interfaceValue(xyz[0]-grad_phi.x*phi[n], xyz[1]-grad_phi.y*phi[n]
    #ifdef P4_TO_P8
              , xyz[2]-grad_phi.z*phi[n]
    #endif
              );
          double a = (q2[n] - q1[n] + b*(x1 - x2)) / (x2*x2 - x1*x1);
          double c = q1[n] - a*x1*x1 - b*x1;

          double x = -phi[n];
          q[n] = a*x*x + b*x + c;

//          double dif01 = (q2[n] - q1[n])/(diag);
//#ifdef P4_TO_P8
//          double dif012 = (dif01 + bc.interfaceValue(xyz[0]-grad_phi.x*phi[n], xyz[1]-grad_phi.y*phi[n], xyz[2]-grad_phi.z*phi[n])) / (2*diag);
//#else
//          double dif012 = (dif01 + bc.interfaceValue(xyz[0]-grad_phi.x*phi[n], xyz[1]-grad_phi.y*phi[n])) / (2*diag);
//#endif
//          q[n] = q1[n] + (-phi[n] - diag) * dif01 + (-phi[n] - diag)*(-phi[n] - 2*diag) * dif012;
        }
      }

      ierr = PetscLogFlops(48); CHKERRXX(ierr);
    }
  }
  ierr = VecRestoreArray(q_petsc, &q); CHKERRXX(ierr);
  ierr = VecRestoreArray(phi_petsc, &phi); CHKERRXX(ierr);

  ierr = VecGhostUpdateBegin(q_petsc, INSERT_VALUES, SCATTER_FORWARD); CHKERRXX(ierr);
  ierr = VecGhostUpdateEnd  (q_petsc, INSERT_VALUES, SCATTER_FORWARD); CHKERRXX(ierr);

  ierr = PetscLogEventEnd(log_my_p4est_level_set_extend_over_interface, phi_petsc, q_petsc, 0, 0); CHKERRXX(ierr);
}

void my_p4est_level_set_t::extend_Over_Interface( Vec phi_petsc, Vec q_petsc, BoundaryConditionType bc_type, Vec bc_vec, int order, int band_to_extend ) const
{
#ifdef CASL_THROWS
  if(bc_type==NOINTERFACE) throw std::invalid_argument("[CASL_ERROR]: extend_over_interface: no interface defined in the boundary condition ... needs to be dirichlet or neumann.");
  if(order!=0 && order!=1 && order!=2) throw std::invalid_argument("[CASL_ERROR]: extend_over_interface: invalid order. Choose 0, 1 or 2");
#endif
  PetscErrorCode ierr;
  ierr = PetscLogEventBegin(log_my_p4est_level_set_extend_over_interface, phi_petsc, q_petsc, 0, 0); CHKERRXX(ierr);

  double *phi;
  ierr = VecGetArray(phi_petsc, &phi); CHKERRXX(ierr);

  /* first compute the phi derivatives */
  std::vector<double> phi_x(nodes->num_owned_indeps);
  std::vector<double> phi_y(nodes->num_owned_indeps);
#ifdef P4_TO_P8
  std::vector<double> phi_z(nodes->num_owned_indeps);
#endif

  for(p4est_locidx_t n=0; n<nodes->num_owned_indeps; ++n)
  {
    const quad_neighbor_nodes_of_node_t qnnn = ngbd->get_neighbors(n);

    phi_x[n] = qnnn.dx_central(phi);
    phi_y[n] = qnnn.dy_central(phi);
#ifdef P4_TO_P8
    phi_z[n] = qnnn.dz_central(phi);
#endif
  }

  my_p4est_interpolation_nodes_t interp0(ngbd); interp0.set_input(q_petsc, quadratic_non_oscillatory);
  my_p4est_interpolation_nodes_t interp1(ngbd); interp1.set_input(q_petsc, quadratic_non_oscillatory);
  my_p4est_interpolation_nodes_t interp2(ngbd); interp2.set_input(q_petsc, quadratic_non_oscillatory);

  /* find dx and dy smallest */
  splitting_criteria_t *data = (splitting_criteria_t*) p4est->user_pointer;
  p4est_topidx_t vm = p4est->connectivity->tree_to_vertex[0 + 0];
  p4est_topidx_t vp = p4est->connectivity->tree_to_vertex[0 + P4EST_CHILDREN-1];
  double xmin = p4est->connectivity->vertices[3*vm + 0];
  double ymin = p4est->connectivity->vertices[3*vm + 1];
  double xmax = p4est->connectivity->vertices[3*vp + 0];
  double ymax = p4est->connectivity->vertices[3*vp + 1];
  double dx = (xmax-xmin) / pow(2.,(double) data->max_lvl);
  double dy = (ymax-ymin) / pow(2.,(double) data->max_lvl);

#ifdef P4_TO_P8
  double zmin = p4est->connectivity->vertices[3*vm + 2];
  double zmax = p4est->connectivity->vertices[3*vp + 2];
  double dz = (zmax-zmin) / pow(2.,(double) data->max_lvl);
#endif

#ifdef P4_TO_P8
  double diag = sqrt(dx*dx + dy*dy + dz*dz);
#else
  double diag = sqrt(dx*dx + dy*dy);
#endif

  std::vector<double> q0;
  std::vector<double> q1;
  std::vector<double> q2;

  if(order > 0 || bc_type==DIRICHLET)              q0.resize(nodes->num_owned_indeps);
  if(order >= 1 || (order==0 && bc_type==NEUMANN)) q1.resize(nodes->num_owned_indeps);
  if(order >= 2)                                   q2.resize(nodes->num_owned_indeps);

  /* now buffer the interpolation points */
  for(p4est_locidx_t n=0; n<nodes->num_owned_indeps; ++n)
  {
#ifdef P4_TO_P8
    Point3 grad_phi(-phi_x[n], -phi_y[n], -phi_z[n]);
#else
    Point2 grad_phi(-phi_x[n], -phi_y[n]);
#endif

    if(phi[n]>0 && phi[n]<band_to_extend*diag && grad_phi.norm_L2()>EPS)
    {
      grad_phi /= grad_phi.norm_L2();
      p4est_indep_t *node = (p4est_indep_t*)sc_array_index(&nodes->indep_nodes, n);
      p4est_topidx_t tree_id = node->p.piggy3.which_tree;

      p4est_topidx_t v_mm = p4est->connectivity->tree_to_vertex[P4EST_CHILDREN*tree_id + 0];

      double tree_xmin = p4est->connectivity->vertices[3*v_mm + 0];
      double tree_ymin = p4est->connectivity->vertices[3*v_mm + 1];
#ifdef P4_TO_P8
      double tree_zmin = p4est->connectivity->vertices[3*v_mm + 2];
#endif

      double xyz [] =
      {
        node_x_fr_n(node) + tree_xmin,
        node_y_fr_n(node) + tree_ymin
  #ifdef P4_TO_P8
        ,
        node_z_fr_n(node) + tree_zmin
  #endif
      };

      if(order>0 || bc_type==DIRICHLET){
        double xyz_ [] =
        {
          xyz[0] + grad_phi.x * phi[n],
          xyz[1] + grad_phi.y * phi[n]
  #ifdef P4_TO_P8
          ,
          xyz[2] + grad_phi.z * phi[n]
  #endif
        };

        interp0.add_point(n, xyz_);
      }

      if(order >= 1 || (order==0 && bc_type==NEUMANN))
      {
        double xyz_ [] =
        {
          xyz[0] + grad_phi.x * (2*diag + phi[n]),
          xyz[1] + grad_phi.y * (2*diag + phi[n])
  #ifdef P4_TO_P8
          ,
          xyz[2] + grad_phi.z * (2*diag + phi[n])
  #endif
        };
        interp1.add_point(n, xyz_);
      }

      if(order >= 2)
      {
        double xyz_ [] =
        {
          xyz[0] + grad_phi.x * (3*diag + phi[n]),
          xyz[1] + grad_phi.y * (3*diag + phi[n])
  #ifdef P4_TO_P8
          ,
          xyz[2] + grad_phi.z * (3*diag + phi[n])
  #endif
        };
        interp2.add_point(n, xyz_);
      }

      ierr = PetscLogFlops(26); CHKERRXX(ierr);
    }
  }

  interp0.interpolate(q0.data());
  interp1.interpolate(q1.data());
  interp2.interpolate(q2.data());

  /* now compute the extrapolated values */
  double *q;
  ierr = VecGetArray(q_petsc, &q); CHKERRXX(ierr);
  for(p4est_locidx_t n=0; n<nodes->num_owned_indeps; ++n)
  {
#ifdef P4_TO_P8
    Point3 grad_phi(phi_x[n], phi_y[n], phi_z[n]);
#else
    Point2 grad_phi(phi_x[n], phi_y[n]);
#endif

    if(phi[n]>0 && phi[n]<band_to_extend*diag && grad_phi.norm_L2()>EPS)
    {
      if(order==0)
      {
        if(bc_type==DIRICHLET)
          q[n] = q0[n];
        else /* interface neumann */
          q[n] = q1[n];
      }

      else if(order==1)
      {
        if(bc_type==DIRICHLET)
        {
          double dif01 = (q1[n] - q0[n])/(2*diag - 0);
          q[n] = q0[n] + (-phi[n] - 0) * dif01;
        }
        else /* interface Neumann */
        {
          double dif01 = -q0[n];
          q[n] = q1[n] + (-phi[n] - 2*diag) * dif01;
        }
      }

      else if(order==2)
      {
        if(bc_type==DIRICHLET)
        {
          double dif01  = (q1[n] - q0[n]) / (2*diag);
          double dif12  = (q2[n] - q1[n]) / (diag);
          double dif012 = (dif12 - dif01) / (3*diag);
          q[n] = q0[n] + (-phi[n] - 0) * dif01 + (-phi[n] - 0)*(-phi[n] - 2*diag) * dif012;
        }
        else /* interface Neumann */
        {
          double x1 = 2*diag;
          double x2 = 3*diag;
          double b = -q0[n];
          double a = (q2[n] - q1[n] + b*(x1 - x2)) / (x2*x2 - x1*x1);
          double c = q1[n] - a*x1*x1 - b*x1;

          double x = -phi[n];
          q[n] = a*x*x + b*x + c;
        }
      }

      ierr = PetscLogFlops(48); CHKERRXX(ierr);
    }
  }
  ierr = VecRestoreArray(q_petsc, &q); CHKERRXX(ierr);
  ierr = VecRestoreArray(phi_petsc, &phi); CHKERRXX(ierr);

  ierr = VecGhostUpdateBegin(q_petsc, INSERT_VALUES, SCATTER_FORWARD); CHKERRXX(ierr);
  ierr = VecGhostUpdateEnd  (q_petsc, INSERT_VALUES, SCATTER_FORWARD); CHKERRXX(ierr);

  ierr = PetscLogEventEnd(log_my_p4est_level_set_extend_over_interface, phi_petsc, q_petsc, 0, 0); CHKERRXX(ierr);
}

void my_p4est_level_set_t::extend_Over_Interface(Vec phi_petsc, Vec q_petsc, int order, int band_to_extend ) const
{
#ifdef CASL_THROWS
  if(order!=0 && order!=1 && order!=2) throw std::invalid_argument("[CASL_ERROR]: extend_over_interface: invalid order. Choose 0, 1 or 2");
#endif
  PetscErrorCode ierr;
  ierr = PetscLogEventBegin(log_my_p4est_level_set_extend_over_interface, phi_petsc, q_petsc, 0, 0); CHKERRXX(ierr);

  double *phi;
  ierr = VecGetArray(phi_petsc, &phi); CHKERRXX(ierr);

  /* first compute the phi derivatives */
  std::vector<double> phi_x(nodes->num_owned_indeps);
  std::vector<double> phi_y(nodes->num_owned_indeps);
#ifdef P4_TO_P8
  std::vector<double> phi_z(nodes->num_owned_indeps);
#endif

  for(p4est_locidx_t n=0; n<nodes->num_owned_indeps; ++n)
  {
    const quad_neighbor_nodes_of_node_t qnnn = ngbd->get_neighbors(n);

    phi_x[n] = qnnn.dx_central(phi);
    phi_y[n] = qnnn.dy_central(phi);
#ifdef P4_TO_P8
    phi_z[n] = qnnn.dz_central(phi);
#endif
  }

  my_p4est_interpolation_nodes_t interp0(ngbd); interp0.set_input(q_petsc, quadratic_non_oscillatory);
  my_p4est_interpolation_nodes_t interp1(ngbd); interp1.set_input(q_petsc, quadratic_non_oscillatory);
  my_p4est_interpolation_nodes_t interp2(ngbd); interp2.set_input(q_petsc, quadratic_non_oscillatory);

  /* find dx and dy smallest */
  splitting_criteria_t *data = (splitting_criteria_t*) p4est->user_pointer;
  p4est_topidx_t vm = p4est->connectivity->tree_to_vertex[0 + 0];
  p4est_topidx_t vp = p4est->connectivity->tree_to_vertex[0 + P4EST_CHILDREN-1];
  double xmin = p4est->connectivity->vertices[3*vm + 0];
  double ymin = p4est->connectivity->vertices[3*vm + 1];
  double xmax = p4est->connectivity->vertices[3*vp + 0];
  double ymax = p4est->connectivity->vertices[3*vp + 1];
  double dx = (xmax-xmin) / pow(2.,(double) data->max_lvl);
  double dy = (ymax-ymin) / pow(2.,(double) data->max_lvl);

#ifdef P4_TO_P8
  double zmin = p4est->connectivity->vertices[3*vm + 2];
  double zmax = p4est->connectivity->vertices[3*vp + 2];
  double dz = (zmax-zmin) / pow(2.,(double) data->max_lvl);
#endif

#ifdef P4_TO_P8
  double diag = sqrt(dx*dx + dy*dy + dz*dz);
#else
  double diag = sqrt(dx*dx + dy*dy);
#endif

  std::vector<double> q0;
  std::vector<double> q1;
  std::vector<double> q2;

  if(order >  0) q0.resize(nodes->num_owned_indeps);
  if(order >= 1) q1.resize(nodes->num_owned_indeps);
  if(order >= 2) q2.resize(nodes->num_owned_indeps);

  /* now buffer the interpolation points */
  for(p4est_locidx_t n=0; n<nodes->num_owned_indeps; ++n)
  {
#ifdef P4_TO_P8
    Point3 grad_phi(-phi_x[n], -phi_y[n], -phi_z[n]);
#else
    Point2 grad_phi(-phi_x[n], -phi_y[n]);
#endif

    if(phi[n]>0 && phi[n]<band_to_extend*diag && grad_phi.norm_L2()>EPS)
    {
      grad_phi /= grad_phi.norm_L2();
      p4est_indep_t *node = (p4est_indep_t*)sc_array_index(&nodes->indep_nodes, n);
      p4est_topidx_t tree_id = node->p.piggy3.which_tree;

      p4est_topidx_t v_mm = p4est->connectivity->tree_to_vertex[P4EST_CHILDREN*tree_id + 0];

      double tree_xmin = p4est->connectivity->vertices[3*v_mm + 0];
      double tree_ymin = p4est->connectivity->vertices[3*v_mm + 1];
#ifdef P4_TO_P8
      double tree_zmin = p4est->connectivity->vertices[3*v_mm + 2];
#endif

      double xyz [] =
      {
        node_x_fr_n(node) + tree_xmin,
        node_y_fr_n(node) + tree_ymin
  #ifdef P4_TO_P8
        ,
        node_z_fr_n(node) + tree_zmin
  #endif
      };

      if(order>0){
        double xyz_ [] =
        {
          xyz[0] + grad_phi.x * (2*diag + phi[n]),
          xyz[1] + grad_phi.y * (2*diag + phi[n])
  #ifdef P4_TO_P8
          ,
          xyz[2] + grad_phi.z * (2*diag + phi[n])
  #endif
        };

        interp0.add_point(n, xyz_);
      }

      if(order >= 1)
      {
        double xyz_ [] =
        {
          xyz[0] + grad_phi.x * (3*diag + phi[n]),
          xyz[1] + grad_phi.y * (3*diag + phi[n])
  #ifdef P4_TO_P8
          ,
          xyz[2] + grad_phi.z * (3*diag + phi[n])
  #endif
        };
        interp1.add_point(n, xyz_);
      }

      if(order >= 2)
      {
        double xyz_ [] =
        {
          xyz[0] + grad_phi.x * (4*diag + phi[n]),
          xyz[1] + grad_phi.y * (4*diag + phi[n])
  #ifdef P4_TO_P8
          ,
          xyz[2] + grad_phi.z * (4*diag + phi[n])
  #endif
        };
        interp2.add_point(n, xyz_);
      }

      ierr = PetscLogFlops(26); CHKERRXX(ierr);
    }
  }

  interp0.interpolate(q0.data());
  interp1.interpolate(q1.data());
  interp2.interpolate(q2.data());

  /* now compute the extrapolated values */
  double *q;
  ierr = VecGetArray(q_petsc, &q); CHKERRXX(ierr);
  for(p4est_locidx_t n=0; n<nodes->num_owned_indeps; ++n)
  {
#ifdef P4_TO_P8
    Point3 grad_phi(phi_x[n], phi_y[n], phi_z[n]);
#else
    Point2 grad_phi(phi_x[n], phi_y[n]);
#endif

    if(phi[n]>0 && phi[n]<band_to_extend*diag && grad_phi.norm_L2()>EPS)
    {
      if(order==0)
      {
        q[n] = q0[n];
      }

      else if(order==1)
      {
        double dif01 = (q1[n] - q0[n])/(diag);
        q[n] = q0[n] + (-phi[n] - 2*diag) * dif01;
      }

      else if(order==2)
      {
        double dif01  = (q1[n] - q0[n]) / (diag);
        double dif12  = (q2[n] - q1[n]) / (diag);
        double dif012 = (dif12 - dif01) / (2*diag);
        q[n] = q0[n] + (-phi[n] - 2*diag) * dif01 + (-phi[n] - 2*diag)*(-phi[n] - 3*diag) * dif012;
      }

      ierr = PetscLogFlops(48); CHKERRXX(ierr);
    }
  }
  ierr = VecRestoreArray(q_petsc, &q); CHKERRXX(ierr);
  ierr = VecRestoreArray(phi_petsc, &phi); CHKERRXX(ierr);

  ierr = VecGhostUpdateBegin(q_petsc, INSERT_VALUES, SCATTER_FORWARD); CHKERRXX(ierr);
  ierr = VecGhostUpdateEnd  (q_petsc, INSERT_VALUES, SCATTER_FORWARD); CHKERRXX(ierr);

  ierr = PetscLogEventEnd(log_my_p4est_level_set_extend_over_interface, phi_petsc, q_petsc, 0, 0); CHKERRXX(ierr);
}

void my_p4est_level_set_t::extend_from_interface_to_whole_domain( Vec phi_petsc, Vec q_petsc, Vec q_extended_petsc, int band_to_extend) const
{
  PetscErrorCode ierr;
  ierr = PetscLogEventBegin(log_my_p4est_level_set_extend_from_interface, phi_petsc, q_petsc, q_extended_petsc, 0); CHKERRXX(ierr);

  /* find dx and dy smallest */
  splitting_criteria_t *data = (splitting_criteria_t*) p4est->user_pointer;

  p4est_topidx_t vm = p4est->connectivity->tree_to_vertex[0 + 0];
  p4est_topidx_t vp = p4est->connectivity->tree_to_vertex[0 + P4EST_CHILDREN-1];
  double xmin = p4est->connectivity->vertices[3*vm + 0];
  double ymin = p4est->connectivity->vertices[3*vm + 1];
  double xmax = p4est->connectivity->vertices[3*vp + 0];
  double ymax = p4est->connectivity->vertices[3*vp + 1];
  double dx = (xmax-xmin) / (1<<data->max_lvl);
  double dy = (ymax-ymin) / (1<<data->max_lvl);

#ifdef P4_TO_P8
  double zmin = p4est->connectivity->vertices[3*vm + 2];
  double zmax = p4est->connectivity->vertices[3*vp + 2];
  double dz = (zmax-zmin) / (1<<data->max_lvl);
#endif

#ifdef P4_TO_P8
  double diag = sqrt(dx*dx + dy*dy + dz*dz);
#else
  double diag = sqrt(dx*dx + dy*dy);
#endif

  my_p4est_interpolation_nodes_t interp(ngbd);

  double *q_extended;
  ierr = VecGetArray(q_extended_petsc, &q_extended); CHKERRXX(ierr);

  double *phi;
  ierr = VecGetArray(phi_petsc, &phi); CHKERRXX(ierr);

  quad_neighbor_nodes_of_node_t qnnn;

  /* now buffer the interpolation points */
  for(p4est_locidx_t n=0; n<nodes->num_owned_indeps; ++n)
  {
    ngbd->get_neighbors(n,qnnn);

#ifdef P4_TO_P8
    Point3 grad_phi;
#else
    Point2 grad_phi;
#endif
    grad_phi.x = qnnn.dx_central(phi);
    grad_phi.y = qnnn.dy_central(phi);
#ifdef P4_TO_P8
    grad_phi.z = qnnn.dz_central(phi);
#endif

    if(fabs(phi[n])<band_to_extend*diag && grad_phi.norm_L2()>EPS)
    {
      grad_phi /= grad_phi.norm_L2();
      p4est_indep_t *node = (p4est_indep_t*)sc_array_index(&nodes->indep_nodes, n);
      p4est_topidx_t tree_id = node->p.piggy3.which_tree;

      p4est_topidx_t v_mm = p4est->connectivity->tree_to_vertex[P4EST_CHILDREN*tree_id + 0];

      double tree_xmin = p4est->connectivity->vertices[3*v_mm + 0];
      double tree_ymin = p4est->connectivity->vertices[3*v_mm + 1];
#ifdef P4_TO_P8
      double tree_zmin = p4est->connectivity->vertices[3*v_mm + 2];
#endif

      double xyz [] =
      {
        node_x_fr_n(node) + tree_xmin - grad_phi.x*phi[n],
        node_y_fr_n(node) + tree_ymin - grad_phi.y*phi[n]
  #ifdef P4_TO_P8
        ,
        node_z_fr_n(node) + tree_zmin - grad_phi.z*phi[n]
  #endif
      };

      interp.add_point(n, xyz);

      ierr = PetscLogFlops(14); CHKERRXX(ierr);
    }
    else
      q_extended[n] = 0;
  }

  ierr = VecRestoreArray(phi_petsc, &phi); CHKERRXX(ierr);
  ierr = VecRestoreArray(q_extended_petsc, &q_extended); CHKERRXX(ierr);

  interp.set_input(q_petsc, quadratic);
  interp.interpolate(q_extended_petsc);

  ierr = VecGhostUpdateBegin(q_extended_petsc, INSERT_VALUES, SCATTER_FORWARD); CHKERRXX(ierr);
  ierr = VecGhostUpdateEnd  (q_extended_petsc, INSERT_VALUES, SCATTER_FORWARD); CHKERRXX(ierr);

  ierr = PetscLogEventEnd(log_my_p4est_level_set_extend_from_interface, phi_petsc, q_petsc, q_extended_petsc, 0); CHKERRXX(ierr);
}


void my_p4est_level_set_t::extend_Over_Interface_TVD( Vec phi, Vec q, int iterations, int order) const
{
#ifdef CASL_THROWS
  if(order!=0 && order!=1 && order!=2) throw std::invalid_argument("[CASL_ERROR]: my_p4est_level_set_t->extend_Over_Interface_TVD: order must be 0, 1 or 2.");
#endif
  PetscErrorCode ierr;
  ierr = PetscLogEventBegin(log_my_p4est_level_set_extend_over_interface_TVD, phi, q, 0, 0); CHKERRXX(ierr);

  double *phi_p;
  ierr = VecGetArray(phi, &phi_p); CHKERRXX(ierr);

  Vec qn, qnn;
  double *q_p, *qn_p, *qnn_p;
  Vec b_qn_well_defined;
  Vec b_qnn_well_defined;
  double *b_qn_well_defined_p;
  double *b_qnn_well_defined_p;

  Vec tmp, tmp_loc;
  Vec qnn_loc, qn_loc, q_loc;
  ierr = VecDuplicate(phi, &tmp); CHKERRXX(ierr);
  double *tmp_p;

  /* init the neighborhood information if needed */
  /* NOTE: from now on the neighbors will be initialized ... do we want to clear them
   * at the end of this function if they were not initialized beforehand ?
   */
  ngbd->init_neighbors();

  /* compute the normals */
  std::vector<double> nx(nodes->num_owned_indeps);
  std::vector<double> ny(nodes->num_owned_indeps);
#ifdef P4_TO_P8
  std::vector<double> nz(nodes->num_owned_indeps);
#endif
  for(p4est_locidx_t n=0; n<nodes->num_owned_indeps; ++n)
  {
    nx[n] = (*ngbd)[n].dx_central(phi_p);
    ny[n] = (*ngbd)[n].dy_central(phi_p);
#ifdef P4_TO_P8
    nz[n] = (*ngbd)[n].dz_central(phi_p);
    double norm = sqrt(nx[n]*nx[n] + ny[n]*ny[n] + nz[n]*nz[n]);
#else
    double norm = sqrt(nx[n]*nx[n] + ny[n]*ny[n]);
#endif

    norm = MAX(norm,EPS);
    nx[n] /= norm;
    ny[n] /= norm;
#ifdef P4_TO_P8
    nz[n] /= norm;
#endif
  }

  ierr = VecGetArray(q , &q_p) ; CHKERRXX(ierr);

  /* initialize qn */
  const std::vector<p4est_locidx_t>& layer_nodes = ngbd->layer_nodes;
  const std::vector<p4est_locidx_t>& local_nodes = ngbd->local_nodes;

  if(order >=1 )
  {
    ierr = VecCreateGhostNodes(p4est, nodes, &qn); CHKERRXX(ierr);
    ierr = VecCreateGhostNodes(p4est, nodes, &b_qn_well_defined); CHKERRXX(ierr);

    ierr = VecGetArray(qn, &qn_p); CHKERRXX(ierr);
    ierr = VecGetArray(b_qn_well_defined, &b_qn_well_defined_p); CHKERRXX(ierr);

    /* first do the layer nodes */
    for(size_t n_map=0; n_map<layer_nodes.size(); ++n_map)
    {
      p4est_locidx_t n = layer_nodes[n_map];
      if(  phi_p[(*ngbd)[n].node_000]<-EPS &&
     #ifdef P4_TO_P8
           ( phi_p[(*ngbd)[n].node_m00_mm]<-EPS || fabs((*ngbd)[n].d_m00_p0)<EPS || fabs((*ngbd)[n].d_m00_0p)<EPS) &&
           ( phi_p[(*ngbd)[n].node_m00_mp]<-EPS || fabs((*ngbd)[n].d_m00_p0)<EPS || fabs((*ngbd)[n].d_m00_0m)<EPS) &&
           ( phi_p[(*ngbd)[n].node_m00_pm]<-EPS || fabs((*ngbd)[n].d_m00_m0)<EPS || fabs((*ngbd)[n].d_m00_0p)<EPS) &&
           ( phi_p[(*ngbd)[n].node_m00_pp]<-EPS || fabs((*ngbd)[n].d_m00_m0)<EPS || fabs((*ngbd)[n].d_m00_0m)<EPS) &&

           ( phi_p[(*ngbd)[n].node_p00_mm]<-EPS || fabs((*ngbd)[n].d_p00_p0)<EPS || fabs((*ngbd)[n].d_p00_0p)<EPS) &&
           ( phi_p[(*ngbd)[n].node_p00_mp]<-EPS || fabs((*ngbd)[n].d_p00_p0)<EPS || fabs((*ngbd)[n].d_p00_0m)<EPS) &&
           ( phi_p[(*ngbd)[n].node_p00_pm]<-EPS || fabs((*ngbd)[n].d_p00_m0)<EPS || fabs((*ngbd)[n].d_p00_0p)<EPS) &&
           ( phi_p[(*ngbd)[n].node_p00_pp]<-EPS || fabs((*ngbd)[n].d_p00_m0)<EPS || fabs((*ngbd)[n].d_p00_0m)<EPS) &&

           ( phi_p[(*ngbd)[n].node_0m0_mm]<-EPS || fabs((*ngbd)[n].d_0m0_p0)<EPS || fabs((*ngbd)[n].d_0m0_0p)<EPS) &&
           ( phi_p[(*ngbd)[n].node_0m0_mp]<-EPS || fabs((*ngbd)[n].d_0m0_p0)<EPS || fabs((*ngbd)[n].d_0m0_0m)<EPS) &&
           ( phi_p[(*ngbd)[n].node_0m0_pm]<-EPS || fabs((*ngbd)[n].d_0m0_m0)<EPS || fabs((*ngbd)[n].d_0m0_0p)<EPS) &&
           ( phi_p[(*ngbd)[n].node_0m0_pp]<-EPS || fabs((*ngbd)[n].d_0m0_m0)<EPS || fabs((*ngbd)[n].d_0m0_0m)<EPS) &&

           ( phi_p[(*ngbd)[n].node_0p0_mm]<-EPS || fabs((*ngbd)[n].d_0p0_p0)<EPS || fabs((*ngbd)[n].d_0p0_0p)<EPS) &&
           ( phi_p[(*ngbd)[n].node_0p0_mp]<-EPS || fabs((*ngbd)[n].d_0p0_p0)<EPS || fabs((*ngbd)[n].d_0p0_0m)<EPS) &&
           ( phi_p[(*ngbd)[n].node_0p0_pm]<-EPS || fabs((*ngbd)[n].d_0p0_m0)<EPS || fabs((*ngbd)[n].d_0p0_0p)<EPS) &&
           ( phi_p[(*ngbd)[n].node_0p0_pp]<-EPS || fabs((*ngbd)[n].d_0p0_m0)<EPS || fabs((*ngbd)[n].d_0p0_0m)<EPS) &&

           ( phi_p[(*ngbd)[n].node_00m_mm]<-EPS || fabs((*ngbd)[n].d_00m_p0)<EPS || fabs((*ngbd)[n].d_00m_0p)<EPS) &&
           ( phi_p[(*ngbd)[n].node_00m_mp]<-EPS || fabs((*ngbd)[n].d_00m_p0)<EPS || fabs((*ngbd)[n].d_00m_0m)<EPS) &&
           ( phi_p[(*ngbd)[n].node_00m_pm]<-EPS || fabs((*ngbd)[n].d_00m_m0)<EPS || fabs((*ngbd)[n].d_00m_0p)<EPS) &&
           ( phi_p[(*ngbd)[n].node_00m_pp]<-EPS || fabs((*ngbd)[n].d_00m_m0)<EPS || fabs((*ngbd)[n].d_00m_0m)<EPS) &&

           ( phi_p[(*ngbd)[n].node_00p_mm]<-EPS || fabs((*ngbd)[n].d_00p_p0)<EPS || fabs((*ngbd)[n].d_00p_0p)<EPS) &&
           ( phi_p[(*ngbd)[n].node_00p_mp]<-EPS || fabs((*ngbd)[n].d_00p_p0)<EPS || fabs((*ngbd)[n].d_00p_0m)<EPS) &&
           ( phi_p[(*ngbd)[n].node_00p_pm]<-EPS || fabs((*ngbd)[n].d_00p_m0)<EPS || fabs((*ngbd)[n].d_00p_0p)<EPS) &&
           ( phi_p[(*ngbd)[n].node_00p_pp]<-EPS || fabs((*ngbd)[n].d_00p_m0)<EPS || fabs((*ngbd)[n].d_00p_0m)<EPS)
     #else
           ( phi_p[(*ngbd)[n].node_m00_mm]<-EPS || fabs((*ngbd)[n].d_m00_p0)<EPS) &&
           ( phi_p[(*ngbd)[n].node_m00_pm]<-EPS || fabs((*ngbd)[n].d_m00_m0)<EPS) &&
           ( phi_p[(*ngbd)[n].node_p00_mm]<-EPS || fabs((*ngbd)[n].d_p00_p0)<EPS) &&
           ( phi_p[(*ngbd)[n].node_p00_pm]<-EPS || fabs((*ngbd)[n].d_p00_m0)<EPS) &&
           ( phi_p[(*ngbd)[n].node_0m0_mm]<-EPS || fabs((*ngbd)[n].d_0m0_p0)<EPS) &&
           ( phi_p[(*ngbd)[n].node_0m0_pm]<-EPS || fabs((*ngbd)[n].d_0m0_m0)<EPS) &&
           ( phi_p[(*ngbd)[n].node_0p0_mm]<-EPS || fabs((*ngbd)[n].d_0p0_p0)<EPS) &&
           ( phi_p[(*ngbd)[n].node_0p0_pm]<-EPS || fabs((*ngbd)[n].d_0p0_m0)<EPS)
     #endif
           )
      {
        b_qn_well_defined_p[n] = true;
        qn_p[n] = ( nx[n]*(*ngbd)[n].dx_central(q_p) +
                    ny[n]*(*ngbd)[n].dy_central(q_p)
            #ifdef P4_TO_P8
                    + nz[n]*(*ngbd)[n].dz_central(q_p)
            #endif
                    );
      }
      else
      {
        b_qn_well_defined_p[n] = false;
        qn_p[n] = 0;
      }
    }

    /* initiate the communication */
    ierr = VecGhostUpdateBegin(b_qn_well_defined, INSERT_VALUES, SCATTER_FORWARD); CHKERRXX(ierr);
    ierr = VecGhostUpdateBegin(qn, INSERT_VALUES, SCATTER_FORWARD); CHKERRXX(ierr);

    /* now process the local nodes */
    for(size_t n_map=0; n_map<local_nodes.size(); ++n_map)
    {
      p4est_locidx_t n = local_nodes[n_map];
      if(  phi_p[(*ngbd)[n].node_000]<-EPS &&
     #ifdef P4_TO_P8
           ( phi_p[(*ngbd)[n].node_m00_mm]<-EPS || fabs((*ngbd)[n].d_m00_p0)<EPS || fabs((*ngbd)[n].d_m00_0p)<EPS) &&
           ( phi_p[(*ngbd)[n].node_m00_mp]<-EPS || fabs((*ngbd)[n].d_m00_p0)<EPS || fabs((*ngbd)[n].d_m00_0m)<EPS) &&
           ( phi_p[(*ngbd)[n].node_m00_pm]<-EPS || fabs((*ngbd)[n].d_m00_m0)<EPS || fabs((*ngbd)[n].d_m00_0p)<EPS) &&
           ( phi_p[(*ngbd)[n].node_m00_pp]<-EPS || fabs((*ngbd)[n].d_m00_m0)<EPS || fabs((*ngbd)[n].d_m00_0m)<EPS) &&

           ( phi_p[(*ngbd)[n].node_p00_mm]<-EPS || fabs((*ngbd)[n].d_p00_p0)<EPS || fabs((*ngbd)[n].d_p00_0p)<EPS) &&
           ( phi_p[(*ngbd)[n].node_p00_mp]<-EPS || fabs((*ngbd)[n].d_p00_p0)<EPS || fabs((*ngbd)[n].d_p00_0m)<EPS) &&
           ( phi_p[(*ngbd)[n].node_p00_pm]<-EPS || fabs((*ngbd)[n].d_p00_m0)<EPS || fabs((*ngbd)[n].d_p00_0p)<EPS) &&
           ( phi_p[(*ngbd)[n].node_p00_pp]<-EPS || fabs((*ngbd)[n].d_p00_m0)<EPS || fabs((*ngbd)[n].d_p00_0m)<EPS) &&

           ( phi_p[(*ngbd)[n].node_0m0_mm]<-EPS || fabs((*ngbd)[n].d_0m0_p0)<EPS || fabs((*ngbd)[n].d_0m0_0p)<EPS) &&
           ( phi_p[(*ngbd)[n].node_0m0_mp]<-EPS || fabs((*ngbd)[n].d_0m0_p0)<EPS || fabs((*ngbd)[n].d_0m0_0m)<EPS) &&
           ( phi_p[(*ngbd)[n].node_0m0_pm]<-EPS || fabs((*ngbd)[n].d_0m0_m0)<EPS || fabs((*ngbd)[n].d_0m0_0p)<EPS) &&
           ( phi_p[(*ngbd)[n].node_0m0_pp]<-EPS || fabs((*ngbd)[n].d_0m0_m0)<EPS || fabs((*ngbd)[n].d_0m0_0m)<EPS) &&

           ( phi_p[(*ngbd)[n].node_0p0_mm]<-EPS || fabs((*ngbd)[n].d_0p0_p0)<EPS || fabs((*ngbd)[n].d_0p0_0p)<EPS) &&
           ( phi_p[(*ngbd)[n].node_0p0_mp]<-EPS || fabs((*ngbd)[n].d_0p0_p0)<EPS || fabs((*ngbd)[n].d_0p0_0m)<EPS) &&
           ( phi_p[(*ngbd)[n].node_0p0_pm]<-EPS || fabs((*ngbd)[n].d_0p0_m0)<EPS || fabs((*ngbd)[n].d_0p0_0p)<EPS) &&
           ( phi_p[(*ngbd)[n].node_0p0_pp]<-EPS || fabs((*ngbd)[n].d_0p0_m0)<EPS || fabs((*ngbd)[n].d_0p0_0m)<EPS) &&

           ( phi_p[(*ngbd)[n].node_00m_mm]<-EPS || fabs((*ngbd)[n].d_00m_p0)<EPS || fabs((*ngbd)[n].d_00m_0p)<EPS) &&
           ( phi_p[(*ngbd)[n].node_00m_mp]<-EPS || fabs((*ngbd)[n].d_00m_p0)<EPS || fabs((*ngbd)[n].d_00m_0m)<EPS) &&
           ( phi_p[(*ngbd)[n].node_00m_pm]<-EPS || fabs((*ngbd)[n].d_00m_m0)<EPS || fabs((*ngbd)[n].d_00m_0p)<EPS) &&
           ( phi_p[(*ngbd)[n].node_00m_pp]<-EPS || fabs((*ngbd)[n].d_00m_m0)<EPS || fabs((*ngbd)[n].d_00m_0m)<EPS) &&

           ( phi_p[(*ngbd)[n].node_00p_mm]<-EPS || fabs((*ngbd)[n].d_00p_p0)<EPS || fabs((*ngbd)[n].d_00p_0p)<EPS) &&
           ( phi_p[(*ngbd)[n].node_00p_mp]<-EPS || fabs((*ngbd)[n].d_00p_p0)<EPS || fabs((*ngbd)[n].d_00p_0m)<EPS) &&
           ( phi_p[(*ngbd)[n].node_00p_pm]<-EPS || fabs((*ngbd)[n].d_00p_m0)<EPS || fabs((*ngbd)[n].d_00p_0p)<EPS) &&
           ( phi_p[(*ngbd)[n].node_00p_pp]<-EPS || fabs((*ngbd)[n].d_00p_m0)<EPS || fabs((*ngbd)[n].d_00p_0m)<EPS)
     #else
           ( phi_p[(*ngbd)[n].node_m00_mm]<-EPS || fabs((*ngbd)[n].d_m00_p0)<EPS) &&
           ( phi_p[(*ngbd)[n].node_m00_pm]<-EPS || fabs((*ngbd)[n].d_m00_m0)<EPS) &&
           ( phi_p[(*ngbd)[n].node_p00_mm]<-EPS || fabs((*ngbd)[n].d_p00_p0)<EPS) &&
           ( phi_p[(*ngbd)[n].node_p00_pm]<-EPS || fabs((*ngbd)[n].d_p00_m0)<EPS) &&
           ( phi_p[(*ngbd)[n].node_0m0_mm]<-EPS || fabs((*ngbd)[n].d_0m0_p0)<EPS) &&
           ( phi_p[(*ngbd)[n].node_0m0_pm]<-EPS || fabs((*ngbd)[n].d_0m0_m0)<EPS) &&
           ( phi_p[(*ngbd)[n].node_0p0_mm]<-EPS || fabs((*ngbd)[n].d_0p0_p0)<EPS) &&
           ( phi_p[(*ngbd)[n].node_0p0_pm]<-EPS || fabs((*ngbd)[n].d_0p0_m0)<EPS)
     #endif
           )
      {
        b_qn_well_defined_p[n] = true;
        qn_p[n] = ( nx[n]*(*ngbd)[n].dx_central(q_p) +
                    ny[n]*(*ngbd)[n].dy_central(q_p)
            #ifdef P4_TO_P8
                    + nz[n]*(*ngbd)[n].dz_central(q_p)
            #endif
                    );
      }
      else
      {
        b_qn_well_defined_p[n] = false;
        qn_p[n] = 0;
      }
    }

    /* end update communication */
    ierr = VecGhostUpdateEnd  (b_qn_well_defined, INSERT_VALUES, SCATTER_FORWARD); CHKERRXX(ierr);
    ierr = VecGhostUpdateEnd  (qn, INSERT_VALUES, SCATTER_FORWARD); CHKERRXX(ierr);

    ierr = VecRestoreArray(qn, &qn_p); CHKERRXX(ierr);
    ierr = VecRestoreArray(b_qn_well_defined, &b_qn_well_defined_p); CHKERRXX(ierr);
  }

  ierr = VecRestoreArray(q, &q_p); CHKERRXX(ierr);

  /* initialize qnn */
  if(order == 2)
  {
    ierr = VecDuplicate(qn, &qnn); CHKERRXX(ierr);
    ierr = VecDuplicate(b_qn_well_defined, &b_qnn_well_defined); CHKERRXX(ierr);

    ierr = VecGetArray(qn , &qn_p ); CHKERRXX(ierr);
    ierr = VecGetArray(qnn, &qnn_p); CHKERRXX(ierr);

    ierr = VecGetArray(b_qn_well_defined , &b_qn_well_defined_p ); CHKERRXX(ierr);
    ierr = VecGetArray(b_qnn_well_defined, &b_qnn_well_defined_p); CHKERRXX(ierr);

    /* first do the layer nodes */
    for(size_t n_map=0; n_map<layer_nodes.size(); ++n_map)
    {
      p4est_locidx_t n = layer_nodes[n_map];
      if(  b_qn_well_defined_p[(*ngbd)[n].node_000]==true &&
     #ifdef P4_TO_P8
           ( b_qn_well_defined_p[(*ngbd)[n].node_m00_mm]==true || fabs((*ngbd)[n].d_m00_p0)<EPS || fabs((*ngbd)[n].d_m00_0p)<EPS) &&
           ( b_qn_well_defined_p[(*ngbd)[n].node_m00_mp]==true || fabs((*ngbd)[n].d_m00_p0)<EPS || fabs((*ngbd)[n].d_m00_0m)<EPS) &&
           ( b_qn_well_defined_p[(*ngbd)[n].node_m00_pm]==true || fabs((*ngbd)[n].d_m00_m0)<EPS || fabs((*ngbd)[n].d_m00_0p)<EPS) &&
           ( b_qn_well_defined_p[(*ngbd)[n].node_m00_pp]==true || fabs((*ngbd)[n].d_m00_m0)<EPS || fabs((*ngbd)[n].d_m00_0m)<EPS) &&

           ( b_qn_well_defined_p[(*ngbd)[n].node_p00_mm]==true || fabs((*ngbd)[n].d_p00_p0)<EPS || fabs((*ngbd)[n].d_p00_0p)<EPS) &&
           ( b_qn_well_defined_p[(*ngbd)[n].node_p00_mp]==true || fabs((*ngbd)[n].d_p00_p0)<EPS || fabs((*ngbd)[n].d_p00_0m)<EPS) &&
           ( b_qn_well_defined_p[(*ngbd)[n].node_p00_pm]==true || fabs((*ngbd)[n].d_p00_m0)<EPS || fabs((*ngbd)[n].d_p00_0p)<EPS) &&
           ( b_qn_well_defined_p[(*ngbd)[n].node_p00_pp]==true || fabs((*ngbd)[n].d_p00_m0)<EPS || fabs((*ngbd)[n].d_p00_0m)<EPS) &&

           ( b_qn_well_defined_p[(*ngbd)[n].node_0m0_mm]==true || fabs((*ngbd)[n].d_0m0_p0)<EPS || fabs((*ngbd)[n].d_0m0_0p)<EPS) &&
           ( b_qn_well_defined_p[(*ngbd)[n].node_0m0_mp]==true || fabs((*ngbd)[n].d_0m0_p0)<EPS || fabs((*ngbd)[n].d_0m0_0m)<EPS) &&
           ( b_qn_well_defined_p[(*ngbd)[n].node_0m0_pm]==true || fabs((*ngbd)[n].d_0m0_m0)<EPS || fabs((*ngbd)[n].d_0m0_0p)<EPS) &&
           ( b_qn_well_defined_p[(*ngbd)[n].node_0m0_pp]==true || fabs((*ngbd)[n].d_0m0_m0)<EPS || fabs((*ngbd)[n].d_0m0_0m)<EPS) &&

           ( b_qn_well_defined_p[(*ngbd)[n].node_0p0_mm]==true || fabs((*ngbd)[n].d_0p0_p0)<EPS || fabs((*ngbd)[n].d_0p0_0p)<EPS) &&
           ( b_qn_well_defined_p[(*ngbd)[n].node_0p0_mp]==true || fabs((*ngbd)[n].d_0p0_p0)<EPS || fabs((*ngbd)[n].d_0p0_0m)<EPS) &&
           ( b_qn_well_defined_p[(*ngbd)[n].node_0p0_pm]==true || fabs((*ngbd)[n].d_0p0_m0)<EPS || fabs((*ngbd)[n].d_0p0_0p)<EPS) &&
           ( b_qn_well_defined_p[(*ngbd)[n].node_0p0_pp]==true || fabs((*ngbd)[n].d_0p0_m0)<EPS || fabs((*ngbd)[n].d_0p0_0m)<EPS) &&

           ( b_qn_well_defined_p[(*ngbd)[n].node_00m_mm]==true || fabs((*ngbd)[n].d_00m_p0)<EPS || fabs((*ngbd)[n].d_00m_0p)<EPS) &&
           ( b_qn_well_defined_p[(*ngbd)[n].node_00m_mp]==true || fabs((*ngbd)[n].d_00m_p0)<EPS || fabs((*ngbd)[n].d_00m_0m)<EPS) &&
           ( b_qn_well_defined_p[(*ngbd)[n].node_00m_pm]==true || fabs((*ngbd)[n].d_00m_m0)<EPS || fabs((*ngbd)[n].d_00m_0p)<EPS) &&
           ( b_qn_well_defined_p[(*ngbd)[n].node_00m_pp]==true || fabs((*ngbd)[n].d_00m_m0)<EPS || fabs((*ngbd)[n].d_00m_0m)<EPS) &&

           ( b_qn_well_defined_p[(*ngbd)[n].node_00p_mm]==true || fabs((*ngbd)[n].d_00p_p0)<EPS || fabs((*ngbd)[n].d_00p_0p)<EPS) &&
           ( b_qn_well_defined_p[(*ngbd)[n].node_00p_mp]==true || fabs((*ngbd)[n].d_00p_p0)<EPS || fabs((*ngbd)[n].d_00p_0m)<EPS) &&
           ( b_qn_well_defined_p[(*ngbd)[n].node_00p_pm]==true || fabs((*ngbd)[n].d_00p_m0)<EPS || fabs((*ngbd)[n].d_00p_0p)<EPS) &&
           ( b_qn_well_defined_p[(*ngbd)[n].node_00p_pp]==true || fabs((*ngbd)[n].d_00p_m0)<EPS || fabs((*ngbd)[n].d_00p_0m)<EPS)
     #else
           ( b_qn_well_defined_p[(*ngbd)[n].node_m00_mm]==true || fabs((*ngbd)[n].d_m00_p0)<EPS) &&
           ( b_qn_well_defined_p[(*ngbd)[n].node_m00_pm]==true || fabs((*ngbd)[n].d_m00_m0)<EPS) &&
           ( b_qn_well_defined_p[(*ngbd)[n].node_p00_mm]==true || fabs((*ngbd)[n].d_p00_p0)<EPS) &&
           ( b_qn_well_defined_p[(*ngbd)[n].node_p00_pm]==true || fabs((*ngbd)[n].d_p00_m0)<EPS) &&
           ( b_qn_well_defined_p[(*ngbd)[n].node_0m0_mm]==true || fabs((*ngbd)[n].d_0m0_p0)<EPS) &&
           ( b_qn_well_defined_p[(*ngbd)[n].node_0m0_pm]==true || fabs((*ngbd)[n].d_0m0_m0)<EPS) &&
           ( b_qn_well_defined_p[(*ngbd)[n].node_0p0_mm]==true || fabs((*ngbd)[n].d_0p0_p0)<EPS) &&
           ( b_qn_well_defined_p[(*ngbd)[n].node_0p0_pm]==true || fabs((*ngbd)[n].d_0p0_m0)<EPS)
     #endif
           )


      {
        b_qnn_well_defined_p[n] = true;
        qnn_p[n] = ( nx[n]*(*ngbd)[n].dx_central(qn_p) +
                     ny[n]*(*ngbd)[n].dy_central(qn_p)
             #ifdef P4_TO_P8
                     + nz[n]*(*ngbd)[n].dz_central(qn_p)
             #endif
                     );
      }
      else
      {
        b_qnn_well_defined_p[n] = false;
        qnn_p[n] = 0;
      }
    }

    /* initiate the communication */
    ierr = VecGhostUpdateBegin(b_qnn_well_defined, INSERT_VALUES, SCATTER_FORWARD); CHKERRXX(ierr);
    ierr = VecGhostUpdateBegin(qnn, INSERT_VALUES, SCATTER_FORWARD); CHKERRXX(ierr);

    /* now process the local nodes */
    for(size_t n_map=0; n_map<local_nodes.size(); ++n_map)
    {
      p4est_locidx_t n = local_nodes[n_map];
      if(  b_qn_well_defined_p[(*ngbd)[n].node_000]==true &&
     #ifdef P4_TO_P8
           ( b_qn_well_defined_p[(*ngbd)[n].node_m00_mm]==true || fabs((*ngbd)[n].d_m00_p0)<EPS || fabs((*ngbd)[n].d_m00_0p)<EPS) &&
           ( b_qn_well_defined_p[(*ngbd)[n].node_m00_mp]==true || fabs((*ngbd)[n].d_m00_p0)<EPS || fabs((*ngbd)[n].d_m00_0m)<EPS) &&
           ( b_qn_well_defined_p[(*ngbd)[n].node_m00_pm]==true || fabs((*ngbd)[n].d_m00_m0)<EPS || fabs((*ngbd)[n].d_m00_0p)<EPS) &&
           ( b_qn_well_defined_p[(*ngbd)[n].node_m00_pp]==true || fabs((*ngbd)[n].d_m00_m0)<EPS || fabs((*ngbd)[n].d_m00_0m)<EPS) &&

           ( b_qn_well_defined_p[(*ngbd)[n].node_p00_mm]==true || fabs((*ngbd)[n].d_p00_p0)<EPS || fabs((*ngbd)[n].d_p00_0p)<EPS) &&
           ( b_qn_well_defined_p[(*ngbd)[n].node_p00_mp]==true || fabs((*ngbd)[n].d_p00_p0)<EPS || fabs((*ngbd)[n].d_p00_0m)<EPS) &&
           ( b_qn_well_defined_p[(*ngbd)[n].node_p00_pm]==true || fabs((*ngbd)[n].d_p00_m0)<EPS || fabs((*ngbd)[n].d_p00_0p)<EPS) &&
           ( b_qn_well_defined_p[(*ngbd)[n].node_p00_pp]==true || fabs((*ngbd)[n].d_p00_m0)<EPS || fabs((*ngbd)[n].d_p00_0m)<EPS) &&

           ( b_qn_well_defined_p[(*ngbd)[n].node_0m0_mm]==true || fabs((*ngbd)[n].d_0m0_p0)<EPS || fabs((*ngbd)[n].d_0m0_0p)<EPS) &&
           ( b_qn_well_defined_p[(*ngbd)[n].node_0m0_mp]==true || fabs((*ngbd)[n].d_0m0_p0)<EPS || fabs((*ngbd)[n].d_0m0_0m)<EPS) &&
           ( b_qn_well_defined_p[(*ngbd)[n].node_0m0_pm]==true || fabs((*ngbd)[n].d_0m0_m0)<EPS || fabs((*ngbd)[n].d_0m0_0p)<EPS) &&
           ( b_qn_well_defined_p[(*ngbd)[n].node_0m0_pp]==true || fabs((*ngbd)[n].d_0m0_m0)<EPS || fabs((*ngbd)[n].d_0m0_0m)<EPS) &&

           ( b_qn_well_defined_p[(*ngbd)[n].node_0p0_mm]==true || fabs((*ngbd)[n].d_0p0_p0)<EPS || fabs((*ngbd)[n].d_0p0_0p)<EPS) &&
           ( b_qn_well_defined_p[(*ngbd)[n].node_0p0_mp]==true || fabs((*ngbd)[n].d_0p0_p0)<EPS || fabs((*ngbd)[n].d_0p0_0m)<EPS) &&
           ( b_qn_well_defined_p[(*ngbd)[n].node_0p0_pm]==true || fabs((*ngbd)[n].d_0p0_m0)<EPS || fabs((*ngbd)[n].d_0p0_0p)<EPS) &&
           ( b_qn_well_defined_p[(*ngbd)[n].node_0p0_pp]==true || fabs((*ngbd)[n].d_0p0_m0)<EPS || fabs((*ngbd)[n].d_0p0_0m)<EPS) &&

           ( b_qn_well_defined_p[(*ngbd)[n].node_00m_mm]==true || fabs((*ngbd)[n].d_00m_p0)<EPS || fabs((*ngbd)[n].d_00m_0p)<EPS) &&
           ( b_qn_well_defined_p[(*ngbd)[n].node_00m_mp]==true || fabs((*ngbd)[n].d_00m_p0)<EPS || fabs((*ngbd)[n].d_00m_0m)<EPS) &&
           ( b_qn_well_defined_p[(*ngbd)[n].node_00m_pm]==true || fabs((*ngbd)[n].d_00m_m0)<EPS || fabs((*ngbd)[n].d_00m_0p)<EPS) &&
           ( b_qn_well_defined_p[(*ngbd)[n].node_00m_pp]==true || fabs((*ngbd)[n].d_00m_m0)<EPS || fabs((*ngbd)[n].d_00m_0m)<EPS) &&

           ( b_qn_well_defined_p[(*ngbd)[n].node_00p_mm]==true || fabs((*ngbd)[n].d_00p_p0)<EPS || fabs((*ngbd)[n].d_00p_0p)<EPS) &&
           ( b_qn_well_defined_p[(*ngbd)[n].node_00p_mp]==true || fabs((*ngbd)[n].d_00p_p0)<EPS || fabs((*ngbd)[n].d_00p_0m)<EPS) &&
           ( b_qn_well_defined_p[(*ngbd)[n].node_00p_pm]==true || fabs((*ngbd)[n].d_00p_m0)<EPS || fabs((*ngbd)[n].d_00p_0p)<EPS) &&
           ( b_qn_well_defined_p[(*ngbd)[n].node_00p_pp]==true || fabs((*ngbd)[n].d_00p_m0)<EPS || fabs((*ngbd)[n].d_00p_0m)<EPS)
     #else
           ( b_qn_well_defined_p[(*ngbd)[n].node_m00_mm]==true || fabs((*ngbd)[n].d_m00_p0)<EPS) &&
           ( b_qn_well_defined_p[(*ngbd)[n].node_m00_pm]==true || fabs((*ngbd)[n].d_m00_m0)<EPS) &&
           ( b_qn_well_defined_p[(*ngbd)[n].node_p00_mm]==true || fabs((*ngbd)[n].d_p00_p0)<EPS) &&
           ( b_qn_well_defined_p[(*ngbd)[n].node_p00_pm]==true || fabs((*ngbd)[n].d_p00_m0)<EPS) &&
           ( b_qn_well_defined_p[(*ngbd)[n].node_0m0_mm]==true || fabs((*ngbd)[n].d_0m0_p0)<EPS) &&
           ( b_qn_well_defined_p[(*ngbd)[n].node_0m0_pm]==true || fabs((*ngbd)[n].d_0m0_m0)<EPS) &&
           ( b_qn_well_defined_p[(*ngbd)[n].node_0p0_mm]==true || fabs((*ngbd)[n].d_0p0_p0)<EPS) &&
           ( b_qn_well_defined_p[(*ngbd)[n].node_0p0_pm]==true || fabs((*ngbd)[n].d_0p0_m0)<EPS)
     #endif
           )


      {
        b_qnn_well_defined_p[n] = true;
        qnn_p[n] = ( nx[n]*(*ngbd)[n].dx_central(qn_p) +
                     ny[n]*(*ngbd)[n].dy_central(qn_p)
             #ifdef P4_TO_P8
                     + nz[n]*(*ngbd)[n].dz_central(qn_p)
             #endif
                     );
      }
      else
      {
        b_qnn_well_defined_p[n] = false;
        qnn_p[n] = 0;
      }
    }

    /* end update communication */
    ierr = VecGhostUpdateEnd  (b_qnn_well_defined, INSERT_VALUES, SCATTER_FORWARD); CHKERRXX(ierr);
    ierr = VecGhostUpdateEnd  (qnn, INSERT_VALUES, SCATTER_FORWARD); CHKERRXX(ierr);

    ierr = VecRestoreArray(qn , &qn_p ); CHKERRXX(ierr);
    ierr = VecRestoreArray(qnn, &qnn_p); CHKERRXX(ierr);

    ierr = VecRestoreArray(b_qn_well_defined , &b_qn_well_defined_p ); CHKERRXX(ierr);
    ierr = VecRestoreArray(b_qnn_well_defined, &b_qnn_well_defined_p); CHKERRXX(ierr);
  }

  /* extrapolate qnn */
  if(order==2)
  {
    ierr = VecGetArray(b_qnn_well_defined, &b_qnn_well_defined_p); CHKERRXX(ierr);

    for(int it=0; it<iterations; ++it)
    {
      ierr = VecGetArray(qnn, &qnn_p); CHKERRXX(ierr);
      ierr = VecGetArray(tmp, &tmp_p); CHKERRXX(ierr);

      /* first do the layer nodes */
      for(size_t n_map=0; n_map<layer_nodes.size(); ++n_map)
      {
        p4est_locidx_t n = layer_nodes[n_map];
        if(!b_qnn_well_defined_p[n])
        {
          double dt = MIN(fabs((*ngbd)[n].d_m00) , fabs((*ngbd)[n].d_p00) );
          dt  =  MIN( dt, fabs((*ngbd)[n].d_0m0) , fabs((*ngbd)[n].d_0p0) );
#ifdef P4_TO_P8
          dt  =  MIN( dt, fabs((*ngbd)[n].d_00m) , fabs((*ngbd)[n].d_00p) );
          dt /= 3;
#else
          dt /= 2;
#endif

          /* first order one sided derivative */
          double qnnx = nx[n]>0 ? (qnn_p[n] - (*ngbd)[n].f_m00_linear(qnn_p)) / (*ngbd)[n].d_m00
                                : ((*ngbd)[n].f_p00_linear(qnn_p) - qnn_p[n]) / (*ngbd)[n].d_p00;
          double qnny = ny[n]>0 ? (qnn_p[n] - (*ngbd)[n].f_0m0_linear(qnn_p)) / (*ngbd)[n].d_0m0
                                : ((*ngbd)[n].f_0p0_linear(qnn_p) - qnn_p[n]) / (*ngbd)[n].d_0p0;
#ifdef P4_TO_P8
          double qnnz = nz[n]>0 ? (qnn_p[n] - (*ngbd)[n].f_00m_linear(qnn_p)) / (*ngbd)[n].d_00m
                                : ((*ngbd)[n].f_00p_linear(qnn_p) - qnn_p[n]) / (*ngbd)[n].d_00p;
#endif
          tmp_p[n] = qnn_p[n] - dt*( nx[n]*qnnx + ny[n]*qnny
                           #ifdef P4_TO_P8
                                     + nz[n]*qnnz
                           #endif
                                     );
        }
        else
          tmp_p[n] = qnn_p[n];
      }

      /* initiate the communication */
      ierr = VecGhostUpdateBegin(tmp, INSERT_VALUES, SCATTER_FORWARD); CHKERRXX(ierr);

      /* now process the local nodes */
      for(size_t n_map=0; n_map<local_nodes.size(); ++n_map)
      {
        p4est_locidx_t n = local_nodes[n_map];
        if(!b_qnn_well_defined_p[n])
        {
          double dt = MIN(fabs((*ngbd)[n].d_m00) , fabs((*ngbd)[n].d_p00) );
          dt  =  MIN( dt, fabs((*ngbd)[n].d_0m0) , fabs((*ngbd)[n].d_0p0) );
#ifdef P4_TO_P8
          dt  =  MIN( dt, fabs((*ngbd)[n].d_00m) , fabs((*ngbd)[n].d_00p) );
          dt /= 3;
#else
          dt /= 2;
#endif

          /* first order one sided derivative */
          double qnnx = nx[n]>0 ? (qnn_p[n] - (*ngbd)[n].f_m00_linear(qnn_p)) / (*ngbd)[n].d_m00
                                : ((*ngbd)[n].f_p00_linear(qnn_p) - qnn_p[n]) / (*ngbd)[n].d_p00;
          double qnny = ny[n]>0 ? (qnn_p[n] - (*ngbd)[n].f_0m0_linear(qnn_p)) / (*ngbd)[n].d_0m0
                                : ((*ngbd)[n].f_0p0_linear(qnn_p) - qnn_p[n]) / (*ngbd)[n].d_0p0;
#ifdef P4_TO_P8
          double qnnz = nz[n]>0 ? (qnn_p[n] - (*ngbd)[n].f_00m_linear(qnn_p)) / (*ngbd)[n].d_00m
                                : ((*ngbd)[n].f_00p_linear(qnn_p) - qnn_p[n]) / (*ngbd)[n].d_00p;
#endif
          tmp_p[n] = qnn_p[n] - dt*( nx[n]*qnnx + ny[n]*qnny
                           #ifdef P4_TO_P8
                                     + nz[n]*qnnz
                           #endif
                                     );
        }
        else
          tmp_p[n] = qnn_p[n];
      }

      /* end update communication */
      ierr = VecGhostUpdateEnd  (tmp, INSERT_VALUES, SCATTER_FORWARD); CHKERRXX(ierr);

      ierr = VecRestoreArray(tmp, &tmp_p); CHKERRXX(ierr);
      ierr = VecRestoreArray(qnn, &qnn_p); CHKERRXX(ierr);

      ierr = VecGhostGetLocalForm(tmp, &tmp_loc); CHKERRXX(ierr);
      ierr = VecGhostGetLocalForm(qnn, &qnn_loc); CHKERRXX(ierr);
      ierr = VecCopy(tmp_loc, qnn_loc); CHKERRXX(ierr);
      ierr = VecGhostRestoreLocalForm(tmp, &tmp_loc); CHKERRXX(ierr);
      ierr = VecGhostRestoreLocalForm(qnn, &qnn_loc); CHKERRXX(ierr);
    }
    ierr = VecRestoreArray(b_qnn_well_defined, &b_qnn_well_defined_p); CHKERRXX(ierr);
  }

  /* extrapolate qn */
  if(order>=1)
  {
    if(order==2) ierr = VecGetArray(qnn, &qnn_p); CHKERRXX(ierr);
    ierr = VecGetArray(b_qn_well_defined, &b_qn_well_defined_p); CHKERRXX(ierr);

    for(int it=0; it<iterations; ++it)
    {
      ierr = VecGetArray(qn , &qn_p ); CHKERRXX(ierr);
      ierr = VecGetArray(tmp, &tmp_p); CHKERRXX(ierr);

      /* first do the layer nodes */
      for(size_t n_map=0; n_map<layer_nodes.size(); ++n_map)
      {
        p4est_locidx_t n = layer_nodes[n_map];
        if(!b_qn_well_defined_p[n])
        {
          double dt = MIN(fabs((*ngbd)[n].d_m00) , fabs((*ngbd)[n].d_p00) );
          dt  =  MIN( dt, fabs((*ngbd)[n].d_0m0) , fabs((*ngbd)[n].d_0p0) );
#ifdef P4_TO_P8
          dt  =  MIN( dt, fabs((*ngbd)[n].d_00m) , fabs((*ngbd)[n].d_00p) );
          dt /= 3;
#else
          dt /= 2;
#endif

          /* first order one sided derivative */
          double qnx = nx[n]>0 ? (qn_p[n] - (*ngbd)[n].f_m00_linear(qn_p)) / (*ngbd)[n].d_m00
                               : ((*ngbd)[n].f_p00_linear(qn_p) - qn_p[n]) / (*ngbd)[n].d_p00;
          double qny = ny[n]>0 ? (qn_p[n] - (*ngbd)[n].f_0m0_linear(qn_p)) / (*ngbd)[n].d_0m0
                               : ((*ngbd)[n].f_0p0_linear(qn_p) - qn_p[n]) / (*ngbd)[n].d_0p0;
#ifdef P4_TO_P8
          double qnz = nz[n]>0 ? (qn_p[n] - (*ngbd)[n].f_00m_linear(qn_p)) / (*ngbd)[n].d_00m
                               : ((*ngbd)[n].f_00p_linear(qn_p) - qn_p[n]) / (*ngbd)[n].d_00p;
#endif
          tmp_p[n] = qn_p[n] - dt*( nx[n]*qnx + ny[n]*qny
                          #ifdef P4_TO_P8
                                    + nz[n]*qnz
                          #endif
                                    ) + (order==2 ? dt*qnn_p[n] : 0);
        }
        else
          tmp_p[n] = qn_p[n];
      }

      /* initiate the communication */
      ierr = VecGhostUpdateBegin(tmp, INSERT_VALUES, SCATTER_FORWARD); CHKERRXX(ierr);

      /* now process the local nodes */
      for(size_t n_map=0; n_map<local_nodes.size(); ++n_map)
      {
        p4est_locidx_t n = local_nodes[n_map];
        if(!b_qn_well_defined_p[n])
        {
          double dt = MIN(fabs((*ngbd)[n].d_m00) , fabs((*ngbd)[n].d_p00) );
          dt  =  MIN( dt, fabs((*ngbd)[n].d_0m0) , fabs((*ngbd)[n].d_0p0) );
#ifdef P4_TO_P8
          dt  =  MIN( dt, fabs((*ngbd)[n].d_00m) , fabs((*ngbd)[n].d_00p) );
          dt /= 3;
#else
          dt /= 2;
#endif

          /* first order one sided derivative */
          double qnx = nx[n]>0 ? (qn_p[n] - (*ngbd)[n].f_m00_linear(qn_p)) / (*ngbd)[n].d_m00
                               : ((*ngbd)[n].f_p00_linear(qn_p) - qn_p[n]) / (*ngbd)[n].d_p00;
          double qny = ny[n]>0 ? (qn_p[n] - (*ngbd)[n].f_0m0_linear(qn_p)) / (*ngbd)[n].d_0m0
                               : ((*ngbd)[n].f_0p0_linear(qn_p) - qn_p[n]) / (*ngbd)[n].d_0p0;
#ifdef P4_TO_P8
          double qnz = nz[n]>0 ? (qn_p[n] - (*ngbd)[n].f_00m_linear(qn_p)) / (*ngbd)[n].d_00m
                               : ((*ngbd)[n].f_00p_linear(qn_p) - qn_p[n]) / (*ngbd)[n].d_00p;
#endif
          tmp_p[n] = qn_p[n] - dt*( nx[n]*qnx + ny[n]*qny
                          #ifdef P4_TO_P8
                                    + nz[n]*qnz
                          #endif
                                    ) + (order==2 ? dt*qnn_p[n] : 0);
        }
        else
          tmp_p[n] = qn_p[n];
      }

      /* end update communication */
      ierr = VecGhostUpdateEnd  (tmp, INSERT_VALUES, SCATTER_FORWARD); CHKERRXX(ierr);

      ierr = VecRestoreArray(qn , &qn_p ); CHKERRXX(ierr);
      ierr = VecRestoreArray(tmp, &tmp_p); CHKERRXX(ierr);

      ierr = VecGhostGetLocalForm(tmp, &tmp_loc); CHKERRXX(ierr);
      ierr = VecGhostGetLocalForm(qn , &qn_loc ); CHKERRXX(ierr);
      ierr = VecCopy(tmp_loc, qn_loc); CHKERRXX(ierr);
      ierr = VecGhostRestoreLocalForm(tmp, &tmp_loc); CHKERRXX(ierr);
      ierr = VecGhostRestoreLocalForm(qn , &qn_loc ); CHKERRXX(ierr);
    }

    ierr = VecRestoreArray(b_qn_well_defined, &b_qn_well_defined_p); CHKERRXX(ierr);

    if(order==2)
    {
      ierr = VecRestoreArray(qnn, &qnn_p); CHKERRXX(ierr);
      ierr = VecDestroy(qnn); CHKERRXX(ierr);
    }
  }

  if(order>=1) ierr = VecDestroy(b_qn_well_defined ); CHKERRXX(ierr);
  if(order==2) ierr = VecDestroy(b_qnn_well_defined); CHKERRXX(ierr);

  /* extrapolate q */
  Vec qxx, qyy;
  double *qxx_p, *qyy_p;
  ierr = VecCreateGhostNodes(p4est, nodes, &qxx); CHKERRXX(ierr);
  ierr = VecCreateGhostNodes(p4est, nodes, &qyy); CHKERRXX(ierr);
#ifdef P4_TO_P8
  Vec qzz;
  double *qzz_p;
  ierr = VecCreateGhostNodes(p4est, nodes, &qzz); CHKERRXX(ierr);
#endif

  if(order>=1) ierr = VecGetArray(qn, &qn_p); CHKERRXX(ierr);

  for(int it=0; it<iterations; ++it)
  {
#ifdef P4_TO_P8
    ngbd->second_derivatives_central(q, qxx, qyy, qzz);
#else
    ngbd->second_derivatives_central(q, qxx, qyy);
#endif

    ierr = VecGetArray(qxx, &qxx_p); CHKERRXX(ierr);
    ierr = VecGetArray(qyy, &qyy_p); CHKERRXX(ierr);
#ifdef P4_TO_P8
    ierr = VecGetArray(qzz, &qzz_p); CHKERRXX(ierr);
#endif

    ierr = VecGetArray(q  , &q_p  ); CHKERRXX(ierr);
    ierr = VecGetArray(tmp, &tmp_p); CHKERRXX(ierr);

    /* first do the layer nodes */
    for(size_t n_map=0; n_map<layer_nodes.size(); ++n_map)
    {
      p4est_locidx_t n = layer_nodes[n_map];
      if(phi_p[n] > -EPS)
      {
        double dt = MIN(fabs((*ngbd)[n].d_m00) , fabs((*ngbd)[n].d_p00) );
        dt  =  MIN( dt, fabs((*ngbd)[n].d_0m0) , fabs((*ngbd)[n].d_0p0) );
#ifdef P4_TO_P8
        dt  =  MIN( dt, fabs((*ngbd)[n].d_00m) , fabs((*ngbd)[n].d_00p) );
        dt /= 3;
#else
        dt /= 2;
#endif

        /* first order one sided derivatives */
        double qx = nx[n]>0 ? (q_p[n] - (*ngbd)[n].f_m00_linear(q_p)) / (*ngbd)[n].d_m00
                            : ((*ngbd)[n].f_p00_linear(q_p) - q_p[n]) / (*ngbd)[n].d_p00;
        double qy = ny[n]>0 ? (q_p[n] - (*ngbd)[n].f_0m0_linear(q_p)) / (*ngbd)[n].d_0m0
                            : ((*ngbd)[n].f_0p0_linear(q_p) - q_p[n]) / (*ngbd)[n].d_0p0;
#ifdef P4_TO_P8
        double qz = nz[n]>0 ? (q_p[n] - (*ngbd)[n].f_00m_linear(q_p)) / (*ngbd)[n].d_00m
                            : ((*ngbd)[n].f_00p_linear(q_p) - q_p[n]) / (*ngbd)[n].d_00p;
#endif

        /* second order derivatives */
        double qxx_m00 = (*ngbd)[n].f_m00_linear(qxx_p);
        double qxx_p00 = (*ngbd)[n].f_p00_linear(qxx_p);
        double qyy_0m0 = (*ngbd)[n].f_0m0_linear(qyy_p);
        double qyy_0p0 = (*ngbd)[n].f_0p0_linear(qyy_p);
#ifdef P4_TO_P8
        double qzz_00m = (*ngbd)[n].f_00m_linear(qzz_p);
        double qzz_00p = (*ngbd)[n].f_00p_linear(qzz_p);
#endif

        /* minmod operation */
        qxx_m00 = qxx_p[n]*qxx_m00<0 ? 0 : (fabs(qxx_p[n])<fabs(qxx_m00) ? qxx_p[n] : qxx_m00);
        qxx_p00 = qxx_p[n]*qxx_p00<0 ? 0 : (fabs(qxx_p[n])<fabs(qxx_p00) ? qxx_p[n] : qxx_p00);
        qyy_0m0 = qyy_p[n]*qyy_0m0<0 ? 0 : (fabs(qyy_p[n])<fabs(qyy_0m0) ? qyy_p[n] : qyy_0m0);
        qyy_0p0 = qyy_p[n]*qyy_0p0<0 ? 0 : (fabs(qyy_p[n])<fabs(qyy_0p0) ? qyy_p[n] : qyy_0p0);
#ifdef P4_TO_P8
        qzz_00m = qzz_p[n]*qzz_00m<0 ? 0 : (fabs(qzz_p[n])<fabs(qzz_00m) ? qzz_p[n] : qzz_00m);
        qzz_00p = qzz_p[n]*qzz_00p<0 ? 0 : (fabs(qzz_p[n])<fabs(qzz_00p) ? qzz_p[n] : qzz_00p);
#endif

        if(nx[n]<0) qx -= .5*(*ngbd)[n].d_p00*qxx_p00;
        else        qx += .5*(*ngbd)[n].d_m00*qxx_m00;
        if(ny[n]<0) qy -= .5*(*ngbd)[n].d_0p0*qyy_0p0;
        else        qy += .5*(*ngbd)[n].d_0m0*qyy_0m0;
#ifdef P4_TO_P8
        if(nz[n]<0) qz -= .5*(*ngbd)[n].d_00p*qzz_00p;
        else        qz += .5*(*ngbd)[n].d_00m*qzz_00m;
#endif

//#ifdef P4_TO_P8
//        if(fabs(nx[n])<EPS && fabs(ny[n])<EPS && fabs(nz[n])<EPS)
//          tmp_p[n] = ((*ngbd)[n].f_m00_linear(q_p) + (*ngbd)[n].f_p00_linear(q_p) +
//                      (*ngbd)[n].f_0m0_linear(q_p) + (*ngbd)[n].f_0p0_linear(q_p) +
//                      (*ngbd)[n].f_00m_linear(q_p) + (*ngbd)[n].f_00p_linear(q_p))/6.;
//#else
//        if(fabs(nx[n])<EPS && fabs(ny[n])<EPS)
//          tmp_p[n] = ((*ngbd)[n].f_m00_linear(q_p) + (*ngbd)[n].f_p00_linear(q_p) +
//                      (*ngbd)[n].f_0m0_linear(q_p) + (*ngbd)[n].f_0p0_linear(q_p))/4.;
//#endif
//        else
          tmp_p[n] = q_p[n] - dt*( nx[n]*qx + ny[n]*qy
                         #ifdef P4_TO_P8
                                   + nz[n]*qz
                         #endif
                                   ) + (order>=1 ? dt*qn_p[n] : 0);
      }
      else
        tmp_p[n] = q_p[n];
    }

    /* initiate the communication */
    ierr = VecGhostUpdateBegin(tmp, INSERT_VALUES, SCATTER_FORWARD); CHKERRXX(ierr);

    /* now process the local nodes */
    for(size_t n_map=0; n_map<local_nodes.size(); ++n_map)
    {
      p4est_locidx_t n = local_nodes[n_map];
      if(phi_p[n] > -EPS)
      {
        double dt = MIN(fabs((*ngbd)[n].d_m00) , fabs((*ngbd)[n].d_p00) );
        dt  =  MIN( dt, fabs((*ngbd)[n].d_0m0) , fabs((*ngbd)[n].d_0p0) );
#ifdef P4_TO_P8
        dt  =  MIN( dt, fabs((*ngbd)[n].d_00m) , fabs((*ngbd)[n].d_00p) );
        dt /= 3;
#else
        dt /= 2;
#endif

        /* first order one sided derivatives */
        double qx = nx[n]>0 ? (q_p[n] - (*ngbd)[n].f_m00_linear(q_p)) / (*ngbd)[n].d_m00
                            : ((*ngbd)[n].f_p00_linear(q_p) - q_p[n]) / (*ngbd)[n].d_p00;
        double qy = ny[n]>0 ? (q_p[n] - (*ngbd)[n].f_0m0_linear(q_p)) / (*ngbd)[n].d_0m0
                            : ((*ngbd)[n].f_0p0_linear(q_p) - q_p[n]) / (*ngbd)[n].d_0p0;
#ifdef P4_TO_P8
        double qz = nz[n]>0 ? (q_p[n] - (*ngbd)[n].f_00m_linear(q_p)) / (*ngbd)[n].d_00m
                            : ((*ngbd)[n].f_00p_linear(q_p) - q_p[n]) / (*ngbd)[n].d_00p;
#endif
//        if(fabs(node_x_fr_n(n, p4est, nodes)-3.14)<0.1 && fabs(node_y_fr_n(n,p4est,nodes)-0)<0.1)
        if(0 && fabs(node_x_fr_n(n, p4est, nodes)-0)<0.1 && fabs(node_y_fr_n(n,p4est,nodes)-0)<0.1)
        {
//          printf("node %d, ngbds: %d, %d\n", n, (*ngbd)[n].node_p00_mm, (*ngbd)[n].node_p00_pm);
          printf("%.10e   %.5e   %.5e   %.5e\n", q_p[n], dt, qx, qy);
          printf("%.5g    %.5g\n", nx[n], ny[n]);
//          printf("%.5g    %.5g\n", (*ngbd)[n].f_p00_linear(q_p), q_p[n]);
          printf("%.5e    %.5e    %.5e    %.5e\n", q_p[(*ngbd)[n].node_p00_mm], q_p[(*ngbd)[n].node_p00_pm],
              (*ngbd)[n].d_p00_m0, (*ngbd)[n].d_p00_p0);
        }

        /* second order derivatives */
        double qxx_m00 = (*ngbd)[n].f_m00_linear(qxx_p);
        double qxx_p00 = (*ngbd)[n].f_p00_linear(qxx_p);
        double qyy_0m0 = (*ngbd)[n].f_0m0_linear(qyy_p);
        double qyy_0p0 = (*ngbd)[n].f_0p0_linear(qyy_p);
#ifdef P4_TO_P8
        double qzz_00m = (*ngbd)[n].f_00m_linear(qzz_p);
        double qzz_00p = (*ngbd)[n].f_00p_linear(qzz_p);
#endif

        /* minmod operation */
        qxx_m00 = qxx_p[n]*qxx_m00<0 ? 0 : (fabs(qxx_p[n])<fabs(qxx_m00) ? qxx_p[n] : qxx_m00);
        qxx_p00 = qxx_p[n]*qxx_p00<0 ? 0 : (fabs(qxx_p[n])<fabs(qxx_p00) ? qxx_p[n] : qxx_p00);
        qyy_0m0 = qyy_p[n]*qyy_0m0<0 ? 0 : (fabs(qyy_p[n])<fabs(qyy_0m0) ? qyy_p[n] : qyy_0m0);
        qyy_0p0 = qyy_p[n]*qyy_0p0<0 ? 0 : (fabs(qyy_p[n])<fabs(qyy_0p0) ? qyy_p[n] : qyy_0p0);
#ifdef P4_TO_P8
        qzz_00m = qzz_p[n]*qzz_00m<0 ? 0 : (fabs(qzz_p[n])<fabs(qzz_00m) ? qzz_p[n] : qzz_00m);
        qzz_00p = qzz_p[n]*qzz_00p<0 ? 0 : (fabs(qzz_p[n])<fabs(qzz_00p) ? qzz_p[n] : qzz_00p);
#endif

        if(nx[n]<0) qx -= .5*(*ngbd)[n].d_p00*qxx_p00;
        else        qx += .5*(*ngbd)[n].d_m00*qxx_m00;
        if(ny[n]<0) qy -= .5*(*ngbd)[n].d_0p0*qyy_0p0;
        else        qy += .5*(*ngbd)[n].d_0m0*qyy_0m0;
#ifdef P4_TO_P8
        if(nz[n]<0) qz -= .5*(*ngbd)[n].d_00p*qzz_00p;
        else        qz += .5*(*ngbd)[n].d_00m*qzz_00m;
#endif

//#ifdef P4_TO_P8
//        if(fabs(nx[n])<EPS && fabs(ny[n])<EPS && fabs(nz[n])<EPS)
//          tmp_p[n] = ((*ngbd)[n].f_m00_linear(q_p) + (*ngbd)[n].f_p00_linear(q_p) +
//                      (*ngbd)[n].f_0m0_linear(q_p) + (*ngbd)[n].f_0p0_linear(q_p) +
//                      (*ngbd)[n].f_00m_linear(q_p) + (*ngbd)[n].f_00p_linear(q_p))/6.;
//#else
//        if(fabs(nx[n])<EPS && fabs(ny[n])<EPS)
//          tmp_p[n] = ((*ngbd)[n].f_m00_linear(q_p) + (*ngbd)[n].f_p00_linear(q_p) +
//                      (*ngbd)[n].f_0m0_linear(q_p) + (*ngbd)[n].f_0p0_linear(q_p))/4.;
//#endif
//        else
          tmp_p[n] = q_p[n] - dt*( nx[n]*qx + ny[n]*qy
                         #ifdef P4_TO_P8
                                   + nz[n]*qz
                         #endif
                                   ) + (order>=1 ? dt*qn_p[n] : 0);
      }
      else
        tmp_p[n] = q_p[n];
    }

    /* end update communication */
    ierr = VecGhostUpdateEnd  (tmp, INSERT_VALUES, SCATTER_FORWARD); CHKERRXX(ierr);

    ierr = VecRestoreArray(qxx, &qxx_p); CHKERRXX(ierr);
    ierr = VecRestoreArray(qyy, &qyy_p); CHKERRXX(ierr);
#ifdef P4_TO_P8
    ierr = VecRestoreArray(qzz, &qzz_p); CHKERRXX(ierr);
#endif
    ierr = VecRestoreArray(q  , &q_p  ); CHKERRXX(ierr);
    ierr = VecRestoreArray(tmp, &tmp_p); CHKERRXX(ierr);

    ierr = VecGhostGetLocalForm(tmp, &tmp_loc); CHKERRXX(ierr);
    ierr = VecGhostGetLocalForm(q  , &q_loc  ); CHKERRXX(ierr);
    ierr = VecCopy(tmp_loc, q_loc); CHKERRXX(ierr);
    ierr = VecGhostRestoreLocalForm(tmp, &tmp_loc); CHKERRXX(ierr);
    ierr = VecGhostRestoreLocalForm(q  , &q_loc  ); CHKERRXX(ierr);
  }

  if(order>=1)
  {
    ierr = VecRestoreArray(qn, &qn_p); CHKERRXX(ierr);
    ierr = VecDestroy(qn); CHKERRXX(ierr);
  }

  ierr = VecRestoreArray(phi, &phi_p); CHKERRXX(ierr);

  ierr = VecDestroy(qxx); CHKERRXX(ierr);
  ierr = VecDestroy(qyy); CHKERRXX(ierr);
#ifdef P4_TO_P8
  ierr = VecDestroy(qzz); CHKERRXX(ierr);
#endif

  ierr = VecDestroy(tmp); CHKERRXX(ierr);

  ierr = PetscLogEventEnd(log_my_p4est_level_set_extend_over_interface_TVD, phi, q, 0, 0); CHKERRXX(ierr);
}



void my_p4est_level_set_t::extend_Over_Interface_TVD_not_parallel(Vec phi, Vec q, int iterations, int order) const
{
  PetscErrorCode ierr;

  double *phi_p;
  ierr = VecGetArray(phi, &phi_p); CHKERRXX(ierr);

  Vec qn, qnn;
  double *q_p, *qn_p, *qnn_p;
  Vec b_qn_well_defined;
  Vec b_qnn_well_defined;
  double *b_qn_well_defined_p;
  double *b_qnn_well_defined_p;

  /* compute the normals */
  std::vector<double> nx(nodes->num_owned_indeps);
  std::vector<double> ny(nodes->num_owned_indeps);
#ifdef P4_TO_P8
  std::vector<double> nz(nodes->num_owned_indeps);
#endif
  for(p4est_locidx_t n=0; n<nodes->num_owned_indeps; ++n)
  {
    nx[n] = (*ngbd)[n].dx_central(phi_p);
    ny[n] = (*ngbd)[n].dy_central(phi_p);
#ifdef P4_TO_P8
    nz[n] = (*ngbd)[n].dz_central(phi_p);
    double norm = sqrt(nx[n]*nx[n] + ny[n]*ny[n] + nz[n]*nz[n]);
#else
    double norm = sqrt(nx[n]*nx[n] + ny[n]*ny[n]);
#endif

    if(norm>EPS)
    {
      nx[n] /= norm;
      ny[n] /= norm;
#ifdef P4_TO_P8
      nz[n] /= norm;
#endif
    }
    else
    {
      nx[n] = 0;
      ny[n] = 0;
#ifdef P4_TO_P8
      nz[n] = 0;
#endif
    }
  }

  ierr = VecGetArray(q , &q_p) ; CHKERRXX(ierr);

  /* initialize qn */
  if(order >=1 )
  {
    ierr = VecDuplicate(phi, &qn); CHKERRXX(ierr);
    ierr = VecDuplicate(phi, &b_qn_well_defined ); CHKERRXX(ierr);

    ierr = VecGetArray(qn, &qn_p); CHKERRXX(ierr);
    ierr = VecGetArray(b_qn_well_defined, &b_qn_well_defined_p); CHKERRXX(ierr);

    for(p4est_locidx_t n=0; n<nodes->num_owned_indeps; ++n)
    {
      if(  phi_p[(*ngbd)[n].node_000]<-EPS &&
     #ifdef P4_TO_P8
           ( phi_p[(*ngbd)[n].node_m00_mm]<-EPS || fabs((*ngbd)[n].d_m00_p0)<EPS || fabs((*ngbd)[n].d_m00_0p)<EPS) &&
           ( phi_p[(*ngbd)[n].node_m00_mp]<-EPS || fabs((*ngbd)[n].d_m00_p0)<EPS || fabs((*ngbd)[n].d_m00_0m)<EPS) &&
           ( phi_p[(*ngbd)[n].node_m00_pm]<-EPS || fabs((*ngbd)[n].d_m00_m0)<EPS || fabs((*ngbd)[n].d_m00_0p)<EPS) &&
           ( phi_p[(*ngbd)[n].node_m00_pp]<-EPS || fabs((*ngbd)[n].d_m00_m0)<EPS || fabs((*ngbd)[n].d_m00_0m)<EPS) &&

           ( phi_p[(*ngbd)[n].node_p00_mm]<-EPS || fabs((*ngbd)[n].d_p00_p0)<EPS || fabs((*ngbd)[n].d_p00_0p)<EPS) &&
           ( phi_p[(*ngbd)[n].node_p00_mp]<-EPS || fabs((*ngbd)[n].d_p00_p0)<EPS || fabs((*ngbd)[n].d_p00_0m)<EPS) &&
           ( phi_p[(*ngbd)[n].node_p00_pm]<-EPS || fabs((*ngbd)[n].d_p00_m0)<EPS || fabs((*ngbd)[n].d_p00_0p)<EPS) &&
           ( phi_p[(*ngbd)[n].node_p00_pp]<-EPS || fabs((*ngbd)[n].d_p00_m0)<EPS || fabs((*ngbd)[n].d_p00_0m)<EPS) &&

           ( phi_p[(*ngbd)[n].node_0m0_mm]<-EPS || fabs((*ngbd)[n].d_0m0_p0)<EPS || fabs((*ngbd)[n].d_0m0_0p)<EPS) &&
           ( phi_p[(*ngbd)[n].node_0m0_mp]<-EPS || fabs((*ngbd)[n].d_0m0_p0)<EPS || fabs((*ngbd)[n].d_0m0_0m)<EPS) &&
           ( phi_p[(*ngbd)[n].node_0m0_pm]<-EPS || fabs((*ngbd)[n].d_0m0_m0)<EPS || fabs((*ngbd)[n].d_0m0_0p)<EPS) &&
           ( phi_p[(*ngbd)[n].node_0m0_pp]<-EPS || fabs((*ngbd)[n].d_0m0_m0)<EPS || fabs((*ngbd)[n].d_0m0_0m)<EPS) &&

           ( phi_p[(*ngbd)[n].node_0p0_mm]<-EPS || fabs((*ngbd)[n].d_0p0_p0)<EPS || fabs((*ngbd)[n].d_0p0_0p)<EPS) &&
           ( phi_p[(*ngbd)[n].node_0p0_mp]<-EPS || fabs((*ngbd)[n].d_0p0_p0)<EPS || fabs((*ngbd)[n].d_0p0_0m)<EPS) &&
           ( phi_p[(*ngbd)[n].node_0p0_pm]<-EPS || fabs((*ngbd)[n].d_0p0_m0)<EPS || fabs((*ngbd)[n].d_0p0_0p)<EPS) &&
           ( phi_p[(*ngbd)[n].node_0p0_pp]<-EPS || fabs((*ngbd)[n].d_0p0_m0)<EPS || fabs((*ngbd)[n].d_0p0_0m)<EPS) &&

           ( phi_p[(*ngbd)[n].node_00m_mm]<-EPS || fabs((*ngbd)[n].d_00m_p0)<EPS || fabs((*ngbd)[n].d_00m_0p)<EPS) &&
           ( phi_p[(*ngbd)[n].node_00m_mp]<-EPS || fabs((*ngbd)[n].d_00m_p0)<EPS || fabs((*ngbd)[n].d_00m_0m)<EPS) &&
           ( phi_p[(*ngbd)[n].node_00m_pm]<-EPS || fabs((*ngbd)[n].d_00m_m0)<EPS || fabs((*ngbd)[n].d_00m_0p)<EPS) &&
           ( phi_p[(*ngbd)[n].node_00m_pp]<-EPS || fabs((*ngbd)[n].d_00m_m0)<EPS || fabs((*ngbd)[n].d_00m_0m)<EPS) &&

           ( phi_p[(*ngbd)[n].node_00p_mm]<-EPS || fabs((*ngbd)[n].d_00p_p0)<EPS || fabs((*ngbd)[n].d_00p_0p)<EPS) &&
           ( phi_p[(*ngbd)[n].node_00p_mp]<-EPS || fabs((*ngbd)[n].d_00p_p0)<EPS || fabs((*ngbd)[n].d_00p_0m)<EPS) &&
           ( phi_p[(*ngbd)[n].node_00p_pm]<-EPS || fabs((*ngbd)[n].d_00p_m0)<EPS || fabs((*ngbd)[n].d_00p_0p)<EPS) &&
           ( phi_p[(*ngbd)[n].node_00p_pp]<-EPS || fabs((*ngbd)[n].d_00p_m0)<EPS || fabs((*ngbd)[n].d_00p_0m)<EPS)
     #else
           ( phi_p[(*ngbd)[n].node_m00_mm]<-EPS || fabs((*ngbd)[n].d_m00_p0)<EPS) &&
           ( phi_p[(*ngbd)[n].node_m00_pm]<-EPS || fabs((*ngbd)[n].d_m00_m0)<EPS) &&
           ( phi_p[(*ngbd)[n].node_p00_mm]<-EPS || fabs((*ngbd)[n].d_p00_p0)<EPS) &&
           ( phi_p[(*ngbd)[n].node_p00_pm]<-EPS || fabs((*ngbd)[n].d_p00_m0)<EPS) &&
           ( phi_p[(*ngbd)[n].node_0m0_mm]<-EPS || fabs((*ngbd)[n].d_0m0_p0)<EPS) &&
           ( phi_p[(*ngbd)[n].node_0m0_pm]<-EPS || fabs((*ngbd)[n].d_0m0_m0)<EPS) &&
           ( phi_p[(*ngbd)[n].node_0p0_mm]<-EPS || fabs((*ngbd)[n].d_0p0_p0)<EPS) &&
           ( phi_p[(*ngbd)[n].node_0p0_pm]<-EPS || fabs((*ngbd)[n].d_0p0_m0)<EPS)
     #endif
           )
      {
        b_qn_well_defined_p[n] = true;
        qn_p[n] = ( nx[n]*(*ngbd)[n].dx_central(q_p) +
                    ny[n]*(*ngbd)[n].dy_central(q_p)
            #ifdef P4_TO_P8
                    + nz[n]*(*ngbd)[n].dz_central(q_p)
            #endif
                    );
      }
      else
      {
        b_qn_well_defined_p[n] = false;
        qn_p[n] = 0;
      }
    }

    ierr = VecRestoreArray(qn, &qn_p); CHKERRXX(ierr);
    ierr = VecRestoreArray(b_qn_well_defined, &b_qn_well_defined_p); CHKERRXX(ierr);

    ierr = VecGhostUpdateBegin(b_qn_well_defined, INSERT_VALUES, SCATTER_FORWARD); CHKERRXX(ierr);
    ierr = VecGhostUpdateEnd  (b_qn_well_defined, INSERT_VALUES, SCATTER_FORWARD); CHKERRXX(ierr);

    ierr = VecGhostUpdateBegin(qn, INSERT_VALUES, SCATTER_FORWARD); CHKERRXX(ierr);
    ierr = VecGhostUpdateEnd  (qn, INSERT_VALUES, SCATTER_FORWARD); CHKERRXX(ierr);
  }


  /* initialize qnn */
  if(order == 2)
  {
    ierr = VecDuplicate(phi, &qnn ); CHKERRXX(ierr);
    ierr = VecDuplicate(phi, &b_qnn_well_defined); CHKERRXX(ierr);

    ierr = VecGetArray(qn , &qn_p ); CHKERRXX(ierr);
    ierr = VecGetArray(qnn, &qnn_p); CHKERRXX(ierr);

    ierr = VecGetArray(b_qn_well_defined , &b_qn_well_defined_p ); CHKERRXX(ierr);
    ierr = VecGetArray(b_qnn_well_defined, &b_qnn_well_defined_p); CHKERRXX(ierr);

    for(p4est_locidx_t n=0; n<nodes->num_owned_indeps; ++n)
    {
      if(  b_qn_well_defined_p[(*ngbd)[n].node_000]==true &&
     #ifdef P4_TO_P8
           ( b_qn_well_defined_p[(*ngbd)[n].node_m00_mm]==true || fabs((*ngbd)[n].d_m00_p0)<EPS || fabs((*ngbd)[n].d_m00_0p)<EPS) &&
           ( b_qn_well_defined_p[(*ngbd)[n].node_m00_mp]==true || fabs((*ngbd)[n].d_m00_p0)<EPS || fabs((*ngbd)[n].d_m00_0m)<EPS) &&
           ( b_qn_well_defined_p[(*ngbd)[n].node_m00_pm]==true || fabs((*ngbd)[n].d_m00_m0)<EPS || fabs((*ngbd)[n].d_m00_0p)<EPS) &&
           ( b_qn_well_defined_p[(*ngbd)[n].node_m00_pp]==true || fabs((*ngbd)[n].d_m00_m0)<EPS || fabs((*ngbd)[n].d_m00_0m)<EPS) &&

           ( b_qn_well_defined_p[(*ngbd)[n].node_p00_mm]==true || fabs((*ngbd)[n].d_p00_p0)<EPS || fabs((*ngbd)[n].d_p00_0p)<EPS) &&
           ( b_qn_well_defined_p[(*ngbd)[n].node_p00_mp]==true || fabs((*ngbd)[n].d_p00_p0)<EPS || fabs((*ngbd)[n].d_p00_0m)<EPS) &&
           ( b_qn_well_defined_p[(*ngbd)[n].node_p00_pm]==true || fabs((*ngbd)[n].d_p00_m0)<EPS || fabs((*ngbd)[n].d_p00_0p)<EPS) &&
           ( b_qn_well_defined_p[(*ngbd)[n].node_p00_pp]==true || fabs((*ngbd)[n].d_p00_m0)<EPS || fabs((*ngbd)[n].d_p00_0m)<EPS) &&

           ( b_qn_well_defined_p[(*ngbd)[n].node_0m0_mm]==true || fabs((*ngbd)[n].d_0m0_p0)<EPS || fabs((*ngbd)[n].d_0m0_0p)<EPS) &&
           ( b_qn_well_defined_p[(*ngbd)[n].node_0m0_mp]==true || fabs((*ngbd)[n].d_0m0_p0)<EPS || fabs((*ngbd)[n].d_0m0_0m)<EPS) &&
           ( b_qn_well_defined_p[(*ngbd)[n].node_0m0_pm]==true || fabs((*ngbd)[n].d_0m0_m0)<EPS || fabs((*ngbd)[n].d_0m0_0p)<EPS) &&
           ( b_qn_well_defined_p[(*ngbd)[n].node_0m0_pp]==true || fabs((*ngbd)[n].d_0m0_m0)<EPS || fabs((*ngbd)[n].d_0m0_0m)<EPS) &&

           ( b_qn_well_defined_p[(*ngbd)[n].node_0p0_mm]==true || fabs((*ngbd)[n].d_0p0_p0)<EPS || fabs((*ngbd)[n].d_0p0_0p)<EPS) &&
           ( b_qn_well_defined_p[(*ngbd)[n].node_0p0_mp]==true || fabs((*ngbd)[n].d_0p0_p0)<EPS || fabs((*ngbd)[n].d_0p0_0m)<EPS) &&
           ( b_qn_well_defined_p[(*ngbd)[n].node_0p0_pm]==true || fabs((*ngbd)[n].d_0p0_m0)<EPS || fabs((*ngbd)[n].d_0p0_0p)<EPS) &&
           ( b_qn_well_defined_p[(*ngbd)[n].node_0p0_pp]==true || fabs((*ngbd)[n].d_0p0_m0)<EPS || fabs((*ngbd)[n].d_0p0_0m)<EPS) &&

           ( b_qn_well_defined_p[(*ngbd)[n].node_00m_mm]==true || fabs((*ngbd)[n].d_00m_p0)<EPS || fabs((*ngbd)[n].d_00m_0p)<EPS) &&
           ( b_qn_well_defined_p[(*ngbd)[n].node_00m_mp]==true || fabs((*ngbd)[n].d_00m_p0)<EPS || fabs((*ngbd)[n].d_00m_0m)<EPS) &&
           ( b_qn_well_defined_p[(*ngbd)[n].node_00m_pm]==true || fabs((*ngbd)[n].d_00m_m0)<EPS || fabs((*ngbd)[n].d_00m_0p)<EPS) &&
           ( b_qn_well_defined_p[(*ngbd)[n].node_00m_pp]==true || fabs((*ngbd)[n].d_00m_m0)<EPS || fabs((*ngbd)[n].d_00m_0m)<EPS) &&

           ( b_qn_well_defined_p[(*ngbd)[n].node_00p_mm]==true || fabs((*ngbd)[n].d_00p_p0)<EPS || fabs((*ngbd)[n].d_00p_0p)<EPS) &&
           ( b_qn_well_defined_p[(*ngbd)[n].node_00p_mp]==true || fabs((*ngbd)[n].d_00p_p0)<EPS || fabs((*ngbd)[n].d_00p_0m)<EPS) &&
           ( b_qn_well_defined_p[(*ngbd)[n].node_00p_pm]==true || fabs((*ngbd)[n].d_00p_m0)<EPS || fabs((*ngbd)[n].d_00p_0p)<EPS) &&
           ( b_qn_well_defined_p[(*ngbd)[n].node_00p_pp]==true || fabs((*ngbd)[n].d_00p_m0)<EPS || fabs((*ngbd)[n].d_00p_0m)<EPS)
     #else
           ( b_qn_well_defined_p[(*ngbd)[n].node_m00_mm]==true || fabs((*ngbd)[n].d_m00_p0)<EPS) &&
           ( b_qn_well_defined_p[(*ngbd)[n].node_m00_pm]==true || fabs((*ngbd)[n].d_m00_m0)<EPS) &&
           ( b_qn_well_defined_p[(*ngbd)[n].node_p00_mm]==true || fabs((*ngbd)[n].d_p00_p0)<EPS) &&
           ( b_qn_well_defined_p[(*ngbd)[n].node_p00_pm]==true || fabs((*ngbd)[n].d_p00_m0)<EPS) &&
           ( b_qn_well_defined_p[(*ngbd)[n].node_0m0_mm]==true || fabs((*ngbd)[n].d_0m0_p0)<EPS) &&
           ( b_qn_well_defined_p[(*ngbd)[n].node_0m0_pm]==true || fabs((*ngbd)[n].d_0m0_m0)<EPS) &&
           ( b_qn_well_defined_p[(*ngbd)[n].node_0p0_mm]==true || fabs((*ngbd)[n].d_0p0_p0)<EPS) &&
           ( b_qn_well_defined_p[(*ngbd)[n].node_0p0_pm]==true || fabs((*ngbd)[n].d_0p0_m0)<EPS)
     #endif
           )


      {
        b_qnn_well_defined_p[n] = true;
        qnn_p[n] = ( nx[n]*(*ngbd)[n].dx_central(qn_p) +
                     ny[n]*(*ngbd)[n].dy_central(qn_p)
             #ifdef P4_TO_P8
                     + nz[n]*(*ngbd)[n].dz_central(qn_p)
             #endif
                     );
      }
      else
      {
        b_qnn_well_defined_p[n] = false;
        qnn_p[n] = 0;
      }
    }

    ierr = VecRestoreArray(qn , &qn_p ); CHKERRXX(ierr);
    ierr = VecRestoreArray(qnn, &qnn_p); CHKERRXX(ierr);

    ierr = VecRestoreArray(b_qn_well_defined , &b_qn_well_defined_p ); CHKERRXX(ierr);
    ierr = VecRestoreArray(b_qnn_well_defined, &b_qnn_well_defined_p); CHKERRXX(ierr);

    ierr = VecGhostUpdateBegin(b_qnn_well_defined, INSERT_VALUES, SCATTER_FORWARD); CHKERRXX(ierr);
    ierr = VecGhostUpdateEnd  (b_qnn_well_defined, INSERT_VALUES, SCATTER_FORWARD); CHKERRXX(ierr);

    ierr = VecGhostUpdateBegin(qnn, INSERT_VALUES, SCATTER_FORWARD); CHKERRXX(ierr);
    ierr = VecGhostUpdateEnd  (qnn, INSERT_VALUES, SCATTER_FORWARD); CHKERRXX(ierr);
  }

  /* extrapolate qnn */
  if(order==2)
  {
    ierr = VecGetArray(b_qnn_well_defined, &b_qnn_well_defined_p); CHKERRXX(ierr);
    for(int it=0; it<iterations; ++it)
    {
      ierr = VecGetArray(qnn, &qnn_p); CHKERRXX(ierr);

      for(p4est_locidx_t n=0; n<nodes->num_owned_indeps; ++n)
      {
        if(!b_qnn_well_defined_p[n])
        {
          double dt = MIN(fabs((*ngbd)[n].d_m00) , fabs((*ngbd)[n].d_p00) );
          dt  =  MIN( dt, fabs((*ngbd)[n].d_0m0) , fabs((*ngbd)[n].d_0p0) );
#ifdef P4_TO_P8
          dt  =  MIN( dt, fabs((*ngbd)[n].d_00m) , fabs((*ngbd)[n].d_00p) );
          dt /= 3;
#else
          dt /= 2;
#endif

          /* first order one sided derivative */
          double qnnx = nx[n]>0 ? (qnn_p[n] - (*ngbd)[n].f_m00_linear(qnn_p)) / (*ngbd)[n].d_m00
                                : ((*ngbd)[n].f_p00_linear(qnn_p) - qnn_p[n]) / (*ngbd)[n].d_p00;
          double qnny = ny[n]>0 ? (qnn_p[n] - (*ngbd)[n].f_0m0_linear(qnn_p)) / (*ngbd)[n].d_0m0
                                : ((*ngbd)[n].f_0p0_linear(qnn_p) - qnn_p[n]) / (*ngbd)[n].d_0p0;
#ifdef P4_TO_P8
          double qnnz = nz[n]>0 ? (qnn_p[n] - (*ngbd)[n].f_00m_linear(qnn_p)) / (*ngbd)[n].d_00m
                                : ((*ngbd)[n].f_00p_linear(qnn_p) - qnn_p[n]) / (*ngbd)[n].d_00p;
#endif

          qnn_p[n] -= ( dt*nx[n]*qnnx +
                        dt*ny[n]*qnny
              #ifdef P4_TO_P8
                        + dt*nz[n]*qnnz
              #endif
                        );
        }
      }
      ierr = VecRestoreArray(qnn, &qnn_p); CHKERRXX(ierr);

      ierr = VecGhostUpdateBegin(qnn, INSERT_VALUES, SCATTER_FORWARD); CHKERRXX(ierr);
      ierr = VecGhostUpdateEnd  (qnn, INSERT_VALUES, SCATTER_FORWARD); CHKERRXX(ierr);
    }
    ierr = VecRestoreArray(b_qnn_well_defined, &b_qnn_well_defined_p); CHKERRXX(ierr);
  }

  /* extrapolate qn */
  if(order>=1)
  {
    if(order==2) ierr = VecGetArray(qnn, &qnn_p); CHKERRXX(ierr);
    ierr = VecGetArray(b_qn_well_defined, &b_qn_well_defined_p); CHKERRXX(ierr);

    for(int it=0; it<iterations; ++it)
    {
      ierr = VecGetArray(qn , &qn_p ); CHKERRXX(ierr);

      for(p4est_locidx_t n=0; n<nodes->num_owned_indeps; ++n)
      {
        if(!b_qn_well_defined_p[n])
        {
          double dt = MIN(fabs((*ngbd)[n].d_m00) , fabs((*ngbd)[n].d_p00) );
          dt  =  MIN( dt, fabs((*ngbd)[n].d_0m0) , fabs((*ngbd)[n].d_0p0) );
#ifdef P4_TO_P8
          dt  =  MIN( dt, fabs((*ngbd)[n].d_00m) , fabs((*ngbd)[n].d_00p) );
          dt /= 3;
#else
          dt /= 2;
#endif

          /* first order one sided derivative */
          double qnx = nx[n]>0 ? (qn_p[n] - (*ngbd)[n].f_m00_linear(qn_p)) / (*ngbd)[n].d_m00
                               : ((*ngbd)[n].f_p00_linear(qn_p) - qn_p[n]) / (*ngbd)[n].d_p00;
          double qny = ny[n]>0 ? (qn_p[n] - (*ngbd)[n].f_0m0_linear(qn_p)) / (*ngbd)[n].d_0m0
                               : ((*ngbd)[n].f_0p0_linear(qn_p) - qn_p[n]) / (*ngbd)[n].d_0p0;
#ifdef P4_TO_P8
          double qnz = nz[n]>0 ? (qn_p[n] - (*ngbd)[n].f_00m_linear(qn_p)) / (*ngbd)[n].d_00m
                               : ((*ngbd)[n].f_00p_linear(qn_p) - qn_p[n]) / (*ngbd)[n].d_00p;
#endif

          qn_p[n] -= ( dt*nx[n]*qnx +
                       dt*ny[n]*qny
             #ifdef P4_TO_P8
                       + dt*nz[n]*qnz
             #endif
                       - (order==2 ? dt*qnn_p[n] : 0) );
        }
      }
      ierr = VecRestoreArray(qn, &qn_p); CHKERRXX(ierr);

      ierr = VecGhostUpdateBegin(qn, INSERT_VALUES, SCATTER_FORWARD); CHKERRXX(ierr);
      ierr = VecGhostUpdateEnd  (qn, INSERT_VALUES, SCATTER_FORWARD); CHKERRXX(ierr);
    }

    ierr = VecRestoreArray(b_qn_well_defined, &b_qn_well_defined_p); CHKERRXX(ierr);
    if(order==2) ierr = VecRestoreArray(qnn, &qnn_p); CHKERRXX(ierr);
  }
  ierr = VecRestoreArray(q, &q_p); CHKERRXX(ierr);

  if(order>=1) ierr = VecDestroy(b_qn_well_defined ); CHKERRXX(ierr);
  if(order==2) ierr = VecDestroy(b_qnn_well_defined); CHKERRXX(ierr);

  /* extrapolate q */
  Vec qxx, qyy;
  double *qxx_p, *qyy_p;
  ierr = VecCreateGhostNodes(p4est, nodes, &qxx); CHKERRXX(ierr);
  ierr = VecCreateGhostNodes(p4est, nodes, &qyy); CHKERRXX(ierr);
#ifdef P4_TO_P8
  Vec qzz;
  double *qzz_p;
  ierr = VecCreateGhostNodes(p4est, nodes, &qzz); CHKERRXX(ierr);
#endif

  if(order>=1) ierr = VecGetArray(qn, &qn_p); CHKERRXX(ierr);

  for(int it=0; it<iterations; ++it)
  {
#ifdef P4_TO_P8
    ngbd->second_derivatives_central(q, qxx, qyy, qzz);
#else
    ngbd->second_derivatives_central(q, qxx, qyy);
#endif

    ierr = VecGetArray(qxx, &qxx_p); CHKERRXX(ierr);
    ierr = VecGetArray(qyy, &qyy_p); CHKERRXX(ierr);
#ifdef P4_TO_P8
    ierr = VecGetArray(qzz, &qzz_p); CHKERRXX(ierr);
#endif

    ierr = VecGetArray(q  , &q_p  ); CHKERRXX(ierr);

    for(p4est_locidx_t n=0; n<nodes->num_owned_indeps; ++n)
    {
      if(phi_p[n] > -EPS)
      {
        double dt = MIN(fabs((*ngbd)[n].d_m00) , fabs((*ngbd)[n].d_p00) );
        dt  =  MIN( dt, fabs((*ngbd)[n].d_0m0) , fabs((*ngbd)[n].d_0p0) );
#ifdef P4_TO_P8
        dt  =  MIN( dt, fabs((*ngbd)[n].d_00m) , fabs((*ngbd)[n].d_00p) );
        dt /= 3;
#else
        dt /= 2;
#endif

        /* first order one sided derivatives */
        double qx = nx[n]>0 ? (q_p[n] - (*ngbd)[n].f_m00_linear(q_p)) / (*ngbd)[n].d_m00
                            : ((*ngbd)[n].f_p00_linear(q_p) - q_p[n]) / (*ngbd)[n].d_p00;
        double qy = ny[n]>0 ? (q_p[n] - (*ngbd)[n].f_0m0_linear(q_p)) / (*ngbd)[n].d_0m0
                            : ((*ngbd)[n].f_0p0_linear(q_p) - q_p[n]) / (*ngbd)[n].d_0p0;
#ifdef P4_TO_P8
        double qz = nz[n]>0 ? (q_p[n] - (*ngbd)[n].f_00m_linear(q_p)) / (*ngbd)[n].d_00m
                            : ((*ngbd)[n].f_00p_linear(q_p) - q_p[n]) / (*ngbd)[n].d_00p;
#endif

        /* second order derivatives */
        double qxx_m00 = (*ngbd)[n].f_m00_linear(qxx_p);
        double qxx_p00 = (*ngbd)[n].f_p00_linear(qxx_p);
        double qyy_0m0 = (*ngbd)[n].f_0m0_linear(qyy_p);
        double qyy_0p0 = (*ngbd)[n].f_0p0_linear(qyy_p);
#ifdef P4_TO_P8
        double qzz_00m = (*ngbd)[n].f_00m_linear(qzz_p);
        double qzz_00p = (*ngbd)[n].f_00p_linear(qzz_p);
#endif

        /* minmod operation */
        qxx_m00 = qxx_p[n]*qxx_m00<0 ? 0 : (fabs(qxx_p[n])<fabs(qxx_m00) ? qxx_p[n] : qxx_m00);
        qxx_p00 = qxx_p[n]*qxx_p00<0 ? 0 : (fabs(qxx_p[n])<fabs(qxx_p00) ? qxx_p[n] : qxx_p00);
        qyy_0m0 = qyy_p[n]*qyy_0m0<0 ? 0 : (fabs(qyy_p[n])<fabs(qyy_0m0) ? qyy_p[n] : qyy_0m0);
        qyy_0p0 = qyy_p[n]*qyy_0p0<0 ? 0 : (fabs(qyy_p[n])<fabs(qyy_0p0) ? qyy_p[n] : qyy_0p0);
#ifdef P4_TO_P8
        qzz_00m = qzz_p[n]*qzz_00m<0 ? 0 : (fabs(qzz_p[n])<fabs(qzz_00m) ? qzz_p[n] : qzz_00m);
        qzz_00p = qzz_p[n]*qzz_00p<0 ? 0 : (fabs(qzz_p[n])<fabs(qzz_00p) ? qzz_p[n] : qzz_00p);
#endif

        if(nx[n]<0) qx -= .5*(*ngbd)[n].d_p00*qxx_p00;
        else        qx += .5*(*ngbd)[n].d_m00*qxx_m00;
        if(ny[n]<0) qy -= .5*(*ngbd)[n].d_0p0*qyy_0p0;
        else        qy += .5*(*ngbd)[n].d_0m0*qyy_0m0;
#ifdef P4_TO_P8
        if(nz[n]<0) qz -= .5*(*ngbd)[n].d_00p*qzz_00p;
        else        qz += .5*(*ngbd)[n].d_00m*qzz_00m;
#endif

        q_p[n] -= ( dt*nx[n]*qx +
                    dt*ny[n]*qy
            #ifdef P4_TO_P8
                    + dt*nz[n]*qz
            #endif
                    - (order>=1 ? dt*qn_p[n] : 0) );
      }
    }

    ierr = VecRestoreArray(qxx, &qxx_p); CHKERRXX(ierr);
    ierr = VecRestoreArray(qyy, &qyy_p); CHKERRXX(ierr);
#ifdef P4_TO_P8
    ierr = VecRestoreArray(qzz, &qzz_p); CHKERRXX(ierr);
#endif
    ierr = VecRestoreArray(q  , &q_p  ); CHKERRXX(ierr);

    ierr = VecGhostUpdateBegin(q, INSERT_VALUES, SCATTER_FORWARD); CHKERRXX(ierr);
    ierr = VecGhostUpdateEnd  (q, INSERT_VALUES, SCATTER_FORWARD); CHKERRXX(ierr);
  }

  if (order >= 1) {
    ierr = VecRestoreArray(qn, &qn_p); CHKERRXX(ierr);
    ierr = VecDestroy(qn); CHKERRXX(ierr);
    ierr = VecDestroy(b_qn_well_defined); CHKERRXX(ierr);
  }
  if (order == 2) {
    ierr = VecDestroy(qnn); CHKERRXX(ierr);
    ierr = VecDestroy(b_qnn_well_defined); CHKERRXX(ierr);
  }

  ierr = VecRestoreArray(phi, &phi_p); CHKERRXX(ierr);

  ierr = VecDestroy(qxx); CHKERRXX(ierr);
  ierr = VecDestroy(qyy); CHKERRXX(ierr);
#ifdef P4_TO_P8
  ierr = VecDestroy(qzz); CHKERRXX(ierr);
#endif
}


void my_p4est_level_set_t::extend_from_interface_to_whole_domain_TVD_one_iteration( const std::vector<int>& map, double *phi_p,
                                                                                  std::vector<double>& nx, std::vector<double>& ny,
                                                                                  #ifdef P4_TO_P8
                                                                                  std::vector<double>& nz,
                                                                                  #endif
                                                                                  double *q_out_p,
                                                                                  double *q_p, double *qxx_p, double *qyy_p,
                                                                                  #ifdef P4_TO_P8
                                                                                  double *qzz_p,
                                                                                  #endif
                                                                                  std::vector<double>& qi_m00, std::vector<double>& qi_p00,
                                                                                  std::vector<double>& qi_0m0, std::vector<double>& qi_0p0,
                                                                                  #ifdef P4_TO_P8
                                                                                  std::vector<double>& qi_00m, std::vector<double>& qi_00p,
                                                                                  #endif
                                                                                  std::vector<double>& s_m00 , std::vector<double>& s_p00,
                                                                                  std::vector<double>& s_0m0 , std::vector<double>& s_0p0
                                                                                  #ifdef P4_TO_P8
                                                                                  , std::vector<double>& s_00m, std::vector<double>& s_00p
                                                                                  #endif
                                                                                  ) const
{
  for(size_t n_map=0; n_map<map.size(); ++n_map)
  {
    p4est_locidx_t n = map[n_map];
    //---------------------------------------------------------------------
    // Neighborhood information
    //---------------------------------------------------------------------
    double p_000, p_m00, p_p00, p_0m0, p_0p0;
    double q_000, q_m00, q_p00, q_0m0, q_0p0;
#ifdef P4_TO_P8
    double p_00m, p_00p;
    double q_00m, q_00p;
    (*ngbd)[n].ngbd_with_quadratic_interpolation(phi_p, p_000, p_m00, p_p00, p_0m0, p_0p0, p_00m, p_00p);
    (*ngbd)[n].ngbd_with_quadratic_interpolation(q_p  , q_000, q_m00, q_p00, q_0m0, q_0p0, q_00m, q_00p);
#else
    (*ngbd)[n].ngbd_with_quadratic_interpolation(phi_p, p_000, p_m00, p_p00, p_0m0, p_0p0);
    (*ngbd)[n].ngbd_with_quadratic_interpolation(q_p  , q_000, q_m00, q_p00, q_0m0, q_0p0);
#endif

    double s_p00_ = (*ngbd)[n].d_p00; double s_m00_ = (*ngbd)[n].d_m00;
    double s_0p0_ = (*ngbd)[n].d_0p0; double s_0m0_ = (*ngbd)[n].d_0m0;
#ifdef P4_TO_P8
    double s_00p_ = (*ngbd)[n].d_00p; double s_00m_ = (*ngbd)[n].d_00m;
#endif

    if(p_000*p_m00<0){
      s_m00_ = s_m00[n];
      q_m00 = qi_m00[n];
    }
    if(p_000*p_p00<0) {
      s_p00_ = s_p00[n];
      q_p00 = qi_p00[n];
    }
    if(p_000*p_0m0<0) {
      s_0m0_ = s_0m0[n];
      q_0m0 = qi_0m0[n];
    }
    if(p_000*p_0p0<0){
      s_0p0_ = s_0p0[n];
      q_0p0 = qi_0p0[n];
    }
#ifdef P4_TO_P8
    if(p_000*p_00m<0){
      s_00m_ = s_00m[n];
      q_00m = qi_00m[n];
    }
    if(p_000*p_00p<0){
      s_00p_ = s_00p[n];
      q_00p = qi_00p[n];
    }
#endif

    double sgn = (p_000>0) ? 1 : -1;
    double qxx_000, qxx_m00, qxx_p00, qxx_0m0, qxx_0p0;
    double qyy_000, qyy_m00, qyy_p00, qyy_0m0, qyy_0p0;
#ifdef P4_TO_P8
    double qxx_00m, qxx_00p;
    double qyy_00m, qyy_00p;
    double qzz_000, qzz_m00, qzz_p00, qzz_0m0, qzz_0p0, qzz_00m, qzz_00p;
    (*ngbd)[n].ngbd_with_quadratic_interpolation(qxx_p, qxx_000, qxx_m00, qxx_p00, qxx_0m0, qxx_0p0, qxx_00m, qxx_00p);
    (*ngbd)[n].ngbd_with_quadratic_interpolation(qyy_p, qyy_000, qyy_m00, qyy_p00, qyy_0m0, qyy_0p0, qyy_00m, qyy_00p);
    (*ngbd)[n].ngbd_with_quadratic_interpolation(qzz_p, qzz_000, qzz_m00, qzz_p00, qzz_0m0, qzz_0p0, qzz_00m, qzz_00p);
#else
    (*ngbd)[n].ngbd_with_quadratic_interpolation(qxx_p, qxx_000, qxx_m00, qxx_p00, qxx_0m0, qxx_0p0);
    (*ngbd)[n].ngbd_with_quadratic_interpolation(qyy_p, qyy_000, qyy_m00, qyy_p00, qyy_0m0, qyy_0p0);
#endif

    //---------------------------------------------------------------------
    // Neumann boundary condition on the walls
    //---------------------------------------------------------------------
    p4est_indep_t *node = (p4est_indep_t*)sc_array_index(&nodes->indep_nodes, n);

    /* wall in the x direction */
    if     (is_node_xmWall(p4est, node)) { s_m00_ = s_p00_; q_m00 = q_p00; qxx_000 = qxx_m00 = qxx_p00 = 0; }
    else if(is_node_xpWall(p4est, node)) { s_p00_ = s_m00_; q_p00 = q_m00; qxx_000 = qxx_m00 = qxx_p00 = 0; }

    /* wall in the y direction */
    if     (is_node_ymWall(p4est, node)) { s_0m0_ = s_0p0_; q_0m0 = q_0p0; qyy_000 = qyy_0m0 = qyy_0p0 = 0; }
    else if(is_node_ypWall(p4est, node)) { s_0p0_ = s_0m0_; q_0p0 = q_0m0; qyy_000 = qyy_0m0 = qyy_0p0 = 0; }

#ifdef P4_TO_P8
    /* wall in the y directin */
    if     (is_node_zmWall(p4est, node)) { s_00m_ = s_00p_; q_00m = q_00p; qzz_000 = qzz_00m = qzz_00p = 0; }
    else if(is_node_zpWall(p4est, node)) { s_00p_ = s_00m_; q_00p = q_00m; qzz_000 = qzz_00m = qzz_00p = 0; }
#endif

    //---------------------------------------------------------------------
    // Second order accurate One-Sided Differecing
    //---------------------------------------------------------------------
    double qxm = (q_000-q_m00)/s_m00_ + 0.5*s_m00_*MINMOD(qxx_m00, qxx_000);
    double qxp = (q_p00-q_000)/s_p00_ - 0.5*s_p00_*MINMOD(qxx_p00, qxx_000);
    double qym = (q_000-q_0m0)/s_0m0_ + 0.5*s_0m0_*MINMOD(qyy_0m0, qyy_000);
    double qyp = (q_0p0-q_000)/s_0p0_ - 0.5*s_0p0_*MINMOD(qyy_0p0, qyy_000);
#ifdef P4_TO_P8
    double qzm = (q_000-q_00m)/s_00m_ + 0.5*s_00m_*MINMOD(qzz_00m, qzz_000);
    double qzp = (q_00p-q_000)/s_00p_ - 0.5*s_00p_*MINMOD(qzz_00p, qzz_000);
#endif

    //---------------------------------------------------------------------
    // Upwind Scheme
    //---------------------------------------------------------------------
    double dt = MIN(s_m00_, s_p00_);
    dt = MIN(dt, s_0m0_, s_0p0_);
#ifdef P4_TO_P8
    dt = MIN(dt, s_00m_, s_00p_);
    dt /= 3.;
#else
    dt /= 2.;
#endif

    q_out_p[n] = q_000 - (dt*sgn) * ( nx[n]*( (sgn*nx[n]>0) ? qxm : qxp) +
                                      ny[n]*( (sgn*ny[n]>0) ? qym : qyp)
                                  #ifdef P4_TO_P8
                                      + nz[n]*( (sgn*nz[n]>0) ? qzm : qzp)
                                  #endif
                                      );
  }
}


void my_p4est_level_set_t::extend_from_interface_to_whole_domain_TVD( Vec phi, Vec qi, Vec q, int iterations ) const
{
  PetscErrorCode ierr;
  ierr = PetscLogEventBegin(log_my_p4est_level_set_extend_from_interface_TVD, phi, qi, q, 0); CHKERRXX(ierr);

  /* init the neighborhood information if needed */
  /* NOTE: from now on the neighbors will be initialized ... do we want to clear them
   * at the end of this function if they were not initialized beforehand ?
   */
  ngbd->init_neighbors();

  /* find dx and dy smallest */
  splitting_criteria_t *data = (splitting_criteria_t*) p4est->user_pointer;
  p4est_topidx_t vm = p4est->connectivity->tree_to_vertex[0 + 0];
  p4est_topidx_t vp = p4est->connectivity->tree_to_vertex[0 + P4EST_CHILDREN-1];
  double xmin = p4est->connectivity->vertices[3*vm + 0];
  double ymin = p4est->connectivity->vertices[3*vm + 1];
  double xmax = p4est->connectivity->vertices[3*vp + 0];
  double ymax = p4est->connectivity->vertices[3*vp + 1];
  double dx = (xmax-xmin) / pow(2.,(double) data->max_lvl);
  double dy = (ymax-ymin) / pow(2.,(double) data->max_lvl);

#ifdef P4_TO_P8
  double zmin = p4est->connectivity->vertices[3*vm + 2];
  double zmax = p4est->connectivity->vertices[3*vp + 2];
  double dz = (zmax-zmin) / pow(2.,(double) data->max_lvl);
  double dl = MAX(dx, dy, dz);
#else
  double dl = MAX(dx, dy);
#endif

  Vec qxx, qyy;
  double *qxx_p, *qyy_p;
  ierr = VecCreateGhostNodes(p4est, nodes, &qxx); CHKERRXX(ierr);
  ierr = VecCreateGhostNodes(p4est, nodes, &qyy); CHKERRXX(ierr);
#ifdef P4_TO_P8
  Vec qzz; double *qzz_p;
  ierr = VecCreateGhostNodes(p4est, nodes, &qzz); CHKERRXX(ierr);
  compute_derivatives(qi, qxx, qyy, qzz);
#else
  compute_derivatives(qi, qxx, qyy);
#endif

  Vec q1, q2;
  double *q1_p, *q2_p, *q_p, *qi_p, *phi_p;
  ierr = VecDuplicate(phi, &q1); CHKERRXX(ierr);
  ierr = VecDuplicate(phi, &q2); CHKERRXX(ierr);

  ierr = VecGetArray(qi, &qi_p); CHKERRXX(ierr);
  ierr = VecGetArray(q , &q_p); CHKERRXX(ierr);
  ierr = VecGetArray(q1, &q1_p); CHKERRXX(ierr);
  ierr = VecGetArray(q2, &q2_p); CHKERRXX(ierr);
  ierr = VecGetArray(phi, &phi_p); CHKERRXX(ierr);

  /* compute the normals */
  std::vector<double> nx(nodes->num_owned_indeps);
  std::vector<double> ny(nodes->num_owned_indeps);
#ifdef P4_TO_P8
  std::vector<double> nz(nodes->num_owned_indeps);
#endif
  for(p4est_locidx_t n=0; n<nodes->num_owned_indeps; ++n)
  {
    nx[n] = (*ngbd)[n].dx_central(phi_p);
    ny[n] = (*ngbd)[n].dy_central(phi_p);
#ifdef P4_TO_P8
    nz[n] = (*ngbd)[n].dz_central(phi_p);
    double norm = sqrt(nx[n]*nx[n] + ny[n]*ny[n] + nz[n]*nz[n]);
#else
    double norm = sqrt(nx[n]*nx[n] + ny[n]*ny[n]);
#endif

    if(norm>EPS)
    {
      nx[n] /= norm;
      ny[n] /= norm;
#ifdef P4_TO_P8
      nz[n] /= norm;
#endif
    }
    else
    {
      nx[n] = 0;
      ny[n] = 0;
#ifdef P4_TO_P8
      nz[n] = 0;
#endif
    }
  }

  /* initialization of q */
  const std::vector<p4est_locidx_t>& layer_nodes = ngbd->layer_nodes;
  const std::vector<p4est_locidx_t>& local_nodes = ngbd->local_nodes;

  for(size_t n=0; n<nodes->indep_nodes.elem_count; ++n)
    q_p[n] = fabs(phi_p[n])<5.*dl ? qi_p[n] : 0;

  // first initialize the quantities at the interface (instead of doing it each time in the loop ...)
  std::vector<double> qi_m00(nodes->num_owned_indeps);
  std::vector<double> qi_p00(nodes->num_owned_indeps);
  std::vector<double> qi_0m0(nodes->num_owned_indeps);
  std::vector<double> qi_0p0(nodes->num_owned_indeps);
  std::vector<double> s_m00(nodes->num_owned_indeps);
  std::vector<double> s_p00(nodes->num_owned_indeps);
  std::vector<double> s_0m0(nodes->num_owned_indeps);
  std::vector<double> s_0p0(nodes->num_owned_indeps);

#ifdef P4_TO_P8
  std::vector<double> qi_00m(nodes->num_owned_indeps);
  std::vector<double> qi_00p(nodes->num_owned_indeps);
  std::vector<double> s_00m(nodes->num_owned_indeps);
  std::vector<double> s_00p(nodes->num_owned_indeps);
  my_p4est_interpolation_nodes_t interp_m00(ngbd); interp_m00.set_input(qi, qxx, qyy, qzz, quadratic_non_oscillatory);
  my_p4est_interpolation_nodes_t interp_p00(ngbd); interp_p00.set_input(qi, qxx, qyy, qzz, quadratic_non_oscillatory);
  my_p4est_interpolation_nodes_t interp_0m0(ngbd); interp_0m0.set_input(qi, qxx, qyy, qzz, quadratic_non_oscillatory);
  my_p4est_interpolation_nodes_t interp_0p0(ngbd); interp_0p0.set_input(qi, qxx, qyy, qzz, quadratic_non_oscillatory);
  my_p4est_interpolation_nodes_t interp_00m(ngbd); interp_00m.set_input(qi, qxx, qyy, qzz, quadratic_non_oscillatory);
  my_p4est_interpolation_nodes_t interp_00p(ngbd); interp_00p.set_input(qi, qxx, qyy, qzz, quadratic_non_oscillatory);
#else
  my_p4est_interpolation_nodes_t interp_m00(ngbd); interp_m00.set_input(qi, qxx, qyy, quadratic_non_oscillatory);
  my_p4est_interpolation_nodes_t interp_p00(ngbd); interp_p00.set_input(qi, qxx, qyy, quadratic_non_oscillatory);
  my_p4est_interpolation_nodes_t interp_0m0(ngbd); interp_0m0.set_input(qi, qxx, qyy, quadratic_non_oscillatory);
  my_p4est_interpolation_nodes_t interp_0p0(ngbd); interp_0p0.set_input(qi, qxx, qyy, quadratic_non_oscillatory);
#endif

  for(p4est_locidx_t n=0; n<nodes->num_owned_indeps; ++n)
  {
    double x = node_x_fr_n(n, p4est, nodes);
    double y = node_y_fr_n(n, p4est, nodes);
#ifdef P4_TO_P8
    double z = node_z_fr_n(n, p4est, nodes);
#endif

    double p_000, p_m00, p_p00, p_0m0, p_0p0;
#ifdef P4_TO_P8
    double p_00m, p_00p;
#endif
    (*ngbd)[n].ngbd_with_quadratic_interpolation(phi_p, p_000,
                                                 p_m00, p_p00,
                                                 p_0m0, p_0p0
                                             #ifdef P4_TO_P8
                                                 , p_00m, p_00p
                                             #endif
                                                 );

    double s_p00_ = (*ngbd)[n].d_p00; double s_m00_ = (*ngbd)[n].d_m00;
    double s_0p0_ = (*ngbd)[n].d_0p0; double s_0m0_ = (*ngbd)[n].d_0m0;
#ifdef P4_TO_P8
    double s_00p_ = (*ngbd)[n].d_00p; double s_00m_ = (*ngbd)[n].d_00m;
#endif

    if(p_000*p_m00<0){
      s_m00[n] = interface_Location(0, s_m00_, p_000, p_m00);
      double xyz[] = { x-s_m00[n], y
                 #ifdef P4_TO_P8
                       , z
                 #endif
                     };
      interp_m00.add_point(n, xyz);
    }
    else {
      qi_m00[n] = qi_p[n];
      s_m00[n] = s_m00_;
    }
    if(p_000*p_p00<0) {
      s_p00[n] = interface_Location(0, s_p00_, p_000, p_p00);
      double xyz[] = { x+s_p00[n], y
                 #ifdef P4_TO_P8
                       , z
                 #endif
                     };
      interp_p00.add_point(n, xyz);
    }
    else {
      qi_p00[n] = qi_p[n];
      s_p00[n] = s_p00_;
    }
    if(p_000*p_0m0<0) {
      s_0m0[n] = interface_Location(0, s_0m0_, p_000, p_0m0);
      double xyz[] = { x, y-s_0m0[n]
                 #ifdef P4_TO_P8
                       , z
                 #endif
                     };
      interp_0m0.add_point(n, xyz);
    }
    else {
      qi_0m0[n] = qi_p[n];
      s_0m0[n] = s_0m0_;
    }
    if(p_000*p_0p0<0){
      s_0p0[n] = interface_Location(0, s_0p0_, p_000, p_0p0);
      double xyz[] = { x, y+s_0p0[n]
                 #ifdef P4_TO_P8
                       , z
                 #endif
                     };
      interp_0p0.add_point(n, xyz);
    }
    else{
      qi_0p0[n] = qi_p[n];
      s_0p0[n] = s_0p0_;
    }
#ifdef P4_TO_P8
    if(p_000*p_00m<0) {
      s_00m[n] = interface_Location(0, s_00m_, p_000, p_00m);
      double xyz[] = { x, y, z-s_00m[n]};
      interp_00m.add_point(n, xyz);
    }
    else {
      qi_00m[n] = qi_p[n];
      s_00m[n] = s_00m_;
    }
    if(p_000*p_00p<0) {
      s_00p[n] = interface_Location(0, s_00p_, p_000, p_00p);
      double xyz[] = { x, y, z+s_00p[n] };
      interp_00p.add_point(n, xyz);
    }
    else {
      qi_00p[n] = qi_p[n];
      s_00p[n] = s_00p_;
    }
#endif
  }

  interp_m00.interpolate(qi_m00.data());
  interp_p00.interpolate(qi_p00.data());
  interp_0m0.interpolate(qi_0m0.data());
  interp_0p0.interpolate(qi_0p0.data());
#ifdef P4_TO_P8
  interp_00m.interpolate(qi_00m.data());
  interp_00p.interpolate(qi_00p.data());
#endif

  for(int it=0; it<iterations; ++it)
  {
    //---------------------------------------------------------------------
    // q1 = q - dt*sgn(phi)*n \cdot \nabla(q) by the Godunov scheme with ENO-2 and subcell resolution
    //---------------------------------------------------------------------

#ifdef P4_TO_P8
    compute_derivatives(q, qxx, qyy, qzz);
#else
    compute_derivatives(q, qxx, qyy);
#endif

    ierr = VecGetArray(qxx, &qxx_p); CHKERRXX(ierr);
    ierr = VecGetArray(qyy, &qyy_p); CHKERRXX(ierr);
#ifdef P4_TO_P8
    ierr = VecGetArray(qzz, &qzz_p); CHKERRXX(ierr);
#endif

    /* First do layer nodes */
    extend_from_interface_to_whole_domain_TVD_one_iteration(layer_nodes, phi_p, nx, ny,
                                                        #ifdef P4_TO_P8
                                                            nz,
                                                        #endif
                                                            q1_p,
                                                            q_p, qxx_p, qyy_p,
                                                        #ifdef P4_TO_P8
                                                            qzz_p,
                                                        #endif
                                                            qi_m00, qi_p00,
                                                            qi_0m0, qi_0p0,
                                                        #ifdef P4_TO_P8
                                                            qi_00m, qi_00p,
                                                        #endif
                                                            s_m00, s_p00,
                                                            s_0m0, s_0p0
                                                        #ifdef P4_TO_P8
                                                            , s_00m, s_00p
                                                        #endif
                                                            );

    /* initiate communication for q1 */
    ierr = VecGhostUpdateBegin(q1, INSERT_VALUES, SCATTER_FORWARD); CHKERRXX(ierr);

    /* compute the local nodes */
    extend_from_interface_to_whole_domain_TVD_one_iteration(local_nodes, phi_p, nx, ny,
                                                        #ifdef P4_TO_P8
                                                            nz,
                                                        #endif
                                                            q1_p,
                                                            q_p, qxx_p, qyy_p,
                                                        #ifdef P4_TO_P8
                                                            qzz_p,
                                                        #endif
                                                            qi_m00, qi_p00,
                                                            qi_0m0, qi_0p0,
                                                        #ifdef P4_TO_P8
                                                            qi_00m, qi_00p,
                                                        #endif
                                                            s_m00, s_p00,
                                                            s_0m0, s_0p0
                                                        #ifdef P4_TO_P8
                                                            , s_00m, s_00p
                                                        #endif
                                                            );

    /* finish communication for q1 */
    ierr = VecGhostUpdateEnd(q1, INSERT_VALUES, SCATTER_FORWARD); CHKERRXX(ierr);

    ierr = VecRestoreArray(qxx, &qxx_p); CHKERRXX(ierr);
    ierr = VecRestoreArray(qyy, &qyy_p); CHKERRXX(ierr);
#ifdef P4_TO_P8
    ierr = VecRestoreArray(qzz, &qzz_p); CHKERRXX(ierr);
#endif

#ifdef P4_TO_P8
    compute_derivatives(q1, qxx, qyy, qzz);
#else
    compute_derivatives(q1, qxx, qyy);
#endif

    ierr = VecGetArray(qxx, &qxx_p); CHKERRXX(ierr);
    ierr = VecGetArray(qyy, &qyy_p); CHKERRXX(ierr);
#ifdef P4_TO_P8
    ierr = VecGetArray(qzz, &qzz_p); CHKERRXX(ierr);
#endif

    //---------------------------------------------------------------------
    // q2 = q1 - dt*sgn(phi)*n \cdot \nabla(q1) by the Godunov scheme with ENO-2 and subcell resolution
    //---------------------------------------------------------------------
    /* First do layer nodes */
    extend_from_interface_to_whole_domain_TVD_one_iteration(layer_nodes, phi_p, nx, ny,
                                                        #ifdef P4_TO_P8
                                                            nz,
                                                        #endif
                                                            q2_p,
                                                            q1_p, qxx_p, qyy_p,
                                                        #ifdef P4_TO_P8
                                                            qzz_p,
                                                        #endif
                                                            qi_m00, qi_p00,
                                                            qi_0m0, qi_0p0,
                                                        #ifdef P4_TO_P8
                                                            qi_00m, qi_00p,
                                                        #endif
                                                            s_m00, s_p00,
                                                            s_0m0, s_0p0
                                                        #ifdef P4_TO_P8
                                                            , s_00m, s_00p
                                                        #endif
                                                            );

    /* initiate communication for q2 */
    ierr = VecGhostUpdateBegin(q2, INSERT_VALUES, SCATTER_FORWARD); CHKERRXX(ierr);

    /* compute the local nodes */
    extend_from_interface_to_whole_domain_TVD_one_iteration(local_nodes, phi_p, nx, ny,
                                                        #ifdef P4_TO_P8
                                                            nz,
                                                        #endif
                                                            q2_p,
                                                            q1_p, qxx_p, qyy_p,
                                                        #ifdef P4_TO_P8
                                                            qzz_p,
                                                        #endif
                                                            qi_m00, qi_p00,
                                                            qi_0m0, qi_0p0,
                                                        #ifdef P4_TO_P8
                                                            qi_00m, qi_00p,
                                                        #endif
                                                            s_m00, s_p00,
                                                            s_0m0, s_0p0
                                                        #ifdef P4_TO_P8
                                                            , s_00m, s_00p
                                                        #endif
                                                            );

    /* finish communication for q2 */
    ierr = VecGhostUpdateEnd(q2, INSERT_VALUES, SCATTER_FORWARD); CHKERRXX(ierr);

    ierr = VecRestoreArray(qxx, &qxx_p); CHKERRXX(ierr);
    ierr = VecRestoreArray(qyy, &qyy_p); CHKERRXX(ierr);
#ifdef P4_TO_P8
    ierr = VecRestoreArray(qzz, &qzz_p); CHKERRXX(ierr);
#endif

    //---------------------------------------------------------------------
    // The third step of TVD RK-2 : q = .5*(q + q2)
    //---------------------------------------------------------------------
    for(size_t n=0; n<nodes->indep_nodes.elem_count; ++n)
      q_p[n] = .5*(q_p[n] + q2_p[n]);
  }

  /* destroy the local petsc vectors */
  ierr = VecRestoreArray(qi, &qi_p); CHKERRXX(ierr);
  ierr = VecRestoreArray(q , &q_p); CHKERRXX(ierr);
  ierr = VecRestoreArray(q1, &q1_p); CHKERRXX(ierr);
  ierr = VecRestoreArray(q2, &q2_p); CHKERRXX(ierr);

  ierr = VecDestroy(q1); CHKERRXX(ierr);
  ierr = VecDestroy(q2); CHKERRXX(ierr);
  ierr = VecDestroy(qxx); CHKERRXX(ierr);
  ierr = VecDestroy(qyy); CHKERRXX(ierr);

#ifdef P4_TO_P8
  ierr = VecDestroy(qzz); CHKERRXX(ierr);
#endif

  ierr = PetscLogEventEnd(log_my_p4est_level_set_extend_from_interface_TVD, phi, qi, q, 0); CHKERRXX(ierr);
}<|MERGE_RESOLUTION|>--- conflicted
+++ resolved
@@ -56,7 +56,7 @@
       pnp1[n] = 0;
     else if(fabs(p0[n]) <= limit)
     {
-
+      
       const quad_neighbor_nodes_of_node_t qnnn = ngbd->get_neighbors(n);
 
       double p0_000, p0_m00, p0_p00, p0_0m0, p0_0p0 ;
@@ -239,7 +239,7 @@
     if(fabs(p0[n]) <= EPS)
       pnp1[n] = 0;
     else if(fabs(p0[n]) <= limit)
-    {
+    {      
       const quad_neighbor_nodes_of_node_t qnnn = ngbd->get_neighbors(n);
 
       double p0_000, p0_m00, p0_p00, p0_0m0, p0_0p0 ;
@@ -461,7 +461,7 @@
   for( size_t n_map=0; n_map<map.size(); ++n_map)
   {
     p4est_locidx_t n    = map[n_map];
-
+    
     const quad_neighbor_nodes_of_node_t qnnn = ngbd->get_neighbors(n);
 
     double p_000 , p_m00 , p_p00 , p_0m0 , p_0p0;
@@ -641,7 +641,7 @@
 
     /* 5) Copy data into phi */
     for(size_t n=0; n<nodes->indep_nodes.elem_count; ++n)
-      phi[n] = p1[n];
+      phi[n] = p1[n];   
   }
   IPMLogRegionEnd("reinit_1st_1st");
 
@@ -858,7 +858,7 @@
 
 void my_p4est_level_set_t::reinitialize_2nd_order_time_1st_order_space( Vec phi_petsc, int number_of_iteration, double limit )
 {
-  PetscErrorCode ierr;
+  PetscErrorCode ierr;  
   ierr = PetscLogEventBegin(log_my_p4est_level_set_reinit_2nd_time_1st_space, phi_petsc, 0, 0, 0); CHKERRXX(ierr);
 
   Vec p1_petsc, p2_petsc;
@@ -926,15 +926,6 @@
 void my_p4est_level_set_t::reinitialize_1st_order_time_2nd_order_space( Vec phi, int number_of_iteration, double limit )
 {
   PetscErrorCode ierr;
-<<<<<<< HEAD
-  ierr = PetscLogEventBegin(log_my_p4est_level_set_reinit_1st_time_2nd_space, phi_petsc, 0, 0, 0); CHKERRXX(ierr);
-
-  Vec p1_petsc;
-  double *p1, *phi;
-  ierr = VecCreateGhostNodes(p4est, nodes, &p1_petsc); CHKERRXX(ierr);
-  ierr = VecGetArray(p1_petsc,  &p1);  CHKERRXX(ierr);
-  ierr = VecGetArray(phi_petsc, &phi); CHKERRXX(ierr);
-=======
   ierr = PetscLogEventBegin(log_my_p4est_level_set_reinit_1st_time_2nd_space, phi, 0, 0, 0); CHKERRXX(ierr);
   
   Vec p1;
@@ -948,7 +939,6 @@
   Vec phi_loc;
   ierr = VecGhostGetLocalForm(phi, &phi_loc); CHKERRXX(ierr);
   ierr = VecGetArray(phi_loc, &phi_p); CHKERRXX(ierr);
->>>>>>> d34810c6
 
   double *p0 = (double*) malloc(nodes->indep_nodes.elem_count * sizeof(double));
   memcpy(p0, phi_p, nodes->indep_nodes.elem_count*sizeof(double));
@@ -1123,7 +1113,7 @@
   double *phi_p, *phi_xx_p, *phi_yy_p;
   ierr = VecGetArray(phi, &phi_p); CHKERRXX(ierr);
   ierr = VecGetArray(phi_xx_, &phi_xx_p); CHKERRXX(ierr);
-  ierr = VecGetArray(phi_yy_, &phi_yy_p); CHKERRXX(ierr);
+  ierr = VecGetArray(phi_yy_, &phi_yy_p); CHKERRXX(ierr);  
 #ifdef P4_TO_P8
   double *phi_zz_p;
   ierr = VecGetArray(phi_zz_, &phi_zz_p); CHKERRXX(ierr);
@@ -1307,7 +1297,7 @@
   double *phi_p, *phi_xx_p, *phi_yy_p;
   ierr = VecGetArray(phi, &phi_p); CHKERRXX(ierr);
   ierr = VecGetArray(phi_xx_, &phi_xx_p); CHKERRXX(ierr);
-  ierr = VecGetArray(phi_yy_, &phi_yy_p); CHKERRXX(ierr);
+  ierr = VecGetArray(phi_yy_, &phi_yy_p); CHKERRXX(ierr);  
 #ifdef P4_TO_P8
   double *phi_zz_p;
   ierr = VecGetArray(phi_zz_, &phi_zz_p); CHKERRXX(ierr);
@@ -1317,7 +1307,7 @@
   double dt_local = DBL_MAX;
   double dt;
   for (p4est_locidx_t n = 0; n<nodes->num_owned_indeps; ++n){
-
+    
     const quad_neighbor_nodes_of_node_t qnnn = ngbd->get_neighbors(n);
 
     double s_p00 = fabs(qnnn.d_p00); double s_m00 = fabs(qnnn.d_m00);
