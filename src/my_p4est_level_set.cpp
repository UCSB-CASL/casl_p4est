--- conflicted
+++ resolved
@@ -3934,23 +3934,10 @@
     Vec tmp_z; double *tmp_z_p; ierr = VecDuplicate(qz, &tmp_z); CHKERRXX(ierr);
 #endif
 
-<<<<<<< HEAD
-    //---------------------------------------------------------------------
-    // Second order accurate One-Sided Differecing
-    //---------------------------------------------------------------------
-    double qxm = ((fabs(s_m00_) > EPS*qnnn.d_m00)? (q_000-q_m00)/s_m00_ : 0.0) + 0.5*s_m00_*MINMOD(qxx_m00, qxx_000);
-    double qxp = ((fabs(s_p00_) > EPS*qnnn.d_p00)? (q_p00-q_000)/s_p00_ : 0.0) - 0.5*s_p00_*MINMOD(qxx_p00, qxx_000);
-    double qym = ((fabs(s_0m0_) > EPS*qnnn.d_0m0)? (q_000-q_0m0)/s_0m0_ : 0.0) + 0.5*s_0m0_*MINMOD(qyy_0m0, qyy_000);
-    double qyp = ((fabs(s_0p0_) > EPS*qnnn.d_0p0)? (q_0p0-q_000)/s_0p0_ : 0.0) - 0.5*s_0p0_*MINMOD(qyy_0p0, qyy_000);
-#ifdef P4_TO_P8
-    double qzm = ((fabs(s_00m_) > EPS*qnnn.d_00m)? (q_000-q_00m)/s_00m_ : 0.0) + 0.5*s_00m_*MINMOD(qzz_00m, qzz_000);
-    double qzp = ((fabs(s_00p_) > EPS*qnnn.d_00p)? (q_00p-q_000)/s_00p_ : 0.0) - 0.5*s_00p_*MINMOD(qzz_00p, qzz_000);
-=======
     VecCopyGhost(qx, tmp_x);
     VecCopyGhost(qy, tmp_y);
 #ifdef P4_TO_P8
     VecCopyGhost(qz, tmp_z);
->>>>>>> f9624b3b
 #endif
 
     ierr = VecGetArray(b_qn_well_defined, &b_qn_well_defined_p); CHKERRXX(ierr);
@@ -3967,24 +3954,11 @@
       ierr = VecGetArray(qz, &qz_p); CHKERRXX(ierr);
 #endif
 
-<<<<<<< HEAD
-    q_out_p[n] = q_000 - (dt*sgn) * ( nx[n]*( (sgn*nx[n]>0) ? qxm : qxp) +
-                                      ny[n]*( (sgn*ny[n]>0) ? qym : qyp)
-                                  #ifdef P4_TO_P8
-                                      + nz[n]*( (sgn*nz[n]>0) ? qzm : qzp)
-                                  #endif
-                                      );
-
-  }
-}
-
-=======
       ierr = VecGetArray(tmp_x, &tmp_x_p); CHKERRXX(ierr);
       ierr = VecGetArray(tmp_y, &tmp_y_p); CHKERRXX(ierr);
 #ifdef P4_TO_P8
       ierr = VecGetArray(tmp_z, &tmp_z_p); CHKERRXX(ierr);
 #endif
->>>>>>> f9624b3b
 
       for (int map_idx = 0; map_idx < 2; ++map_idx)
       {
@@ -4924,13 +4898,13 @@
     //---------------------------------------------------------------------
     // Second order accurate One-Sided Differecing
     //---------------------------------------------------------------------
-    double qxm = (q_000-q_m00)/s_m00_ + 0.5*s_m00_*MINMOD(qxx_m00, qxx_000);
-    double qxp = (q_p00-q_000)/s_p00_ - 0.5*s_p00_*MINMOD(qxx_p00, qxx_000);
-    double qym = (q_000-q_0m0)/s_0m0_ + 0.5*s_0m0_*MINMOD(qyy_0m0, qyy_000);
-    double qyp = (q_0p0-q_000)/s_0p0_ - 0.5*s_0p0_*MINMOD(qyy_0p0, qyy_000);
-#ifdef P4_TO_P8
-    double qzm = (q_000-q_00m)/s_00m_ + 0.5*s_00m_*MINMOD(qzz_00m, qzz_000);
-    double qzp = (q_00p-q_000)/s_00p_ - 0.5*s_00p_*MINMOD(qzz_00p, qzz_000);
+    double qxm = ((fabs(s_m00_) > EPS*qnnn.d_m00)? (q_000-q_m00)/s_m00_ : 0.0) + 0.5*s_m00_*MINMOD(qxx_m00, qxx_000);
+    double qxp = ((fabs(s_p00_) > EPS*qnnn.d_p00)? (q_p00-q_000)/s_p00_ : 0.0) - 0.5*s_p00_*MINMOD(qxx_p00, qxx_000);
+    double qym = ((fabs(s_0m0_) > EPS*qnnn.d_0m0)? (q_000-q_0m0)/s_0m0_ : 0.0) + 0.5*s_0m0_*MINMOD(qyy_0m0, qyy_000);
+    double qyp = ((fabs(s_0p0_) > EPS*qnnn.d_0p0)? (q_0p0-q_000)/s_0p0_ : 0.0) - 0.5*s_0p0_*MINMOD(qyy_0p0, qyy_000);
+#ifdef P4_TO_P8
+    double qzm = ((fabs(s_00m_) > EPS*qnnn.d_00m)? (q_000-q_00m)/s_00m_ : 0.0) + 0.5*s_00m_*MINMOD(qzz_00m, qzz_000);
+    double qzp = ((fabs(s_00p_) > EPS*qnnn.d_00p)? (q_00p-q_000)/s_00p_ : 0.0) - 0.5*s_00p_*MINMOD(qzz_00p, qzz_000);
 #endif
 
     //---------------------------------------------------------------------
@@ -4951,6 +4925,7 @@
                                       + nz[n]*( (sgn*nz[n]>0) ? qzm : qzp)
                                   #endif
                                       );
+
   }
 }
 
@@ -5148,1405 +5123,6 @@
     double pzz_00p = qnnn.f_00p_linear(dzz_p);
 #endif
 
-<<<<<<< HEAD
-  ierr = VecDestroy(tmp); CHKERRXX(ierr);
-
-  ierr = PetscLogEventEnd(log_my_p4est_level_set_extend_over_interface_TVD, phi, q, 0, 0); CHKERRXX(ierr);
-}
-
-
-//void my_p4est_level_set_t::extend_Over_Interface_TVD(Vec phi, Vec q, my_p4est_poisson_nodes_t *solver, int iterations, int order, Vec normal[]) const
-//{
-//#ifdef CASL_THROWS
-//  if(order!=0 && order!=1 && order!=2) throw std::invalid_argument("[CASL_ERROR]: my_p4est_level_set_t->extend_Over_Interface_TVD: order must be 0, 1 or 2.");
-//#endif
-//  PetscErrorCode ierr;
-//  ierr = PetscLogEventBegin(log_my_p4est_level_set_extend_over_interface_TVD, phi, q, 0, 0); CHKERRXX(ierr);
-
-//  double *phi_p;
-//  ierr = VecGetArray(phi, &phi_p); CHKERRXX(ierr);
-
-//  Vec qn, qnn;
-//  double *q_p, *qn_p, *qnn_p;
-//  Vec b_qn_well_defined;
-//  Vec b_qnn_well_defined;
-//  double *b_qn_well_defined_p;
-//  double *b_qnn_well_defined_p;
-
-//  Vec tmp, tmp_loc;
-//  Vec qnn_loc, qn_loc, q_loc;
-//  ierr = VecDuplicate(phi, &tmp); CHKERRXX(ierr);
-//  double *tmp_p;
-
-//  double dxyz[P4EST_DIM];
-
-//  dxyz_min(p4est, dxyz);
-
-//#ifdef P4_TO_P8
-//  double diag = sqrt(SQR(dxyz[0]) + SQR(dxyz[1]) + SQR(dxyz[2]));
-//#else
-//  double diag = sqrt(SQR(dxyz[0]) + SQR(dxyz[1]));
-//#endif
-
-//  double rel_thresh = 1.e-2;
-
-//  /* init the neighborhood information if needed */
-//  /* NOTE: from now on the neighbors will be initialized ... do we want to clear them
-//   * at the end of this function if they were not initialized beforehand ?
-//   */
-//  ngbd->init_neighbors();
-
-//  /* compute the normals */
-//  double *normal_p[P4EST_DIM];
-
-//  if (normal != NULL)
-//    for (short dim = 0; dim < P4EST_DIM; ++dim) {
-//      ierr = VecGetArray(normal[dim], &normal_p[dim]); CHKERRXX(ierr);
-//    }
-
-//  std::vector<double> nx(nodes->num_owned_indeps);
-//  std::vector<double> ny(nodes->num_owned_indeps);
-//#ifdef P4_TO_P8
-//  std::vector<double> nz(nodes->num_owned_indeps);
-//#endif
-
-//  quad_neighbor_nodes_of_node_t qnnn;
-//  if (normal != NULL) {
-//    for(p4est_locidx_t n=0; n<nodes->num_owned_indeps; ++n)
-//    {
-//      nx[n] = normal_p[0][n];
-//      ny[n] = normal_p[1][n];
-//#ifdef P4_TO_P8
-//      nz[n] = normal_p[2][n];
-//#endif
-//    }
-//  } else {
-//    for(p4est_locidx_t n=0; n<nodes->num_owned_indeps; ++n)
-//    {
-//      ngbd->get_neighbors(n, qnnn);
-//      nx[n] = qnnn.dx_central(phi_p);
-//      ny[n] = qnnn.dy_central(phi_p);
-//#ifdef P4_TO_P8
-//      nz[n] = qnnn.dz_central(phi_p);
-//      double norm = sqrt(nx[n]*nx[n] + ny[n]*ny[n] + nz[n]*nz[n]);
-//#else
-//      double norm = sqrt(nx[n]*nx[n] + ny[n]*ny[n]);
-//#endif
-
-//      if(norm>EPS)
-//      {
-//        nx[n] /= norm;
-//        ny[n] /= norm;
-//#ifdef P4_TO_P8
-//        nz[n] /= norm;
-//#endif
-//      }
-//      else
-//      {
-//        nx[n] = 0;
-//        ny[n] = 0;
-//#ifdef P4_TO_P8
-//        nz[n] = 0;
-//#endif
-//      }
-//    }
-//  }
-
-//  if (normal != NULL)
-//    for (short dim = 0; dim < P4EST_DIM; ++dim) {
-//      ierr = VecRestoreArray(normal[dim], &normal_p[dim]); CHKERRXX(ierr);
-//    }
-
-//  ierr = VecGetArray(q , &q_p) ; CHKERRXX(ierr);
-
-//  /* initialize qn */
-//  const std::vector<p4est_locidx_t>& layer_nodes = ngbd->layer_nodes;
-//  const std::vector<p4est_locidx_t>& local_nodes = ngbd->local_nodes;
-
-//  if(order >=1 )
-//  {
-//    ierr = VecCreateGhostNodes(p4est, nodes, &qn); CHKERRXX(ierr);
-//    ierr = VecCreateGhostNodes(p4est, nodes, &b_qn_well_defined); CHKERRXX(ierr);
-
-//    ierr = VecGetArray(qn, &qn_p); CHKERRXX(ierr);
-//    ierr = VecGetArray(b_qn_well_defined, &b_qn_well_defined_p); CHKERRXX(ierr);
-
-//    /* first do the layer nodes */
-//    for(size_t n_map=0; n_map<layer_nodes.size(); ++n_map)
-//    {
-//      p4est_locidx_t n = layer_nodes[n_map];
-//      ngbd->get_neighbors(n, qnnn);
-//      if(  phi_p[qnnn.node_000]<-EPS &&
-//     #ifdef P4_TO_P8
-//           ( phi_p[qnnn.node_m00_mm]<-EPS || fabs(qnnn.d_m00_p0)<EPS || fabs(qnnn.d_m00_0p)<EPS) &&
-//           ( phi_p[qnnn.node_m00_mp]<-EPS || fabs(qnnn.d_m00_p0)<EPS || fabs(qnnn.d_m00_0m)<EPS) &&
-//           ( phi_p[qnnn.node_m00_pm]<-EPS || fabs(qnnn.d_m00_m0)<EPS || fabs(qnnn.d_m00_0p)<EPS) &&
-//           ( phi_p[qnnn.node_m00_pp]<-EPS || fabs(qnnn.d_m00_m0)<EPS || fabs(qnnn.d_m00_0m)<EPS) &&
-
-//           ( phi_p[qnnn.node_p00_mm]<-EPS || fabs(qnnn.d_p00_p0)<EPS || fabs(qnnn.d_p00_0p)<EPS) &&
-//           ( phi_p[qnnn.node_p00_mp]<-EPS || fabs(qnnn.d_p00_p0)<EPS || fabs(qnnn.d_p00_0m)<EPS) &&
-//           ( phi_p[qnnn.node_p00_pm]<-EPS || fabs(qnnn.d_p00_m0)<EPS || fabs(qnnn.d_p00_0p)<EPS) &&
-//           ( phi_p[qnnn.node_p00_pp]<-EPS || fabs(qnnn.d_p00_m0)<EPS || fabs(qnnn.d_p00_0m)<EPS) &&
-
-//           ( phi_p[qnnn.node_0m0_mm]<-EPS || fabs(qnnn.d_0m0_p0)<EPS || fabs(qnnn.d_0m0_0p)<EPS) &&
-//           ( phi_p[qnnn.node_0m0_mp]<-EPS || fabs(qnnn.d_0m0_p0)<EPS || fabs(qnnn.d_0m0_0m)<EPS) &&
-//           ( phi_p[qnnn.node_0m0_pm]<-EPS || fabs(qnnn.d_0m0_m0)<EPS || fabs(qnnn.d_0m0_0p)<EPS) &&
-//           ( phi_p[qnnn.node_0m0_pp]<-EPS || fabs(qnnn.d_0m0_m0)<EPS || fabs(qnnn.d_0m0_0m)<EPS) &&
-
-//           ( phi_p[qnnn.node_0p0_mm]<-EPS || fabs(qnnn.d_0p0_p0)<EPS || fabs(qnnn.d_0p0_0p)<EPS) &&
-//           ( phi_p[qnnn.node_0p0_mp]<-EPS || fabs(qnnn.d_0p0_p0)<EPS || fabs(qnnn.d_0p0_0m)<EPS) &&
-//           ( phi_p[qnnn.node_0p0_pm]<-EPS || fabs(qnnn.d_0p0_m0)<EPS || fabs(qnnn.d_0p0_0p)<EPS) &&
-//           ( phi_p[qnnn.node_0p0_pp]<-EPS || fabs(qnnn.d_0p0_m0)<EPS || fabs(qnnn.d_0p0_0m)<EPS) &&
-
-//           ( phi_p[qnnn.node_00m_mm]<-EPS || fabs(qnnn.d_00m_p0)<EPS || fabs(qnnn.d_00m_0p)<EPS) &&
-//           ( phi_p[qnnn.node_00m_mp]<-EPS || fabs(qnnn.d_00m_p0)<EPS || fabs(qnnn.d_00m_0m)<EPS) &&
-//           ( phi_p[qnnn.node_00m_pm]<-EPS || fabs(qnnn.d_00m_m0)<EPS || fabs(qnnn.d_00m_0p)<EPS) &&
-//           ( phi_p[qnnn.node_00m_pp]<-EPS || fabs(qnnn.d_00m_m0)<EPS || fabs(qnnn.d_00m_0m)<EPS) &&
-
-//           ( phi_p[qnnn.node_00p_mm]<-EPS || fabs(qnnn.d_00p_p0)<EPS || fabs(qnnn.d_00p_0p)<EPS) &&
-//           ( phi_p[qnnn.node_00p_mp]<-EPS || fabs(qnnn.d_00p_p0)<EPS || fabs(qnnn.d_00p_0m)<EPS) &&
-//           ( phi_p[qnnn.node_00p_pm]<-EPS || fabs(qnnn.d_00p_m0)<EPS || fabs(qnnn.d_00p_0p)<EPS) &&
-//           ( phi_p[qnnn.node_00p_pp]<-EPS || fabs(qnnn.d_00p_m0)<EPS || fabs(qnnn.d_00p_0m)<EPS)
-//     #else
-//           ( phi_p[qnnn.node_m00_mm]<-EPS || fabs(qnnn.d_m00_p0)<EPS) &&
-//           ( phi_p[qnnn.node_m00_pm]<-EPS || fabs(qnnn.d_m00_m0)<EPS) &&
-//           ( phi_p[qnnn.node_p00_mm]<-EPS || fabs(qnnn.d_p00_p0)<EPS) &&
-//           ( phi_p[qnnn.node_p00_pm]<-EPS || fabs(qnnn.d_p00_m0)<EPS) &&
-//           ( phi_p[qnnn.node_0m0_mm]<-EPS || fabs(qnnn.d_0m0_p0)<EPS) &&
-//           ( phi_p[qnnn.node_0m0_pm]<-EPS || fabs(qnnn.d_0m0_m0)<EPS) &&
-//           ( phi_p[qnnn.node_0p0_mm]<-EPS || fabs(qnnn.d_0p0_p0)<EPS) &&
-//           ( phi_p[qnnn.node_0p0_pm]<-EPS || fabs(qnnn.d_0p0_m0)<EPS)
-//     #endif
-//           )
-//      {
-//        b_qn_well_defined_p[n] = true;
-//        qn_p[n] = ( nx[n]*qnnn.dx_central(q_p) +
-//                    ny[n]*qnnn.dy_central(q_p)
-//            #ifdef P4_TO_P8
-//                    + nz[n]*qnnn.dz_central(q_p)
-//            #endif
-//                    );
-//      }
-//      else if (phi_p[qnnn.node_000]<-EPS && solver->get_use_quadratic_continuous_stencil() && solver->pointwise_bc[n].size() < 3)
-//      {
-//        bool is_interface_m00 = false;
-//        bool is_interface_p00 = false;
-//        bool is_interface_0m0 = false;
-//        bool is_interface_0p0 = false;
-//#ifdef P4_TO_P8
-//        bool is_interface_00m = false;
-//        bool is_interface_00p = false;
-//#endif
-
-//        double d_m00 = qnnn.d_m00, d_p00 = qnnn.d_p00;
-//        double d_0m0 = qnnn.d_0m0, d_0p0 = qnnn.d_0p0;
-//#ifdef P4_TO_P8
-//        double d_00m = qnnn.d_00m, d_00p = qnnn.d_00p;
-//#endif
-
-//        // assuming grid is uniform near the interface
-//        double q_m00 = qnnn.f_m00_linear(q_p), q_p00 = qnnn.f_p00_linear(q_p);
-//        double q_0m0 = qnnn.f_0m0_linear(q_p), q_0p0 = qnnn.f_0p0_linear(q_p);
-//#ifdef P4_TO_P8
-//        double q_00m = qnnn.f_00m_linear(q_p), q_00p = qnnn.f_00p_linear(q_p);
-//#endif
-//        double q_000 = q_p[n];
-
-//        double d_min = diag;
-//        for (unsigned int i = 0; i < solver->pointwise_bc[n].size(); ++i)
-//        {
-//          switch (solver->pointwise_bc[n][i].dir)
-//          {
-//            case 0: d_m00 = solver->pointwise_bc[n][i].dist; q_m00 = solver->pointwise_bc[n][i].value; is_interface_m00 = true; break;
-//            case 1: d_p00 = solver->pointwise_bc[n][i].dist; q_p00 = solver->pointwise_bc[n][i].value; is_interface_p00 = true; break;
-//            case 2: d_0m0 = solver->pointwise_bc[n][i].dist; q_0m0 = solver->pointwise_bc[n][i].value; is_interface_0m0 = true; break;
-//            case 3: d_0p0 = solver->pointwise_bc[n][i].dist; q_0p0 = solver->pointwise_bc[n][i].value; is_interface_0p0 = true; break;
-//#ifdef P4_TO_P8
-//            case 4: d_00m = solver->pointwise_bc[n][i].dist; q_00m = solver->pointwise_bc[n][i].value; is_interface_00m = true; break;
-//            case 5: d_00p = solver->pointwise_bc[n][i].dist; q_00p = solver->pointwise_bc[n][i].value; is_interface_00p = true; break;
-//#endif
-//          }
-
-//          d_min = MIN(d_min, solver->pointwise_bc[n][i].dist);
-//        }
-
-//        bool all_directions_good = true;
-
-//        double qx = ((q_p00-q_000)*d_m00/d_p00 + (q_000-q_m00)*d_p00/d_m00)/(d_m00+d_p00);
-//        double qy = ((q_0p0-q_000)*d_0m0/d_0p0 + (q_000-q_0m0)*d_0p0/d_0m0)/(d_0m0+d_0p0);
-//#ifdef P4_TO_P8
-//        double qz = ((q_00p-q_000)*d_00m/d_00p + (q_000-q_00m)*d_00p/d_00m)/(d_00m+d_00p);
-//#endif
-
-//        p4est_locidx_t node_M00;
-//        p4est_locidx_t node_P00;
-//        p4est_locidx_t node_0M0;
-//        p4est_locidx_t node_0P0;
-//#ifdef P4_TO_P8
-//        p4est_locidx_t node_00M;
-//        p4est_locidx_t node_00P;
-//#endif
-
-//        if (is_interface_m00)
-//        {
-//          bool enough_neighbors = false;
-
-//          if (!is_interface_p00)
-//          {
-//            p4est_locidx_t n_nei = (qnnn.d_p00_m0 == 0 ? qnnn.node_p00_mm : qnnn.node_p00_pm);
-//            const quad_neighbor_nodes_of_node_t qnnn_nei = ngbd->get_neighbors(n_nei);
-
-//            node_P00 = (qnnn_nei.d_p00_m0 == 0 ? qnnn_nei.node_p00_mm : qnnn_nei.node_p00_pm);
-
-//            enough_neighbors = phi_p[node_P00] < -EPS;
-//          }
-
-//          if (enough_neighbors)
-//          {
-//            double d = d_m00/dxyz[0];
-//            qx =  (-3. + 2.5*d - 0.50*pow(d,2.))*q_m00
-//                + (      2.0*d - 1.75*pow(d,2.) - 0.5*pow(d,3.) + 0.25*pow(d,4.))*q_000
-//                + ( 4. - 6.0*d + 2.00*pow(d,2.) + 1.5*pow(d,3.) - 0.50*pow(d,4.))*q_p00
-//                + (-1. + 1.5*d + 0.25*pow(d,2.) - 1.0*pow(d,3.) + 0.25*pow(d,4.))*q_p[node_P00];
-
-//            qx = -3.*q_000 + 4.*q_p00 - q_p[node_P00];
-
-//            qx /= 2.*dxyz[0];
-//          } else {
-//            all_directions_good = false;
-//            qx = ((q_p00-q_000)*d_m00/d_p00 + (q_000-q_m00)*d_p00/d_m00)/(d_m00+d_p00);
-//          }
-//        }
-
-//        if (is_interface_p00)
-//        {
-//          bool enough_neighbors = false;
-
-//          if (!is_interface_m00)
-//          {
-//            p4est_locidx_t n_nei = (qnnn.d_m00_m0 == 0 ? qnnn.node_m00_mm : qnnn.node_m00_pm);
-//            const quad_neighbor_nodes_of_node_t qnnn_nei = ngbd->get_neighbors(n_nei);
-
-//            node_M00 = (qnnn_nei.d_m00_m0 == 0 ? qnnn_nei.node_m00_mm : qnnn_nei.node_m00_pm);
-
-//            enough_neighbors = phi_p[node_M00] < -EPS;
-//          }
-
-//          if (enough_neighbors)
-//          {
-//            double d = d_p00/dxyz[0];
-//            qx =  (-3. + 2.5*d - 0.50*pow(d,2.))*q_p00
-//                + (      2.0*d - 1.75*pow(d,2.) - 0.5*pow(d,3.) + 0.25*pow(d,4.))*q_000
-//                + ( 4. - 6.0*d + 2.00*pow(d,2.) + 1.5*pow(d,3.) - 0.50*pow(d,4.))*q_m00
-//                + (-1. + 1.5*d + 0.25*pow(d,2.) - 1.0*pow(d,3.) + 0.25*pow(d,4.))*q_p[node_M00];
-
-//            qx = -3.*q_000 + 4.*q_m00 - q_p[node_M00];
-
-//            qx /= 2.*dxyz[0];
-
-//            qx *= -1.;
-//          } else {
-//            all_directions_good = false;
-//            qx = ((q_p00-q_000)*d_m00/d_p00 + (q_000-q_m00)*d_p00/d_m00)/(d_m00+d_p00);
-//          }
-//        }
-
-//        if (is_interface_0m0)
-//        {
-//          bool enough_neighbors = false;
-
-//          if (!is_interface_0p0)
-//          {
-//            p4est_locidx_t n_nei = (qnnn.d_0p0_m0 == 0 ? qnnn.node_0p0_mm : qnnn.node_0p0_pm);
-//            const quad_neighbor_nodes_of_node_t qnnn_nei = ngbd->get_neighbors(n_nei);
-
-//            node_0P0 = (qnnn_nei.d_0p0_m0 == 0 ? qnnn_nei.node_0p0_mm : qnnn_nei.node_0p0_pm);
-
-//            enough_neighbors = phi_p[node_0P0] < -EPS;
-//          }
-
-//          if (enough_neighbors)
-//          {
-//            double d = d_0m0/dxyz[1];
-//            qy =  (-3. + 2.5*d - 0.50*pow(d,2.))*q_0m0
-//                + (      2.0*d - 1.75*pow(d,2.) - 0.5*pow(d,3.) + 0.25*pow(d,4.))*q_000
-//                + ( 4. - 6.0*d + 2.00*pow(d,2.) + 1.5*pow(d,3.) - 0.50*pow(d,4.))*q_0p0
-//                + (-1. + 1.5*d + 0.25*pow(d,2.) - 1.0*pow(d,3.) + 0.25*pow(d,4.))*q_p[node_0P0];
-
-//            qy = -3.*q_000 + 4.*q_0p0 - q_p[node_0P0];
-
-//            qy /= 2.*dxyz[1];
-//          } else {
-//            all_directions_good = false;
-//            qy = ((q_0p0-q_000)*d_0m0/d_0p0 + (q_000-q_0m0)*d_0p0/d_0m0)/(d_0m0+d_0p0);
-//          }
-//        }
-
-//        if (is_interface_0p0)
-//        {
-//          bool enough_neighbors = false;
-
-//          if (!is_interface_0m0)
-//          {
-//            p4est_locidx_t n_nei = (qnnn.d_0m0_m0 == 0 ? qnnn.node_0m0_mm : qnnn.node_0m0_pm);
-//            const quad_neighbor_nodes_of_node_t qnnn_nei = ngbd->get_neighbors(n_nei);
-
-//            node_0M0 = (qnnn_nei.d_0m0_m0 == 0 ? qnnn_nei.node_0m0_mm : qnnn_nei.node_0m0_pm);
-
-//            enough_neighbors = phi_p[node_0M0] < -EPS;
-//          }
-
-//          if (enough_neighbors)
-//          {
-//            double d = d_0p0/dxyz[1];
-//            qy =  (-3. + 2.5*d - 0.50*pow(d,2.))*q_0p0
-//                + (      2.0*d - 1.75*pow(d,2.) - 0.5*pow(d,3.) + 0.25*pow(d,4.))*q_000
-//                + ( 4. - 6.0*d + 2.00*pow(d,2.) + 1.5*pow(d,3.) - 0.50*pow(d,4.))*q_0m0
-//                + (-1. + 1.5*d + 0.25*pow(d,2.) - 1.0*pow(d,3.) + 0.25*pow(d,4.))*q_p[node_0M0];
-
-//            qy = -3.*q_000 + 4.*q_0m0 - q_p[node_0M0];
-
-//            qy /= 2.*dxyz[1];
-
-//            qy *= -1.;
-//          } else {
-//            all_directions_good = false;
-//            qy = ((q_0p0-q_000)*d_0m0/d_0p0 + (q_000-q_0m0)*d_0p0/d_0m0)/(d_0m0+d_0p0);
-//          }
-//        }
-//#ifdef P4_TO_P8
-//        throw;
-//#endif
-
-//        if (all_directions_good || d_min > rel_thresh*diag)
-////        if (all_directions_good)
-//        {
-//          b_qn_well_defined_p[n] = true;
-
-//          qn_p[n] = ( nx[n]*qx +
-//                      ny[n]*qy
-//            #ifdef P4_TO_P8
-//                      + nz[n]*qz
-//            #endif
-//                      );
-//        } else {
-//          b_qn_well_defined_p[n] = false;
-//          qn_p[n] = 0;
-//        }
-//      }
-//      else if (phi_p[qnnn.node_000]<-EPS && solver->pointwise_bc[n].size() < 3)
-//      {
-////        if (solver->pointwise_bc[n].size() >= 3) std::cout << solver->pointwise_bc[n].size() << "now!\n";
-//        double d_m00 = qnnn.d_m00, d_p00 = qnnn.d_p00;
-//        double d_0m0 = qnnn.d_0m0, d_0p0 = qnnn.d_0p0;
-//#ifdef P4_TO_P8
-//        double d_00m = qnnn.d_00m, d_00p = qnnn.d_00p;
-//#endif
-
-//        // assuming grid is uniform near the interface
-//        double q_m00 = qnnn.f_m00_linear(q_p), q_p00 = qnnn.f_p00_linear(q_p);
-//        double q_0m0 = qnnn.f_0m0_linear(q_p), q_0p0 = qnnn.f_0p0_linear(q_p);
-//#ifdef P4_TO_P8
-//        double q_00m = qnnn.f_00m_linear(q_p), q_00p = qnnn.f_00p_linear(q_p);
-//#endif
-//        double q_000 = q_p[n];
-
-//        double d_min = diag;
-//        for (unsigned int i = 0; i < solver->pointwise_bc[n].size(); ++i)
-//        {
-//          switch (solver->pointwise_bc[n][i].dir)
-//          {
-//            case 0: d_m00 = solver->pointwise_bc[n][i].dist; q_m00 = solver->pointwise_bc[n][i].value; break;
-//            case 1: d_p00 = solver->pointwise_bc[n][i].dist; q_p00 = solver->pointwise_bc[n][i].value; break;
-//            case 2: d_0m0 = solver->pointwise_bc[n][i].dist; q_0m0 = solver->pointwise_bc[n][i].value; break;
-//            case 3: d_0p0 = solver->pointwise_bc[n][i].dist; q_0p0 = solver->pointwise_bc[n][i].value; break;
-//#ifdef P4_TO_P8
-//            case 4: d_00m = solver->pointwise_bc[n][i].dist; q_00m = solver->pointwise_bc[n][i].value; break;
-//            case 5: d_00p = solver->pointwise_bc[n][i].dist; q_00p = solver->pointwise_bc[n][i].value; break;
-//#endif
-//          }
-
-//          d_min = MIN(d_min, solver->pointwise_bc[n][i].dist);
-//        }
-
-//        if (d_min > rel_thresh*diag)
-//        {
-//          b_qn_well_defined_p[n] = true;
-
-//          qn_p[n] = ( nx[n]*((q_p00-q_000)*d_m00/d_p00 + (q_000-q_m00)*d_p00/d_m00)/(d_m00+d_p00) +
-//                      ny[n]*((q_0p0-q_000)*d_0m0/d_0p0 + (q_000-q_0m0)*d_0p0/d_0m0)/(d_0m0+d_0p0)
-//            #ifdef P4_TO_P8
-//                      + nz[n]*((q_00p-q_000)*d_00m/d_00p + (q_000-q_00m)*d_00p/d_00m)/(d_00m+d_00p)
-//            #endif
-//                      );
-//        } else {
-//          b_qn_well_defined_p[n] = false;
-//          qn_p[n] = 0;
-//        }
-//      }
-//      else
-//      {
-//        b_qn_well_defined_p[n] = false;
-//        qn_p[n] = 0;
-//      }
-//    }
-
-//    /* initiate the communication */
-//    ierr = VecGhostUpdateBegin(b_qn_well_defined, INSERT_VALUES, SCATTER_FORWARD); CHKERRXX(ierr);
-//    ierr = VecGhostUpdateBegin(qn, INSERT_VALUES, SCATTER_FORWARD); CHKERRXX(ierr);
-
-//    /* now process the local nodes */
-//    for(size_t n_map=0; n_map<local_nodes.size(); ++n_map)
-//    {
-//      p4est_locidx_t n = local_nodes[n_map];
-//      ngbd->get_neighbors(n, qnnn);
-//      if(  phi_p[qnnn.node_000]<-EPS &&
-//     #ifdef P4_TO_P8
-//           ( phi_p[qnnn.node_m00_mm]<-EPS || fabs(qnnn.d_m00_p0)<EPS || fabs(qnnn.d_m00_0p)<EPS) &&
-//           ( phi_p[qnnn.node_m00_mp]<-EPS || fabs(qnnn.d_m00_p0)<EPS || fabs(qnnn.d_m00_0m)<EPS) &&
-//           ( phi_p[qnnn.node_m00_pm]<-EPS || fabs(qnnn.d_m00_m0)<EPS || fabs(qnnn.d_m00_0p)<EPS) &&
-//           ( phi_p[qnnn.node_m00_pp]<-EPS || fabs(qnnn.d_m00_m0)<EPS || fabs(qnnn.d_m00_0m)<EPS) &&
-
-//           ( phi_p[qnnn.node_p00_mm]<-EPS || fabs(qnnn.d_p00_p0)<EPS || fabs(qnnn.d_p00_0p)<EPS) &&
-//           ( phi_p[qnnn.node_p00_mp]<-EPS || fabs(qnnn.d_p00_p0)<EPS || fabs(qnnn.d_p00_0m)<EPS) &&
-//           ( phi_p[qnnn.node_p00_pm]<-EPS || fabs(qnnn.d_p00_m0)<EPS || fabs(qnnn.d_p00_0p)<EPS) &&
-//           ( phi_p[qnnn.node_p00_pp]<-EPS || fabs(qnnn.d_p00_m0)<EPS || fabs(qnnn.d_p00_0m)<EPS) &&
-
-//           ( phi_p[qnnn.node_0m0_mm]<-EPS || fabs(qnnn.d_0m0_p0)<EPS || fabs(qnnn.d_0m0_0p)<EPS) &&
-//           ( phi_p[qnnn.node_0m0_mp]<-EPS || fabs(qnnn.d_0m0_p0)<EPS || fabs(qnnn.d_0m0_0m)<EPS) &&
-//           ( phi_p[qnnn.node_0m0_pm]<-EPS || fabs(qnnn.d_0m0_m0)<EPS || fabs(qnnn.d_0m0_0p)<EPS) &&
-//           ( phi_p[qnnn.node_0m0_pp]<-EPS || fabs(qnnn.d_0m0_m0)<EPS || fabs(qnnn.d_0m0_0m)<EPS) &&
-
-//           ( phi_p[qnnn.node_0p0_mm]<-EPS || fabs(qnnn.d_0p0_p0)<EPS || fabs(qnnn.d_0p0_0p)<EPS) &&
-//           ( phi_p[qnnn.node_0p0_mp]<-EPS || fabs(qnnn.d_0p0_p0)<EPS || fabs(qnnn.d_0p0_0m)<EPS) &&
-//           ( phi_p[qnnn.node_0p0_pm]<-EPS || fabs(qnnn.d_0p0_m0)<EPS || fabs(qnnn.d_0p0_0p)<EPS) &&
-//           ( phi_p[qnnn.node_0p0_pp]<-EPS || fabs(qnnn.d_0p0_m0)<EPS || fabs(qnnn.d_0p0_0m)<EPS) &&
-
-//           ( phi_p[qnnn.node_00m_mm]<-EPS || fabs(qnnn.d_00m_p0)<EPS || fabs(qnnn.d_00m_0p)<EPS) &&
-//           ( phi_p[qnnn.node_00m_mp]<-EPS || fabs(qnnn.d_00m_p0)<EPS || fabs(qnnn.d_00m_0m)<EPS) &&
-//           ( phi_p[qnnn.node_00m_pm]<-EPS || fabs(qnnn.d_00m_m0)<EPS || fabs(qnnn.d_00m_0p)<EPS) &&
-//           ( phi_p[qnnn.node_00m_pp]<-EPS || fabs(qnnn.d_00m_m0)<EPS || fabs(qnnn.d_00m_0m)<EPS) &&
-
-//           ( phi_p[qnnn.node_00p_mm]<-EPS || fabs(qnnn.d_00p_p0)<EPS || fabs(qnnn.d_00p_0p)<EPS) &&
-//           ( phi_p[qnnn.node_00p_mp]<-EPS || fabs(qnnn.d_00p_p0)<EPS || fabs(qnnn.d_00p_0m)<EPS) &&
-//           ( phi_p[qnnn.node_00p_pm]<-EPS || fabs(qnnn.d_00p_m0)<EPS || fabs(qnnn.d_00p_0p)<EPS) &&
-//           ( phi_p[qnnn.node_00p_pp]<-EPS || fabs(qnnn.d_00p_m0)<EPS || fabs(qnnn.d_00p_0m)<EPS)
-//     #else
-//           ( phi_p[qnnn.node_m00_mm]<-EPS || fabs(qnnn.d_m00_p0)<EPS) &&
-//           ( phi_p[qnnn.node_m00_pm]<-EPS || fabs(qnnn.d_m00_m0)<EPS) &&
-//           ( phi_p[qnnn.node_p00_mm]<-EPS || fabs(qnnn.d_p00_p0)<EPS) &&
-//           ( phi_p[qnnn.node_p00_pm]<-EPS || fabs(qnnn.d_p00_m0)<EPS) &&
-//           ( phi_p[qnnn.node_0m0_mm]<-EPS || fabs(qnnn.d_0m0_p0)<EPS) &&
-//           ( phi_p[qnnn.node_0m0_pm]<-EPS || fabs(qnnn.d_0m0_m0)<EPS) &&
-//           ( phi_p[qnnn.node_0p0_mm]<-EPS || fabs(qnnn.d_0p0_p0)<EPS) &&
-//           ( phi_p[qnnn.node_0p0_pm]<-EPS || fabs(qnnn.d_0p0_m0)<EPS)
-//     #endif
-//           )
-//      {
-//        b_qn_well_defined_p[n] = true;
-//        qn_p[n] = ( nx[n]*qnnn.dx_central(q_p) +
-//                    ny[n]*qnnn.dy_central(q_p)
-//            #ifdef P4_TO_P8
-//                    + nz[n]*qnnn.dz_central(q_p)
-//            #endif
-//                    );
-//      }
-//      else if (phi_p[qnnn.node_000]<-EPS && solver->get_use_quadratic_continuous_stencil() && solver->pointwise_bc[n].size() < 3)
-//      {
-//        bool is_interface_m00 = false;
-//        bool is_interface_p00 = false;
-//        bool is_interface_0m0 = false;
-//        bool is_interface_0p0 = false;
-//#ifdef P4_TO_P8
-//        bool is_interface_00m = false;
-//        bool is_interface_00p = false;
-//#endif
-
-//        double d_m00 = qnnn.d_m00, d_p00 = qnnn.d_p00;
-//        double d_0m0 = qnnn.d_0m0, d_0p0 = qnnn.d_0p0;
-//#ifdef P4_TO_P8
-//        double d_00m = qnnn.d_00m, d_00p = qnnn.d_00p;
-//#endif
-
-//        // assuming grid is uniform near the interface
-//        double q_m00 = qnnn.f_m00_linear(q_p), q_p00 = qnnn.f_p00_linear(q_p);
-//        double q_0m0 = qnnn.f_0m0_linear(q_p), q_0p0 = qnnn.f_0p0_linear(q_p);
-//#ifdef P4_TO_P8
-//        double q_00m = qnnn.f_00m_linear(q_p), q_00p = qnnn.f_00p_linear(q_p);
-//#endif
-//        double q_000 = q_p[n];
-
-//        double d_min = diag;
-//        for (unsigned int i = 0; i < solver->pointwise_bc[n].size(); ++i)
-//        {
-//          switch (solver->pointwise_bc[n][i].dir)
-//          {
-//            case 0: d_m00 = solver->pointwise_bc[n][i].dist; q_m00 = solver->pointwise_bc[n][i].value; is_interface_m00 = true; break;
-//            case 1: d_p00 = solver->pointwise_bc[n][i].dist; q_p00 = solver->pointwise_bc[n][i].value; is_interface_p00 = true; break;
-//            case 2: d_0m0 = solver->pointwise_bc[n][i].dist; q_0m0 = solver->pointwise_bc[n][i].value; is_interface_0m0 = true; break;
-//            case 3: d_0p0 = solver->pointwise_bc[n][i].dist; q_0p0 = solver->pointwise_bc[n][i].value; is_interface_0p0 = true; break;
-//#ifdef P4_TO_P8
-//            case 4: d_00m = solver->pointwise_bc[n][i].dist; q_00m = solver->pointwise_bc[n][i].value; is_interface_00m = true; break;
-//            case 5: d_00p = solver->pointwise_bc[n][i].dist; q_00p = solver->pointwise_bc[n][i].value; is_interface_00p = true; break;
-//#endif
-//          }
-
-//          d_min = MIN(d_min, solver->pointwise_bc[n][i].dist);
-//        }
-
-//        bool all_directions_good = true;
-
-//        double qx = ((q_p00-q_000)*d_m00/d_p00 + (q_000-q_m00)*d_p00/d_m00)/(d_m00+d_p00);
-//        double qy = ((q_0p0-q_000)*d_0m0/d_0p0 + (q_000-q_0m0)*d_0p0/d_0m0)/(d_0m0+d_0p0);
-//#ifdef P4_TO_P8
-//        double qz = ((q_00p-q_000)*d_00m/d_00p + (q_000-q_00m)*d_00p/d_00m)/(d_00m+d_00p);
-//#endif
-
-//        p4est_locidx_t node_M00;
-//        p4est_locidx_t node_P00;
-//        p4est_locidx_t node_0M0;
-//        p4est_locidx_t node_0P0;
-//#ifdef P4_TO_P8
-//        p4est_locidx_t node_00M;
-//        p4est_locidx_t node_00P;
-//#endif
-
-//        if (is_interface_m00)
-//        {
-//          bool enough_neighbors = false;
-
-//          if (!is_interface_p00)
-//          {
-//            p4est_locidx_t n_nei = (qnnn.d_p00_m0 == 0 ? qnnn.node_p00_mm : qnnn.node_p00_pm);
-//            const quad_neighbor_nodes_of_node_t qnnn_nei = ngbd->get_neighbors(n_nei);
-
-//            node_P00 = (qnnn_nei.d_p00_m0 == 0 ? qnnn_nei.node_p00_mm : qnnn_nei.node_p00_pm);
-
-//            enough_neighbors = phi_p[node_P00] < -EPS;
-//          }
-
-//          if (enough_neighbors)
-//          {
-//            double d = d_m00/dxyz[0];
-//            qx =  (-3. + 2.5*d - 0.50*pow(d,2.))*q_m00
-//                + (      2.0*d - 1.75*pow(d,2.) - 0.5*pow(d,3.) + 0.25*pow(d,4.))*q_000
-//                + ( 4. - 6.0*d + 2.00*pow(d,2.) + 1.5*pow(d,3.) - 0.50*pow(d,4.))*q_p00
-//                + (-1. + 1.5*d + 0.25*pow(d,2.) - 1.0*pow(d,3.) + 0.25*pow(d,4.))*q_p[node_P00];
-
-//            qx = -3.*q_000 + 4.*q_p00 - q_p[node_P00];
-
-//            qx /= 2.*dxyz[0];
-//          } else {
-//            all_directions_good = false;
-//            qx = ((q_p00-q_000)*d_m00/d_p00 + (q_000-q_m00)*d_p00/d_m00)/(d_m00+d_p00);
-//          }
-//        }
-
-//        if (is_interface_p00)
-//        {
-//          bool enough_neighbors = false;
-
-//          if (!is_interface_m00)
-//          {
-//            p4est_locidx_t n_nei = (qnnn.d_m00_m0 == 0 ? qnnn.node_m00_mm : qnnn.node_m00_pm);
-//            const quad_neighbor_nodes_of_node_t qnnn_nei = ngbd->get_neighbors(n_nei);
-
-//            node_M00 = (qnnn_nei.d_m00_m0 == 0 ? qnnn_nei.node_m00_mm : qnnn_nei.node_m00_pm);
-
-//            enough_neighbors = phi_p[node_M00] < -EPS;
-//          }
-
-//          if (enough_neighbors)
-//          {
-//            double d = d_p00/dxyz[0];
-//            qx =  (-3. + 2.5*d - 0.50*pow(d,2.))*q_p00
-//                + (      2.0*d - 1.75*pow(d,2.) - 0.5*pow(d,3.) + 0.25*pow(d,4.))*q_000
-//                + ( 4. - 6.0*d + 2.00*pow(d,2.) + 1.5*pow(d,3.) - 0.50*pow(d,4.))*q_m00
-//                + (-1. + 1.5*d + 0.25*pow(d,2.) - 1.0*pow(d,3.) + 0.25*pow(d,4.))*q_p[node_M00];
-
-//            qx = -3.*q_000 + 4.*q_m00 - q_p[node_M00];
-
-//            qx /= 2.*dxyz[0];
-
-//            qx *= -1.;
-//          } else {
-//            all_directions_good = false;
-//            qx = ((q_p00-q_000)*d_m00/d_p00 + (q_000-q_m00)*d_p00/d_m00)/(d_m00+d_p00);
-//          }
-//        }
-
-//        if (is_interface_0m0)
-//        {
-//          bool enough_neighbors = false;
-
-//          if (!is_interface_0p0)
-//          {
-//            p4est_locidx_t n_nei = (qnnn.d_0p0_m0 == 0 ? qnnn.node_0p0_mm : qnnn.node_0p0_pm);
-//            const quad_neighbor_nodes_of_node_t qnnn_nei = ngbd->get_neighbors(n_nei);
-
-//            node_0P0 = (qnnn_nei.d_0p0_m0 == 0 ? qnnn_nei.node_0p0_mm : qnnn_nei.node_0p0_pm);
-
-//            enough_neighbors = phi_p[node_0P0] < -EPS;
-//          }
-
-//          if (enough_neighbors)
-//          {
-//            double d = d_0m0/dxyz[1];
-//            qy =  (-3. + 2.5*d - 0.50*pow(d,2.))*q_0m0
-//                + (      2.0*d - 1.75*pow(d,2.) - 0.5*pow(d,3.) + 0.25*pow(d,4.))*q_000
-//                + ( 4. - 6.0*d + 2.00*pow(d,2.) + 1.5*pow(d,3.) - 0.50*pow(d,4.))*q_0p0
-//                + (-1. + 1.5*d + 0.25*pow(d,2.) - 1.0*pow(d,3.) + 0.25*pow(d,4.))*q_p[node_0P0];
-
-//            qy = -3.*q_000 + 4.*q_0p0 - q_p[node_0P0];
-
-//            qy /= 2.*dxyz[1];
-//          } else {
-//            all_directions_good = false;
-//            qy = ((q_0p0-q_000)*d_0m0/d_0p0 + (q_000-q_0m0)*d_0p0/d_0m0)/(d_0m0+d_0p0);
-//          }
-//        }
-
-//        if (is_interface_0p0)
-//        {
-//          bool enough_neighbors = false;
-
-//          if (!is_interface_0m0)
-//          {
-//            p4est_locidx_t n_nei = (qnnn.d_0m0_m0 == 0 ? qnnn.node_0m0_mm : qnnn.node_0m0_pm);
-//            const quad_neighbor_nodes_of_node_t qnnn_nei = ngbd->get_neighbors(n_nei);
-
-//            node_0M0 = (qnnn_nei.d_0m0_m0 == 0 ? qnnn_nei.node_0m0_mm : qnnn_nei.node_0m0_pm);
-
-//            enough_neighbors = phi_p[node_0M0] < -EPS;
-//          }
-
-//          if (enough_neighbors)
-//          {
-//            double d = d_0p0/dxyz[1];
-//            qy =  (-3. + 2.5*d - 0.50*pow(d,2.))*q_0p0
-//                + (      2.0*d - 1.75*pow(d,2.) - 0.5*pow(d,3.) + 0.25*pow(d,4.))*q_000
-//                + ( 4. - 6.0*d + 2.00*pow(d,2.) + 1.5*pow(d,3.) - 0.50*pow(d,4.))*q_0m0
-//                + (-1. + 1.5*d + 0.25*pow(d,2.) - 1.0*pow(d,3.) + 0.25*pow(d,4.))*q_p[node_0M0];
-
-//            qy = -3.*q_000 + 4.*q_0m0 - q_p[node_0M0];
-
-//            qy /= 2.*dxyz[1];
-
-//            qy *= -1.;
-//          } else {
-//            all_directions_good = false;
-//            qy = ((q_0p0-q_000)*d_0m0/d_0p0 + (q_000-q_0m0)*d_0p0/d_0m0)/(d_0m0+d_0p0);
-//          }
-//        }
-//#ifdef P4_TO_P8
-//        throw;
-//#endif
-
-//        if (all_directions_good || d_min > rel_thresh*diag)
-////        if (all_directions_good)
-//        {
-//          b_qn_well_defined_p[n] = true;
-
-//          qn_p[n] = ( nx[n]*qx +
-//                      ny[n]*qy
-//            #ifdef P4_TO_P8
-//                      + nz[n]*qz
-//            #endif
-//                      );
-//        } else {
-//          b_qn_well_defined_p[n] = false;
-//          qn_p[n] = 0;
-//        }
-//      }
-//      else if (phi_p[qnnn.node_000]<-EPS && solver->pointwise_bc[n].size() < 3)
-//      {
-////        if (solver->pointwise_bc[n].size() >= 3) std::cout << solver->pointwise_bc[n].size() << "now!\n";
-//        double d_m00 = qnnn.d_m00, d_p00 = qnnn.d_p00;
-//        double d_0m0 = qnnn.d_0m0, d_0p0 = qnnn.d_0p0;
-//#ifdef P4_TO_P8
-//        double d_00m = qnnn.d_00m, d_00p = qnnn.d_00p;
-//#endif
-
-//        // assuming grid is uniform near the interface
-//        double q_m00 = qnnn.f_m00_linear(q_p), q_p00 = qnnn.f_p00_linear(q_p);
-//        double q_0m0 = qnnn.f_0m0_linear(q_p), q_0p0 = qnnn.f_0p0_linear(q_p);
-//#ifdef P4_TO_P8
-//        double q_00m = qnnn.f_00m_linear(q_p), q_00p = qnnn.f_00p_linear(q_p);
-//#endif
-//        double q_000 = q_p[n];
-
-//        double d_min = diag;
-//        for (unsigned int i = 0; i < solver->pointwise_bc[n].size(); ++i)
-//        {
-//          switch (solver->pointwise_bc[n][i].dir)
-//          {
-//            case 0: d_m00 = solver->pointwise_bc[n][i].dist; q_m00 = solver->pointwise_bc[n][i].value; break;
-//            case 1: d_p00 = solver->pointwise_bc[n][i].dist; q_p00 = solver->pointwise_bc[n][i].value; break;
-//            case 2: d_0m0 = solver->pointwise_bc[n][i].dist; q_0m0 = solver->pointwise_bc[n][i].value; break;
-//            case 3: d_0p0 = solver->pointwise_bc[n][i].dist; q_0p0 = solver->pointwise_bc[n][i].value; break;
-//#ifdef P4_TO_P8
-//            case 4: d_00m = solver->pointwise_bc[n][i].dist; q_00m = solver->pointwise_bc[n][i].value; break;
-//            case 5: d_00p = solver->pointwise_bc[n][i].dist; q_00p = solver->pointwise_bc[n][i].value; break;
-//#endif
-//          }
-//          d_min = MIN(d_min, solver->pointwise_bc[n][i].dist);
-//        }
-
-//        if (d_min > rel_thresh*diag)
-//        {
-//          b_qn_well_defined_p[n] = true;
-
-//          qn_p[n] = ( nx[n]*((q_p00-q_000)*d_m00/d_p00 + (q_000-q_m00)*d_p00/d_m00)/(d_m00+d_p00) +
-//                      ny[n]*((q_0p0-q_000)*d_0m0/d_0p0 + (q_000-q_0m0)*d_0p0/d_0m0)/(d_0m0+d_0p0)
-//            #ifdef P4_TO_P8
-//                      + nz[n]*((q_00p-q_000)*d_00m/d_00p + (q_000-q_00m)*d_00p/d_00m)/(d_00m+d_00p)
-//            #endif
-//                      );
-//        } else {
-//          b_qn_well_defined_p[n] = false;
-//          qn_p[n] = 0;
-//        }
-//      }
-//      else
-//      {
-//        b_qn_well_defined_p[n] = false;
-//        qn_p[n] = 0;
-//      }
-//    }
-
-//    /* end update communication */
-//    ierr = VecGhostUpdateEnd  (b_qn_well_defined, INSERT_VALUES, SCATTER_FORWARD); CHKERRXX(ierr);
-//    ierr = VecGhostUpdateEnd  (qn, INSERT_VALUES, SCATTER_FORWARD); CHKERRXX(ierr);
-
-//    ierr = VecRestoreArray(qn, &qn_p); CHKERRXX(ierr);
-//    ierr = VecRestoreArray(b_qn_well_defined, &b_qn_well_defined_p); CHKERRXX(ierr);
-//  }
-
-//  ierr = VecRestoreArray(q, &q_p); CHKERRXX(ierr);
-
-//  /* initialize qnn */
-//  if(order == 2)
-//  {
-//    ierr = VecDuplicate(qn, &qnn); CHKERRXX(ierr);
-//    ierr = VecDuplicate(b_qn_well_defined, &b_qnn_well_defined); CHKERRXX(ierr);
-
-//    ierr = VecGetArray(qn , &qn_p ); CHKERRXX(ierr);
-//    ierr = VecGetArray(qnn, &qnn_p); CHKERRXX(ierr);
-
-//    ierr = VecGetArray(b_qn_well_defined , &b_qn_well_defined_p ); CHKERRXX(ierr);
-//    ierr = VecGetArray(b_qnn_well_defined, &b_qnn_well_defined_p); CHKERRXX(ierr);
-
-//    /* first do the layer nodes */
-//    for(size_t n_map=0; n_map<layer_nodes.size(); ++n_map)
-//    {
-//      p4est_locidx_t n = layer_nodes[n_map];
-//      ngbd->get_neighbors(n, qnnn);
-//      if(  b_qn_well_defined_p[qnnn.node_000]==true &&
-//     #ifdef P4_TO_P8
-//           ( b_qn_well_defined_p[qnnn.node_m00_mm]==true || fabs(qnnn.d_m00_p0)<EPS || fabs(qnnn.d_m00_0p)<EPS) &&
-//           ( b_qn_well_defined_p[qnnn.node_m00_mp]==true || fabs(qnnn.d_m00_p0)<EPS || fabs(qnnn.d_m00_0m)<EPS) &&
-//           ( b_qn_well_defined_p[qnnn.node_m00_pm]==true || fabs(qnnn.d_m00_m0)<EPS || fabs(qnnn.d_m00_0p)<EPS) &&
-//           ( b_qn_well_defined_p[qnnn.node_m00_pp]==true || fabs(qnnn.d_m00_m0)<EPS || fabs(qnnn.d_m00_0m)<EPS) &&
-
-//           ( b_qn_well_defined_p[qnnn.node_p00_mm]==true || fabs(qnnn.d_p00_p0)<EPS || fabs(qnnn.d_p00_0p)<EPS) &&
-//           ( b_qn_well_defined_p[qnnn.node_p00_mp]==true || fabs(qnnn.d_p00_p0)<EPS || fabs(qnnn.d_p00_0m)<EPS) &&
-//           ( b_qn_well_defined_p[qnnn.node_p00_pm]==true || fabs(qnnn.d_p00_m0)<EPS || fabs(qnnn.d_p00_0p)<EPS) &&
-//           ( b_qn_well_defined_p[qnnn.node_p00_pp]==true || fabs(qnnn.d_p00_m0)<EPS || fabs(qnnn.d_p00_0m)<EPS) &&
-
-//           ( b_qn_well_defined_p[qnnn.node_0m0_mm]==true || fabs(qnnn.d_0m0_p0)<EPS || fabs(qnnn.d_0m0_0p)<EPS) &&
-//           ( b_qn_well_defined_p[qnnn.node_0m0_mp]==true || fabs(qnnn.d_0m0_p0)<EPS || fabs(qnnn.d_0m0_0m)<EPS) &&
-//           ( b_qn_well_defined_p[qnnn.node_0m0_pm]==true || fabs(qnnn.d_0m0_m0)<EPS || fabs(qnnn.d_0m0_0p)<EPS) &&
-//           ( b_qn_well_defined_p[qnnn.node_0m0_pp]==true || fabs(qnnn.d_0m0_m0)<EPS || fabs(qnnn.d_0m0_0m)<EPS) &&
-
-//           ( b_qn_well_defined_p[qnnn.node_0p0_mm]==true || fabs(qnnn.d_0p0_p0)<EPS || fabs(qnnn.d_0p0_0p)<EPS) &&
-//           ( b_qn_well_defined_p[qnnn.node_0p0_mp]==true || fabs(qnnn.d_0p0_p0)<EPS || fabs(qnnn.d_0p0_0m)<EPS) &&
-//           ( b_qn_well_defined_p[qnnn.node_0p0_pm]==true || fabs(qnnn.d_0p0_m0)<EPS || fabs(qnnn.d_0p0_0p)<EPS) &&
-//           ( b_qn_well_defined_p[qnnn.node_0p0_pp]==true || fabs(qnnn.d_0p0_m0)<EPS || fabs(qnnn.d_0p0_0m)<EPS) &&
-
-//           ( b_qn_well_defined_p[qnnn.node_00m_mm]==true || fabs(qnnn.d_00m_p0)<EPS || fabs(qnnn.d_00m_0p)<EPS) &&
-//           ( b_qn_well_defined_p[qnnn.node_00m_mp]==true || fabs(qnnn.d_00m_p0)<EPS || fabs(qnnn.d_00m_0m)<EPS) &&
-//           ( b_qn_well_defined_p[qnnn.node_00m_pm]==true || fabs(qnnn.d_00m_m0)<EPS || fabs(qnnn.d_00m_0p)<EPS) &&
-//           ( b_qn_well_defined_p[qnnn.node_00m_pp]==true || fabs(qnnn.d_00m_m0)<EPS || fabs(qnnn.d_00m_0m)<EPS) &&
-
-//           ( b_qn_well_defined_p[qnnn.node_00p_mm]==true || fabs(qnnn.d_00p_p0)<EPS || fabs(qnnn.d_00p_0p)<EPS) &&
-//           ( b_qn_well_defined_p[qnnn.node_00p_mp]==true || fabs(qnnn.d_00p_p0)<EPS || fabs(qnnn.d_00p_0m)<EPS) &&
-//           ( b_qn_well_defined_p[qnnn.node_00p_pm]==true || fabs(qnnn.d_00p_m0)<EPS || fabs(qnnn.d_00p_0p)<EPS) &&
-//           ( b_qn_well_defined_p[qnnn.node_00p_pp]==true || fabs(qnnn.d_00p_m0)<EPS || fabs(qnnn.d_00p_0m)<EPS)
-//     #else
-//           ( b_qn_well_defined_p[qnnn.node_m00_mm]==true || fabs(qnnn.d_m00_p0)<EPS) &&
-//           ( b_qn_well_defined_p[qnnn.node_m00_pm]==true || fabs(qnnn.d_m00_m0)<EPS) &&
-//           ( b_qn_well_defined_p[qnnn.node_p00_mm]==true || fabs(qnnn.d_p00_p0)<EPS) &&
-//           ( b_qn_well_defined_p[qnnn.node_p00_pm]==true || fabs(qnnn.d_p00_m0)<EPS) &&
-//           ( b_qn_well_defined_p[qnnn.node_0m0_mm]==true || fabs(qnnn.d_0m0_p0)<EPS) &&
-//           ( b_qn_well_defined_p[qnnn.node_0m0_pm]==true || fabs(qnnn.d_0m0_m0)<EPS) &&
-//           ( b_qn_well_defined_p[qnnn.node_0p0_mm]==true || fabs(qnnn.d_0p0_p0)<EPS) &&
-//           ( b_qn_well_defined_p[qnnn.node_0p0_pm]==true || fabs(qnnn.d_0p0_m0)<EPS)
-//     #endif
-//           )
-
-
-//      {
-//        b_qnn_well_defined_p[n] = true;
-//        qnn_p[n] = ( nx[n]*qnnn.dx_central(qn_p) +
-//                     ny[n]*qnnn.dy_central(qn_p)
-//             #ifdef P4_TO_P8
-//                     + nz[n]*qnnn.dz_central(qn_p)
-//             #endif
-//                     );
-//      }
-//      else
-//      {
-//        b_qnn_well_defined_p[n] = false;
-//        qnn_p[n] = 0;
-//      }
-//    }
-
-//    /* initiate the communication */
-//    ierr = VecGhostUpdateBegin(b_qnn_well_defined, INSERT_VALUES, SCATTER_FORWARD); CHKERRXX(ierr);
-//    ierr = VecGhostUpdateBegin(qnn, INSERT_VALUES, SCATTER_FORWARD); CHKERRXX(ierr);
-
-//    /* now process the local nodes */
-//    for(size_t n_map=0; n_map<local_nodes.size(); ++n_map)
-//    {
-//      p4est_locidx_t n = local_nodes[n_map];
-//      ngbd->get_neighbors(n, qnnn);
-//      if(  b_qn_well_defined_p[qnnn.node_000]==true &&
-//     #ifdef P4_TO_P8
-//           ( b_qn_well_defined_p[qnnn.node_m00_mm]==true || fabs(qnnn.d_m00_p0)<EPS || fabs(qnnn.d_m00_0p)<EPS) &&
-//           ( b_qn_well_defined_p[qnnn.node_m00_mp]==true || fabs(qnnn.d_m00_p0)<EPS || fabs(qnnn.d_m00_0m)<EPS) &&
-//           ( b_qn_well_defined_p[qnnn.node_m00_pm]==true || fabs(qnnn.d_m00_m0)<EPS || fabs(qnnn.d_m00_0p)<EPS) &&
-//           ( b_qn_well_defined_p[qnnn.node_m00_pp]==true || fabs(qnnn.d_m00_m0)<EPS || fabs(qnnn.d_m00_0m)<EPS) &&
-
-//           ( b_qn_well_defined_p[qnnn.node_p00_mm]==true || fabs(qnnn.d_p00_p0)<EPS || fabs(qnnn.d_p00_0p)<EPS) &&
-//           ( b_qn_well_defined_p[qnnn.node_p00_mp]==true || fabs(qnnn.d_p00_p0)<EPS || fabs(qnnn.d_p00_0m)<EPS) &&
-//           ( b_qn_well_defined_p[qnnn.node_p00_pm]==true || fabs(qnnn.d_p00_m0)<EPS || fabs(qnnn.d_p00_0p)<EPS) &&
-//           ( b_qn_well_defined_p[qnnn.node_p00_pp]==true || fabs(qnnn.d_p00_m0)<EPS || fabs(qnnn.d_p00_0m)<EPS) &&
-
-//           ( b_qn_well_defined_p[qnnn.node_0m0_mm]==true || fabs(qnnn.d_0m0_p0)<EPS || fabs(qnnn.d_0m0_0p)<EPS) &&
-//           ( b_qn_well_defined_p[qnnn.node_0m0_mp]==true || fabs(qnnn.d_0m0_p0)<EPS || fabs(qnnn.d_0m0_0m)<EPS) &&
-//           ( b_qn_well_defined_p[qnnn.node_0m0_pm]==true || fabs(qnnn.d_0m0_m0)<EPS || fabs(qnnn.d_0m0_0p)<EPS) &&
-//           ( b_qn_well_defined_p[qnnn.node_0m0_pp]==true || fabs(qnnn.d_0m0_m0)<EPS || fabs(qnnn.d_0m0_0m)<EPS) &&
-
-//           ( b_qn_well_defined_p[qnnn.node_0p0_mm]==true || fabs(qnnn.d_0p0_p0)<EPS || fabs(qnnn.d_0p0_0p)<EPS) &&
-//           ( b_qn_well_defined_p[qnnn.node_0p0_mp]==true || fabs(qnnn.d_0p0_p0)<EPS || fabs(qnnn.d_0p0_0m)<EPS) &&
-//           ( b_qn_well_defined_p[qnnn.node_0p0_pm]==true || fabs(qnnn.d_0p0_m0)<EPS || fabs(qnnn.d_0p0_0p)<EPS) &&
-//           ( b_qn_well_defined_p[qnnn.node_0p0_pp]==true || fabs(qnnn.d_0p0_m0)<EPS || fabs(qnnn.d_0p0_0m)<EPS) &&
-
-//           ( b_qn_well_defined_p[qnnn.node_00m_mm]==true || fabs(qnnn.d_00m_p0)<EPS || fabs(qnnn.d_00m_0p)<EPS) &&
-//           ( b_qn_well_defined_p[qnnn.node_00m_mp]==true || fabs(qnnn.d_00m_p0)<EPS || fabs(qnnn.d_00m_0m)<EPS) &&
-//           ( b_qn_well_defined_p[qnnn.node_00m_pm]==true || fabs(qnnn.d_00m_m0)<EPS || fabs(qnnn.d_00m_0p)<EPS) &&
-//           ( b_qn_well_defined_p[qnnn.node_00m_pp]==true || fabs(qnnn.d_00m_m0)<EPS || fabs(qnnn.d_00m_0m)<EPS) &&
-
-//           ( b_qn_well_defined_p[qnnn.node_00p_mm]==true || fabs(qnnn.d_00p_p0)<EPS || fabs(qnnn.d_00p_0p)<EPS) &&
-//           ( b_qn_well_defined_p[qnnn.node_00p_mp]==true || fabs(qnnn.d_00p_p0)<EPS || fabs(qnnn.d_00p_0m)<EPS) &&
-//           ( b_qn_well_defined_p[qnnn.node_00p_pm]==true || fabs(qnnn.d_00p_m0)<EPS || fabs(qnnn.d_00p_0p)<EPS) &&
-//           ( b_qn_well_defined_p[qnnn.node_00p_pp]==true || fabs(qnnn.d_00p_m0)<EPS || fabs(qnnn.d_00p_0m)<EPS)
-//     #else
-//           ( b_qn_well_defined_p[qnnn.node_m00_mm]==true || fabs(qnnn.d_m00_p0)<EPS) &&
-//           ( b_qn_well_defined_p[qnnn.node_m00_pm]==true || fabs(qnnn.d_m00_m0)<EPS) &&
-//           ( b_qn_well_defined_p[qnnn.node_p00_mm]==true || fabs(qnnn.d_p00_p0)<EPS) &&
-//           ( b_qn_well_defined_p[qnnn.node_p00_pm]==true || fabs(qnnn.d_p00_m0)<EPS) &&
-//           ( b_qn_well_defined_p[qnnn.node_0m0_mm]==true || fabs(qnnn.d_0m0_p0)<EPS) &&
-//           ( b_qn_well_defined_p[qnnn.node_0m0_pm]==true || fabs(qnnn.d_0m0_m0)<EPS) &&
-//           ( b_qn_well_defined_p[qnnn.node_0p0_mm]==true || fabs(qnnn.d_0p0_p0)<EPS) &&
-//           ( b_qn_well_defined_p[qnnn.node_0p0_pm]==true || fabs(qnnn.d_0p0_m0)<EPS)
-//     #endif
-//           )
-
-
-//      {
-//        b_qnn_well_defined_p[n] = true;
-//        qnn_p[n] = ( nx[n]*qnnn.dx_central(qn_p) +
-//                     ny[n]*qnnn.dy_central(qn_p)
-//             #ifdef P4_TO_P8
-//                     + nz[n]*qnnn.dz_central(qn_p)
-//             #endif
-//                     );
-//      }
-//      else
-//      {
-//        b_qnn_well_defined_p[n] = false;
-//        qnn_p[n] = 0;
-//      }
-//    }
-
-//    /* end update communication */
-//    ierr = VecGhostUpdateEnd  (b_qnn_well_defined, INSERT_VALUES, SCATTER_FORWARD); CHKERRXX(ierr);
-//    ierr = VecGhostUpdateEnd  (qnn, INSERT_VALUES, SCATTER_FORWARD); CHKERRXX(ierr);
-
-//    ierr = VecRestoreArray(qn , &qn_p ); CHKERRXX(ierr);
-//    ierr = VecRestoreArray(qnn, &qnn_p); CHKERRXX(ierr);
-
-//    ierr = VecRestoreArray(b_qn_well_defined , &b_qn_well_defined_p ); CHKERRXX(ierr);
-//    ierr = VecRestoreArray(b_qnn_well_defined, &b_qnn_well_defined_p); CHKERRXX(ierr);
-//  }
-
-//  /* extrapolate qnn */
-//  if(order==2)
-//  {
-//    ierr = VecGetArray(b_qnn_well_defined, &b_qnn_well_defined_p); CHKERRXX(ierr);
-
-//    for(int it=0; it<iterations; ++it)
-//    {
-//      ierr = VecGetArray(qnn, &qnn_p); CHKERRXX(ierr);
-//      ierr = VecGetArray(tmp, &tmp_p); CHKERRXX(ierr);
-
-//      /* first do the layer nodes */
-//      for(size_t n_map=0; n_map<layer_nodes.size(); ++n_map)
-//      {
-//        p4est_locidx_t n = layer_nodes[n_map];
-//        if(!b_qnn_well_defined_p[n])
-//        {
-//          ngbd->get_neighbors(n, qnnn);
-//          double dt = MIN(fabs(qnnn.d_m00) , fabs(qnnn.d_p00) );
-//          dt  =  MIN( dt, fabs(qnnn.d_0m0) , fabs(qnnn.d_0p0) );
-//#ifdef P4_TO_P8
-//          dt  =  MIN( dt, fabs(qnnn.d_00m) , fabs(qnnn.d_00p) );
-//          dt /= 3;
-//#else
-//          dt /= 2;
-//#endif
-
-//          /* first order one sided derivative */
-//          double qnnx = nx[n]>0 ? (qnn_p[n] - qnnn.f_m00_linear(qnn_p)) / qnnn.d_m00
-//                                : (qnnn.f_p00_linear(qnn_p) - qnn_p[n]) / qnnn.d_p00;
-//          double qnny = ny[n]>0 ? (qnn_p[n] - qnnn.f_0m0_linear(qnn_p)) / qnnn.d_0m0
-//                                : (qnnn.f_0p0_linear(qnn_p) - qnn_p[n]) / qnnn.d_0p0;
-//#ifdef P4_TO_P8
-//          double qnnz = nz[n]>0 ? (qnn_p[n] - qnnn.f_00m_linear(qnn_p)) / qnnn.d_00m
-//                                : (qnnn.f_00p_linear(qnn_p) - qnn_p[n]) / qnnn.d_00p;
-//#endif
-//          tmp_p[n] = qnn_p[n] - dt*( nx[n]*qnnx + ny[n]*qnny
-//                           #ifdef P4_TO_P8
-//                                     + nz[n]*qnnz
-//                           #endif
-//                                     );
-//        }
-//        else
-//          tmp_p[n] = qnn_p[n];
-//      }
-
-//      /* initiate the communication */
-//      ierr = VecGhostUpdateBegin(tmp, INSERT_VALUES, SCATTER_FORWARD); CHKERRXX(ierr);
-
-//      /* now process the local nodes */
-//      for(size_t n_map=0; n_map<local_nodes.size(); ++n_map)
-//      {
-//        p4est_locidx_t n = local_nodes[n_map];
-//        if(!b_qnn_well_defined_p[n])
-//        {
-//          ngbd->get_neighbors(n, qnnn);
-//          double dt = MIN(fabs(qnnn.d_m00) , fabs(qnnn.d_p00) );
-//          dt  =  MIN( dt, fabs(qnnn.d_0m0) , fabs(qnnn.d_0p0) );
-//#ifdef P4_TO_P8
-//          dt  =  MIN( dt, fabs(qnnn.d_00m) , fabs(qnnn.d_00p) );
-//          dt /= 3;
-//#else
-//          dt /= 2;
-//#endif
-
-//          /* first order one sided derivative */
-//          double qnnx = nx[n]>0 ? (qnn_p[n] - qnnn.f_m00_linear(qnn_p)) / qnnn.d_m00
-//                                : (qnnn.f_p00_linear(qnn_p) - qnn_p[n]) / qnnn.d_p00;
-//          double qnny = ny[n]>0 ? (qnn_p[n] - qnnn.f_0m0_linear(qnn_p)) / qnnn.d_0m0
-//                                : (qnnn.f_0p0_linear(qnn_p) - qnn_p[n]) / qnnn.d_0p0;
-//#ifdef P4_TO_P8
-//          double qnnz = nz[n]>0 ? (qnn_p[n] - qnnn.f_00m_linear(qnn_p)) / qnnn.d_00m
-//                                : (qnnn.f_00p_linear(qnn_p) - qnn_p[n]) / qnnn.d_00p;
-//#endif
-//          tmp_p[n] = qnn_p[n] - dt*( nx[n]*qnnx + ny[n]*qnny
-//                           #ifdef P4_TO_P8
-//                                     + nz[n]*qnnz
-//                           #endif
-//                                     );
-//        }
-//        else
-//          tmp_p[n] = qnn_p[n];
-//      }
-
-//      /* end update communication */
-//      ierr = VecGhostUpdateEnd  (tmp, INSERT_VALUES, SCATTER_FORWARD); CHKERRXX(ierr);
-
-//      ierr = VecRestoreArray(tmp, &tmp_p); CHKERRXX(ierr);
-//      ierr = VecRestoreArray(qnn, &qnn_p); CHKERRXX(ierr);
-
-//      ierr = VecGhostGetLocalForm(tmp, &tmp_loc); CHKERRXX(ierr);
-//      ierr = VecGhostGetLocalForm(qnn, &qnn_loc); CHKERRXX(ierr);
-//      ierr = VecCopy(tmp_loc, qnn_loc); CHKERRXX(ierr);
-//      ierr = VecGhostRestoreLocalForm(tmp, &tmp_loc); CHKERRXX(ierr);
-//      ierr = VecGhostRestoreLocalForm(qnn, &qnn_loc); CHKERRXX(ierr);
-//    }
-//    ierr = VecRestoreArray(b_qnn_well_defined, &b_qnn_well_defined_p); CHKERRXX(ierr);
-//  }
-
-//  /* extrapolate qn */
-//  if(order>=1)
-//  {
-//    if(order==2) ierr = VecGetArray(qnn, &qnn_p); CHKERRXX(ierr);
-//    ierr = VecGetArray(b_qn_well_defined, &b_qn_well_defined_p); CHKERRXX(ierr);
-
-//    for(int it=0; it<iterations; ++it)
-//    {
-//      ierr = VecGetArray(qn , &qn_p ); CHKERRXX(ierr);
-//      ierr = VecGetArray(tmp, &tmp_p); CHKERRXX(ierr);
-
-//      /* first do the layer nodes */
-//      for(size_t n_map=0; n_map<layer_nodes.size(); ++n_map)
-//      {
-//        p4est_locidx_t n = layer_nodes[n_map];
-//        if(!b_qn_well_defined_p[n])
-//        {
-//          ngbd->get_neighbors(n, qnnn);
-//          double dt = MIN(fabs(qnnn.d_m00) , fabs(qnnn.d_p00) );
-//          dt  =  MIN( dt, fabs(qnnn.d_0m0) , fabs(qnnn.d_0p0) );
-//#ifdef P4_TO_P8
-//          dt  =  MIN( dt, fabs(qnnn.d_00m) , fabs(qnnn.d_00p) );
-//          dt /= 3;
-//#else
-//          dt /= 2;
-//#endif
-
-//          /* first order one sided derivative */
-//          double qnx = nx[n]>0 ? (qn_p[n] - qnnn.f_m00_linear(qn_p)) / qnnn.d_m00
-//                               : (qnnn.f_p00_linear(qn_p) - qn_p[n]) / qnnn.d_p00;
-//          double qny = ny[n]>0 ? (qn_p[n] - qnnn.f_0m0_linear(qn_p)) / qnnn.d_0m0
-//                               : (qnnn.f_0p0_linear(qn_p) - qn_p[n]) / qnnn.d_0p0;
-//#ifdef P4_TO_P8
-//          double qnz = nz[n]>0 ? (qn_p[n] - qnnn.f_00m_linear(qn_p)) / qnnn.d_00m
-//                               : (qnnn.f_00p_linear(qn_p) - qn_p[n]) / qnnn.d_00p;
-//#endif
-//          tmp_p[n] = qn_p[n] - dt*( nx[n]*qnx + ny[n]*qny
-//                          #ifdef P4_TO_P8
-//                                    + nz[n]*qnz
-//                          #endif
-//                                    ) + (order==2 ? dt*qnn_p[n] : 0);
-//        }
-//        else
-//          tmp_p[n] = qn_p[n];
-//      }
-
-//      /* initiate the communication */
-//      ierr = VecGhostUpdateBegin(tmp, INSERT_VALUES, SCATTER_FORWARD); CHKERRXX(ierr);
-
-//      /* now process the local nodes */
-//      for(size_t n_map=0; n_map<local_nodes.size(); ++n_map)
-//      {
-//        p4est_locidx_t n = local_nodes[n_map];
-//        if(!b_qn_well_defined_p[n])
-//        {
-//          ngbd->get_neighbors(n, qnnn);
-//          double dt = MIN(fabs(qnnn.d_m00) , fabs(qnnn.d_p00) );
-//          dt  =  MIN( dt, fabs(qnnn.d_0m0) , fabs(qnnn.d_0p0) );
-//#ifdef P4_TO_P8
-//          dt  =  MIN( dt, fabs(qnnn.d_00m) , fabs(qnnn.d_00p) );
-//          dt /= 3;
-//#else
-//          dt /= 2;
-//#endif
-
-//          /* first order one sided derivative */
-//          double qnx = nx[n]>0 ? (qn_p[n] - qnnn.f_m00_linear(qn_p)) / qnnn.d_m00
-//                               : (qnnn.f_p00_linear(qn_p) - qn_p[n]) / qnnn.d_p00;
-//          double qny = ny[n]>0 ? (qn_p[n] - qnnn.f_0m0_linear(qn_p)) / qnnn.d_0m0
-//                               : (qnnn.f_0p0_linear(qn_p) - qn_p[n]) / qnnn.d_0p0;
-//#ifdef P4_TO_P8
-//          double qnz = nz[n]>0 ? (qn_p[n] - qnnn.f_00m_linear(qn_p)) / qnnn.d_00m
-//                               : (qnnn.f_00p_linear(qn_p) - qn_p[n]) / qnnn.d_00p;
-//#endif
-//          tmp_p[n] = qn_p[n] - dt*( nx[n]*qnx + ny[n]*qny
-//                          #ifdef P4_TO_P8
-//                                    + nz[n]*qnz
-//                          #endif
-//                                    ) + (order==2 ? dt*qnn_p[n] : 0);
-//        }
-//        else
-//          tmp_p[n] = qn_p[n];
-//      }
-
-//      /* end update communication */
-//      ierr = VecGhostUpdateEnd  (tmp, INSERT_VALUES, SCATTER_FORWARD); CHKERRXX(ierr);
-
-//      ierr = VecRestoreArray(qn , &qn_p ); CHKERRXX(ierr);
-//      ierr = VecRestoreArray(tmp, &tmp_p); CHKERRXX(ierr);
-
-//      ierr = VecGhostGetLocalForm(tmp, &tmp_loc); CHKERRXX(ierr);
-//      ierr = VecGhostGetLocalForm(qn , &qn_loc ); CHKERRXX(ierr);
-//      ierr = VecCopy(tmp_loc, qn_loc); CHKERRXX(ierr);
-//      ierr = VecGhostRestoreLocalForm(tmp, &tmp_loc); CHKERRXX(ierr);
-//      ierr = VecGhostRestoreLocalForm(qn , &qn_loc ); CHKERRXX(ierr);
-//    }
-
-//    ierr = VecRestoreArray(b_qn_well_defined, &b_qn_well_defined_p); CHKERRXX(ierr);
-
-//    if(order==2)
-//    {
-//      ierr = VecRestoreArray(qnn, &qnn_p); CHKERRXX(ierr);
-//      ierr = VecDestroy(qnn); CHKERRXX(ierr);
-//    }
-//  }
-
-//  if(order>=1) { ierr = VecDestroy(b_qn_well_defined ); CHKERRXX(ierr); }
-//  if(order==2) { ierr = VecDestroy(b_qnn_well_defined); CHKERRXX(ierr); }
-
-//  /* extrapolate q */
-//  Vec qxx, qyy;
-//  double *qxx_p, *qyy_p;
-//  ierr = VecCreateGhostNodes(p4est, nodes, &qxx); CHKERRXX(ierr);
-//  ierr = VecCreateGhostNodes(p4est, nodes, &qyy); CHKERRXX(ierr);
-//#ifdef P4_TO_P8
-//  Vec qzz;
-//  double *qzz_p;
-//  ierr = VecCreateGhostNodes(p4est, nodes, &qzz); CHKERRXX(ierr);
-//#endif
-
-//  if(order>=1) { ierr = VecGetArray(qn, &qn_p); CHKERRXX(ierr); }
-
-//  for(int it=0; it<iterations; ++it)
-//  {
-//#ifdef P4_TO_P8
-//    ngbd->second_derivatives_central(q, qxx, qyy, qzz);
-//#else
-//    ngbd->second_derivatives_central(q, qxx, qyy);
-//#endif
-
-//    ierr = VecGetArray(qxx, &qxx_p); CHKERRXX(ierr);
-//    ierr = VecGetArray(qyy, &qyy_p); CHKERRXX(ierr);
-//#ifdef P4_TO_P8
-//    ierr = VecGetArray(qzz, &qzz_p); CHKERRXX(ierr);
-//#endif
-
-//    ierr = VecGetArray(q  , &q_p  ); CHKERRXX(ierr);
-//    ierr = VecGetArray(tmp, &tmp_p); CHKERRXX(ierr);
-
-//    /* first do the layer nodes */
-//    for(size_t n_map=0; n_map<layer_nodes.size(); ++n_map)
-//    {
-//      p4est_locidx_t n = layer_nodes[n_map];
-//      ngbd->get_neighbors(n, qnnn);
-//      if(phi_p[n] > -EPS)
-//      {
-//        const quad_neighbor_nodes_of_node_t& qnnn = (*ngbd)[n];
-//        double dt = MIN(fabs(qnnn.d_m00) , fabs(qnnn.d_p00) );
-//        dt  =  MIN( dt, fabs(qnnn.d_0m0) , fabs(qnnn.d_0p0) );
-//#ifdef P4_TO_P8
-//        dt  =  MIN( dt, fabs(qnnn.d_00m) , fabs(qnnn.d_00p) );
-//        dt /= 3;
-//#else
-//        dt /= 2;
-//#endif
-
-//        /* first order one sided derivatives */
-//        double qx = nx[n]>0 ? (q_p[n] - qnnn.f_m00_linear(q_p)) / qnnn.d_m00
-//                            : (qnnn.f_p00_linear(q_p) - q_p[n]) / qnnn.d_p00;
-//        double qy = ny[n]>0 ? (q_p[n] - qnnn.f_0m0_linear(q_p)) / qnnn.d_0m0
-//                            : (qnnn.f_0p0_linear(q_p) - q_p[n]) / qnnn.d_0p0;
-//#ifdef P4_TO_P8
-//        double qz = nz[n]>0 ? (q_p[n] - qnnn.f_00m_linear(q_p)) / qnnn.d_00m
-//                            : (qnnn.f_00p_linear(q_p) - q_p[n]) / qnnn.d_00p;
-//#endif
-
-//        /* second order derivatives */
-//        double qxx_m00 = qnnn.f_m00_linear(qxx_p);
-//        double qxx_p00 = qnnn.f_p00_linear(qxx_p);
-//        double qyy_0m0 = qnnn.f_0m0_linear(qyy_p);
-//        double qyy_0p0 = qnnn.f_0p0_linear(qyy_p);
-//#ifdef P4_TO_P8
-//        double qzz_00m = qnnn.f_00m_linear(qzz_p);
-//        double qzz_00p = qnnn.f_00p_linear(qzz_p);
-//#endif
-
-//        /* minmod operation */
-//        qxx_m00 = qxx_p[n]*qxx_m00<0 ? 0 : (fabs(qxx_p[n])<fabs(qxx_m00) ? qxx_p[n] : qxx_m00);
-//        qxx_p00 = qxx_p[n]*qxx_p00<0 ? 0 : (fabs(qxx_p[n])<fabs(qxx_p00) ? qxx_p[n] : qxx_p00);
-//        qyy_0m0 = qyy_p[n]*qyy_0m0<0 ? 0 : (fabs(qyy_p[n])<fabs(qyy_0m0) ? qyy_p[n] : qyy_0m0);
-//        qyy_0p0 = qyy_p[n]*qyy_0p0<0 ? 0 : (fabs(qyy_p[n])<fabs(qyy_0p0) ? qyy_p[n] : qyy_0p0);
-//#ifdef P4_TO_P8
-//        qzz_00m = qzz_p[n]*qzz_00m<0 ? 0 : (fabs(qzz_p[n])<fabs(qzz_00m) ? qzz_p[n] : qzz_00m);
-//        qzz_00p = qzz_p[n]*qzz_00p<0 ? 0 : (fabs(qzz_p[n])<fabs(qzz_00p) ? qzz_p[n] : qzz_00p);
-//#endif
-
-//        if(nx[n]<0) qx -= .5*qnnn.d_p00*qxx_p00;
-//        else        qx += .5*qnnn.d_m00*qxx_m00;
-//        if(ny[n]<0) qy -= .5*qnnn.d_0p0*qyy_0p0;
-//        else        qy += .5*qnnn.d_0m0*qyy_0m0;
-//#ifdef P4_TO_P8
-//        if(nz[n]<0) qz -= .5*qnnn.d_00p*qzz_00p;
-//        else        qz += .5*qnnn.d_00m*qzz_00m;
-//#endif
-
-////#ifdef P4_TO_P8
-////        if(fabs(nx[n])<EPS && fabs(ny[n])<EPS && fabs(nz[n])<EPS)
-////          tmp_p[n] = (qnnn.f_m00_linear(q_p) + qnnn.f_p00_linear(q_p) +
-////                      qnnn.f_0m0_linear(q_p) + qnnn.f_0p0_linear(q_p) +
-////                      qnnn.f_00m_linear(q_p) + qnnn.f_00p_linear(q_p))/6.;
-////#else
-////        if(fabs(nx[n])<EPS && fabs(ny[n])<EPS)
-////          tmp_p[n] = (qnnn.f_m00_linear(q_p) + qnnn.f_p00_linear(q_p) +
-////                      qnnn.f_0m0_linear(q_p) + qnnn.f_0p0_linear(q_p))/4.;
-////#endif
-////        else
-//          tmp_p[n] = q_p[n] - dt*( nx[n]*qx + ny[n]*qy
-//                         #ifdef P4_TO_P8
-//                                   + nz[n]*qz
-//                         #endif
-//                                   ) + (order>=1 ? dt*qn_p[n] : 0);
-//      }
-//      else
-//        tmp_p[n] = q_p[n];
-//    }
-
-//    /* initiate the communication */
-//    ierr = VecGhostUpdateBegin(tmp, INSERT_VALUES, SCATTER_FORWARD); CHKERRXX(ierr);
-
-//    /* now process the local nodes */
-//    for(size_t n_map=0; n_map<local_nodes.size(); ++n_map)
-//    {
-//      p4est_locidx_t n = local_nodes[n_map];
-//      ngbd->get_neighbors(n, qnnn);
-//      if(phi_p[n] > -EPS)
-//      {
-//        double dt = MIN(fabs(qnnn.d_m00) , fabs(qnnn.d_p00) );
-//        dt  =  MIN( dt, fabs(qnnn.d_0m0) , fabs(qnnn.d_0p0) );
-//#ifdef P4_TO_P8
-//        dt  =  MIN( dt, fabs(qnnn.d_00m) , fabs(qnnn.d_00p) );
-//        dt /= 3;
-//#else
-//        dt /= 2;
-//#endif
-
-//        /* first order one sided derivatives */
-//        double qx = nx[n]>0 ? (q_p[n] - qnnn.f_m00_linear(q_p)) / qnnn.d_m00
-//                            : (qnnn.f_p00_linear(q_p) - q_p[n]) / qnnn.d_p00;
-//        double qy = ny[n]>0 ? (q_p[n] - qnnn.f_0m0_linear(q_p)) / qnnn.d_0m0
-//                            : (qnnn.f_0p0_linear(q_p) - q_p[n]) / qnnn.d_0p0;
-//#ifdef P4_TO_P8
-//        double qz = nz[n]>0 ? (q_p[n] - qnnn.f_00m_linear(q_p)) / qnnn.d_00m
-//                            : (qnnn.f_00p_linear(q_p) - q_p[n]) / qnnn.d_00p;
-//#endif
-
-//        /* second order derivatives */
-//        double qxx_m00 = qnnn.f_m00_linear(qxx_p);
-//        double qxx_p00 = qnnn.f_p00_linear(qxx_p);
-//        double qyy_0m0 = qnnn.f_0m0_linear(qyy_p);
-//        double qyy_0p0 = qnnn.f_0p0_linear(qyy_p);
-//#ifdef P4_TO_P8
-//        double qzz_00m = qnnn.f_00m_linear(qzz_p);
-//        double qzz_00p = qnnn.f_00p_linear(qzz_p);
-//#endif
-
-//        /* minmod operation */
-//        qxx_m00 = qxx_p[n]*qxx_m00<0 ? 0 : (fabs(qxx_p[n])<fabs(qxx_m00) ? qxx_p[n] : qxx_m00);
-//        qxx_p00 = qxx_p[n]*qxx_p00<0 ? 0 : (fabs(qxx_p[n])<fabs(qxx_p00) ? qxx_p[n] : qxx_p00);
-//        qyy_0m0 = qyy_p[n]*qyy_0m0<0 ? 0 : (fabs(qyy_p[n])<fabs(qyy_0m0) ? qyy_p[n] : qyy_0m0);
-//        qyy_0p0 = qyy_p[n]*qyy_0p0<0 ? 0 : (fabs(qyy_p[n])<fabs(qyy_0p0) ? qyy_p[n] : qyy_0p0);
-//#ifdef P4_TO_P8
-//        qzz_00m = qzz_p[n]*qzz_00m<0 ? 0 : (fabs(qzz_p[n])<fabs(qzz_00m) ? qzz_p[n] : qzz_00m);
-//        qzz_00p = qzz_p[n]*qzz_00p<0 ? 0 : (fabs(qzz_p[n])<fabs(qzz_00p) ? qzz_p[n] : qzz_00p);
-//#endif
-
-//        if(nx[n]<0) qx -= .5*qnnn.d_p00*qxx_p00;
-//        else        qx += .5*qnnn.d_m00*qxx_m00;
-//        if(ny[n]<0) qy -= .5*qnnn.d_0p0*qyy_0p0;
-//        else        qy += .5*qnnn.d_0m0*qyy_0m0;
-//#ifdef P4_TO_P8
-//        if(nz[n]<0) qz -= .5*qnnn.d_00p*qzz_00p;
-//        else        qz += .5*qnnn.d_00m*qzz_00m;
-//#endif
-
-////#ifdef P4_TO_P8
-////        if(fabs(nx[n])<EPS && fabs(ny[n])<EPS && fabs(nz[n])<EPS)
-////          tmp_p[n] = (qnnn.f_m00_linear(q_p) + qnnn.f_p00_linear(q_p) +
-////                      qnnn.f_0m0_linear(q_p) + qnnn.f_0p0_linear(q_p) +
-////                      qnnn.f_00m_linear(q_p) + qnnn.f_00p_linear(q_p))/6.;
-////#else
-////        if(fabs(nx[n])<EPS && fabs(ny[n])<EPS)
-////          tmp_p[n] = (qnnn.f_m00_linear(q_p) + qnnn.f_p00_linear(q_p) +
-////                      qnnn.f_0m0_linear(q_p) + qnnn.f_0p0_linear(q_p))/4.;
-////#endif
-////        else
-//          tmp_p[n] = q_p[n] - dt*( nx[n]*qx + ny[n]*qy
-//                         #ifdef P4_TO_P8
-//                                   + nz[n]*qz
-//                         #endif
-//                                   ) + (order>=1 ? dt*qn_p[n] : 0);
-//      }
-//      else
-//        tmp_p[n] = q_p[n];
-//    }
-
-//    /* end update communication */
-//    ierr = VecGhostUpdateEnd  (tmp, INSERT_VALUES, SCATTER_FORWARD); CHKERRXX(ierr);
-
-//    ierr = VecRestoreArray(qxx, &qxx_p); CHKERRXX(ierr);
-//    ierr = VecRestoreArray(qyy, &qyy_p); CHKERRXX(ierr);
-//#ifdef P4_TO_P8
-//    ierr = VecRestoreArray(qzz, &qzz_p); CHKERRXX(ierr);
-//#endif
-//    ierr = VecRestoreArray(q  , &q_p  ); CHKERRXX(ierr);
-//    ierr = VecRestoreArray(tmp, &tmp_p); CHKERRXX(ierr);
-
-//    ierr = VecGhostGetLocalForm(tmp, &tmp_loc); CHKERRXX(ierr);
-//    ierr = VecGhostGetLocalForm(q  , &q_loc  ); CHKERRXX(ierr);
-//    ierr = VecCopy(tmp_loc, q_loc); CHKERRXX(ierr);
-//    ierr = VecGhostRestoreLocalForm(tmp, &tmp_loc); CHKERRXX(ierr);
-//    ierr = VecGhostRestoreLocalForm(q  , &q_loc  ); CHKERRXX(ierr);
-//  }
-
-//  if(order>=1)
-//  {
-//    ierr = VecRestoreArray(qn, &qn_p); CHKERRXX(ierr);
-//    ierr = VecDestroy(qn); CHKERRXX(ierr);
-//  }
-
-//  ierr = VecRestoreArray(phi, &phi_p); CHKERRXX(ierr);
-
-//  ierr = VecDestroy(qxx); CHKERRXX(ierr);
-//  ierr = VecDestroy(qyy); CHKERRXX(ierr);
-//#ifdef P4_TO_P8
-//  ierr = VecDestroy(qzz); CHKERRXX(ierr);
-//#endif
-
-//  ierr = VecDestroy(tmp); CHKERRXX(ierr);
-
-//  ierr = PetscLogEventEnd(log_my_p4est_level_set_extend_over_interface_TVD, phi, q, 0, 0); CHKERRXX(ierr);
-//}
-
-
-
-void my_p4est_level_set_t::extend_Over_Interface_TVD_full( Vec phi, Vec mask, Vec q, int iterations, int order, my_p4est_poisson_nodes_t *solver) const
-{
-#ifdef CASL_THROWS
-  if(order!=0 && order!=1 && order!=2) throw std::invalid_argument("[CASL_ERROR]: my_p4est_level_set_t->extend_Over_Interface_TVD: order must be 0, 1 or 2.");
-#endif
-  PetscErrorCode ierr;
-  ierr = PetscLogEventBegin(log_my_p4est_level_set_extend_over_interface_TVD, phi, q, 0, 0); CHKERRXX(ierr);
-
-  double *mask_p;
-  ierr = VecGetArray(mask, &mask_p); CHKERRXX(ierr);
-
-  double *phi_p;
-  ierr = VecGetArray(phi, &phi_p); CHKERRXX(ierr);
-
-  Vec b_qn_well_defined;  double *b_qn_well_defined_p;
-  Vec b_qnn_well_defined; double *b_qnn_well_defined_p;
-
-  double *q_p;
-
-  Vec qx; double *qx_p;
-  Vec qy; double *qy_p;
-#ifdef P4_TO_P8
-  Vec qz; double *qz_p;
-#endif
-
-  Vec qxx; double *qxx_p;
-  Vec qyy; double *qyy_p;
-  Vec qxy; double *qxy_p;
-#ifdef P4_TO_P8
-  Vec qzz; double *qzz_p;
-  Vec qyz; double *qyz_p;
-  Vec qzx; double *qzx_p;
-#endif
-=======
     if(p_000*p_m00<0){
 //      s_m00[n] = interface_Location(0, s_m00_, p_000, p_m00);
       s_m00[n] =-interface_Location_With_Second_Order_Derivative(-s_m00_,   0,p_m00,p_000,pxx_m00,pxx_000);
@@ -6632,7 +5208,6 @@
     }
 #endif
   }
->>>>>>> f9624b3b
 
   interp_m00.interpolate(qi_m00.data());
   interp_p00.interpolate(qi_p00.data());
@@ -6851,8 +5426,6 @@
   const std::vector<p4est_locidx_t>& local_nodes = ngbd->local_nodes;
 
   /* compute the normals */
-<<<<<<< HEAD
-=======
   double *normal_p[P4EST_DIM];
 
   if (normal != NULL)
@@ -6861,7 +5434,6 @@
       ierr = VecGetArray(normal[dim], &normal_p[dim]); CHKERRXX(ierr);
     }
 
->>>>>>> f9624b3b
   std::vector<double> nx(nodes->num_owned_indeps);
   std::vector<double> ny(nodes->num_owned_indeps);
 #ifdef P4_TO_P8
@@ -6869,37 +5441,18 @@
 #endif
 
   quad_neighbor_nodes_of_node_t qnnn;
-  for(p4est_locidx_t n=0; n<nodes->num_owned_indeps; ++n)
-  {
-    ngbd->get_neighbors(n, qnnn);
-    nx[n] = qnnn.dx_central(phi_p);
-    ny[n] = qnnn.dy_central(phi_p);
-#ifdef P4_TO_P8
-    nz[n] = qnnn.dz_central(phi_p);
-    double norm = sqrt(nx[n]*nx[n] + ny[n]*ny[n] + nz[n]*nz[n]);
-#else
-    double norm = sqrt(nx[n]*nx[n] + ny[n]*ny[n]);
-#endif
-
-    if(norm>EPS)
-    {
-      nx[n] /= norm;
-      ny[n] /= norm;
-#ifdef P4_TO_P8
-      nz[n] /= norm;
-#endif
-    }
-    else
-    {
-<<<<<<< HEAD
-      nx[n] = 0;
-      ny[n] = 0;
-#ifdef P4_TO_P8
-      nz[n] = 0;
-#endif
-    }
-  }
-=======
+  if (normal != NULL) {
+    for(p4est_locidx_t n=0; n<nodes->num_owned_indeps; ++n)
+    {
+      nx[n] = normal_p[0][n];
+      ny[n] = normal_p[1][n];
+#ifdef P4_TO_P8
+      nz[n] = normal_p[2][n];
+#endif
+    }
+  } else {
+    for(p4est_locidx_t n=0; n<nodes->num_owned_indeps; ++n)
+    {
       ngbd->get_neighbors(n, qnnn);
       nx[n] = qnnn.dx_central(phi_wall_p);
       ny[n] = qnnn.dy_central(phi_wall_p);
@@ -8233,7 +6786,6 @@
 #endif
                 }
   }
->>>>>>> f9624b3b
 
   ierr = VecGetArray(q , &q_p) ; CHKERRXX(ierr);
 
@@ -8298,70 +6850,6 @@
            )
       {
         b_qn_well_defined_p[n] = true;
-<<<<<<< HEAD
-        qx_p[n] = qnnn.dx_central(q_p); qxx_p[n] = qnnn.dxx_central(q_p);
-        qy_p[n] = qnnn.dy_central(q_p); qyy_p[n] = qnnn.dyy_central(q_p);
-#ifdef P4_TO_P8
-        qz_p[n] = qnnn.dz_central(q_p); qzz_p[n] = qnnn.dyy_central(q_p);
-#endif
-      }
-//      else if (mask_p[qnnn.node_000]<-EPS && solver != NULL)
-//      {
-//        double d_m00 = qnnn.d_m00, d_p00 = qnnn.d_p00;
-//        double d_0m0 = qnnn.d_0m0, d_0p0 = qnnn.d_0p0;
-//#ifdef P4_TO_P8
-//        double d_00m = qnnn.d_00m, d_00p = qnnn.d_00p;
-//#endif
-
-//        // assuming grid is uniform near the interface
-//        double q_m00 = qnnn.f_m00_linear(q_p), q_p00 = qnnn.f_p00_linear(q_p);
-//        double q_0m0 = qnnn.f_0m0_linear(q_p), q_0p0 = qnnn.f_0p0_linear(q_p);
-//#ifdef P4_TO_P8
-//        double q_00m = qnnn.f_00m_linear(q_p), q_00p = qnnn.f_00p_linear(q_p);
-//#endif
-//        double q_000 = q_p[n];
-
-//        double d_min = diag;
-//        for (unsigned int i = 0; i < solver->pointwise_bc[n].size(); ++i)
-//        {
-//          switch (solver->pointwise_bc[n][i].dir)
-//          {
-//            case 0: d_m00 = solver->pointwise_bc[n][i].dist; q_m00 = solver->pointwise_bc[n][i].value; break;
-//            case 1: d_p00 = solver->pointwise_bc[n][i].dist; q_p00 = solver->pointwise_bc[n][i].value; break;
-//            case 2: d_0m0 = solver->pointwise_bc[n][i].dist; q_0m0 = solver->pointwise_bc[n][i].value; break;
-//            case 3: d_0p0 = solver->pointwise_bc[n][i].dist; q_0p0 = solver->pointwise_bc[n][i].value; break;
-//#ifdef P4_TO_P8
-//            case 4: d_00m = solver->pointwise_bc[n][i].dist; q_00m = solver->pointwise_bc[n][i].value; break;
-//            case 5: d_00p = solver->pointwise_bc[n][i].dist; q_00p = solver->pointwise_bc[n][i].value; break;
-//#endif
-//          }
-
-//          d_min = MIN(d_min, solver->pointwise_bc[n][i].dist);
-//        }
-
-//        if (d_min > rel_thresh*diag && solver->pointwise_bc[n].size() < 3)
-//        {
-//          b_qn_well_defined_p[n] = true;
-//          qx_p[n] = ((q_p00-q_000)*d_m00/d_p00 + (q_000-q_m00)*d_p00/d_m00)/(d_m00+d_p00);
-//          qy_p[n] = ((q_0p0-q_000)*d_0m0/d_0p0 + (q_000-q_0m0)*d_0p0/d_0m0)/(d_0m0+d_0p0);
-//#ifdef P4_TO_P8
-//          qz_p[n] = ((q_00p-q_000)*d_00m/d_00p + (q_000-q_00m)*d_00p/d_00m)/(d_00m+d_00p);
-//#endif
-//          qxx_p[n] = 2.*((q_p00-q_000)/d_p00 - (q_000-q_m00)/d_m00)/(d_m00+d_p00);
-//          qyy_p[n] = 2.*((q_0p0-q_000)/d_0p0 - (q_000-q_0m0)/d_0m0)/(d_0m0+d_0p0);
-//#ifdef P4_TO_P8
-//          qzz_p[n] = 2.*((q_00p-q_000)/d_00p - (q_000-q_00m)/d_00m)/(d_00m+d_00p);
-//#endif
-//        } else {
-//          b_qn_well_defined_p[n] = false;
-//          qx_p[n] = 0; qxx_p[n] = 0;
-//          qy_p[n] = 0; qyy_p[n] = 0;
-//#ifdef P4_TO_P8
-//          qz_p[n] = 0; qzz_p[n] = 0;
-//#endif
-//        }
-//      }
-=======
         qn_p[n] = ( nx[n]*qnnn.dx_central(q_p) +
                     ny[n]*qnnn.dy_central(q_p)
             #ifdef P4_TO_P8
@@ -8369,7 +6857,6 @@
             #endif
                     );
       }
->>>>>>> f9624b3b
       else
       {
         b_qn_well_defined_p[n] = false;
@@ -8430,70 +6917,6 @@
            )
       {
         b_qn_well_defined_p[n] = true;
-<<<<<<< HEAD
-        qx_p[n] = qnnn.dx_central(q_p); qxx_p[n] = qnnn.dxx_central(q_p);
-        qy_p[n] = qnnn.dy_central(q_p); qyy_p[n] = qnnn.dyy_central(q_p);
-#ifdef P4_TO_P8
-        qz_p[n] = qnnn.dz_central(q_p); qzz_p[n] = qnnn.dyy_central(q_p);
-#endif
-      }
-//      else if (mask_p[qnnn.node_000]<-EPS && solver != NULL)
-//      {
-//        double d_m00 = qnnn.d_m00, d_p00 = qnnn.d_p00;
-//        double d_0m0 = qnnn.d_0m0, d_0p0 = qnnn.d_0p0;
-//#ifdef P4_TO_P8
-//        double d_00m = qnnn.d_00m, d_00p = qnnn.d_00p;
-//#endif
-
-//        // assuming grid is uniform near the interface
-//        double q_m00 = qnnn.f_m00_linear(q_p), q_p00 = qnnn.f_p00_linear(q_p);
-//        double q_0m0 = qnnn.f_0m0_linear(q_p), q_0p0 = qnnn.f_0p0_linear(q_p);
-//#ifdef P4_TO_P8
-//        double q_00m = qnnn.f_00m_linear(q_p), q_00p = qnnn.f_00p_linear(q_p);
-//#endif
-//        double q_000 = q_p[n];
-
-//        double d_min = diag;
-//        for (unsigned int i = 0; i < solver->pointwise_bc[n].size(); ++i)
-//        {
-//          switch (solver->pointwise_bc[n][i].dir)
-//          {
-//            case 0: d_m00 = solver->pointwise_bc[n][i].dist; q_m00 = solver->pointwise_bc[n][i].value; break;
-//            case 1: d_p00 = solver->pointwise_bc[n][i].dist; q_p00 = solver->pointwise_bc[n][i].value; break;
-//            case 2: d_0m0 = solver->pointwise_bc[n][i].dist; q_0m0 = solver->pointwise_bc[n][i].value; break;
-//            case 3: d_0p0 = solver->pointwise_bc[n][i].dist; q_0p0 = solver->pointwise_bc[n][i].value; break;
-//#ifdef P4_TO_P8
-//            case 4: d_00m = solver->pointwise_bc[n][i].dist; q_00m = solver->pointwise_bc[n][i].value; break;
-//            case 5: d_00p = solver->pointwise_bc[n][i].dist; q_00p = solver->pointwise_bc[n][i].value; break;
-//#endif
-//          }
-
-//          d_min = MIN(d_min, solver->pointwise_bc[n][i].dist);
-//        }
-
-//        if (d_min > rel_thresh*diag && solver->pointwise_bc[n].size() < 3)
-//        {
-//          b_qn_well_defined_p[n] = true;
-//          qx_p[n] = ((q_p00-q_000)*d_m00/d_p00 + (q_000-q_m00)*d_p00/d_m00)/(d_m00+d_p00);
-//          qy_p[n] = ((q_0p0-q_000)*d_0m0/d_0p0 + (q_000-q_0m0)*d_0p0/d_0m0)/(d_0m0+d_0p0);
-//#ifdef P4_TO_P8
-//          qz_p[n] = ((q_00p-q_000)*d_00m/d_00p + (q_000-q_00m)*d_00p/d_00m)/(d_00m+d_00p);
-//#endif
-//          qxx_p[n] = 2.*((q_p00-q_000)/d_p00 - (q_000-q_m00)/d_m00)/(d_m00+d_p00);
-//          qyy_p[n] = 2.*((q_0p0-q_000)/d_0p0 - (q_000-q_0m0)/d_0m0)/(d_0m0+d_0p0);
-//#ifdef P4_TO_P8
-//          qzz_p[n] = 2.*((q_00p-q_000)/d_00p - (q_000-q_00m)/d_00m)/(d_00m+d_00p);
-//#endif
-//        } else {
-//          b_qn_well_defined_p[n] = false;
-//          qx_p[n] = 0; qxx_p[n] = 0;
-//          qy_p[n] = 0; qyy_p[n] = 0;
-//#ifdef P4_TO_P8
-//          qz_p[n] = 0; qzz_p[n] = 0;
-//#endif
-//        }
-//      }
-=======
         qn_p[n] = ( nx[n]*qnnn.dx_central(q_p) +
                     ny[n]*qnnn.dy_central(q_p)
             #ifdef P4_TO_P8
@@ -8501,7 +6924,6 @@
             #endif
                     );
       }
->>>>>>> f9624b3b
       else
       {
         b_qn_well_defined_p[n] = false;
