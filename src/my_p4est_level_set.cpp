--- conflicted
+++ resolved
@@ -997,9 +997,7 @@
 
     /* 5) Copy data into phi */
     for(size_t n=0; n<nodes->indep_nodes.elem_count; ++n)
-<<<<<<< HEAD
-=======
-      phi[n] = p1[n];   
+      phi[n] = p1[n];
   }
   IPMLogRegionEnd("reinit_1st_1st");
 
@@ -1048,7 +1046,6 @@
 
     /* 5) Copy data into phi */
     for(size_t n=0; n<nodes->indep_nodes.elem_count; ++n)
->>>>>>> df41de9c
       phi[n] = p1[n];
   }
   IPMLogRegionEnd("reinit_1st_1st");
