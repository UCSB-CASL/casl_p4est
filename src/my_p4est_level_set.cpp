#ifdef P4_TO_P8
#include "my_p8est_level_set.h"
#include <src/point3.h>
#include <src/my_p8est_interpolation_nodes.h>
#include <src/my_p8est_refine_coarsen.h>
#include <src/my_p8est_macros.h>
#include <src/my_p8est_poisson_nodes_mls.h>
#else
#include "my_p4est_level_set.h"
#include <src/point2.h>
#include <src/my_p4est_interpolation_nodes.h>
#include <src/my_p4est_refine_coarsen.h>
#include <src/my_p4est_macros.h>
#include <src/my_p4est_poisson_nodes_mls.h>
#endif

#include <src/casl_math.h>
#include "petsc_compatibility.h"
#include <petsclog.h>

#undef MAX
#undef MIN

// logging variables -- defined in src/petsc_logging.cpp
#ifndef CASL_LOG_EVENTS
#undef PetscLogEventBegin
#undef PetscLogEventEnd
#define PetscLogEventBegin(e, o1, o2, o3, o4) 0
#define PetscLogEventEnd(e, o1, o2, o3, o4) 0
#else
extern PetscLogEvent log_my_p4est_level_set_reinit_1st_order;
extern PetscLogEvent log_my_p4est_level_set_reinit_2nd_order;
extern PetscLogEvent log_my_p4est_level_set_reinit_1st_time_2nd_space;
extern PetscLogEvent log_my_p4est_level_set_reinit_2nd_time_1st_space;
extern PetscLogEvent log_my_p4est_level_set_reinit_1_iter_1st_order;
extern PetscLogEvent log_my_p4est_level_set_reinit_1_iter_2nd_order;
extern PetscLogEvent log_my_p4est_level_set_extend_over_interface;
extern PetscLogEvent log_my_p4est_level_set_extend_over_interface_TVD;
extern PetscLogEvent log_my_p4est_level_set_extend_from_interface;
extern PetscLogEvent log_my_p4est_level_set_extend_from_interface_TVD;
extern PetscLogEvent log_my_p4est_level_set_compute_derivatives;
extern PetscLogEvent log_my_p4est_level_set_advect_in_normal_direction_1_iter;
extern PetscLogEvent log_my_p4est_level_set_advect_in_normal_direction_Vec;
extern PetscLogEvent log_my_p4est_level_set_advect_in_normal_direction_CF2;
#endif
#ifndef CASL_LOG_FLOPS
#undef PetscLogFlops
#define PetscLogFlops(n) 0
#endif

void my_p4est_level_set_t::reinitialize_One_Iteration_First_Order( std::vector<p4est_locidx_t>& map, double *p0, double *pn, double *pnp1, double limit )
{
  PetscErrorCode ierr;
  ierr = PetscLogEventBegin(log_my_p4est_level_set_reinit_1_iter_1st_order, 0, 0, 0, 0);

  quad_neighbor_nodes_of_node_t qnnn;
  for( size_t n_map=0; n_map<map.size(); ++n_map)
  {
    p4est_locidx_t n = map[n_map];

    if(fabs(p0[n]) <= EPS)
      pnp1[n] = 0;
    else if(fabs(p0[n]) <= limit)
    {

      ngbd->get_neighbors(n, qnnn);

      double p0_000, p0_m00, p0_p00, p0_0m0, p0_0p0 ;
      double p_000 , p_m00 , p_p00 , p_0m0 , p_0p0  ;
#ifdef P4_TO_P8
      double p0_00m, p0_00p;
      double p_00m,  p_00p ;
#endif
#ifdef P4_TO_P8
      qnnn.ngbd_with_quadratic_interpolation(p0, p0_000, p0_m00, p0_p00, p0_0m0, p0_0p0, p0_00m, p0_00p);
      qnnn.ngbd_with_quadratic_interpolation(pn, p_000 , p_m00 , p_p00 , p_0m0 , p_0p0 , p_00m , p_00p );
#else
      qnnn.ngbd_with_quadratic_interpolation(p0, p0_000, p0_m00, p0_p00, p0_0m0, p0_0p0);
      qnnn.ngbd_with_quadratic_interpolation(pn, p_000 , p_m00 , p_p00 , p_0m0 , p_0p0 );
#endif
      double s_p00 = qnnn.d_p00; double s_m00 = qnnn.d_m00;
      double s_0p0 = qnnn.d_0p0; double s_0m0 = qnnn.d_0m0;
#ifdef P4_TO_P8
      double s_00p = qnnn.d_00p; double s_00m = qnnn.d_00m;
#endif

      //---------------------------------------------------------------------
      // check if the node is near interface
      //---------------------------------------------------------------------
      if (    (p0_000*p0_m00<0) || (p0_000*p0_p00<0)
              || (p0_000*p0_0m0<0) || (p0_000*p0_0p0<0)
        #ifdef P4_TO_P8
              || (p0_000*p0_00m<0) || (p0_000*p0_00p<0)
        #endif
              )
      {
        if(p0_000*p0_m00<0) { s_m00 = -interface_Location(-s_m00, 0, p0_m00, p0_000); p_m00 = 0; }
        if(p0_000*p0_p00<0) { s_p00 =  interface_Location( s_p00, 0, p0_p00, p0_000); p_p00 = 0; }
        if(p0_000*p0_0m0<0) { s_0m0 = -interface_Location(-s_0m0, 0, p0_0m0, p0_000); p_0m0 = 0; }
        if(p0_000*p0_0p0<0) { s_0p0 =  interface_Location( s_0p0, 0, p0_0p0, p0_000); p_0p0 = 0; }
#ifdef P4_TO_P8
        if(p0_000*p0_00m<0) { s_00m = -interface_Location(-s_00m, 0, p0_00m, p0_000); p_00m = 0; }
        if(p0_000*p0_00p<0) { s_00p =  interface_Location( s_00p, 0, p0_00p, p0_000); p_00p = 0; }
#endif

        s_m00 = MAX(s_m00,EPS);
        s_p00 = MAX(s_p00,EPS);
        s_0m0 = MAX(s_0m0,EPS);
        s_0p0 = MAX(s_0p0,EPS);
#ifdef P4_TO_P8
        s_00p = MAX(s_00p,EPS);
        s_00m = MAX(s_00m,EPS);
#endif
      }

      //---------------------------------------------------------------------
      // Neumann boundary condition on the walls
      //---------------------------------------------------------------------
      /* first unclamp the node */
      p4est_indep_t *node = (p4est_indep_t*)sc_array_index(&nodes->indep_nodes,n);
      p4est_indep_t unclamped_node = *node;
      p4est_node_unclamp((p4est_quadrant_t*)&unclamped_node);

      /* wall in the x direction */
      if(unclamped_node.x==0)
      {
        p4est_topidx_t tree_idx = node->p.piggy3.which_tree;
        p4est_topidx_t nb_tree_idx = p4est->connectivity->tree_to_tree[P4EST_FACES*tree_idx + dir::f_m00];
        if(nb_tree_idx == tree_idx) { s_m00 = s_p00; p_m00 = p_p00; }
      }
      else if(unclamped_node.x==P4EST_ROOT_LEN)
      {
        p4est_topidx_t tree_idx = node->p.piggy3.which_tree;
        p4est_topidx_t nb_tree_idx = p4est->connectivity->tree_to_tree[P4EST_FACES*tree_idx + dir::f_p00];
        if(nb_tree_idx == tree_idx) { s_p00 = s_m00; p_p00 = p_m00; }
      }

      /* wall in the y direction */
      if(unclamped_node.y==0)
      {
        p4est_topidx_t tree_idx = node->p.piggy3.which_tree;
        p4est_topidx_t nb_tree_idx = p4est->connectivity->tree_to_tree[P4EST_FACES*tree_idx + dir::f_0m0];
        if(nb_tree_idx == tree_idx) { s_0m0 = s_0p0; p_0m0 = p_0p0; }
      }
      else if(unclamped_node.y==P4EST_ROOT_LEN)
      {
        p4est_topidx_t tree_idx = node->p.piggy3.which_tree;
        p4est_topidx_t nb_tree_idx = p4est->connectivity->tree_to_tree[P4EST_FACES*tree_idx + dir::f_0p0];
        if(nb_tree_idx == tree_idx) { s_0p0 = s_0m0; p_0p0 = p_0m0; }
      }
#ifdef P4_TO_P8
      /* wall in the z direction */
      if(unclamped_node.z==0)
      {
        p4est_topidx_t tree_idx = node->p.piggy3.which_tree;
        p4est_topidx_t nb_tree_idx = p4est->connectivity->tree_to_tree[P4EST_FACES*tree_idx + dir::f_00m];
        if(nb_tree_idx == tree_idx) { s_00m = s_00p; p_00m = p_00p; }
      }
      else if(unclamped_node.z==P4EST_ROOT_LEN)
      {
        p4est_topidx_t tree_idx = node->p.piggy3.which_tree;
        p4est_topidx_t nb_tree_idx = p4est->connectivity->tree_to_tree[P4EST_FACES*tree_idx + dir::f_00p];
        if(nb_tree_idx == tree_idx) { s_00p = s_00m; p_00p = p_00m; }
      }
#endif
      //---------------------------------------------------------------------
      // First Order One-Sided Differecing
      //---------------------------------------------------------------------
      double px_p00 = (p_p00-p_000)/s_p00; double px_m00 = (p_000-p_m00)/s_m00;
      double py_0p0 = (p_0p0-p_000)/s_0p0; double py_0m0 = (p_000-p_0m0)/s_0m0;
#ifdef P4_TO_P8
      double pz_00p = (p_00p-p_000)/s_00p; double pz_00m = (p_000-p_00m)/s_00m;
#endif

      double sgn = (p0_000>0) ? 1 : -1;

      //---------------------------------------------------------------------
      // Upwind Scheme
      //---------------------------------------------------------------------
      double dt = MIN(s_m00,s_p00);
      dt = MIN(dt,s_0m0);
      dt = MIN(dt,s_0p0);
#ifdef P4_TO_P8
      dt = MIN(dt,s_00m);
      dt = MIN(dt,s_00p);
#endif
      dt = dt/2.;

      if(sgn>0) {
        if(px_p00>0) px_p00 = 0;
        if(px_m00<0) px_m00 = 0;
        if(py_0p0>0) py_0p0 = 0;
        if(py_0m0<0) py_0m0 = 0;
#ifdef P4_TO_P8
        if(pz_00p>0) pz_00p = 0;
        if(pz_00m<0) pz_00m = 0;
#endif
      } else {
        if(px_p00<0) px_p00 = 0;
        if(px_m00>0) px_m00 = 0;
        if(py_0p0<0) py_0p0 = 0;
        if(py_0m0>0) py_0m0 = 0;
#ifdef P4_TO_P8
        if(pz_00p<0) pz_00p = 0;
        if(pz_00m>0) pz_00m = 0;
#endif
      }

#ifdef P4_TO_P8
      pnp1[n] = p_000 - dt*sgn*(sqrt( MAX(px_p00*px_p00 , px_m00*px_m00) +
                                      MAX(py_0p0*py_0p0 , py_0m0*py_0m0) +
                                      MAX(pz_00p*pz_00p , pz_00m*pz_00m) ) - 1.);
#else
      pnp1[n] = p_000 - dt*sgn*(sqrt( MAX(px_p00*px_p00 , px_m00*px_m00) +
                                      MAX(py_0p0*py_0p0 , py_0m0*py_0m0) ) - 1.);
#endif
      if(p0_000*pnp1[n]<0) pnp1[n] *= -1;

      ierr = PetscLogFlops(17); CHKERRXX(ierr);
    }
    /* else : far away from the interface and not in the band ... nothing to do */
    else
      pnp1[n] = p0[n];
  }
  ierr = PetscLogEventEnd(log_my_p4est_level_set_reinit_1_iter_1st_order, 0, 0, 0, 0);
}

void my_p4est_level_set_t::reinitialize_One_Iteration_Second_Order( std::vector<p4est_locidx_t>& map,
                                                                    #ifdef P4_TO_P8
                                                                    const double *dxx0, const double *dyy0, const double *dzz0,
                                                                    const double *dxx,  const double *dyy,  const double *dzz,
                                                                    #else
                                                                    const double *dxx0, const double *dyy0,
                                                                    const double *dxx,  const double *dyy,
                                                                    #endif
                                                                    double *p0, double *pn, double *pnp1, double limit )
{
  PetscErrorCode ierr;
  ierr = PetscLogEventBegin(log_my_p4est_level_set_reinit_1_iter_2nd_order, 0, 0, 0, 0);

  quad_neighbor_nodes_of_node_t qnnn;
  for( size_t n_map=0; n_map<map.size(); ++n_map)
  {
    p4est_locidx_t n = map[n_map];

    if(fabs(p0[n]) < EPS) {
      pnp1[n] = 0;
    } else if(fabs(p0[n]) <= limit) {
      ngbd->get_neighbors(n, qnnn);

      double p0_000, p0_m00, p0_p00, p0_0m0, p0_0p0 ;
      double p_000 , p_m00 , p_p00 , p_0m0 , p_0p0  ;
#ifdef P4_TO_P8
      double p0_00m, p0_00p;
      double p_00m,  p_00p ;
#endif
#ifdef P4_TO_P8
      qnnn.ngbd_with_quadratic_interpolation(p0, p0_000, p0_m00, p0_p00, p0_0m0, p0_0p0, p0_00m, p0_00p);
      qnnn.ngbd_with_quadratic_interpolation(pn, p_000 , p_m00 , p_p00 , p_0m0 , p_0p0 , p_00m , p_00p );
#else
      qnnn.ngbd_with_quadratic_interpolation(p0, p0_000, p0_m00, p0_p00, p0_0m0, p0_0p0);
      qnnn.ngbd_with_quadratic_interpolation(pn, p_000 , p_m00 , p_p00 , p_0m0 , p_0p0 );
#endif

      double s_p00 = qnnn.d_p00; double s_m00 = qnnn.d_m00;
      double s_0p0 = qnnn.d_0p0; double s_0m0 = qnnn.d_0m0;
#ifdef P4_TO_P8
      double s_00p = qnnn.d_00p; double s_00m = qnnn.d_00m;
#endif

      //---------------------------------------------------------------------
      // Second Order derivatives
      //---------------------------------------------------------------------
      double pxx_000 = dxx[n];
      double pyy_000 = dyy[n];
#ifdef P4_TO_P8
      double pzz_000 = dzz[n];
#endif
      double pxx_m00 = qnnn.f_m00_linear(dxx);
      double pxx_p00 = qnnn.f_p00_linear(dxx);
      double pyy_0m0 = qnnn.f_0m0_linear(dyy);
      double pyy_0p0 = qnnn.f_0p0_linear(dyy);
#ifdef P4_TO_P8
      double pzz_00m = qnnn.f_00m_linear(dzz);
      double pzz_00p = qnnn.f_00p_linear(dzz);
#endif

      //---------------------------------------------------------------------
      // check if the node is near interface
      //---------------------------------------------------------------------
      if (  (p0_000*p0_m00<0) || (p0_000*p0_p00<0)
         || (p0_000*p0_0m0<0) || (p0_000*p0_0p0<0)
        #ifdef P4_TO_P8
         || (p0_000*p0_00m<0) || (p0_000*p0_00p<0)
        #endif
         )
      {
        double p0xx_000 = dxx0[n];
        double p0yy_000 = dyy0[n];
#ifdef P4_TO_P8
        double p0zz_000 = dzz0[n];
#endif
        double p0xx_m00 = qnnn.f_m00_linear(dxx0);
        double p0xx_p00 = qnnn.f_p00_linear(dxx0);
        double p0yy_0m0 = qnnn.f_0m0_linear(dyy0);
        double p0yy_0p0 = qnnn.f_0p0_linear(dyy0);
#ifdef P4_TO_P8
        double p0zz_00m = qnnn.f_00m_linear(dzz0);
        double p0zz_00p = qnnn.f_00p_linear(dzz0);
#endif

        if(p0_000*p0_m00<0) { s_m00 =-interface_Location_With_Second_Order_Derivative(-s_m00,   0,p0_m00,p0_000,p0xx_m00,p0xx_000); p_m00=0; }
        if(p0_000*p0_p00<0) { s_p00 = interface_Location_With_Second_Order_Derivative(    0,s_p00,p0_000,p0_p00,p0xx_000,p0xx_p00); p_p00=0; }
        if(p0_000*p0_0m0<0) { s_0m0 =-interface_Location_With_Second_Order_Derivative(-s_0m0,   0,p0_0m0,p0_000,p0yy_0m0,p0yy_000); p_0m0=0; }
        if(p0_000*p0_0p0<0) { s_0p0 = interface_Location_With_Second_Order_Derivative(    0,s_0p0,p0_000,p0_0p0,p0yy_000,p0yy_0p0); p_0p0=0; }
#ifdef P4_TO_P8
        if(p0_000*p0_00m<0) { s_00m =-interface_Location_With_Second_Order_Derivative(-s_00m,   0,p0_00m,p0_000,p0zz_00m,p0zz_000); p_00m=0; }
        if(p0_000*p0_00p<0) { s_00p = interface_Location_With_Second_Order_Derivative(    0,s_00p,p0_000,p0_00p,p0zz_000,p0zz_00p); p_00p=0; }
#endif

        s_m00 = MAX(s_m00,EPS);
        s_p00 = MAX(s_p00,EPS);
        s_0m0 = MAX(s_0m0,EPS);
        s_0p0 = MAX(s_0p0,EPS);
#ifdef P4_TO_P8
        s_00m = MAX(s_00m,EPS);
        s_00p = MAX(s_00p,EPS);
#endif
      }

      //---------------------------------------------------------------------
      // Neumann boundary condition on the walls
      //---------------------------------------------------------------------
      p4est_indep_t *node = (p4est_indep_t*)sc_array_index(&nodes->indep_nodes,n);

      if (is_node_xmWall(p4est, node)) { s_m00 = s_p00; p_m00=p_p00; pxx_000 = pxx_m00 = pxx_p00 = 0; }
      if (is_node_xpWall(p4est, node)) { s_p00 = s_m00; p_p00=p_m00; pxx_000 = pxx_m00 = pxx_p00 = 0; }
      if (is_node_ymWall(p4est, node)) { s_0m0 = s_0p0; p_0m0=p_0p0; pyy_000 = pyy_0m0 = pyy_0p0 = 0; }
      if (is_node_ypWall(p4est, node)) { s_0p0 = s_0m0; p_0p0=p_0m0; pyy_000 = pyy_0m0 = pyy_0p0 = 0; }
#ifdef P4_TO_P8
      if (is_node_zmWall(p4est, node)) { s_00m = s_00p; p_00m=p_00p; pzz_000 = pzz_00m = pzz_00p = 0; }
      if (is_node_zpWall(p4est, node)) { s_00p = s_00m; p_00p=p_00m; pzz_000 = pzz_00m = pzz_00p = 0; }
#endif

      //---------------------------------------------------------------------
      // First Order One-Sided Differecing
      //---------------------------------------------------------------------
      double px_p00 = (p_p00-p_000)/s_p00; double px_m00 = (p_000-p_m00)/s_m00;
      double py_0p0 = (p_0p0-p_000)/s_0p0; double py_0m0 = (p_000-p_0m0)/s_0m0;
#ifdef P4_TO_P8
      double pz_00p = (p_00p-p_000)/s_00p; double pz_00m = (p_000-p_00m)/s_00m;
#endif

      //---------------------------------------------------------------------
      // Second Order One-Sided Differencing
      //---------------------------------------------------------------------
      pxx_m00 = MINMOD(pxx_m00,pxx_000);   px_m00 += 0.5*s_m00*(pxx_m00);
      pxx_p00 = MINMOD(pxx_p00,pxx_000);   px_p00 -= 0.5*s_p00*(pxx_p00);
      pyy_0m0 = MINMOD(pyy_0m0,pyy_000);   py_0m0 += 0.5*s_0m0*(pyy_0m0);
      pyy_0p0 = MINMOD(pyy_0p0,pyy_000);   py_0p0 -= 0.5*s_0p0*(pyy_0p0);
#ifdef P4_TO_P8
      pzz_00m = MINMOD(pzz_00m,pzz_000);   pz_00m += 0.5*s_00m*(pzz_00m);
      pzz_00p = MINMOD(pzz_00p,pzz_000);   pz_00p -= 0.5*s_00p*(pzz_00p);
#endif
//      px_m00 += 0.5*s_m00*(pxx_m00);
//      px_p00 -= 0.5*s_p00*(pxx_p00);
//      py_0m0 += 0.5*s_0m0*(pyy_0m0);
//      py_0p0 -= 0.5*s_0p0*(pyy_0p0);
//#ifdef P4_TO_P8
//      pz_00m += 0.5*s_00m*(pzz_00m);
//      pz_00p -= 0.5*s_00p*(pzz_00p);
//#endif
//      pxx_m00 = MC(pxx_m00,pxx_000);   px_m00 += 0.5*s_m00*(pxx_m00);
//      pxx_p00 = MC(pxx_p00,pxx_000);   px_p00 -= 0.5*s_p00*(pxx_p00);
//      pyy_0m0 = MC(pyy_0m0,pyy_000);   py_0m0 += 0.5*s_0m0*(pyy_0m0);
//      pyy_0p0 = MC(pyy_0p0,pyy_000);   py_0p0 -= 0.5*s_0p0*(pyy_0p0);
//#ifdef P4_TO_P8
//      pzz_00m = MC(pzz_00m,pzz_000);   pz_00m += 0.5*s_00m*(pzz_00m);
//      pzz_00p = MC(pzz_00p,pzz_000);   pz_00p -= 0.5*s_00p*(pzz_00p);
//#endif

      double sgn = (p0_000>0) ? 1 : -1;

      //---------------------------------------------------------------------
      // Upwind Scheme
      //---------------------------------------------------------------------
      double dt = MIN(s_m00,s_p00);
      dt = MIN(dt,s_0m0);
      dt = MIN(dt,s_0p0);
#ifdef P4_TO_P8
      dt = MIN(dt,s_00m);
      dt = MIN(dt,s_00p);
      dt /= 3.0;
#else
      dt /= 2.0;
#endif

      if(sgn>0) {
        if(px_p00>0) px_p00 = 0;
        if(px_m00<0) px_m00 = 0;
        if(py_0p0>0) py_0p0 = 0;
        if(py_0m0<0) py_0m0 = 0;
#ifdef P4_TO_P8
        if(pz_00p>0) pz_00p = 0;
        if(pz_00m<0) pz_00m = 0;
#endif
      } else {
        if(px_p00<0) px_p00 = 0;
        if(px_m00>0) px_m00 = 0;
        if(py_0p0<0) py_0p0 = 0;
        if(py_0m0>0) py_0m0 = 0;
#ifdef P4_TO_P8
        if(pz_00p<0) pz_00p = 0;
        if(pz_00m>0) pz_00m = 0;
#endif
      }

#ifdef P4_TO_P8
      pnp1[n] = p_000 - dt*sgn*(sqrt( MAX(px_p00*px_p00 , px_m00*px_m00) +
                                      MAX(py_0p0*py_0p0 , py_0m0*py_0m0) +
                                      MAX(pz_00p*pz_00p , pz_00m*pz_00m) ) - 1.);
#else
      pnp1[n] = p_000 - dt*sgn*(sqrt( MAX(px_p00*px_p00 , px_m00*px_m00) +
                                      MAX(py_0p0*py_0p0 , py_0m0*py_0m0) ) - 1.);
#endif
      if(p0_000*pnp1[n]<0) pnp1[n] *= -1;

      ierr = PetscLogFlops(30); CHKERRXX(ierr);
    }
    /* else : far away from the interface and not in the band ... nothing to do */
    else
      pnp1[n] = p0[n];
  }
  ierr = PetscLogEventEnd(log_my_p4est_level_set_reinit_1_iter_2nd_order, 0, 0, 0, 0);
}

void my_p4est_level_set_t::advect_in_normal_direction_one_iteration(std::vector<p4est_locidx_t> &map, const double* vn, double dt,
                                                                    const double *dxx,  const double *dyy,
                                                                    #ifdef P4_TO_P8
                                                                    const double *dzz,
                                                                    #endif
                                                                    const double *pn, double *pnp1)
{
  PetscErrorCode ierr;
  ierr = PetscLogEventBegin(log_my_p4est_level_set_advect_in_normal_direction_1_iter, 0, 0, 0, 0);


  bool px = is_periodic(p4est, 0);
  bool py = is_periodic(p4est, 1);
#ifdef P4_TO_P8
  bool pz = is_periodic(p4est, 2);
#endif

  quad_neighbor_nodes_of_node_t qnnn;
  for( size_t n_map=0; n_map<map.size(); ++n_map)
  {
    p4est_locidx_t n    = map[n_map];

    ngbd->get_neighbors(n, qnnn);

    double p_000 , p_m00 , p_p00 , p_0m0 , p_0p0;
#ifdef P4_TO_P8
    double p_00m, p_00p;
#endif

#ifdef P4_TO_P8
    qnnn.ngbd_with_quadratic_interpolation(pn, p_000 , p_m00 , p_p00 , p_0m0 , p_0p0, p_00m, p_00p);
#else
    qnnn.ngbd_with_quadratic_interpolation(pn, p_000 , p_m00 , p_p00 , p_0m0 , p_0p0);
#endif
    double s_p00 = qnnn.d_p00; double s_m00 = qnnn.d_m00;
    double s_0p0 = qnnn.d_0p0; double s_0m0 = qnnn.d_0m0;
#ifdef P4_TO_P8
    double s_00p = qnnn.d_00p; double s_00m = qnnn.d_00m;
#endif

    //---------------------------------------------------------------------
    // Second Order derivatives
    //---------------------------------------------------------------------
    double pxx_000 = dxx[n];
    double pyy_000 = dyy[n];
#ifdef P4_TO_P8
    double pzz_000 = dzz[n];
#endif
    double pxx_m00 = qnnn.f_m00_linear(dxx);
    double pxx_p00 = qnnn.f_p00_linear(dxx);
    double pyy_0m0 = qnnn.f_0m0_linear(dyy);
    double pyy_0p0 = qnnn.f_0p0_linear(dyy);
#ifdef P4_TO_P8
    double pzz_00m = qnnn.f_00m_linear(dzz);
    double pzz_00p = qnnn.f_00p_linear(dzz);
#endif

    //---------------------------------------------------------------------
    // Neumann boundary condition on the walls
    //---------------------------------------------------------------------
    /* first unclamp the node */
    p4est_indep_t *node = (p4est_indep_t*)sc_array_index(&nodes->indep_nodes,n);
    p4est_indep_t unclamped_node = *node;
    p4est_node_unclamp((p4est_quadrant_t*)&unclamped_node);

    /* wall in the x direction */
    if(unclamped_node.x==0)
    {
      p4est_topidx_t tree_idx = node->p.piggy3.which_tree;
      p4est_topidx_t nb_tree_idx = p4est->connectivity->tree_to_tree[P4EST_FACES*tree_idx + dir::f_m00];
      if(!px && nb_tree_idx == tree_idx) { s_m00 = s_p00; p_m00=p_p00; pxx_000 = pxx_m00 = pxx_p00 = 0; }
    }
    else if(unclamped_node.x==P4EST_ROOT_LEN)
    {
      p4est_topidx_t tree_idx = node->p.piggy3.which_tree;
      p4est_topidx_t nb_tree_idx = p4est->connectivity->tree_to_tree[P4EST_FACES*tree_idx + dir::f_p00];
      if(!px && nb_tree_idx == tree_idx) { s_p00 = s_m00; p_p00=p_m00; pxx_000 = pxx_m00 = pxx_p00 = 0; }
    }

    /* wall in the y direction */
    if(unclamped_node.y==0)
    {
      p4est_topidx_t tree_idx = node->p.piggy3.which_tree;
      p4est_topidx_t nb_tree_idx = p4est->connectivity->tree_to_tree[P4EST_FACES*tree_idx + dir::f_0m0];
      if(!py && nb_tree_idx == tree_idx) { s_0m0 = s_0p0; p_0m0=p_0p0; pyy_000 = pyy_0m0 = pyy_0p0 = 0; }
    }
    else if(unclamped_node.y==P4EST_ROOT_LEN)
    {
      p4est_topidx_t tree_idx = node->p.piggy3.which_tree;
      p4est_topidx_t nb_tree_idx = p4est->connectivity->tree_to_tree[P4EST_FACES*tree_idx + dir::f_0p0];
      if(!py && nb_tree_idx == tree_idx) { s_0p0 = s_0m0; p_0p0=p_0m0; pyy_000 = pyy_0m0 = pyy_0p0 = 0; }
    }

#ifdef P4_TO_P8
    /* wall in the z direction */
    if(unclamped_node.z==0)
    {
      p4est_topidx_t tree_idx = node->p.piggy3.which_tree;
      p4est_topidx_t nb_tree_idx = p4est->connectivity->tree_to_tree[P4EST_FACES*tree_idx + dir::f_00m];
      if(!pz && nb_tree_idx == tree_idx) { s_00m = s_00p; p_00m=p_00p; pzz_000 = pzz_00m = pzz_00p = 0; }
    }
    else if(unclamped_node.z==P4EST_ROOT_LEN)
    {
      p4est_topidx_t tree_idx = node->p.piggy3.which_tree;
      p4est_topidx_t nb_tree_idx = p4est->connectivity->tree_to_tree[P4EST_FACES*tree_idx + dir::f_00p];
      if(!pz && nb_tree_idx == tree_idx) { s_00p = s_00m; p_00p=p_00m; pzz_000 = pzz_00m = pzz_00p = 0; }
    }
#endif

    //---------------------------------------------------------------------
    // First Order One-Sided Differecing
    //---------------------------------------------------------------------
    double px_p00 = (p_p00-p_000)/s_p00; double px_m00 = (p_000-p_m00)/s_m00;
    double py_0p0 = (p_0p0-p_000)/s_0p0; double py_0m0 = (p_000-p_0m0)/s_0m0;
#ifdef P4_TO_P8
    double pz_00p = (p_00p-p_000)/s_00p; double pz_00m = (p_000-p_00m)/s_00m;
#endif

    //---------------------------------------------------------------------
    // Second Order One-Sided Differencing
    //---------------------------------------------------------------------
    pxx_m00 = MINMOD(pxx_m00,pxx_000);   px_m00 += 0.5*s_m00*(pxx_m00);
    pxx_p00 = MINMOD(pxx_p00,pxx_000);   px_p00 -= 0.5*s_p00*(pxx_p00);
    pyy_0m0 = MINMOD(pyy_0m0,pyy_000);   py_0m0 += 0.5*s_0m0*(pyy_0m0);
    pyy_0p0 = MINMOD(pyy_0p0,pyy_000);   py_0p0 -= 0.5*s_0p0*(pyy_0p0);
#ifdef P4_TO_P8
    pzz_00m = MINMOD(pzz_00m,pzz_000);   pz_00m += 0.5*s_00m*(pzz_00m);
    pzz_00p = MINMOD(pzz_00p,pzz_000);   pz_00p -= 0.5*s_00p*(pzz_00p);
#endif

    if(vn[n]>0) {
      if(px_p00>0) px_p00 = 0;
      if(px_m00<0) px_m00 = 0;
      if(py_0p0>0) py_0p0 = 0;
      if(py_0m0<0) py_0m0 = 0;
#ifdef P4_TO_P8
      if(pz_00p>0) pz_00p = 0;
      if(pz_00m<0) pz_00m = 0;
#endif
    } else {
      if(px_p00<0) px_p00 = 0;
      if(px_m00>0) px_m00 = 0;
      if(py_0p0<0) py_0p0 = 0;
      if(py_0m0>0) py_0m0 = 0;
#ifdef P4_TO_P8
      if(pz_00p<0) pz_00p = 0;
      if(pz_00m>0) pz_00m = 0;
#endif
    }

#ifdef P4_TO_P8
    pnp1[n] = p_000 - dt*vn[n]*(sqrt(px_p00*px_p00 + px_m00*px_m00 +
                                     py_0p0*py_0p0 + py_0m0*py_0m0 +
                                     pz_00p*pz_00p + pz_00m*pz_00m));
#else
    pnp1[n] = p_000 - dt*vn[n]*(sqrt(px_p00*px_p00 + px_m00*px_m00 +
                                     py_0p0*py_0p0 + py_0m0*py_0m0));
#endif


    ierr = PetscLogFlops(30); CHKERRXX(ierr);
  }
  ierr = PetscLogEventEnd(log_my_p4est_level_set_advect_in_normal_direction_1_iter, 0, 0, 0, 0);
}


void my_p4est_level_set_t::reinitialize_1st_order( Vec phi_petsc, int number_of_iteration, double limit )
{
  PetscErrorCode ierr;
  ierr = PetscLogEventBegin(log_my_p4est_level_set_reinit_1st_order, phi_petsc, 0, 0, 0); CHKERRXX(ierr);

  double *p0 = (double*) malloc(nodes->indep_nodes.elem_count * sizeof(double));

  Vec p1_petsc;
  double *p1, *phi;
  ierr = VecDuplicate(phi_petsc, &p1_petsc); CHKERRXX(ierr);
  ierr = VecGetArray(p1_petsc, &p1); CHKERRXX(ierr);
  ierr = VecGetArray(phi_petsc, &phi); CHKERRXX(ierr);

  for(size_t n=0; n<nodes->indep_nodes.elem_count; ++n)
    p0[n] = phi[n];

  IPMLogRegionBegin("reinit_1st_1st");
  for(int i=0; i<number_of_iteration; i++)
  {

    /* 1) processes the layer nodes */
    ierr = VecGetArray(phi_petsc, &phi); CHKERRXX(ierr);
    reinitialize_One_Iteration_First_Order( ngbd->layer_nodes, p0, phi, p1, limit);

    /* 2) initiate the communication for the ghost layer */
    ierr = VecGhostUpdateBegin(p1_petsc, INSERT_VALUES, SCATTER_FORWARD); CHKERRXX(ierr);

    /* 3) process the local nodes */
    reinitialize_One_Iteration_First_Order( ngbd->local_nodes, p0, phi, p1, limit);

    /* 4) finish receiving the ghost layer */
    ierr = VecGhostUpdateEnd(p1_petsc, INSERT_VALUES, SCATTER_FORWARD); CHKERRXX(ierr);

    /* 5) Copy data into phi */
    for(size_t n=0; n<nodes->indep_nodes.elem_count; ++n)
      phi[n] = p1[n];
  }
  IPMLogRegionEnd("reinit_1st_1st");

  /* restore arrays and destroy uneeded petsc objects */
  ierr = VecRestoreArray(phi_petsc, &phi); CHKERRXX(ierr);
  ierr = VecRestoreArray(p1_petsc, &p1); CHKERRXX(ierr);
  ierr = VecDestroy(p1_petsc); CHKERRXX(ierr);

  free(p0);

  ierr = PetscLogEventEnd(log_my_p4est_level_set_reinit_1st_order, phi_petsc, 0, 0, 0); CHKERRXX(ierr);
}


void my_p4est_level_set_t::reinitialize_2nd_order( Vec phi_petsc, int number_of_iteration, double limit )
{
  PetscErrorCode ierr;
  ierr = PetscLogEventBegin(log_my_p4est_level_set_reinit_2nd_order, phi_petsc, 0, 0, 0); CHKERRXX(ierr);
  Vec p1_petsc, p2_petsc;
  double *p1, *p2, *phi;
  ierr = VecCreateGhostNodes(p4est, nodes, &p1_petsc); CHKERRXX(ierr);
  ierr = VecCreateGhostNodes(p4est, nodes, &p2_petsc); CHKERRXX(ierr);
  ierr = VecGetArray(p1_petsc,  &p1);  CHKERRXX(ierr);
  ierr = VecGetArray(p2_petsc,  &p2);  CHKERRXX(ierr);
  ierr = VecGetArray(phi_petsc, &phi); CHKERRXX(ierr);

  double *p0 = (double*) malloc(nodes->indep_nodes.elem_count * sizeof(double));
  for(size_t n=0; n<nodes->indep_nodes.elem_count; ++n)
    p0[n] = phi[n];

  Vec dxx0_petsc, dyy0_petsc;
  double *dxx0, *dyy0;
  ierr = VecCreateGhostNodes(p4est, nodes, &dxx0_petsc); CHKERRXX(ierr);
  ierr = VecCreateGhostNodes(p4est, nodes, &dyy0_petsc); CHKERRXX(ierr);

  Vec dxx_petsc, dyy_petsc;
  double *dxx, *dyy;
  ierr = VecCreateGhostNodes(p4est, nodes, &dxx_petsc); CHKERRXX(ierr);
  ierr = VecCreateGhostNodes(p4est, nodes, &dyy_petsc); CHKERRXX(ierr);

#ifdef P4_TO_P8
  Vec dzz_petsc, dzz0_petsc;
  double *dzz, *dzz0;
  ierr = VecCreateGhostNodes(p4est, nodes, &dzz_petsc ); CHKERRXX(ierr);
  ierr = VecCreateGhostNodes(p4est, nodes, &dzz0_petsc); CHKERRXX(ierr);
#endif

#ifdef P4_TO_P8
  compute_derivatives(phi_petsc, dxx0_petsc, dyy0_petsc, dzz0_petsc);
#else
  compute_derivatives(phi_petsc, dxx0_petsc, dyy0_petsc);
#endif

  ierr = VecGetArray(dxx0_petsc, &dxx0); CHKERRXX(ierr);
  ierr = VecGetArray(dyy0_petsc, &dyy0); CHKERRXX(ierr);
#ifdef P4_TO_P8
  ierr = VecGetArray(dzz0_petsc, &dzz0); CHKERRXX(ierr);
#endif

  for(int i=0; i<number_of_iteration; i++)
  {

    /***** Step 1 of RK2: phi -> p1 *****/
    /* compute derivatives */
#ifdef P4_TO_P8
    compute_derivatives(phi_petsc, dxx_petsc, dyy_petsc, dzz_petsc);
#else
    compute_derivatives(phi_petsc, dxx_petsc, dyy_petsc);
#endif

    ierr = VecGetArray(dxx_petsc, &dxx); CHKERRXX(ierr);
    ierr = VecGetArray(dyy_petsc, &dyy); CHKERRXX(ierr);
#ifdef P4_TO_P8
    ierr = VecGetArray(dzz_petsc, &dzz); CHKERRXX(ierr);
#endif

    IPMLogRegionBegin("reinit_2nd_2nd");
    /* 1) Preocess layer nodes */
    reinitialize_One_Iteration_Second_Order( ngbd->layer_nodes,
                                         #ifdef P4_TO_P8
                                             dxx0, dyy0, dzz0,
                                             dxx,  dyy,  dzz,
                                         #else
                                             dxx0, dyy0,
                                             dxx,  dyy,
                                         #endif
                                             p0, phi, p1, limit);

    /* 2) Begin update process for p1 */
    ierr = VecGhostUpdateBegin(p1_petsc, INSERT_VALUES, SCATTER_FORWARD); CHKERRXX(ierr);

    /* 3) Preocess local nodes */
    reinitialize_One_Iteration_Second_Order( ngbd->local_nodes,
                                         #ifdef P4_TO_P8
                                             dxx0, dyy0, dzz0,
                                             dxx,  dyy,  dzz,
                                         #else
                                             dxx0, dyy0,
                                             dxx,  dyy,
                                         #endif
                                             p0, phi, p1, limit);

    /* 4) End update process for p1 */
    ierr = VecGhostUpdateEnd(p1_petsc, INSERT_VALUES, SCATTER_FORWARD); CHKERRXX(ierr);
    IPMLogRegionEnd("reinit_2nd_2nd");

    ierr = VecRestoreArray(dxx_petsc, &dxx); CHKERRXX(ierr);
    ierr = VecRestoreArray(dyy_petsc, &dyy); CHKERRXX(ierr);
#ifdef P4_TO_P8
    ierr = VecRestoreArray(dzz_petsc, &dzz); CHKERRXX(ierr);
#endif

    /* recompute derivatives */
#ifdef P4_TO_P8
    compute_derivatives(p1_petsc, dxx_petsc, dyy_petsc, dzz_petsc);
#else
    compute_derivatives(p1_petsc, dxx_petsc, dyy_petsc);
#endif

    ierr = VecGetArray(dxx_petsc, &dxx); CHKERRXX(ierr);
    ierr = VecGetArray(dyy_petsc, &dyy); CHKERRXX(ierr);
#ifdef P4_TO_P8
    ierr = VecGetArray(dzz_petsc, &dzz); CHKERRXX(ierr);
#endif

    /***** Step 2 of RK2: p1 -> p2 *****/

    IPMLogRegionBegin("reinit_2nd_2nd");
    /* 1) Preocess layer nodes */
    reinitialize_One_Iteration_Second_Order( ngbd->layer_nodes,
                                         #ifdef P4_TO_P8
                                             dxx0, dyy0, dzz0,
                                             dxx,  dyy,  dzz,
                                         #else
                                             dxx0, dyy0,
                                             dxx,  dyy,
                                         #endif
                                             p0, p1, p2, limit);

    /* 2) Begin update process for p2 */
    ierr = VecGhostUpdateBegin(p2_petsc, INSERT_VALUES, SCATTER_FORWARD); CHKERRXX(ierr);

    /* 3) Preocess local nodes */
    reinitialize_One_Iteration_Second_Order( ngbd->local_nodes,
                                         #ifdef P4_TO_P8
                                             dxx0, dyy0, dzz0,
                                             dxx,  dyy,  dzz,
                                         #else
                                             dxx0, dyy0,
                                             dxx,  dyy,
                                         #endif
                                             p0, p1, p2, limit);

    /* 4) End update process for p2 */
    ierr = VecGhostUpdateEnd(p2_petsc, INSERT_VALUES, SCATTER_FORWARD); CHKERRXX(ierr);
    IPMLogRegionEnd("reinit_2nd_2nd");

    ierr = VecRestoreArray(dxx_petsc, &dxx); CHKERRXX(ierr);
    ierr = VecRestoreArray(dyy_petsc, &dyy); CHKERRXX(ierr);
#ifdef P4_TO_P8
    ierr = VecRestoreArray(dzz_petsc, &dzz); CHKERRXX(ierr);
#endif

    if (show_convergence)
    {
      double dxyz[P4EST_DIM];
      ::dxyz_min(p4est, dxyz);

      double change = 0;
      for(size_t n=0; n<nodes->indep_nodes.elem_count; ++n)
      {
        if (fabs(phi[n]) < show_convergence_band*dxyz[0])
        {
          double change_loc = 0.5*fabs(p2[n] - phi[n]);
          if (change_loc > change) change = change_loc;
        }
      }

      int mpiret = MPI_Allreduce(MPI_IN_PLACE, &change, 1, MPI_DOUBLE, MPI_MAX, p4est->mpicomm); SC_CHECK_MPI(mpiret);

      ierr = PetscPrintf(p4est->mpicomm, "Reinitializing, iteration: %d, error: %e\n", i, change); CHKERRXX(ierr);
    }

    /* update phi */
    for(size_t n=0; n<nodes->indep_nodes.elem_count; ++n)
      phi[n] = .5 * (phi[n] + p2[n]);
  }

  /* restore arrays and destroy uneeded petsc objects */
  ierr = VecRestoreArray(dxx0_petsc, &dxx0); CHKERRXX(ierr);
  ierr = VecRestoreArray(dyy0_petsc, &dyy0); CHKERRXX(ierr);
#ifdef P4_TO_P8
  ierr = VecRestoreArray(dzz0_petsc, &dzz0); CHKERRXX(ierr);
#endif
  ierr = VecRestoreArray(p1_petsc,   &p1);   CHKERRXX(ierr);
  ierr = VecRestoreArray(p2_petsc,   &p2);   CHKERRXX(ierr);
  ierr = VecRestoreArray(phi_petsc,  &phi);  CHKERRXX(ierr);

  ierr = VecDestroy(dxx0_petsc); CHKERRXX(ierr);
  ierr = VecDestroy(dyy0_petsc); CHKERRXX(ierr);
  ierr = VecDestroy(dxx_petsc);  CHKERRXX(ierr);
  ierr = VecDestroy(dyy_petsc);  CHKERRXX(ierr);
#ifdef P4_TO_P8
  ierr = VecDestroy(dzz0_petsc); CHKERRXX(ierr);
  ierr = VecDestroy(dzz_petsc ); CHKERRXX(ierr);
#endif
  ierr = VecDestroy(p1_petsc);   CHKERRXX(ierr);
  ierr = VecDestroy(p2_petsc);   CHKERRXX(ierr);

  free(p0);
  ierr = PetscLogEventEnd(log_my_p4est_level_set_reinit_2nd_order, phi_petsc, 0, 0, 0); CHKERRXX(ierr);
}


void my_p4est_level_set_t::perturb_level_set_function( Vec phi_petsc, double epsilon )
{
  PetscErrorCode ierr;
  double *phi_ptr;

  ierr = VecGetArray(phi_petsc, &phi_ptr); CHKERRXX(ierr);

  for(size_t n=0; n<nodes->indep_nodes.elem_count; ++n)
  {
    if(fabs(phi_ptr[n]) < epsilon)
    {
      if(phi_ptr[n] > 0) phi_ptr[n] =  epsilon;
      else               phi_ptr[n] = -epsilon;
    }
  }

  ierr = VecRestoreArray(phi_petsc, &phi_ptr); CHKERRXX(ierr);
}


void my_p4est_level_set_t::reinitialize_2nd_order_time_1st_order_space( Vec phi_petsc, int number_of_iteration, double limit )
{
  PetscErrorCode ierr;
  ierr = PetscLogEventBegin(log_my_p4est_level_set_reinit_2nd_time_1st_space, phi_petsc, 0, 0, 0); CHKERRXX(ierr);

  Vec p1_petsc, p2_petsc;
  double *p1, *p2, *phi;
  ierr = VecCreateGhostNodes(p4est, nodes, &p1_petsc); CHKERRXX(ierr);
  ierr = VecCreateGhostNodes(p4est, nodes, &p2_petsc); CHKERRXX(ierr);
  ierr = VecGetArray(p1_petsc,  &p1);  CHKERRXX(ierr);
  ierr = VecGetArray(p2_petsc,  &p2);  CHKERRXX(ierr);
  ierr = VecGetArray(phi_petsc, &phi); CHKERRXX(ierr);

  double *p0 = (double*) malloc(nodes->indep_nodes.elem_count * sizeof(double));
  for(size_t n=0; n<nodes->indep_nodes.elem_count; ++n)
    p0[n] = phi[n];

  IPMLogRegionBegin("reinit_2nd_1st");
  for(int i=0; i<number_of_iteration; i++)
  {
    /***** Step 1 of RK2: phi -> p1 *****/

    /* 1) Preocess layer nodes */
    reinitialize_One_Iteration_First_Order( ngbd->layer_nodes, p0, phi, p1, limit);

    /* 2) Begin update process for p1 */
    ierr = VecGhostUpdateBegin(p1_petsc, INSERT_VALUES, SCATTER_FORWARD); CHKERRXX(ierr);

    /* 3) Preocess local nodes */
    reinitialize_One_Iteration_First_Order( ngbd->local_nodes, p0, phi, p1, limit);

    /* 4) End update process for p1 */
    ierr = VecGhostUpdateEnd(p1_petsc, INSERT_VALUES, SCATTER_FORWARD); CHKERRXX(ierr);

    /***** Step 2 of RK2: p1 -> p2 *****/

    /* 1) Preocess layer nodes */
    reinitialize_One_Iteration_First_Order( ngbd->layer_nodes, p0, p1, p2, limit);

    /* 2) Begin update process for p2 */
    ierr = VecGhostUpdateBegin(p2_petsc, INSERT_VALUES, SCATTER_FORWARD); CHKERRXX(ierr);

    /* 3) Preocess local nodes */
    reinitialize_One_Iteration_First_Order( ngbd->local_nodes, p0, p1, p2, limit);

    /* 4) End update process for p2 */
    ierr = VecGhostUpdateEnd(p2_petsc, INSERT_VALUES, SCATTER_FORWARD); CHKERRXX(ierr);

    /* update phi */
    for(size_t n=0; n<nodes->indep_nodes.elem_count; ++n)
      phi[n] = .5 * (phi[n] + p2[n]);
  }
  IPMLogRegionEnd("reinit_2nd_1st");

  /* restore arrays and destroy uneeded petsc objects */

  ierr = VecRestoreArray(p1_petsc,  &p1);  CHKERRXX(ierr);
  ierr = VecRestoreArray(p2_petsc,  &p2);  CHKERRXX(ierr);
  ierr = VecRestoreArray(phi_petsc, &phi); CHKERRXX(ierr);
  ierr = VecDestroy(p1_petsc); CHKERRXX(ierr);
  ierr = VecDestroy(p2_petsc); CHKERRXX(ierr);

  free(p0);

  ierr = PetscLogEventEnd(log_my_p4est_level_set_reinit_2nd_time_1st_space, phi_petsc, 0, 0, 0); CHKERRXX(ierr);
}

void my_p4est_level_set_t::reinitialize_1st_order_time_2nd_order_space( Vec phi, int number_of_iteration, double limit )
{
  PetscErrorCode ierr;
  ierr = PetscLogEventBegin(log_my_p4est_level_set_reinit_1st_time_2nd_space, phi, 0, 0, 0); CHKERRXX(ierr);

  Vec p1;
  double *p1_p, *phi_p;
  ierr = VecCreateGhostNodes(p4est, nodes, &p1); CHKERRXX(ierr);

  Vec p1_loc;
  ierr = VecGhostGetLocalForm(p1, &p1_loc); CHKERRXX(ierr);
  ierr = VecGetArray(p1_loc,  &p1_p);  CHKERRXX(ierr);

  Vec phi_loc;
  ierr = VecGhostGetLocalForm(phi, &phi_loc); CHKERRXX(ierr);
  ierr = VecGetArray(phi_loc, &phi_p); CHKERRXX(ierr);

  double *p0 = (double*) malloc(nodes->indep_nodes.elem_count * sizeof(double));
  memcpy(p0, phi_p, nodes->indep_nodes.elem_count*sizeof(double));

  Vec dxx0, dyy0;
  double *dxx0_p, *dyy0_p;
  ierr = VecCreateGhostNodes(p4est, nodes, &dxx0); CHKERRXX(ierr);
  ierr = VecCreateGhostNodes(p4est, nodes, &dyy0); CHKERRXX(ierr);

  Vec dxx, dyy;
  double *dxx_p, *dyy_p;
  ierr = VecCreateGhostNodes(p4est, nodes, &dxx); CHKERRXX(ierr);
  ierr = VecCreateGhostNodes(p4est, nodes, &dyy); CHKERRXX(ierr);

#ifdef P4_TO_P8
  Vec dzz, dzz0;
  double *dzz_p, *dzz0_p;
  ierr = VecCreateGhostNodes(p4est, nodes, &dzz0); CHKERRXX(ierr);
  ierr = VecCreateGhostNodes(p4est, nodes, &dzz ); CHKERRXX(ierr);
#endif

#ifdef P4_TO_P8
  compute_derivatives(phi, dxx0, dyy0, dzz0);
#else
  compute_derivatives(phi, dxx0, dyy0);
#endif

  ierr = VecGetArray(dxx0, &dxx0_p); CHKERRXX(ierr);
  ierr = VecGetArray(dyy0, &dyy0_p); CHKERRXX(ierr);
#ifdef P4_TO_P8
  ierr = VecGetArray(dzz0, &dzz0_p); CHKERRXX(ierr);
#endif

  for(int i=0; i<number_of_iteration; i++)
  {
    /* compute derivatives */
#ifdef P4_TO_P8
    compute_derivatives(phi, dxx, dyy, dzz);
#else
    compute_derivatives(phi, dxx, dyy);
#endif

    ierr = VecGetArray(dxx, &dxx_p); CHKERRXX(ierr);
    ierr = VecGetArray(dyy, &dyy_p); CHKERRXX(ierr);
#ifdef P4_TO_P8
    ierr = VecGetArray(dzz, &dzz_p); CHKERRXX(ierr);
#endif

    IPMLogRegionBegin("reinit_1st_2nd");
    /* 1) Preocess layer nodes */
    reinitialize_One_Iteration_Second_Order( ngbd->layer_nodes,
                                         #ifdef P4_TO_P8
                                             dxx0_p, dyy0_p, dzz0_p,
                                             dxx_p,  dyy_p,  dzz_p,
                                         #else
                                             dxx0_p, dyy0_p,
                                             dxx_p,  dyy_p,
                                         #endif
                                             p0, phi_p, p1_p, limit);

    /* 2) Begin update process for p1 */
    ierr = VecGhostUpdateBegin(p1, INSERT_VALUES, SCATTER_FORWARD); CHKERRXX(ierr);

    /* 3) Preocess local nodes */
    reinitialize_One_Iteration_Second_Order( ngbd->local_nodes,
                                         #ifdef P4_TO_P8
                                             dxx0_p, dyy0_p, dzz0_p,
                                             dxx_p,  dyy_p,  dzz_p,
                                         #else
                                             dxx0_p, dyy0_p,
                                             dxx_p,  dyy_p,
                                         #endif
                                             p0, phi_p, p1_p, limit);

    /* 4) End update process for p1 */
    ierr = VecGhostUpdateEnd(p1, INSERT_VALUES, SCATTER_FORWARD); CHKERRXX(ierr);
    IPMLogRegionEnd("reinit_1st_2nd");

    ierr = VecRestoreArray(dxx, &dxx_p); CHKERRXX(ierr);
    ierr = VecRestoreArray(dyy, &dyy_p); CHKERRXX(ierr);
#ifdef P4_TO_P8
    ierr = VecRestoreArray(dzz, &dzz_p); CHKERRXX(ierr);
#endif

    if (show_convergence)
    {
      double dxyz[P4EST_DIM];
      ::dxyz_min(p4est, dxyz);

      double change = 0;
      for(size_t n=0; n<nodes->indep_nodes.elem_count; ++n)
      {
        if (fabs(phi_p[n]) < show_convergence_band*dxyz[0])
        {
          double change_loc = fabs(p1_p[n] - phi_p[n]);
          if (change_loc > change) change = change_loc;
        }
      }

      int mpiret = MPI_Allreduce(MPI_IN_PLACE, &change, 1, MPI_DOUBLE, MPI_MAX, p4est->mpicomm); SC_CHECK_MPI(mpiret);

      ierr = PetscPrintf(p4est->mpicomm, "Reinitializing, iteration: %d, error: %e\n", i, change); CHKERRXX(ierr);
    }

    /* update phi */
    memcpy(phi_p, p1_p, nodes->indep_nodes.elem_count*sizeof(double));
  }

  /* restore arrays and destroy uneeded petsc objects */
  ierr = VecRestoreArray(dxx0, &dxx0_p); CHKERRXX(ierr);
  ierr = VecRestoreArray(dyy0, &dyy0_p); CHKERRXX(ierr);
#ifdef P4_TO_P8
  ierr = VecRestoreArray(dzz0, &dzz0_p); CHKERRXX(ierr);
#endif

  ierr = VecGhostRestoreLocalForm(phi, &phi_loc); CHKERRXX(ierr);
  ierr = VecRestoreArray(phi_loc, &phi_p); CHKERRXX(ierr);

  ierr = VecGhostRestoreLocalForm(p1, &p1_loc); CHKERRXX(ierr);
  ierr = VecRestoreArray(p1_loc, &p1_p); CHKERRXX(ierr);

  ierr = VecDestroy(dxx0); CHKERRXX(ierr);
  ierr = VecDestroy(dyy0); CHKERRXX(ierr);
  ierr = VecDestroy(dxx);  CHKERRXX(ierr);
  ierr = VecDestroy(dyy);  CHKERRXX(ierr);
#ifdef P4_TO_P8
  ierr = VecDestroy(dzz0); CHKERRXX(ierr);
  ierr = VecDestroy(dzz ); CHKERRXX(ierr);
#endif
  ierr = VecDestroy(p1);   CHKERRXX(ierr);

  free(p0);
  ierr = PetscLogEventEnd(log_my_p4est_level_set_reinit_1st_time_2nd_space, phi, 0, 0, 0); CHKERRXX(ierr);
}

#ifdef P4_TO_P8
void my_p4est_level_set_t::compute_derivatives( Vec phi_petsc, Vec dxx_petsc, Vec dyy_petsc, Vec dzz_petsc) const
#else
void my_p4est_level_set_t::compute_derivatives( Vec phi_petsc, Vec dxx_petsc, Vec dyy_petsc) const
#endif
{
  PetscErrorCode ierr;
  ierr = PetscLogEventBegin(log_my_p4est_level_set_compute_derivatives, 0, 0, 0, 0); CHKERRXX(ierr);

#ifdef P4_TO_P8
  ngbd->second_derivatives_central(phi_petsc, dxx_petsc, dyy_petsc, dzz_petsc);
#else
  ngbd->second_derivatives_central(phi_petsc, dxx_petsc, dyy_petsc);
#endif

  ierr = PetscLogEventEnd(log_my_p4est_level_set_compute_derivatives, 0, 0, 0, 0); CHKERRXX(ierr);
}

#ifdef P4_TO_P8
double my_p4est_level_set_t::advect_in_normal_direction(const CF_3& vn, Vec phi, Vec phi_xx, Vec phi_yy, Vec phi_zz)
#else
double my_p4est_level_set_t::advect_in_normal_direction(const CF_2& vn, Vec phi, Vec phi_xx, Vec phi_yy)
#endif
{
  /* TODO: do not allocate memory for vn */
  PetscErrorCode ierr;
  ierr = PetscLogEventBegin(log_my_p4est_level_set_advect_in_normal_direction_CF2, 0, 0, 0, 0);

  Vec phi_xx_ = phi_xx, phi_yy_ = phi_yy;
#ifdef P4_TO_P8
  Vec phi_zz_ = phi_zz;
#endif
  bool local_derivatives = false;
#ifdef P4_TO_P8
  if (phi_xx_ == NULL && phi_yy_ == NULL && phi_zz_ == NULL)
#else
  if (phi_xx_ == NULL && phi_yy_ == NULL)
#endif
  {
    ierr = VecCreateGhostNodes(p4est, nodes, &phi_xx_); CHKERRXX(ierr);
    ierr = VecCreateGhostNodes(p4est, nodes, &phi_yy_); CHKERRXX(ierr);
#ifdef P4_TO_P8
    ierr = VecCreateGhostNodes(p4est, nodes, &phi_zz_); CHKERRXX(ierr);
#endif
#ifdef P4_TO_P8
    compute_derivatives(phi, phi_xx_, phi_yy_, phi_zz_);
#else
    compute_derivatives(phi, phi_xx_, phi_yy_);
#endif
    local_derivatives = true;
  }

  double *phi_p, *phi_xx_p, *phi_yy_p;
  ierr = VecGetArray(phi, &phi_p); CHKERRXX(ierr);
  ierr = VecGetArray(phi_xx_, &phi_xx_p); CHKERRXX(ierr);
  ierr = VecGetArray(phi_yy_, &phi_yy_p); CHKERRXX(ierr);
#ifdef P4_TO_P8
  double *phi_zz_p;
  ierr = VecGetArray(phi_zz_, &phi_zz_p); CHKERRXX(ierr);
#endif

  /* compute dt based on CFL condition */
  double dt_local = DBL_MAX;
  double dt;
  std::vector<double> vn_vec(nodes->indep_nodes.elem_count);
  double *vn_p = &vn_vec[0];
  quad_neighbor_nodes_of_node_t qnnn;
  for (p4est_locidx_t n = 0; n<nodes->num_owned_indeps; ++n){
    ngbd->get_neighbors(n, qnnn);

    double xyzn[P4EST_DIM];
    node_xyz_fr_n(n, p4est, nodes, xyzn);

    double s_p00 = fabs(qnnn.d_p00); double s_m00 = fabs(qnnn.d_m00);
    double s_0p0 = fabs(qnnn.d_0p0); double s_0m0 = fabs(qnnn.d_0m0);
#ifdef P4_TO_P8
    double s_00p = fabs(qnnn.d_00p); double s_00m = fabs(qnnn.d_00m);
#endif
#ifdef P4_TO_P8
    double s_min = MIN(MIN(s_p00, s_m00), MIN(s_0p0, s_0m0), MIN(s_00p, s_00m));
#else
    double s_min = MIN(MIN(s_p00, s_m00), MIN(s_0p0, s_0m0));
#endif

    /* choose CFL = 0.8 ... just for fun! */
#ifdef P4_TO_P8
    vn_vec[n] = vn(xyzn[0], xyzn[1], xyzn[2]);
#else
    vn_vec[n] = vn(xyzn[0], xyzn[1]);
#endif
    dt_local = MIN(dt_local, 0.8*fabs(s_min/vn_vec[n]));
  }
  MPI_Allreduce(&dt_local, &dt, 1, MPI_DOUBLE, MPI_MIN, p4est->mpicomm);

  Vec p1, p2;
  double *p1_p, *p2_p;
  ierr = VecDuplicate(phi_xx_, &p1); CHKERRXX(ierr);
  ierr = VecDuplicate(phi_yy_, &p2); CHKERRXX(ierr);

  ierr = VecGetArray(p1, &p1_p); CHKERRXX(ierr);
  ierr = VecGetArray(p2, &p2_p); CHKERRXX(ierr);


  memcpy(p1_p, phi_p, sizeof(double) * nodes->indep_nodes.elem_count);
  // layer nodes
  advect_in_normal_direction_one_iteration(ngbd->layer_nodes, vn_p, dt,
                                         #ifdef P4_TO_P8
                                           phi_xx_p, phi_yy_p, phi_zz_p,
                                         #else
                                           phi_xx_p, phi_yy_p,
                                         #endif
                                           p1_p, phi_p);
  ierr = VecGhostUpdateBegin(phi, INSERT_VALUES, SCATTER_FORWARD); CHKERRXX(ierr);
  // local nodes
  advect_in_normal_direction_one_iteration(ngbd->local_nodes, vn_p, dt,
                                         #ifdef P4_TO_P8
                                           phi_xx_p, phi_yy_p, phi_zz_p,
                                         #else
                                           phi_xx_p, phi_yy_p,
                                         #endif
                                           p1_p, phi_p);
  ierr = VecGhostUpdateEnd  (phi, INSERT_VALUES, SCATTER_FORWARD); CHKERRXX(ierr);

  /* now phi(Lnp1, Bnp1, Gnp1) */
#ifdef P4_TO_P8
  compute_derivatives(phi, phi_xx_, phi_yy_, phi_zz_);
#else
  compute_derivatives(phi, phi_xx_, phi_yy_);
#endif

  // layer nodes
  advect_in_normal_direction_one_iteration(ngbd->layer_nodes, vn_p, dt,
                                         #ifdef P4_TO_P8
                                           phi_xx_p, phi_yy_p, phi_zz_p,
                                         #else
                                           phi_xx_p, phi_yy_p,
                                         #endif
                                           phi_p, p2_p);
  ierr = VecGhostUpdateBegin(p2, INSERT_VALUES, SCATTER_FORWARD); CHKERRXX(ierr);

  // local nodes
  advect_in_normal_direction_one_iteration(ngbd->local_nodes, vn_p, dt,
                                         #ifdef P4_TO_P8
                                           phi_xx_p, phi_yy_p, phi_zz_p,
                                         #else
                                           phi_xx_p, phi_yy_p,
                                         #endif
                                           phi_p, p2_p);
  ierr = VecGhostUpdateEnd  (p2, INSERT_VALUES, SCATTER_FORWARD); CHKERRXX(ierr);

  for(size_t n=0; n<nodes->indep_nodes.elem_count; ++n)
    phi_p[n] = 0.5 * (p1_p[n] + p2_p[n]);

  /* restore arrays */
  ierr = VecRestoreArray(phi,     &phi_p);    CHKERRXX(ierr);
  ierr = VecRestoreArray(p1,      &p1_p);     CHKERRXX(ierr);
  ierr = VecRestoreArray(p2,      &p2_p);     CHKERRXX(ierr);
  ierr = VecRestoreArray(phi_xx_, &phi_xx_p); CHKERRXX(ierr);
  ierr = VecRestoreArray(phi_yy_, &phi_yy_p); CHKERRXX(ierr);
#ifdef P4_TO_P8
  ierr = VecRestoreArray(phi_zz_, &phi_zz_p); CHKERRXX(ierr);
#endif

  ierr = PetscLogFlops(nodes->num_owned_indeps * P4EST_DIM); CHKERRXX(ierr);

  if (local_derivatives){
    ierr = VecDestroy(phi_xx_); CHKERRXX(ierr);
    ierr = VecDestroy(phi_yy_); CHKERRXX(ierr);
#ifdef P4_TO_P8
    ierr = VecDestroy(phi_zz_); CHKERRXX(ierr);
#endif
  }

  ierr = VecDestroy(p1); CHKERRXX(ierr);
  ierr = VecDestroy(p2); CHKERRXX(ierr);

  ierr = PetscLogEventEnd(log_my_p4est_level_set_advect_in_normal_direction_CF2, 0, 0, 0, 0);

  return dt;
}

#ifdef P4_TO_P8
double my_p4est_level_set_t::advect_in_normal_direction(const Vec vn, Vec phi, double dt, Vec phi_xx, Vec phi_yy, Vec phi_zz)
#else
double my_p4est_level_set_t::advect_in_normal_direction(const Vec vn, Vec phi, double dt, Vec phi_xx, Vec phi_yy)
#endif
{
  PetscErrorCode ierr;
  ierr = PetscLogEventBegin(log_my_p4est_level_set_advect_in_normal_direction_Vec, 0, 0, 0, 0);

  double *vn_p;
  ierr = VecGetArray(vn, &vn_p); CHKERRXX(ierr);

  Vec phi_xx_ = phi_xx, phi_yy_ = phi_yy;
#ifdef P4_TO_P8
  Vec phi_zz_ = phi_zz;
#endif
  bool local_derivatives = false;
#ifdef P4_TO_P8
  if (phi_xx_ == NULL && phi_yy_ == NULL && phi_zz_ == NULL)
  {
    ierr = VecCreateGhostNodes(p4est, nodes, &phi_xx_); CHKERRXX(ierr);
    ierr = VecCreateGhostNodes(p4est, nodes, &phi_yy_); CHKERRXX(ierr);
    ierr = VecCreateGhostNodes(p4est, nodes, &phi_zz_); CHKERRXX(ierr);
    compute_derivatives(phi, phi_xx_, phi_yy_, phi_zz_);
    local_derivatives = true;
  }
#else
  if (phi_xx_ == NULL && phi_yy_ == NULL)
  {
    ierr = VecCreateGhostNodes(p4est, nodes, &phi_xx_); CHKERRXX(ierr);
    ierr = VecCreateGhostNodes(p4est, nodes, &phi_yy_); CHKERRXX(ierr);
    compute_derivatives(phi, phi_xx_, phi_yy_);
    local_derivatives = true;
  }
#endif

  double *phi_p, *phi_xx_p, *phi_yy_p;
  ierr = VecGetArray(phi, &phi_p); CHKERRXX(ierr);
  ierr = VecGetArray(phi_xx_, &phi_xx_p); CHKERRXX(ierr);
  ierr = VecGetArray(phi_yy_, &phi_yy_p); CHKERRXX(ierr);
#ifdef P4_TO_P8
  double *phi_zz_p;
  ierr = VecGetArray(phi_zz_, &phi_zz_p); CHKERRXX(ierr);
#endif

<<<<<<< HEAD
  Vec p1, p2;
  double *p1_p, *p2_p;
  ierr = VecDuplicate(phi_xx_, &p1); CHKERRXX(ierr);
  ierr = VecDuplicate(phi_yy_, &p2); CHKERRXX(ierr);
=======
  /* compute dt based on CFL condition */
  double dt_local = dt_max;
  double dt;
  quad_neighbor_nodes_of_node_t qnnn;
  for (p4est_locidx_t n = 0; n<nodes->num_owned_indeps; ++n){

    ngbd->get_neighbors(n, qnnn);
>>>>>>> 885c292e

  ierr = VecGetArray(p1, &p1_p); CHKERRXX(ierr);
  ierr = VecGetArray(p2, &p2_p); CHKERRXX(ierr);

  /* p1(Ln, Gn, Gn) */
  memcpy(p1_p, phi_p, sizeof(double) * nodes->indep_nodes.elem_count);

  // layer nodes
  advect_in_normal_direction_one_iteration(ngbd->layer_nodes, vn_p, dt,
                                         #ifdef P4_TO_P8
                                           phi_xx_p, phi_yy_p, phi_zz_p,
                                         #else
                                           phi_xx_p, phi_yy_p,
                                         #endif
                                           p1_p, phi_p);
  ierr = VecGhostUpdateBegin(phi, INSERT_VALUES, SCATTER_FORWARD); CHKERRXX(ierr);

  // local nodes
  advect_in_normal_direction_one_iteration(ngbd->local_nodes, vn_p, dt,
                                         #ifdef P4_TO_P8
                                           phi_xx_p, phi_yy_p, phi_zz_p,
                                         #else
                                           phi_xx_p, phi_yy_p,
                                         #endif
                                           p1_p, phi_p);
  ierr = VecGhostUpdateEnd  (phi, INSERT_VALUES, SCATTER_FORWARD); CHKERRXX(ierr);

  /* now phi(Lnp1, Bnp1, Gnp1) */
#ifdef P4_TO_P8
  compute_derivatives(phi, phi_xx_, phi_yy_, phi_zz_);
#else
  compute_derivatives(phi, phi_xx_, phi_yy_);
#endif

  // layer nodes
  advect_in_normal_direction_one_iteration(ngbd->layer_nodes, vn_p, dt,
                                         #ifdef P4_TO_P8
                                           phi_xx_p, phi_yy_p, phi_zz_p,
                                         #else
                                           phi_xx_p, phi_yy_p,
                                         #endif
                                           phi_p, p2_p);
  ierr = VecGhostUpdateBegin(p2, INSERT_VALUES, SCATTER_FORWARD); CHKERRXX(ierr);

  // local nodes
  advect_in_normal_direction_one_iteration(ngbd->local_nodes, vn_p, dt,
                                         #ifdef P4_TO_P8
                                           phi_xx_p, phi_yy_p, phi_zz_p,
                                         #else
                                           phi_xx_p, phi_yy_p,
                                         #endif
                                           phi_p, p2_p);
  ierr = VecGhostUpdateEnd  (p2, INSERT_VALUES, SCATTER_FORWARD); CHKERRXX(ierr);

  for(size_t n=0; n<nodes->indep_nodes.elem_count; ++n)
    phi_p[n] = 0.5 * (p1_p[n] + p2_p[n]);

  /* restore arrays */
  ierr = VecRestoreArray(phi,     &phi_p);    CHKERRXX(ierr);
  ierr = VecRestoreArray(vn,      &vn_p);     CHKERRXX(ierr);
  ierr = VecRestoreArray(p1,      &p1_p);     CHKERRXX(ierr);
  ierr = VecRestoreArray(p2,      &p2_p);     CHKERRXX(ierr);
  ierr = VecRestoreArray(phi_xx_, &phi_xx_p); CHKERRXX(ierr);
  ierr = VecRestoreArray(phi_yy_, &phi_yy_p); CHKERRXX(ierr);
#ifdef P4_TO_P8
  ierr = VecRestoreArray(phi_zz_, &phi_zz_p); CHKERRXX(ierr);
#endif
  ierr = PetscLogFlops(nodes->num_owned_indeps * P4EST_DIM); CHKERRXX(ierr);

  if (local_derivatives){
    ierr = VecDestroy(phi_xx_); CHKERRXX(ierr);
    ierr = VecDestroy(phi_yy_); CHKERRXX(ierr);
#ifdef P4_TO_P8
    ierr = VecDestroy(phi_zz_); CHKERRXX(ierr);
#endif
  }

  ierr = VecDestroy(p1); CHKERRXX(ierr);
  ierr = VecDestroy(p2); CHKERRXX(ierr);

  ierr = PetscLogEventEnd(log_my_p4est_level_set_advect_in_normal_direction_Vec, 0, 0, 0, 0);

  return dt;
}

#ifdef P4_TO_P8
double my_p4est_level_set_t::advect_in_normal_direction(const Vec vn, Vec phi, double dt_max, Vec phi_xx, Vec phi_yy, Vec phi_zz)
#else
double my_p4est_level_set_t::advect_in_normal_direction(const Vec vn, const Vec vn_np1, Vec phi, double dt, Vec phi_xx, Vec phi_yy)
#endif
{
  PetscErrorCode ierr;
  ierr = PetscLogEventBegin(log_my_p4est_level_set_advect_in_normal_direction_Vec, 0, 0, 0, 0);

  double *vn_p, *vn_np1_p;
  ierr = VecGetArray(vn, &vn_p); CHKERRXX(ierr);
  ierr = VecGetArray(vn_np1, &vn_np1_p); CHKERRXX(ierr);

  Vec phi_xx_ = phi_xx, phi_yy_ = phi_yy;
#ifdef P4_TO_P8
  Vec phi_zz_ = phi_zz;
#endif
  bool local_derivatives = false;
#ifdef P4_TO_P8
  if (phi_xx_ == NULL && phi_yy_ == NULL && phi_zz_ == NULL)
  {
    ierr = VecCreateGhostNodes(p4est, nodes, &phi_xx_); CHKERRXX(ierr);
    ierr = VecCreateGhostNodes(p4est, nodes, &phi_yy_); CHKERRXX(ierr);
    ierr = VecCreateGhostNodes(p4est, nodes, &phi_zz_); CHKERRXX(ierr);
    compute_derivatives(phi, phi_xx_, phi_yy_, phi_zz_);
    local_derivatives = true;
  }
#else
  if (phi_xx_ == NULL && phi_yy_ == NULL)
  {
    ierr = VecCreateGhostNodes(p4est, nodes, &phi_xx_); CHKERRXX(ierr);
    ierr = VecCreateGhostNodes(p4est, nodes, &phi_yy_); CHKERRXX(ierr);
    compute_derivatives(phi, phi_xx_, phi_yy_);
    local_derivatives = true;
  }
#endif

  double *phi_p, *phi_xx_p, *phi_yy_p;
  ierr = VecGetArray(phi, &phi_p); CHKERRXX(ierr);
  ierr = VecGetArray(phi_xx_, &phi_xx_p); CHKERRXX(ierr);
  ierr = VecGetArray(phi_yy_, &phi_yy_p); CHKERRXX(ierr);
#ifdef P4_TO_P8
  double *phi_zz_p;
  ierr = VecGetArray(phi_zz_, &phi_zz_p); CHKERRXX(ierr);
#endif

  Vec p1, p2;
  double *p1_p, *p2_p;
  ierr = VecDuplicate(phi_xx_, &p1); CHKERRXX(ierr);
  ierr = VecDuplicate(phi_yy_, &p2); CHKERRXX(ierr);

  ierr = VecGetArray(p1, &p1_p); CHKERRXX(ierr);
  ierr = VecGetArray(p2, &p2_p); CHKERRXX(ierr);

  /* p1(Ln, Gn, Gn) */
  memcpy(p1_p, phi_p, sizeof(double) * nodes->indep_nodes.elem_count);

  // layer nodes
  advect_in_normal_direction_one_iteration(ngbd->layer_nodes, vn_p, dt,
                                         #ifdef P4_TO_P8
                                           phi_xx_p, phi_yy_p, phi_zz_p,
                                         #else
                                           phi_xx_p, phi_yy_p,
                                         #endif
                                           p1_p, phi_p);
  ierr = VecGhostUpdateBegin(phi, INSERT_VALUES, SCATTER_FORWARD); CHKERRXX(ierr);

  // local nodes
  advect_in_normal_direction_one_iteration(ngbd->local_nodes, vn_p, dt,
                                         #ifdef P4_TO_P8
                                           phi_xx_p, phi_yy_p, phi_zz_p,
                                         #else
                                           phi_xx_p, phi_yy_p,
                                         #endif
                                           p1_p, phi_p);
  ierr = VecGhostUpdateEnd  (phi, INSERT_VALUES, SCATTER_FORWARD); CHKERRXX(ierr);

  /* now phi(Lnp1, Bnp1, Gnp1) */
#ifdef P4_TO_P8
  compute_derivatives(phi, phi_xx_, phi_yy_, phi_zz_);
#else
  compute_derivatives(phi, phi_xx_, phi_yy_);
#endif

  // layer nodes
  advect_in_normal_direction_one_iteration(ngbd->layer_nodes, vn_np1_p, dt,
                                         #ifdef P4_TO_P8
                                           phi_xx_p, phi_yy_p, phi_zz_p,
                                         #else
                                           phi_xx_p, phi_yy_p,
                                         #endif
                                           phi_p, p2_p);
  ierr = VecGhostUpdateBegin(p2, INSERT_VALUES, SCATTER_FORWARD); CHKERRXX(ierr);

  // local nodes
  advect_in_normal_direction_one_iteration(ngbd->local_nodes, vn_np1_p, dt,
                                         #ifdef P4_TO_P8
                                           phi_xx_p, phi_yy_p, phi_zz_p,
                                         #else
                                           phi_xx_p, phi_yy_p,
                                         #endif
                                           phi_p, p2_p);
  ierr = VecGhostUpdateEnd  (p2, INSERT_VALUES, SCATTER_FORWARD); CHKERRXX(ierr);

  for(size_t n=0; n<nodes->indep_nodes.elem_count; ++n)
    phi_p[n] = 0.5 * (p1_p[n] + p2_p[n]);

  /* restore arrays */
  ierr = VecRestoreArray(phi,     &phi_p);    CHKERRXX(ierr);
  ierr = VecRestoreArray(vn,      &vn_p);     CHKERRXX(ierr);
  ierr = VecRestoreArray(vn,      &vn_np1_p); CHKERRXX(ierr);
  ierr = VecRestoreArray(p1,      &p1_p);     CHKERRXX(ierr);
  ierr = VecRestoreArray(p2,      &p2_p);     CHKERRXX(ierr);
  ierr = VecRestoreArray(phi_xx_, &phi_xx_p); CHKERRXX(ierr);
  ierr = VecRestoreArray(phi_yy_, &phi_yy_p); CHKERRXX(ierr);
#ifdef P4_TO_P8
  ierr = VecRestoreArray(phi_zz_, &phi_zz_p); CHKERRXX(ierr);
#endif
  ierr = PetscLogFlops(nodes->num_owned_indeps * P4EST_DIM); CHKERRXX(ierr);

  if (local_derivatives){
    ierr = VecDestroy(phi_xx_); CHKERRXX(ierr);
    ierr = VecDestroy(phi_yy_); CHKERRXX(ierr);
#ifdef P4_TO_P8
    ierr = VecDestroy(phi_zz_); CHKERRXX(ierr);
#endif
  }

  ierr = VecDestroy(p1); CHKERRXX(ierr);
  ierr = VecDestroy(p2); CHKERRXX(ierr);

  ierr = PetscLogEventEnd(log_my_p4est_level_set_advect_in_normal_direction_Vec, 0, 0, 0, 0);

  return dt;
}

#ifdef P4_TO_P8
void my_p4est_level_set_t::extend_Over_Interface( Vec phi_petsc, Vec q_petsc, BoundaryConditions3D &bc, int order, int band_to_extend ) const
#else
void my_p4est_level_set_t::extend_Over_Interface( Vec phi_petsc, Vec q_petsc, BoundaryConditions2D &bc, int order, int band_to_extend ) const
#endif
{
#ifdef CASL_THROWS
  if(bc.interfaceType()==NOINTERFACE) throw std::invalid_argument("[CASL_ERROR]: extend_over_interface: no interface defined in the boundary condition ... needs to be dirichlet or neumann.");
  if(order!=0 && order!=1 && order!=2) throw std::invalid_argument("[CASL_ERROR]: extend_over_interface: invalid order. Choose 0, 1 or 2");
#endif
  PetscErrorCode ierr;
  ierr = PetscLogEventBegin(log_my_p4est_level_set_extend_over_interface, phi_petsc, q_petsc, 0, 0); CHKERRXX(ierr);

  double *phi;
  ierr = VecGetArray(phi_petsc, &phi); CHKERRXX(ierr);

  /* first compute the phi derivatives */
  std::vector<double> phi_x(nodes->num_owned_indeps);
  std::vector<double> phi_y(nodes->num_owned_indeps);
#ifdef P4_TO_P8
  std::vector<double> phi_z(nodes->num_owned_indeps);
#endif

  quad_neighbor_nodes_of_node_t qnnn;
  for(p4est_locidx_t n=0; n<nodes->num_owned_indeps; ++n)
  {
    ngbd->get_neighbors(n, qnnn);

    phi_x[n] = qnnn.dx_central(phi);
    phi_y[n] = qnnn.dy_central(phi);
#ifdef P4_TO_P8
    phi_z[n] = qnnn.dz_central(phi);
#endif
  }

  my_p4est_interpolation_nodes_t interp1(ngbd); interp1.set_input(q_petsc, quadratic_non_oscillatory);
  my_p4est_interpolation_nodes_t interp2(ngbd); interp2.set_input(q_petsc, quadratic_non_oscillatory);

  /* find dx and dy smallest */
  splitting_criteria_t *data = (splitting_criteria_t*) p4est->user_pointer;
  p4est_topidx_t vm = p4est->connectivity->tree_to_vertex[0 + 0];
  p4est_topidx_t vp = p4est->connectivity->tree_to_vertex[0 + P4EST_CHILDREN-1];
  double xmin = p4est->connectivity->vertices[3*vm + 0];
  double ymin = p4est->connectivity->vertices[3*vm + 1];
  double xmax = p4est->connectivity->vertices[3*vp + 0];
  double ymax = p4est->connectivity->vertices[3*vp + 1];
  double dx = (xmax-xmin) / pow(2.,(double) data->max_lvl);
  double dy = (ymax-ymin) / pow(2.,(double) data->max_lvl);

#ifdef P4_TO_P8
  double zmin = p4est->connectivity->vertices[3*vm + 2];
  double zmax = p4est->connectivity->vertices[3*vp + 2];
  double dz = (zmax-zmin) / pow(2.,(double) data->max_lvl);
#endif

#ifdef P4_TO_P8
  double diag = sqrt(dx*dx + dy*dy + dz*dz);
#else
  double diag = sqrt(dx*dx + dy*dy);
#endif

  std::vector<double> q0;
  std::vector<double> q1;
  std::vector<double> q2;

  if(bc.interfaceType()==DIRICHLET)                           q0.resize(nodes->num_owned_indeps);
  if(order >= 1 || (order==0 && bc.interfaceType()==NEUMANN)) q1.resize(nodes->num_owned_indeps);
  if(order >= 2)                                              q2.resize(nodes->num_owned_indeps);

  /* now buffer the interpolation points */
  for(p4est_locidx_t n=0; n<nodes->num_owned_indeps; ++n)
  {
#ifdef P4_TO_P8
    Point3 grad_phi(-phi_x[n], -phi_y[n], -phi_z[n]);
#else
    Point2 grad_phi(-phi_x[n], -phi_y[n]);
#endif

    if(phi[n]>0 && phi[n]<band_to_extend*diag && grad_phi.norm_L2()>EPS)
    {
      grad_phi /= grad_phi.norm_L2();

      double xyz [P4EST_DIM];
      node_xyz_fr_n(n, p4est, nodes, xyz);

      if(bc.interfaceType()==DIRICHLET)
#ifdef P4_TO_P8
        q0[n] = bc.interfaceValue(xyz[0] + grad_phi.x*phi[n], xyz[1] + grad_phi.y*phi[n], xyz[2] + grad_phi.z*phi[n]);
#else
        q0[n] = bc.interfaceValue(xyz[0] + grad_phi.x*phi[n], xyz[1] + grad_phi.y*phi[n]);
#endif

      if(order >= 1 || (order==0 && bc.interfaceType()==NEUMANN))
      {
        double xyz_ [] =
        {
          xyz[0] + grad_phi.x * (2*diag + phi[n]),
          xyz[1] + grad_phi.y * (2*diag + phi[n])
  #ifdef P4_TO_P8
          ,
          xyz[2] + grad_phi.z * (2*diag + phi[n])
  #endif
        };
        interp1.add_point(n, xyz_);
      }

      if(order >= 2)
      {
        double xyz_ [] =
        {
          xyz[0] + grad_phi.x * (3*diag + phi[n]),
          xyz[1] + grad_phi.y * (3*diag + phi[n])
  #ifdef P4_TO_P8
          ,
          xyz[2] + grad_phi.z * (3*diag + phi[n])
  #endif
        };
        interp2.add_point(n, xyz_);
      }

      ierr = PetscLogFlops(26); CHKERRXX(ierr);
    }
  }

  interp1.interpolate(q1.data());
  interp2.interpolate(q2.data());

  /* now compute the extrapolated values */
  double *q;
  ierr = VecGetArray(q_petsc, &q); CHKERRXX(ierr);
  for(p4est_locidx_t n=0; n<nodes->num_owned_indeps; ++n)
  {
#ifdef P4_TO_P8
    Point3 grad_phi(phi_x[n], phi_y[n], phi_z[n]);
#else
    Point2 grad_phi(phi_x[n], phi_y[n]);
#endif

    if(phi[n]>0 && phi[n]<band_to_extend*diag && grad_phi.norm_L2()>EPS)
    {
      grad_phi /= grad_phi.norm_L2();

      double xyz[P4EST_DIM];
      node_xyz_fr_n(n, p4est, nodes, xyz);

      //      double xy1 [] = {xyz[0] - grad_phi.x*(phi[n]), xyz[1] - grad_phi.y*(phi[n])};
      //      double xy2 [] = {xyz[0] - grad_phi.x*(phi[n]+2*diag), xyz[1] - grad_phi.y*(phi[n]+2*diag)};

      //      q1[n] = 0.25*(
      //          bc.interfaceValue(xyz[0] - grad_phi.x*(phi[n]+2*diag), xyz[1] - grad_phi.y*(phi[n]+2*diag)) +
      //          bc.interfaceValue(xyz[0] - grad_phi.x*(phi[n]+2*diag), xyz[1] - grad_phi.y*(phi[n]+2*diag)) +
      //          bc.interfaceValue(xyz[0] - grad_phi.x*(phi[n]+2*diag), xyz[1] - grad_phi.y*(phi[n]+2*diag)) +
      //          bc.interfaceValue(xyz[0] - grad_phi.x*(phi[n]+2*diag), xyz[1] - grad_phi.y*(phi[n]+2*diag)) );
      //      q2[n] = bc.interfaceValue(xyz[0] - grad_phi.x*(phi[n]+3*diag), xyz[1] - grad_phi.y*(phi[n]+3*diag));

      if(order==0)
      {
        if(bc.interfaceType()==DIRICHLET)
          q[n] = q0[n];
        else /* interface neumann */
          q[n] = q1[n];
      }

      else if(order==1)
      {
        if(bc.interfaceType()==DIRICHLET)
        {
          double dif01 = (q1[n] - q0[n])/(2*diag - 0);
          //          double dif01 = (q1[n] - q0[n])/(sqrt(SQR(xy2[0]-xy1[0])+SQR(xy2[1]-xy1[1])) - 0);
          q[n] = q0[n] + (-phi[n] - 0) * dif01;
        }
        else /* interface Neumann */
        {
#ifdef P4_TO_P8
          double dif01 = -bc.interfaceValue(xyz[0]-grad_phi.x*phi[n], xyz[1]-grad_phi.y*phi[n], xyz[2]-grad_phi.z*phi[n]);
#else
          double dif01 = -bc.interfaceValue(xyz[0]-grad_phi.x*phi[n], xyz[1]-grad_phi.y*phi[n]);
#endif
          q[n] = q1[n] + (-phi[n] - 2*diag) * dif01;
        }
      }

      else if(order==2)
      {
        if(bc.interfaceType()==DIRICHLET)
        {
          double dif01  = (q1[n] - q0[n]) / (2*diag);
          double dif12  = (q2[n] - q1[n]) / (diag);
          double dif012 = (dif12 - dif01) / (3*diag);
          q[n] = q0[n] + (-phi[n] - 0) * dif01 + (-phi[n] - 0)*(-phi[n] - 2*diag) * dif012;
        }
        else if (bc.interfaceType() == NEUMANN) /* interface Neumann */
        {
          double x1 = 2*diag;
          double x2 = 3*diag;
          double b = -bc.interfaceValue(xyz[0]-grad_phi.x*phi[n], xyz[1]-grad_phi.y*phi[n]
    #ifdef P4_TO_P8
              , xyz[2]-grad_phi.z*phi[n]
    #endif
              );
          double a = (q2[n] - q1[n] + b*(x1 - x2)) / (x2*x2 - x1*x1);
          double c = q1[n] - a*x1*x1 - b*x1;

          double x = -phi[n];
          q[n] = a*x*x + b*x + c;

          //          double dif01 = (q2[n] - q1[n])/(diag);
          //#ifdef P4_TO_P8
          //          double dif012 = (dif01 + bc.interfaceValue(xyz[0]-grad_phi.x*phi[n], xyz[1]-grad_phi.y*phi[n], xyz[2]-grad_phi.z*phi[n])) / (2*diag);
          //#else
          //          double dif012 = (dif01 + bc.interfaceValue(xyz[0]-grad_phi.x*phi[n], xyz[1]-grad_phi.y*phi[n])) / (2*diag);
          //#endif
          //          q[n] = q1[n] + (-phi[n] - diag) * dif01 + (-phi[n] - diag)*(-phi[n] - 2*diag) * dif012;
        }
      }

      ierr = PetscLogFlops(48); CHKERRXX(ierr);
    }
  }
  ierr = VecRestoreArray(q_petsc, &q); CHKERRXX(ierr);
  ierr = VecRestoreArray(phi_petsc, &phi); CHKERRXX(ierr);

  ierr = VecGhostUpdateBegin(q_petsc, INSERT_VALUES, SCATTER_FORWARD); CHKERRXX(ierr);
  ierr = VecGhostUpdateEnd  (q_petsc, INSERT_VALUES, SCATTER_FORWARD); CHKERRXX(ierr);

  ierr = PetscLogEventEnd(log_my_p4est_level_set_extend_over_interface, phi_petsc, q_petsc, 0, 0); CHKERRXX(ierr);
}

// FIXME: Why is bc_vec not used anywhere?!
void my_p4est_level_set_t::extend_Over_Interface( Vec phi_petsc, Vec q_petsc, BoundaryConditionType bc_type, Vec /*bc_vec*/, int order, int band_to_extend ) const
{

#ifdef CASL_THROWS
  if(bc_type==NOINTERFACE) throw std::invalid_argument("[CASL_ERROR]: extend_over_interface: no interface defined in the boundary condition ... needs to be dirichlet or neumann.");
  if(order!=0 && order!=1 && order!=2) throw std::invalid_argument("[CASL_ERROR]: extend_over_interface: invalid order. Choose 0, 1 or 2");
#endif
  PetscErrorCode ierr;
  ierr = PetscLogEventBegin(log_my_p4est_level_set_extend_over_interface, phi_petsc, q_petsc, 0, 0); CHKERRXX(ierr);

  double *phi;
  ierr = VecGetArray(phi_petsc, &phi); CHKERRXX(ierr);

  /* first compute the phi derivatives */
  std::vector<double> phi_x(nodes->num_owned_indeps);
  std::vector<double> phi_y(nodes->num_owned_indeps);
#ifdef P4_TO_P8
  std::vector<double> phi_z(nodes->num_owned_indeps);
#endif

  quad_neighbor_nodes_of_node_t qnnn;
  for(p4est_locidx_t n=0; n<nodes->num_owned_indeps; ++n)
  {
    ngbd->get_neighbors(n, qnnn);

    phi_x[n] = qnnn.dx_central(phi);
    phi_y[n] = qnnn.dy_central(phi);
#ifdef P4_TO_P8
    phi_z[n] = qnnn.dz_central(phi);
#endif
  }

  my_p4est_interpolation_nodes_t interp0(ngbd); interp0.set_input(q_petsc, quadratic_non_oscillatory);
  my_p4est_interpolation_nodes_t interp1(ngbd); interp1.set_input(q_petsc, quadratic_non_oscillatory);
  my_p4est_interpolation_nodes_t interp2(ngbd); interp2.set_input(q_petsc, quadratic_non_oscillatory);

  /* find dx and dy smallest */
  splitting_criteria_t *data = (splitting_criteria_t*) p4est->user_pointer;
  p4est_topidx_t vm = p4est->connectivity->tree_to_vertex[0 + 0];
  p4est_topidx_t vp = p4est->connectivity->tree_to_vertex[0 + P4EST_CHILDREN-1];
  double xmin = p4est->connectivity->vertices[3*vm + 0];
  double ymin = p4est->connectivity->vertices[3*vm + 1];
  double xmax = p4est->connectivity->vertices[3*vp + 0];
  double ymax = p4est->connectivity->vertices[3*vp + 1];
  double dx = (xmax-xmin) / pow(2.,(double) data->max_lvl);
  double dy = (ymax-ymin) / pow(2.,(double) data->max_lvl);

#ifdef P4_TO_P8
  double zmin = p4est->connectivity->vertices[3*vm + 2];
  double zmax = p4est->connectivity->vertices[3*vp + 2];
  double dz = (zmax-zmin) / pow(2.,(double) data->max_lvl);
#endif

#ifdef P4_TO_P8
  double diag = sqrt(dx*dx + dy*dy + dz*dz);
#else
  double diag = sqrt(dx*dx + dy*dy);
#endif

  std::vector<double> q0;
  std::vector<double> q1;
  std::vector<double> q2;

  if(order > 0 || bc_type==DIRICHLET)              q0.resize(nodes->num_owned_indeps);
  if(order >= 1 || (order==0 && bc_type==NEUMANN)) q1.resize(nodes->num_owned_indeps);
  if(order >= 2)                                   q2.resize(nodes->num_owned_indeps);

  /* now buffer the interpolation points */
  for(p4est_locidx_t n=0; n<nodes->num_owned_indeps; ++n)
  {
#ifdef P4_TO_P8
    Point3 grad_phi(-phi_x[n], -phi_y[n], -phi_z[n]);
#else
    Point2 grad_phi(-phi_x[n], -phi_y[n]);
#endif

    if(phi[n]>0 && phi[n]<band_to_extend*diag && grad_phi.norm_L2()>EPS)
    {
      grad_phi /= grad_phi.norm_L2();

      double xyz[P4EST_DIM];
      node_xyz_fr_n(n, p4est, nodes, xyz);

      if(order>0 || bc_type==DIRICHLET){
        double xyz_ [] =
        {
          xyz[0] + grad_phi.x * phi[n],
          xyz[1] + grad_phi.y * phi[n]
  #ifdef P4_TO_P8
          ,
          xyz[2] + grad_phi.z * phi[n]
  #endif
        };

        interp0.add_point(n, xyz_);
      }

      if(order >= 1 || (order==0 && bc_type==NEUMANN))
      {
        double xyz_ [] =
        {
          xyz[0] + grad_phi.x * (2*diag + phi[n]),
          xyz[1] + grad_phi.y * (2*diag + phi[n])
  #ifdef P4_TO_P8
          ,
          xyz[2] + grad_phi.z * (2*diag + phi[n])
  #endif
        };
        interp1.add_point(n, xyz_);
      }

      if(order >= 2)
      {
        double xyz_ [] =
        {
          xyz[0] + grad_phi.x * (3*diag + phi[n]),
          xyz[1] + grad_phi.y * (3*diag + phi[n])
  #ifdef P4_TO_P8
          ,
          xyz[2] + grad_phi.z * (3*diag + phi[n])
  #endif
        };
        interp2.add_point(n, xyz_);
      }

      ierr = PetscLogFlops(26); CHKERRXX(ierr);
    }
  }

  interp0.interpolate(q0.data());
  interp1.interpolate(q1.data());
  interp2.interpolate(q2.data());

  /* now compute the extrapolated values */
  double *q;
  ierr = VecGetArray(q_petsc, &q); CHKERRXX(ierr);
  for(p4est_locidx_t n=0; n<nodes->num_owned_indeps; ++n)
  {
#ifdef P4_TO_P8
    Point3 grad_phi(phi_x[n], phi_y[n], phi_z[n]);
#else
    Point2 grad_phi(phi_x[n], phi_y[n]);
#endif

    if(phi[n]>0 && phi[n]<band_to_extend*diag && grad_phi.norm_L2()>EPS)
    {
      if(order==0)
      {
        if(bc_type==DIRICHLET)
          q[n] = q0[n];
        else /* interface neumann */
          q[n] = q1[n];
      }

      else if(order==1)
      {
        if(bc_type==DIRICHLET)
        {
          double dif01 = (q1[n] - q0[n])/(2*diag - 0);
          q[n] = q0[n] + (-phi[n] - 0) * dif01;
        }
        else /* interface Neumann */
        {
          double dif01 = -q0[n];
          q[n] = q1[n] + (-phi[n] - 2*diag) * dif01;
        }
      }

      else if(order==2)
      {
        if(bc_type==DIRICHLET)
        {
          double dif01  = (q1[n] - q0[n]) / (2*diag);
          double dif12  = (q2[n] - q1[n]) / (diag);
          double dif012 = (dif12 - dif01) / (3*diag);
          q[n] = q0[n] + (-phi[n] - 0) * dif01 + (-phi[n] - 0)*(-phi[n] - 2*diag) * dif012;
        }
        else /* interface Neumann */
        {
          double x1 = 2*diag;
          double x2 = 3*diag;
          double b = -q0[n];
          double a = (q2[n] - q1[n] + b*(x1 - x2)) / (x2*x2 - x1*x1);
          double c = q1[n] - a*x1*x1 - b*x1;

          double x = -phi[n];
          q[n] = a*x*x + b*x + c;
        }
      }

      ierr = PetscLogFlops(48); CHKERRXX(ierr);
    }
  }
  ierr = VecRestoreArray(q_petsc, &q); CHKERRXX(ierr);
  ierr = VecRestoreArray(phi_petsc, &phi); CHKERRXX(ierr);

  ierr = VecGhostUpdateBegin(q_petsc, INSERT_VALUES, SCATTER_FORWARD); CHKERRXX(ierr);
  ierr = VecGhostUpdateEnd  (q_petsc, INSERT_VALUES, SCATTER_FORWARD); CHKERRXX(ierr);

  ierr = PetscLogEventEnd(log_my_p4est_level_set_extend_over_interface, phi_petsc, q_petsc, 0, 0); CHKERRXX(ierr);
}

void my_p4est_level_set_t::extend_Over_Interface(Vec phi_petsc, Vec q_petsc, int order, int band_to_extend ) const
{
#ifdef CASL_THROWS
  if(order!=0 && order!=1 && order!=2) throw std::invalid_argument("[CASL_ERROR]: extend_over_interface: invalid order. Choose 0, 1 or 2");
#endif
  PetscErrorCode ierr;
  ierr = PetscLogEventBegin(log_my_p4est_level_set_extend_over_interface, phi_petsc, q_petsc, 0, 0); CHKERRXX(ierr);

  double *phi;
  ierr = VecGetArray(phi_petsc, &phi); CHKERRXX(ierr);

  /* first compute the phi derivatives */
  std::vector<double> phi_x(nodes->num_owned_indeps);
  std::vector<double> phi_y(nodes->num_owned_indeps);
#ifdef P4_TO_P8
  std::vector<double> phi_z(nodes->num_owned_indeps);
#endif

  quad_neighbor_nodes_of_node_t qnnn;
  for(p4est_locidx_t n=0; n<nodes->num_owned_indeps; ++n)
  {
    ngbd->get_neighbors(n, qnnn);

    phi_x[n] = qnnn.dx_central(phi);
    phi_y[n] = qnnn.dy_central(phi);
#ifdef P4_TO_P8
    phi_z[n] = qnnn.dz_central(phi);
#endif
  }

  my_p4est_interpolation_nodes_t interp0(ngbd); interp0.set_input(q_petsc, quadratic_non_oscillatory);
  my_p4est_interpolation_nodes_t interp1(ngbd); interp1.set_input(q_petsc, quadratic_non_oscillatory);
  my_p4est_interpolation_nodes_t interp2(ngbd); interp2.set_input(q_petsc, quadratic_non_oscillatory);

  /* find dx and dy smallest */
  splitting_criteria_t *data = (splitting_criteria_t*) p4est->user_pointer;
  p4est_topidx_t vm = p4est->connectivity->tree_to_vertex[0 + 0];
  p4est_topidx_t vp = p4est->connectivity->tree_to_vertex[0 + P4EST_CHILDREN-1];
  double xmin = p4est->connectivity->vertices[3*vm + 0];
  double ymin = p4est->connectivity->vertices[3*vm + 1];
  double xmax = p4est->connectivity->vertices[3*vp + 0];
  double ymax = p4est->connectivity->vertices[3*vp + 1];
  double dx = (xmax-xmin) / pow(2.,(double) data->max_lvl);
  double dy = (ymax-ymin) / pow(2.,(double) data->max_lvl);

#ifdef P4_TO_P8
  double zmin = p4est->connectivity->vertices[3*vm + 2];
  double zmax = p4est->connectivity->vertices[3*vp + 2];
  double dz = (zmax-zmin) / pow(2.,(double) data->max_lvl);
#endif

#ifdef P4_TO_P8
  double diag = sqrt(dx*dx + dy*dy + dz*dz);
#else
  double diag = sqrt(dx*dx + dy*dy);
#endif

  std::vector<double> q0;
  std::vector<double> q1;
  std::vector<double> q2;

  if(order >  0) q0.resize(nodes->num_owned_indeps);
  if(order >= 1) q1.resize(nodes->num_owned_indeps);
  if(order >= 2) q2.resize(nodes->num_owned_indeps);

  /* now buffer the interpolation points */
  for(p4est_locidx_t n=0; n<nodes->num_owned_indeps; ++n)
  {
#ifdef P4_TO_P8
    Point3 grad_phi(-phi_x[n], -phi_y[n], -phi_z[n]);
#else
    Point2 grad_phi(-phi_x[n], -phi_y[n]);
#endif

    if(phi[n]>0 && phi[n]<band_to_extend*diag && grad_phi.norm_L2()>EPS)
    {
      grad_phi /= grad_phi.norm_L2();

      double xyz[P4EST_DIM];
      node_xyz_fr_n(n, p4est, nodes, xyz);

      if(order>0){
        double xyz_ [] =
        {
          xyz[0] + grad_phi.x * (2*diag + phi[n]),
          xyz[1] + grad_phi.y * (2*diag + phi[n])
  #ifdef P4_TO_P8
          ,
          xyz[2] + grad_phi.z * (2*diag + phi[n])
  #endif
        };

        interp0.add_point(n, xyz_);
      }

      if(order >= 1)
      {
        double xyz_ [] =
        {
          xyz[0] + grad_phi.x * (3*diag + phi[n]),
          xyz[1] + grad_phi.y * (3*diag + phi[n])
  #ifdef P4_TO_P8
          ,
          xyz[2] + grad_phi.z * (3*diag + phi[n])
  #endif
        };
        interp1.add_point(n, xyz_);
      }

      if(order >= 2)
      {
        double xyz_ [] =
        {
          xyz[0] + grad_phi.x * (4*diag + phi[n]),
          xyz[1] + grad_phi.y * (4*diag + phi[n])
  #ifdef P4_TO_P8
          ,
          xyz[2] + grad_phi.z * (4*diag + phi[n])
  #endif
        };
        interp2.add_point(n, xyz_);
      }

      ierr = PetscLogFlops(26); CHKERRXX(ierr);
    }
  }

  interp0.interpolate(q0.data());
  interp1.interpolate(q1.data());
  interp2.interpolate(q2.data());

  /* now compute the extrapolated values */
  double *q;
  ierr = VecGetArray(q_petsc, &q); CHKERRXX(ierr);
  for(p4est_locidx_t n=0; n<nodes->num_owned_indeps; ++n)
  {
#ifdef P4_TO_P8
    Point3 grad_phi(phi_x[n], phi_y[n], phi_z[n]);
#else
    Point2 grad_phi(phi_x[n], phi_y[n]);
#endif

    if(phi[n]>0 && phi[n]<band_to_extend*diag && grad_phi.norm_L2()>EPS)
    {
      if(order==0)
      {
        q[n] = q0[n];
      }

      else if(order==1)
      {
        double dif01 = (q1[n] - q0[n])/(diag);
        q[n] = q0[n] + (-phi[n] - 2*diag) * dif01;
      }

      else if(order==2)
      {
        double dif01  = (q1[n] - q0[n]) / (diag);
        double dif12  = (q2[n] - q1[n]) / (diag);
        double dif012 = (dif12 - dif01) / (2*diag);
        q[n] = q0[n] + (-phi[n] - 2*diag) * dif01 + (-phi[n] - 2*diag)*(-phi[n] - 3*diag) * dif012;
      }

      ierr = PetscLogFlops(48); CHKERRXX(ierr);
    }
  }
  ierr = VecRestoreArray(q_petsc, &q); CHKERRXX(ierr);
  ierr = VecRestoreArray(phi_petsc, &phi); CHKERRXX(ierr);

  ierr = VecGhostUpdateBegin(q_petsc, INSERT_VALUES, SCATTER_FORWARD); CHKERRXX(ierr);
  ierr = VecGhostUpdateEnd  (q_petsc, INSERT_VALUES, SCATTER_FORWARD); CHKERRXX(ierr);

  ierr = PetscLogEventEnd(log_my_p4est_level_set_extend_over_interface, phi_petsc, q_petsc, 0, 0); CHKERRXX(ierr);
}

void my_p4est_level_set_t::extend_from_interface_to_whole_domain( Vec phi_petsc, Vec q_petsc, Vec q_extended_petsc, int band_to_extend) const
{
  PetscErrorCode ierr;
  ierr = PetscLogEventBegin(log_my_p4est_level_set_extend_from_interface, phi_petsc, q_petsc, q_extended_petsc, 0); CHKERRXX(ierr);

  /* find dx and dy smallest */
  splitting_criteria_t *data = (splitting_criteria_t*) p4est->user_pointer;

  p4est_topidx_t vm = p4est->connectivity->tree_to_vertex[0 + 0];
  p4est_topidx_t vp = p4est->connectivity->tree_to_vertex[0 + P4EST_CHILDREN-1];
  double xmin = p4est->connectivity->vertices[3*vm + 0];
  double ymin = p4est->connectivity->vertices[3*vm + 1];
  double xmax = p4est->connectivity->vertices[3*vp + 0];
  double ymax = p4est->connectivity->vertices[3*vp + 1];
  double dx = (xmax-xmin) / (1<<data->max_lvl);
  double dy = (ymax-ymin) / (1<<data->max_lvl);

#ifdef P4_TO_P8
  double zmin = p4est->connectivity->vertices[3*vm + 2];
  double zmax = p4est->connectivity->vertices[3*vp + 2];
  double dz = (zmax-zmin) / (1<<data->max_lvl);
#endif

#ifdef P4_TO_P8
  double diag = sqrt(dx*dx + dy*dy + dz*dz);
#else
  double diag = sqrt(dx*dx + dy*dy);
#endif

  my_p4est_interpolation_nodes_t interp(ngbd);

  double *q_extended;
  ierr = VecGetArray(q_extended_petsc, &q_extended); CHKERRXX(ierr);

  double *phi;
  ierr = VecGetArray(phi_petsc, &phi); CHKERRXX(ierr);

  /* now buffer the interpolation points */
  quad_neighbor_nodes_of_node_t qnnn;
  for(p4est_locidx_t n=0; n<nodes->num_owned_indeps; ++n)
  {
    ngbd->get_neighbors(n, qnnn);

#ifdef P4_TO_P8
    Point3 grad_phi;
#else
    Point2 grad_phi;
#endif
    grad_phi.x = qnnn.dx_central(phi);
    grad_phi.y = qnnn.dy_central(phi);
#ifdef P4_TO_P8
    grad_phi.z = qnnn.dz_central(phi);
#endif

    if(fabs(phi[n])<band_to_extend*diag && grad_phi.norm_L2()>EPS)
    {
      grad_phi /= grad_phi.norm_L2();

      double xyz[P4EST_DIM];
      node_xyz_fr_n(n, p4est, nodes, xyz);

      interp.add_point(n, xyz);

      ierr = PetscLogFlops(14); CHKERRXX(ierr);
    }
    else
      q_extended[n] = 0;
  }

  ierr = VecRestoreArray(phi_petsc, &phi); CHKERRXX(ierr);
  ierr = VecRestoreArray(q_extended_petsc, &q_extended); CHKERRXX(ierr);

  interp.set_input(q_petsc, quadratic);
  interp.interpolate(q_extended_petsc);

  ierr = VecGhostUpdateBegin(q_extended_petsc, INSERT_VALUES, SCATTER_FORWARD); CHKERRXX(ierr);
  ierr = VecGhostUpdateEnd  (q_extended_petsc, INSERT_VALUES, SCATTER_FORWARD); CHKERRXX(ierr);

  ierr = PetscLogEventEnd(log_my_p4est_level_set_extend_from_interface, phi_petsc, q_petsc, q_extended_petsc, 0); CHKERRXX(ierr);
}


void my_p4est_level_set_t::extend_Over_Interface_TVD(Vec phi, Vec q, int iterations, int order,
                                                     double tol, double band_use, double band_extend, double band_check,
                                                     Vec normal[], Vec mask, boundary_conditions_t *bc,
                                                     bool use_nonzero_guess, Vec q_n, Vec q_nn) const
{
#ifdef CASL_THROWS
  if(order!=0 && order!=1 && order!=2) throw std::invalid_argument("[CASL_ERROR]: my_p4est_level_set_t->extend_Over_Interface_TVD: order must be 0, 1 or 2.");
#endif
  PetscErrorCode ierr;
  ierr = PetscLogEventBegin(log_my_p4est_level_set_extend_over_interface_TVD, phi, q, 0, 0); CHKERRXX(ierr);

  double *phi_p;
  ierr = VecGetArray(phi, &phi_p); CHKERRXX(ierr);

  double *mask_p;
  if (mask != NULL) {
    ierr = VecGetArray(mask, &mask_p); CHKERRXX(ierr);
  } else {
    mask_p = phi_p;
  }

  if (band_use > 0) band_use = -band_use;

  Vec qn, qnn;
  double *q_p, *qn_p, *qnn_p;
  Vec b_qn_well_defined;
  Vec b_qnn_well_defined;
  double *b_qn_well_defined_p;
  double *b_qnn_well_defined_p;

  Vec tmp, tmp_loc;
  Vec qnn_loc, qn_loc, q_loc;
  ierr = VecDuplicate(phi, &tmp); CHKERRXX(ierr);
  double *tmp_p;

  double dxyz[P4EST_DIM];

  dxyz_min(p4est, dxyz);

#ifdef P4_TO_P8
  double diag = sqrt(SQR(dxyz[0]) + SQR(dxyz[1]) + SQR(dxyz[2]));
#else
  double diag = sqrt(SQR(dxyz[0]) + SQR(dxyz[1]));
#endif

  double rel_thresh = 1.e-2;

  double tol_d  = tol/diag;
  double tol_dd = tol_d/diag;

  /* init the neighborhood information if needed */
  /* NOTE: from now on the neighbors will be initialized ... do we want to clear them
   * at the end of this function if they were not initialized beforehand ?
   */
  ngbd->init_neighbors();

  /* compute the normals */
  double *nx, *ny, *nz;

  if (normal != NULL)
  {
    ierr = VecGetArray(normal[0], &nx); CHKERRXX(ierr);
    ierr = VecGetArray(normal[1], &ny); CHKERRXX(ierr);
#ifdef P4_TO_P8
    ierr = VecGetArray(normal[2], &nz); CHKERRXX(ierr);
#endif
  } else {
    nx = new double[nodes->num_owned_indeps];
    ny = new double[nodes->num_owned_indeps];
#ifdef P4_TO_P8
    nz = new double[nodes->num_owned_indeps];
#endif

    for(p4est_locidx_t n=0; n<nodes->num_owned_indeps; ++n)
    {
      if (phi_p[n] > band_use && phi_p[n] < band_extend)
      {
        const quad_neighbor_nodes_of_node_t& qnnn = (*ngbd)[n];
        nx[n] = qnnn.dx_central(phi_p);
        ny[n] = qnnn.dy_central(phi_p);
#ifdef P4_TO_P8
        nz[n] = qnnn.dz_central(phi_p);
        double norm = sqrt(nx[n]*nx[n] + ny[n]*ny[n] + nz[n]*nz[n]);
#else
        double norm = sqrt(nx[n]*nx[n] + ny[n]*ny[n]);
#endif

        if(norm>EPS)
        {
          nx[n] /= norm;
          ny[n] /= norm;
#ifdef P4_TO_P8
          nz[n] /= norm;
#endif
        }
        else
        {
          nx[n] = 0;
          ny[n] = 0;
#ifdef P4_TO_P8
          nz[n] = 0;
#endif
        }
      }
    }
  }


  ierr = VecGetArray(q , &q_p) ; CHKERRXX(ierr);

  /* initialize qn */
  const std::vector<p4est_locidx_t>& layer_nodes = ngbd->layer_nodes;
  const std::vector<p4est_locidx_t>& local_nodes = ngbd->local_nodes;

  if(order >=1 )
  {
    // first-order derivatives
    if (q_n == NULL) { ierr = VecCreateGhostNodes(p4est, nodes, &qn); CHKERRXX(ierr); }
    else qn = q_n;

    ierr = VecCreateGhostNodes(p4est, nodes, &b_qn_well_defined); CHKERRXX(ierr);

    ierr = VecGetArray(qn, &qn_p); CHKERRXX(ierr);
    ierr = VecGetArray(b_qn_well_defined, &b_qn_well_defined_p); CHKERRXX(ierr);

    /* first do the layer nodes */
    for(size_t n_map=0; n_map<layer_nodes.size(); ++n_map)
    {
      p4est_locidx_t n = layer_nodes[n_map];
      if (phi_p[n] > band_use)
      {
        const quad_neighbor_nodes_of_node_t& qnnn = (*ngbd)[n];
        if(  mask_p[qnnn.node_000]<-EPS &&
     #ifdef P4_TO_P8
             ( mask_p[qnnn.node_m00_mm]<-EPS || fabs(qnnn.d_m00_p0)<EPS || fabs(qnnn.d_m00_0p)<EPS) &&
             ( mask_p[qnnn.node_m00_mp]<-EPS || fabs(qnnn.d_m00_p0)<EPS || fabs(qnnn.d_m00_0m)<EPS) &&
             ( mask_p[qnnn.node_m00_pm]<-EPS || fabs(qnnn.d_m00_m0)<EPS || fabs(qnnn.d_m00_0p)<EPS) &&
             ( mask_p[qnnn.node_m00_pp]<-EPS || fabs(qnnn.d_m00_m0)<EPS || fabs(qnnn.d_m00_0m)<EPS) &&

             ( mask_p[qnnn.node_p00_mm]<-EPS || fabs(qnnn.d_p00_p0)<EPS || fabs(qnnn.d_p00_0p)<EPS) &&
             ( mask_p[qnnn.node_p00_mp]<-EPS || fabs(qnnn.d_p00_p0)<EPS || fabs(qnnn.d_p00_0m)<EPS) &&
             ( mask_p[qnnn.node_p00_pm]<-EPS || fabs(qnnn.d_p00_m0)<EPS || fabs(qnnn.d_p00_0p)<EPS) &&
             ( mask_p[qnnn.node_p00_pp]<-EPS || fabs(qnnn.d_p00_m0)<EPS || fabs(qnnn.d_p00_0m)<EPS) &&

             ( mask_p[qnnn.node_0m0_mm]<-EPS || fabs(qnnn.d_0m0_p0)<EPS || fabs(qnnn.d_0m0_0p)<EPS) &&
             ( mask_p[qnnn.node_0m0_mp]<-EPS || fabs(qnnn.d_0m0_p0)<EPS || fabs(qnnn.d_0m0_0m)<EPS) &&
             ( mask_p[qnnn.node_0m0_pm]<-EPS || fabs(qnnn.d_0m0_m0)<EPS || fabs(qnnn.d_0m0_0p)<EPS) &&
             ( mask_p[qnnn.node_0m0_pp]<-EPS || fabs(qnnn.d_0m0_m0)<EPS || fabs(qnnn.d_0m0_0m)<EPS) &&

             ( mask_p[qnnn.node_0p0_mm]<-EPS || fabs(qnnn.d_0p0_p0)<EPS || fabs(qnnn.d_0p0_0p)<EPS) &&
             ( mask_p[qnnn.node_0p0_mp]<-EPS || fabs(qnnn.d_0p0_p0)<EPS || fabs(qnnn.d_0p0_0m)<EPS) &&
             ( mask_p[qnnn.node_0p0_pm]<-EPS || fabs(qnnn.d_0p0_m0)<EPS || fabs(qnnn.d_0p0_0p)<EPS) &&
             ( mask_p[qnnn.node_0p0_pp]<-EPS || fabs(qnnn.d_0p0_m0)<EPS || fabs(qnnn.d_0p0_0m)<EPS) &&

             ( mask_p[qnnn.node_00m_mm]<-EPS || fabs(qnnn.d_00m_p0)<EPS || fabs(qnnn.d_00m_0p)<EPS) &&
             ( mask_p[qnnn.node_00m_mp]<-EPS || fabs(qnnn.d_00m_p0)<EPS || fabs(qnnn.d_00m_0m)<EPS) &&
             ( mask_p[qnnn.node_00m_pm]<-EPS || fabs(qnnn.d_00m_m0)<EPS || fabs(qnnn.d_00m_0p)<EPS) &&
             ( mask_p[qnnn.node_00m_pp]<-EPS || fabs(qnnn.d_00m_m0)<EPS || fabs(qnnn.d_00m_0m)<EPS) &&

             ( mask_p[qnnn.node_00p_mm]<-EPS || fabs(qnnn.d_00p_p0)<EPS || fabs(qnnn.d_00p_0p)<EPS) &&
             ( mask_p[qnnn.node_00p_mp]<-EPS || fabs(qnnn.d_00p_p0)<EPS || fabs(qnnn.d_00p_0m)<EPS) &&
             ( mask_p[qnnn.node_00p_pm]<-EPS || fabs(qnnn.d_00p_m0)<EPS || fabs(qnnn.d_00p_0p)<EPS) &&
             ( mask_p[qnnn.node_00p_pp]<-EPS || fabs(qnnn.d_00p_m0)<EPS || fabs(qnnn.d_00p_0m)<EPS)
     #else
             ( mask_p[qnnn.node_m00_mm]<-EPS || fabs(qnnn.d_m00_p0)<EPS) &&
             ( mask_p[qnnn.node_m00_pm]<-EPS || fabs(qnnn.d_m00_m0)<EPS) &&
             ( mask_p[qnnn.node_p00_mm]<-EPS || fabs(qnnn.d_p00_p0)<EPS) &&
             ( mask_p[qnnn.node_p00_pm]<-EPS || fabs(qnnn.d_p00_m0)<EPS) &&
             ( mask_p[qnnn.node_0m0_mm]<-EPS || fabs(qnnn.d_0m0_p0)<EPS) &&
             ( mask_p[qnnn.node_0m0_pm]<-EPS || fabs(qnnn.d_0m0_m0)<EPS) &&
             ( mask_p[qnnn.node_0p0_mm]<-EPS || fabs(qnnn.d_0p0_p0)<EPS) &&
             ( mask_p[qnnn.node_0p0_pm]<-EPS || fabs(qnnn.d_0p0_m0)<EPS)
     #endif
             )
        {
          b_qn_well_defined_p[n] = true;
          qn_p[n] = ( nx[n]*qnnn.dx_central(q_p) +
                      ny[n]*qnnn.dy_central(q_p)
            #ifdef P4_TO_P8
                      + nz[n]*qnnn.dz_central(q_p)
            #endif
                      );
        }
        else if (mask_p[qnnn.node_000]<-EPS && bc != NULL)
        {
          b_qn_well_defined_p[n] = false;
          qn_p[n] = use_nonzero_guess ? SUMD( nx[n]*qnnn.dx_central(q_p),
                                              ny[n]*qnnn.dy_central(q_p),
                                              nz[n]*qnnn.dz_central(q_p) ) : 0;

          if (bc->type == DIRICHLET && bc->pointwise && bc->num_value_pts(n) < P4EST_DIM+1 && bc->num_value_pts(n) > 0)
          {
            double d_m00 = qnnn.d_m00, d_p00 = qnnn.d_p00;
            double d_0m0 = qnnn.d_0m0, d_0p0 = qnnn.d_0p0;
#ifdef P4_TO_P8
            double d_00m = qnnn.d_00m, d_00p = qnnn.d_00p;
#endif

            // assuming grid is uniform near the interface
            double q_m00 = qnnn.f_m00_linear(q_p), q_p00 = qnnn.f_p00_linear(q_p);
            double q_0m0 = qnnn.f_0m0_linear(q_p), q_0p0 = qnnn.f_0p0_linear(q_p);
#ifdef P4_TO_P8
            double q_00m = qnnn.f_00m_linear(q_p), q_00p = qnnn.f_00p_linear(q_p);
#endif
            double q_000 = q_p[n];

            double d_min = diag;
            for (unsigned int i = 0; i < bc->num_value_pts(n); ++i)
            {
              int idx = bc->idx_value_pt(n,i);
              interface_point_cartesian_t *pt = &bc->dirichlet_pts[idx];
              switch (pt->dir)
              {
                case 0: d_m00 = pt->dist; q_m00 = bc->get_value_pw(n,i); break;
                case 1: d_p00 = pt->dist; q_p00 = bc->get_value_pw(n,i); break;
                case 2: d_0m0 = pt->dist; q_0m0 = bc->get_value_pw(n,i); break;
                case 3: d_0p0 = pt->dist; q_0p0 = bc->get_value_pw(n,i); break;
#ifdef P4_TO_P8
                case 4: d_00m = pt->dist; q_00m = bc->get_value_pw(n,i); break;
                case 5: d_00p = pt->dist; q_00p = bc->get_value_pw(n,i); break;
#endif
              }

              d_min = MIN(d_min, pt->dist);
            }

            if (d_min > rel_thresh*diag)
            {
              b_qn_well_defined_p[n] = true;

              qn_p[n] = ( nx[n]*((q_p00-q_000)*d_m00/d_p00 + (q_000-q_m00)*d_p00/d_m00)/(d_m00+d_p00) +
                          ny[n]*((q_0p0-q_000)*d_0m0/d_0p0 + (q_000-q_0m0)*d_0p0/d_0m0)/(d_0m0+d_0p0)
            #ifdef P4_TO_P8
                          + nz[n]*((q_00p-q_000)*d_00m/d_00p + (q_000-q_00m)*d_00p/d_00m)/(d_00m+d_00p)
            #endif
                          );
            }
          }
        }
        else
        {
          b_qn_well_defined_p[n] = false;
          qn_p[n] = use_nonzero_guess ? SUMD( nx[n]*qnnn.dx_central(q_p),
                                              ny[n]*qnnn.dy_central(q_p),
                                              nz[n]*qnnn.dz_central(q_p) ) : 0;
        }
      }
      else
      {
        b_qn_well_defined_p[n] = true;
        qn_p[n] = 0;
      }
    }

    /* initiate the communication */
    ierr = VecGhostUpdateBegin(b_qn_well_defined, INSERT_VALUES, SCATTER_FORWARD); CHKERRXX(ierr);
    ierr = VecGhostUpdateBegin(qn, INSERT_VALUES, SCATTER_FORWARD); CHKERRXX(ierr);

    /* now process the local nodes */
    for(size_t n_map=0; n_map<local_nodes.size(); ++n_map)
    {
      p4est_locidx_t n = local_nodes[n_map];
      if (phi_p[n] > band_use)
      {
        const quad_neighbor_nodes_of_node_t& qnnn = (*ngbd)[n];
        if(  mask_p[qnnn.node_000]<-EPS &&
     #ifdef P4_TO_P8
             ( mask_p[qnnn.node_m00_mm]<-EPS || fabs(qnnn.d_m00_p0)<EPS || fabs(qnnn.d_m00_0p)<EPS) &&
             ( mask_p[qnnn.node_m00_mp]<-EPS || fabs(qnnn.d_m00_p0)<EPS || fabs(qnnn.d_m00_0m)<EPS) &&
             ( mask_p[qnnn.node_m00_pm]<-EPS || fabs(qnnn.d_m00_m0)<EPS || fabs(qnnn.d_m00_0p)<EPS) &&
             ( mask_p[qnnn.node_m00_pp]<-EPS || fabs(qnnn.d_m00_m0)<EPS || fabs(qnnn.d_m00_0m)<EPS) &&

             ( mask_p[qnnn.node_p00_mm]<-EPS || fabs(qnnn.d_p00_p0)<EPS || fabs(qnnn.d_p00_0p)<EPS) &&
             ( mask_p[qnnn.node_p00_mp]<-EPS || fabs(qnnn.d_p00_p0)<EPS || fabs(qnnn.d_p00_0m)<EPS) &&
             ( mask_p[qnnn.node_p00_pm]<-EPS || fabs(qnnn.d_p00_m0)<EPS || fabs(qnnn.d_p00_0p)<EPS) &&
             ( mask_p[qnnn.node_p00_pp]<-EPS || fabs(qnnn.d_p00_m0)<EPS || fabs(qnnn.d_p00_0m)<EPS) &&

             ( mask_p[qnnn.node_0m0_mm]<-EPS || fabs(qnnn.d_0m0_p0)<EPS || fabs(qnnn.d_0m0_0p)<EPS) &&
             ( mask_p[qnnn.node_0m0_mp]<-EPS || fabs(qnnn.d_0m0_p0)<EPS || fabs(qnnn.d_0m0_0m)<EPS) &&
             ( mask_p[qnnn.node_0m0_pm]<-EPS || fabs(qnnn.d_0m0_m0)<EPS || fabs(qnnn.d_0m0_0p)<EPS) &&
             ( mask_p[qnnn.node_0m0_pp]<-EPS || fabs(qnnn.d_0m0_m0)<EPS || fabs(qnnn.d_0m0_0m)<EPS) &&

             ( mask_p[qnnn.node_0p0_mm]<-EPS || fabs(qnnn.d_0p0_p0)<EPS || fabs(qnnn.d_0p0_0p)<EPS) &&
             ( mask_p[qnnn.node_0p0_mp]<-EPS || fabs(qnnn.d_0p0_p0)<EPS || fabs(qnnn.d_0p0_0m)<EPS) &&
             ( mask_p[qnnn.node_0p0_pm]<-EPS || fabs(qnnn.d_0p0_m0)<EPS || fabs(qnnn.d_0p0_0p)<EPS) &&
             ( mask_p[qnnn.node_0p0_pp]<-EPS || fabs(qnnn.d_0p0_m0)<EPS || fabs(qnnn.d_0p0_0m)<EPS) &&

             ( mask_p[qnnn.node_00m_mm]<-EPS || fabs(qnnn.d_00m_p0)<EPS || fabs(qnnn.d_00m_0p)<EPS) &&
             ( mask_p[qnnn.node_00m_mp]<-EPS || fabs(qnnn.d_00m_p0)<EPS || fabs(qnnn.d_00m_0m)<EPS) &&
             ( mask_p[qnnn.node_00m_pm]<-EPS || fabs(qnnn.d_00m_m0)<EPS || fabs(qnnn.d_00m_0p)<EPS) &&
             ( mask_p[qnnn.node_00m_pp]<-EPS || fabs(qnnn.d_00m_m0)<EPS || fabs(qnnn.d_00m_0m)<EPS) &&

             ( mask_p[qnnn.node_00p_mm]<-EPS || fabs(qnnn.d_00p_p0)<EPS || fabs(qnnn.d_00p_0p)<EPS) &&
             ( mask_p[qnnn.node_00p_mp]<-EPS || fabs(qnnn.d_00p_p0)<EPS || fabs(qnnn.d_00p_0m)<EPS) &&
             ( mask_p[qnnn.node_00p_pm]<-EPS || fabs(qnnn.d_00p_m0)<EPS || fabs(qnnn.d_00p_0p)<EPS) &&
             ( mask_p[qnnn.node_00p_pp]<-EPS || fabs(qnnn.d_00p_m0)<EPS || fabs(qnnn.d_00p_0m)<EPS)
     #else
             ( mask_p[qnnn.node_m00_mm]<-EPS || fabs(qnnn.d_m00_p0)<EPS) &&
             ( mask_p[qnnn.node_m00_pm]<-EPS || fabs(qnnn.d_m00_m0)<EPS) &&
             ( mask_p[qnnn.node_p00_mm]<-EPS || fabs(qnnn.d_p00_p0)<EPS) &&
             ( mask_p[qnnn.node_p00_pm]<-EPS || fabs(qnnn.d_p00_m0)<EPS) &&
             ( mask_p[qnnn.node_0m0_mm]<-EPS || fabs(qnnn.d_0m0_p0)<EPS) &&
             ( mask_p[qnnn.node_0m0_pm]<-EPS || fabs(qnnn.d_0m0_m0)<EPS) &&
             ( mask_p[qnnn.node_0p0_mm]<-EPS || fabs(qnnn.d_0p0_p0)<EPS) &&
             ( mask_p[qnnn.node_0p0_pm]<-EPS || fabs(qnnn.d_0p0_m0)<EPS)
     #endif
             )
        {
          b_qn_well_defined_p[n] = true;
          qn_p[n] = ( nx[n]*qnnn.dx_central(q_p) +
                      ny[n]*qnnn.dy_central(q_p)
            #ifdef P4_TO_P8
                      + nz[n]*qnnn.dz_central(q_p)
            #endif
                      );
        }
        else if (mask_p[qnnn.node_000]<-EPS && bc != NULL)
        {
          b_qn_well_defined_p[n] = false;
          qn_p[n] = use_nonzero_guess ? SUMD( nx[n]*qnnn.dx_central(q_p),
                                              ny[n]*qnnn.dy_central(q_p),
                                              nz[n]*qnnn.dz_central(q_p) ) : 0;

          if (bc->type == DIRICHLET && bc->pointwise && bc->num_value_pts(n) < P4EST_DIM+1 && bc->num_value_pts(n) > 0)
          {
            double d_m00 = qnnn.d_m00, d_p00 = qnnn.d_p00;
            double d_0m0 = qnnn.d_0m0, d_0p0 = qnnn.d_0p0;
#ifdef P4_TO_P8
            double d_00m = qnnn.d_00m, d_00p = qnnn.d_00p;
#endif

            // assuming grid is uniform near the interface
            double q_m00 = qnnn.f_m00_linear(q_p), q_p00 = qnnn.f_p00_linear(q_p);
            double q_0m0 = qnnn.f_0m0_linear(q_p), q_0p0 = qnnn.f_0p0_linear(q_p);
#ifdef P4_TO_P8
            double q_00m = qnnn.f_00m_linear(q_p), q_00p = qnnn.f_00p_linear(q_p);
#endif
            double q_000 = q_p[n];

            double d_min = diag;
            for (unsigned int i = 0; i < bc->num_value_pts(n); ++i)
            {
              int idx = bc->idx_value_pt(n,i);
              interface_point_cartesian_t *pt = &bc->dirichlet_pts[idx];
              switch (pt->dir)
              {
                case 0: d_m00 = pt->dist; q_m00 = bc->get_value_pw(n,i); break;
                case 1: d_p00 = pt->dist; q_p00 = bc->get_value_pw(n,i); break;
                case 2: d_0m0 = pt->dist; q_0m0 = bc->get_value_pw(n,i); break;
                case 3: d_0p0 = pt->dist; q_0p0 = bc->get_value_pw(n,i); break;
#ifdef P4_TO_P8
                case 4: d_00m = pt->dist; q_00m = bc->get_value_pw(n,i); break;
                case 5: d_00p = pt->dist; q_00p = bc->get_value_pw(n,i); break;
#endif
              }

              d_min = MIN(d_min, pt->dist);
            }

            if (d_min > rel_thresh*diag)
            {
              b_qn_well_defined_p[n] = true;

              qn_p[n] = ( nx[n]*((q_p00-q_000)*d_m00/d_p00 + (q_000-q_m00)*d_p00/d_m00)/(d_m00+d_p00) +
                          ny[n]*((q_0p0-q_000)*d_0m0/d_0p0 + (q_000-q_0m0)*d_0p0/d_0m0)/(d_0m0+d_0p0)
            #ifdef P4_TO_P8
                          + nz[n]*((q_00p-q_000)*d_00m/d_00p + (q_000-q_00m)*d_00p/d_00m)/(d_00m+d_00p)
            #endif
                          );
            }
          }
        }
        else
        {
          b_qn_well_defined_p[n] = false;
          qn_p[n] = use_nonzero_guess ? SUMD( nx[n]*qnnn.dx_central(q_p),
                                              ny[n]*qnnn.dy_central(q_p),
                                              nz[n]*qnnn.dz_central(q_p) ) : 0;
        }
      }
      else
      {
        b_qn_well_defined_p[n] = true;
        qn_p[n] = 0;
      }
    }

    /* end update communication */
    ierr = VecGhostUpdateEnd  (b_qn_well_defined, INSERT_VALUES, SCATTER_FORWARD); CHKERRXX(ierr);
    ierr = VecGhostUpdateEnd  (qn, INSERT_VALUES, SCATTER_FORWARD); CHKERRXX(ierr);

    ierr = VecRestoreArray(qn, &qn_p); CHKERRXX(ierr);
    ierr = VecRestoreArray(b_qn_well_defined, &b_qn_well_defined_p); CHKERRXX(ierr);
  }

  ierr = VecRestoreArray(q, &q_p); CHKERRXX(ierr);

  /* initialize qnn */
  if(order == 2)
  {

    if (q_nn == NULL) { ierr = VecDuplicate(qn, &qnn); CHKERRXX(ierr); }
    else { qnn = q_nn; }
    ierr = VecDuplicate(b_qn_well_defined, &b_qnn_well_defined); CHKERRXX(ierr);

    ierr = VecGetArray(qn , &qn_p ); CHKERRXX(ierr);
    ierr = VecGetArray(qnn, &qnn_p); CHKERRXX(ierr);

    ierr = VecGetArray(b_qn_well_defined , &b_qn_well_defined_p ); CHKERRXX(ierr);
    ierr = VecGetArray(b_qnn_well_defined, &b_qnn_well_defined_p); CHKERRXX(ierr);

    /* first do the layer nodes */
    for(size_t n_map=0; n_map<layer_nodes.size(); ++n_map)
    {
      p4est_locidx_t n = layer_nodes[n_map];
      if (phi_p[n] > band_use)
      {
        const quad_neighbor_nodes_of_node_t& qnnn = (*ngbd)[n];
        if(  b_qn_well_defined_p[qnnn.node_000]==true &&
     #ifdef P4_TO_P8
             ( b_qn_well_defined_p[qnnn.node_m00_mm]==true || fabs(qnnn.d_m00_p0)<EPS || fabs(qnnn.d_m00_0p)<EPS) &&
             ( b_qn_well_defined_p[qnnn.node_m00_mp]==true || fabs(qnnn.d_m00_p0)<EPS || fabs(qnnn.d_m00_0m)<EPS) &&
             ( b_qn_well_defined_p[qnnn.node_m00_pm]==true || fabs(qnnn.d_m00_m0)<EPS || fabs(qnnn.d_m00_0p)<EPS) &&
             ( b_qn_well_defined_p[qnnn.node_m00_pp]==true || fabs(qnnn.d_m00_m0)<EPS || fabs(qnnn.d_m00_0m)<EPS) &&

             ( b_qn_well_defined_p[qnnn.node_p00_mm]==true || fabs(qnnn.d_p00_p0)<EPS || fabs(qnnn.d_p00_0p)<EPS) &&
             ( b_qn_well_defined_p[qnnn.node_p00_mp]==true || fabs(qnnn.d_p00_p0)<EPS || fabs(qnnn.d_p00_0m)<EPS) &&
             ( b_qn_well_defined_p[qnnn.node_p00_pm]==true || fabs(qnnn.d_p00_m0)<EPS || fabs(qnnn.d_p00_0p)<EPS) &&
             ( b_qn_well_defined_p[qnnn.node_p00_pp]==true || fabs(qnnn.d_p00_m0)<EPS || fabs(qnnn.d_p00_0m)<EPS) &&

             ( b_qn_well_defined_p[qnnn.node_0m0_mm]==true || fabs(qnnn.d_0m0_p0)<EPS || fabs(qnnn.d_0m0_0p)<EPS) &&
             ( b_qn_well_defined_p[qnnn.node_0m0_mp]==true || fabs(qnnn.d_0m0_p0)<EPS || fabs(qnnn.d_0m0_0m)<EPS) &&
             ( b_qn_well_defined_p[qnnn.node_0m0_pm]==true || fabs(qnnn.d_0m0_m0)<EPS || fabs(qnnn.d_0m0_0p)<EPS) &&
             ( b_qn_well_defined_p[qnnn.node_0m0_pp]==true || fabs(qnnn.d_0m0_m0)<EPS || fabs(qnnn.d_0m0_0m)<EPS) &&

             ( b_qn_well_defined_p[qnnn.node_0p0_mm]==true || fabs(qnnn.d_0p0_p0)<EPS || fabs(qnnn.d_0p0_0p)<EPS) &&
             ( b_qn_well_defined_p[qnnn.node_0p0_mp]==true || fabs(qnnn.d_0p0_p0)<EPS || fabs(qnnn.d_0p0_0m)<EPS) &&
             ( b_qn_well_defined_p[qnnn.node_0p0_pm]==true || fabs(qnnn.d_0p0_m0)<EPS || fabs(qnnn.d_0p0_0p)<EPS) &&
             ( b_qn_well_defined_p[qnnn.node_0p0_pp]==true || fabs(qnnn.d_0p0_m0)<EPS || fabs(qnnn.d_0p0_0m)<EPS) &&

             ( b_qn_well_defined_p[qnnn.node_00m_mm]==true || fabs(qnnn.d_00m_p0)<EPS || fabs(qnnn.d_00m_0p)<EPS) &&
             ( b_qn_well_defined_p[qnnn.node_00m_mp]==true || fabs(qnnn.d_00m_p0)<EPS || fabs(qnnn.d_00m_0m)<EPS) &&
             ( b_qn_well_defined_p[qnnn.node_00m_pm]==true || fabs(qnnn.d_00m_m0)<EPS || fabs(qnnn.d_00m_0p)<EPS) &&
             ( b_qn_well_defined_p[qnnn.node_00m_pp]==true || fabs(qnnn.d_00m_m0)<EPS || fabs(qnnn.d_00m_0m)<EPS) &&

             ( b_qn_well_defined_p[qnnn.node_00p_mm]==true || fabs(qnnn.d_00p_p0)<EPS || fabs(qnnn.d_00p_0p)<EPS) &&
             ( b_qn_well_defined_p[qnnn.node_00p_mp]==true || fabs(qnnn.d_00p_p0)<EPS || fabs(qnnn.d_00p_0m)<EPS) &&
             ( b_qn_well_defined_p[qnnn.node_00p_pm]==true || fabs(qnnn.d_00p_m0)<EPS || fabs(qnnn.d_00p_0p)<EPS) &&
             ( b_qn_well_defined_p[qnnn.node_00p_pp]==true || fabs(qnnn.d_00p_m0)<EPS || fabs(qnnn.d_00p_0m)<EPS)
     #else
             ( b_qn_well_defined_p[qnnn.node_m00_mm]==true || fabs(qnnn.d_m00_p0)<EPS) &&
             ( b_qn_well_defined_p[qnnn.node_m00_pm]==true || fabs(qnnn.d_m00_m0)<EPS) &&
             ( b_qn_well_defined_p[qnnn.node_p00_mm]==true || fabs(qnnn.d_p00_p0)<EPS) &&
             ( b_qn_well_defined_p[qnnn.node_p00_pm]==true || fabs(qnnn.d_p00_m0)<EPS) &&
             ( b_qn_well_defined_p[qnnn.node_0m0_mm]==true || fabs(qnnn.d_0m0_p0)<EPS) &&
             ( b_qn_well_defined_p[qnnn.node_0m0_pm]==true || fabs(qnnn.d_0m0_m0)<EPS) &&
             ( b_qn_well_defined_p[qnnn.node_0p0_mm]==true || fabs(qnnn.d_0p0_p0)<EPS) &&
             ( b_qn_well_defined_p[qnnn.node_0p0_pm]==true || fabs(qnnn.d_0p0_m0)<EPS)
     #endif
             )


        {
          b_qnn_well_defined_p[n] = true;
          qnn_p[n] = ( nx[n]*qnnn.dx_central(qn_p) +
                       ny[n]*qnnn.dy_central(qn_p)
             #ifdef P4_TO_P8
                       + nz[n]*qnnn.dz_central(qn_p)
             #endif
                       );
        }
        else
        {
          b_qnn_well_defined_p[n] = false;
          qnn_p[n] = use_nonzero_guess ? SUMD( nx[n]*qnnn.dx_central(qn_p),
                                               ny[n]*qnnn.dy_central(qn_p),
                                               nz[n]*qnnn.dz_central(qn_p) ) : 0;
        }
      }
      else
      {
        b_qnn_well_defined_p[n] = true;
        qnn_p[n] = 0;
      }
    }

    /* initiate the communication */
    ierr = VecGhostUpdateBegin(b_qnn_well_defined, INSERT_VALUES, SCATTER_FORWARD); CHKERRXX(ierr);
    ierr = VecGhostUpdateBegin(qnn, INSERT_VALUES, SCATTER_FORWARD); CHKERRXX(ierr);

    /* now process the local nodes */
    for(size_t n_map=0; n_map<local_nodes.size(); ++n_map)
    {
      p4est_locidx_t n = local_nodes[n_map];
      if (phi_p[n] > band_use)
      {
        const quad_neighbor_nodes_of_node_t& qnnn = (*ngbd)[n];
        if(  b_qn_well_defined_p[qnnn.node_000]==true &&
     #ifdef P4_TO_P8
             ( b_qn_well_defined_p[qnnn.node_m00_mm]==true || fabs(qnnn.d_m00_p0)<EPS || fabs(qnnn.d_m00_0p)<EPS) &&
             ( b_qn_well_defined_p[qnnn.node_m00_mp]==true || fabs(qnnn.d_m00_p0)<EPS || fabs(qnnn.d_m00_0m)<EPS) &&
             ( b_qn_well_defined_p[qnnn.node_m00_pm]==true || fabs(qnnn.d_m00_m0)<EPS || fabs(qnnn.d_m00_0p)<EPS) &&
             ( b_qn_well_defined_p[qnnn.node_m00_pp]==true || fabs(qnnn.d_m00_m0)<EPS || fabs(qnnn.d_m00_0m)<EPS) &&

             ( b_qn_well_defined_p[qnnn.node_p00_mm]==true || fabs(qnnn.d_p00_p0)<EPS || fabs(qnnn.d_p00_0p)<EPS) &&
             ( b_qn_well_defined_p[qnnn.node_p00_mp]==true || fabs(qnnn.d_p00_p0)<EPS || fabs(qnnn.d_p00_0m)<EPS) &&
             ( b_qn_well_defined_p[qnnn.node_p00_pm]==true || fabs(qnnn.d_p00_m0)<EPS || fabs(qnnn.d_p00_0p)<EPS) &&
             ( b_qn_well_defined_p[qnnn.node_p00_pp]==true || fabs(qnnn.d_p00_m0)<EPS || fabs(qnnn.d_p00_0m)<EPS) &&

             ( b_qn_well_defined_p[qnnn.node_0m0_mm]==true || fabs(qnnn.d_0m0_p0)<EPS || fabs(qnnn.d_0m0_0p)<EPS) &&
             ( b_qn_well_defined_p[qnnn.node_0m0_mp]==true || fabs(qnnn.d_0m0_p0)<EPS || fabs(qnnn.d_0m0_0m)<EPS) &&
             ( b_qn_well_defined_p[qnnn.node_0m0_pm]==true || fabs(qnnn.d_0m0_m0)<EPS || fabs(qnnn.d_0m0_0p)<EPS) &&
             ( b_qn_well_defined_p[qnnn.node_0m0_pp]==true || fabs(qnnn.d_0m0_m0)<EPS || fabs(qnnn.d_0m0_0m)<EPS) &&

             ( b_qn_well_defined_p[qnnn.node_0p0_mm]==true || fabs(qnnn.d_0p0_p0)<EPS || fabs(qnnn.d_0p0_0p)<EPS) &&
             ( b_qn_well_defined_p[qnnn.node_0p0_mp]==true || fabs(qnnn.d_0p0_p0)<EPS || fabs(qnnn.d_0p0_0m)<EPS) &&
             ( b_qn_well_defined_p[qnnn.node_0p0_pm]==true || fabs(qnnn.d_0p0_m0)<EPS || fabs(qnnn.d_0p0_0p)<EPS) &&
             ( b_qn_well_defined_p[qnnn.node_0p0_pp]==true || fabs(qnnn.d_0p0_m0)<EPS || fabs(qnnn.d_0p0_0m)<EPS) &&

             ( b_qn_well_defined_p[qnnn.node_00m_mm]==true || fabs(qnnn.d_00m_p0)<EPS || fabs(qnnn.d_00m_0p)<EPS) &&
             ( b_qn_well_defined_p[qnnn.node_00m_mp]==true || fabs(qnnn.d_00m_p0)<EPS || fabs(qnnn.d_00m_0m)<EPS) &&
             ( b_qn_well_defined_p[qnnn.node_00m_pm]==true || fabs(qnnn.d_00m_m0)<EPS || fabs(qnnn.d_00m_0p)<EPS) &&
             ( b_qn_well_defined_p[qnnn.node_00m_pp]==true || fabs(qnnn.d_00m_m0)<EPS || fabs(qnnn.d_00m_0m)<EPS) &&

             ( b_qn_well_defined_p[qnnn.node_00p_mm]==true || fabs(qnnn.d_00p_p0)<EPS || fabs(qnnn.d_00p_0p)<EPS) &&
             ( b_qn_well_defined_p[qnnn.node_00p_mp]==true || fabs(qnnn.d_00p_p0)<EPS || fabs(qnnn.d_00p_0m)<EPS) &&
             ( b_qn_well_defined_p[qnnn.node_00p_pm]==true || fabs(qnnn.d_00p_m0)<EPS || fabs(qnnn.d_00p_0p)<EPS) &&
             ( b_qn_well_defined_p[qnnn.node_00p_pp]==true || fabs(qnnn.d_00p_m0)<EPS || fabs(qnnn.d_00p_0m)<EPS)
     #else
             ( b_qn_well_defined_p[qnnn.node_m00_mm]==true || fabs(qnnn.d_m00_p0)<EPS) &&
             ( b_qn_well_defined_p[qnnn.node_m00_pm]==true || fabs(qnnn.d_m00_m0)<EPS) &&
             ( b_qn_well_defined_p[qnnn.node_p00_mm]==true || fabs(qnnn.d_p00_p0)<EPS) &&
             ( b_qn_well_defined_p[qnnn.node_p00_pm]==true || fabs(qnnn.d_p00_m0)<EPS) &&
             ( b_qn_well_defined_p[qnnn.node_0m0_mm]==true || fabs(qnnn.d_0m0_p0)<EPS) &&
             ( b_qn_well_defined_p[qnnn.node_0m0_pm]==true || fabs(qnnn.d_0m0_m0)<EPS) &&
             ( b_qn_well_defined_p[qnnn.node_0p0_mm]==true || fabs(qnnn.d_0p0_p0)<EPS) &&
             ( b_qn_well_defined_p[qnnn.node_0p0_pm]==true || fabs(qnnn.d_0p0_m0)<EPS)
     #endif
             )


        {
          b_qnn_well_defined_p[n] = true;
          qnn_p[n] = ( nx[n]*qnnn.dx_central(qn_p) +
                       ny[n]*qnnn.dy_central(qn_p)
             #ifdef P4_TO_P8
                       + nz[n]*qnnn.dz_central(qn_p)
             #endif
                       );
        }
        else
        {
          b_qnn_well_defined_p[n] = false;
          qnn_p[n] = use_nonzero_guess ? SUMD( nx[n]*qnnn.dx_central(qn_p),
                                               ny[n]*qnnn.dy_central(qn_p),
                                               nz[n]*qnnn.dz_central(qn_p) ) : 0;
        }
      }
      else
      {
        b_qnn_well_defined_p[n] = true;
        qnn_p[n] = 0;
      }
    }

    /* end update communication */
    ierr = VecGhostUpdateEnd  (b_qnn_well_defined, INSERT_VALUES, SCATTER_FORWARD); CHKERRXX(ierr);
    ierr = VecGhostUpdateEnd  (qnn, INSERT_VALUES, SCATTER_FORWARD); CHKERRXX(ierr);

    ierr = VecRestoreArray(qn , &qn_p ); CHKERRXX(ierr);
    ierr = VecRestoreArray(qnn, &qnn_p); CHKERRXX(ierr);

    ierr = VecRestoreArray(b_qn_well_defined , &b_qn_well_defined_p ); CHKERRXX(ierr);
    ierr = VecRestoreArray(b_qnn_well_defined, &b_qnn_well_defined_p); CHKERRXX(ierr);
  }

  /* extrapolate qnn */
  if(order==2)
  {
    ierr = VecGetArray(b_qnn_well_defined, &b_qnn_well_defined_p); CHKERRXX(ierr);

    int    it     = 0;
    double change = tol_dd+1;
    while (it < iterations && change > tol_dd)
    {
      change = 0;
      ++it;
      ierr = VecGetArray(qnn, &qnn_p); CHKERRXX(ierr);
      ierr = VecGetArray(tmp, &tmp_p); CHKERRXX(ierr);

      /* first do the layer nodes */
      for(size_t n_map=0; n_map<layer_nodes.size(); ++n_map)
      {
        p4est_locidx_t n = layer_nodes[n_map];
        if(!b_qnn_well_defined_p[n] && phi_p[n] < band_extend)
        {
          const quad_neighbor_nodes_of_node_t& qnnn = (*ngbd)[n];
          double dt = MIN(fabs(qnnn.d_m00) , fabs(qnnn.d_p00) );
          dt  =  MIN( dt, fabs(qnnn.d_0m0) , fabs(qnnn.d_0p0) );
#ifdef P4_TO_P8
          dt  =  MIN( dt, fabs(qnnn.d_00m) , fabs(qnnn.d_00p) );
          dt /= 3;
#else
          dt /= 2;
#endif

          /* first order one sided derivative */
          double qnnx = nx[n]>0 ? (qnn_p[n] - qnnn.f_m00_linear(qnn_p)) / qnnn.d_m00
                                : (qnnn.f_p00_linear(qnn_p) - qnn_p[n]) / qnnn.d_p00;
          double qnny = ny[n]>0 ? (qnn_p[n] - qnnn.f_0m0_linear(qnn_p)) / qnnn.d_0m0
                                : (qnnn.f_0p0_linear(qnn_p) - qnn_p[n]) / qnnn.d_0p0;
#ifdef P4_TO_P8
          double qnnz = nz[n]>0 ? (qnn_p[n] - qnnn.f_00m_linear(qnn_p)) / qnnn.d_00m
                                : (qnnn.f_00p_linear(qnn_p) - qnn_p[n]) / qnnn.d_00p;
#endif
          double change_loc = dt*SUMD( nx[n]*qnnx, ny[n]*qnny, nz[n]*qnnz );
          tmp_p[n] = qnn_p[n] - change_loc;

          if (phi_p[n] < band_check)
          {
            if (fabs(change_loc) > change) change = fabs(change_loc);
          }
        }
        else
          tmp_p[n] = qnn_p[n];
      }

      /* initiate the communication */
      ierr = VecGhostUpdateBegin(tmp, INSERT_VALUES, SCATTER_FORWARD); CHKERRXX(ierr);

      /* now process the local nodes */
      for(size_t n_map=0; n_map<local_nodes.size(); ++n_map)
      {
        p4est_locidx_t n = local_nodes[n_map];
        if(!b_qnn_well_defined_p[n] && phi_p[n] < band_extend)
        {
          const quad_neighbor_nodes_of_node_t& qnnn = (*ngbd)[n];
          double dt = MIN(fabs(qnnn.d_m00) , fabs(qnnn.d_p00) );
          dt  =  MIN( dt, fabs(qnnn.d_0m0) , fabs(qnnn.d_0p0) );
#ifdef P4_TO_P8
          dt  =  MIN( dt, fabs(qnnn.d_00m) , fabs(qnnn.d_00p) );
          dt /= 3;
#else
          dt /= 2;
#endif

          /* first order one sided derivative */
          double qnnx = nx[n]>0 ? (qnn_p[n] - qnnn.f_m00_linear(qnn_p)) / qnnn.d_m00
                                : (qnnn.f_p00_linear(qnn_p) - qnn_p[n]) / qnnn.d_p00;
          double qnny = ny[n]>0 ? (qnn_p[n] - qnnn.f_0m0_linear(qnn_p)) / qnnn.d_0m0
                                : (qnnn.f_0p0_linear(qnn_p) - qnn_p[n]) / qnnn.d_0p0;
#ifdef P4_TO_P8
          double qnnz = nz[n]>0 ? (qnn_p[n] - qnnn.f_00m_linear(qnn_p)) / qnnn.d_00m
                                : (qnnn.f_00p_linear(qnn_p) - qnn_p[n]) / qnnn.d_00p;
#endif
          double change_loc = dt*SUMD( nx[n]*qnnx, ny[n]*qnny, nz[n]*qnnz );
          tmp_p[n] = qnn_p[n] - change_loc;

          if (phi_p[n] < band_check)
          {
            if (fabs(change_loc) > change) change = fabs(change_loc);
          }
        }
        else
          tmp_p[n] = qnn_p[n];
      }

      /* end update communication */
      ierr = VecGhostUpdateEnd  (tmp, INSERT_VALUES, SCATTER_FORWARD); CHKERRXX(ierr);

      int mpiret = MPI_Allreduce(MPI_IN_PLACE, &change, 1, MPI_DOUBLE, MPI_MAX, p4est->mpicomm); SC_CHECK_MPI(mpiret);

      if (show_convergence)
      {
        PetscPrintf(p4est->mpicomm, "Extending second derivative, iteration: %d, error: %e\n", it, change);
      }

      ierr = VecRestoreArray(tmp, &tmp_p); CHKERRXX(ierr);
      ierr = VecRestoreArray(qnn, &qnn_p); CHKERRXX(ierr);

      ierr = VecGhostGetLocalForm(tmp, &tmp_loc); CHKERRXX(ierr);
      ierr = VecGhostGetLocalForm(qnn, &qnn_loc); CHKERRXX(ierr);
      ierr = VecCopy(tmp_loc, qnn_loc); CHKERRXX(ierr);
      ierr = VecGhostRestoreLocalForm(tmp, &tmp_loc); CHKERRXX(ierr);
      ierr = VecGhostRestoreLocalForm(qnn, &qnn_loc); CHKERRXX(ierr);
    }
    ierr = VecRestoreArray(b_qnn_well_defined, &b_qnn_well_defined_p); CHKERRXX(ierr);
  }

  /* extrapolate qn */
  if(order>=1)
  {
    if(order==2) ierr = VecGetArray(qnn, &qnn_p); CHKERRXX(ierr);
    ierr = VecGetArray(b_qn_well_defined, &b_qn_well_defined_p); CHKERRXX(ierr);

    int    it     = 0;
    double change = tol+1;
    while (it < iterations && change > tol_d)
    {
      change = 0;
      ++it;
      ierr = VecGetArray(qn , &qn_p ); CHKERRXX(ierr);
      ierr = VecGetArray(tmp, &tmp_p); CHKERRXX(ierr);

      /* first do the layer nodes */
      for(size_t n_map=0; n_map<layer_nodes.size(); ++n_map)
      {
        p4est_locidx_t n = layer_nodes[n_map];
        if(!b_qn_well_defined_p[n] && phi_p[n] < band_extend)
        {
          const quad_neighbor_nodes_of_node_t& qnnn = (*ngbd)[n];
          double dt = MIN(fabs(qnnn.d_m00) , fabs(qnnn.d_p00) );
          dt  =  MIN( dt, fabs(qnnn.d_0m0) , fabs(qnnn.d_0p0) );
#ifdef P4_TO_P8
          dt  =  MIN( dt, fabs(qnnn.d_00m) , fabs(qnnn.d_00p) );
          dt /= 3;
#else
          dt /= 2;
#endif

          /* first order one sided derivative */
          double qnx = nx[n]>0 ? (qn_p[n] - qnnn.f_m00_linear(qn_p)) / qnnn.d_m00
                               : (qnnn.f_p00_linear(qn_p) - qn_p[n]) / qnnn.d_p00;
          double qny = ny[n]>0 ? (qn_p[n] - qnnn.f_0m0_linear(qn_p)) / qnnn.d_0m0
                               : (qnnn.f_0p0_linear(qn_p) - qn_p[n]) / qnnn.d_0p0;
#ifdef P4_TO_P8
          double qnz = nz[n]>0 ? (qn_p[n] - qnnn.f_00m_linear(qn_p)) / qnnn.d_00m
                               : (qnnn.f_00p_linear(qn_p) - qn_p[n]) / qnnn.d_00p;
#endif
          double change_loc = dt*SUMD( nx[n]*qnx, ny[n]*qny, nz[n]*qnz ) - (order==2 ? dt*qnn_p[n] : 0);
          tmp_p[n] = qn_p[n] - change_loc;

          if (phi_p[n] < band_check)
          {
            if (fabs(change_loc) > change) change = fabs(change_loc);
          }
        }
        else
          tmp_p[n] = qn_p[n];
      }

      /* initiate the communication */
      ierr = VecGhostUpdateBegin(tmp, INSERT_VALUES, SCATTER_FORWARD); CHKERRXX(ierr);

      /* now process the local nodes */
      for(size_t n_map=0; n_map<local_nodes.size(); ++n_map)
      {
        p4est_locidx_t n = local_nodes[n_map];
        if(!b_qn_well_defined_p[n] && phi_p[n] < band_extend)
        {
          const quad_neighbor_nodes_of_node_t& qnnn = (*ngbd)[n];
          double dt = MIN(fabs(qnnn.d_m00) , fabs(qnnn.d_p00) );
          dt  =  MIN( dt, fabs(qnnn.d_0m0) , fabs(qnnn.d_0p0) );
#ifdef P4_TO_P8
          dt  =  MIN( dt, fabs(qnnn.d_00m) , fabs(qnnn.d_00p) );
          dt /= 3;
#else
          dt /= 2;
#endif

          /* first order one sided derivative */
          double qnx = nx[n]>0 ? (qn_p[n] - qnnn.f_m00_linear(qn_p)) / qnnn.d_m00
                               : (qnnn.f_p00_linear(qn_p) - qn_p[n]) / qnnn.d_p00;
          double qny = ny[n]>0 ? (qn_p[n] - qnnn.f_0m0_linear(qn_p)) / qnnn.d_0m0
                               : (qnnn.f_0p0_linear(qn_p) - qn_p[n]) / qnnn.d_0p0;
#ifdef P4_TO_P8
          double qnz = nz[n]>0 ? (qn_p[n] - qnnn.f_00m_linear(qn_p)) / qnnn.d_00m
                               : (qnnn.f_00p_linear(qn_p) - qn_p[n]) / qnnn.d_00p;
#endif
          double change_loc = dt*SUMD( nx[n]*qnx, ny[n]*qny, nz[n]*qnz ) - (order==2 ? dt*qnn_p[n] : 0);
          tmp_p[n] = qn_p[n] - change_loc;

          if (phi_p[n] < band_check)
          {
            if (fabs(change_loc) > change) change = fabs(change_loc);
          }
        }
        else
          tmp_p[n] = qn_p[n];
      }

      /* end update communication */
      ierr = VecGhostUpdateEnd  (tmp, INSERT_VALUES, SCATTER_FORWARD); CHKERRXX(ierr);

      int mpiret = MPI_Allreduce(MPI_IN_PLACE, &change, 1, MPI_DOUBLE, MPI_MAX, p4est->mpicomm); SC_CHECK_MPI(mpiret);
      if (show_convergence)
      {
        PetscPrintf(p4est->mpicomm, "Extending first derivative, iteration: %d, error: %e\n", it, change);
      }

      ierr = VecRestoreArray(qn , &qn_p ); CHKERRXX(ierr);
      ierr = VecRestoreArray(tmp, &tmp_p); CHKERRXX(ierr);

      ierr = VecGhostGetLocalForm(tmp, &tmp_loc); CHKERRXX(ierr);
      ierr = VecGhostGetLocalForm(qn , &qn_loc ); CHKERRXX(ierr);
      ierr = VecCopy(tmp_loc, qn_loc); CHKERRXX(ierr);
      ierr = VecGhostRestoreLocalForm(tmp, &tmp_loc); CHKERRXX(ierr);
      ierr = VecGhostRestoreLocalForm(qn , &qn_loc ); CHKERRXX(ierr);
    }

    ierr = VecRestoreArray(b_qn_well_defined, &b_qn_well_defined_p); CHKERRXX(ierr);

    if(order==2)
    {
      ierr = VecRestoreArray(qnn, &qnn_p); CHKERRXX(ierr);
      if (q_nn == NULL) { ierr = VecDestroy(qnn); CHKERRXX(ierr); }
    }
  }

  if(order>=1) { ierr = VecDestroy(b_qn_well_defined ); CHKERRXX(ierr); }
  if(order==2) { ierr = VecDestroy(b_qnn_well_defined); CHKERRXX(ierr); }

  /* extrapolate q */
  Vec qxx, qyy;
  double *qxx_p, *qyy_p;
  ierr = VecCreateGhostNodes(p4est, nodes, &qxx); CHKERRXX(ierr);
  ierr = VecCreateGhostNodes(p4est, nodes, &qyy); CHKERRXX(ierr);
#ifdef P4_TO_P8
  Vec qzz;
  double *qzz_p;
  ierr = VecCreateGhostNodes(p4est, nodes, &qzz); CHKERRXX(ierr);
#endif

  if(order>=1) { ierr = VecGetArray(qn, &qn_p); CHKERRXX(ierr); }

  int    it     = 0;
  double change = tol+1;
  while (it < iterations && change > tol)
  {
    change = 0;
    ++it;
#ifdef P4_TO_P8
    ngbd->second_derivatives_central(q, qxx, qyy, qzz);
#else
    ngbd->second_derivatives_central(q, qxx, qyy);
#endif

    ierr = VecGetArray(qxx, &qxx_p); CHKERRXX(ierr);
    ierr = VecGetArray(qyy, &qyy_p); CHKERRXX(ierr);
#ifdef P4_TO_P8
    ierr = VecGetArray(qzz, &qzz_p); CHKERRXX(ierr);
#endif

    ierr = VecGetArray(q  , &q_p  ); CHKERRXX(ierr);
    ierr = VecGetArray(tmp, &tmp_p); CHKERRXX(ierr);

    /* first do the layer nodes */
    for(size_t n_map=0; n_map<layer_nodes.size(); ++n_map)
    {
      p4est_locidx_t n = layer_nodes[n_map];
      if(mask_p[n] > -EPS && phi_p[n] < band_extend)
      {
        const quad_neighbor_nodes_of_node_t& qnnn = (*ngbd)[n];
        double dt = MIN(fabs(qnnn.d_m00) , fabs(qnnn.d_p00) );
        dt  =  MIN( dt, fabs(qnnn.d_0m0) , fabs(qnnn.d_0p0) );
#ifdef P4_TO_P8
        dt  =  MIN( dt, fabs(qnnn.d_00m) , fabs(qnnn.d_00p) );
        dt /= 3;
#else
        dt /= 2;
#endif

        /* first order one sided derivatives */
        double qx = nx[n]>0 ? (q_p[n] - qnnn.f_m00_linear(q_p)) / qnnn.d_m00
                            : (qnnn.f_p00_linear(q_p) - q_p[n]) / qnnn.d_p00;
        double qy = ny[n]>0 ? (q_p[n] - qnnn.f_0m0_linear(q_p)) / qnnn.d_0m0
                            : (qnnn.f_0p0_linear(q_p) - q_p[n]) / qnnn.d_0p0;
#ifdef P4_TO_P8
        double qz = nz[n]>0 ? (q_p[n] - qnnn.f_00m_linear(q_p)) / qnnn.d_00m
                            : (qnnn.f_00p_linear(q_p) - q_p[n]) / qnnn.d_00p;
#endif

        /* second order derivatives */
        double qxx_m00 = qnnn.f_m00_linear(qxx_p);
        double qxx_p00 = qnnn.f_p00_linear(qxx_p);
        double qyy_0m0 = qnnn.f_0m0_linear(qyy_p);
        double qyy_0p0 = qnnn.f_0p0_linear(qyy_p);
#ifdef P4_TO_P8
        double qzz_00m = qnnn.f_00m_linear(qzz_p);
        double qzz_00p = qnnn.f_00p_linear(qzz_p);
#endif

        /* minmod operation */
        qxx_m00 = qxx_p[n]*qxx_m00<0 ? 0 : (fabs(qxx_p[n])<fabs(qxx_m00) ? qxx_p[n] : qxx_m00);
        qxx_p00 = qxx_p[n]*qxx_p00<0 ? 0 : (fabs(qxx_p[n])<fabs(qxx_p00) ? qxx_p[n] : qxx_p00);
        qyy_0m0 = qyy_p[n]*qyy_0m0<0 ? 0 : (fabs(qyy_p[n])<fabs(qyy_0m0) ? qyy_p[n] : qyy_0m0);
        qyy_0p0 = qyy_p[n]*qyy_0p0<0 ? 0 : (fabs(qyy_p[n])<fabs(qyy_0p0) ? qyy_p[n] : qyy_0p0);
#ifdef P4_TO_P8
        qzz_00m = qzz_p[n]*qzz_00m<0 ? 0 : (fabs(qzz_p[n])<fabs(qzz_00m) ? qzz_p[n] : qzz_00m);
        qzz_00p = qzz_p[n]*qzz_00p<0 ? 0 : (fabs(qzz_p[n])<fabs(qzz_00p) ? qzz_p[n] : qzz_00p);
#endif

//#ifdef P4_TO_P8
//        if(fabs(nx[n])<EPS && fabs(ny[n])<EPS && fabs(nz[n])<EPS)
//          tmp_p[n] = (qnnn.f_m00_linear(q_p) + qnnn.f_p00_linear(q_p) +
//                      qnnn.f_0m0_linear(q_p) + qnnn.f_0p0_linear(q_p) +
//                      qnnn.f_00m_linear(q_p) + qnnn.f_00p_linear(q_p))/6.;
//#else
//        if(fabs(nx[n])<EPS && fabs(ny[n])<EPS)
//          tmp_p[n] = (qnnn.f_m00_linear(q_p) + qnnn.f_p00_linear(q_p) +
//                      qnnn.f_0m0_linear(q_p) + qnnn.f_0p0_linear(q_p))/4.;
//#endif
//        else
        double change_loc = dt*SUMD( nx[n]*qx, ny[n]*qy, nz[n]*qz ) - (order>=1 ? dt*qn_p[n] : 0);
        tmp_p[n] = q_p[n] - change_loc;

        if (phi_p[n] < band_check)
        {
          if (fabs(change_loc) > change) change = fabs(change_loc);
        }
      }
      else
        tmp_p[n] = q_p[n];
    }

    /* initiate the communication */
    ierr = VecGhostUpdateBegin(tmp, INSERT_VALUES, SCATTER_FORWARD); CHKERRXX(ierr);

    /* now process the local nodes */
    for(size_t n_map=0; n_map<local_nodes.size(); ++n_map)
    {
      p4est_locidx_t n = local_nodes[n_map];
      if(mask_p[n] > -EPS && phi_p[n] < band_extend)
      {
        const quad_neighbor_nodes_of_node_t& qnnn = (*ngbd)[n];
        double dt = MIN(fabs(qnnn.d_m00) , fabs(qnnn.d_p00) );
        dt  =  MIN( dt, fabs(qnnn.d_0m0) , fabs(qnnn.d_0p0) );
#ifdef P4_TO_P8
        dt  =  MIN( dt, fabs(qnnn.d_00m) , fabs(qnnn.d_00p) );
        dt /= 3;
#else
        dt /= 2;
#endif

        /* first order one sided derivatives */
        double qx = nx[n]>0 ? (q_p[n] - qnnn.f_m00_linear(q_p)) / qnnn.d_m00
                            : (qnnn.f_p00_linear(q_p) - q_p[n]) / qnnn.d_p00;
        double qy = ny[n]>0 ? (q_p[n] - qnnn.f_0m0_linear(q_p)) / qnnn.d_0m0
                            : (qnnn.f_0p0_linear(q_p) - q_p[n]) / qnnn.d_0p0;
#ifdef P4_TO_P8
        double qz = nz[n]>0 ? (q_p[n] - qnnn.f_00m_linear(q_p)) / qnnn.d_00m
                            : (qnnn.f_00p_linear(q_p) - q_p[n]) / qnnn.d_00p;
#endif

        /* second order derivatives */
        double qxx_m00 = qnnn.f_m00_linear(qxx_p);
        double qxx_p00 = qnnn.f_p00_linear(qxx_p);
        double qyy_0m0 = qnnn.f_0m0_linear(qyy_p);
        double qyy_0p0 = qnnn.f_0p0_linear(qyy_p);
#ifdef P4_TO_P8
        double qzz_00m = qnnn.f_00m_linear(qzz_p);
        double qzz_00p = qnnn.f_00p_linear(qzz_p);
#endif

        /* minmod operation */
        qxx_m00 = qxx_p[n]*qxx_m00<0 ? 0 : (fabs(qxx_p[n])<fabs(qxx_m00) ? qxx_p[n] : qxx_m00);
        qxx_p00 = qxx_p[n]*qxx_p00<0 ? 0 : (fabs(qxx_p[n])<fabs(qxx_p00) ? qxx_p[n] : qxx_p00);
        qyy_0m0 = qyy_p[n]*qyy_0m0<0 ? 0 : (fabs(qyy_p[n])<fabs(qyy_0m0) ? qyy_p[n] : qyy_0m0);
        qyy_0p0 = qyy_p[n]*qyy_0p0<0 ? 0 : (fabs(qyy_p[n])<fabs(qyy_0p0) ? qyy_p[n] : qyy_0p0);
#ifdef P4_TO_P8
        qzz_00m = qzz_p[n]*qzz_00m<0 ? 0 : (fabs(qzz_p[n])<fabs(qzz_00m) ? qzz_p[n] : qzz_00m);
        qzz_00p = qzz_p[n]*qzz_00p<0 ? 0 : (fabs(qzz_p[n])<fabs(qzz_00p) ? qzz_p[n] : qzz_00p);
#endif

        if(nx[n]<0) qx -= .5*qnnn.d_p00*qxx_p00;
        else        qx += .5*qnnn.d_m00*qxx_m00;
        if(ny[n]<0) qy -= .5*qnnn.d_0p0*qyy_0p0;
        else        qy += .5*qnnn.d_0m0*qyy_0m0;
#ifdef P4_TO_P8
        if(nz[n]<0) qz -= .5*qnnn.d_00p*qzz_00p;
        else        qz += .5*qnnn.d_00m*qzz_00m;
#endif

//#ifdef P4_TO_P8
//        if(fabs(nx[n])<EPS && fabs(ny[n])<EPS && fabs(nz[n])<EPS)
//          tmp_p[n] = (qnnn.f_m00_linear(q_p) + qnnn.f_p00_linear(q_p) +
//                      qnnn.f_0m0_linear(q_p) + qnnn.f_0p0_linear(q_p) +
//                      qnnn.f_00m_linear(q_p) + qnnn.f_00p_linear(q_p))/6.;
//#else
//        if(fabs(nx[n])<EPS && fabs(ny[n])<EPS)
//          tmp_p[n] = (qnnn.f_m00_linear(q_p) + qnnn.f_p00_linear(q_p) +
//                      qnnn.f_0m0_linear(q_p) + qnnn.f_0p0_linear(q_p))/4.;
//#endif
//        else
        double change_loc = dt*SUMD( nx[n]*qx, ny[n]*qy, nz[n]*qz ) - (order>=1 ? dt*qn_p[n] : 0);
        tmp_p[n] = q_p[n] - change_loc;

        if (phi_p[n] < band_check)
        {
          if (fabs(change_loc) > change) change = fabs(change_loc);
        }
      }
      else
        tmp_p[n] = q_p[n];
    }

    /* end update communication */
    ierr = VecGhostUpdateEnd  (tmp, INSERT_VALUES, SCATTER_FORWARD); CHKERRXX(ierr);

    ierr = VecRestoreArray(qxx, &qxx_p); CHKERRXX(ierr);
    ierr = VecRestoreArray(qyy, &qyy_p); CHKERRXX(ierr);
#ifdef P4_TO_P8
    ierr = VecRestoreArray(qzz, &qzz_p); CHKERRXX(ierr);
#endif
    ierr = VecRestoreArray(q  , &q_p  ); CHKERRXX(ierr);
    ierr = VecRestoreArray(tmp, &tmp_p); CHKERRXX(ierr);

    if (use_two_step_extrapolation)
    {
      change = 0;

      Vec swap=q; q=tmp; tmp=swap;

#ifdef P4_TO_P8
      ngbd->second_derivatives_central(q, qxx, qyy, qzz);
#else
      ngbd->second_derivatives_central(q, qxx, qyy);
#endif

      ierr = VecGetArray(qxx, &qxx_p); CHKERRXX(ierr);
      ierr = VecGetArray(qyy, &qyy_p); CHKERRXX(ierr);
#ifdef P4_TO_P8
      ierr = VecGetArray(qzz, &qzz_p); CHKERRXX(ierr);
#endif

      ierr = VecGetArray(q  , &q_p  ); CHKERRXX(ierr);
      ierr = VecGetArray(tmp, &tmp_p); CHKERRXX(ierr);

      /* first do the layer nodes */
      for(size_t n_map=0; n_map<layer_nodes.size(); ++n_map)
      {
        p4est_locidx_t n = layer_nodes[n_map];
        if(mask_p[n] > -EPS && phi_p[n] < band_extend)
        {
          const quad_neighbor_nodes_of_node_t& qnnn = (*ngbd)[n];
          double dt = MIN(fabs(qnnn.d_m00) , fabs(qnnn.d_p00) );
          dt  =  MIN( dt, fabs(qnnn.d_0m0) , fabs(qnnn.d_0p0) );
#ifdef P4_TO_P8
          dt  =  MIN( dt, fabs(qnnn.d_00m) , fabs(qnnn.d_00p) );
          dt /= 3;
#else
          dt /= 2;
#endif

          /* first order one sided derivatives */
          double qx = nx[n]>0 ? (q_p[n] - qnnn.f_m00_linear(q_p)) / qnnn.d_m00
                              : (qnnn.f_p00_linear(q_p) - q_p[n]) / qnnn.d_p00;
          double qy = ny[n]>0 ? (q_p[n] - qnnn.f_0m0_linear(q_p)) / qnnn.d_0m0
                              : (qnnn.f_0p0_linear(q_p) - q_p[n]) / qnnn.d_0p0;
#ifdef P4_TO_P8
          double qz = nz[n]>0 ? (q_p[n] - qnnn.f_00m_linear(q_p)) / qnnn.d_00m
                              : (qnnn.f_00p_linear(q_p) - q_p[n]) / qnnn.d_00p;
#endif

          /* second order derivatives */
          double qxx_m00 = qnnn.f_m00_linear(qxx_p);
          double qxx_p00 = qnnn.f_p00_linear(qxx_p);
          double qyy_0m0 = qnnn.f_0m0_linear(qyy_p);
          double qyy_0p0 = qnnn.f_0p0_linear(qyy_p);
#ifdef P4_TO_P8
          double qzz_00m = qnnn.f_00m_linear(qzz_p);
          double qzz_00p = qnnn.f_00p_linear(qzz_p);
#endif

          /* minmod operation */
          qxx_m00 = MINMOD(qxx_p[n], qxx_m00);
          qxx_p00 = MINMOD(qxx_p[n], qxx_p00);
          qyy_0m0 = MINMOD(qyy_p[n], qyy_0m0);
          qyy_0p0 = MINMOD(qyy_p[n], qyy_0p0);
#ifdef P4_TO_P8
          qzz_00m = MINMOD(qzz_p[n], qzz_00m);
          qzz_00p = MINMOD(qzz_p[n], qzz_00p);
#endif

          if(nx[n]<0) qx -= .5*qnnn.d_p00*qxx_p00;
          else        qx += .5*qnnn.d_m00*qxx_m00;
          if(ny[n]<0) qy -= .5*qnnn.d_0p0*qyy_0p0;
          else        qy += .5*qnnn.d_0m0*qyy_0m0;
#ifdef P4_TO_P8
          if(nz[n]<0) qz -= .5*qnnn.d_00p*qzz_00p;
          else        qz += .5*qnnn.d_00m*qzz_00m;
#endif

          double change_loc = dt*SUMD( nx[n]*qx, ny[n]*qy, nz[n]*qz ) - (order>=1 ? dt*qn_p[n] : 0);

          change_loc = .5*(q_p[n] - change_loc - tmp_p[n]);
          tmp_p[n] = tmp_p[n] + change_loc;

          if (phi_p[n] < band_check)
          {
            if (fabs(change_loc) > change) change = fabs(change_loc);
          }
        }
        else
          tmp_p[n] = q_p[n];
      }

      /* initiate the communication */
      ierr = VecGhostUpdateBegin(tmp, INSERT_VALUES, SCATTER_FORWARD); CHKERRXX(ierr);

      /* now process the local nodes */
      for(size_t n_map=0; n_map<local_nodes.size(); ++n_map)
      {
        p4est_locidx_t n = local_nodes[n_map];
        if(mask_p[n] > -EPS && phi_p[n] < band_extend)
        {
          const quad_neighbor_nodes_of_node_t& qnnn = (*ngbd)[n];
          double dt = MIN(fabs(qnnn.d_m00) , fabs(qnnn.d_p00) );
          dt  =  MIN( dt, fabs(qnnn.d_0m0) , fabs(qnnn.d_0p0) );
#ifdef P4_TO_P8
          dt  =  MIN( dt, fabs(qnnn.d_00m) , fabs(qnnn.d_00p) );
          dt /= 3;
#else
          dt /= 2;
#endif

          /* first order one sided derivatives */
          double qx = nx[n]>0 ? (q_p[n] - qnnn.f_m00_linear(q_p)) / qnnn.d_m00
                              : (qnnn.f_p00_linear(q_p) - q_p[n]) / qnnn.d_p00;
          double qy = ny[n]>0 ? (q_p[n] - qnnn.f_0m0_linear(q_p)) / qnnn.d_0m0
                              : (qnnn.f_0p0_linear(q_p) - q_p[n]) / qnnn.d_0p0;
#ifdef P4_TO_P8
          double qz = nz[n]>0 ? (q_p[n] - qnnn.f_00m_linear(q_p)) / qnnn.d_00m
                              : (qnnn.f_00p_linear(q_p) - q_p[n]) / qnnn.d_00p;
#endif

          /* second order derivatives */
          double qxx_m00 = qnnn.f_m00_linear(qxx_p);
          double qxx_p00 = qnnn.f_p00_linear(qxx_p);
          double qyy_0m0 = qnnn.f_0m0_linear(qyy_p);
          double qyy_0p0 = qnnn.f_0p0_linear(qyy_p);
#ifdef P4_TO_P8
          double qzz_00m = qnnn.f_00m_linear(qzz_p);
          double qzz_00p = qnnn.f_00p_linear(qzz_p);
#endif

          /* minmod operation */
          qxx_m00 = MINMOD(qxx_p[n], qxx_m00);
          qxx_p00 = MINMOD(qxx_p[n], qxx_p00);
          qyy_0m0 = MINMOD(qyy_p[n], qyy_0m0);
          qyy_0p0 = MINMOD(qyy_p[n], qyy_0p0);
#ifdef P4_TO_P8
          qzz_00m = MINMOD(qzz_p[n], qzz_00m);
          qzz_00p = MINMOD(qzz_p[n], qzz_00p);
#endif

          if(nx[n]<0) qx -= .5*qnnn.d_p00*qxx_p00;
          else        qx += .5*qnnn.d_m00*qxx_m00;
          if(ny[n]<0) qy -= .5*qnnn.d_0p0*qyy_0p0;
          else        qy += .5*qnnn.d_0m0*qyy_0m0;
#ifdef P4_TO_P8
          if(nz[n]<0) qz -= .5*qnnn.d_00p*qzz_00p;
          else        qz += .5*qnnn.d_00m*qzz_00m;
#endif

          double change_loc = dt*SUMD( nx[n]*qx, ny[n]*qy, nz[n]*qz ) - (order>=1 ? dt*qn_p[n] : 0);

          change_loc = .5*(q_p[n] - change_loc - tmp_p[n]);
          tmp_p[n] = tmp_p[n] + change_loc;

          if (phi_p[n] < band_check)
          {
            if (fabs(change_loc) > change) change = fabs(change_loc);
          }
        }
        else
          tmp_p[n] = q_p[n];
      }

      /* end update communication */
      ierr = VecGhostUpdateEnd  (tmp, INSERT_VALUES, SCATTER_FORWARD); CHKERRXX(ierr);

      ierr = VecRestoreArray(qxx, &qxx_p); CHKERRXX(ierr);
      ierr = VecRestoreArray(qyy, &qyy_p); CHKERRXX(ierr);
#ifdef P4_TO_P8
      ierr = VecRestoreArray(qzz, &qzz_p); CHKERRXX(ierr);
#endif
      ierr = VecRestoreArray(q  , &q_p  ); CHKERRXX(ierr);
      ierr = VecRestoreArray(tmp, &tmp_p); CHKERRXX(ierr);

      swap=q; q=tmp; tmp=swap;

    }
    else
    {
      ierr = VecGhostGetLocalForm(tmp, &tmp_loc); CHKERRXX(ierr);
      ierr = VecGhostGetLocalForm(q  , &q_loc  ); CHKERRXX(ierr);
      ierr = VecCopy(tmp_loc, q_loc); CHKERRXX(ierr);
      ierr = VecGhostRestoreLocalForm(tmp, &tmp_loc); CHKERRXX(ierr);
      ierr = VecGhostRestoreLocalForm(q  , &q_loc  ); CHKERRXX(ierr);
    }

    int mpiret = MPI_Allreduce(MPI_IN_PLACE, &change, 1, MPI_DOUBLE, MPI_MAX, p4est->mpicomm); SC_CHECK_MPI(mpiret);

    if (show_convergence)
    {
      PetscPrintf(p4est->mpicomm, "Extending values, iteration: %d, error: %e\n", it, change);
    }
  }

  if(order>=1)
  {
    ierr = VecRestoreArray(qn, &qn_p); CHKERRXX(ierr);
    if (q_n == NULL) { ierr = VecDestroy(qn); CHKERRXX(ierr); }
  }

  ierr = VecRestoreArray(phi, &phi_p); CHKERRXX(ierr);
  if (mask != NULL) {
    ierr = VecRestoreArray(mask, &mask_p); CHKERRXX(ierr);
  }

  ierr = VecDestroy(qxx); CHKERRXX(ierr);
  ierr = VecDestroy(qyy); CHKERRXX(ierr);
#ifdef P4_TO_P8
  ierr = VecDestroy(qzz); CHKERRXX(ierr);
#endif

  ierr = VecDestroy(tmp); CHKERRXX(ierr);

  if (normal != NULL)
  {
    ierr = VecRestoreArray(normal[0], &nx); CHKERRXX(ierr);
    ierr = VecRestoreArray(normal[1], &ny); CHKERRXX(ierr);
#ifdef P4_TO_P8
    ierr = VecRestoreArray(normal[2], &nz); CHKERRXX(ierr);
#endif
  } else {
    delete[] nx;
    delete[] ny;
#ifdef P4_TO_P8
    delete[] nz;
#endif
  }

  ierr = PetscLogEventEnd(log_my_p4est_level_set_extend_over_interface_TVD, phi, q, 0, 0); CHKERRXX(ierr);
}


void my_p4est_level_set_t::extend_Over_Interface_TVD_Full(Vec phi, Vec q, int iterations, int order,
                                                          double tol, double band_use, double band_extend, double band_check,
                                                          Vec normal[P4EST_DIM], Vec mask, boundary_conditions_t *bc,
                                                          bool use_nonzero_guess, Vec *q_d, Vec *q_dd) const
{
#ifdef CASL_THROWS
  if(order!=0 && order!=1 && order!=2) throw std::invalid_argument("[CASL_ERROR]: my_p4est_level_set_t->extend_Over_Interface_TVD: order must be 0, 1 or 2.");
#endif
  PetscErrorCode ierr;
  ierr = PetscLogEventBegin(log_my_p4est_level_set_extend_over_interface_TVD, phi, q, 0, 0); CHKERRXX(ierr);

  double *phi_p;
  ierr = VecGetArray(phi, &phi_p); CHKERRXX(ierr);

  double *mask_p;
  if (mask != NULL) {
    ierr = VecGetArray(mask, &mask_p); CHKERRXX(ierr);
  } else {
    mask_p = phi_p;
  }

  if (band_use > 0) band_use = -band_use;

  int num_iters_min = 10;

  Vec b_qn_well_defined;  double *b_qn_well_defined_p;
  Vec b_qnn_well_defined; double *b_qnn_well_defined_p;

  double *q_p;

  Vec qx; double *qx_p;
  Vec qy; double *qy_p;
#ifdef P4_TO_P8
  Vec qz; double *qz_p;
#endif

  Vec qxx; double *qxx_p;
  Vec qyy; double *qyy_p;
  Vec qxy; double *qxy_p;
#ifdef P4_TO_P8
  Vec qzz; double *qzz_p;
  Vec qyz; double *qyz_p;
  Vec qzx; double *qzx_p;
#endif

  double dxyz[P4EST_DIM];

  dxyz_min(p4est, dxyz);

#ifdef P4_TO_P8
  double diag = sqrt(SQR(dxyz[0]) + SQR(dxyz[1]) + SQR(dxyz[2]));
#else
  double diag = sqrt(SQR(dxyz[0]) + SQR(dxyz[1]));
#endif

  double rel_thresh = 1.e-2;

  double tol_d  = tol/diag;
  double tol_dd = tol_d/diag;

  /* init the neighborhood information if needed */
  /* NOTE: from now on the neighbors will be initialized ... do we want to clear them
   * at the end of this function if they were not initialized beforehand ?
   */
  ngbd->init_neighbors();

  /* compute the normals */
  double *nx, *ny, *nz;

  if (normal != NULL)
  {
    ierr = VecGetArray(normal[0], &nx); CHKERRXX(ierr);
    ierr = VecGetArray(normal[1], &ny); CHKERRXX(ierr);
#ifdef P4_TO_P8
    ierr = VecGetArray(normal[2], &nz); CHKERRXX(ierr);
#endif
  } else {
    nx = new double[nodes->num_owned_indeps];
    ny = new double[nodes->num_owned_indeps];
#ifdef P4_TO_P8
    nz = new double[nodes->num_owned_indeps];
#endif

    for(p4est_locidx_t n=0; n<nodes->num_owned_indeps; ++n)
    {
      if (phi_p[n] > band_use && phi_p[n] < band_extend)
      {
        const quad_neighbor_nodes_of_node_t& qnnn = (*ngbd)[n];
        nx[n] = qnnn.dx_central(phi_p);
        ny[n] = qnnn.dy_central(phi_p);
#ifdef P4_TO_P8
        nz[n] = qnnn.dz_central(phi_p);
        double norm = sqrt(nx[n]*nx[n] + ny[n]*ny[n] + nz[n]*nz[n]);
#else
        double norm = sqrt(nx[n]*nx[n] + ny[n]*ny[n]);
#endif

        if(norm>EPS)
        {
          nx[n] /= norm;
          ny[n] /= norm;
#ifdef P4_TO_P8
          nz[n] /= norm;
#endif
        }
        else
        {
          nx[n] = 0;
          ny[n] = 0;
#ifdef P4_TO_P8
          nz[n] = 0;
#endif
        }
      }
    }
  }

  ierr = VecGetArray(q , &q_p) ; CHKERRXX(ierr);

  const std::vector<p4est_locidx_t>& layer_nodes = ngbd->layer_nodes;
  const std::vector<p4est_locidx_t>& local_nodes = ngbd->local_nodes;

  /* initialize pure derivatives */
  if(order >=1 )
  {
    // first-order derivatives
    if (q_d == NULL)
    {
      ierr = VecCreateGhostNodes(p4est, nodes, &qx);  CHKERRXX(ierr);
      ierr = VecCreateGhostNodes(p4est, nodes, &qy);  CHKERRXX(ierr);
#ifdef P4_TO_P8
      ierr = VecCreateGhostNodes(p4est, nodes, &qz);  CHKERRXX(ierr);
#endif
    } else {
      qx = q_d[0];
      qy = q_d[1];
#ifdef P4_TO_P8
      qz = q_d[2];
#endif
    }

    ierr = VecGetArray(qx,  &qx_p);  CHKERRXX(ierr);
    ierr = VecGetArray(qy,  &qy_p);  CHKERRXX(ierr);
#ifdef P4_TO_P8
    ierr = VecGetArray(qz,  &qz_p);  CHKERRXX(ierr);
#endif

    // second-order derivatives
    if (order == 2)
    {
      if (q_d == NULL)
      {
        ierr = VecCreateGhostNodes(p4est, nodes, &qxx); CHKERRXX(ierr);
        ierr = VecCreateGhostNodes(p4est, nodes, &qyy); CHKERRXX(ierr);
#ifdef P4_TO_P8
        ierr = VecCreateGhostNodes(p4est, nodes, &qzz); CHKERRXX(ierr);
#endif
      } else {
        qxx = q_dd[0];
        qyy = q_dd[1];
#ifdef P4_TO_P8
        qzz = q_dd[2];
#endif
      }

      ierr = VecGetArray(qxx, &qxx_p); CHKERRXX(ierr);
      ierr = VecGetArray(qyy, &qyy_p); CHKERRXX(ierr);
#ifdef P4_TO_P8
      ierr = VecGetArray(qzz, &qzz_p); CHKERRXX(ierr);
#endif
    }

    ierr = VecCreateGhostNodes(p4est, nodes, &b_qn_well_defined); CHKERRXX(ierr);
    ierr = VecGetArray(b_qn_well_defined, &b_qn_well_defined_p); CHKERRXX(ierr);

    for (int map_idx = 0; map_idx < 2; ++map_idx)
    {
      const std::vector<p4est_locidx_t>& map = map_idx == 0 ? layer_nodes : local_nodes;
      for(size_t n_map=0; n_map<map.size(); ++n_map)
      {
        p4est_locidx_t n = map[n_map];
        if (phi_p[n] > band_use)
        {
          const quad_neighbor_nodes_of_node_t& qnnn = (*ngbd)[n];
          if (qnnn.is_stencil_in_negative_domain(mask_p))
          {
            b_qn_well_defined_p[n] = -1;

            XCODE( qx_p[n] = qnnn.dx_central(q_p) );
            YCODE( qy_p[n] = qnnn.dy_central(q_p) );
            ZCODE( qz_p[n] = qnnn.dz_central(q_p) );

            if (order == 2)
            {
              XCODE( qxx_p[n] = qnnn.dxx_central(q_p) );
              YCODE( qyy_p[n] = qnnn.dyy_central(q_p) );
              ZCODE( qzz_p[n] = qnnn.dzz_central(q_p) );
            }
          }
          else if (mask_p[qnnn.node_000]<-EPS && bc != NULL)
          {
            b_qn_well_defined_p[n] = 1;

            if (use_nonzero_guess)
            {
              XCODE( qx_p[n] = qnnn.dx_central(q_p) );
              YCODE( qy_p[n] = qnnn.dy_central(q_p) );
              ZCODE( qz_p[n] = qnnn.dz_central(q_p) );
            } else if (q_d == NULL) {
              XCODE( qx_p[n] = 0 );
              YCODE( qy_p[n] = 0 );
              ZCODE( qz_p[n] = 0 );
            }

            if (order == 2)
            {
              if (use_nonzero_guess && phi_p[n] < band_check)
              {
                XCODE( qxx_p[n] = qnnn.dxx_central(q_p) );
                YCODE( qyy_p[n] = qnnn.dyy_central(q_p) );
                ZCODE( qzz_p[n] = qnnn.dzz_central(q_p) );
              } else if (q_dd == NULL || (use_nonzero_guess && phi_p[n] >= band_check)) {
                XCODE( qxx_p[n] = 0 );
                YCODE( qyy_p[n] = 0 );
                ZCODE( qzz_p[n] = 0 );
              }
            }

            // correct for boundary conditions if provided
            if (bc->type == DIRICHLET && bc->pointwise && bc->num_value_pts(n) < P4EST_DIM+1 && bc->num_value_pts(n) > 0)
            {
              double d_m00 = qnnn.d_m00, d_p00 = qnnn.d_p00;
              double d_0m0 = qnnn.d_0m0, d_0p0 = qnnn.d_0p0;
#ifdef P4_TO_P8
              double d_00m = qnnn.d_00m, d_00p = qnnn.d_00p;
#endif

              bool nei_m00 = mask_p[qnnn.neighbor_m00()] < -EPS, nei_p00 = mask_p[qnnn.neighbor_p00()] < -EPS;
              bool nei_0m0 = mask_p[qnnn.neighbor_0m0()] < -EPS, nei_0p0 = mask_p[qnnn.neighbor_0p0()] < -EPS;
#ifdef P4_TO_P8
              bool nei_00m = mask_p[qnnn.neighbor_00m()] < -EPS, nei_00p = mask_p[qnnn.neighbor_00p()] < -EPS;
#endif

              // assuming grid is uniform near the interface
              double q_m00 = qnnn.f_m00_linear(q_p), q_p00 = qnnn.f_p00_linear(q_p);
              double q_0m0 = qnnn.f_0m0_linear(q_p), q_0p0 = qnnn.f_0p0_linear(q_p);
#ifdef P4_TO_P8
              double q_00m = qnnn.f_00m_linear(q_p), q_00p = qnnn.f_00p_linear(q_p);
#endif
              double q_000 = q_p[n];

              double d_min = diag;
              for (unsigned int i = 0; i < bc->num_value_pts(n); ++i)
              {
                int idx = bc->idx_value_pt(n,i);
                interface_point_cartesian_t *pt = &bc->dirichlet_pts[idx];
                switch (pt->dir)
                {
                  case 0: d_m00 = pt->dist; q_m00 = bc->get_value_pw(n,i); nei_m00 = true; break;
                  case 1: d_p00 = pt->dist; q_p00 = bc->get_value_pw(n,i); nei_p00 = true; break;
                  case 2: d_0m0 = pt->dist; q_0m0 = bc->get_value_pw(n,i); nei_0m0 = true; break;
                  case 3: d_0p0 = pt->dist; q_0p0 = bc->get_value_pw(n,i); nei_0p0 = true; break;
#ifdef P4_TO_P8
                  case 4: d_00m = pt->dist; q_00m = bc->get_value_pw(n,i); nei_00m = true; break;
                  case 5: d_00p = pt->dist; q_00p = bc->get_value_pw(n,i); nei_00p = true; break;
#endif
                }

                d_min = MIN(d_min, pt->dist);
              }

              bool well_defined = nei_m00 && nei_p00 && nei_0m0 && nei_0p0 CODE3D( && nei_00m && nei_00p );

              if (d_min > rel_thresh*diag && well_defined)
              {
                b_qn_well_defined_p[n] = -1;
                XCODE( qx_p[n] = ((q_p00-q_000)*d_m00/d_p00 + (q_000-q_m00)*d_p00/d_m00)/(d_m00+d_p00) );
                YCODE( qy_p[n] = ((q_0p0-q_000)*d_0m0/d_0p0 + (q_000-q_0m0)*d_0p0/d_0m0)/(d_0m0+d_0p0) );
                ZCODE( qz_p[n] = ((q_00p-q_000)*d_00m/d_00p + (q_000-q_00m)*d_00p/d_00m)/(d_00m+d_00p) );
                if (order == 2)
                {
                  XCODE( qxx_p[n] = 2.*((q_p00-q_000)/d_p00 - (q_000-q_m00)/d_m00)/(d_m00+d_p00); );
                  YCODE( qyy_p[n] = 2.*((q_0p0-q_000)/d_0p0 - (q_000-q_0m0)/d_0m0)/(d_0m0+d_0p0); );
                  ZCODE( qzz_p[n] = 2.*((q_00p-q_000)/d_00p - (q_000-q_00m)/d_00m)/(d_00m+d_00p); );
                }
              }
            }
          }
          else
          {
            b_qn_well_defined_p[n] = 1;

            if (use_nonzero_guess)
            {
              XCODE( qx_p[n] = qnnn.dx_central(q_p) );
              YCODE( qy_p[n] = qnnn.dy_central(q_p) );
              ZCODE( qz_p[n] = qnnn.dz_central(q_p) );
            } else if (q_d == NULL) {
              XCODE( qx_p[n] = 0 );
              YCODE( qy_p[n] = 0 );
              ZCODE( qz_p[n] = 0 );
            }

            if (order == 2)
            {
              if (use_nonzero_guess && phi_p[n] < band_check)
              {
                XCODE( qxx_p[n] = qnnn.dxx_central(q_p) );
                YCODE( qyy_p[n] = qnnn.dyy_central(q_p) );
                ZCODE( qzz_p[n] = qnnn.dzz_central(q_p) );
              } else if (q_dd == NULL || (use_nonzero_guess && phi_p[n] >= band_check)) {
                XCODE( qxx_p[n] = 0 );
                YCODE( qyy_p[n] = 0 );
                ZCODE( qzz_p[n] = 0 );
              }
            }
          }
        }
        else
        {
          b_qn_well_defined_p[n] = -1;

          XCODE( qx_p[n] = 0 );
          YCODE( qy_p[n] = 0 );
          ZCODE( qz_p[n] = 0 );

          if (order == 2)
          {
            XCODE( qxx_p[n] = 0 );
            YCODE( qyy_p[n] = 0 );
            ZCODE( qzz_p[n] = 0 );
          }
        }
      }

      if (map_idx == 0)
      {
        /* initiate the communication */
        ierr = VecGhostUpdateBegin(b_qn_well_defined, INSERT_VALUES, SCATTER_FORWARD); CHKERRXX(ierr);

        ierr = VecGhostUpdateBegin(qx,  INSERT_VALUES, SCATTER_FORWARD); CHKERRXX(ierr);
        ierr = VecGhostUpdateBegin(qy,  INSERT_VALUES, SCATTER_FORWARD); CHKERRXX(ierr);
#ifdef P4_TO_P8
        ierr = VecGhostUpdateBegin(qz,  INSERT_VALUES, SCATTER_FORWARD); CHKERRXX(ierr);
#endif

        if (order == 2)
        {
          ierr = VecGhostUpdateBegin(qxx, INSERT_VALUES, SCATTER_FORWARD); CHKERRXX(ierr);
          ierr = VecGhostUpdateBegin(qyy, INSERT_VALUES, SCATTER_FORWARD); CHKERRXX(ierr);
#ifdef P4_TO_P8
          ierr = VecGhostUpdateBegin(qzz, INSERT_VALUES, SCATTER_FORWARD); CHKERRXX(ierr);
#endif
        }
      }
      else
      {
        /* end update communication */
        ierr = VecGhostUpdateEnd(b_qn_well_defined, INSERT_VALUES, SCATTER_FORWARD); CHKERRXX(ierr);

        ierr = VecGhostUpdateEnd(qx,  INSERT_VALUES, SCATTER_FORWARD); CHKERRXX(ierr);
        ierr = VecGhostUpdateEnd(qy,  INSERT_VALUES, SCATTER_FORWARD); CHKERRXX(ierr);
#ifdef P4_TO_P8
        ierr = VecGhostUpdateEnd(qz,  INSERT_VALUES, SCATTER_FORWARD); CHKERRXX(ierr);
#endif
        if (order == 2)
        {
          ierr = VecGhostUpdateEnd(qxx, INSERT_VALUES, SCATTER_FORWARD); CHKERRXX(ierr);
          ierr = VecGhostUpdateEnd(qyy, INSERT_VALUES, SCATTER_FORWARD); CHKERRXX(ierr);
#ifdef P4_TO_P8
          ierr = VecGhostUpdateEnd(qzz, INSERT_VALUES, SCATTER_FORWARD); CHKERRXX(ierr);
#endif

        }
      }
    }

    ierr = VecRestoreArray(qx,  &qx_p);  CHKERRXX(ierr);
    ierr = VecRestoreArray(qy,  &qy_p);  CHKERRXX(ierr);
#ifdef P4_TO_P8
    ierr = VecRestoreArray(qz,  &qz_p);  CHKERRXX(ierr);
#endif

    if (order == 2)
    {
      ierr = VecRestoreArray(qxx, &qxx_p); CHKERRXX(ierr);
      ierr = VecRestoreArray(qyy, &qyy_p); CHKERRXX(ierr);
#ifdef P4_TO_P8
      ierr = VecRestoreArray(qzz, &qzz_p); CHKERRXX(ierr);
#endif
    }

    ierr = VecRestoreArray(b_qn_well_defined, &b_qn_well_defined_p); CHKERRXX(ierr);
  }

  ierr = VecRestoreArray(q, &q_p); CHKERRXX(ierr);

  /* initialize cross-derivatives */
  if(order == 2)
  {
    if (q_dd == NULL)
    {
      ierr = VecCreateGhostNodes(p4est, nodes, &qxy); CHKERRXX(ierr);
#ifdef P4_TO_P8
      ierr = VecCreateGhostNodes(p4est, nodes, &qyz); CHKERRXX(ierr);
      ierr = VecCreateGhostNodes(p4est, nodes, &qzx); CHKERRXX(ierr);
#endif
    } else {
      qxy = q_dd[P4EST_DIM];
#ifdef P4_TO_P8
      qyz = q_dd[4];
      qzx = q_dd[5];
#endif
    }

    ierr = VecDuplicate(b_qn_well_defined, &b_qnn_well_defined); CHKERRXX(ierr);

    ierr = VecGetArray(qx, &qx_p); CHKERRXX(ierr);
    ierr = VecGetArray(qy, &qy_p); CHKERRXX(ierr);
#ifdef P4_TO_P8
    ierr = VecGetArray(qz, &qz_p); CHKERRXX(ierr);
#endif

    ierr = VecGetArray(qxy, &qxy_p); CHKERRXX(ierr);
#ifdef P4_TO_P8
    ierr = VecGetArray(qyz, &qyz_p); CHKERRXX(ierr);
    ierr = VecGetArray(qzx, &qzx_p); CHKERRXX(ierr);
#endif

    ierr = VecGetArray(b_qn_well_defined , &b_qn_well_defined_p ); CHKERRXX(ierr);
    ierr = VecGetArray(b_qnn_well_defined, &b_qnn_well_defined_p); CHKERRXX(ierr);

    for (int map_idx = 0; map_idx < 2; ++map_idx)
    {
      const std::vector<p4est_locidx_t>& map = map_idx == 0 ? layer_nodes : local_nodes;
      for(size_t n_map=0; n_map<map.size(); ++n_map)
      {
        p4est_locidx_t n = map[n_map];
        if (phi_p[n] > band_use)
        {
          const quad_neighbor_nodes_of_node_t& qnnn = (*ngbd)[n];
          if (qnnn.is_stencil_in_negative_domain(b_qn_well_defined_p))
          {
            b_qnn_well_defined_p[n] = -1;

            qxy_p[n] = .5*(qnnn.dx_central(qy_p) + qnnn.dy_central(qx_p));
#ifdef P4_TO_P8
            qyz_p[n] = .5*(qnnn.dy_central(qz_p) + qnnn.dz_central(qy_p));
            qzx_p[n] = .5*(qnnn.dz_central(qx_p) + qnnn.dx_central(qz_p));
#endif
          } else {
            b_qnn_well_defined_p[n] = 1;

            if (use_nonzero_guess && phi_p[n] < band_check)
            {
              qxy_p[n] = .5*(qnnn.dx_central(qy_p) + qnnn.dy_central(qx_p));
#ifdef P4_TO_P8
              qyz_p[n] = .5*(qnnn.dy_central(qz_p) + qnnn.dz_central(qy_p));
              qzx_p[n] = .5*(qnnn.dz_central(qx_p) + qnnn.dx_central(qz_p));
#endif
            } else if (q_dd == NULL || (use_nonzero_guess && phi_p[n] >= band_check)) {
              qxy_p[n] = 0;
#ifdef P4_TO_P8
              qyz_p[n] = 0;
              qzx_p[n] = 0;
#endif
            }

          }
        }
        else
        {
          b_qnn_well_defined_p[n] = -1;
          qxy_p[n] = 0;
#ifdef P4_TO_P8
          qyz_p[n] = 0;
          qzx_p[n] = 0;
#endif
        }
      }

      if (map_idx == 0)
      {
        /* initiate the communication */
        ierr = VecGhostUpdateBegin(b_qnn_well_defined, INSERT_VALUES, SCATTER_FORWARD); CHKERRXX(ierr);
        ierr = VecGhostUpdateBegin(qxy, INSERT_VALUES, SCATTER_FORWARD); CHKERRXX(ierr);
#ifdef P4_TO_P8
        ierr = VecGhostUpdateBegin(qyz, INSERT_VALUES, SCATTER_FORWARD); CHKERRXX(ierr);
        ierr = VecGhostUpdateBegin(qzx, INSERT_VALUES, SCATTER_FORWARD); CHKERRXX(ierr);
#endif
      }
      else
      {
        /* end update communication */
        ierr = VecGhostUpdateEnd(b_qnn_well_defined, INSERT_VALUES, SCATTER_FORWARD); CHKERRXX(ierr);
        ierr = VecGhostUpdateEnd(qxy, INSERT_VALUES, SCATTER_FORWARD); CHKERRXX(ierr);
#ifdef P4_TO_P8
        ierr = VecGhostUpdateEnd(qyz, INSERT_VALUES, SCATTER_FORWARD); CHKERRXX(ierr);
        ierr = VecGhostUpdateEnd(qzx, INSERT_VALUES, SCATTER_FORWARD); CHKERRXX(ierr);
#endif
      }
    }

    ierr = VecRestoreArray(qx, &qx_p); CHKERRXX(ierr);
    ierr = VecRestoreArray(qy, &qy_p); CHKERRXX(ierr);
#ifdef P4_TO_P8
    ierr = VecRestoreArray(qz, &qz_p); CHKERRXX(ierr);
#endif

    ierr = VecRestoreArray(qxy, &qxy_p); CHKERRXX(ierr);
#ifdef P4_TO_P8
    ierr = VecRestoreArray(qyz, &qyz_p); CHKERRXX(ierr);
    ierr = VecRestoreArray(qzx, &qzx_p); CHKERRXX(ierr);
#endif

    ierr = VecRestoreArray(b_qn_well_defined , &b_qn_well_defined_p ); CHKERRXX(ierr);
    ierr = VecRestoreArray(b_qnn_well_defined, &b_qnn_well_defined_p); CHKERRXX(ierr);
  }

  /* extrapolate qnn */
  if(order==2)
  {
    ierr = VecGetArray(b_qn_well_defined,  &b_qn_well_defined_p);  CHKERRXX(ierr);
    ierr = VecGetArray(b_qnn_well_defined, &b_qnn_well_defined_p); CHKERRXX(ierr);

    Vec tmp_xx; double *tmp_xx_p; ierr = VecDuplicate(qxx, &tmp_xx); CHKERRXX(ierr);
    Vec tmp_yy; double *tmp_yy_p; ierr = VecDuplicate(qyy, &tmp_yy); CHKERRXX(ierr);
    Vec tmp_xy; double *tmp_xy_p; ierr = VecDuplicate(qxy, &tmp_xy); CHKERRXX(ierr);
#ifdef P4_TO_P8
    Vec tmp_zz; double *tmp_zz_p; ierr = VecDuplicate(qzz, &tmp_zz); CHKERRXX(ierr);
    Vec tmp_yz; double *tmp_yz_p; ierr = VecDuplicate(qyz, &tmp_yz); CHKERRXX(ierr);
    Vec tmp_zx; double *tmp_zx_p; ierr = VecDuplicate(qzx, &tmp_zx); CHKERRXX(ierr);
#endif

    VecCopyGhost(qxx, tmp_xx);
    VecCopyGhost(qyy, tmp_yy);
    VecCopyGhost(qxy, tmp_xy);
#ifdef P4_TO_P8
    VecCopyGhost(qzz, tmp_zz);
    VecCopyGhost(qyz, tmp_yz);
    VecCopyGhost(qzx, tmp_zx);
#endif

    int    it     = 0;
//    double change = 1;
//    double initial_change = 0;
//    while (it < iterations && change > 1.e-4*initial_change || it < num_iters_min)
    double change = tol_dd+1;
    while (it < iterations && change > tol_dd || it < num_iters_min)
    {
      change = 0;
      ++it;
      ierr = VecGetArray(tmp_xx, &tmp_xx_p); CHKERRXX(ierr);
      ierr = VecGetArray(tmp_yy, &tmp_yy_p); CHKERRXX(ierr);
      ierr = VecGetArray(tmp_xy, &tmp_xy_p); CHKERRXX(ierr);
#ifdef P4_TO_P8
      ierr = VecGetArray(tmp_zz, &tmp_zz_p); CHKERRXX(ierr);
      ierr = VecGetArray(tmp_yz, &tmp_yz_p); CHKERRXX(ierr);
      ierr = VecGetArray(tmp_zx, &tmp_zx_p); CHKERRXX(ierr);
#endif

      ierr = VecGetArray(qxx, &qxx_p); CHKERRXX(ierr);
      ierr = VecGetArray(qyy, &qyy_p); CHKERRXX(ierr);
      ierr = VecGetArray(qxy, &qxy_p); CHKERRXX(ierr);
#ifdef P4_TO_P8
      ierr = VecGetArray(qzz, &qzz_p); CHKERRXX(ierr);
      ierr = VecGetArray(qyz, &qyz_p); CHKERRXX(ierr);
      ierr = VecGetArray(qzx, &qzx_p); CHKERRXX(ierr);
#endif

      for (int map_idx = 0; map_idx < 2; ++map_idx)
      {
        const std::vector<p4est_locidx_t>& map = map_idx == 0 ? layer_nodes : local_nodes;
        for(size_t n_map=0; n_map<map.size(); ++n_map)
        {
          p4est_locidx_t n = map[n_map];
          // pure derivatives
          if (b_qn_well_defined_p[n] > 0 && phi_p[n] < band_extend)
          {
            const quad_neighbor_nodes_of_node_t& qnnn = (*ngbd)[n];
            double dt = MIN(fabs(qnnn.d_m00) , fabs(qnnn.d_p00) );
            dt  =  MIN( dt, fabs(qnnn.d_0m0) , fabs(qnnn.d_0p0) );
#ifdef P4_TO_P8
            dt  =  MIN( dt, fabs(qnnn.d_00m) , fabs(qnnn.d_00p) );
            dt /= 3;
#else
            dt /= 2;
#endif

            /* first order one sided derivative */
            double qxxd_dot_n = 0;
            double qyyd_dot_n = 0;
#ifdef P4_TO_P8
            double qzzd_dot_n = 0;
#endif

            qxxd_dot_n += nx[n]*(nx[n]>0 ? (qxx_p[n] - qnnn.inl_f_m00_linear(qxx_p)) / qnnn.d_m00 : (qnnn.inl_f_p00_linear(qxx_p) - qxx_p[n]) / qnnn.d_p00);
            qxxd_dot_n += ny[n]*(ny[n]>0 ? (qxx_p[n] - qnnn.inl_f_0m0_linear(qxx_p)) / qnnn.d_0m0 : (qnnn.inl_f_0p0_linear(qxx_p) - qxx_p[n]) / qnnn.d_0p0);
#ifdef P4_TO_P8
            qxxd_dot_n += nz[n]*(nz[n]>0 ? (qxx_p[n] - qnnn.inl_f_00m_linear(qxx_p)) / qnnn.d_00m : (qnnn.inl_f_00p_linear(qxx_p) - qxx_p[n]) / qnnn.d_00p);
#endif

            qyyd_dot_n += nx[n]*(nx[n]>0 ? (qyy_p[n] - qnnn.inl_f_m00_linear(qyy_p)) / qnnn.d_m00 : (qnnn.inl_f_p00_linear(qyy_p) - qyy_p[n]) / qnnn.d_p00);
            qyyd_dot_n += ny[n]*(ny[n]>0 ? (qyy_p[n] - qnnn.inl_f_0m0_linear(qyy_p)) / qnnn.d_0m0 : (qnnn.inl_f_0p0_linear(qyy_p) - qyy_p[n]) / qnnn.d_0p0);
#ifdef P4_TO_P8
            qyyd_dot_n += nz[n]*(nz[n]>0 ? (qyy_p[n] - qnnn.inl_f_00m_linear(qyy_p)) / qnnn.d_00m : (qnnn.inl_f_00p_linear(qyy_p) - qyy_p[n]) / qnnn.d_00p);

            qzzd_dot_n += nx[n]*(nx[n]>0 ? (qzz_p[n] - qnnn.inl_f_m00_linear(qzz_p)) / qnnn.d_m00 : (qnnn.inl_f_p00_linear(qzz_p) - qzz_p[n]) / qnnn.d_p00);
            qzzd_dot_n += ny[n]*(ny[n]>0 ? (qzz_p[n] - qnnn.inl_f_0m0_linear(qzz_p)) / qnnn.d_0m0 : (qnnn.inl_f_0p0_linear(qzz_p) - qzz_p[n]) / qnnn.d_0p0);
            qzzd_dot_n += nz[n]*(nz[n]>0 ? (qzz_p[n] - qnnn.inl_f_00m_linear(qzz_p)) / qnnn.d_00m : (qnnn.inl_f_00p_linear(qzz_p) - qzz_p[n]) / qnnn.d_00p);
#endif
            qxxd_dot_n *= dt;
            qyyd_dot_n *= dt;
#ifdef P4_TO_P8
            qzzd_dot_n *= dt;
#endif

            tmp_xx_p[n] = qxx_p[n] - qxxd_dot_n;
            tmp_yy_p[n] = qyy_p[n] - qyyd_dot_n;
#ifdef P4_TO_P8
            tmp_zz_p[n] = qzz_p[n] - qzzd_dot_n;
#endif
            if (phi_p[n] < band_check)
            {
              if (fabs(qxxd_dot_n) > change) change = fabs(qxxd_dot_n);
              if (fabs(qyyd_dot_n) > change) change = fabs(qyyd_dot_n);
#ifdef P4_TO_P8
              if (fabs(qzzd_dot_n) > change) change = fabs(qzzd_dot_n);
#endif
            }
          }

          // cross derivatives
          if (b_qnn_well_defined_p[n] > 0 && phi_p[n] < band_extend)
          {
            const quad_neighbor_nodes_of_node_t& qnnn = (*ngbd)[n];
            double dt = MIN(fabs(qnnn.d_m00) , fabs(qnnn.d_p00) );
            dt  =  MIN( dt, fabs(qnnn.d_0m0) , fabs(qnnn.d_0p0) );
#ifdef P4_TO_P8
            dt  =  MIN( dt, fabs(qnnn.d_00m) , fabs(qnnn.d_00p) );
            dt /= 3;
#else
            dt /= 2;
#endif

            /* first order one sided derivative */
            double qxyd_dot_n = 0;
#ifdef P4_TO_P8
            double qyzd_dot_n = 0;
            double qzxd_dot_n = 0;
#endif

            qxyd_dot_n += nx[n]*(nx[n]>0 ? (qxy_p[n] - qnnn.inl_f_m00_linear(qxy_p)) / qnnn.d_m00 : (qnnn.inl_f_p00_linear(qxy_p) - qxy_p[n]) / qnnn.d_p00);
            qxyd_dot_n += ny[n]*(ny[n]>0 ? (qxy_p[n] - qnnn.inl_f_0m0_linear(qxy_p)) / qnnn.d_0m0 : (qnnn.inl_f_0p0_linear(qxy_p) - qxy_p[n]) / qnnn.d_0p0);
#ifdef P4_TO_P8
            qxyd_dot_n += nz[n]*(nz[n]>0 ? (qxy_p[n] - qnnn.inl_f_00m_linear(qxy_p)) / qnnn.d_00m : (qnnn.inl_f_00p_linear(qxy_p) - qxy_p[n]) / qnnn.d_00p);

            qyzd_dot_n += nx[n]*(nx[n]>0 ? (qyz_p[n] - qnnn.inl_f_m00_linear(qyz_p)) / qnnn.d_m00 : (qnnn.inl_f_p00_linear(qyz_p) - qyz_p[n]) / qnnn.d_p00);
            qyzd_dot_n += ny[n]*(ny[n]>0 ? (qyz_p[n] - qnnn.inl_f_0m0_linear(qyz_p)) / qnnn.d_0m0 : (qnnn.inl_f_0p0_linear(qyz_p) - qyz_p[n]) / qnnn.d_0p0);
            qyzd_dot_n += nz[n]*(nz[n]>0 ? (qyz_p[n] - qnnn.inl_f_00m_linear(qyz_p)) / qnnn.d_00m : (qnnn.inl_f_00p_linear(qyz_p) - qyz_p[n]) / qnnn.d_00p);

            qzxd_dot_n += nx[n]*(nx[n]>0 ? (qzx_p[n] - qnnn.inl_f_m00_linear(qzx_p)) / qnnn.d_m00 : (qnnn.inl_f_p00_linear(qzx_p) - qzx_p[n]) / qnnn.d_p00);
            qzxd_dot_n += ny[n]*(ny[n]>0 ? (qzx_p[n] - qnnn.inl_f_0m0_linear(qzx_p)) / qnnn.d_0m0 : (qnnn.inl_f_0p0_linear(qzx_p) - qzx_p[n]) / qnnn.d_0p0);
            qzxd_dot_n += nz[n]*(nz[n]>0 ? (qzx_p[n] - qnnn.inl_f_00m_linear(qzx_p)) / qnnn.d_00m : (qnnn.inl_f_00p_linear(qzx_p) - qzx_p[n]) / qnnn.d_00p);
#endif

            qxyd_dot_n *= dt;
#ifdef P4_TO_P8
            qyzd_dot_n *= dt;
            qzxd_dot_n *= dt;
#endif

            tmp_xy_p[n] = qxy_p[n] - qxyd_dot_n;
#ifdef P4_TO_P8
            tmp_yz_p[n] = qyz_p[n] - qyzd_dot_n;
            tmp_zx_p[n] = qzx_p[n] - qzxd_dot_n;
#endif
            if (phi_p[n] < band_check)
            {
              if (fabs(qxyd_dot_n) > change) change = fabs(qxyd_dot_n);
#ifdef P4_TO_P8
              if (fabs(qyzd_dot_n) > change) change = fabs(qyzd_dot_n);
              if (fabs(qzxd_dot_n) > change) change = fabs(qzxd_dot_n);
#endif
            }
          }
        }

        if (map_idx == 0)
        {
          /* initiate the communication */
          ierr = VecGhostUpdateBegin(tmp_xx, INSERT_VALUES, SCATTER_FORWARD); CHKERRXX(ierr);
          ierr = VecGhostUpdateBegin(tmp_yy, INSERT_VALUES, SCATTER_FORWARD); CHKERRXX(ierr);
          ierr = VecGhostUpdateBegin(tmp_xy, INSERT_VALUES, SCATTER_FORWARD); CHKERRXX(ierr);
    #ifdef P4_TO_P8
          ierr = VecGhostUpdateBegin(tmp_zz, INSERT_VALUES, SCATTER_FORWARD); CHKERRXX(ierr);
          ierr = VecGhostUpdateBegin(tmp_yz, INSERT_VALUES, SCATTER_FORWARD); CHKERRXX(ierr);
          ierr = VecGhostUpdateBegin(tmp_zx, INSERT_VALUES, SCATTER_FORWARD); CHKERRXX(ierr);
    #endif
        } else {
          /* get global max change */
          int mpiret = MPI_Allreduce(MPI_IN_PLACE, &change, 1, MPI_DOUBLE, MPI_MAX, p4est->mpicomm); SC_CHECK_MPI(mpiret);

          /* end update communication */
          ierr = VecGhostUpdateEnd(tmp_xx, INSERT_VALUES, SCATTER_FORWARD); CHKERRXX(ierr);
          ierr = VecGhostUpdateEnd(tmp_yy, INSERT_VALUES, SCATTER_FORWARD); CHKERRXX(ierr);
          ierr = VecGhostUpdateEnd(tmp_xy, INSERT_VALUES, SCATTER_FORWARD); CHKERRXX(ierr);
    #ifdef P4_TO_P8
          ierr = VecGhostUpdateEnd(tmp_zz, INSERT_VALUES, SCATTER_FORWARD); CHKERRXX(ierr);
          ierr = VecGhostUpdateEnd(tmp_yz, INSERT_VALUES, SCATTER_FORWARD); CHKERRXX(ierr);
          ierr = VecGhostUpdateEnd(tmp_zx, INSERT_VALUES, SCATTER_FORWARD); CHKERRXX(ierr);
    #endif
        }
      }

//      if (it == 1) initial_change = change;

      ierr = VecRestoreArray(tmp_xx, &tmp_xx_p); CHKERRXX(ierr);
      ierr = VecRestoreArray(tmp_yy, &tmp_yy_p); CHKERRXX(ierr);
      ierr = VecRestoreArray(tmp_xy, &tmp_xy_p); CHKERRXX(ierr);
#ifdef P4_TO_P8
      ierr = VecRestoreArray(tmp_zz, &tmp_zz_p); CHKERRXX(ierr);
      ierr = VecRestoreArray(tmp_yz, &tmp_yz_p); CHKERRXX(ierr);
      ierr = VecRestoreArray(tmp_zx, &tmp_zx_p); CHKERRXX(ierr);
#endif

      ierr = VecRestoreArray(qxx, &qxx_p); CHKERRXX(ierr);
      ierr = VecRestoreArray(qyy, &qyy_p); CHKERRXX(ierr);
      ierr = VecRestoreArray(qxy, &qxy_p); CHKERRXX(ierr);
#ifdef P4_TO_P8
      ierr = VecRestoreArray(qzz, &qzz_p); CHKERRXX(ierr);
      ierr = VecRestoreArray(qyz, &qyz_p); CHKERRXX(ierr);
      ierr = VecRestoreArray(qzx, &qzx_p); CHKERRXX(ierr);
#endif

      if (show_convergence)
      {
        ierr = PetscPrintf(p4est->mpicomm, "Extending second derivative, iteration: %d, error: %e\n", it, change); CHKERRXX(ierr);
      }

      Vec swap_tmp;
      swap_tmp = tmp_xx; tmp_xx = qxx; qxx = swap_tmp;
      swap_tmp = tmp_yy; tmp_yy = qyy; qyy = swap_tmp;
      swap_tmp = tmp_xy; tmp_xy = qxy; qxy = swap_tmp;
#ifdef P4_TO_P8
      swap_tmp = tmp_zz; tmp_zz = qzz; qzz = swap_tmp;
      swap_tmp = tmp_yz; tmp_yz = qyz; qyz = swap_tmp;
      swap_tmp = tmp_zx; tmp_zx = qzx; qzx = swap_tmp;
#endif
    }

    if (it%2 != 0)
    {
      Vec swap_tmp;
      swap_tmp = tmp_xx; tmp_xx = qxx; qxx = swap_tmp;
      swap_tmp = tmp_yy; tmp_yy = qyy; qyy = swap_tmp;
      swap_tmp = tmp_xy; tmp_xy = qxy; qxy = swap_tmp;
#ifdef P4_TO_P8
      swap_tmp = tmp_zz; tmp_zz = qzz; qzz = swap_tmp;
      swap_tmp = tmp_yz; tmp_yz = qyz; qyz = swap_tmp;
      swap_tmp = tmp_zx; tmp_zx = qzx; qzx = swap_tmp;
#endif

      copy_ghosted_vec(tmp_xx, qxx);
      copy_ghosted_vec(tmp_yy, qyy);
      copy_ghosted_vec(tmp_xy, qxy);
#ifdef P4_TO_P8
      copy_ghosted_vec(tmp_zz, qzz);
      copy_ghosted_vec(tmp_yz, qyz);
      copy_ghosted_vec(tmp_zx, qzx);
#endif
    }

    ierr = VecRestoreArray(b_qnn_well_defined, &b_qnn_well_defined_p); CHKERRXX(ierr);
    ierr = VecRestoreArray(b_qn_well_defined,  &b_qn_well_defined_p);  CHKERRXX(ierr);

    ierr = VecDestroy(tmp_xx); CHKERRXX(ierr);
    ierr = VecDestroy(tmp_yy); CHKERRXX(ierr);
    ierr = VecDestroy(tmp_xy); CHKERRXX(ierr);
#ifdef P4_TO_P8
    ierr = VecDestroy(tmp_zz); CHKERRXX(ierr);
    ierr = VecDestroy(tmp_yz); CHKERRXX(ierr);
    ierr = VecDestroy(tmp_zx); CHKERRXX(ierr);
#endif
  }

  /* extrapolate qn */
  if (order >= 1)
  {
    if (order == 2)
    {
      ierr = VecGetArray(qxx, &qxx_p); CHKERRXX(ierr);
      ierr = VecGetArray(qyy, &qyy_p); CHKERRXX(ierr);
      ierr = VecGetArray(qxy, &qxy_p); CHKERRXX(ierr);
#ifdef P4_TO_P8
      ierr = VecGetArray(qzz, &qzz_p); CHKERRXX(ierr);
      ierr = VecGetArray(qyz, &qyz_p); CHKERRXX(ierr);
      ierr = VecGetArray(qzx, &qzx_p); CHKERRXX(ierr);
#endif
    }

    Vec tmp_x; double *tmp_x_p; ierr = VecDuplicate(qx, &tmp_x); CHKERRXX(ierr);
    Vec tmp_y; double *tmp_y_p; ierr = VecDuplicate(qy, &tmp_y); CHKERRXX(ierr);
#ifdef P4_TO_P8
    Vec tmp_z; double *tmp_z_p; ierr = VecDuplicate(qz, &tmp_z); CHKERRXX(ierr);
#endif

    VecCopyGhost(qx, tmp_x);
    VecCopyGhost(qy, tmp_y);
#ifdef P4_TO_P8
    VecCopyGhost(qz, tmp_z);
#endif

    ierr = VecGetArray(b_qn_well_defined, &b_qn_well_defined_p); CHKERRXX(ierr);

    int    it     = 0;
    double change = tol+1;
    while (it < iterations && change > tol_d || it < num_iters_min)
    {
      change = 0;
      ++it;
      ierr = VecGetArray(qx, &qx_p); CHKERRXX(ierr);
      ierr = VecGetArray(qy, &qy_p); CHKERRXX(ierr);
#ifdef P4_TO_P8
      ierr = VecGetArray(qz, &qz_p); CHKERRXX(ierr);
#endif

      ierr = VecGetArray(tmp_x, &tmp_x_p); CHKERRXX(ierr);
      ierr = VecGetArray(tmp_y, &tmp_y_p); CHKERRXX(ierr);
#ifdef P4_TO_P8
      ierr = VecGetArray(tmp_z, &tmp_z_p); CHKERRXX(ierr);
#endif

      for (int map_idx = 0; map_idx < 2; ++map_idx)
      {
        const std::vector<p4est_locidx_t>& map = map_idx == 0 ? layer_nodes : local_nodes;
        for(size_t n_map=0; n_map<map.size(); ++n_map)
        {
          p4est_locidx_t n = map[n_map];
          if(b_qn_well_defined_p[n] > 0 && phi_p[n] < band_extend)
          {
            const quad_neighbor_nodes_of_node_t& qnnn = (*ngbd)[n];
            double dt = MIN(fabs(qnnn.d_m00) , fabs(qnnn.d_p00) );
            dt  =  MIN( dt, fabs(qnnn.d_0m0) , fabs(qnnn.d_0p0) );
#ifdef P4_TO_P8
            dt  =  MIN( dt, fabs(qnnn.d_00m) , fabs(qnnn.d_00p) );
            dt /= 3;
#else
            dt /= 2;
#endif

            /* first order one sided derivative */
            double qxd_dot_n = 0;
            double qyd_dot_n = 0;
#ifdef P4_TO_P8
            double qzd_dot_n = 0;
#endif

            qxd_dot_n += nx[n]*((nx[n]>0 ? (qx_p[n] - qnnn.inl_f_m00_linear(qx_p)) / qnnn.d_m00 : (qnnn.inl_f_p00_linear(qx_p) - qx_p[n]) / qnnn.d_p00) - (order == 2 ? qxx_p[n] : 0));
            qxd_dot_n += ny[n]*((ny[n]>0 ? (qx_p[n] - qnnn.inl_f_0m0_linear(qx_p)) / qnnn.d_0m0 : (qnnn.inl_f_0p0_linear(qx_p) - qx_p[n]) / qnnn.d_0p0) - (order == 2 ? qxy_p[n] : 0));
#ifdef P4_TO_P8
            qxd_dot_n += nz[n]*((nz[n]>0 ? (qx_p[n] - qnnn.inl_f_00m_linear(qx_p)) / qnnn.d_00m : (qnnn.inl_f_00p_linear(qx_p) - qx_p[n]) / qnnn.d_00p) - (order == 2 ? qzx_p[n] : 0));
#endif

            qyd_dot_n += nx[n]*((nx[n]>0 ? (qy_p[n] - qnnn.inl_f_m00_linear(qy_p)) / qnnn.d_m00 : (qnnn.inl_f_p00_linear(qy_p) - qy_p[n]) / qnnn.d_p00) - (order == 2 ? qxy_p[n] : 0));
            qyd_dot_n += ny[n]*((ny[n]>0 ? (qy_p[n] - qnnn.inl_f_0m0_linear(qy_p)) / qnnn.d_0m0 : (qnnn.inl_f_0p0_linear(qy_p) - qy_p[n]) / qnnn.d_0p0) - (order == 2 ? qyy_p[n] : 0));
#ifdef P4_TO_P8
            qyd_dot_n += nz[n]*((nz[n]>0 ? (qy_p[n] - qnnn.inl_f_00m_linear(qy_p)) / qnnn.d_00m : (qnnn.inl_f_00p_linear(qy_p) - qy_p[n]) / qnnn.d_00p) - (order == 2 ? qyz_p[n] : 0));

            qzd_dot_n += nx[n]*((nx[n]>0 ? (qz_p[n] - qnnn.inl_f_m00_linear(qz_p)) / qnnn.d_m00 : (qnnn.inl_f_p00_linear(qz_p) - qz_p[n]) / qnnn.d_p00) - (order == 2 ? qzx_p[n] : 0));
            qzd_dot_n += ny[n]*((ny[n]>0 ? (qz_p[n] - qnnn.inl_f_0m0_linear(qz_p)) / qnnn.d_0m0 : (qnnn.inl_f_0p0_linear(qz_p) - qz_p[n]) / qnnn.d_0p0) - (order == 2 ? qyz_p[n] : 0));
            qzd_dot_n += nz[n]*((nz[n]>0 ? (qz_p[n] - qnnn.inl_f_00m_linear(qz_p)) / qnnn.d_00m : (qnnn.inl_f_00p_linear(qz_p) - qz_p[n]) / qnnn.d_00p) - (order == 2 ? qzz_p[n] : 0));
#endif

            qxd_dot_n *= dt;
            qyd_dot_n *= dt;
#ifdef P4_TO_P8
            qzd_dot_n *= dt;
#endif
            tmp_x_p[n] = qx_p[n] - qxd_dot_n;
            tmp_y_p[n] = qy_p[n] - qyd_dot_n;
#ifdef P4_TO_P8
            tmp_z_p[n] = qz_p[n] - qzd_dot_n;
#endif
            if (phi_p[n] < band_check)
            {
              if (fabs(qxd_dot_n) > change) change = fabs(qxd_dot_n);
              if (fabs(qyd_dot_n) > change) change = fabs(qyd_dot_n);
#ifdef P4_TO_P8
              if (fabs(qzd_dot_n) > change) change = fabs(qzd_dot_n);
#endif
            }
          }
        }

        if (map_idx == 0)
        {
          /* initiate the communication */
          ierr = VecGhostUpdateBegin(tmp_x, INSERT_VALUES, SCATTER_FORWARD); CHKERRXX(ierr);
          ierr = VecGhostUpdateBegin(tmp_y, INSERT_VALUES, SCATTER_FORWARD); CHKERRXX(ierr);
    #ifdef P4_TO_P8
          ierr = VecGhostUpdateBegin(tmp_z, INSERT_VALUES, SCATTER_FORWARD); CHKERRXX(ierr);
    #endif
        } else {
          /* get global max change */
          int mpiret = MPI_Allreduce(MPI_IN_PLACE, &change, 1, MPI_DOUBLE, MPI_MAX, p4est->mpicomm); SC_CHECK_MPI(mpiret);

          /* end update communication */
          ierr = VecGhostUpdateEnd(tmp_x, INSERT_VALUES, SCATTER_FORWARD); CHKERRXX(ierr);
          ierr = VecGhostUpdateEnd(tmp_y, INSERT_VALUES, SCATTER_FORWARD); CHKERRXX(ierr);
    #ifdef P4_TO_P8
          ierr = VecGhostUpdateEnd(tmp_z, INSERT_VALUES, SCATTER_FORWARD); CHKERRXX(ierr);
    #endif
        }
      }

      ierr = VecRestoreArray(qx, &qx_p); CHKERRXX(ierr);
      ierr = VecRestoreArray(qy, &qy_p); CHKERRXX(ierr);
#ifdef P4_TO_P8
      ierr = VecRestoreArray(qz, &qz_p); CHKERRXX(ierr);
#endif

      ierr = VecRestoreArray(tmp_x, &tmp_x_p); CHKERRXX(ierr);
      ierr = VecRestoreArray(tmp_y, &tmp_y_p); CHKERRXX(ierr);
#ifdef P4_TO_P8
      ierr = VecRestoreArray(tmp_z, &tmp_z_p); CHKERRXX(ierr);
#endif

      if (show_convergence)
      {
        ierr = PetscPrintf(p4est->mpicomm, "Extending first derivative, iteration: %d, error: %e\n", it, change); CHKERRXX(ierr);
      }

      Vec swap_tmp;
      swap_tmp = tmp_x; tmp_x = qx; qx = swap_tmp;
      swap_tmp = tmp_y; tmp_y = qy; qy = swap_tmp;
#ifdef P4_TO_P8
      swap_tmp = tmp_z; tmp_z = qz; qz = swap_tmp;
#endif
    }

    if (it%2 != 0)
    {
      Vec swap_tmp;
      swap_tmp = tmp_x; tmp_x = qx; qx = swap_tmp;
      swap_tmp = tmp_y; tmp_y = qy; qy = swap_tmp;
#ifdef P4_TO_P8
      swap_tmp = tmp_z; tmp_z = qz; qz = swap_tmp;
#endif

      copy_ghosted_vec(tmp_x, qx);
      copy_ghosted_vec(tmp_y, qy);
#ifdef P4_TO_P8
      copy_ghosted_vec(tmp_z, qz);
#endif
    }

    ierr = VecRestoreArray(b_qn_well_defined, &b_qn_well_defined_p); CHKERRXX(ierr);

    if (order == 2)
    {
      ierr = VecRestoreArray(qxx, &qxx_p); CHKERRXX(ierr);
      ierr = VecRestoreArray(qyy, &qyy_p); CHKERRXX(ierr);
      ierr = VecRestoreArray(qxy, &qxy_p); CHKERRXX(ierr);
#ifdef P4_TO_P8
      ierr = VecRestoreArray(qzz, &qzz_p); CHKERRXX(ierr);
      ierr = VecRestoreArray(qyz, &qyz_p); CHKERRXX(ierr);
      ierr = VecRestoreArray(qzx, &qzx_p); CHKERRXX(ierr);
#endif
    }

    ierr = VecDestroy(tmp_x); CHKERRXX(ierr);
    ierr = VecDestroy(tmp_y); CHKERRXX(ierr);
#ifdef P4_TO_P8
    ierr = VecDestroy(tmp_z); CHKERRXX(ierr);
#endif
  }

  if (order >= 1) { ierr = VecDestroy(b_qn_well_defined ); CHKERRXX(ierr); }
  if (order == 2) { ierr = VecDestroy(b_qnn_well_defined); CHKERRXX(ierr); }

  /* extrapolate q */
//  Vec Qxx; double *Qxx_p; ierr = VecCreateGhostNodes(p4est, nodes, &Qxx); CHKERRXX(ierr);
//  Vec Qyy; double *Qyy_p; ierr = VecCreateGhostNodes(p4est, nodes, &Qyy); CHKERRXX(ierr);
//#ifdef P4_TO_P8
//  Vec Qzz; double *Qzz_p; ierr = VecCreateGhostNodes(p4est, nodes, &Qzz); CHKERRXX(ierr);
//#endif

//  VecSetGhost(Qxx, 0.);
//  VecSetGhost(Qyy, 0.);
//#ifdef P4_TO_P8
//  VecSetGhost(Qzz, 0.);
//#endif

  if (order >= 1)
  {
    ierr = VecGetArray(qx, &qx_p); CHKERRXX(ierr);
    ierr = VecGetArray(qy, &qy_p); CHKERRXX(ierr);
#ifdef P4_TO_P8
    ierr = VecGetArray(qz, &qz_p); CHKERRXX(ierr);
#endif
  }

  Vec tmp; double *tmp_p; ierr = VecDuplicate(q, &tmp); CHKERRXX(ierr);
  VecCopyGhost(q, tmp);

  int    it     = 0;
  double change = tol+1;
  while (it < iterations && change > tol || it < num_iters_min)
  {
    change = 0;
    ++it;
    if (order != 2)
    {
//#ifdef P4_TO_P8
//      ngbd->second_derivatives_central(q, Qxx, Qyy, Qzz);
//#else
//      ngbd->second_derivatives_central(q, Qxx, Qyy);
//#endif
//      ierr = VecGetArray(Qxx, &qxx_p); CHKERRXX(ierr);
//      ierr = VecGetArray(Qyy, &qyy_p); CHKERRXX(ierr);
//#ifdef P4_TO_P8
//      ierr = VecGetArray(Qzz, &qzz_p); CHKERRXX(ierr);
//#endif
    } else {
      ierr = VecGetArray(qxx, &qxx_p); CHKERRXX(ierr);
      ierr = VecGetArray(qyy, &qyy_p); CHKERRXX(ierr);
#ifdef P4_TO_P8
      ierr = VecGetArray(qzz, &qzz_p); CHKERRXX(ierr);
#endif
    }

    ierr = VecGetArray(q  , &q_p  ); CHKERRXX(ierr);
    ierr = VecGetArray(tmp, &tmp_p); CHKERRXX(ierr);

    for (int map_idx = 0; map_idx < 2; ++map_idx)
    {
      const std::vector<p4est_locidx_t>& map = map_idx == 0 ? layer_nodes : local_nodes;
      for(size_t n_map=0; n_map<map.size(); ++n_map)
      {
        p4est_locidx_t n = map[n_map];
        if(mask_p[n] > -EPS && phi_p[n] < band_extend)
        {
          const quad_neighbor_nodes_of_node_t& qnnn = (*ngbd)[n];
          double dt = MIN(fabs(qnnn.d_m00) , fabs(qnnn.d_p00) );
          dt  =  MIN( dt, fabs(qnnn.d_0m0) , fabs(qnnn.d_0p0) );
#ifdef P4_TO_P8
          dt  =  MIN( dt, fabs(qnnn.d_00m) , fabs(qnnn.d_00p) );
          dt /= 3;
#else
          dt /= 2;
#endif

          /* first order one sided derivatives */
          double Qx = nx[n]>0 ? (q_p[n] - qnnn.inl_f_m00_linear(q_p)) / qnnn.d_m00
                              :-(q_p[n] - qnnn.inl_f_p00_linear(q_p)) / qnnn.d_p00;
          double Qy = ny[n]>0 ? (q_p[n] - qnnn.inl_f_0m0_linear(q_p)) / qnnn.d_0m0
                              :-(q_p[n] - qnnn.inl_f_0p0_linear(q_p)) / qnnn.d_0p0;
#ifdef P4_TO_P8
          double Qz = nz[n]>0 ? (q_p[n] - qnnn.inl_f_00m_linear(q_p)) / qnnn.d_00m
                              :-(q_p[n] - qnnn.inl_f_00p_linear(q_p)) / qnnn.d_00p;
#endif

          /* second order derivatives */
          if (order == 2)
          {
            double qxx_m00 = qnnn.inl_f_m00_linear(qxx_p);
            double qxx_p00 = qnnn.inl_f_p00_linear(qxx_p);
            double qyy_0m0 = qnnn.inl_f_0m0_linear(qyy_p);
            double qyy_0p0 = qnnn.inl_f_0p0_linear(qyy_p);
#ifdef P4_TO_P8
            double qzz_00m = qnnn.inl_f_00m_linear(qzz_p);
            double qzz_00p = qnnn.inl_f_00p_linear(qzz_p);
#endif

            /* minmod operation */
            qxx_m00 = qxx_p[n]*qxx_m00<0 ? 0 : (fabs(qxx_p[n])<fabs(qxx_m00) ? qxx_p[n] : qxx_m00);
            qxx_p00 = qxx_p[n]*qxx_p00<0 ? 0 : (fabs(qxx_p[n])<fabs(qxx_p00) ? qxx_p[n] : qxx_p00);
            qyy_0m0 = qyy_p[n]*qyy_0m0<0 ? 0 : (fabs(qyy_p[n])<fabs(qyy_0m0) ? qyy_p[n] : qyy_0m0);
            qyy_0p0 = qyy_p[n]*qyy_0p0<0 ? 0 : (fabs(qyy_p[n])<fabs(qyy_0p0) ? qyy_p[n] : qyy_0p0);
#ifdef P4_TO_P8
            qzz_00m = qzz_p[n]*qzz_00m<0 ? 0 : (fabs(qzz_p[n])<fabs(qzz_00m) ? qzz_p[n] : qzz_00m);
            qzz_00p = qzz_p[n]*qzz_00p<0 ? 0 : (fabs(qzz_p[n])<fabs(qzz_00p) ? qzz_p[n] : qzz_00p);
#endif

            if(nx[n]<0) Qx -= .5*qnnn.d_p00*qxx_p00;
            else        Qx += .5*qnnn.d_m00*qxx_m00;
            if(ny[n]<0) Qy -= .5*qnnn.d_0p0*qyy_0p0;
            else        Qy += .5*qnnn.d_0m0*qyy_0m0;
#ifdef P4_TO_P8
            if(nz[n]<0) Qz -= .5*qnnn.d_00p*qzz_00p;
            else        Qz += .5*qnnn.d_00m*qzz_00m;
#endif
          }
          double change_loc = dt* SUMD( nx[n]*Qx, ny[n]*Qy,nz[n]*Qz )
                              - (order >= 1 ? dt* SUMD(nx[n]*qx_p[n], ny[n]*qy_p[n], nz[n]*qz_p[n]) : 0);
          if (phi_p[n] < band_check)
          {
            if (fabs(change_loc) > change) change = fabs(change_loc);
          }
          tmp_p[n] = q_p[n] - change_loc;
        }
      }

      if (map_idx == 0) {
        /* initiate the communication */
        ierr = VecGhostUpdateBegin(tmp, INSERT_VALUES, SCATTER_FORWARD); CHKERRXX(ierr);
      } else {
        /* get global max change */
        int mpiret = MPI_Allreduce(MPI_IN_PLACE, &change, 1, MPI_DOUBLE, MPI_MAX, p4est->mpicomm); SC_CHECK_MPI(mpiret);

        /* end update communication */
        ierr = VecGhostUpdateEnd  (tmp, INSERT_VALUES, SCATTER_FORWARD); CHKERRXX(ierr);
      }
    }

    if (order != 2)
    {
//      ierr = VecRestoreArray(Qxx, &qxx_p); CHKERRXX(ierr);
//      ierr = VecRestoreArray(Qyy, &qyy_p); CHKERRXX(ierr);
//  #ifdef P4_TO_P8
//      ierr = VecRestoreArray(Qzz, &qzz_p); CHKERRXX(ierr);
//  #endif
    } else {
      ierr = VecRestoreArray(qxx, &qxx_p); CHKERRXX(ierr);
      ierr = VecRestoreArray(qyy, &qyy_p); CHKERRXX(ierr);
  #ifdef P4_TO_P8
      ierr = VecRestoreArray(qzz, &qzz_p); CHKERRXX(ierr);
  #endif
    }

    ierr = VecRestoreArray(q  , &q_p  ); CHKERRXX(ierr);
    ierr = VecRestoreArray(tmp, &tmp_p); CHKERRXX(ierr);

    if (show_convergence)
    {
      ierr = PetscPrintf(p4est->mpicomm, "Extending values, iteration: %d, error: %e\n", it, change); CHKERRXX(ierr);
    }

    Vec swap_tmp = tmp; tmp = q; q = swap_tmp;
  }

  if (it%2 != 0)
  {
    Vec swap_tmp = tmp; tmp = q; q = swap_tmp;
    copy_ghosted_vec(tmp, q);
  }

  ierr = VecDestroy(tmp); CHKERRXX(ierr);

  if(order>=1)
  {
    ierr = VecRestoreArray(qx, &qx_p); CHKERRXX(ierr);
    ierr = VecRestoreArray(qy, &qy_p); CHKERRXX(ierr);
#ifdef P4_TO_P8
    ierr = VecRestoreArray(qz, &qz_p); CHKERRXX(ierr);
#endif

    if (q_d == NULL)
    {
      ierr = VecDestroy(qx); CHKERRXX(ierr);
      ierr = VecDestroy(qy); CHKERRXX(ierr);
#ifdef P4_TO_P8
      ierr = VecDestroy(qz); CHKERRXX(ierr);
#endif
    }
  }

  if (order == 2 && q_dd == NULL)
  {
    ierr = VecDestroy(qxx); CHKERRXX(ierr);
    ierr = VecDestroy(qyy); CHKERRXX(ierr);
    ierr = VecDestroy(qxy); CHKERRXX(ierr);
#ifdef P4_TO_P8
    ierr = VecDestroy(qzz); CHKERRXX(ierr);
    ierr = VecDestroy(qyz); CHKERRXX(ierr);
    ierr = VecDestroy(qzx); CHKERRXX(ierr);
#endif
  }

  ierr = VecRestoreArray(phi, &phi_p); CHKERRXX(ierr);
  if (mask != NULL) {
    ierr = VecRestoreArray(mask, &mask_p); CHKERRXX(ierr);
  }

//  ierr = VecDestroy(Qxx); CHKERRXX(ierr);
//  ierr = VecDestroy(Qyy); CHKERRXX(ierr);
//#ifdef P4_TO_P8
//  ierr = VecDestroy(Qzz); CHKERRXX(ierr);
//#endif

  if (normal != NULL)
  {
    ierr = VecRestoreArray(normal[0], &nx); CHKERRXX(ierr);
    ierr = VecRestoreArray(normal[1], &ny); CHKERRXX(ierr);
#ifdef P4_TO_P8
    ierr = VecRestoreArray(normal[2], &nz); CHKERRXX(ierr);
#endif
  } else {
    delete[] nx;
    delete[] ny;
#ifdef P4_TO_P8
    delete[] nz;
#endif
  }

  ierr = PetscLogEventEnd(log_my_p4est_level_set_extend_over_interface_TVD, phi, q, 0, 0); CHKERRXX(ierr);
}


void my_p4est_level_set_t::extend_Over_Interface_TVD_not_parallel(Vec phi, Vec q, int iterations, int order) const
{
  PetscErrorCode ierr;

  double *phi_p;
  ierr = VecGetArray(phi, &phi_p); CHKERRXX(ierr);

  Vec qn, qnn;
  double *q_p, *qn_p, *qnn_p;
  Vec b_qn_well_defined;
  Vec b_qnn_well_defined;
  double *b_qn_well_defined_p;
  double *b_qnn_well_defined_p;

  /* compute the normals */
  std::vector<double> nx(nodes->num_owned_indeps);
  std::vector<double> ny(nodes->num_owned_indeps);
#ifdef P4_TO_P8
  std::vector<double> nz(nodes->num_owned_indeps);
#endif

  quad_neighbor_nodes_of_node_t qnnn;
  for(p4est_locidx_t n=0; n<nodes->num_owned_indeps; ++n)
  {
    ngbd->get_neighbors(n, qnnn);
    nx[n] = qnnn.dx_central(phi_p);
    ny[n] = qnnn.dy_central(phi_p);
#ifdef P4_TO_P8
    nz[n] = qnnn.dz_central(phi_p);
    double norm = sqrt(nx[n]*nx[n] + ny[n]*ny[n] + nz[n]*nz[n]);
#else
    double norm = sqrt(nx[n]*nx[n] + ny[n]*ny[n]);
#endif

    if(norm>EPS)
    {
      nx[n] /= norm;
      ny[n] /= norm;
#ifdef P4_TO_P8
      nz[n] /= norm;
#endif
    }
    else
    {
      nx[n] = 0;
      ny[n] = 0;
#ifdef P4_TO_P8
      nz[n] = 0;
#endif
    }
  }

  ierr = VecGetArray(q , &q_p) ; CHKERRXX(ierr);

  /* initialize qn */
  if(order >=1 )
  {
    ierr = VecDuplicate(phi, &qn); CHKERRXX(ierr);
    ierr = VecDuplicate(phi, &b_qn_well_defined ); CHKERRXX(ierr);

    ierr = VecGetArray(qn, &qn_p); CHKERRXX(ierr);
    ierr = VecGetArray(b_qn_well_defined, &b_qn_well_defined_p); CHKERRXX(ierr);

    for(p4est_locidx_t n=0; n<nodes->num_owned_indeps; ++n)
    {
      ngbd->get_neighbors(n, qnnn);
      if(  phi_p[qnnn.node_000]<-EPS &&
     #ifdef P4_TO_P8
           ( phi_p[qnnn.node_m00_mm]<-EPS || fabs(qnnn.d_m00_p0)<EPS || fabs(qnnn.d_m00_0p)<EPS) &&
           ( phi_p[qnnn.node_m00_mp]<-EPS || fabs(qnnn.d_m00_p0)<EPS || fabs(qnnn.d_m00_0m)<EPS) &&
           ( phi_p[qnnn.node_m00_pm]<-EPS || fabs(qnnn.d_m00_m0)<EPS || fabs(qnnn.d_m00_0p)<EPS) &&
           ( phi_p[qnnn.node_m00_pp]<-EPS || fabs(qnnn.d_m00_m0)<EPS || fabs(qnnn.d_m00_0m)<EPS) &&

           ( phi_p[qnnn.node_p00_mm]<-EPS || fabs(qnnn.d_p00_p0)<EPS || fabs(qnnn.d_p00_0p)<EPS) &&
           ( phi_p[qnnn.node_p00_mp]<-EPS || fabs(qnnn.d_p00_p0)<EPS || fabs(qnnn.d_p00_0m)<EPS) &&
           ( phi_p[qnnn.node_p00_pm]<-EPS || fabs(qnnn.d_p00_m0)<EPS || fabs(qnnn.d_p00_0p)<EPS) &&
           ( phi_p[qnnn.node_p00_pp]<-EPS || fabs(qnnn.d_p00_m0)<EPS || fabs(qnnn.d_p00_0m)<EPS) &&

           ( phi_p[qnnn.node_0m0_mm]<-EPS || fabs(qnnn.d_0m0_p0)<EPS || fabs(qnnn.d_0m0_0p)<EPS) &&
           ( phi_p[qnnn.node_0m0_mp]<-EPS || fabs(qnnn.d_0m0_p0)<EPS || fabs(qnnn.d_0m0_0m)<EPS) &&
           ( phi_p[qnnn.node_0m0_pm]<-EPS || fabs(qnnn.d_0m0_m0)<EPS || fabs(qnnn.d_0m0_0p)<EPS) &&
           ( phi_p[qnnn.node_0m0_pp]<-EPS || fabs(qnnn.d_0m0_m0)<EPS || fabs(qnnn.d_0m0_0m)<EPS) &&

           ( phi_p[qnnn.node_0p0_mm]<-EPS || fabs(qnnn.d_0p0_p0)<EPS || fabs(qnnn.d_0p0_0p)<EPS) &&
           ( phi_p[qnnn.node_0p0_mp]<-EPS || fabs(qnnn.d_0p0_p0)<EPS || fabs(qnnn.d_0p0_0m)<EPS) &&
           ( phi_p[qnnn.node_0p0_pm]<-EPS || fabs(qnnn.d_0p0_m0)<EPS || fabs(qnnn.d_0p0_0p)<EPS) &&
           ( phi_p[qnnn.node_0p0_pp]<-EPS || fabs(qnnn.d_0p0_m0)<EPS || fabs(qnnn.d_0p0_0m)<EPS) &&

           ( phi_p[qnnn.node_00m_mm]<-EPS || fabs(qnnn.d_00m_p0)<EPS || fabs(qnnn.d_00m_0p)<EPS) &&
           ( phi_p[qnnn.node_00m_mp]<-EPS || fabs(qnnn.d_00m_p0)<EPS || fabs(qnnn.d_00m_0m)<EPS) &&
           ( phi_p[qnnn.node_00m_pm]<-EPS || fabs(qnnn.d_00m_m0)<EPS || fabs(qnnn.d_00m_0p)<EPS) &&
           ( phi_p[qnnn.node_00m_pp]<-EPS || fabs(qnnn.d_00m_m0)<EPS || fabs(qnnn.d_00m_0m)<EPS) &&

           ( phi_p[qnnn.node_00p_mm]<-EPS || fabs(qnnn.d_00p_p0)<EPS || fabs(qnnn.d_00p_0p)<EPS) &&
           ( phi_p[qnnn.node_00p_mp]<-EPS || fabs(qnnn.d_00p_p0)<EPS || fabs(qnnn.d_00p_0m)<EPS) &&
           ( phi_p[qnnn.node_00p_pm]<-EPS || fabs(qnnn.d_00p_m0)<EPS || fabs(qnnn.d_00p_0p)<EPS) &&
           ( phi_p[qnnn.node_00p_pp]<-EPS || fabs(qnnn.d_00p_m0)<EPS || fabs(qnnn.d_00p_0m)<EPS)
     #else
           ( phi_p[qnnn.node_m00_mm]<-EPS || fabs(qnnn.d_m00_p0)<EPS) &&
           ( phi_p[qnnn.node_m00_pm]<-EPS || fabs(qnnn.d_m00_m0)<EPS) &&
           ( phi_p[qnnn.node_p00_mm]<-EPS || fabs(qnnn.d_p00_p0)<EPS) &&
           ( phi_p[qnnn.node_p00_pm]<-EPS || fabs(qnnn.d_p00_m0)<EPS) &&
           ( phi_p[qnnn.node_0m0_mm]<-EPS || fabs(qnnn.d_0m0_p0)<EPS) &&
           ( phi_p[qnnn.node_0m0_pm]<-EPS || fabs(qnnn.d_0m0_m0)<EPS) &&
           ( phi_p[qnnn.node_0p0_mm]<-EPS || fabs(qnnn.d_0p0_p0)<EPS) &&
           ( phi_p[qnnn.node_0p0_pm]<-EPS || fabs(qnnn.d_0p0_m0)<EPS)
     #endif
           )
      {
        b_qn_well_defined_p[n] = true;
        qn_p[n] = ( nx[n]*qnnn.dx_central(q_p) +
                    ny[n]*qnnn.dy_central(q_p)
            #ifdef P4_TO_P8
                    + nz[n]*qnnn.dz_central(q_p)
            #endif
                    );
      }
      else
      {
        b_qn_well_defined_p[n] = false;
        qn_p[n] = 0;
      }
    }

    ierr = VecRestoreArray(qn, &qn_p); CHKERRXX(ierr);
    ierr = VecRestoreArray(b_qn_well_defined, &b_qn_well_defined_p); CHKERRXX(ierr);

    ierr = VecGhostUpdateBegin(b_qn_well_defined, INSERT_VALUES, SCATTER_FORWARD); CHKERRXX(ierr);
    ierr = VecGhostUpdateEnd  (b_qn_well_defined, INSERT_VALUES, SCATTER_FORWARD); CHKERRXX(ierr);

    ierr = VecGhostUpdateBegin(qn, INSERT_VALUES, SCATTER_FORWARD); CHKERRXX(ierr);
    ierr = VecGhostUpdateEnd  (qn, INSERT_VALUES, SCATTER_FORWARD); CHKERRXX(ierr);
  }


  /* initialize qnn */
  if(order == 2)
  {
    ierr = VecDuplicate(phi, &qnn ); CHKERRXX(ierr);
    ierr = VecDuplicate(phi, &b_qnn_well_defined); CHKERRXX(ierr);

    ierr = VecGetArray(qn , &qn_p ); CHKERRXX(ierr);
    ierr = VecGetArray(qnn, &qnn_p); CHKERRXX(ierr);

    ierr = VecGetArray(b_qn_well_defined , &b_qn_well_defined_p ); CHKERRXX(ierr);
    ierr = VecGetArray(b_qnn_well_defined, &b_qnn_well_defined_p); CHKERRXX(ierr);

    for(p4est_locidx_t n=0; n<nodes->num_owned_indeps; ++n)
    {
      ngbd->get_neighbors(n, qnnn);
      if(  b_qn_well_defined_p[qnnn.node_000]==true &&
     #ifdef P4_TO_P8
           ( b_qn_well_defined_p[qnnn.node_m00_mm]==true || fabs(qnnn.d_m00_p0)<EPS || fabs(qnnn.d_m00_0p)<EPS) &&
           ( b_qn_well_defined_p[qnnn.node_m00_mp]==true || fabs(qnnn.d_m00_p0)<EPS || fabs(qnnn.d_m00_0m)<EPS) &&
           ( b_qn_well_defined_p[qnnn.node_m00_pm]==true || fabs(qnnn.d_m00_m0)<EPS || fabs(qnnn.d_m00_0p)<EPS) &&
           ( b_qn_well_defined_p[qnnn.node_m00_pp]==true || fabs(qnnn.d_m00_m0)<EPS || fabs(qnnn.d_m00_0m)<EPS) &&

           ( b_qn_well_defined_p[qnnn.node_p00_mm]==true || fabs(qnnn.d_p00_p0)<EPS || fabs(qnnn.d_p00_0p)<EPS) &&
           ( b_qn_well_defined_p[qnnn.node_p00_mp]==true || fabs(qnnn.d_p00_p0)<EPS || fabs(qnnn.d_p00_0m)<EPS) &&
           ( b_qn_well_defined_p[qnnn.node_p00_pm]==true || fabs(qnnn.d_p00_m0)<EPS || fabs(qnnn.d_p00_0p)<EPS) &&
           ( b_qn_well_defined_p[qnnn.node_p00_pp]==true || fabs(qnnn.d_p00_m0)<EPS || fabs(qnnn.d_p00_0m)<EPS) &&

           ( b_qn_well_defined_p[qnnn.node_0m0_mm]==true || fabs(qnnn.d_0m0_p0)<EPS || fabs(qnnn.d_0m0_0p)<EPS) &&
           ( b_qn_well_defined_p[qnnn.node_0m0_mp]==true || fabs(qnnn.d_0m0_p0)<EPS || fabs(qnnn.d_0m0_0m)<EPS) &&
           ( b_qn_well_defined_p[qnnn.node_0m0_pm]==true || fabs(qnnn.d_0m0_m0)<EPS || fabs(qnnn.d_0m0_0p)<EPS) &&
           ( b_qn_well_defined_p[qnnn.node_0m0_pp]==true || fabs(qnnn.d_0m0_m0)<EPS || fabs(qnnn.d_0m0_0m)<EPS) &&

           ( b_qn_well_defined_p[qnnn.node_0p0_mm]==true || fabs(qnnn.d_0p0_p0)<EPS || fabs(qnnn.d_0p0_0p)<EPS) &&
           ( b_qn_well_defined_p[qnnn.node_0p0_mp]==true || fabs(qnnn.d_0p0_p0)<EPS || fabs(qnnn.d_0p0_0m)<EPS) &&
           ( b_qn_well_defined_p[qnnn.node_0p0_pm]==true || fabs(qnnn.d_0p0_m0)<EPS || fabs(qnnn.d_0p0_0p)<EPS) &&
           ( b_qn_well_defined_p[qnnn.node_0p0_pp]==true || fabs(qnnn.d_0p0_m0)<EPS || fabs(qnnn.d_0p0_0m)<EPS) &&

           ( b_qn_well_defined_p[qnnn.node_00m_mm]==true || fabs(qnnn.d_00m_p0)<EPS || fabs(qnnn.d_00m_0p)<EPS) &&
           ( b_qn_well_defined_p[qnnn.node_00m_mp]==true || fabs(qnnn.d_00m_p0)<EPS || fabs(qnnn.d_00m_0m)<EPS) &&
           ( b_qn_well_defined_p[qnnn.node_00m_pm]==true || fabs(qnnn.d_00m_m0)<EPS || fabs(qnnn.d_00m_0p)<EPS) &&
           ( b_qn_well_defined_p[qnnn.node_00m_pp]==true || fabs(qnnn.d_00m_m0)<EPS || fabs(qnnn.d_00m_0m)<EPS) &&

           ( b_qn_well_defined_p[qnnn.node_00p_mm]==true || fabs(qnnn.d_00p_p0)<EPS || fabs(qnnn.d_00p_0p)<EPS) &&
           ( b_qn_well_defined_p[qnnn.node_00p_mp]==true || fabs(qnnn.d_00p_p0)<EPS || fabs(qnnn.d_00p_0m)<EPS) &&
           ( b_qn_well_defined_p[qnnn.node_00p_pm]==true || fabs(qnnn.d_00p_m0)<EPS || fabs(qnnn.d_00p_0p)<EPS) &&
           ( b_qn_well_defined_p[qnnn.node_00p_pp]==true || fabs(qnnn.d_00p_m0)<EPS || fabs(qnnn.d_00p_0m)<EPS)
     #else
           ( b_qn_well_defined_p[qnnn.node_m00_mm]==true || fabs(qnnn.d_m00_p0)<EPS) &&
           ( b_qn_well_defined_p[qnnn.node_m00_pm]==true || fabs(qnnn.d_m00_m0)<EPS) &&
           ( b_qn_well_defined_p[qnnn.node_p00_mm]==true || fabs(qnnn.d_p00_p0)<EPS) &&
           ( b_qn_well_defined_p[qnnn.node_p00_pm]==true || fabs(qnnn.d_p00_m0)<EPS) &&
           ( b_qn_well_defined_p[qnnn.node_0m0_mm]==true || fabs(qnnn.d_0m0_p0)<EPS) &&
           ( b_qn_well_defined_p[qnnn.node_0m0_pm]==true || fabs(qnnn.d_0m0_m0)<EPS) &&
           ( b_qn_well_defined_p[qnnn.node_0p0_mm]==true || fabs(qnnn.d_0p0_p0)<EPS) &&
           ( b_qn_well_defined_p[qnnn.node_0p0_pm]==true || fabs(qnnn.d_0p0_m0)<EPS)
     #endif
           )


      {
        b_qnn_well_defined_p[n] = true;
        qnn_p[n] = ( nx[n]*qnnn.dx_central(qn_p) +
                     ny[n]*qnnn.dy_central(qn_p)
             #ifdef P4_TO_P8
                     + nz[n]*qnnn.dz_central(qn_p)
             #endif
                     );
      }
      else
      {
        b_qnn_well_defined_p[n] = false;
        qnn_p[n] = 0;
      }
    }

    ierr = VecRestoreArray(qn , &qn_p ); CHKERRXX(ierr);
    ierr = VecRestoreArray(qnn, &qnn_p); CHKERRXX(ierr);

    ierr = VecRestoreArray(b_qn_well_defined , &b_qn_well_defined_p ); CHKERRXX(ierr);
    ierr = VecRestoreArray(b_qnn_well_defined, &b_qnn_well_defined_p); CHKERRXX(ierr);

    ierr = VecGhostUpdateBegin(b_qnn_well_defined, INSERT_VALUES, SCATTER_FORWARD); CHKERRXX(ierr);
    ierr = VecGhostUpdateEnd  (b_qnn_well_defined, INSERT_VALUES, SCATTER_FORWARD); CHKERRXX(ierr);

    ierr = VecGhostUpdateBegin(qnn, INSERT_VALUES, SCATTER_FORWARD); CHKERRXX(ierr);
    ierr = VecGhostUpdateEnd  (qnn, INSERT_VALUES, SCATTER_FORWARD); CHKERRXX(ierr);
  }

  /* extrapolate qnn */
  if(order==2)
  {
    ierr = VecGetArray(b_qnn_well_defined, &b_qnn_well_defined_p); CHKERRXX(ierr);
    for(int it=0; it<iterations; ++it)
    {
      ierr = VecGetArray(qnn, &qnn_p); CHKERRXX(ierr);

      for(p4est_locidx_t n=0; n<nodes->num_owned_indeps; ++n)
      {
        if(!b_qnn_well_defined_p[n])
        {
          ngbd->get_neighbors(n, qnnn);
          double dt = MIN(fabs(qnnn.d_m00) , fabs(qnnn.d_p00) );
          dt  =  MIN( dt, fabs(qnnn.d_0m0) , fabs(qnnn.d_0p0) );
#ifdef P4_TO_P8
          dt  =  MIN( dt, fabs(qnnn.d_00m) , fabs(qnnn.d_00p) );
          dt /= 3;
#else
          dt /= 2;
#endif

          /* first order one sided derivative */
          double qnnx = nx[n]>0 ? (qnn_p[n] - qnnn.f_m00_linear(qnn_p)) / qnnn.d_m00
                                : (qnnn.f_p00_linear(qnn_p) - qnn_p[n]) / qnnn.d_p00;
          double qnny = ny[n]>0 ? (qnn_p[n] - qnnn.f_0m0_linear(qnn_p)) / qnnn.d_0m0
                                : (qnnn.f_0p0_linear(qnn_p) - qnn_p[n]) / qnnn.d_0p0;
#ifdef P4_TO_P8
          double qnnz = nz[n]>0 ? (qnn_p[n] - qnnn.f_00m_linear(qnn_p)) / qnnn.d_00m
                                : (qnnn.f_00p_linear(qnn_p) - qnn_p[n]) / qnnn.d_00p;
#endif

          qnn_p[n] -= ( dt*nx[n]*qnnx +
                        dt*ny[n]*qnny
              #ifdef P4_TO_P8
                        + dt*nz[n]*qnnz
              #endif
                        );
        }
      }
      ierr = VecRestoreArray(qnn, &qnn_p); CHKERRXX(ierr);

      ierr = VecGhostUpdateBegin(qnn, INSERT_VALUES, SCATTER_FORWARD); CHKERRXX(ierr);
      ierr = VecGhostUpdateEnd  (qnn, INSERT_VALUES, SCATTER_FORWARD); CHKERRXX(ierr);
    }
    ierr = VecRestoreArray(b_qnn_well_defined, &b_qnn_well_defined_p); CHKERRXX(ierr);
  }

  /* extrapolate qn */
  if(order>=1)
  {
    if(order==2) ierr = VecGetArray(qnn, &qnn_p); CHKERRXX(ierr);
    ierr = VecGetArray(b_qn_well_defined, &b_qn_well_defined_p); CHKERRXX(ierr);

    for(int it=0; it<iterations; ++it)
    {
      ierr = VecGetArray(qn , &qn_p ); CHKERRXX(ierr);

      for(p4est_locidx_t n=0; n<nodes->num_owned_indeps; ++n)
      {
        if(!b_qn_well_defined_p[n])
        {
          ngbd->get_neighbors(n, qnnn);
          double dt = MIN(fabs(qnnn.d_m00) , fabs(qnnn.d_p00) );
          dt  =  MIN( dt, fabs(qnnn.d_0m0) , fabs(qnnn.d_0p0) );
#ifdef P4_TO_P8
          dt  =  MIN( dt, fabs(qnnn.d_00m) , fabs(qnnn.d_00p) );
          dt /= 3;
#else
          dt /= 2;
#endif

          /* first order one sided derivative */
          double qnx = nx[n]>0 ? (qn_p[n] - qnnn.f_m00_linear(qn_p)) / qnnn.d_m00
                               : (qnnn.f_p00_linear(qn_p) - qn_p[n]) / qnnn.d_p00;
          double qny = ny[n]>0 ? (qn_p[n] - qnnn.f_0m0_linear(qn_p)) / qnnn.d_0m0
                               : (qnnn.f_0p0_linear(qn_p) - qn_p[n]) / qnnn.d_0p0;
#ifdef P4_TO_P8
          double qnz = nz[n]>0 ? (qn_p[n] - qnnn.f_00m_linear(qn_p)) / qnnn.d_00m
                               : (qnnn.f_00p_linear(qn_p) - qn_p[n]) / qnnn.d_00p;
#endif

          qn_p[n] -= ( dt*nx[n]*qnx +
                       dt*ny[n]*qny
             #ifdef P4_TO_P8
                       + dt*nz[n]*qnz
             #endif
                       - (order==2 ? dt*qnn_p[n] : 0) );
        }
      }
      ierr = VecRestoreArray(qn, &qn_p); CHKERRXX(ierr);

      ierr = VecGhostUpdateBegin(qn, INSERT_VALUES, SCATTER_FORWARD); CHKERRXX(ierr);
      ierr = VecGhostUpdateEnd  (qn, INSERT_VALUES, SCATTER_FORWARD); CHKERRXX(ierr);
    }

    ierr = VecRestoreArray(b_qn_well_defined, &b_qn_well_defined_p); CHKERRXX(ierr);
    if(order==2) ierr = VecRestoreArray(qnn, &qnn_p); CHKERRXX(ierr);
  }
  ierr = VecRestoreArray(q, &q_p); CHKERRXX(ierr);

  if(order>=1) ierr = VecDestroy(b_qn_well_defined ); CHKERRXX(ierr);
  if(order==2) ierr = VecDestroy(b_qnn_well_defined); CHKERRXX(ierr);

  /* extrapolate q */
  Vec qxx, qyy;
  double *qxx_p, *qyy_p;
  ierr = VecCreateGhostNodes(p4est, nodes, &qxx); CHKERRXX(ierr);
  ierr = VecCreateGhostNodes(p4est, nodes, &qyy); CHKERRXX(ierr);
#ifdef P4_TO_P8
  Vec qzz;
  double *qzz_p;
  ierr = VecCreateGhostNodes(p4est, nodes, &qzz); CHKERRXX(ierr);
#endif

  if(order>=1) ierr = VecGetArray(qn, &qn_p); CHKERRXX(ierr);

  for(int it=0; it<iterations; ++it)
  {
#ifdef P4_TO_P8
    ngbd->second_derivatives_central(q, qxx, qyy, qzz);
#else
    ngbd->second_derivatives_central(q, qxx, qyy);
#endif

    ierr = VecGetArray(qxx, &qxx_p); CHKERRXX(ierr);
    ierr = VecGetArray(qyy, &qyy_p); CHKERRXX(ierr);
#ifdef P4_TO_P8
    ierr = VecGetArray(qzz, &qzz_p); CHKERRXX(ierr);
#endif

    ierr = VecGetArray(q  , &q_p  ); CHKERRXX(ierr);

    for(p4est_locidx_t n=0; n<nodes->num_owned_indeps; ++n)
    {
      if(phi_p[n] > -EPS)
      {
        ngbd->get_neighbors(n, qnnn);
        double dt = MIN(fabs(qnnn.d_m00) , fabs(qnnn.d_p00) );
        dt  =  MIN( dt, fabs(qnnn.d_0m0) , fabs(qnnn.d_0p0) );
#ifdef P4_TO_P8
        dt  =  MIN( dt, fabs(qnnn.d_00m) , fabs(qnnn.d_00p) );
        dt /= 3;
#else
        dt /= 2;
#endif

        /* first order one sided derivatives */
        double qx = nx[n]>0 ? (q_p[n] - qnnn.f_m00_linear(q_p)) / qnnn.d_m00
                            : (qnnn.f_p00_linear(q_p) - q_p[n]) / qnnn.d_p00;
        double qy = ny[n]>0 ? (q_p[n] - qnnn.f_0m0_linear(q_p)) / qnnn.d_0m0
                            : (qnnn.f_0p0_linear(q_p) - q_p[n]) / qnnn.d_0p0;
#ifdef P4_TO_P8
        double qz = nz[n]>0 ? (q_p[n] - qnnn.f_00m_linear(q_p)) / qnnn.d_00m
                            : (qnnn.f_00p_linear(q_p) - q_p[n]) / qnnn.d_00p;
#endif

        /* second order derivatives */
        double qxx_m00 = qnnn.f_m00_linear(qxx_p);
        double qxx_p00 = qnnn.f_p00_linear(qxx_p);
        double qyy_0m0 = qnnn.f_0m0_linear(qyy_p);
        double qyy_0p0 = qnnn.f_0p0_linear(qyy_p);
#ifdef P4_TO_P8
        double qzz_00m = qnnn.f_00m_linear(qzz_p);
        double qzz_00p = qnnn.f_00p_linear(qzz_p);
#endif

        /* minmod operation */
        qxx_m00 = qxx_p[n]*qxx_m00<0 ? 0 : (fabs(qxx_p[n])<fabs(qxx_m00) ? qxx_p[n] : qxx_m00);
        qxx_p00 = qxx_p[n]*qxx_p00<0 ? 0 : (fabs(qxx_p[n])<fabs(qxx_p00) ? qxx_p[n] : qxx_p00);
        qyy_0m0 = qyy_p[n]*qyy_0m0<0 ? 0 : (fabs(qyy_p[n])<fabs(qyy_0m0) ? qyy_p[n] : qyy_0m0);
        qyy_0p0 = qyy_p[n]*qyy_0p0<0 ? 0 : (fabs(qyy_p[n])<fabs(qyy_0p0) ? qyy_p[n] : qyy_0p0);
#ifdef P4_TO_P8
        qzz_00m = qzz_p[n]*qzz_00m<0 ? 0 : (fabs(qzz_p[n])<fabs(qzz_00m) ? qzz_p[n] : qzz_00m);
        qzz_00p = qzz_p[n]*qzz_00p<0 ? 0 : (fabs(qzz_p[n])<fabs(qzz_00p) ? qzz_p[n] : qzz_00p);
#endif

        if(nx[n]<0) qx -= .5*qnnn.d_p00*qxx_p00;
        else        qx += .5*qnnn.d_m00*qxx_m00;
        if(ny[n]<0) qy -= .5*qnnn.d_0p0*qyy_0p0;
        else        qy += .5*qnnn.d_0m0*qyy_0m0;
#ifdef P4_TO_P8
        if(nz[n]<0) qz -= .5*qnnn.d_00p*qzz_00p;
        else        qz += .5*qnnn.d_00m*qzz_00m;
#endif

        q_p[n] -= ( dt*nx[n]*qx +
                    dt*ny[n]*qy
            #ifdef P4_TO_P8
                    + dt*nz[n]*qz
            #endif
                    - (order>=1 ? dt*qn_p[n] : 0) );
      }
    }

    ierr = VecRestoreArray(qxx, &qxx_p); CHKERRXX(ierr);
    ierr = VecRestoreArray(qyy, &qyy_p); CHKERRXX(ierr);
#ifdef P4_TO_P8
    ierr = VecRestoreArray(qzz, &qzz_p); CHKERRXX(ierr);
#endif
    ierr = VecRestoreArray(q  , &q_p  ); CHKERRXX(ierr);

    ierr = VecGhostUpdateBegin(q, INSERT_VALUES, SCATTER_FORWARD); CHKERRXX(ierr);
    ierr = VecGhostUpdateEnd  (q, INSERT_VALUES, SCATTER_FORWARD); CHKERRXX(ierr);
  }

  if (order >= 1) {
    ierr = VecRestoreArray(qn, &qn_p); CHKERRXX(ierr);
    ierr = VecDestroy(qn); CHKERRXX(ierr);
    ierr = VecDestroy(b_qn_well_defined); CHKERRXX(ierr);
  }
  if (order == 2) {
    ierr = VecDestroy(qnn); CHKERRXX(ierr);
    ierr = VecDestroy(b_qnn_well_defined); CHKERRXX(ierr);
  }

  ierr = VecRestoreArray(phi, &phi_p); CHKERRXX(ierr);

  ierr = VecDestroy(qxx); CHKERRXX(ierr);
  ierr = VecDestroy(qyy); CHKERRXX(ierr);
#ifdef P4_TO_P8
  ierr = VecDestroy(qzz); CHKERRXX(ierr);
#endif
}


void my_p4est_level_set_t::extend_from_interface_to_whole_domain_TVD_one_iteration( const std::vector<int>& map, double *phi_p,
                                                                                    std::vector<double>& nx, std::vector<double>& ny,
                                                                                    #ifdef P4_TO_P8
                                                                                    std::vector<double>& nz,
                                                                                    #endif
                                                                                    double *q_out_p,
                                                                                    double *q_p, double *qxx_p, double *qyy_p,
                                                                                    #ifdef P4_TO_P8
                                                                                    double *qzz_p,
                                                                                    #endif
                                                                                    std::vector<double>& qi_m00, std::vector<double>& qi_p00,
                                                                                    std::vector<double>& qi_0m0, std::vector<double>& qi_0p0,
                                                                                    #ifdef P4_TO_P8
                                                                                    std::vector<double>& qi_00m, std::vector<double>& qi_00p,
                                                                                    #endif
                                                                                    std::vector<double>& s_m00 , std::vector<double>& s_p00,
                                                                                    std::vector<double>& s_0m0 , std::vector<double>& s_0p0
                                                                                    #ifdef P4_TO_P8
                                                                                    , std::vector<double>& s_00m, std::vector<double>& s_00p
                                                                                    #endif
                                                                                    ) const
{
  quad_neighbor_nodes_of_node_t qnnn;
  for(size_t n_map=0; n_map<map.size(); ++n_map)
  {
    p4est_locidx_t n = map[n_map];
    ngbd->get_neighbors(n, qnnn);
    //---------------------------------------------------------------------
    // Neighborhood information
    //---------------------------------------------------------------------
    double p_000, p_m00, p_p00, p_0m0, p_0p0;
    double q_000, q_m00, q_p00, q_0m0, q_0p0;
#ifdef P4_TO_P8
    double p_00m, p_00p;
    double q_00m, q_00p;
    qnnn.ngbd_with_quadratic_interpolation(phi_p, p_000, p_m00, p_p00, p_0m0, p_0p0, p_00m, p_00p);
    qnnn.ngbd_with_quadratic_interpolation(q_p  , q_000, q_m00, q_p00, q_0m0, q_0p0, q_00m, q_00p);
#else
    qnnn.ngbd_with_quadratic_interpolation(phi_p, p_000, p_m00, p_p00, p_0m0, p_0p0);
    qnnn.ngbd_with_quadratic_interpolation(q_p  , q_000, q_m00, q_p00, q_0m0, q_0p0);
#endif

    double s_p00_ = qnnn.d_p00; double s_m00_ = qnnn.d_m00;
    double s_0p0_ = qnnn.d_0p0; double s_0m0_ = qnnn.d_0m0;
#ifdef P4_TO_P8
    double s_00p_ = qnnn.d_00p; double s_00m_ = qnnn.d_00m;
#endif

    if(p_000*p_m00<0) {
      s_m00_ = s_m00[n];
      q_m00 = qi_m00[n];
    }
    if(p_000*p_p00<0) {
      s_p00_ = s_p00[n];
      q_p00 = qi_p00[n];
    }
    if(p_000*p_0m0<0) {
      s_0m0_ = s_0m0[n];
      q_0m0 = qi_0m0[n];
    }
    if(p_000*p_0p0<0){
      s_0p0_ = s_0p0[n];
      q_0p0 = qi_0p0[n];
    }
#ifdef P4_TO_P8
    if(p_000*p_00m<0){
      s_00m_ = s_00m[n];
      q_00m = qi_00m[n];
    }
    if(p_000*p_00p<0){
      s_00p_ = s_00p[n];
      q_00p = qi_00p[n];
    }
#endif

//    double sgn = (p_000>0) ? 1 : -1;
    double qxx_000, qxx_m00, qxx_p00, qxx_0m0, qxx_0p0;
    double qyy_000, qyy_m00, qyy_p00, qyy_0m0, qyy_0p0;
#ifdef P4_TO_P8
    double qxx_00m, qxx_00p;
    double qyy_00m, qyy_00p;
    double qzz_000, qzz_m00, qzz_p00, qzz_0m0, qzz_0p0, qzz_00m, qzz_00p;
    qnnn.ngbd_with_quadratic_interpolation(qxx_p, qxx_000, qxx_m00, qxx_p00, qxx_0m0, qxx_0p0, qxx_00m, qxx_00p);
    qnnn.ngbd_with_quadratic_interpolation(qyy_p, qyy_000, qyy_m00, qyy_p00, qyy_0m0, qyy_0p0, qyy_00m, qyy_00p);
    qnnn.ngbd_with_quadratic_interpolation(qzz_p, qzz_000, qzz_m00, qzz_p00, qzz_0m0, qzz_0p0, qzz_00m, qzz_00p);
#else
    qnnn.ngbd_with_quadratic_interpolation(qxx_p, qxx_000, qxx_m00, qxx_p00, qxx_0m0, qxx_0p0);
    qnnn.ngbd_with_quadratic_interpolation(qyy_p, qyy_000, qyy_m00, qyy_p00, qyy_0m0, qyy_0p0);
#endif

    //---------------------------------------------------------------------
    // Neumann boundary condition on the walls
    //---------------------------------------------------------------------
    p4est_indep_t *node = (p4est_indep_t*)sc_array_index(&nodes->indep_nodes, n);

    /* wall in the x direction */
    if     (is_node_xmWall(p4est, node)) { s_m00_ = s_p00_; q_m00 = q_p00; qxx_000 = qxx_m00 = qxx_p00 = 0; }
    else if(is_node_xpWall(p4est, node)) { s_p00_ = s_m00_; q_p00 = q_m00; qxx_000 = qxx_m00 = qxx_p00 = 0; }

    /* wall in the y direction */
    if     (is_node_ymWall(p4est, node)) { s_0m0_ = s_0p0_; q_0m0 = q_0p0; qyy_000 = qyy_0m0 = qyy_0p0 = 0; }
    else if(is_node_ypWall(p4est, node)) { s_0p0_ = s_0m0_; q_0p0 = q_0m0; qyy_000 = qyy_0m0 = qyy_0p0 = 0; }

#ifdef P4_TO_P8
    /* wall in the y direction */
    if     (is_node_zmWall(p4est, node)) { s_00m_ = s_00p_; q_00m = q_00p; qzz_000 = qzz_00m = qzz_00p = 0; }
    else if(is_node_zpWall(p4est, node)) { s_00p_ = s_00m_; q_00p = q_00m; qzz_000 = qzz_00m = qzz_00p = 0; }
#endif

    //---------------------------------------------------------------------
    // Second order accurate One-Sided Differecing
    //---------------------------------------------------------------------
//    double qxm = (q_000-q_m00)/s_m00_ + 0.5*s_m00_*MC(qxx_m00, qxx_000);
//    double qxp = (q_p00-q_000)/s_p00_ - 0.5*s_p00_*MC(qxx_p00, qxx_000);
//    double qym = (q_000-q_0m0)/s_0m0_ + 0.5*s_0m0_*MC(qyy_0m0, qyy_000);
//    double qyp = (q_0p0-q_000)/s_0p0_ - 0.5*s_0p0_*MC(qyy_0p0, qyy_000);
//#ifdef P4_TO_P8
//    double qzm = (q_000-q_00m)/s_00m_ + 0.5*s_00m_*MC(qzz_00m, qzz_000);
//    double qzp = (q_00p-q_000)/s_00p_ - 0.5*s_00p_*MC(qzz_00p, qzz_000);
//#endif
    double qxm = (q_000-q_m00)/s_m00_ + 0.5*s_m00_*MINMOD(qxx_m00, qxx_000);
    double qxp = (q_p00-q_000)/s_p00_ - 0.5*s_p00_*MINMOD(qxx_p00, qxx_000);
    double qym = (q_000-q_0m0)/s_0m0_ + 0.5*s_0m0_*MINMOD(qyy_0m0, qyy_000);
    double qyp = (q_0p0-q_000)/s_0p0_ - 0.5*s_0p0_*MINMOD(qyy_0p0, qyy_000);
#ifdef P4_TO_P8
    double qzm = (q_000-q_00m)/s_00m_ + 0.5*s_00m_*MINMOD(qzz_00m, qzz_000);
    double qzp = (q_00p-q_000)/s_00p_ - 0.5*s_00p_*MINMOD(qzz_00p, qzz_000);
#endif

    //---------------------------------------------------------------------
    // Upwind Scheme
    //---------------------------------------------------------------------
    double dt = MIN(s_m00_, s_p00_);
    dt = MIN(dt, s_0m0_, s_0p0_);
#ifdef P4_TO_P8
    dt = MIN(dt, s_00m_, s_00p_);
    dt /= 3.;
#else
    dt /= 2.;
#endif

//    q_out_p[n] = q_000 - (dt*sgn) * ( nx[n]*( (sgn*nx[n]>0) ? qxm : qxp) +
//                                      ny[n]*( (sgn*ny[n]>0) ? qym : qyp)
//                                  #ifdef P4_TO_P8
//                                      + nz[n]*( (sgn*nz[n]>0) ? qzm : qzp)
//                                  #endif
//                                      );
    q_out_p[n] = q_000 - (dt) * ( nx[n]*( (nx[n]>0) ? qxm : qxp) +
                                  ny[n]*( (ny[n]>0) ? qym : qyp)
                              #ifdef P4_TO_P8
                                  + nz[n]*( (nz[n]>0) ? qzm : qzp)
                              #endif
                                  );
  }
}


void my_p4est_level_set_t::extend_from_interface_to_whole_domain_TVD(Vec phi, Vec qi, Vec q, int iterations, Vec mask, double band_zero, double band_smooth, double (*cf)(p4est_locidx_t, int, double)) const
{
  PetscErrorCode ierr;
  ierr = PetscLogEventBegin(log_my_p4est_level_set_extend_from_interface_TVD, phi, qi, q, 0); CHKERRXX(ierr);

  if (mask != NULL && cf != NULL) throw std::invalid_argument("No mask and cf simultaneously at the moment");

  /* init the neighborhood information if needed */
  /* NOTE: from now on the neighbors will be initialized ... do we want to clear them
   * at the end of this function if they were not initialized beforehand ?
   */
  ngbd->init_neighbors();

  /* find dx and dy smallest */
  splitting_criteria_t *data = (splitting_criteria_t*) p4est->user_pointer;
  p4est_topidx_t vm = p4est->connectivity->tree_to_vertex[0 + 0];
  p4est_topidx_t vp = p4est->connectivity->tree_to_vertex[0 + P4EST_CHILDREN-1];
  double xmin = p4est->connectivity->vertices[3*vm + 0];
  double ymin = p4est->connectivity->vertices[3*vm + 1];
  double xmax = p4est->connectivity->vertices[3*vp + 0];
  double ymax = p4est->connectivity->vertices[3*vp + 1];
  double dx = (xmax-xmin) / pow(2.,(double) data->max_lvl);
  double dy = (ymax-ymin) / pow(2.,(double) data->max_lvl);

#ifdef P4_TO_P8
  double zmin = p4est->connectivity->vertices[3*vm + 2];
  double zmax = p4est->connectivity->vertices[3*vp + 2];
  double dz = (zmax-zmin) / pow(2.,(double) data->max_lvl);
  double dl = MAX(dx, dy, dz);
#else
  double dl = MAX(dx, dy);
#endif

  Vec qxx, qyy;
  double *qxx_p, *qyy_p;
  ierr = VecCreateGhostNodes(p4est, nodes, &qxx); CHKERRXX(ierr);
  ierr = VecCreateGhostNodes(p4est, nodes, &qyy); CHKERRXX(ierr);
#ifdef P4_TO_P8
  Vec qzz; double *qzz_p;
  ierr = VecCreateGhostNodes(p4est, nodes, &qzz); CHKERRXX(ierr);
  compute_derivatives(qi, qxx, qyy, qzz);
#else
  compute_derivatives(qi, qxx, qyy);
#endif

  Vec q1, q2;
  double *q1_p, *q2_p, *q_p, *qi_p, *phi_p;
  ierr = VecDuplicate(phi, &q1); CHKERRXX(ierr);
  ierr = VecDuplicate(phi, &q2); CHKERRXX(ierr);

  ierr = VecGetArray(qi, &qi_p); CHKERRXX(ierr);
  ierr = VecGetArray(q , &q_p); CHKERRXX(ierr);
  ierr = VecGetArray(q1, &q1_p); CHKERRXX(ierr);
  ierr = VecGetArray(q2, &q2_p); CHKERRXX(ierr);
  ierr = VecGetArray(phi, &phi_p); CHKERRXX(ierr);

  /* compute the normals */
  std::vector<double> nx(nodes->num_owned_indeps);
  std::vector<double> ny(nodes->num_owned_indeps);
#ifdef P4_TO_P8
  std::vector<double> nz(nodes->num_owned_indeps);
#endif
  quad_neighbor_nodes_of_node_t qnnn;

  for(p4est_locidx_t n=0; n<nodes->num_owned_indeps; ++n)
  {
    ngbd->get_neighbors(n, qnnn);
    nx[n] = qnnn.dx_central(phi_p);
    ny[n] = qnnn.dy_central(phi_p);
#ifdef P4_TO_P8
    nz[n] = qnnn.dz_central(phi_p);
    double norm = sqrt(nx[n]*nx[n] + ny[n]*ny[n] + nz[n]*nz[n]);
#else
    double norm = sqrt(nx[n]*nx[n] + ny[n]*ny[n]);
#endif

    if(norm>EPS)
    {
      if (phi_p[n] < 0) norm = -norm;
      nx[n] /= norm;
      ny[n] /= norm;
#ifdef P4_TO_P8
      nz[n] /= norm;
#endif
    }
    else
    {
      nx[n] = 0;
      ny[n] = 0;
#ifdef P4_TO_P8
      nz[n] = 0;
#endif
    }
  }


  /* compute second order derivatives of phi for second order accurate location */
  Vec dxx; double *dxx_p; ierr = VecCreateGhostNodes(p4est, nodes, &dxx); CHKERRXX(ierr);
  Vec dyy; double *dyy_p; ierr = VecCreateGhostNodes(p4est, nodes, &dyy); CHKERRXX(ierr);
#ifdef P4_TO_P8
  Vec dzz; double *dzz_p; ierr = VecCreateGhostNodes(p4est, nodes, &dzz); CHKERRXX(ierr);
#endif

  ierr = VecRestoreArray(phi, &phi_p); CHKERRXX(ierr);

#ifdef P4_TO_P8
  compute_derivatives(phi, dxx, dyy, dzz);
#else
  compute_derivatives(phi, dxx, dyy);
#endif

  ierr = VecGetArray(phi, &phi_p); CHKERRXX(ierr);

  ierr = VecGetArray(dxx, &dxx_p); CHKERRXX(ierr);
  ierr = VecGetArray(dyy, &dyy_p); CHKERRXX(ierr);
#ifdef P4_TO_P8
  ierr = VecGetArray(dzz, &dzz_p); CHKERRXX(ierr);
#endif

  /* initialization of q */
  const std::vector<p4est_locidx_t>& layer_nodes = ngbd->layer_nodes;
  const std::vector<p4est_locidx_t>& local_nodes = ngbd->local_nodes;

  if (cf == NULL)
  {
    if (mask == NULL)
    {
      for(size_t n=0; n<nodes->indep_nodes.elem_count; ++n)
        q_p[n] = fabs(phi_p[n])<1.5*dl ? qi_p[n] : 0;
    } else {
      double *mask_p;
      ierr = VecGetArray(mask, &mask_p); CHKERRXX(ierr);
      for(size_t n=0; n<nodes->indep_nodes.elem_count; ++n)
      {
        q_p[n] = MAX(mask_p[n], fabs(phi_p[n]))<1.5*dl ? qi_p[n] : 0;
      }
      ierr = VecRestoreArray(mask, &mask_p); CHKERRXX(ierr);
    }
  } else {
    for(size_t n=0; n<nodes->indep_nodes.elem_count; ++n)
      q_p[n] = 0;
  }

  // first initialize the quantities at the interface (instead of doing it each time in the loop ...)
  std::vector<double> qi_m00(nodes->num_owned_indeps);
  std::vector<double> qi_p00(nodes->num_owned_indeps);
  std::vector<double> qi_0m0(nodes->num_owned_indeps);
  std::vector<double> qi_0p0(nodes->num_owned_indeps);
  std::vector<double> s_m00(nodes->num_owned_indeps);
  std::vector<double> s_p00(nodes->num_owned_indeps);
  std::vector<double> s_0m0(nodes->num_owned_indeps);
  std::vector<double> s_0p0(nodes->num_owned_indeps);

#ifdef P4_TO_P8
  std::vector<double> qi_00m(nodes->num_owned_indeps);
  std::vector<double> qi_00p(nodes->num_owned_indeps);
  std::vector<double> s_00m(nodes->num_owned_indeps);
  std::vector<double> s_00p(nodes->num_owned_indeps);
  my_p4est_interpolation_nodes_t interp_m00(ngbd); interp_m00.set_input(qi, qxx, qyy, qzz, interpolation_on_interface);
  my_p4est_interpolation_nodes_t interp_p00(ngbd); interp_p00.set_input(qi, qxx, qyy, qzz, interpolation_on_interface);
  my_p4est_interpolation_nodes_t interp_0m0(ngbd); interp_0m0.set_input(qi, qxx, qyy, qzz, interpolation_on_interface);
  my_p4est_interpolation_nodes_t interp_0p0(ngbd); interp_0p0.set_input(qi, qxx, qyy, qzz, interpolation_on_interface);
  my_p4est_interpolation_nodes_t interp_00m(ngbd); interp_00m.set_input(qi, qxx, qyy, qzz, interpolation_on_interface);
  my_p4est_interpolation_nodes_t interp_00p(ngbd); interp_00p.set_input(qi, qxx, qyy, qzz, interpolation_on_interface);
#else
  my_p4est_interpolation_nodes_t interp_m00(ngbd); interp_m00.set_input(qi, qxx, qyy, interpolation_on_interface);
  my_p4est_interpolation_nodes_t interp_p00(ngbd); interp_p00.set_input(qi, qxx, qyy, interpolation_on_interface);
  my_p4est_interpolation_nodes_t interp_0m0(ngbd); interp_0m0.set_input(qi, qxx, qyy, interpolation_on_interface);
  my_p4est_interpolation_nodes_t interp_0p0(ngbd); interp_0p0.set_input(qi, qxx, qyy, interpolation_on_interface);
#endif

  my_p4est_interpolation_nodes_t interp_mask(ngbd); interp_mask.set_input(mask, linear);

  for(p4est_locidx_t n=0; n<nodes->num_owned_indeps; ++n)
  {
    ngbd->get_neighbors(n, qnnn);
    double x = node_x_fr_n(n, p4est, nodes);
    double y = node_y_fr_n(n, p4est, nodes);
#ifdef P4_TO_P8
    double z = node_z_fr_n(n, p4est, nodes);
#endif

    double p_000, p_m00, p_p00, p_0m0, p_0p0;
#ifdef P4_TO_P8
    double p_00m, p_00p;
#endif
    qnnn.ngbd_with_quadratic_interpolation(phi_p, p_000,
                                                 p_m00, p_p00,
                                                 p_0m0, p_0p0
                                             #ifdef P4_TO_P8
                                                 , p_00m, p_00p
                                             #endif
                                                 );

    double s_p00_ = qnnn.d_p00; double s_m00_ = qnnn.d_m00;
    double s_0p0_ = qnnn.d_0p0; double s_0m0_ = qnnn.d_0m0;
#ifdef P4_TO_P8
    double s_00p_ = qnnn.d_00p; double s_00m_ = qnnn.d_00m;
#endif

    //---------------------------------------------------------------------
    // Second Order derivatives
    //---------------------------------------------------------------------
    double pxx_000 = dxx_p[n];
    double pyy_000 = dyy_p[n];
#ifdef P4_TO_P8
    double pzz_000 = dzz_p[n];
#endif
    double pxx_m00 = qnnn.f_m00_linear(dxx_p);
    double pxx_p00 = qnnn.f_p00_linear(dxx_p);
    double pyy_0m0 = qnnn.f_0m0_linear(dyy_p);
    double pyy_0p0 = qnnn.f_0p0_linear(dyy_p);
#ifdef P4_TO_P8
    double pzz_00m = qnnn.f_00m_linear(dzz_p);
    double pzz_00p = qnnn.f_00p_linear(dzz_p);
#endif
    double dist;

    if(p_000*p_m00<0)
    {
//      dist = interface_Location(0, s_m00_, p_000, p_m00);
      dist = interface_Location_With_Second_Order_Derivative(0, s_m00_, p_000, p_m00, pxx_000, pxx_m00);
      dist = MAX(dist,EPS);
      double xyz[] = { x-dist, y
                 #ifdef P4_TO_P8
                       , z
                 #endif
                     };
      if (cf == NULL) interp_m00.add_point(n, xyz);
      else qi_m00[n] = (*cf)(n, dir::f_m00, dist);
      s_m00[n] = dist;
    }
    else
    {
      qi_m00[n] = qi_p[n];
      s_m00[n] = s_m00_;
    }

    if(p_000*p_p00<0)
    {
//      dist = interface_Location(0, s_p00_, p_000, p_p00);
      dist = interface_Location_With_Second_Order_Derivative(0, s_p00_, p_000, p_p00, pxx_000, pxx_p00);
      dist = MAX(dist,EPS);
      double xyz[] = { x+dist, y
                 #ifdef P4_TO_P8
                       , z
                 #endif
                     };
        if (cf == NULL) interp_p00.add_point(n, xyz);
        else qi_p00[n] = (*cf)(n, dir::f_p00, dist);
        s_p00[n] = dist;
    }
    else
    {
      qi_p00[n] = qi_p[n];
      s_p00[n] = s_p00_;
    }

    if(p_000*p_0m0<0) {
//      dist = interface_Location(0, s_0m0_, p_000, p_0m0);
      dist = interface_Location_With_Second_Order_Derivative(0, s_0m0_, p_000, p_0m0, pyy_000, pyy_0m0);
      dist = MAX(dist,EPS);
      double xyz[] = { x, y-dist
                 #ifdef P4_TO_P8
                       , z
                 #endif
                     };
        if (cf == NULL) interp_0m0.add_point(n, xyz);
        else qi_0m0[n] = (*cf)(n, dir::f_0m0, dist);
        s_0m0[n] = dist;
    }
    else
    {
      qi_0m0[n] = qi_p[n];
      s_0m0[n] = s_0m0_;
    }

    if(p_000*p_0p0<0)
    {
//      dist = interface_Location(0, s_0p0_, p_000, p_0p0);
      dist = interface_Location_With_Second_Order_Derivative(0, s_0p0_, p_000, p_0p0, pyy_000, pyy_0p0);
      dist = MAX(dist,EPS);
      double xyz[] = { x, y+dist
                 #ifdef P4_TO_P8
                       , z
                 #endif
                     };

        if (cf == NULL) interp_0p0.add_point(n, xyz);
        else qi_0p0[n] = (*cf)(n, dir::f_0p0, dist);
        s_0p0[n] = dist;
    }
    else
    {
      qi_0p0[n] = qi_p[n];
      s_0p0[n] = s_0p0_;
    }

#ifdef P4_TO_P8
    if(p_000*p_00m<0)
    {
//      dist = interface_Location(0, s_00m_, p_000, p_00m);
      dist = interface_Location_With_Second_Order_Derivative(0, s_00m_, p_000, p_00m, pzz_000, pzz_00m);
      dist = MAX(dist,EPS);
      double xyz[] = { x, y, z-dist };

        if (cf == NULL) interp_00m.add_point(n, xyz);
        else qi_00m[n] = (*cf)(n, dir::f_00m, dist);
        s_00m[n] = dist;
    }
    else
    {
      qi_00m[n] = qi_p[n];
      s_00m[n] = s_00m_;
    }

    if(p_000*p_00p<0)
    {
//      dist = interface_Location(0, s_00p_, p_000, p_00p);
      dist = interface_Location_With_Second_Order_Derivative(0, s_00p_, p_000, p_00p, pzz_000, pzz_00p);
      dist = MAX(dist,EPS);
      double xyz[] = { x, y, z+dist };

        if (cf == NULL) interp_00p.add_point(n, xyz);
        else qi_00p[n] = (*cf)(n, dir::f_00p, dist);
        s_00p[n] = dist;
    }
    else
    {
      qi_00p[n] = qi_p[n];
      s_00p[n] = s_00p_;
    }
#endif
  }

  if (cf == NULL)
  {
    interp_m00.interpolate(qi_m00.data());
    interp_p00.interpolate(qi_p00.data());
    interp_0m0.interpolate(qi_0m0.data());
    interp_0p0.interpolate(qi_0p0.data());
#ifdef P4_TO_P8
    interp_00m.interpolate(qi_00m.data());
    interp_00p.interpolate(qi_00p.data());
#endif
  }

  if (mask != NULL)
  {
    std::vector<double> mask_m00(nodes->num_owned_indeps, 0); interp_m00.set_input(mask, linear); interp_m00.interpolate(mask_m00.data());
    std::vector<double> mask_p00(nodes->num_owned_indeps, 0); interp_p00.set_input(mask, linear); interp_p00.interpolate(mask_p00.data());

    std::vector<double> mask_0m0(nodes->num_owned_indeps, 0); interp_0m0.set_input(mask, linear); interp_0m0.interpolate(mask_0m0.data());
    std::vector<double> mask_0p0(nodes->num_owned_indeps, 0); interp_0p0.set_input(mask, linear); interp_0p0.interpolate(mask_0p0.data());
#ifdef P4_TO_P8
    std::vector<double> mask_00m(nodes->num_owned_indeps, 0); interp_00m.set_input(mask, linear); interp_00m.interpolate(mask_00m.data());
    std::vector<double> mask_00p(nodes->num_owned_indeps, 0); interp_00p.set_input(mask, linear); interp_00p.interpolate(mask_00p.data());
#endif

    double a = band_zero*dl;
    double b = band_smooth*dl;

    foreach_local_node(n, nodes)
    {
      ngbd->get_neighbors(n, qnnn);

      double p_000, p_m00, p_p00, p_0m0, p_0p0;
#ifdef P4_TO_P8
      double p_00m, p_00p;
      qnnn.ngbd_with_quadratic_interpolation(phi_p, p_000, p_m00, p_p00, p_0m0, p_0p0, p_00m, p_00p);
#else
      qnnn.ngbd_with_quadratic_interpolation(phi_p, p_000, p_m00, p_p00, p_0m0, p_0p0);
#endif

      if (p_000*p_m00 < 0) { qi_m00[n] *= 1.-smoothstep(1, (mask_m00[n]-a)/b); }
      if (p_000*p_p00 < 0) { qi_p00[n] *= 1.-smoothstep(1, (mask_p00[n]-a)/b); }

      if (p_000*p_0m0 < 0) { qi_0m0[n] *= 1.-smoothstep(1, (mask_0m0[n]-a)/b); }
      if (p_000*p_0p0 < 0) { qi_0p0[n] *= 1.-smoothstep(1, (mask_0p0[n]-a)/b); }
#ifdef P4_TO_P8
      if (p_000*p_00m < 0) { qi_00m[n] *= 1.-smoothstep(1, (mask_00m[n]-a)/b); }
      if (p_000*p_00p < 0) { qi_00p[n] *= 1.-smoothstep(1, (mask_00p[n]-a)/b); }
#endif
    }
  }

  for(int it=0; it<iterations; ++it)
  {
    //---------------------------------------------------------------------
    // q1 = q - dt*sgn(phi)*n \cdot \nabla(q) by the Godunov scheme with ENO-2 and subcell resolution
    //---------------------------------------------------------------------

#ifdef P4_TO_P8
    compute_derivatives(q, qxx, qyy, qzz);
#else
    compute_derivatives(q, qxx, qyy);
#endif

    ierr = VecGetArray(qxx, &qxx_p); CHKERRXX(ierr);
    ierr = VecGetArray(qyy, &qyy_p); CHKERRXX(ierr);
#ifdef P4_TO_P8
    ierr = VecGetArray(qzz, &qzz_p); CHKERRXX(ierr);
#endif

    /* First do layer nodes */
    extend_from_interface_to_whole_domain_TVD_one_iteration(layer_nodes, phi_p, nx, ny,
                                                        #ifdef P4_TO_P8
                                                            nz,
                                                        #endif
                                                            q1_p,
                                                            q_p, qxx_p, qyy_p,
                                                        #ifdef P4_TO_P8
                                                            qzz_p,
                                                        #endif
                                                            qi_m00, qi_p00,
                                                            qi_0m0, qi_0p0,
                                                        #ifdef P4_TO_P8
                                                            qi_00m, qi_00p,
                                                        #endif
                                                            s_m00, s_p00,
                                                            s_0m0, s_0p0
                                                        #ifdef P4_TO_P8
                                                            , s_00m, s_00p
                                                        #endif
                                                            );

    /* initiate communication for q1 */
    ierr = VecGhostUpdateBegin(q1, INSERT_VALUES, SCATTER_FORWARD); CHKERRXX(ierr);

    /* compute the local nodes */
    extend_from_interface_to_whole_domain_TVD_one_iteration(local_nodes, phi_p, nx, ny,
                                                        #ifdef P4_TO_P8
                                                            nz,
                                                        #endif
                                                            q1_p,
                                                            q_p, qxx_p, qyy_p,
                                                        #ifdef P4_TO_P8
                                                            qzz_p,
                                                        #endif
                                                            qi_m00, qi_p00,
                                                            qi_0m0, qi_0p0,
                                                        #ifdef P4_TO_P8
                                                            qi_00m, qi_00p,
                                                        #endif
                                                            s_m00, s_p00,
                                                            s_0m0, s_0p0
                                                        #ifdef P4_TO_P8
                                                            , s_00m, s_00p
                                                        #endif
                                                            );

    /* finish communication for q1 */
    ierr = VecGhostUpdateEnd(q1, INSERT_VALUES, SCATTER_FORWARD); CHKERRXX(ierr);

    ierr = VecRestoreArray(qxx, &qxx_p); CHKERRXX(ierr);
    ierr = VecRestoreArray(qyy, &qyy_p); CHKERRXX(ierr);
#ifdef P4_TO_P8
    ierr = VecRestoreArray(qzz, &qzz_p); CHKERRXX(ierr);
#endif

#ifdef P4_TO_P8
    compute_derivatives(q1, qxx, qyy, qzz);
#else
    compute_derivatives(q1, qxx, qyy);
#endif

    ierr = VecGetArray(qxx, &qxx_p); CHKERRXX(ierr);
    ierr = VecGetArray(qyy, &qyy_p); CHKERRXX(ierr);
#ifdef P4_TO_P8
    ierr = VecGetArray(qzz, &qzz_p); CHKERRXX(ierr);
#endif

    //---------------------------------------------------------------------
    // q2 = q1 - dt*sgn(phi)*n \cdot \nabla(q1) by the Godunov scheme with ENO-2 and subcell resolution
    //---------------------------------------------------------------------
    /* First do layer nodes */
    extend_from_interface_to_whole_domain_TVD_one_iteration(layer_nodes, phi_p, nx, ny,
                                                        #ifdef P4_TO_P8
                                                            nz,
                                                        #endif
                                                            q2_p,
                                                            q1_p, qxx_p, qyy_p,
                                                        #ifdef P4_TO_P8
                                                            qzz_p,
                                                        #endif
                                                            qi_m00, qi_p00,
                                                            qi_0m0, qi_0p0,
                                                        #ifdef P4_TO_P8
                                                            qi_00m, qi_00p,
                                                        #endif
                                                            s_m00, s_p00,
                                                            s_0m0, s_0p0
                                                        #ifdef P4_TO_P8
                                                            , s_00m, s_00p
                                                        #endif
                                                            );

    /* initiate communication for q2 */
    ierr = VecGhostUpdateBegin(q2, INSERT_VALUES, SCATTER_FORWARD); CHKERRXX(ierr);

    /* compute the local nodes */
    extend_from_interface_to_whole_domain_TVD_one_iteration(local_nodes, phi_p, nx, ny,
                                                        #ifdef P4_TO_P8
                                                            nz,
                                                        #endif
                                                            q2_p,
                                                            q1_p, qxx_p, qyy_p,
                                                        #ifdef P4_TO_P8
                                                            qzz_p,
                                                        #endif
                                                            qi_m00, qi_p00,
                                                            qi_0m0, qi_0p0,
                                                        #ifdef P4_TO_P8
                                                            qi_00m, qi_00p,
                                                        #endif
                                                            s_m00, s_p00,
                                                            s_0m0, s_0p0
                                                        #ifdef P4_TO_P8
                                                            , s_00m, s_00p
                                                        #endif
                                                            );

    /* finish communication for q2 */
    ierr = VecGhostUpdateEnd(q2, INSERT_VALUES, SCATTER_FORWARD); CHKERRXX(ierr);

    ierr = VecRestoreArray(qxx, &qxx_p); CHKERRXX(ierr);
    ierr = VecRestoreArray(qyy, &qyy_p); CHKERRXX(ierr);
#ifdef P4_TO_P8
    ierr = VecRestoreArray(qzz, &qzz_p); CHKERRXX(ierr);
#endif

    if (show_convergence)
    {
      double change = 0;
      for(size_t n=0; n<nodes->indep_nodes.elem_count; ++n)
      {
        if (fabs(phi_p[n]) < show_convergence_band*dl)
        {
          double change_loc = 0.5*fabs(q2_p[n] - q_p[n]);
          if (change_loc > change) change = change_loc;
        }
      }

      int mpiret = MPI_Allreduce(MPI_IN_PLACE, &change, 1, MPI_DOUBLE, MPI_MAX, p4est->mpicomm); SC_CHECK_MPI(mpiret);

      ierr = PetscPrintf(p4est->mpicomm, "Extending in normal direction, iteration: %d, error: %e\n", it, change); CHKERRXX(ierr);
    }

    //---------------------------------------------------------------------
    // The third step of TVD RK-2 : q = .5*(q + q2)
    //---------------------------------------------------------------------
    for(size_t n=0; n<nodes->indep_nodes.elem_count; ++n)
      q_p[n] = .5*(q_p[n] + q2_p[n]);
  }


  /* destroy the local petsc vectors */

  ierr = VecRestoreArray(phi, &phi_p); CHKERRXX(ierr);
  ierr = VecRestoreArray(qi, &qi_p); CHKERRXX(ierr);
  ierr = VecRestoreArray(q , &q_p); CHKERRXX(ierr);
  ierr = VecRestoreArray(q1, &q1_p); CHKERRXX(ierr);
  ierr = VecRestoreArray(q2, &q2_p); CHKERRXX(ierr);

  ierr = VecDestroy(q1); CHKERRXX(ierr);
  ierr = VecDestroy(q2); CHKERRXX(ierr);
  ierr = VecDestroy(qxx); CHKERRXX(ierr);
  ierr = VecDestroy(qyy); CHKERRXX(ierr);

#ifdef P4_TO_P8
  ierr = VecDestroy(qzz); CHKERRXX(ierr);
#endif

  ierr = VecRestoreArray(dxx, &dxx_p); CHKERRXX(ierr);
  ierr = VecRestoreArray(dyy, &dyy_p); CHKERRXX(ierr);
#ifdef P4_TO_P8
  ierr = VecRestoreArray(dzz, &dzz_p); CHKERRXX(ierr);
#endif

  ierr = VecDestroy(dxx);  CHKERRXX(ierr);
  ierr = VecDestroy(dyy);  CHKERRXX(ierr);
#ifdef P4_TO_P8
  ierr = VecDestroy(dzz); CHKERRXX(ierr);
#endif

  ierr = PetscLogEventEnd(log_my_p4est_level_set_extend_from_interface_TVD, phi, qi, q, 0); CHKERRXX(ierr);
}

void my_p4est_level_set_t::enforce_contact_angle(Vec phi_wall, Vec phi_intf, Vec cos_angle, int iterations, Vec normal[]) const
{
  PetscErrorCode ierr;
  ierr = PetscLogEventBegin(log_my_p4est_level_set_extend_over_interface_TVD, phi_wall, phi_intf, 0, 0); CHKERRXX(ierr);

  double *phi_wall_p;

  ierr = VecGetArray(phi_wall, &phi_wall_p); CHKERRXX(ierr);

  Vec tmp, tmp_loc, q_loc;
  ierr = VecDuplicate(phi_wall, &tmp); CHKERRXX(ierr);
  double *tmp_p;

  double dxyz[P4EST_DIM];

  dxyz_min(p4est, dxyz);

  /* init the neighborhood information if needed */
  ngbd->init_neighbors();
  const std::vector<p4est_locidx_t>& layer_nodes = ngbd->layer_nodes;
  const std::vector<p4est_locidx_t>& local_nodes = ngbd->local_nodes;

  /* compute the normals */
  double *normal_p[P4EST_DIM];

  if (normal != NULL)
    for (short dim = 0; dim < P4EST_DIM; ++dim)
    {
      ierr = VecGetArray(normal[dim], &normal_p[dim]); CHKERRXX(ierr);
    }

  std::vector<double> nx(nodes->num_owned_indeps);
  std::vector<double> ny(nodes->num_owned_indeps);
#ifdef P4_TO_P8
  std::vector<double> nz(nodes->num_owned_indeps);
#endif

  quad_neighbor_nodes_of_node_t qnnn;
  if (normal != NULL) {
    for(p4est_locidx_t n=0; n<nodes->num_owned_indeps; ++n)
    {
      nx[n] = normal_p[0][n];
      ny[n] = normal_p[1][n];
#ifdef P4_TO_P8
      nz[n] = normal_p[2][n];
#endif
    }
  } else {
    for(p4est_locidx_t n=0; n<nodes->num_owned_indeps; ++n)
    {
      ngbd->get_neighbors(n, qnnn);
      nx[n] = qnnn.dx_central(phi_wall_p);
      ny[n] = qnnn.dy_central(phi_wall_p);
#ifdef P4_TO_P8
      nz[n] = qnnn.dz_central(phi_wall_p);
      double norm = sqrt(nx[n]*nx[n] + ny[n]*ny[n] + nz[n]*nz[n]);
#else
      double norm = sqrt(nx[n]*nx[n] + ny[n]*ny[n]);
#endif

      if(norm>EPS)
      {
        nx[n] /= norm;
        ny[n] /= norm;
#ifdef P4_TO_P8
        nz[n] /= norm;
#endif
      }
      else
      {
        nx[n] = 0;
        ny[n] = 0;
#ifdef P4_TO_P8
        nz[n] = 0;
#endif
      }
    }
  }

  if (normal != NULL)
    for (short dim = 0; dim < P4EST_DIM; ++dim) {
      ierr = VecRestoreArray(normal[dim], &normal_p[dim]); CHKERRXX(ierr);
    }

  /* extrapolate q */
  double *q_p;

  Vec qxx, qyy;
  double *qxx_p, *qyy_p;
  ierr = VecCreateGhostNodes(p4est, nodes, &qxx); CHKERRXX(ierr);
  ierr = VecCreateGhostNodes(p4est, nodes, &qyy); CHKERRXX(ierr);
#ifdef P4_TO_P8
  Vec qzz;
  double *qzz_p;
  ierr = VecCreateGhostNodes(p4est, nodes, &qzz); CHKERRXX(ierr);
#endif

  double *cos_angle_p;
  ierr = VecGetArray(cos_angle, &cos_angle_p); CHKERRXX(ierr);

  for(int it=0; it<iterations; ++it)
  {
#ifdef P4_TO_P8
    ngbd->second_derivatives_central(phi_intf, qxx, qyy, qzz);
#else
    ngbd->second_derivatives_central(phi_intf, qxx, qyy);
#endif

    ierr = VecGetArray(qxx, &qxx_p); CHKERRXX(ierr);
    ierr = VecGetArray(qyy, &qyy_p); CHKERRXX(ierr);
#ifdef P4_TO_P8
    ierr = VecGetArray(qzz, &qzz_p); CHKERRXX(ierr);
#endif

    ierr = VecGetArray(phi_intf, &q_p); CHKERRXX(ierr);
    ierr = VecGetArray(tmp, &tmp_p); CHKERRXX(ierr);

    /* first do the layer nodes */
    for(size_t n_map=0; n_map<layer_nodes.size(); ++n_map)
    {
      p4est_locidx_t n = layer_nodes[n_map];
      ngbd->get_neighbors(n, qnnn);
      if(phi_wall_p[n] > EPS)
      {
        const quad_neighbor_nodes_of_node_t& qnnn = (*ngbd)[n];
        double dt = MIN(fabs(qnnn.d_m00) , fabs(qnnn.d_p00) );
        dt  =  MIN( dt, fabs(qnnn.d_0m0) , fabs(qnnn.d_0p0) );
#ifdef P4_TO_P8
        dt  =  MIN( dt, fabs(qnnn.d_00m) , fabs(qnnn.d_00p) );
        dt /= 3;
#else
        dt /= 2;
#endif
        dt *= 0.45;

        /* first order one sided derivatives */
        double qx = nx[n]>0 ? (q_p[n] - qnnn.f_m00_linear(q_p)) / qnnn.d_m00
                            : (qnnn.f_p00_linear(q_p) - q_p[n]) / qnnn.d_p00;
        double qy = ny[n]>0 ? (q_p[n] - qnnn.f_0m0_linear(q_p)) / qnnn.d_0m0
                            : (qnnn.f_0p0_linear(q_p) - q_p[n]) / qnnn.d_0p0;
#ifdef P4_TO_P8
        double qz = nz[n]>0 ? (q_p[n] - qnnn.f_00m_linear(q_p)) / qnnn.d_00m
                            : (qnnn.f_00p_linear(q_p) - q_p[n]) / qnnn.d_00p;
#endif

        /* second order derivatives */
        double qxx_m00 = qnnn.f_m00_linear(qxx_p);
        double qxx_p00 = qnnn.f_p00_linear(qxx_p);
        double qyy_0m0 = qnnn.f_0m0_linear(qyy_p);
        double qyy_0p0 = qnnn.f_0p0_linear(qyy_p);
#ifdef P4_TO_P8
        double qzz_00m = qnnn.f_00m_linear(qzz_p);
        double qzz_00p = qnnn.f_00p_linear(qzz_p);
#endif

        /* minmod operation */
        qxx_m00 = qxx_p[n]*qxx_m00<0 ? 0 : (fabs(qxx_p[n])<fabs(qxx_m00) ? qxx_p[n] : qxx_m00);
        qxx_p00 = qxx_p[n]*qxx_p00<0 ? 0 : (fabs(qxx_p[n])<fabs(qxx_p00) ? qxx_p[n] : qxx_p00);
        qyy_0m0 = qyy_p[n]*qyy_0m0<0 ? 0 : (fabs(qyy_p[n])<fabs(qyy_0m0) ? qyy_p[n] : qyy_0m0);
        qyy_0p0 = qyy_p[n]*qyy_0p0<0 ? 0 : (fabs(qyy_p[n])<fabs(qyy_0p0) ? qyy_p[n] : qyy_0p0);
#ifdef P4_TO_P8
        qzz_00m = qzz_p[n]*qzz_00m<0 ? 0 : (fabs(qzz_p[n])<fabs(qzz_00m) ? qzz_p[n] : qzz_00m);
        qzz_00p = qzz_p[n]*qzz_00p<0 ? 0 : (fabs(qzz_p[n])<fabs(qzz_00p) ? qzz_p[n] : qzz_00p);
#endif

        if(nx[n]<0) qx -= .5*qnnn.d_p00*qxx_p00;
        else        qx += .5*qnnn.d_m00*qxx_m00;
        if(ny[n]<0) qy -= .5*qnnn.d_0p0*qyy_0p0;
        else        qy += .5*qnnn.d_0m0*qyy_0m0;
#ifdef P4_TO_P8
        if(nz[n]<0) qz -= .5*qnnn.d_00p*qzz_00p;
        else        qz += .5*qnnn.d_00m*qzz_00m;
#endif

        double qx_m00 = (q_p[n] - qnnn.f_m00_linear(q_p)) / qnnn.d_m00;
        double qx_p00 = (qnnn.f_p00_linear(q_p) - q_p[n]) / qnnn.d_p00;
        double qy_0m0 = (q_p[n] - qnnn.f_0m0_linear(q_p)) / qnnn.d_0m0;
        double qy_0p0 = (qnnn.f_0p0_linear(q_p) - q_p[n]) / qnnn.d_0p0;
#ifdef P4_TO_P8
        double qz_00m = (q_p[n] - qnnn.f_00m_linear(q_p)) / qnnn.d_00m;
        double qz_00p = (qnnn.f_00p_linear(q_p) - q_p[n]) / qnnn.d_00p;
#endif

        qx_m00 += .5*qnnn.d_m00*qxx_m00;
        qx_p00 -= .5*qnnn.d_p00*qxx_p00;
        qy_0m0 += .5*qnnn.d_0m0*qyy_0m0;
        qy_0p0 -= .5*qnnn.d_0p0*qyy_0p0;
#ifdef P4_TO_P8
        qz_00m += .5*qnnn.d_00m*qzz_00m;
        qz_00p -= .5*qnnn.d_00p*qzz_00p;
#endif

//        if(qx_p00>0) qx_p00 = 0;
//        if(qx_m00<0) qx_m00 = 0;
//        if(qy_0p0>0) qy_0p0 = 0;
//        if(qy_0m0<0) qy_0m0 = 0;
//#ifdef P4_TO_P8
//        if(qz_00p>0) qz_00p = 0;
//        if(qz_00m<0) qz_00m = 0;
//#endif
//        if(qx_p00<0) qx_p00 = 0;
//        if(qx_m00>0) qx_m00 = 0;
//        if(qy_0p0<0) qy_0p0 = 0;
//        if(qy_0m0>0) qy_0m0 = 0;
//#ifdef P4_TO_P8
//        if(qz_00p<0) qz_00p = 0;
//        if(qz_00m>0) qz_00m = 0;
//#endif

        double dot_product = nx[n]*qx + ny[n]*qy;

//        dot_product = cos_angle_p[n];

        if(cos_angle_p[n]<0) {
          if(qx_p00>0) qx_p00 = 0;
          if(qx_m00<0) qx_m00 = 0;
          if(qy_0p0>0) qy_0p0 = 0;
          if(qy_0m0<0) qy_0m0 = 0;
  #ifdef P4_TO_P8
          if(qz_00p>0) qz_00p = 0;
          if(qz_00m<0) qz_00m = 0;
  #endif
        } else {
          if(qx_p00<0) qx_p00 = 0;
          if(qx_m00>0) qx_m00 = 0;
          if(qy_0p0<0) qy_0p0 = 0;
          if(qy_0m0>0) qy_0m0 = 0;
  #ifdef P4_TO_P8
          if(qz_00p<0) qz_00p = 0;
          if(qz_00m>0) qz_00m = 0;
  #endif
        }

        double abs_grad_q = sqrt( MAX(qx_p00*qx_p00 , qx_m00*qx_m00) +
                                  MAX(qy_0p0*qy_0p0 , qy_0m0*qy_0m0) );

        //                double abs_grad_q = sqrt( SQR(qx) + SQR(qy) );

        //                abs_grad_q = 1;

        tmp_p[n] = q_p[n] - dt*(dot_product - cos_angle_p[n]*abs_grad_q);
      }
      else
        tmp_p[n] = q_p[n];
    }

    /* initiate the communication */
    ierr = VecGhostUpdateBegin(tmp, INSERT_VALUES, SCATTER_FORWARD); CHKERRXX(ierr);

    /* now process the local nodes */
    for(size_t n_map=0; n_map<local_nodes.size(); ++n_map)
    {
      p4est_locidx_t n = local_nodes[n_map];
      ngbd->get_neighbors(n, qnnn);
      if(phi_wall_p[n] > -EPS)
      {
        double dt = MIN(fabs(qnnn.d_m00) , fabs(qnnn.d_p00) );
        dt  =  MIN( dt, fabs(qnnn.d_0m0) , fabs(qnnn.d_0p0) );
#ifdef P4_TO_P8
        dt  =  MIN( dt, fabs(qnnn.d_00m) , fabs(qnnn.d_00p) );
        dt /= 3;
#else
        dt /= 2;
#endif
        dt *= 0.45;

        /* first order one sided derivatives */
        double qx = nx[n]>0 ? (q_p[n] - qnnn.f_m00_linear(q_p)) / qnnn.d_m00
                            : (qnnn.f_p00_linear(q_p) - q_p[n]) / qnnn.d_p00;
        double qy = ny[n]>0 ? (q_p[n] - qnnn.f_0m0_linear(q_p)) / qnnn.d_0m0
                            : (qnnn.f_0p0_linear(q_p) - q_p[n]) / qnnn.d_0p0;
#ifdef P4_TO_P8
        double qz = nz[n]>0 ? (q_p[n] - qnnn.f_00m_linear(q_p)) / qnnn.d_00m
                            : (qnnn.f_00p_linear(q_p) - q_p[n]) / qnnn.d_00p;
#endif

        /* second order derivatives */
        double qxx_m00 = qnnn.f_m00_linear(qxx_p);
        double qxx_p00 = qnnn.f_p00_linear(qxx_p);
        double qyy_0m0 = qnnn.f_0m0_linear(qyy_p);
        double qyy_0p0 = qnnn.f_0p0_linear(qyy_p);
#ifdef P4_TO_P8
        double qzz_00m = qnnn.f_00m_linear(qzz_p);
        double qzz_00p = qnnn.f_00p_linear(qzz_p);
#endif

        /* minmod operation */
        qxx_m00 = qxx_p[n]*qxx_m00<0 ? 0 : (fabs(qxx_p[n])<fabs(qxx_m00) ? qxx_p[n] : qxx_m00);
        qxx_p00 = qxx_p[n]*qxx_p00<0 ? 0 : (fabs(qxx_p[n])<fabs(qxx_p00) ? qxx_p[n] : qxx_p00);
        qyy_0m0 = qyy_p[n]*qyy_0m0<0 ? 0 : (fabs(qyy_p[n])<fabs(qyy_0m0) ? qyy_p[n] : qyy_0m0);
        qyy_0p0 = qyy_p[n]*qyy_0p0<0 ? 0 : (fabs(qyy_p[n])<fabs(qyy_0p0) ? qyy_p[n] : qyy_0p0);
#ifdef P4_TO_P8
        qzz_00m = qzz_p[n]*qzz_00m<0 ? 0 : (fabs(qzz_p[n])<fabs(qzz_00m) ? qzz_p[n] : qzz_00m);
        qzz_00p = qzz_p[n]*qzz_00p<0 ? 0 : (fabs(qzz_p[n])<fabs(qzz_00p) ? qzz_p[n] : qzz_00p);
#endif

        if(nx[n]<0) qx -= .5*qnnn.d_p00*qxx_p00;
        else        qx += .5*qnnn.d_m00*qxx_m00;
        if(ny[n]<0) qy -= .5*qnnn.d_0p0*qyy_0p0;
        else        qy += .5*qnnn.d_0m0*qyy_0m0;
#ifdef P4_TO_P8
        if(nz[n]<0) qz -= .5*qnnn.d_00p*qzz_00p;
        else        qz += .5*qnnn.d_00m*qzz_00m;
#endif

        double qx_m00 = (q_p[n] - qnnn.f_m00_linear(q_p)) / qnnn.d_m00;
        double qx_p00 = (qnnn.f_p00_linear(q_p) - q_p[n]) / qnnn.d_p00;
        double qy_0m0 = (q_p[n] - qnnn.f_0m0_linear(q_p)) / qnnn.d_0m0;
        double qy_0p0 = (qnnn.f_0p0_linear(q_p) - q_p[n]) / qnnn.d_0p0;
#ifdef P4_TO_P8
        double qz_00m = (q_p[n] - qnnn.f_00m_linear(q_p)) / qnnn.d_00m;
        double qz_00p = (qnnn.f_00p_linear(q_p) - q_p[n]) / qnnn.d_00p;
#endif

        qx_m00 += .5*qnnn.d_m00*qxx_m00;
        qx_p00 -= .5*qnnn.d_p00*qxx_p00;
        qy_0m0 += .5*qnnn.d_0m0*qyy_0m0;
        qy_0p0 -= .5*qnnn.d_0p0*qyy_0p0;
#ifdef P4_TO_P8
        qz_00m += .5*qnnn.d_00m*qzz_00m;
        qz_00p -= .5*qnnn.d_00p*qzz_00p;
#endif

//        if(qx_p00>0) qx_p00 = 0;
//        if(qx_m00<0) qx_m00 = 0;
//        if(qy_0p0>0) qy_0p0 = 0;
//        if(qy_0m0<0) qy_0m0 = 0;
//#ifdef P4_TO_P8
//        if(qz_00p>0) qz_00p = 0;
//        if(qz_00m<0) qz_00m = 0;
//#endif
//        if(qx_p00<0) qx_p00 = 0;
//        if(qx_m00>0) qx_m00 = 0;
//        if(qy_0p0<0) qy_0p0 = 0;
//        if(qy_0m0>0) qy_0m0 = 0;
//#ifdef P4_TO_P8
//        if(qz_00p<0) qz_00p = 0;
//        if(qz_00m>0) qz_00m = 0;
//#endif
        double dot_product = nx[n]*qx + ny[n]*qy;

//        dot_product = cos_angle_p[n];

        if(cos_angle_p[n]<0) {
          if(qx_p00>0) qx_p00 = 0;
          if(qx_m00<0) qx_m00 = 0;
          if(qy_0p0>0) qy_0p0 = 0;
          if(qy_0m0<0) qy_0m0 = 0;
  #ifdef P4_TO_P8
          if(qz_00p>0) qz_00p = 0;
          if(qz_00m<0) qz_00m = 0;
  #endif
        } else {
          if(qx_p00<0) qx_p00 = 0;
          if(qx_m00>0) qx_m00 = 0;
          if(qy_0p0<0) qy_0p0 = 0;
          if(qy_0m0>0) qy_0m0 = 0;
  #ifdef P4_TO_P8
          if(qz_00p<0) qz_00p = 0;
          if(qz_00m>0) qz_00m = 0;
  #endif
        }

        double abs_grad_q = sqrt( MAX(qx_p00*qx_p00 , qx_m00*qx_m00) +
                                  MAX(qy_0p0*qy_0p0 , qy_0m0*qy_0m0) );

//        double abs_grad_q = sqrt( SQR(qx) + SQR(qy) );

//        abs_grad_q = 1;

        tmp_p[n] = q_p[n] - dt*(dot_product - cos_angle_p[n]*abs_grad_q);
      }
      else
        tmp_p[n] = q_p[n];
    }

    /* end update communication */
    ierr = VecGhostUpdateEnd  (tmp, INSERT_VALUES, SCATTER_FORWARD); CHKERRXX(ierr);

    ierr = VecRestoreArray(qxx, &qxx_p); CHKERRXX(ierr);
    ierr = VecRestoreArray(qyy, &qyy_p); CHKERRXX(ierr);
#ifdef P4_TO_P8
    ierr = VecRestoreArray(qzz, &qzz_p); CHKERRXX(ierr);
#endif
    ierr = VecRestoreArray(phi_intf , &q_p  ); CHKERRXX(ierr);
    ierr = VecRestoreArray(tmp, &tmp_p); CHKERRXX(ierr);

    ierr = VecGhostGetLocalForm(tmp, &tmp_loc); CHKERRXX(ierr);
    ierr = VecGhostGetLocalForm(phi_intf, &q_loc); CHKERRXX(ierr);
    ierr = VecCopy(tmp_loc, q_loc); CHKERRXX(ierr);
    ierr = VecGhostRestoreLocalForm(tmp, &tmp_loc); CHKERRXX(ierr);
    ierr = VecGhostRestoreLocalForm(phi_intf, &q_loc); CHKERRXX(ierr);
  }

  ierr = VecRestoreArray(phi_wall, &phi_wall_p); CHKERRXX(ierr);
  ierr = VecRestoreArray(cos_angle, &cos_angle_p); CHKERRXX(ierr);

  ierr = VecDestroy(qxx); CHKERRXX(ierr);
  ierr = VecDestroy(qyy); CHKERRXX(ierr);
#ifdef P4_TO_P8
  ierr = VecDestroy(qzz); CHKERRXX(ierr);
#endif

  ierr = VecDestroy(tmp); CHKERRXX(ierr);

  ierr = PetscLogEventEnd(log_my_p4est_level_set_extend_over_interface_TVD, phi_wall, phi_intf, 0, 0); CHKERRXX(ierr);
}


void my_p4est_level_set_t::enforce_contact_angle2(Vec phi, Vec q, Vec cos_angle, int iterations, int order, Vec normal[]) const
{
#ifdef CASL_THROWS
  if(order!=0 && order!=1 && order!=2) throw std::invalid_argument("[CASL_ERROR]: my_p4est_level_set_t->extend_Over_Interface_TVD: order must be 0, 1 or 2.");
#endif
  PetscErrorCode ierr;
  ierr = PetscLogEventBegin(log_my_p4est_level_set_extend_over_interface_TVD, phi, q, 0, 0); CHKERRXX(ierr);

  double *phi_p;
  ierr = VecGetArray(phi, &phi_p); CHKERRXX(ierr);

  Vec qn, qnn;
  double *q_p, *qn_p, *qnn_p;
  Vec b_qn_well_defined;
  Vec b_qnn_well_defined;
  double *b_qn_well_defined_p;
  double *b_qnn_well_defined_p;

  Vec tmp, tmp_loc;
  Vec qnn_loc, qn_loc, q_loc;
  ierr = VecDuplicate(phi, &tmp); CHKERRXX(ierr);
  double *tmp_p;

  double dxyz[P4EST_DIM];

  dxyz_min(p4est, dxyz);

  /* init the neighborhood information if needed */
  /* NOTE: from now on the neighbors will be initialized ... do we want to clear them
   * at the end of this function if they were not initialized beforehand ?
   */
  ngbd->init_neighbors();

  /* compute the normals */
  double *normal_p[P4EST_DIM];

  if (normal != NULL)
    for (short dim = 0; dim < P4EST_DIM; ++dim) {
      ierr = VecGetArray(normal[dim], &normal_p[dim]); CHKERRXX(ierr);
    }

  std::vector<double> nx(nodes->num_owned_indeps);
  std::vector<double> ny(nodes->num_owned_indeps);
#ifdef P4_TO_P8
  std::vector<double> nz(nodes->num_owned_indeps);
#endif

  quad_neighbor_nodes_of_node_t qnnn;
  if (normal != NULL) {
    for(p4est_locidx_t n=0; n<nodes->num_owned_indeps; ++n)
    {
      nx[n] = normal_p[0][n];
      ny[n] = normal_p[1][n];
#ifdef P4_TO_P8
      nz[n] = normal_p[2][n];
#endif
    }
  } else {
    for(p4est_locidx_t n=0; n<nodes->num_owned_indeps; ++n)
    {
      ngbd->get_neighbors(n, qnnn);
      nx[n] = qnnn.dx_central(phi_p);
      ny[n] = qnnn.dy_central(phi_p);
#ifdef P4_TO_P8
      nz[n] = qnnn.dz_central(phi_p);
      double norm = sqrt(nx[n]*nx[n] + ny[n]*ny[n] + nz[n]*nz[n]);
#else
      double norm = sqrt(nx[n]*nx[n] + ny[n]*ny[n]);
#endif

      if(norm>EPS)
      {
        nx[n] /= norm;
        ny[n] /= norm;
#ifdef P4_TO_P8
        nz[n] /= norm;
#endif
      }
      else
      {
        nx[n] = 0;
        ny[n] = 0;
#ifdef P4_TO_P8
        nz[n] = 0;
#endif
      }
    }
  }

  if (normal != NULL)
    for (short dim = 0; dim < P4EST_DIM; ++dim) {
      ierr = VecRestoreArray(normal[dim], &normal_p[dim]); CHKERRXX(ierr);
    }

  ierr = VecGetArray(q , &q_p) ; CHKERRXX(ierr);

  /* initialize qn */
  const std::vector<p4est_locidx_t>& layer_nodes = ngbd->layer_nodes;
  const std::vector<p4est_locidx_t>& local_nodes = ngbd->local_nodes;

  if(order >=1 )
  {
    ierr = VecCreateGhostNodes(p4est, nodes, &qn); CHKERRXX(ierr);
    ierr = VecCreateGhostNodes(p4est, nodes, &b_qn_well_defined); CHKERRXX(ierr);

    ierr = VecGetArray(qn, &qn_p); CHKERRXX(ierr);
    ierr = VecGetArray(b_qn_well_defined, &b_qn_well_defined_p); CHKERRXX(ierr);

    /* first do the layer nodes */
    for(size_t n_map=0; n_map<layer_nodes.size(); ++n_map)
    {
      p4est_locidx_t n = layer_nodes[n_map];
      ngbd->get_neighbors(n, qnnn);
      if(  phi_p[qnnn.node_000]<-EPS &&
     #ifdef P4_TO_P8
           ( phi_p[qnnn.node_m00_mm]<-EPS || fabs(qnnn.d_m00_p0)<EPS || fabs(qnnn.d_m00_0p)<EPS) &&
           ( phi_p[qnnn.node_m00_mp]<-EPS || fabs(qnnn.d_m00_p0)<EPS || fabs(qnnn.d_m00_0m)<EPS) &&
           ( phi_p[qnnn.node_m00_pm]<-EPS || fabs(qnnn.d_m00_m0)<EPS || fabs(qnnn.d_m00_0p)<EPS) &&
           ( phi_p[qnnn.node_m00_pp]<-EPS || fabs(qnnn.d_m00_m0)<EPS || fabs(qnnn.d_m00_0m)<EPS) &&

           ( phi_p[qnnn.node_p00_mm]<-EPS || fabs(qnnn.d_p00_p0)<EPS || fabs(qnnn.d_p00_0p)<EPS) &&
           ( phi_p[qnnn.node_p00_mp]<-EPS || fabs(qnnn.d_p00_p0)<EPS || fabs(qnnn.d_p00_0m)<EPS) &&
           ( phi_p[qnnn.node_p00_pm]<-EPS || fabs(qnnn.d_p00_m0)<EPS || fabs(qnnn.d_p00_0p)<EPS) &&
           ( phi_p[qnnn.node_p00_pp]<-EPS || fabs(qnnn.d_p00_m0)<EPS || fabs(qnnn.d_p00_0m)<EPS) &&

           ( phi_p[qnnn.node_0m0_mm]<-EPS || fabs(qnnn.d_0m0_p0)<EPS || fabs(qnnn.d_0m0_0p)<EPS) &&
           ( phi_p[qnnn.node_0m0_mp]<-EPS || fabs(qnnn.d_0m0_p0)<EPS || fabs(qnnn.d_0m0_0m)<EPS) &&
           ( phi_p[qnnn.node_0m0_pm]<-EPS || fabs(qnnn.d_0m0_m0)<EPS || fabs(qnnn.d_0m0_0p)<EPS) &&
           ( phi_p[qnnn.node_0m0_pp]<-EPS || fabs(qnnn.d_0m0_m0)<EPS || fabs(qnnn.d_0m0_0m)<EPS) &&

           ( phi_p[qnnn.node_0p0_mm]<-EPS || fabs(qnnn.d_0p0_p0)<EPS || fabs(qnnn.d_0p0_0p)<EPS) &&
           ( phi_p[qnnn.node_0p0_mp]<-EPS || fabs(qnnn.d_0p0_p0)<EPS || fabs(qnnn.d_0p0_0m)<EPS) &&
           ( phi_p[qnnn.node_0p0_pm]<-EPS || fabs(qnnn.d_0p0_m0)<EPS || fabs(qnnn.d_0p0_0p)<EPS) &&
           ( phi_p[qnnn.node_0p0_pp]<-EPS || fabs(qnnn.d_0p0_m0)<EPS || fabs(qnnn.d_0p0_0m)<EPS) &&

           ( phi_p[qnnn.node_00m_mm]<-EPS || fabs(qnnn.d_00m_p0)<EPS || fabs(qnnn.d_00m_0p)<EPS) &&
           ( phi_p[qnnn.node_00m_mp]<-EPS || fabs(qnnn.d_00m_p0)<EPS || fabs(qnnn.d_00m_0m)<EPS) &&
           ( phi_p[qnnn.node_00m_pm]<-EPS || fabs(qnnn.d_00m_m0)<EPS || fabs(qnnn.d_00m_0p)<EPS) &&
           ( phi_p[qnnn.node_00m_pp]<-EPS || fabs(qnnn.d_00m_m0)<EPS || fabs(qnnn.d_00m_0m)<EPS) &&

           ( phi_p[qnnn.node_00p_mm]<-EPS || fabs(qnnn.d_00p_p0)<EPS || fabs(qnnn.d_00p_0p)<EPS) &&
           ( phi_p[qnnn.node_00p_mp]<-EPS || fabs(qnnn.d_00p_p0)<EPS || fabs(qnnn.d_00p_0m)<EPS) &&
           ( phi_p[qnnn.node_00p_pm]<-EPS || fabs(qnnn.d_00p_m0)<EPS || fabs(qnnn.d_00p_0p)<EPS) &&
           ( phi_p[qnnn.node_00p_pp]<-EPS || fabs(qnnn.d_00p_m0)<EPS || fabs(qnnn.d_00p_0m)<EPS)
     #else
           ( phi_p[qnnn.node_m00_mm]<-EPS || fabs(qnnn.d_m00_p0)<EPS) &&
           ( phi_p[qnnn.node_m00_pm]<-EPS || fabs(qnnn.d_m00_m0)<EPS) &&
           ( phi_p[qnnn.node_p00_mm]<-EPS || fabs(qnnn.d_p00_p0)<EPS) &&
           ( phi_p[qnnn.node_p00_pm]<-EPS || fabs(qnnn.d_p00_m0)<EPS) &&
           ( phi_p[qnnn.node_0m0_mm]<-EPS || fabs(qnnn.d_0m0_p0)<EPS) &&
           ( phi_p[qnnn.node_0m0_pm]<-EPS || fabs(qnnn.d_0m0_m0)<EPS) &&
           ( phi_p[qnnn.node_0p0_mm]<-EPS || fabs(qnnn.d_0p0_p0)<EPS) &&
           ( phi_p[qnnn.node_0p0_pm]<-EPS || fabs(qnnn.d_0p0_m0)<EPS)
     #endif
           )
      {
        b_qn_well_defined_p[n] = true;
        qn_p[n] = ( nx[n]*qnnn.dx_central(q_p) +
                    ny[n]*qnnn.dy_central(q_p)
            #ifdef P4_TO_P8
                    + nz[n]*qnnn.dz_central(q_p)
            #endif
                    );
      }
      else
      {
        b_qn_well_defined_p[n] = false;
        qn_p[n] = 0;
      }
    }

    /* initiate the communication */
    ierr = VecGhostUpdateBegin(b_qn_well_defined, INSERT_VALUES, SCATTER_FORWARD); CHKERRXX(ierr);
    ierr = VecGhostUpdateBegin(qn, INSERT_VALUES, SCATTER_FORWARD); CHKERRXX(ierr);

    /* now process the local nodes */
    for(size_t n_map=0; n_map<local_nodes.size(); ++n_map)
    {
      p4est_locidx_t n = local_nodes[n_map];
      ngbd->get_neighbors(n, qnnn);
      if(  phi_p[qnnn.node_000]<-EPS &&
     #ifdef P4_TO_P8
           ( phi_p[qnnn.node_m00_mm]<-EPS || fabs(qnnn.d_m00_p0)<EPS || fabs(qnnn.d_m00_0p)<EPS) &&
           ( phi_p[qnnn.node_m00_mp]<-EPS || fabs(qnnn.d_m00_p0)<EPS || fabs(qnnn.d_m00_0m)<EPS) &&
           ( phi_p[qnnn.node_m00_pm]<-EPS || fabs(qnnn.d_m00_m0)<EPS || fabs(qnnn.d_m00_0p)<EPS) &&
           ( phi_p[qnnn.node_m00_pp]<-EPS || fabs(qnnn.d_m00_m0)<EPS || fabs(qnnn.d_m00_0m)<EPS) &&

           ( phi_p[qnnn.node_p00_mm]<-EPS || fabs(qnnn.d_p00_p0)<EPS || fabs(qnnn.d_p00_0p)<EPS) &&
           ( phi_p[qnnn.node_p00_mp]<-EPS || fabs(qnnn.d_p00_p0)<EPS || fabs(qnnn.d_p00_0m)<EPS) &&
           ( phi_p[qnnn.node_p00_pm]<-EPS || fabs(qnnn.d_p00_m0)<EPS || fabs(qnnn.d_p00_0p)<EPS) &&
           ( phi_p[qnnn.node_p00_pp]<-EPS || fabs(qnnn.d_p00_m0)<EPS || fabs(qnnn.d_p00_0m)<EPS) &&

           ( phi_p[qnnn.node_0m0_mm]<-EPS || fabs(qnnn.d_0m0_p0)<EPS || fabs(qnnn.d_0m0_0p)<EPS) &&
           ( phi_p[qnnn.node_0m0_mp]<-EPS || fabs(qnnn.d_0m0_p0)<EPS || fabs(qnnn.d_0m0_0m)<EPS) &&
           ( phi_p[qnnn.node_0m0_pm]<-EPS || fabs(qnnn.d_0m0_m0)<EPS || fabs(qnnn.d_0m0_0p)<EPS) &&
           ( phi_p[qnnn.node_0m0_pp]<-EPS || fabs(qnnn.d_0m0_m0)<EPS || fabs(qnnn.d_0m0_0m)<EPS) &&

           ( phi_p[qnnn.node_0p0_mm]<-EPS || fabs(qnnn.d_0p0_p0)<EPS || fabs(qnnn.d_0p0_0p)<EPS) &&
           ( phi_p[qnnn.node_0p0_mp]<-EPS || fabs(qnnn.d_0p0_p0)<EPS || fabs(qnnn.d_0p0_0m)<EPS) &&
           ( phi_p[qnnn.node_0p0_pm]<-EPS || fabs(qnnn.d_0p0_m0)<EPS || fabs(qnnn.d_0p0_0p)<EPS) &&
           ( phi_p[qnnn.node_0p0_pp]<-EPS || fabs(qnnn.d_0p0_m0)<EPS || fabs(qnnn.d_0p0_0m)<EPS) &&

           ( phi_p[qnnn.node_00m_mm]<-EPS || fabs(qnnn.d_00m_p0)<EPS || fabs(qnnn.d_00m_0p)<EPS) &&
           ( phi_p[qnnn.node_00m_mp]<-EPS || fabs(qnnn.d_00m_p0)<EPS || fabs(qnnn.d_00m_0m)<EPS) &&
           ( phi_p[qnnn.node_00m_pm]<-EPS || fabs(qnnn.d_00m_m0)<EPS || fabs(qnnn.d_00m_0p)<EPS) &&
           ( phi_p[qnnn.node_00m_pp]<-EPS || fabs(qnnn.d_00m_m0)<EPS || fabs(qnnn.d_00m_0m)<EPS) &&

           ( phi_p[qnnn.node_00p_mm]<-EPS || fabs(qnnn.d_00p_p0)<EPS || fabs(qnnn.d_00p_0p)<EPS) &&
           ( phi_p[qnnn.node_00p_mp]<-EPS || fabs(qnnn.d_00p_p0)<EPS || fabs(qnnn.d_00p_0m)<EPS) &&
           ( phi_p[qnnn.node_00p_pm]<-EPS || fabs(qnnn.d_00p_m0)<EPS || fabs(qnnn.d_00p_0p)<EPS) &&
           ( phi_p[qnnn.node_00p_pp]<-EPS || fabs(qnnn.d_00p_m0)<EPS || fabs(qnnn.d_00p_0m)<EPS)
     #else
           ( phi_p[qnnn.node_m00_mm]<-EPS || fabs(qnnn.d_m00_p0)<EPS) &&
           ( phi_p[qnnn.node_m00_pm]<-EPS || fabs(qnnn.d_m00_m0)<EPS) &&
           ( phi_p[qnnn.node_p00_mm]<-EPS || fabs(qnnn.d_p00_p0)<EPS) &&
           ( phi_p[qnnn.node_p00_pm]<-EPS || fabs(qnnn.d_p00_m0)<EPS) &&
           ( phi_p[qnnn.node_0m0_mm]<-EPS || fabs(qnnn.d_0m0_p0)<EPS) &&
           ( phi_p[qnnn.node_0m0_pm]<-EPS || fabs(qnnn.d_0m0_m0)<EPS) &&
           ( phi_p[qnnn.node_0p0_mm]<-EPS || fabs(qnnn.d_0p0_p0)<EPS) &&
           ( phi_p[qnnn.node_0p0_pm]<-EPS || fabs(qnnn.d_0p0_m0)<EPS)
     #endif
           )
      {
        b_qn_well_defined_p[n] = true;
        qn_p[n] = ( nx[n]*qnnn.dx_central(q_p) +
                    ny[n]*qnnn.dy_central(q_p)
            #ifdef P4_TO_P8
                    + nz[n]*qnnn.dz_central(q_p)
            #endif
                    );
      }
      else
      {
        b_qn_well_defined_p[n] = false;
        qn_p[n] = 0;
      }
    }

    /* end update communication */
    ierr = VecGhostUpdateEnd  (b_qn_well_defined, INSERT_VALUES, SCATTER_FORWARD); CHKERRXX(ierr);
    ierr = VecGhostUpdateEnd  (qn, INSERT_VALUES, SCATTER_FORWARD); CHKERRXX(ierr);

    ierr = VecRestoreArray(qn, &qn_p); CHKERRXX(ierr);
    ierr = VecRestoreArray(b_qn_well_defined, &b_qn_well_defined_p); CHKERRXX(ierr);
  }

  ierr = VecRestoreArray(q, &q_p); CHKERRXX(ierr);

  /* initialize qnn */
  if(order == 2)
  {
    ierr = VecDuplicate(qn, &qnn); CHKERRXX(ierr);
    ierr = VecDuplicate(b_qn_well_defined, &b_qnn_well_defined); CHKERRXX(ierr);

    ierr = VecGetArray(qn , &qn_p ); CHKERRXX(ierr);
    ierr = VecGetArray(qnn, &qnn_p); CHKERRXX(ierr);

    ierr = VecGetArray(b_qn_well_defined , &b_qn_well_defined_p ); CHKERRXX(ierr);
    ierr = VecGetArray(b_qnn_well_defined, &b_qnn_well_defined_p); CHKERRXX(ierr);

    /* first do the layer nodes */
    for(size_t n_map=0; n_map<layer_nodes.size(); ++n_map)
    {
      p4est_locidx_t n = layer_nodes[n_map];
      ngbd->get_neighbors(n, qnnn);
      if(  b_qn_well_defined_p[qnnn.node_000]==true &&
     #ifdef P4_TO_P8
           ( b_qn_well_defined_p[qnnn.node_m00_mm]==true || fabs(qnnn.d_m00_p0)<EPS || fabs(qnnn.d_m00_0p)<EPS) &&
           ( b_qn_well_defined_p[qnnn.node_m00_mp]==true || fabs(qnnn.d_m00_p0)<EPS || fabs(qnnn.d_m00_0m)<EPS) &&
           ( b_qn_well_defined_p[qnnn.node_m00_pm]==true || fabs(qnnn.d_m00_m0)<EPS || fabs(qnnn.d_m00_0p)<EPS) &&
           ( b_qn_well_defined_p[qnnn.node_m00_pp]==true || fabs(qnnn.d_m00_m0)<EPS || fabs(qnnn.d_m00_0m)<EPS) &&

           ( b_qn_well_defined_p[qnnn.node_p00_mm]==true || fabs(qnnn.d_p00_p0)<EPS || fabs(qnnn.d_p00_0p)<EPS) &&
           ( b_qn_well_defined_p[qnnn.node_p00_mp]==true || fabs(qnnn.d_p00_p0)<EPS || fabs(qnnn.d_p00_0m)<EPS) &&
           ( b_qn_well_defined_p[qnnn.node_p00_pm]==true || fabs(qnnn.d_p00_m0)<EPS || fabs(qnnn.d_p00_0p)<EPS) &&
           ( b_qn_well_defined_p[qnnn.node_p00_pp]==true || fabs(qnnn.d_p00_m0)<EPS || fabs(qnnn.d_p00_0m)<EPS) &&

           ( b_qn_well_defined_p[qnnn.node_0m0_mm]==true || fabs(qnnn.d_0m0_p0)<EPS || fabs(qnnn.d_0m0_0p)<EPS) &&
           ( b_qn_well_defined_p[qnnn.node_0m0_mp]==true || fabs(qnnn.d_0m0_p0)<EPS || fabs(qnnn.d_0m0_0m)<EPS) &&
           ( b_qn_well_defined_p[qnnn.node_0m0_pm]==true || fabs(qnnn.d_0m0_m0)<EPS || fabs(qnnn.d_0m0_0p)<EPS) &&
           ( b_qn_well_defined_p[qnnn.node_0m0_pp]==true || fabs(qnnn.d_0m0_m0)<EPS || fabs(qnnn.d_0m0_0m)<EPS) &&

           ( b_qn_well_defined_p[qnnn.node_0p0_mm]==true || fabs(qnnn.d_0p0_p0)<EPS || fabs(qnnn.d_0p0_0p)<EPS) &&
           ( b_qn_well_defined_p[qnnn.node_0p0_mp]==true || fabs(qnnn.d_0p0_p0)<EPS || fabs(qnnn.d_0p0_0m)<EPS) &&
           ( b_qn_well_defined_p[qnnn.node_0p0_pm]==true || fabs(qnnn.d_0p0_m0)<EPS || fabs(qnnn.d_0p0_0p)<EPS) &&
           ( b_qn_well_defined_p[qnnn.node_0p0_pp]==true || fabs(qnnn.d_0p0_m0)<EPS || fabs(qnnn.d_0p0_0m)<EPS) &&

           ( b_qn_well_defined_p[qnnn.node_00m_mm]==true || fabs(qnnn.d_00m_p0)<EPS || fabs(qnnn.d_00m_0p)<EPS) &&
           ( b_qn_well_defined_p[qnnn.node_00m_mp]==true || fabs(qnnn.d_00m_p0)<EPS || fabs(qnnn.d_00m_0m)<EPS) &&
           ( b_qn_well_defined_p[qnnn.node_00m_pm]==true || fabs(qnnn.d_00m_m0)<EPS || fabs(qnnn.d_00m_0p)<EPS) &&
           ( b_qn_well_defined_p[qnnn.node_00m_pp]==true || fabs(qnnn.d_00m_m0)<EPS || fabs(qnnn.d_00m_0m)<EPS) &&

           ( b_qn_well_defined_p[qnnn.node_00p_mm]==true || fabs(qnnn.d_00p_p0)<EPS || fabs(qnnn.d_00p_0p)<EPS) &&
           ( b_qn_well_defined_p[qnnn.node_00p_mp]==true || fabs(qnnn.d_00p_p0)<EPS || fabs(qnnn.d_00p_0m)<EPS) &&
           ( b_qn_well_defined_p[qnnn.node_00p_pm]==true || fabs(qnnn.d_00p_m0)<EPS || fabs(qnnn.d_00p_0p)<EPS) &&
           ( b_qn_well_defined_p[qnnn.node_00p_pp]==true || fabs(qnnn.d_00p_m0)<EPS || fabs(qnnn.d_00p_0m)<EPS)
     #else
           ( b_qn_well_defined_p[qnnn.node_m00_mm]==true || fabs(qnnn.d_m00_p0)<EPS) &&
           ( b_qn_well_defined_p[qnnn.node_m00_pm]==true || fabs(qnnn.d_m00_m0)<EPS) &&
           ( b_qn_well_defined_p[qnnn.node_p00_mm]==true || fabs(qnnn.d_p00_p0)<EPS) &&
           ( b_qn_well_defined_p[qnnn.node_p00_pm]==true || fabs(qnnn.d_p00_m0)<EPS) &&
           ( b_qn_well_defined_p[qnnn.node_0m0_mm]==true || fabs(qnnn.d_0m0_p0)<EPS) &&
           ( b_qn_well_defined_p[qnnn.node_0m0_pm]==true || fabs(qnnn.d_0m0_m0)<EPS) &&
           ( b_qn_well_defined_p[qnnn.node_0p0_mm]==true || fabs(qnnn.d_0p0_p0)<EPS) &&
           ( b_qn_well_defined_p[qnnn.node_0p0_pm]==true || fabs(qnnn.d_0p0_m0)<EPS)
     #endif
           )


      {
        b_qnn_well_defined_p[n] = true;
        qnn_p[n] = ( nx[n]*qnnn.dx_central(qn_p) +
                     ny[n]*qnnn.dy_central(qn_p)
             #ifdef P4_TO_P8
                     + nz[n]*qnnn.dz_central(qn_p)
             #endif
                     );
      }
      else
      {
        b_qnn_well_defined_p[n] = false;
        qnn_p[n] = 0;
      }
    }

    /* initiate the communication */
    ierr = VecGhostUpdateBegin(b_qnn_well_defined, INSERT_VALUES, SCATTER_FORWARD); CHKERRXX(ierr);
    ierr = VecGhostUpdateBegin(qnn, INSERT_VALUES, SCATTER_FORWARD); CHKERRXX(ierr);

    /* now process the local nodes */
    for(size_t n_map=0; n_map<local_nodes.size(); ++n_map)
    {
      p4est_locidx_t n = local_nodes[n_map];
      ngbd->get_neighbors(n, qnnn);
      if(  b_qn_well_defined_p[qnnn.node_000]==true &&
     #ifdef P4_TO_P8
           ( b_qn_well_defined_p[qnnn.node_m00_mm]==true || fabs(qnnn.d_m00_p0)<EPS || fabs(qnnn.d_m00_0p)<EPS) &&
           ( b_qn_well_defined_p[qnnn.node_m00_mp]==true || fabs(qnnn.d_m00_p0)<EPS || fabs(qnnn.d_m00_0m)<EPS) &&
           ( b_qn_well_defined_p[qnnn.node_m00_pm]==true || fabs(qnnn.d_m00_m0)<EPS || fabs(qnnn.d_m00_0p)<EPS) &&
           ( b_qn_well_defined_p[qnnn.node_m00_pp]==true || fabs(qnnn.d_m00_m0)<EPS || fabs(qnnn.d_m00_0m)<EPS) &&

           ( b_qn_well_defined_p[qnnn.node_p00_mm]==true || fabs(qnnn.d_p00_p0)<EPS || fabs(qnnn.d_p00_0p)<EPS) &&
           ( b_qn_well_defined_p[qnnn.node_p00_mp]==true || fabs(qnnn.d_p00_p0)<EPS || fabs(qnnn.d_p00_0m)<EPS) &&
           ( b_qn_well_defined_p[qnnn.node_p00_pm]==true || fabs(qnnn.d_p00_m0)<EPS || fabs(qnnn.d_p00_0p)<EPS) &&
           ( b_qn_well_defined_p[qnnn.node_p00_pp]==true || fabs(qnnn.d_p00_m0)<EPS || fabs(qnnn.d_p00_0m)<EPS) &&

           ( b_qn_well_defined_p[qnnn.node_0m0_mm]==true || fabs(qnnn.d_0m0_p0)<EPS || fabs(qnnn.d_0m0_0p)<EPS) &&
           ( b_qn_well_defined_p[qnnn.node_0m0_mp]==true || fabs(qnnn.d_0m0_p0)<EPS || fabs(qnnn.d_0m0_0m)<EPS) &&
           ( b_qn_well_defined_p[qnnn.node_0m0_pm]==true || fabs(qnnn.d_0m0_m0)<EPS || fabs(qnnn.d_0m0_0p)<EPS) &&
           ( b_qn_well_defined_p[qnnn.node_0m0_pp]==true || fabs(qnnn.d_0m0_m0)<EPS || fabs(qnnn.d_0m0_0m)<EPS) &&

           ( b_qn_well_defined_p[qnnn.node_0p0_mm]==true || fabs(qnnn.d_0p0_p0)<EPS || fabs(qnnn.d_0p0_0p)<EPS) &&
           ( b_qn_well_defined_p[qnnn.node_0p0_mp]==true || fabs(qnnn.d_0p0_p0)<EPS || fabs(qnnn.d_0p0_0m)<EPS) &&
           ( b_qn_well_defined_p[qnnn.node_0p0_pm]==true || fabs(qnnn.d_0p0_m0)<EPS || fabs(qnnn.d_0p0_0p)<EPS) &&
           ( b_qn_well_defined_p[qnnn.node_0p0_pp]==true || fabs(qnnn.d_0p0_m0)<EPS || fabs(qnnn.d_0p0_0m)<EPS) &&

           ( b_qn_well_defined_p[qnnn.node_00m_mm]==true || fabs(qnnn.d_00m_p0)<EPS || fabs(qnnn.d_00m_0p)<EPS) &&
           ( b_qn_well_defined_p[qnnn.node_00m_mp]==true || fabs(qnnn.d_00m_p0)<EPS || fabs(qnnn.d_00m_0m)<EPS) &&
           ( b_qn_well_defined_p[qnnn.node_00m_pm]==true || fabs(qnnn.d_00m_m0)<EPS || fabs(qnnn.d_00m_0p)<EPS) &&
           ( b_qn_well_defined_p[qnnn.node_00m_pp]==true || fabs(qnnn.d_00m_m0)<EPS || fabs(qnnn.d_00m_0m)<EPS) &&

           ( b_qn_well_defined_p[qnnn.node_00p_mm]==true || fabs(qnnn.d_00p_p0)<EPS || fabs(qnnn.d_00p_0p)<EPS) &&
           ( b_qn_well_defined_p[qnnn.node_00p_mp]==true || fabs(qnnn.d_00p_p0)<EPS || fabs(qnnn.d_00p_0m)<EPS) &&
           ( b_qn_well_defined_p[qnnn.node_00p_pm]==true || fabs(qnnn.d_00p_m0)<EPS || fabs(qnnn.d_00p_0p)<EPS) &&
           ( b_qn_well_defined_p[qnnn.node_00p_pp]==true || fabs(qnnn.d_00p_m0)<EPS || fabs(qnnn.d_00p_0m)<EPS)
     #else
           ( b_qn_well_defined_p[qnnn.node_m00_mm]==true || fabs(qnnn.d_m00_p0)<EPS) &&
           ( b_qn_well_defined_p[qnnn.node_m00_pm]==true || fabs(qnnn.d_m00_m0)<EPS) &&
           ( b_qn_well_defined_p[qnnn.node_p00_mm]==true || fabs(qnnn.d_p00_p0)<EPS) &&
           ( b_qn_well_defined_p[qnnn.node_p00_pm]==true || fabs(qnnn.d_p00_m0)<EPS) &&
           ( b_qn_well_defined_p[qnnn.node_0m0_mm]==true || fabs(qnnn.d_0m0_p0)<EPS) &&
           ( b_qn_well_defined_p[qnnn.node_0m0_pm]==true || fabs(qnnn.d_0m0_m0)<EPS) &&
           ( b_qn_well_defined_p[qnnn.node_0p0_mm]==true || fabs(qnnn.d_0p0_p0)<EPS) &&
           ( b_qn_well_defined_p[qnnn.node_0p0_pm]==true || fabs(qnnn.d_0p0_m0)<EPS)
     #endif
           )


      {
        b_qnn_well_defined_p[n] = true;
        qnn_p[n] = ( nx[n]*qnnn.dx_central(qn_p) +
                     ny[n]*qnnn.dy_central(qn_p)
             #ifdef P4_TO_P8
                     + nz[n]*qnnn.dz_central(qn_p)
             #endif
                     );
      }
      else
      {
        b_qnn_well_defined_p[n] = false;
        qnn_p[n] = 0;
      }
    }

    /* end update communication */
    ierr = VecGhostUpdateEnd  (b_qnn_well_defined, INSERT_VALUES, SCATTER_FORWARD); CHKERRXX(ierr);
    ierr = VecGhostUpdateEnd  (qnn, INSERT_VALUES, SCATTER_FORWARD); CHKERRXX(ierr);

    ierr = VecRestoreArray(qn , &qn_p ); CHKERRXX(ierr);
    ierr = VecRestoreArray(qnn, &qnn_p); CHKERRXX(ierr);

    ierr = VecRestoreArray(b_qn_well_defined , &b_qn_well_defined_p ); CHKERRXX(ierr);
    ierr = VecRestoreArray(b_qnn_well_defined, &b_qnn_well_defined_p); CHKERRXX(ierr);
  }

  /* extrapolate qnn */
  if(order==2)
  {
    ierr = VecGetArray(b_qnn_well_defined, &b_qnn_well_defined_p); CHKERRXX(ierr);

    for(int it=0; it<iterations; ++it)
    {
      ierr = VecGetArray(qnn, &qnn_p); CHKERRXX(ierr);
      ierr = VecGetArray(tmp, &tmp_p); CHKERRXX(ierr);

      /* first do the layer nodes */
      for(size_t n_map=0; n_map<layer_nodes.size(); ++n_map)
      {
        p4est_locidx_t n = layer_nodes[n_map];
        if(!b_qnn_well_defined_p[n])
        {
          ngbd->get_neighbors(n, qnnn);
          double dt = MIN(fabs(qnnn.d_m00) , fabs(qnnn.d_p00) );
          dt  =  MIN( dt, fabs(qnnn.d_0m0) , fabs(qnnn.d_0p0) );
#ifdef P4_TO_P8
          dt  =  MIN( dt, fabs(qnnn.d_00m) , fabs(qnnn.d_00p) );
          dt /= 3;
#else
          dt /= 2;
#endif

          /* first order one sided derivative */
          double qnnx = nx[n]>0 ? (qnn_p[n] - qnnn.f_m00_linear(qnn_p)) / qnnn.d_m00
                                : (qnnn.f_p00_linear(qnn_p) - qnn_p[n]) / qnnn.d_p00;
          double qnny = ny[n]>0 ? (qnn_p[n] - qnnn.f_0m0_linear(qnn_p)) / qnnn.d_0m0
                                : (qnnn.f_0p0_linear(qnn_p) - qnn_p[n]) / qnnn.d_0p0;
#ifdef P4_TO_P8
          double qnnz = nz[n]>0 ? (qnn_p[n] - qnnn.f_00m_linear(qnn_p)) / qnnn.d_00m
                                : (qnnn.f_00p_linear(qnn_p) - qnn_p[n]) / qnnn.d_00p;
#endif
          tmp_p[n] = qnn_p[n] - dt*( nx[n]*qnnx + ny[n]*qnny
                           #ifdef P4_TO_P8
                                     + nz[n]*qnnz
                           #endif
                                     );
        }
        else
          tmp_p[n] = qnn_p[n];
      }

      /* initiate the communication */
      ierr = VecGhostUpdateBegin(tmp, INSERT_VALUES, SCATTER_FORWARD); CHKERRXX(ierr);

      /* now process the local nodes */
      for(size_t n_map=0; n_map<local_nodes.size(); ++n_map)
      {
        p4est_locidx_t n = local_nodes[n_map];
        if(!b_qnn_well_defined_p[n])
        {
          ngbd->get_neighbors(n, qnnn);
          double dt = MIN(fabs(qnnn.d_m00) , fabs(qnnn.d_p00) );
          dt  =  MIN( dt, fabs(qnnn.d_0m0) , fabs(qnnn.d_0p0) );
#ifdef P4_TO_P8
          dt  =  MIN( dt, fabs(qnnn.d_00m) , fabs(qnnn.d_00p) );
          dt /= 3;
#else
          dt /= 2;
#endif

          /* first order one sided derivative */
          double qnnx = nx[n]>0 ? (qnn_p[n] - qnnn.f_m00_linear(qnn_p)) / qnnn.d_m00
                                : (qnnn.f_p00_linear(qnn_p) - qnn_p[n]) / qnnn.d_p00;
          double qnny = ny[n]>0 ? (qnn_p[n] - qnnn.f_0m0_linear(qnn_p)) / qnnn.d_0m0
                                : (qnnn.f_0p0_linear(qnn_p) - qnn_p[n]) / qnnn.d_0p0;
#ifdef P4_TO_P8
          double qnnz = nz[n]>0 ? (qnn_p[n] - qnnn.f_00m_linear(qnn_p)) / qnnn.d_00m
                                : (qnnn.f_00p_linear(qnn_p) - qnn_p[n]) / qnnn.d_00p;
#endif
          tmp_p[n] = qnn_p[n] - dt*( nx[n]*qnnx + ny[n]*qnny
                           #ifdef P4_TO_P8
                                     + nz[n]*qnnz
                           #endif
                                     );
        }
        else
          tmp_p[n] = qnn_p[n];
      }

      /* end update communication */
      ierr = VecGhostUpdateEnd  (tmp, INSERT_VALUES, SCATTER_FORWARD); CHKERRXX(ierr);

      ierr = VecRestoreArray(tmp, &tmp_p); CHKERRXX(ierr);
      ierr = VecRestoreArray(qnn, &qnn_p); CHKERRXX(ierr);

      ierr = VecGhostGetLocalForm(tmp, &tmp_loc); CHKERRXX(ierr);
      ierr = VecGhostGetLocalForm(qnn, &qnn_loc); CHKERRXX(ierr);
      ierr = VecCopy(tmp_loc, qnn_loc); CHKERRXX(ierr);
      ierr = VecGhostRestoreLocalForm(tmp, &tmp_loc); CHKERRXX(ierr);
      ierr = VecGhostRestoreLocalForm(qnn, &qnn_loc); CHKERRXX(ierr);
    }
    ierr = VecRestoreArray(b_qnn_well_defined, &b_qnn_well_defined_p); CHKERRXX(ierr);
  }

  /* extrapolate qn */
  if(order>=1)
  {
    double *cos_angle_p;

    ierr = VecGetArray(cos_angle, &cos_angle_p); CHKERRXX(ierr);
    ierr = VecGetArray(b_qn_well_defined, &b_qn_well_defined_p); CHKERRXX(ierr);
    ierr = VecGetArray(qn, &qn_p); CHKERRXX(ierr);

    foreach_node(n, nodes)
    {
//      b_qn_well_defined_p[n] = true;
      if (phi_p[n] < 0)
      {
        qn_p[n] = cos_angle_p[n];
      } else {
        b_qn_well_defined_p[n] = false;
      }
    }

    ierr = VecRestoreArray(cos_angle, &cos_angle_p); CHKERRXX(ierr);
    ierr = VecRestoreArray(b_qn_well_defined, &b_qn_well_defined_p); CHKERRXX(ierr);
    ierr = VecRestoreArray(qn, &qn_p); CHKERRXX(ierr);

    if(order==2) ierr = VecGetArray(qnn, &qnn_p); CHKERRXX(ierr);
    ierr = VecGetArray(b_qn_well_defined, &b_qn_well_defined_p); CHKERRXX(ierr);

    for(int it=0; it<iterations; ++it)
    {
      ierr = VecGetArray(qn , &qn_p ); CHKERRXX(ierr);
      ierr = VecGetArray(tmp, &tmp_p); CHKERRXX(ierr);

      /* first do the layer nodes */
      for(size_t n_map=0; n_map<layer_nodes.size(); ++n_map)
      {
        p4est_locidx_t n = layer_nodes[n_map];
        if(!b_qn_well_defined_p[n])
        {
          ngbd->get_neighbors(n, qnnn);
          double dt = MIN(fabs(qnnn.d_m00) , fabs(qnnn.d_p00) );
          dt  =  MIN( dt, fabs(qnnn.d_0m0) , fabs(qnnn.d_0p0) );
#ifdef P4_TO_P8
          dt  =  MIN( dt, fabs(qnnn.d_00m) , fabs(qnnn.d_00p) );
          dt /= 3;
#else
          dt /= 2;
#endif

          /* first order one sided derivative */
          double qnx = nx[n]>0 ? (qn_p[n] - qnnn.f_m00_linear(qn_p)) / qnnn.d_m00
                               : (qnnn.f_p00_linear(qn_p) - qn_p[n]) / qnnn.d_p00;
          double qny = ny[n]>0 ? (qn_p[n] - qnnn.f_0m0_linear(qn_p)) / qnnn.d_0m0
                               : (qnnn.f_0p0_linear(qn_p) - qn_p[n]) / qnnn.d_0p0;
#ifdef P4_TO_P8
          double qnz = nz[n]>0 ? (qn_p[n] - qnnn.f_00m_linear(qn_p)) / qnnn.d_00m
                               : (qnnn.f_00p_linear(qn_p) - qn_p[n]) / qnnn.d_00p;
#endif
          tmp_p[n] = qn_p[n] - dt*( nx[n]*qnx + ny[n]*qny
                          #ifdef P4_TO_P8
                                    + nz[n]*qnz
                          #endif
                                    ) + (order==2 ? dt*qnn_p[n] : 0);
        }
        else
          tmp_p[n] = qn_p[n];
      }

      /* initiate the communication */
      ierr = VecGhostUpdateBegin(tmp, INSERT_VALUES, SCATTER_FORWARD); CHKERRXX(ierr);

      /* now process the local nodes */
      for(size_t n_map=0; n_map<local_nodes.size(); ++n_map)
      {
        p4est_locidx_t n = local_nodes[n_map];
        if(!b_qn_well_defined_p[n])
        {
          ngbd->get_neighbors(n, qnnn);
          double dt = MIN(fabs(qnnn.d_m00) , fabs(qnnn.d_p00) );
          dt  =  MIN( dt, fabs(qnnn.d_0m0) , fabs(qnnn.d_0p0) );
#ifdef P4_TO_P8
          dt  =  MIN( dt, fabs(qnnn.d_00m) , fabs(qnnn.d_00p) );
          dt /= 3;
#else
          dt /= 2;
#endif

          /* first order one sided derivative */
          double qnx = nx[n]>0 ? (qn_p[n] - qnnn.f_m00_linear(qn_p)) / qnnn.d_m00
                               : (qnnn.f_p00_linear(qn_p) - qn_p[n]) / qnnn.d_p00;
          double qny = ny[n]>0 ? (qn_p[n] - qnnn.f_0m0_linear(qn_p)) / qnnn.d_0m0
                               : (qnnn.f_0p0_linear(qn_p) - qn_p[n]) / qnnn.d_0p0;
#ifdef P4_TO_P8
          double qnz = nz[n]>0 ? (qn_p[n] - qnnn.f_00m_linear(qn_p)) / qnnn.d_00m
                               : (qnnn.f_00p_linear(qn_p) - qn_p[n]) / qnnn.d_00p;
#endif
          tmp_p[n] = qn_p[n] - dt*( nx[n]*qnx + ny[n]*qny
                          #ifdef P4_TO_P8
                                    + nz[n]*qnz
                          #endif
                                    ) + (order==2 ? dt*qnn_p[n] : 0);
        }
        else
          tmp_p[n] = qn_p[n];
      }

      /* end update communication */
      ierr = VecGhostUpdateEnd  (tmp, INSERT_VALUES, SCATTER_FORWARD); CHKERRXX(ierr);

      ierr = VecRestoreArray(qn , &qn_p ); CHKERRXX(ierr);
      ierr = VecRestoreArray(tmp, &tmp_p); CHKERRXX(ierr);

      ierr = VecGhostGetLocalForm(tmp, &tmp_loc); CHKERRXX(ierr);
      ierr = VecGhostGetLocalForm(qn , &qn_loc ); CHKERRXX(ierr);
      ierr = VecCopy(tmp_loc, qn_loc); CHKERRXX(ierr);
      ierr = VecGhostRestoreLocalForm(tmp, &tmp_loc); CHKERRXX(ierr);
      ierr = VecGhostRestoreLocalForm(qn , &qn_loc ); CHKERRXX(ierr);
    }

    ierr = VecRestoreArray(b_qn_well_defined, &b_qn_well_defined_p); CHKERRXX(ierr);

    if(order==2)
    {
      ierr = VecRestoreArray(qnn, &qnn_p); CHKERRXX(ierr);
      ierr = VecDestroy(qnn); CHKERRXX(ierr);
    }
  }

  if(order>=1) { ierr = VecDestroy(b_qn_well_defined ); CHKERRXX(ierr); }
  if(order==2) { ierr = VecDestroy(b_qnn_well_defined); CHKERRXX(ierr); }

  /* extrapolate q */
  Vec qxx, qyy;
  double *qxx_p, *qyy_p;
  ierr = VecCreateGhostNodes(p4est, nodes, &qxx); CHKERRXX(ierr);
  ierr = VecCreateGhostNodes(p4est, nodes, &qyy); CHKERRXX(ierr);
#ifdef P4_TO_P8
  Vec qzz;
  double *qzz_p;
  ierr = VecCreateGhostNodes(p4est, nodes, &qzz); CHKERRXX(ierr);
#endif

  if(order>=1) { ierr = VecGetArray(qn, &qn_p); CHKERRXX(ierr); }

  for(int it=0; it<iterations; ++it)
  {
#ifdef P4_TO_P8
    ngbd->second_derivatives_central(q, qxx, qyy, qzz);
#else
    ngbd->second_derivatives_central(q, qxx, qyy);
#endif

    ierr = VecGetArray(qxx, &qxx_p); CHKERRXX(ierr);
    ierr = VecGetArray(qyy, &qyy_p); CHKERRXX(ierr);
#ifdef P4_TO_P8
    ierr = VecGetArray(qzz, &qzz_p); CHKERRXX(ierr);
#endif

    ierr = VecGetArray(q  , &q_p  ); CHKERRXX(ierr);
    ierr = VecGetArray(tmp, &tmp_p); CHKERRXX(ierr);

    /* first do the layer nodes */
    for(size_t n_map=0; n_map<layer_nodes.size(); ++n_map)
    {
      p4est_locidx_t n = layer_nodes[n_map];
      ngbd->get_neighbors(n, qnnn);
      if(phi_p[n] > -EPS)
      {
        const quad_neighbor_nodes_of_node_t& qnnn = (*ngbd)[n];
        double dt = MIN(fabs(qnnn.d_m00) , fabs(qnnn.d_p00) );
        dt  =  MIN( dt, fabs(qnnn.d_0m0) , fabs(qnnn.d_0p0) );
#ifdef P4_TO_P8
        dt  =  MIN( dt, fabs(qnnn.d_00m) , fabs(qnnn.d_00p) );
        dt /= 3;
#else
        dt /= 2;
#endif

        /* first order one sided derivatives */
        double qx = nx[n]>0 ? (q_p[n] - qnnn.f_m00_linear(q_p)) / qnnn.d_m00
                            : (qnnn.f_p00_linear(q_p) - q_p[n]) / qnnn.d_p00;
        double qy = ny[n]>0 ? (q_p[n] - qnnn.f_0m0_linear(q_p)) / qnnn.d_0m0
                            : (qnnn.f_0p0_linear(q_p) - q_p[n]) / qnnn.d_0p0;
#ifdef P4_TO_P8
        double qz = nz[n]>0 ? (q_p[n] - qnnn.f_00m_linear(q_p)) / qnnn.d_00m
                            : (qnnn.f_00p_linear(q_p) - q_p[n]) / qnnn.d_00p;
#endif

        /* second order derivatives */
        double qxx_m00 = qnnn.f_m00_linear(qxx_p);
        double qxx_p00 = qnnn.f_p00_linear(qxx_p);
        double qyy_0m0 = qnnn.f_0m0_linear(qyy_p);
        double qyy_0p0 = qnnn.f_0p0_linear(qyy_p);
#ifdef P4_TO_P8
        double qzz_00m = qnnn.f_00m_linear(qzz_p);
        double qzz_00p = qnnn.f_00p_linear(qzz_p);
#endif

        /* minmod operation */
        qxx_m00 = qxx_p[n]*qxx_m00<0 ? 0 : (fabs(qxx_p[n])<fabs(qxx_m00) ? qxx_p[n] : qxx_m00);
        qxx_p00 = qxx_p[n]*qxx_p00<0 ? 0 : (fabs(qxx_p[n])<fabs(qxx_p00) ? qxx_p[n] : qxx_p00);
        qyy_0m0 = qyy_p[n]*qyy_0m0<0 ? 0 : (fabs(qyy_p[n])<fabs(qyy_0m0) ? qyy_p[n] : qyy_0m0);
        qyy_0p0 = qyy_p[n]*qyy_0p0<0 ? 0 : (fabs(qyy_p[n])<fabs(qyy_0p0) ? qyy_p[n] : qyy_0p0);
#ifdef P4_TO_P8
        qzz_00m = qzz_p[n]*qzz_00m<0 ? 0 : (fabs(qzz_p[n])<fabs(qzz_00m) ? qzz_p[n] : qzz_00m);
        qzz_00p = qzz_p[n]*qzz_00p<0 ? 0 : (fabs(qzz_p[n])<fabs(qzz_00p) ? qzz_p[n] : qzz_00p);
#endif

        if(nx[n]<0) qx -= .5*qnnn.d_p00*qxx_p00;
        else        qx += .5*qnnn.d_m00*qxx_m00;
        if(ny[n]<0) qy -= .5*qnnn.d_0p0*qyy_0p0;
        else        qy += .5*qnnn.d_0m0*qyy_0m0;
#ifdef P4_TO_P8
        if(nz[n]<0) qz -= .5*qnnn.d_00p*qzz_00p;
        else        qz += .5*qnnn.d_00m*qzz_00m;
#endif

//#ifdef P4_TO_P8
//        if(fabs(nx[n])<EPS && fabs(ny[n])<EPS && fabs(nz[n])<EPS)
//          tmp_p[n] = (qnnn.f_m00_linear(q_p) + qnnn.f_p00_linear(q_p) +
//                      qnnn.f_0m0_linear(q_p) + qnnn.f_0p0_linear(q_p) +
//                      qnnn.f_00m_linear(q_p) + qnnn.f_00p_linear(q_p))/6.;
//#else
//        if(fabs(nx[n])<EPS && fabs(ny[n])<EPS)
//          tmp_p[n] = (qnnn.f_m00_linear(q_p) + qnnn.f_p00_linear(q_p) +
//                      qnnn.f_0m0_linear(q_p) + qnnn.f_0p0_linear(q_p))/4.;
//#endif
//        else
          tmp_p[n] = q_p[n] - dt*( nx[n]*qx + ny[n]*qy
                         #ifdef P4_TO_P8
                                   + nz[n]*qz
                         #endif
                                   ) + (order>=1 ? dt*qn_p[n] : 0);
      }
      else
        tmp_p[n] = q_p[n];
    }

    /* initiate the communication */
    ierr = VecGhostUpdateBegin(tmp, INSERT_VALUES, SCATTER_FORWARD); CHKERRXX(ierr);

    /* now process the local nodes */
    for(size_t n_map=0; n_map<local_nodes.size(); ++n_map)
    {
      p4est_locidx_t n = local_nodes[n_map];
      ngbd->get_neighbors(n, qnnn);
      if(phi_p[n] > -EPS)
      {
        double dt = MIN(fabs(qnnn.d_m00) , fabs(qnnn.d_p00) );
        dt  =  MIN( dt, fabs(qnnn.d_0m0) , fabs(qnnn.d_0p0) );
#ifdef P4_TO_P8
        dt  =  MIN( dt, fabs(qnnn.d_00m) , fabs(qnnn.d_00p) );
        dt /= 3;
#else
        dt /= 2;
#endif

        /* first order one sided derivatives */
        double qx = nx[n]>0 ? (q_p[n] - qnnn.f_m00_linear(q_p)) / qnnn.d_m00
                            : (qnnn.f_p00_linear(q_p) - q_p[n]) / qnnn.d_p00;
        double qy = ny[n]>0 ? (q_p[n] - qnnn.f_0m0_linear(q_p)) / qnnn.d_0m0
                            : (qnnn.f_0p0_linear(q_p) - q_p[n]) / qnnn.d_0p0;
#ifdef P4_TO_P8
        double qz = nz[n]>0 ? (q_p[n] - qnnn.f_00m_linear(q_p)) / qnnn.d_00m
                            : (qnnn.f_00p_linear(q_p) - q_p[n]) / qnnn.d_00p;
#endif

        /* second order derivatives */
        double qxx_m00 = qnnn.f_m00_linear(qxx_p);
        double qxx_p00 = qnnn.f_p00_linear(qxx_p);
        double qyy_0m0 = qnnn.f_0m0_linear(qyy_p);
        double qyy_0p0 = qnnn.f_0p0_linear(qyy_p);
#ifdef P4_TO_P8
        double qzz_00m = qnnn.f_00m_linear(qzz_p);
        double qzz_00p = qnnn.f_00p_linear(qzz_p);
#endif

        /* minmod operation */
        qxx_m00 = qxx_p[n]*qxx_m00<0 ? 0 : (fabs(qxx_p[n])<fabs(qxx_m00) ? qxx_p[n] : qxx_m00);
        qxx_p00 = qxx_p[n]*qxx_p00<0 ? 0 : (fabs(qxx_p[n])<fabs(qxx_p00) ? qxx_p[n] : qxx_p00);
        qyy_0m0 = qyy_p[n]*qyy_0m0<0 ? 0 : (fabs(qyy_p[n])<fabs(qyy_0m0) ? qyy_p[n] : qyy_0m0);
        qyy_0p0 = qyy_p[n]*qyy_0p0<0 ? 0 : (fabs(qyy_p[n])<fabs(qyy_0p0) ? qyy_p[n] : qyy_0p0);
#ifdef P4_TO_P8
        qzz_00m = qzz_p[n]*qzz_00m<0 ? 0 : (fabs(qzz_p[n])<fabs(qzz_00m) ? qzz_p[n] : qzz_00m);
        qzz_00p = qzz_p[n]*qzz_00p<0 ? 0 : (fabs(qzz_p[n])<fabs(qzz_00p) ? qzz_p[n] : qzz_00p);
#endif

        if(nx[n]<0) qx -= .5*qnnn.d_p00*qxx_p00;
        else        qx += .5*qnnn.d_m00*qxx_m00;
        if(ny[n]<0) qy -= .5*qnnn.d_0p0*qyy_0p0;
        else        qy += .5*qnnn.d_0m0*qyy_0m0;
#ifdef P4_TO_P8
        if(nz[n]<0) qz -= .5*qnnn.d_00p*qzz_00p;
        else        qz += .5*qnnn.d_00m*qzz_00m;
#endif

//#ifdef P4_TO_P8
//        if(fabs(nx[n])<EPS && fabs(ny[n])<EPS && fabs(nz[n])<EPS)
//          tmp_p[n] = (qnnn.f_m00_linear(q_p) + qnnn.f_p00_linear(q_p) +
//                      qnnn.f_0m0_linear(q_p) + qnnn.f_0p0_linear(q_p) +
//                      qnnn.f_00m_linear(q_p) + qnnn.f_00p_linear(q_p))/6.;
//#else
//        if(fabs(nx[n])<EPS && fabs(ny[n])<EPS)
//          tmp_p[n] = (qnnn.f_m00_linear(q_p) + qnnn.f_p00_linear(q_p) +
//                      qnnn.f_0m0_linear(q_p) + qnnn.f_0p0_linear(q_p))/4.;
//#endif
//        else
          tmp_p[n] = q_p[n] - dt*( nx[n]*qx + ny[n]*qy
                         #ifdef P4_TO_P8
                                   + nz[n]*qz
                         #endif
                                   ) + (order>=1 ? dt*qn_p[n] : 0);
      }
      else
        tmp_p[n] = q_p[n];
    }

    /* end update communication */
    ierr = VecGhostUpdateEnd  (tmp, INSERT_VALUES, SCATTER_FORWARD); CHKERRXX(ierr);

    ierr = VecRestoreArray(qxx, &qxx_p); CHKERRXX(ierr);
    ierr = VecRestoreArray(qyy, &qyy_p); CHKERRXX(ierr);
#ifdef P4_TO_P8
    ierr = VecRestoreArray(qzz, &qzz_p); CHKERRXX(ierr);
#endif
    ierr = VecRestoreArray(q  , &q_p  ); CHKERRXX(ierr);
    ierr = VecRestoreArray(tmp, &tmp_p); CHKERRXX(ierr);

    ierr = VecGhostGetLocalForm(tmp, &tmp_loc); CHKERRXX(ierr);
    ierr = VecGhostGetLocalForm(q  , &q_loc  ); CHKERRXX(ierr);
    ierr = VecCopy(tmp_loc, q_loc); CHKERRXX(ierr);
    ierr = VecGhostRestoreLocalForm(tmp, &tmp_loc); CHKERRXX(ierr);
    ierr = VecGhostRestoreLocalForm(q  , &q_loc  ); CHKERRXX(ierr);
  }

  if(order>=1)
  {
    ierr = VecRestoreArray(qn, &qn_p); CHKERRXX(ierr);
    ierr = VecDestroy(qn); CHKERRXX(ierr);
  }

  ierr = VecRestoreArray(phi, &phi_p); CHKERRXX(ierr);

  ierr = VecDestroy(qxx); CHKERRXX(ierr);
  ierr = VecDestroy(qyy); CHKERRXX(ierr);
#ifdef P4_TO_P8
  ierr = VecDestroy(qzz); CHKERRXX(ierr);
#endif

  ierr = VecDestroy(tmp); CHKERRXX(ierr);

  ierr = PetscLogEventEnd(log_my_p4est_level_set_extend_over_interface_TVD, phi, q, 0, 0); CHKERRXX(ierr);
}

double my_p4est_level_set_t::advect_in_normal_direction_with_contact_angle(const Vec vn, const Vec surf_tns, const Vec cos_angle, const Vec phi_wall, Vec phi, double dt)
{
  PetscErrorCode ierr;
  ierr = PetscLogEventBegin(log_my_p4est_level_set_advect_in_normal_direction_Vec, 0, 0, 0, 0);

  Vec rhs;
  ierr = VecDuplicate(phi, &rhs); CHKERRXX(ierr);

  // advection step using (assuming |grad(phi)| = 1)
  VecCopyGhost(phi, rhs);
  VecAXPBYGhost(rhs, -1, 1./dt, vn);

  // diffusion step (assuming |grad(phi)| = 1)
  my_p4est_interpolation_nodes_t interp(ngbd);
  Vec flux;
  ierr = VecDuplicate(phi, &flux); CHKERRXX(ierr);
  interp.set_input(flux, linear);

  my_p4est_poisson_nodes_mls_t solver(ngbd);
  if (phi_wall != NULL && cos_angle != NULL && use_neumann_for_contact_angle)
  {
    VecCopyGhost(cos_angle, flux);
    VecPointwiseMultGhost(flux, flux, surf_tns);

    solver.add_boundary(MLS_INTERSECTION, phi_wall, NULL, NEUMANN, interp, zero_cf);
  }

  solver.set_use_sc_scheme(0);
  solver.set_integration_order(1);

  solver.set_mu(surf_tns);
  solver.set_diag(1./dt);
  solver.set_rhs(rhs);

  solver.set_wc(neumann_cf, zero_cf);

  solver.solve(phi, true);

  ierr = VecDestroy(rhs); CHKERRXX(ierr);
  ierr = VecDestroy(flux); CHKERRXX(ierr);

  double dxyz[P4EST_DIM];
  dxyz_min(p4est, dxyz);

#ifdef P4_TO_P8
  double dx = MIN(dxyz[0], dxyz[1], dxyz[2]);
#else
  double dx = MIN(dxyz[0], dxyz[1]);
#endif

  // extend into wall
  if (phi_wall != NULL && cos_angle != NULL)
  {
    switch (contact_angle_extension)
    {
      case 0: enforce_contact_angle(phi_wall, phi, cos_angle, 50); break;
      case 1: enforce_contact_angle2(phi_wall, phi, cos_angle, 50, 1); break;
      case 2:
        {
          Vec region;
          ierr = VecDuplicate(phi, &region); CHKERRXX(ierr);

          double *region_ptr;
          double *phi_ptr;
          double *phi_wall_ptr;

          ierr = VecGetArray(phi, &phi_ptr);           CHKERRXX(ierr);
          ierr = VecGetArray(phi_wall, &phi_wall_ptr); CHKERRXX(ierr);
          ierr = VecGetArray(region, &region_ptr);     CHKERRXX(ierr);


          double limit_extd = 6.*dx;
          double limit_wall = 6.*dx;

          foreach_node(n, nodes)
          {
            if (fabs(phi_ptr[n]) < limit_extd && phi_wall_ptr[n] < limit_wall)
              region_ptr[n] = 1;
            else
              region_ptr[n] = 0;
          }

          ierr = VecRestoreArray(phi, &phi_ptr);           CHKERRXX(ierr);
          ierr = VecRestoreArray(phi_wall, &phi_wall_ptr); CHKERRXX(ierr);
          ierr = VecRestoreArray(region, &region_ptr);     CHKERRXX(ierr);

          extend_Over_Interface_TVD_regional(phi_wall, phi_wall, region, phi, 50, 2); break;
        }
      case 3: extend_Over_Interface_TVD_Full(phi_wall, phi, 50, 2, 0, DBL_MAX, 2000*dx); break;
    }
  }

  ierr = PetscLogEventEnd(log_my_p4est_level_set_advect_in_normal_direction_Vec, 0, 0, 0, 0);
}

void my_p4est_level_set_t::extend_Over_Interface_TVD_regional( Vec phi, Vec mask, Vec region, Vec q, int iterations, int order) const
{
#ifdef CASL_THROWS
  if(order!=0 && order!=1 && order!=2) throw std::invalid_argument("[CASL_ERROR]: my_p4est_level_set_t->extend_Over_Interface_TVD: order must be 0, 1 or 2.");
#endif
  PetscErrorCode ierr;
  ierr = PetscLogEventBegin(log_my_p4est_level_set_extend_over_interface_TVD, phi, q, 0, 0); CHKERRXX(ierr);

  double *mask_p;
  ierr = VecGetArray(mask, &mask_p); CHKERRXX(ierr);

  double *phi_p;
  ierr = VecGetArray(phi, &phi_p); CHKERRXX(ierr);

  Vec qn, qnn;
  double *q_p, *qn_p, *qnn_p;
  Vec b_qn_well_defined;
  Vec b_qnn_well_defined;
  double *b_qn_well_defined_p;
  double *b_qnn_well_defined_p;

  Vec tmp, tmp_loc;
  Vec qnn_loc, qn_loc, q_loc;
  ierr = VecDuplicate(phi, &tmp); CHKERRXX(ierr);
  double *tmp_p;

  double dxyz[P4EST_DIM];

  dxyz_min(p4est, dxyz);


  /* init the neighborhood information if needed */
  /* NOTE: from now on the neighbors will be initialized ... do we want to clear them
   * at the end of this function if they were not initialized beforehand ?
   */
  ngbd->init_neighbors();

  /* compute the normals */
  std::vector<double> nx(nodes->num_owned_indeps);
  std::vector<double> ny(nodes->num_owned_indeps);
#ifdef P4_TO_P8
  std::vector<double> nz(nodes->num_owned_indeps);
#endif

  quad_neighbor_nodes_of_node_t qnnn;
  for(p4est_locidx_t n=0; n<nodes->num_owned_indeps; ++n)
  {
    ngbd->get_neighbors(n, qnnn);
    nx[n] = qnnn.dx_central(phi_p);
    ny[n] = qnnn.dy_central(phi_p);
#ifdef P4_TO_P8
    nz[n] = qnnn.dz_central(phi_p);
    double norm = sqrt(nx[n]*nx[n] + ny[n]*ny[n] + nz[n]*nz[n]);
#else
    double norm = sqrt(nx[n]*nx[n] + ny[n]*ny[n]);
#endif

		if(norm>EPS)
		{
			nx[n] /= norm;
			ny[n] /= norm;
#ifdef P4_TO_P8
			nz[n] /= norm;
#endif
		}
		else
		{
			nx[n] = 0;
			ny[n] = 0;
#ifdef P4_TO_P8
			nz[n] = 0;
#endif
                }
  }

  ierr = VecGetArray(q , &q_p) ; CHKERRXX(ierr);

  /* initialize qn */
  const std::vector<p4est_locidx_t>& layer_nodes = ngbd->layer_nodes;
  const std::vector<p4est_locidx_t>& local_nodes = ngbd->local_nodes;

  if(order >=1 )
  {
    ierr = VecCreateGhostNodes(p4est, nodes, &qn); CHKERRXX(ierr);
    ierr = VecCreateGhostNodes(p4est, nodes, &b_qn_well_defined); CHKERRXX(ierr);

    ierr = VecGetArray(qn, &qn_p); CHKERRXX(ierr);
    ierr = VecGetArray(b_qn_well_defined, &b_qn_well_defined_p); CHKERRXX(ierr);

    /* first do the layer nodes */
    for(size_t n_map=0; n_map<layer_nodes.size(); ++n_map)
    {
      p4est_locidx_t n = layer_nodes[n_map];
      ngbd->get_neighbors(n, qnnn);
      if(  mask_p[qnnn.node_000]<-EPS &&
     #ifdef P4_TO_P8
           ( mask_p[qnnn.node_m00_mm]<-EPS || fabs(qnnn.d_m00_p0)<EPS || fabs(qnnn.d_m00_0p)<EPS) &&
           ( mask_p[qnnn.node_m00_mp]<-EPS || fabs(qnnn.d_m00_p0)<EPS || fabs(qnnn.d_m00_0m)<EPS) &&
           ( mask_p[qnnn.node_m00_pm]<-EPS || fabs(qnnn.d_m00_m0)<EPS || fabs(qnnn.d_m00_0p)<EPS) &&
           ( mask_p[qnnn.node_m00_pp]<-EPS || fabs(qnnn.d_m00_m0)<EPS || fabs(qnnn.d_m00_0m)<EPS) &&

           ( mask_p[qnnn.node_p00_mm]<-EPS || fabs(qnnn.d_p00_p0)<EPS || fabs(qnnn.d_p00_0p)<EPS) &&
           ( mask_p[qnnn.node_p00_mp]<-EPS || fabs(qnnn.d_p00_p0)<EPS || fabs(qnnn.d_p00_0m)<EPS) &&
           ( mask_p[qnnn.node_p00_pm]<-EPS || fabs(qnnn.d_p00_m0)<EPS || fabs(qnnn.d_p00_0p)<EPS) &&
           ( mask_p[qnnn.node_p00_pp]<-EPS || fabs(qnnn.d_p00_m0)<EPS || fabs(qnnn.d_p00_0m)<EPS) &&

           ( mask_p[qnnn.node_0m0_mm]<-EPS || fabs(qnnn.d_0m0_p0)<EPS || fabs(qnnn.d_0m0_0p)<EPS) &&
           ( mask_p[qnnn.node_0m0_mp]<-EPS || fabs(qnnn.d_0m0_p0)<EPS || fabs(qnnn.d_0m0_0m)<EPS) &&
           ( mask_p[qnnn.node_0m0_pm]<-EPS || fabs(qnnn.d_0m0_m0)<EPS || fabs(qnnn.d_0m0_0p)<EPS) &&
           ( mask_p[qnnn.node_0m0_pp]<-EPS || fabs(qnnn.d_0m0_m0)<EPS || fabs(qnnn.d_0m0_0m)<EPS) &&

           ( mask_p[qnnn.node_0p0_mm]<-EPS || fabs(qnnn.d_0p0_p0)<EPS || fabs(qnnn.d_0p0_0p)<EPS) &&
           ( mask_p[qnnn.node_0p0_mp]<-EPS || fabs(qnnn.d_0p0_p0)<EPS || fabs(qnnn.d_0p0_0m)<EPS) &&
           ( mask_p[qnnn.node_0p0_pm]<-EPS || fabs(qnnn.d_0p0_m0)<EPS || fabs(qnnn.d_0p0_0p)<EPS) &&
           ( mask_p[qnnn.node_0p0_pp]<-EPS || fabs(qnnn.d_0p0_m0)<EPS || fabs(qnnn.d_0p0_0m)<EPS) &&

           ( mask_p[qnnn.node_00m_mm]<-EPS || fabs(qnnn.d_00m_p0)<EPS || fabs(qnnn.d_00m_0p)<EPS) &&
           ( mask_p[qnnn.node_00m_mp]<-EPS || fabs(qnnn.d_00m_p0)<EPS || fabs(qnnn.d_00m_0m)<EPS) &&
           ( mask_p[qnnn.node_00m_pm]<-EPS || fabs(qnnn.d_00m_m0)<EPS || fabs(qnnn.d_00m_0p)<EPS) &&
           ( mask_p[qnnn.node_00m_pp]<-EPS || fabs(qnnn.d_00m_m0)<EPS || fabs(qnnn.d_00m_0m)<EPS) &&

           ( mask_p[qnnn.node_00p_mm]<-EPS || fabs(qnnn.d_00p_p0)<EPS || fabs(qnnn.d_00p_0p)<EPS) &&
           ( mask_p[qnnn.node_00p_mp]<-EPS || fabs(qnnn.d_00p_p0)<EPS || fabs(qnnn.d_00p_0m)<EPS) &&
           ( mask_p[qnnn.node_00p_pm]<-EPS || fabs(qnnn.d_00p_m0)<EPS || fabs(qnnn.d_00p_0p)<EPS) &&
           ( mask_p[qnnn.node_00p_pp]<-EPS || fabs(qnnn.d_00p_m0)<EPS || fabs(qnnn.d_00p_0m)<EPS)
     #else
           ( mask_p[qnnn.node_m00_mm]<-EPS || fabs(qnnn.d_m00_p0)<EPS) &&
           ( mask_p[qnnn.node_m00_pm]<-EPS || fabs(qnnn.d_m00_m0)<EPS) &&
           ( mask_p[qnnn.node_p00_mm]<-EPS || fabs(qnnn.d_p00_p0)<EPS) &&
           ( mask_p[qnnn.node_p00_pm]<-EPS || fabs(qnnn.d_p00_m0)<EPS) &&
           ( mask_p[qnnn.node_0m0_mm]<-EPS || fabs(qnnn.d_0m0_p0)<EPS) &&
           ( mask_p[qnnn.node_0m0_pm]<-EPS || fabs(qnnn.d_0m0_m0)<EPS) &&
           ( mask_p[qnnn.node_0p0_mm]<-EPS || fabs(qnnn.d_0p0_p0)<EPS) &&
           ( mask_p[qnnn.node_0p0_pm]<-EPS || fabs(qnnn.d_0p0_m0)<EPS)
     #endif
           )
      {
        b_qn_well_defined_p[n] = true;
        qn_p[n] = ( nx[n]*qnnn.dx_central(q_p) +
                    ny[n]*qnnn.dy_central(q_p)
            #ifdef P4_TO_P8
                    + nz[n]*qnnn.dz_central(q_p)
            #endif
                    );
      }
      else
      {
        b_qn_well_defined_p[n] = false;
        qn_p[n] = 0;
      }
    }

    /* initiate the communication */
    ierr = VecGhostUpdateBegin(b_qn_well_defined, INSERT_VALUES, SCATTER_FORWARD); CHKERRXX(ierr);
    ierr = VecGhostUpdateBegin(qn, INSERT_VALUES, SCATTER_FORWARD); CHKERRXX(ierr);

    /* now process the local nodes */
    for(size_t n_map=0; n_map<local_nodes.size(); ++n_map)
    {
      p4est_locidx_t n = local_nodes[n_map];
      ngbd->get_neighbors(n, qnnn);
      if(  mask_p[qnnn.node_000]<-EPS &&
     #ifdef P4_TO_P8
           ( mask_p[qnnn.node_m00_mm]<-EPS || fabs(qnnn.d_m00_p0)<EPS || fabs(qnnn.d_m00_0p)<EPS) &&
           ( mask_p[qnnn.node_m00_mp]<-EPS || fabs(qnnn.d_m00_p0)<EPS || fabs(qnnn.d_m00_0m)<EPS) &&
           ( mask_p[qnnn.node_m00_pm]<-EPS || fabs(qnnn.d_m00_m0)<EPS || fabs(qnnn.d_m00_0p)<EPS) &&
           ( mask_p[qnnn.node_m00_pp]<-EPS || fabs(qnnn.d_m00_m0)<EPS || fabs(qnnn.d_m00_0m)<EPS) &&

           ( mask_p[qnnn.node_p00_mm]<-EPS || fabs(qnnn.d_p00_p0)<EPS || fabs(qnnn.d_p00_0p)<EPS) &&
           ( mask_p[qnnn.node_p00_mp]<-EPS || fabs(qnnn.d_p00_p0)<EPS || fabs(qnnn.d_p00_0m)<EPS) &&
           ( mask_p[qnnn.node_p00_pm]<-EPS || fabs(qnnn.d_p00_m0)<EPS || fabs(qnnn.d_p00_0p)<EPS) &&
           ( mask_p[qnnn.node_p00_pp]<-EPS || fabs(qnnn.d_p00_m0)<EPS || fabs(qnnn.d_p00_0m)<EPS) &&

           ( mask_p[qnnn.node_0m0_mm]<-EPS || fabs(qnnn.d_0m0_p0)<EPS || fabs(qnnn.d_0m0_0p)<EPS) &&
           ( mask_p[qnnn.node_0m0_mp]<-EPS || fabs(qnnn.d_0m0_p0)<EPS || fabs(qnnn.d_0m0_0m)<EPS) &&
           ( mask_p[qnnn.node_0m0_pm]<-EPS || fabs(qnnn.d_0m0_m0)<EPS || fabs(qnnn.d_0m0_0p)<EPS) &&
           ( mask_p[qnnn.node_0m0_pp]<-EPS || fabs(qnnn.d_0m0_m0)<EPS || fabs(qnnn.d_0m0_0m)<EPS) &&

           ( mask_p[qnnn.node_0p0_mm]<-EPS || fabs(qnnn.d_0p0_p0)<EPS || fabs(qnnn.d_0p0_0p)<EPS) &&
           ( mask_p[qnnn.node_0p0_mp]<-EPS || fabs(qnnn.d_0p0_p0)<EPS || fabs(qnnn.d_0p0_0m)<EPS) &&
           ( mask_p[qnnn.node_0p0_pm]<-EPS || fabs(qnnn.d_0p0_m0)<EPS || fabs(qnnn.d_0p0_0p)<EPS) &&
           ( mask_p[qnnn.node_0p0_pp]<-EPS || fabs(qnnn.d_0p0_m0)<EPS || fabs(qnnn.d_0p0_0m)<EPS) &&

           ( mask_p[qnnn.node_00m_mm]<-EPS || fabs(qnnn.d_00m_p0)<EPS || fabs(qnnn.d_00m_0p)<EPS) &&
           ( mask_p[qnnn.node_00m_mp]<-EPS || fabs(qnnn.d_00m_p0)<EPS || fabs(qnnn.d_00m_0m)<EPS) &&
           ( mask_p[qnnn.node_00m_pm]<-EPS || fabs(qnnn.d_00m_m0)<EPS || fabs(qnnn.d_00m_0p)<EPS) &&
           ( mask_p[qnnn.node_00m_pp]<-EPS || fabs(qnnn.d_00m_m0)<EPS || fabs(qnnn.d_00m_0m)<EPS) &&

           ( mask_p[qnnn.node_00p_mm]<-EPS || fabs(qnnn.d_00p_p0)<EPS || fabs(qnnn.d_00p_0p)<EPS) &&
           ( mask_p[qnnn.node_00p_mp]<-EPS || fabs(qnnn.d_00p_p0)<EPS || fabs(qnnn.d_00p_0m)<EPS) &&
           ( mask_p[qnnn.node_00p_pm]<-EPS || fabs(qnnn.d_00p_m0)<EPS || fabs(qnnn.d_00p_0p)<EPS) &&
           ( mask_p[qnnn.node_00p_pp]<-EPS || fabs(qnnn.d_00p_m0)<EPS || fabs(qnnn.d_00p_0m)<EPS)
     #else
           ( mask_p[qnnn.node_m00_mm]<-EPS || fabs(qnnn.d_m00_p0)<EPS) &&
           ( mask_p[qnnn.node_m00_pm]<-EPS || fabs(qnnn.d_m00_m0)<EPS) &&
           ( mask_p[qnnn.node_p00_mm]<-EPS || fabs(qnnn.d_p00_p0)<EPS) &&
           ( mask_p[qnnn.node_p00_pm]<-EPS || fabs(qnnn.d_p00_m0)<EPS) &&
           ( mask_p[qnnn.node_0m0_mm]<-EPS || fabs(qnnn.d_0m0_p0)<EPS) &&
           ( mask_p[qnnn.node_0m0_pm]<-EPS || fabs(qnnn.d_0m0_m0)<EPS) &&
           ( mask_p[qnnn.node_0p0_mm]<-EPS || fabs(qnnn.d_0p0_p0)<EPS) &&
           ( mask_p[qnnn.node_0p0_pm]<-EPS || fabs(qnnn.d_0p0_m0)<EPS)
     #endif
           )
      {
        b_qn_well_defined_p[n] = true;
        qn_p[n] = ( nx[n]*qnnn.dx_central(q_p) +
                    ny[n]*qnnn.dy_central(q_p)
            #ifdef P4_TO_P8
                    + nz[n]*qnnn.dz_central(q_p)
            #endif
                    );
      }
      else
      {
        b_qn_well_defined_p[n] = false;
        qn_p[n] = 0;
      }
    }

    /* end update communication */
    ierr = VecGhostUpdateEnd  (b_qn_well_defined, INSERT_VALUES, SCATTER_FORWARD); CHKERRXX(ierr);
    ierr = VecGhostUpdateEnd  (qn, INSERT_VALUES, SCATTER_FORWARD); CHKERRXX(ierr);

    ierr = VecRestoreArray(qn, &qn_p); CHKERRXX(ierr);
    ierr = VecRestoreArray(b_qn_well_defined, &b_qn_well_defined_p); CHKERRXX(ierr);
  }

  ierr = VecRestoreArray(q, &q_p); CHKERRXX(ierr);

  /* initialize qnn */
  if(order == 2)
  {
    ierr = VecDuplicate(qn, &qnn); CHKERRXX(ierr);
    ierr = VecDuplicate(b_qn_well_defined, &b_qnn_well_defined); CHKERRXX(ierr);

    ierr = VecGetArray(qn , &qn_p ); CHKERRXX(ierr);
    ierr = VecGetArray(qnn, &qnn_p); CHKERRXX(ierr);

    ierr = VecGetArray(b_qn_well_defined , &b_qn_well_defined_p ); CHKERRXX(ierr);
    ierr = VecGetArray(b_qnn_well_defined, &b_qnn_well_defined_p); CHKERRXX(ierr);

    /* first do the layer nodes */
    for(size_t n_map=0; n_map<layer_nodes.size(); ++n_map)
    {
      p4est_locidx_t n = layer_nodes[n_map];
      ngbd->get_neighbors(n, qnnn);
      if(  b_qn_well_defined_p[qnnn.node_000]==true &&
     #ifdef P4_TO_P8
           ( b_qn_well_defined_p[qnnn.node_m00_mm]==true || fabs(qnnn.d_m00_p0)<EPS || fabs(qnnn.d_m00_0p)<EPS) &&
           ( b_qn_well_defined_p[qnnn.node_m00_mp]==true || fabs(qnnn.d_m00_p0)<EPS || fabs(qnnn.d_m00_0m)<EPS) &&
           ( b_qn_well_defined_p[qnnn.node_m00_pm]==true || fabs(qnnn.d_m00_m0)<EPS || fabs(qnnn.d_m00_0p)<EPS) &&
           ( b_qn_well_defined_p[qnnn.node_m00_pp]==true || fabs(qnnn.d_m00_m0)<EPS || fabs(qnnn.d_m00_0m)<EPS) &&

           ( b_qn_well_defined_p[qnnn.node_p00_mm]==true || fabs(qnnn.d_p00_p0)<EPS || fabs(qnnn.d_p00_0p)<EPS) &&
           ( b_qn_well_defined_p[qnnn.node_p00_mp]==true || fabs(qnnn.d_p00_p0)<EPS || fabs(qnnn.d_p00_0m)<EPS) &&
           ( b_qn_well_defined_p[qnnn.node_p00_pm]==true || fabs(qnnn.d_p00_m0)<EPS || fabs(qnnn.d_p00_0p)<EPS) &&
           ( b_qn_well_defined_p[qnnn.node_p00_pp]==true || fabs(qnnn.d_p00_m0)<EPS || fabs(qnnn.d_p00_0m)<EPS) &&

           ( b_qn_well_defined_p[qnnn.node_0m0_mm]==true || fabs(qnnn.d_0m0_p0)<EPS || fabs(qnnn.d_0m0_0p)<EPS) &&
           ( b_qn_well_defined_p[qnnn.node_0m0_mp]==true || fabs(qnnn.d_0m0_p0)<EPS || fabs(qnnn.d_0m0_0m)<EPS) &&
           ( b_qn_well_defined_p[qnnn.node_0m0_pm]==true || fabs(qnnn.d_0m0_m0)<EPS || fabs(qnnn.d_0m0_0p)<EPS) &&
           ( b_qn_well_defined_p[qnnn.node_0m0_pp]==true || fabs(qnnn.d_0m0_m0)<EPS || fabs(qnnn.d_0m0_0m)<EPS) &&

           ( b_qn_well_defined_p[qnnn.node_0p0_mm]==true || fabs(qnnn.d_0p0_p0)<EPS || fabs(qnnn.d_0p0_0p)<EPS) &&
           ( b_qn_well_defined_p[qnnn.node_0p0_mp]==true || fabs(qnnn.d_0p0_p0)<EPS || fabs(qnnn.d_0p0_0m)<EPS) &&
           ( b_qn_well_defined_p[qnnn.node_0p0_pm]==true || fabs(qnnn.d_0p0_m0)<EPS || fabs(qnnn.d_0p0_0p)<EPS) &&
           ( b_qn_well_defined_p[qnnn.node_0p0_pp]==true || fabs(qnnn.d_0p0_m0)<EPS || fabs(qnnn.d_0p0_0m)<EPS) &&

           ( b_qn_well_defined_p[qnnn.node_00m_mm]==true || fabs(qnnn.d_00m_p0)<EPS || fabs(qnnn.d_00m_0p)<EPS) &&
           ( b_qn_well_defined_p[qnnn.node_00m_mp]==true || fabs(qnnn.d_00m_p0)<EPS || fabs(qnnn.d_00m_0m)<EPS) &&
           ( b_qn_well_defined_p[qnnn.node_00m_pm]==true || fabs(qnnn.d_00m_m0)<EPS || fabs(qnnn.d_00m_0p)<EPS) &&
           ( b_qn_well_defined_p[qnnn.node_00m_pp]==true || fabs(qnnn.d_00m_m0)<EPS || fabs(qnnn.d_00m_0m)<EPS) &&

           ( b_qn_well_defined_p[qnnn.node_00p_mm]==true || fabs(qnnn.d_00p_p0)<EPS || fabs(qnnn.d_00p_0p)<EPS) &&
           ( b_qn_well_defined_p[qnnn.node_00p_mp]==true || fabs(qnnn.d_00p_p0)<EPS || fabs(qnnn.d_00p_0m)<EPS) &&
           ( b_qn_well_defined_p[qnnn.node_00p_pm]==true || fabs(qnnn.d_00p_m0)<EPS || fabs(qnnn.d_00p_0p)<EPS) &&
           ( b_qn_well_defined_p[qnnn.node_00p_pp]==true || fabs(qnnn.d_00p_m0)<EPS || fabs(qnnn.d_00p_0m)<EPS)
     #else
           ( b_qn_well_defined_p[qnnn.node_m00_mm]==true || fabs(qnnn.d_m00_p0)<EPS) &&
           ( b_qn_well_defined_p[qnnn.node_m00_pm]==true || fabs(qnnn.d_m00_m0)<EPS) &&
           ( b_qn_well_defined_p[qnnn.node_p00_mm]==true || fabs(qnnn.d_p00_p0)<EPS) &&
           ( b_qn_well_defined_p[qnnn.node_p00_pm]==true || fabs(qnnn.d_p00_m0)<EPS) &&
           ( b_qn_well_defined_p[qnnn.node_0m0_mm]==true || fabs(qnnn.d_0m0_p0)<EPS) &&
           ( b_qn_well_defined_p[qnnn.node_0m0_pm]==true || fabs(qnnn.d_0m0_m0)<EPS) &&
           ( b_qn_well_defined_p[qnnn.node_0p0_mm]==true || fabs(qnnn.d_0p0_p0)<EPS) &&
           ( b_qn_well_defined_p[qnnn.node_0p0_pm]==true || fabs(qnnn.d_0p0_m0)<EPS)
     #endif
           )


      {
        b_qnn_well_defined_p[n] = true;
        qnn_p[n] = ( nx[n]*qnnn.dx_central(qn_p) +
                     ny[n]*qnnn.dy_central(qn_p)
             #ifdef P4_TO_P8
                     + nz[n]*qnnn.dz_central(qn_p)
             #endif
                     );
      }
      else
      {
        b_qnn_well_defined_p[n] = false;
        qnn_p[n] = 0;
      }
    }

    /* initiate the communication */
    ierr = VecGhostUpdateBegin(b_qnn_well_defined, INSERT_VALUES, SCATTER_FORWARD); CHKERRXX(ierr);
    ierr = VecGhostUpdateBegin(qnn, INSERT_VALUES, SCATTER_FORWARD); CHKERRXX(ierr);

    /* now process the local nodes */
    for(size_t n_map=0; n_map<local_nodes.size(); ++n_map)
    {
      p4est_locidx_t n = local_nodes[n_map];
      ngbd->get_neighbors(n, qnnn);
      if(  b_qn_well_defined_p[qnnn.node_000]==true &&
     #ifdef P4_TO_P8
           ( b_qn_well_defined_p[qnnn.node_m00_mm]==true || fabs(qnnn.d_m00_p0)<EPS || fabs(qnnn.d_m00_0p)<EPS) &&
           ( b_qn_well_defined_p[qnnn.node_m00_mp]==true || fabs(qnnn.d_m00_p0)<EPS || fabs(qnnn.d_m00_0m)<EPS) &&
           ( b_qn_well_defined_p[qnnn.node_m00_pm]==true || fabs(qnnn.d_m00_m0)<EPS || fabs(qnnn.d_m00_0p)<EPS) &&
           ( b_qn_well_defined_p[qnnn.node_m00_pp]==true || fabs(qnnn.d_m00_m0)<EPS || fabs(qnnn.d_m00_0m)<EPS) &&

           ( b_qn_well_defined_p[qnnn.node_p00_mm]==true || fabs(qnnn.d_p00_p0)<EPS || fabs(qnnn.d_p00_0p)<EPS) &&
           ( b_qn_well_defined_p[qnnn.node_p00_mp]==true || fabs(qnnn.d_p00_p0)<EPS || fabs(qnnn.d_p00_0m)<EPS) &&
           ( b_qn_well_defined_p[qnnn.node_p00_pm]==true || fabs(qnnn.d_p00_m0)<EPS || fabs(qnnn.d_p00_0p)<EPS) &&
           ( b_qn_well_defined_p[qnnn.node_p00_pp]==true || fabs(qnnn.d_p00_m0)<EPS || fabs(qnnn.d_p00_0m)<EPS) &&

           ( b_qn_well_defined_p[qnnn.node_0m0_mm]==true || fabs(qnnn.d_0m0_p0)<EPS || fabs(qnnn.d_0m0_0p)<EPS) &&
           ( b_qn_well_defined_p[qnnn.node_0m0_mp]==true || fabs(qnnn.d_0m0_p0)<EPS || fabs(qnnn.d_0m0_0m)<EPS) &&
           ( b_qn_well_defined_p[qnnn.node_0m0_pm]==true || fabs(qnnn.d_0m0_m0)<EPS || fabs(qnnn.d_0m0_0p)<EPS) &&
           ( b_qn_well_defined_p[qnnn.node_0m0_pp]==true || fabs(qnnn.d_0m0_m0)<EPS || fabs(qnnn.d_0m0_0m)<EPS) &&

           ( b_qn_well_defined_p[qnnn.node_0p0_mm]==true || fabs(qnnn.d_0p0_p0)<EPS || fabs(qnnn.d_0p0_0p)<EPS) &&
           ( b_qn_well_defined_p[qnnn.node_0p0_mp]==true || fabs(qnnn.d_0p0_p0)<EPS || fabs(qnnn.d_0p0_0m)<EPS) &&
           ( b_qn_well_defined_p[qnnn.node_0p0_pm]==true || fabs(qnnn.d_0p0_m0)<EPS || fabs(qnnn.d_0p0_0p)<EPS) &&
           ( b_qn_well_defined_p[qnnn.node_0p0_pp]==true || fabs(qnnn.d_0p0_m0)<EPS || fabs(qnnn.d_0p0_0m)<EPS) &&

           ( b_qn_well_defined_p[qnnn.node_00m_mm]==true || fabs(qnnn.d_00m_p0)<EPS || fabs(qnnn.d_00m_0p)<EPS) &&
           ( b_qn_well_defined_p[qnnn.node_00m_mp]==true || fabs(qnnn.d_00m_p0)<EPS || fabs(qnnn.d_00m_0m)<EPS) &&
           ( b_qn_well_defined_p[qnnn.node_00m_pm]==true || fabs(qnnn.d_00m_m0)<EPS || fabs(qnnn.d_00m_0p)<EPS) &&
           ( b_qn_well_defined_p[qnnn.node_00m_pp]==true || fabs(qnnn.d_00m_m0)<EPS || fabs(qnnn.d_00m_0m)<EPS) &&

           ( b_qn_well_defined_p[qnnn.node_00p_mm]==true || fabs(qnnn.d_00p_p0)<EPS || fabs(qnnn.d_00p_0p)<EPS) &&
           ( b_qn_well_defined_p[qnnn.node_00p_mp]==true || fabs(qnnn.d_00p_p0)<EPS || fabs(qnnn.d_00p_0m)<EPS) &&
           ( b_qn_well_defined_p[qnnn.node_00p_pm]==true || fabs(qnnn.d_00p_m0)<EPS || fabs(qnnn.d_00p_0p)<EPS) &&
           ( b_qn_well_defined_p[qnnn.node_00p_pp]==true || fabs(qnnn.d_00p_m0)<EPS || fabs(qnnn.d_00p_0m)<EPS)
     #else
           ( b_qn_well_defined_p[qnnn.node_m00_mm]==true || fabs(qnnn.d_m00_p0)<EPS) &&
           ( b_qn_well_defined_p[qnnn.node_m00_pm]==true || fabs(qnnn.d_m00_m0)<EPS) &&
           ( b_qn_well_defined_p[qnnn.node_p00_mm]==true || fabs(qnnn.d_p00_p0)<EPS) &&
           ( b_qn_well_defined_p[qnnn.node_p00_pm]==true || fabs(qnnn.d_p00_m0)<EPS) &&
           ( b_qn_well_defined_p[qnnn.node_0m0_mm]==true || fabs(qnnn.d_0m0_p0)<EPS) &&
           ( b_qn_well_defined_p[qnnn.node_0m0_pm]==true || fabs(qnnn.d_0m0_m0)<EPS) &&
           ( b_qn_well_defined_p[qnnn.node_0p0_mm]==true || fabs(qnnn.d_0p0_p0)<EPS) &&
           ( b_qn_well_defined_p[qnnn.node_0p0_pm]==true || fabs(qnnn.d_0p0_m0)<EPS)
     #endif
           )


      {
        b_qnn_well_defined_p[n] = true;
        qnn_p[n] = ( nx[n]*qnnn.dx_central(qn_p) +
                     ny[n]*qnnn.dy_central(qn_p)
             #ifdef P4_TO_P8
                     + nz[n]*qnnn.dz_central(qn_p)
             #endif
                     );
      }
      else
      {
        b_qnn_well_defined_p[n] = false;
        qnn_p[n] = 0;
      }
    }

    /* end update communication */
    ierr = VecGhostUpdateEnd  (b_qnn_well_defined, INSERT_VALUES, SCATTER_FORWARD); CHKERRXX(ierr);
    ierr = VecGhostUpdateEnd  (qnn, INSERT_VALUES, SCATTER_FORWARD); CHKERRXX(ierr);

    ierr = VecRestoreArray(qn , &qn_p ); CHKERRXX(ierr);
    ierr = VecRestoreArray(qnn, &qnn_p); CHKERRXX(ierr);

    ierr = VecRestoreArray(b_qn_well_defined , &b_qn_well_defined_p ); CHKERRXX(ierr);
    ierr = VecRestoreArray(b_qnn_well_defined, &b_qnn_well_defined_p); CHKERRXX(ierr);
  }

  /* extrapolate qnn */
  if(order==2)
  {
    ierr = VecGetArray(b_qnn_well_defined, &b_qnn_well_defined_p); CHKERRXX(ierr);

    for(int it=0; it<iterations; ++it)
    {
      ierr = VecGetArray(qnn, &qnn_p); CHKERRXX(ierr);
      ierr = VecGetArray(tmp, &tmp_p); CHKERRXX(ierr);

      /* first do the layer nodes */
      for(size_t n_map=0; n_map<layer_nodes.size(); ++n_map)
      {
        p4est_locidx_t n = layer_nodes[n_map];
        if(!b_qnn_well_defined_p[n])
        {
          ngbd->get_neighbors(n, qnnn);
          double dt = MIN(fabs(qnnn.d_m00) , fabs(qnnn.d_p00) );
          dt  =  MIN( dt, fabs(qnnn.d_0m0) , fabs(qnnn.d_0p0) );
#ifdef P4_TO_P8
          dt  =  MIN( dt, fabs(qnnn.d_00m) , fabs(qnnn.d_00p) );
          dt /= 3;
#else
          dt /= 2;
#endif

          /* first order one sided derivative */
          double qnnx = nx[n]>0 ? (qnn_p[n] - qnnn.f_m00_linear(qnn_p)) / qnnn.d_m00
                                : (qnnn.f_p00_linear(qnn_p) - qnn_p[n]) / qnnn.d_p00;
          double qnny = ny[n]>0 ? (qnn_p[n] - qnnn.f_0m0_linear(qnn_p)) / qnnn.d_0m0
                                : (qnnn.f_0p0_linear(qnn_p) - qnn_p[n]) / qnnn.d_0p0;
#ifdef P4_TO_P8
          double qnnz = nz[n]>0 ? (qnn_p[n] - qnnn.f_00m_linear(qnn_p)) / qnnn.d_00m
                                : (qnnn.f_00p_linear(qnn_p) - qnn_p[n]) / qnnn.d_00p;
#endif
          tmp_p[n] = qnn_p[n] - dt*( nx[n]*qnnx + ny[n]*qnny
                           #ifdef P4_TO_P8
                                     + nz[n]*qnnz
                           #endif
                                     );
        }
        else
          tmp_p[n] = qnn_p[n];
      }

      /* initiate the communication */
      ierr = VecGhostUpdateBegin(tmp, INSERT_VALUES, SCATTER_FORWARD); CHKERRXX(ierr);

      /* now process the local nodes */
      for(size_t n_map=0; n_map<local_nodes.size(); ++n_map)
      {
        p4est_locidx_t n = local_nodes[n_map];
        if(!b_qnn_well_defined_p[n])
        {
          ngbd->get_neighbors(n, qnnn);
          double dt = MIN(fabs(qnnn.d_m00) , fabs(qnnn.d_p00) );
          dt  =  MIN( dt, fabs(qnnn.d_0m0) , fabs(qnnn.d_0p0) );
#ifdef P4_TO_P8
          dt  =  MIN( dt, fabs(qnnn.d_00m) , fabs(qnnn.d_00p) );
          dt /= 3;
#else
          dt /= 2;
#endif

          /* first order one sided derivative */
          double qnnx = nx[n]>0 ? (qnn_p[n] - qnnn.f_m00_linear(qnn_p)) / qnnn.d_m00
                                : (qnnn.f_p00_linear(qnn_p) - qnn_p[n]) / qnnn.d_p00;
          double qnny = ny[n]>0 ? (qnn_p[n] - qnnn.f_0m0_linear(qnn_p)) / qnnn.d_0m0
                                : (qnnn.f_0p0_linear(qnn_p) - qnn_p[n]) / qnnn.d_0p0;
#ifdef P4_TO_P8
          double qnnz = nz[n]>0 ? (qnn_p[n] - qnnn.f_00m_linear(qnn_p)) / qnnn.d_00m
                                : (qnnn.f_00p_linear(qnn_p) - qnn_p[n]) / qnnn.d_00p;
#endif
          tmp_p[n] = qnn_p[n] - dt*( nx[n]*qnnx + ny[n]*qnny
                           #ifdef P4_TO_P8
                                     + nz[n]*qnnz
                           #endif
                                     );
        }
        else
          tmp_p[n] = qnn_p[n];
      }

      /* end update communication */
      ierr = VecGhostUpdateEnd  (tmp, INSERT_VALUES, SCATTER_FORWARD); CHKERRXX(ierr);

      ierr = VecRestoreArray(tmp, &tmp_p); CHKERRXX(ierr);
      ierr = VecRestoreArray(qnn, &qnn_p); CHKERRXX(ierr);

      ierr = VecGhostGetLocalForm(tmp, &tmp_loc); CHKERRXX(ierr);
      ierr = VecGhostGetLocalForm(qnn, &qnn_loc); CHKERRXX(ierr);
      ierr = VecCopy(tmp_loc, qnn_loc); CHKERRXX(ierr);
      ierr = VecGhostRestoreLocalForm(tmp, &tmp_loc); CHKERRXX(ierr);
      ierr = VecGhostRestoreLocalForm(qnn, &qnn_loc); CHKERRXX(ierr);
    }
    ierr = VecRestoreArray(b_qnn_well_defined, &b_qnn_well_defined_p); CHKERRXX(ierr);
  }

  double *region_p;
  ierr = VecGetArray(region, &region_p); CHKERRXX(ierr);

  /* extrapolate qn */
  if(order>=1)
  {
    if(order==2) ierr = VecGetArray(qnn, &qnn_p); CHKERRXX(ierr);
    ierr = VecGetArray(b_qn_well_defined, &b_qn_well_defined_p); CHKERRXX(ierr);

    for(int it=0; it<iterations; ++it)
    {
      ierr = VecGetArray(qn , &qn_p ); CHKERRXX(ierr);
      ierr = VecGetArray(tmp, &tmp_p); CHKERRXX(ierr);

      /* first do the layer nodes */
      for(size_t n_map=0; n_map<layer_nodes.size(); ++n_map)
      {
        p4est_locidx_t n = layer_nodes[n_map];
        if(!b_qn_well_defined_p[n])
        {
          ngbd->get_neighbors(n, qnnn);
          double dt = MIN(fabs(qnnn.d_m00) , fabs(qnnn.d_p00) );
          dt  =  MIN( dt, fabs(qnnn.d_0m0) , fabs(qnnn.d_0p0) );
#ifdef P4_TO_P8
          dt  =  MIN( dt, fabs(qnnn.d_00m) , fabs(qnnn.d_00p) );
          dt /= 3;
#else
          dt /= 2;
#endif

          /* first order one sided derivative */
          double qnx = nx[n]>0 ? (qn_p[n] - qnnn.f_m00_linear(qn_p)) / qnnn.d_m00
                               : (qnnn.f_p00_linear(qn_p) - qn_p[n]) / qnnn.d_p00;
          double qny = ny[n]>0 ? (qn_p[n] - qnnn.f_0m0_linear(qn_p)) / qnnn.d_0m0
                               : (qnnn.f_0p0_linear(qn_p) - qn_p[n]) / qnnn.d_0p0;
#ifdef P4_TO_P8
          double qnz = nz[n]>0 ? (qn_p[n] - qnnn.f_00m_linear(qn_p)) / qnnn.d_00m
                               : (qnnn.f_00p_linear(qn_p) - qn_p[n]) / qnnn.d_00p;
#endif
          tmp_p[n] = qn_p[n] - dt*( nx[n]*qnx + ny[n]*qny
                          #ifdef P4_TO_P8
                                    + nz[n]*qnz
                          #endif
                                    ) + (order==2 ? dt*qnn_p[n]*region_p[n] : 0);
        }
        else
          tmp_p[n] = qn_p[n];
      }

      /* initiate the communication */
      ierr = VecGhostUpdateBegin(tmp, INSERT_VALUES, SCATTER_FORWARD); CHKERRXX(ierr);

      /* now process the local nodes */
      for(size_t n_map=0; n_map<local_nodes.size(); ++n_map)
      {
        p4est_locidx_t n = local_nodes[n_map];
        if(!b_qn_well_defined_p[n])
        {
          ngbd->get_neighbors(n, qnnn);
          double dt = MIN(fabs(qnnn.d_m00) , fabs(qnnn.d_p00) );
          dt  =  MIN( dt, fabs(qnnn.d_0m0) , fabs(qnnn.d_0p0) );
#ifdef P4_TO_P8
          dt  =  MIN( dt, fabs(qnnn.d_00m) , fabs(qnnn.d_00p) );
          dt /= 3;
#else
          dt /= 2;
#endif

          /* first order one sided derivative */
          double qnx = nx[n]>0 ? (qn_p[n] - qnnn.f_m00_linear(qn_p)) / qnnn.d_m00
                               : (qnnn.f_p00_linear(qn_p) - qn_p[n]) / qnnn.d_p00;
          double qny = ny[n]>0 ? (qn_p[n] - qnnn.f_0m0_linear(qn_p)) / qnnn.d_0m0
                               : (qnnn.f_0p0_linear(qn_p) - qn_p[n]) / qnnn.d_0p0;
#ifdef P4_TO_P8
          double qnz = nz[n]>0 ? (qn_p[n] - qnnn.f_00m_linear(qn_p)) / qnnn.d_00m
                               : (qnnn.f_00p_linear(qn_p) - qn_p[n]) / qnnn.d_00p;
#endif
          tmp_p[n] = qn_p[n] - dt*( nx[n]*qnx + ny[n]*qny
                          #ifdef P4_TO_P8
                                    + nz[n]*qnz
                          #endif
                                    ) + (order==2 ? dt*qnn_p[n]*region_p[n] : 0);
        }
        else
          tmp_p[n] = qn_p[n];
      }

      /* end update communication */
      ierr = VecGhostUpdateEnd  (tmp, INSERT_VALUES, SCATTER_FORWARD); CHKERRXX(ierr);

      ierr = VecRestoreArray(qn , &qn_p ); CHKERRXX(ierr);
      ierr = VecRestoreArray(tmp, &tmp_p); CHKERRXX(ierr);

      ierr = VecGhostGetLocalForm(tmp, &tmp_loc); CHKERRXX(ierr);
      ierr = VecGhostGetLocalForm(qn , &qn_loc ); CHKERRXX(ierr);
      ierr = VecCopy(tmp_loc, qn_loc); CHKERRXX(ierr);
      ierr = VecGhostRestoreLocalForm(tmp, &tmp_loc); CHKERRXX(ierr);
      ierr = VecGhostRestoreLocalForm(qn , &qn_loc ); CHKERRXX(ierr);
    }

    ierr = VecRestoreArray(b_qn_well_defined, &b_qn_well_defined_p); CHKERRXX(ierr);

    if(order==2)
    {
      ierr = VecRestoreArray(qnn, &qnn_p); CHKERRXX(ierr);
      ierr = VecDestroy(qnn); CHKERRXX(ierr);
    }
  }

  if(order>=1) { ierr = VecDestroy(b_qn_well_defined ); CHKERRXX(ierr); }
  if(order==2) { ierr = VecDestroy(b_qnn_well_defined); CHKERRXX(ierr); }

  /* extrapolate q */
  Vec qxx, qyy;
  double *qxx_p, *qyy_p;
  ierr = VecCreateGhostNodes(p4est, nodes, &qxx); CHKERRXX(ierr);
  ierr = VecCreateGhostNodes(p4est, nodes, &qyy); CHKERRXX(ierr);
#ifdef P4_TO_P8
  Vec qzz;
  double *qzz_p;
  ierr = VecCreateGhostNodes(p4est, nodes, &qzz); CHKERRXX(ierr);
#endif

  if(order>=1) { ierr = VecGetArray(qn, &qn_p); CHKERRXX(ierr); }

  for(int it=0; it<iterations; ++it)
  {
#ifdef P4_TO_P8
    ngbd->second_derivatives_central(q, qxx, qyy, qzz);
#else
    ngbd->second_derivatives_central(q, qxx, qyy);
#endif

    ierr = VecGetArray(qxx, &qxx_p); CHKERRXX(ierr);
    ierr = VecGetArray(qyy, &qyy_p); CHKERRXX(ierr);
#ifdef P4_TO_P8
    ierr = VecGetArray(qzz, &qzz_p); CHKERRXX(ierr);
#endif

    ierr = VecGetArray(q  , &q_p  ); CHKERRXX(ierr);
    ierr = VecGetArray(tmp, &tmp_p); CHKERRXX(ierr);

    /* first do the layer nodes */
    for(size_t n_map=0; n_map<layer_nodes.size(); ++n_map)
    {
      p4est_locidx_t n = layer_nodes[n_map];
      ngbd->get_neighbors(n, qnnn);
      if(mask_p[n] > -EPS)
      {
        const quad_neighbor_nodes_of_node_t& qnnn = (*ngbd)[n];
        double dt = MIN(fabs(qnnn.d_m00) , fabs(qnnn.d_p00) );
        dt  =  MIN( dt, fabs(qnnn.d_0m0) , fabs(qnnn.d_0p0) );
#ifdef P4_TO_P8
        dt  =  MIN( dt, fabs(qnnn.d_00m) , fabs(qnnn.d_00p) );
        dt /= 3;
#else
        dt /= 2;
#endif

        /* first order one sided derivatives */
        double qx = nx[n]>0 ? (q_p[n] - qnnn.f_m00_linear(q_p)) / qnnn.d_m00
                            : (qnnn.f_p00_linear(q_p) - q_p[n]) / qnnn.d_p00;
        double qy = ny[n]>0 ? (q_p[n] - qnnn.f_0m0_linear(q_p)) / qnnn.d_0m0
                            : (qnnn.f_0p0_linear(q_p) - q_p[n]) / qnnn.d_0p0;
#ifdef P4_TO_P8
        double qz = nz[n]>0 ? (q_p[n] - qnnn.f_00m_linear(q_p)) / qnnn.d_00m
                            : (qnnn.f_00p_linear(q_p) - q_p[n]) / qnnn.d_00p;
#endif

        /* second order derivatives */
        double qxx_m00 = qnnn.f_m00_linear(qxx_p);
        double qxx_p00 = qnnn.f_p00_linear(qxx_p);
        double qyy_0m0 = qnnn.f_0m0_linear(qyy_p);
        double qyy_0p0 = qnnn.f_0p0_linear(qyy_p);
#ifdef P4_TO_P8
        double qzz_00m = qnnn.f_00m_linear(qzz_p);
        double qzz_00p = qnnn.f_00p_linear(qzz_p);
#endif

        /* minmod operation */
        qxx_m00 = qxx_p[n]*qxx_m00<0 ? 0 : (fabs(qxx_p[n])<fabs(qxx_m00) ? qxx_p[n] : qxx_m00);
        qxx_p00 = qxx_p[n]*qxx_p00<0 ? 0 : (fabs(qxx_p[n])<fabs(qxx_p00) ? qxx_p[n] : qxx_p00);
        qyy_0m0 = qyy_p[n]*qyy_0m0<0 ? 0 : (fabs(qyy_p[n])<fabs(qyy_0m0) ? qyy_p[n] : qyy_0m0);
        qyy_0p0 = qyy_p[n]*qyy_0p0<0 ? 0 : (fabs(qyy_p[n])<fabs(qyy_0p0) ? qyy_p[n] : qyy_0p0);
#ifdef P4_TO_P8
        qzz_00m = qzz_p[n]*qzz_00m<0 ? 0 : (fabs(qzz_p[n])<fabs(qzz_00m) ? qzz_p[n] : qzz_00m);
        qzz_00p = qzz_p[n]*qzz_00p<0 ? 0 : (fabs(qzz_p[n])<fabs(qzz_00p) ? qzz_p[n] : qzz_00p);
#endif

        if(nx[n]<0) qx -= .5*qnnn.d_p00*qxx_p00;
        else        qx += .5*qnnn.d_m00*qxx_m00;
        if(ny[n]<0) qy -= .5*qnnn.d_0p0*qyy_0p0;
        else        qy += .5*qnnn.d_0m0*qyy_0m0;
#ifdef P4_TO_P8
        if(nz[n]<0) qz -= .5*qnnn.d_00p*qzz_00p;
        else        qz += .5*qnnn.d_00m*qzz_00m;
#endif

        tmp_p[n] = q_p[n] - dt*( nx[n]*qx + ny[n]*qy
                         #ifdef P4_TO_P8
                                 + nz[n]*qz
                         #endif
                                 ) + (order>=1 ? dt*qn_p[n]*region_p[n] : 0);
      }
      else
        tmp_p[n] = q_p[n];
    }

    /* initiate the communication */
    ierr = VecGhostUpdateBegin(tmp, INSERT_VALUES, SCATTER_FORWARD); CHKERRXX(ierr);

    /* now process the local nodes */
    for(size_t n_map=0; n_map<local_nodes.size(); ++n_map)
    {
      p4est_locidx_t n = local_nodes[n_map];
      ngbd->get_neighbors(n, qnnn);
      if(mask_p[n] > -EPS)
      {
        double dt = MIN(fabs(qnnn.d_m00) , fabs(qnnn.d_p00) );
        dt  =  MIN( dt, fabs(qnnn.d_0m0) , fabs(qnnn.d_0p0) );
#ifdef P4_TO_P8
        dt  =  MIN( dt, fabs(qnnn.d_00m) , fabs(qnnn.d_00p) );
        dt /= 3;
#else
        dt /= 2;
#endif

        /* first order one sided derivatives */
        double qx = nx[n]>0 ? (q_p[n] - qnnn.f_m00_linear(q_p)) / qnnn.d_m00
                            : (qnnn.f_p00_linear(q_p) - q_p[n]) / qnnn.d_p00;
        double qy = ny[n]>0 ? (q_p[n] - qnnn.f_0m0_linear(q_p)) / qnnn.d_0m0
                            : (qnnn.f_0p0_linear(q_p) - q_p[n]) / qnnn.d_0p0;
#ifdef P4_TO_P8
        double qz = nz[n]>0 ? (q_p[n] - qnnn.f_00m_linear(q_p)) / qnnn.d_00m
                            : (qnnn.f_00p_linear(q_p) - q_p[n]) / qnnn.d_00p;
#endif

        /* second order derivatives */
        double qxx_m00 = qnnn.f_m00_linear(qxx_p);
        double qxx_p00 = qnnn.f_p00_linear(qxx_p);
        double qyy_0m0 = qnnn.f_0m0_linear(qyy_p);
        double qyy_0p0 = qnnn.f_0p0_linear(qyy_p);
#ifdef P4_TO_P8
        double qzz_00m = qnnn.f_00m_linear(qzz_p);
        double qzz_00p = qnnn.f_00p_linear(qzz_p);
#endif

        /* minmod operation */
        qxx_m00 = qxx_p[n]*qxx_m00<0 ? 0 : (fabs(qxx_p[n])<fabs(qxx_m00) ? qxx_p[n] : qxx_m00);
        qxx_p00 = qxx_p[n]*qxx_p00<0 ? 0 : (fabs(qxx_p[n])<fabs(qxx_p00) ? qxx_p[n] : qxx_p00);
        qyy_0m0 = qyy_p[n]*qyy_0m0<0 ? 0 : (fabs(qyy_p[n])<fabs(qyy_0m0) ? qyy_p[n] : qyy_0m0);
        qyy_0p0 = qyy_p[n]*qyy_0p0<0 ? 0 : (fabs(qyy_p[n])<fabs(qyy_0p0) ? qyy_p[n] : qyy_0p0);
#ifdef P4_TO_P8
        qzz_00m = qzz_p[n]*qzz_00m<0 ? 0 : (fabs(qzz_p[n])<fabs(qzz_00m) ? qzz_p[n] : qzz_00m);
        qzz_00p = qzz_p[n]*qzz_00p<0 ? 0 : (fabs(qzz_p[n])<fabs(qzz_00p) ? qzz_p[n] : qzz_00p);
#endif

        if(nx[n]<0) qx -= .5*qnnn.d_p00*qxx_p00;
        else        qx += .5*qnnn.d_m00*qxx_m00;
        if(ny[n]<0) qy -= .5*qnnn.d_0p0*qyy_0p0;
        else        qy += .5*qnnn.d_0m0*qyy_0m0;
#ifdef P4_TO_P8
        if(nz[n]<0) qz -= .5*qnnn.d_00p*qzz_00p;
        else        qz += .5*qnnn.d_00m*qzz_00m;
#endif

        tmp_p[n] = q_p[n] - dt*( nx[n]*qx + ny[n]*qy
                         #ifdef P4_TO_P8
                                 + nz[n]*qz
                         #endif
                                 ) + (order>=1 ? dt*qn_p[n]*region_p[n] : 0);
      }
      else
        tmp_p[n] = q_p[n];
    }

    /* end update communication */
    ierr = VecGhostUpdateEnd  (tmp, INSERT_VALUES, SCATTER_FORWARD); CHKERRXX(ierr);

    ierr = VecRestoreArray(qxx, &qxx_p); CHKERRXX(ierr);
    ierr = VecRestoreArray(qyy, &qyy_p); CHKERRXX(ierr);
#ifdef P4_TO_P8
    ierr = VecRestoreArray(qzz, &qzz_p); CHKERRXX(ierr);
#endif
    ierr = VecRestoreArray(q  , &q_p  ); CHKERRXX(ierr);
    ierr = VecRestoreArray(tmp, &tmp_p); CHKERRXX(ierr);

    ierr = VecGhostGetLocalForm(tmp, &tmp_loc); CHKERRXX(ierr);
    ierr = VecGhostGetLocalForm(q  , &q_loc  ); CHKERRXX(ierr);
    ierr = VecCopy(tmp_loc, q_loc); CHKERRXX(ierr);
    ierr = VecGhostRestoreLocalForm(tmp, &tmp_loc); CHKERRXX(ierr);
    ierr = VecGhostRestoreLocalForm(q  , &q_loc  ); CHKERRXX(ierr);
  }

  if(order>=1)
  {
    ierr = VecRestoreArray(qn, &qn_p); CHKERRXX(ierr);
    ierr = VecDestroy(qn); CHKERRXX(ierr);
  }

  ierr = VecRestoreArray(phi, &phi_p); CHKERRXX(ierr);
  ierr = VecRestoreArray(mask, &mask_p); CHKERRXX(ierr);
  ierr = VecRestoreArray(region, &region_p); CHKERRXX(ierr);

  ierr = VecDestroy(qxx); CHKERRXX(ierr);
  ierr = VecDestroy(qyy); CHKERRXX(ierr);
#ifdef P4_TO_P8
  ierr = VecDestroy(qzz); CHKERRXX(ierr);
#endif

  ierr = VecDestroy(tmp); CHKERRXX(ierr);

  ierr = PetscLogEventEnd(log_my_p4est_level_set_extend_over_interface_TVD, phi, q, 0, 0); CHKERRXX(ierr);
}<|MERGE_RESOLUTION|>--- conflicted
+++ resolved
@@ -1314,20 +1314,10 @@
   ierr = VecGetArray(phi_zz_, &phi_zz_p); CHKERRXX(ierr);
 #endif
 
-<<<<<<< HEAD
   Vec p1, p2;
   double *p1_p, *p2_p;
   ierr = VecDuplicate(phi_xx_, &p1); CHKERRXX(ierr);
   ierr = VecDuplicate(phi_yy_, &p2); CHKERRXX(ierr);
-=======
-  /* compute dt based on CFL condition */
-  double dt_local = dt_max;
-  double dt;
-  quad_neighbor_nodes_of_node_t qnnn;
-  for (p4est_locidx_t n = 0; n<nodes->num_owned_indeps; ++n){
-
-    ngbd->get_neighbors(n, qnnn);
->>>>>>> 885c292e
 
   ierr = VecGetArray(p1, &p1_p); CHKERRXX(ierr);
   ierr = VecGetArray(p2, &p2_p); CHKERRXX(ierr);
