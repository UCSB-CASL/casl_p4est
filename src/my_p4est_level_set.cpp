#ifdef P4_TO_P8
#include "my_p8est_level_set.h"
#include <src/point3.h>
#include <src/my_p8est_interpolation_nodes.h>
#include <src/my_p8est_refine_coarsen.h>
#include <src/my_p8est_macros.h>
#include <src/my_p8est_poisson_nodes_mls.h>
#else
#include "my_p4est_level_set.h"
#include <src/point2.h>
#include <src/my_p4est_interpolation_nodes.h>
#include <src/my_p4est_refine_coarsen.h>
#include <src/my_p4est_poisson_nodes_mls.h>
#endif

#include <src/casl_math.h>
#include "petsc_compatibility.h"
#include <petsclog.h>

#undef MAX
#undef MIN

// logging variables -- defined in src/petsc_logging.cpp
#ifndef CASL_LOG_EVENTS
#undef PetscLogEventBegin
#undef PetscLogEventEnd
#define PetscLogEventBegin(e, o1, o2, o3, o4) 0
#define PetscLogEventEnd(e, o1, o2, o3, o4) 0
#else
extern PetscLogEvent log_my_p4est_level_set_reinit_1_iter_1st_order;
extern PetscLogEvent log_my_p4est_level_set_reinit_1_iter_2nd_order;
extern PetscLogEvent log_my_p4est_level_set_advect_in_normal_direction_1_iter;
extern PetscLogEvent log_my_p4est_level_set_reinit_1st_order;
extern PetscLogEvent log_my_p4est_level_set_reinit_2nd_order;
extern PetscLogEvent log_my_p4est_level_set_reinit_1st_time_2nd_space;
extern PetscLogEvent log_my_p4est_level_set_reinit_2nd_time_1st_space;
extern PetscLogEvent log_my_p4est_level_set_advect_in_normal_direction_CF2;
extern PetscLogEvent log_my_p4est_level_set_advect_in_normal_direction_Vec;
extern PetscLogEvent log_my_p4est_level_set_geometric_extrapolation_over_interface;
extern PetscLogEvent log_my_p4est_level_set_extend_over_interface_TVD;
extern PetscLogEvent log_my_p4est_level_set_extend_from_interface;
extern PetscLogEvent log_my_p4est_level_set_extend_from_interface_TVD;
extern PetscLogEvent log_my_p4est_level_set_compute_derivatives;
#endif
#ifndef CASL_LOG_FLOPS
#undef PetscLogFlops
#define PetscLogFlops(n) 0
#endif

void my_p4est_level_set_t::compute_derivatives(Vec phi, Vec phi_xxyyzz[P4EST_DIM], const u_int& blocksize) const
{
  PetscErrorCode ierr;
  ierr = PetscLogEventBegin(log_my_p4est_level_set_compute_derivatives, 0, 0, 0, 0); CHKERRXX(ierr);

  ngbd->second_derivatives_central(phi, phi_xxyyzz, blocksize);

  ierr = PetscLogEventEnd(log_my_p4est_level_set_compute_derivatives, 0, 0, 0, 0); CHKERRXX(ierr);
}

void my_p4est_level_set_t::reinitialize_one_iteration(double *phi_np1_p, const std::vector<p4est_locidx_t> &list_of_node_idx,
                                                      const double *phi_0_p, const double *phi_n_p,
                                                      const double &phi_0_limit_high_, const double &phi_0_limit_low_,
                                                      const double *phi_0_xxyyzz_p[P4EST_DIM], const double *phi_n_xxyyzz_p[P4EST_DIM]) const
{
  PetscErrorCode ierr;
  const bool second_order = phi_0_xxyyzz_p != NULL && phi_n_xxyyzz_p != NULL;
#ifdef CASL_LOG_EVENTS
  if(second_order)
    ierr = PetscLogEventBegin(log_my_p4est_level_set_reinit_1_iter_2nd_order, 0, 0, 0, 0);
  else
    ierr = PetscLogEventBegin(log_my_p4est_level_set_reinit_1_iter_1st_order, 0, 0, 0, 0);
#endif

  P4EST_ASSERT(phi_0_limit_high_ > phi_0_limit_low_);

  const double phi_0_limit_low  = (phi_0_limit_low_   < -largest_dbl_smaller_than_dbl_max ? -DBL_MAX : phi_0_limit_low_   - MAX(zero_distance_threshold, EPS*fabs(phi_0_limit_low_)));
  const double phi_0_limit_high = (phi_0_limit_high_  >  largest_dbl_smaller_than_dbl_max ?  DBL_MAX : phi_0_limit_high_  + MAX(zero_distance_threshold, EPS*fabs(phi_0_limit_high_)));

  const bool node_neighbors_are_initialized = ngbd->neighbors_are_initialized();
  quad_neighbor_nodes_of_node_t qnnn;
  const quad_neighbor_nodes_of_node_t *qnnn_p = (node_neighbors_are_initialized ? NULL : &qnnn); // we'll avoid data copy if possible!

  for(size_t k = 0; k < list_of_node_idx.size(); ++k)
  {
    const p4est_locidx_t& node_idx = list_of_node_idx[k];

    if(fabs(phi_0_p[node_idx]) < zero_distance_threshold)
      phi_np1_p[node_idx] = 0.0;
    else if(phi_0_limit_low < phi_0_p[node_idx] && phi_0_p[node_idx] < phi_0_limit_high)
    {
      if(node_neighbors_are_initialized)
        ngbd->get_neighbors(node_idx, qnnn_p);
      else
        ngbd->get_neighbors(node_idx, qnnn);

      const double *inputs[2] = {phi_0_p, phi_n_p};
      double outputs_000[2], outputs_m00[2], outputs_p00[2], outputs_0m0[2], outputs_0p0[2] ONLY3D(COMMA outputs_00m[2] COMMA outputs_00p[2]);
      qnnn_p->ngbd_with_quadratic_interpolation(inputs, outputs_000, outputs_m00, outputs_p00, outputs_0m0, outputs_0p0 ONLY3D(COMMA outputs_00m COMMA outputs_00p), 2);
      const double &phi_0_000 = outputs_000[0], &phi_0_m00 = outputs_m00[0], &phi_0_p00 = outputs_p00[0], &phi_0_0m0 = outputs_0m0[0], &phi_0_0p0 = outputs_0p0[0] ONLY3D(COMMA &phi_0_00m = outputs_00m[0] COMMA &phi_0_00p = outputs_00p[0]);
      double &phi_n_000 = outputs_000[1], &phi_n_m00 = outputs_m00[1], &phi_n_p00 = outputs_p00[1], &phi_n_0m0 = outputs_0m0[1], &phi_n_0p0 = outputs_0p0[1] ONLY3D(COMMA &phi_n_00m = outputs_00m[1] COMMA &phi_n_00p = outputs_00p[1]);

      double s_p00 = qnnn_p->d_p00; double s_m00 = qnnn_p->d_m00;
      double s_0p0 = qnnn_p->d_0p0; double s_0m0 = qnnn_p->d_0m0;
#ifdef P4_TO_P8
      double s_00p = qnnn_p->d_00p; double s_00m = qnnn_p->d_00m;
#endif

      //---------------------------------------------------------------------
      // Second Order derivatives - if provided (second-order)
      //---------------------------------------------------------------------
      double DIM(phi_n_xx_000 = NAN, phi_n_yy_000 = NAN, phi_n_zz_000 = NAN), DIM(phi_n_xx_m00 = NAN, phi_n_yy_0m0 = NAN, phi_n_zz_00m = NAN), DIM(phi_n_xx_p00 = NAN, phi_n_yy_0p0 = NAN, phi_n_zz_00p = NAN); // initialized to NAN so the compiler doesn't complain

      if(second_order)
      {
        phi_n_xx_000 = phi_n_xxyyzz_p[0][node_idx];
        phi_n_yy_000 = phi_n_xxyyzz_p[1][node_idx];
#ifdef P4_TO_P8
        phi_n_zz_000 = phi_n_xxyyzz_p[2][node_idx];
#endif
        phi_n_xx_m00 = qnnn_p->f_m00_linear(phi_n_xxyyzz_p[0]);
        phi_n_xx_p00 = qnnn_p->f_p00_linear(phi_n_xxyyzz_p[0]);
        phi_n_yy_0m0 = qnnn_p->f_0m0_linear(phi_n_xxyyzz_p[1]);
        phi_n_yy_0p0 = qnnn_p->f_0p0_linear(phi_n_xxyyzz_p[1]);
#ifdef P4_TO_P8
        phi_n_zz_00m = qnnn_p->f_00m_linear(phi_n_xxyyzz_p[2]);
        phi_n_zz_00p = qnnn_p->f_00p_linear(phi_n_xxyyzz_p[2]);
#endif
      }


      //---------------------------------------------------------------------
      // check if the node is near interface
      //---------------------------------------------------------------------
      if (phi_0_000*phi_0_m00 < 0.0 || phi_0_000*phi_0_p00 < 0.0 || phi_0_000*phi_0_0m0 < 0.0 || phi_0_000*phi_0_0p0 < 0.0 ONLY3D(|| phi_0_000*phi_0_00m < 0.0 || phi_0_000*phi_0_00p < 0.0))
      {
        double DIM(phi_0_xx_000 = NAN, phi_0_yy_000 = NAN, phi_0_zz_000 = NAN), DIM(phi_0_xx_m00 = NAN, phi_0_yy_0m0 = NAN, phi_0_zz_00m = NAN), DIM(phi_0_xx_p00 = NAN, phi_0_yy_0p0 = NAN, phi_0_zz_00p = NAN); // initialized to NAN so the compiler doesn't complain
        if(second_order)
        {
          phi_0_xx_000 = phi_0_xxyyzz_p[0][node_idx];
          phi_0_yy_000 = phi_0_xxyyzz_p[1][node_idx];
#ifdef P4_TO_P8
          phi_0_zz_000 = phi_0_xxyyzz_p[2][node_idx];
#endif
          phi_0_xx_m00 = qnnn_p->f_m00_linear(phi_0_xxyyzz_p[0]);
          phi_0_xx_p00 = qnnn_p->f_p00_linear(phi_0_xxyyzz_p[0]);
          phi_0_yy_0m0 = qnnn_p->f_0m0_linear(phi_0_xxyyzz_p[1]);
          phi_0_yy_0p0 = qnnn_p->f_0p0_linear(phi_0_xxyyzz_p[1]);
#ifdef P4_TO_P8
          phi_0_zz_00m = qnnn_p->f_00m_linear(phi_0_xxyyzz_p[2]);
          phi_0_zz_00p = qnnn_p->f_00p_linear(phi_0_xxyyzz_p[2]);
#endif
        }
        if(phi_0_000*phi_0_m00 < 0.0)
        {
          if(second_order)
            s_m00 = -interface_Location_With_Second_Order_Derivative(-s_m00, 0.0, phi_0_m00, phi_0_000, phi_0_xx_m00, phi_0_xx_000);
          else
            s_m00 = -interface_Location(-s_m00, 0.0, phi_0_m00, phi_0_000);
          phi_n_m00 = 0.0;
        }
        if(phi_0_000*phi_0_p00 < 0.0)
        {
          if(second_order)
            s_p00 = interface_Location_With_Second_Order_Derivative(0.0, s_p00, phi_0_000, phi_0_p00, phi_0_xx_000, phi_0_xx_p00);
          else
            s_p00 = interface_Location(0.0, s_p00, phi_0_000, phi_0_p00);
          phi_n_p00 = 0.0;
        }
        if(phi_0_000*phi_0_0m0 < 0.0)
        {
          if(second_order)
            s_0m0 = -interface_Location_With_Second_Order_Derivative(-s_0m0, 0.0, phi_0_0m0, phi_0_000, phi_0_yy_0m0, phi_0_yy_000);
          else
            s_0m0 = -interface_Location(-s_0m0, 0.0, phi_0_0m0, phi_0_000);
          phi_n_0m0 = 0.0;
        }
        if(phi_0_000*phi_0_0p0 < 0.0)
        {
          if(second_order)
            s_0p0 = interface_Location_With_Second_Order_Derivative(0.0, s_0p0, phi_0_000, phi_0_0p0, phi_0_yy_000, phi_0_yy_0p0);
          else
            s_0p0 = interface_Location(0.0, s_0p0, phi_0_000, phi_0_0p0);
          phi_n_0p0 = 0.0;
        }
#ifdef P4_TO_P8
        if(phi_0_000*phi_0_00m < 0.0)
        {
          if(second_order)
            s_00m = -interface_Location_With_Second_Order_Derivative(-s_00m, 0.0, phi_0_00m, phi_0_000, phi_0_zz_00m, phi_0_zz_000);
          else
            s_00m = -interface_Location(-s_00m, 0.0, phi_0_00m, phi_0_000);
          phi_n_00m = 0.0;
        }
        if(phi_0_000*phi_0_00p < 0.0)
        {
          if(second_order)
            s_00p = interface_Location_With_Second_Order_Derivative(0.0, s_00p, phi_0_000, phi_0_00p, phi_0_zz_000, phi_0_zz_00p);
          else
            s_00p = interface_Location(0.0, s_00p, phi_0_000, phi_0_00p);
          phi_n_00p = 0.0;
        }
#endif

        s_m00 = MAX(s_m00, zero_distance_threshold);
        s_p00 = MAX(s_p00, zero_distance_threshold);
        s_0m0 = MAX(s_0m0, zero_distance_threshold);
        s_0p0 = MAX(s_0p0, zero_distance_threshold);
#ifdef P4_TO_P8
        s_00m = MAX(s_00m, zero_distance_threshold);
        s_00p = MAX(s_00p, zero_distance_threshold);
#endif
      }

      //---------------------------------------------------------------------
      // Neumann boundary condition on the walls
      //---------------------------------------------------------------------
      p4est_indep_t *node = (p4est_indep_t*)sc_const_array_index(&nodes->indep_nodes, node_idx);

      if (is_node_xmWall(p4est, node)) { s_m00 = s_p00; phi_n_m00 = phi_n_p00; if(second_order) { phi_n_xx_000 = phi_n_xx_m00 = phi_n_xx_p00 = 0.0; }}
      if (is_node_xpWall(p4est, node)) { s_p00 = s_m00; phi_n_p00 = phi_n_m00; if(second_order) { phi_n_xx_000 = phi_n_xx_m00 = phi_n_xx_p00 = 0.0; }}
      if (is_node_ymWall(p4est, node)) { s_0m0 = s_0p0; phi_n_0m0 = phi_n_0p0; if(second_order) { phi_n_yy_000 = phi_n_yy_0m0 = phi_n_yy_0p0 = 0.0; }}
      if (is_node_ypWall(p4est, node)) { s_0p0 = s_0m0; phi_n_0p0 = phi_n_0m0; if(second_order) { phi_n_yy_000 = phi_n_yy_0m0 = phi_n_yy_0p0 = 0.0; }}
#ifdef P4_TO_P8
      if (is_node_zmWall(p4est, node)) { s_00m = s_00p; phi_n_00m = phi_n_00p; if(second_order) { phi_n_zz_000 = phi_n_zz_00m = phi_n_zz_00p = 0.0; }}
      if (is_node_zpWall(p4est, node)) { s_00p = s_00m; phi_n_00p = phi_n_00m; if(second_order) { phi_n_zz_000 = phi_n_zz_00m = phi_n_zz_00p = 0.0; }}
#endif

      //---------------------------------------------------------------------
      // First Order One-Sided Differecing
      //---------------------------------------------------------------------
      double phi_n_x_p00 = (phi_n_p00 - phi_n_000)/s_p00; double phi_n_x_m00 = (phi_n_000 - phi_n_m00)/s_m00;
      double phi_n_y_0p0 = (phi_n_0p0 - phi_n_000)/s_0p0; double phi_n_y_0m0 = (phi_n_000 - phi_n_0m0)/s_0m0;
#ifdef P4_TO_P8
      double phi_n_z_00p = (phi_n_00p - phi_n_000)/s_00p; double phi_n_z_00m = (phi_n_000 - phi_n_00m)/s_00m;
#endif
      if(second_order)
      {
        //---------------------------------------------------------------------
        // Second Order One-Sided Differencing
        //---------------------------------------------------------------------
        phi_n_xx_m00 = MINMOD(phi_n_xx_m00, phi_n_xx_000);  phi_n_x_m00 += 0.5*s_m00*phi_n_xx_m00;
        phi_n_xx_p00 = MINMOD(phi_n_xx_p00, phi_n_xx_000);  phi_n_x_p00 -= 0.5*s_p00*phi_n_xx_p00;
        phi_n_yy_0m0 = MINMOD(phi_n_yy_0m0, phi_n_yy_000);  phi_n_y_0m0 += 0.5*s_0m0*phi_n_yy_0m0;
        phi_n_yy_0p0 = MINMOD(phi_n_yy_0p0, phi_n_yy_000);  phi_n_y_0p0 -= 0.5*s_0p0*phi_n_yy_0p0;
#ifdef P4_TO_P8
        phi_n_zz_00m = MINMOD(phi_n_zz_00m, phi_n_zz_000);  phi_n_z_00m += 0.5*s_00m*phi_n_zz_00m;
        phi_n_zz_00p = MINMOD(phi_n_zz_00p, phi_n_zz_000);  phi_n_z_00p -= 0.5*s_00p*phi_n_zz_00p;
#endif
      }

      const double sgn = (phi_0_000 > 0.0 ? 1.0 : -1.0);

      //---------------------------------------------------------------------
      // Upwind Scheme
      //---------------------------------------------------------------------
      double dt = MIN(s_m00, s_p00);
      dt = MIN(dt, s_0m0, s_0p0);
#ifdef P4_TO_P8
      dt = MIN(dt, s_00m, s_00p);
#endif
      dt /= (double) P4EST_DIM;

      if(sgn*phi_n_x_p00 > 0.0) phi_n_x_p00 = 0.0;
      if(sgn*phi_n_x_m00 < 0.0) phi_n_x_m00 = 0.0;
      if(sgn*phi_n_y_0p0 > 0.0) phi_n_y_0p0 = 0.0;
      if(sgn*phi_n_y_0m0 < 0.0) phi_n_y_0m0 = 0.0;
#ifdef P4_TO_P8
      if(sgn*phi_n_z_00p > 0.0) phi_n_z_00p = 0.0;
      if(sgn*phi_n_z_00m < 0.0) phi_n_z_00m = 0.0;
#endif

      phi_np1_p[node_idx] = phi_n_000 - dt*sgn*(sqrt(SUMD(MAX(phi_n_x_p00*phi_n_x_p00, phi_n_x_m00*phi_n_x_m00), MAX(phi_n_y_0p0*phi_n_y_0p0, phi_n_y_0m0*phi_n_y_0m0), MAX(phi_n_z_00p*phi_n_z_00p, phi_n_z_00m*phi_n_z_00m))) - 1.);

      if(phi_0_000*phi_np1_p[node_idx] < 0.0)
        phi_np1_p[node_idx] *= -1.0; // do not allow for a change of sign, I guess

      ierr = PetscLogFlops(second_order ? 30 : 17); CHKERRXX(ierr);
    }
    /* else : outside the desired range for phi_0... nothing to do */
    else
      phi_np1_p[node_idx] = phi_0_p[node_idx];
  }
#ifdef CASL_LOG_EVENTS
  if(second_order)
    ierr = PetscLogEventEnd(log_my_p4est_level_set_reinit_1_iter_2nd_order, 0, 0, 0, 0);
  else
    ierr = PetscLogEventEnd(log_my_p4est_level_set_reinit_1_iter_1st_order, 0, 0, 0, 0);
#endif
}

void my_p4est_level_set_t::reinitialize_within_range_of_phi_0( Vec phi, const unsigned char order_space,
															   const unsigned char order_pseudotime,
                                                               const double &phi_0_limit_high,
                                                               const double &phi_0_limit_low,
                                                               const int &number_of_iterations,
															   const std::vector<p4est_locidx_t> *layer_nodes_p,
															   const std::vector<p4est_locidx_t> *local_nodes_p,
															   const std::vector<p4est_locidx_t> *masked_layer_nodes_p,
															   const std::vector<p4est_locidx_t> *masked_local_nodes_p ) const
{
  PetscErrorCode ierr;
  if(order_space == 0 || order_space > 2 || order_pseudotime == 0 || order_pseudotime > 2)
<<<<<<< HEAD
    throw std::invalid_argument("my_p4est_level_set_t::reinitialize_within_range_of_phi_0: valid orders of orders of accuracy for space and pseudotime are 1 and 2 only!");

  if(( layer_nodes_p ||  local_nodes_p ||  masked_layer_nodes_p ||  masked_local_nodes_p) &&
  	 (!layer_nodes_p || !local_nodes_p || !masked_layer_nodes_p || !masked_local_nodes_p))
  	throw std::invalid_argument("my_p4est_level_set_t::reinitialize_within_range_of_phi_0: not providing all custom layer and local node vectors!");
=======
    throw std::invalid_argument("my_p4est_level_set_t::reinitialize_within_range_of_phi_0: valid orders of accuracy for space and pseudotime are 1 and 2 only!");
>>>>>>> f533e768
#ifdef CASL_LOG_EVENTS
  if(order_pseudotime == 1 && order_space == 1){
    ierr = PetscLogEventBegin(log_my_p4est_level_set_reinit_1st_order, phi, 0, 0, 0); CHKERRXX(ierr); }
  else if (order_pseudotime == 2 && order_space == 1) {
    ierr = PetscLogEventBegin(log_my_p4est_level_set_reinit_2nd_time_1st_space, phi, 0, 0, 0); CHKERRXX(ierr); }
  else if (order_pseudotime == 1 && order_space == 2) {
    ierr = PetscLogEventBegin(log_my_p4est_level_set_reinit_1st_time_2nd_space, phi, 0, 0, 0); CHKERRXX(ierr); }
  else {
    ierr = PetscLogEventBegin(log_my_p4est_level_set_reinit_2nd_order, phi, 0, 0, 0); CHKERRXX(ierr); }
#endif

  // we'll need phi_n
  double *phi_n_p;
  ierr = VecGetArray(phi, &phi_n_p); CHKERRXX(ierr);
  // we'll need a phi_np1, create it
  Vec phi_np1; double *phi_np1_p;
  ierr = VecCreateGhostNodes(p4est, nodes, &phi_np1); CHKERRXX(ierr);
  ierr = VecGetArray(phi_np1, &phi_np1_p);            CHKERRXX(ierr);
  // if second-order pseudo-time accuracy is required, we'll need a phi_np2 as well
  Vec phi_np2 = NULL; double *phi_np2_p = NULL;
  if(order_pseudotime > 1) {
    ierr = VecCreateGhostNodes(p4est, nodes, &phi_np2); CHKERRXX(ierr);
    ierr = VecGetArray(phi_np2, &phi_np2_p);            CHKERRXX(ierr);
  }
  // we need to copy the given phi into phi_0 for interface anchoring:
  double *phi_0_p = (double*) malloc(nodes->indep_nodes.elem_count * sizeof(double));
  memcpy(phi_0_p, phi_n_p, nodes->indep_nodes.elem_count*sizeof(double));

  // if second-order space accuracy is desired, we'll need the second derivatives of phi_0 and the 'current_phi' as well
  Vec *phi_0_xxyyzz       = NULL; const double **phi_0_xxyyzz_read_p = NULL;
  Vec *current_phi_xxyyzz = NULL; const double **current_phi_xxyyzz_read_p = NULL;
  if(order_space > 1)
  {
    phi_0_xxyyzz = new Vec[P4EST_DIM];        phi_0_xxyyzz_read_p       = new const double*[P4EST_DIM];
    current_phi_xxyyzz = new Vec[P4EST_DIM];  current_phi_xxyyzz_read_p = new const double*[P4EST_DIM];
    for (unsigned char dim = 0; dim < P4EST_DIM; ++dim) {
      ierr = VecCreateGhostNodes(p4est, nodes, &phi_0_xxyyzz[dim]);       CHKERRXX(ierr);
      ierr = VecCreateGhostNodes(p4est, nodes, &current_phi_xxyyzz[dim]); CHKERRXX(ierr);
    }
    compute_derivatives(phi, phi_0_xxyyzz);
    for (unsigned char dim = 0; dim < P4EST_DIM; ++dim) {
      ierr = VecGetArrayRead(phi_0_xxyyzz[dim], &phi_0_xxyyzz_read_p[dim]); CHKERRXX(ierr);
    }
  }

  for(int i = 0; i < number_of_iterations; i++)
  {
    /***** Step 1: phi -> phi_np1 *****/
    if(order_space > 1)
    {
      /* compute derivatives */
      compute_derivatives(phi, current_phi_xxyyzz);
      for (unsigned char dim = 0; dim < P4EST_DIM; ++dim) {
        ierr = VecGetArrayRead(current_phi_xxyyzz[dim], &current_phi_xxyyzz_read_p[dim]); CHKERRXX(ierr);
      }
    }

#ifdef IPM_LOG_EVENTS
    if(order_pseudotime == 1 && order_space == 1)
      IPMLogRegionBegin("reinit_1st_1st");
    else if (order_pseudotime == 2 && order_space == 1)
      IPMLogRegionBegin("reinit_2nd_1st");
    else if (order_pseudotime == 1 && order_space == 2)
      IPMLogRegionBegin("reinit_1st_2nd");
    else
      IPMLogRegionBegin("reinit_2nd_2nd");
#endif

    /* 1) Process layer nodes */
<<<<<<< HEAD
    reinitialize_one_iteration(phi_np1_p, (layer_nodes_p? *layer_nodes_p : ngbd->layer_nodes),
    						   phi_0_p, phi_n_p, phi_0_limit_high, phi_0_limit_low,
=======
    reinitialize_one_iteration(phi_np1_p, ngbd->get_layer_nodes(), phi_0_p, phi_n_p, phi_0_limit_high, phi_0_limit_low,
>>>>>>> f533e768
                               phi_0_xxyyzz_read_p, current_phi_xxyyzz_read_p);
    if(layer_nodes_p)
    {
      for(const auto& n : *masked_layer_nodes_p)	// Copy values for masked layer nodes.
        phi_np1_p[n] = phi_n_p[n];
    }

    /* 2) Begin update process for phi_np1 */
    ierr = VecGhostUpdateBegin(phi_np1, INSERT_VALUES, SCATTER_FORWARD); CHKERRXX(ierr);

    /* 3) Process local nodes */
<<<<<<< HEAD
    reinitialize_one_iteration(phi_np1_p, (local_nodes_p? *local_nodes_p : ngbd->local_nodes),
							   phi_0_p, phi_n_p, phi_0_limit_high, phi_0_limit_low,
=======
    reinitialize_one_iteration(phi_np1_p, ngbd->get_local_nodes(), phi_0_p, phi_n_p, phi_0_limit_high, phi_0_limit_low,
>>>>>>> f533e768
                               phi_0_xxyyzz_read_p, current_phi_xxyyzz_read_p);

    if(local_nodes_p)
    {
      for(const auto& n : *masked_local_nodes_p)	// Copy values for masked local nodes.
        phi_np1_p[n] = phi_n_p[n];
    }

    /* 4) End update process for phi_np1 */
    ierr = VecGhostUpdateEnd(phi_np1, INSERT_VALUES, SCATTER_FORWARD); CHKERRXX(ierr);
    if(order_space > 1)
    {
      for (unsigned char dim = 0; dim < P4EST_DIM; ++dim) {
        ierr = VecRestoreArrayRead(current_phi_xxyyzz[dim], &current_phi_xxyyzz_read_p[dim]); CHKERRXX(ierr);
      }
    }

#ifdef IPM_LOG_EVENTS
    if(order_pseudotime == 1 && order_space == 1)
      IPMLogRegionEnd("reinit_1st_1st");
    else if (order_pseudotime == 2 && order_space == 1)
      IPMLogRegionEnd("reinit_2nd_1st");
    else if (order_pseudotime == 1 && order_space == 2)
      IPMLogRegionEnd("reinit_1st_2nd");
    else
      IPMLogRegionEnd("reinit_2nd_2nd");
#endif

    if(order_pseudotime > 1)
    {
      if(order_space > 1)
      {
        /* recompute derivatives */
        compute_derivatives(phi_np1, current_phi_xxyyzz);
        for (unsigned char dim = 0; dim < P4EST_DIM; ++dim) {
          ierr = VecGetArrayRead(current_phi_xxyyzz[dim], &current_phi_xxyyzz_read_p[dim]); CHKERRXX(ierr);
        }
      }

      /***** Step 2 of RK2: phi_np1 -> phi_np2 *****/
#ifdef IPM_LOG_EVENTS
      if(order_space == 1)
        IPMLogRegionBegin("reinit_2nd_1st");
      else
        IPMLogRegionBegin("reinit_2nd_2nd");
#endif
      /* 1) Process layer nodes */
<<<<<<< HEAD
      reinitialize_one_iteration(phi_np2_p, (layer_nodes_p? *layer_nodes_p : ngbd->layer_nodes),
								 phi_0_p, phi_np1_p, phi_0_limit_high, phi_0_limit_low,
=======
      reinitialize_one_iteration(phi_np2_p, ngbd->get_layer_nodes(), phi_0_p, phi_np1_p, phi_0_limit_high, phi_0_limit_low,
>>>>>>> f533e768
                                 phi_0_xxyyzz_read_p, current_phi_xxyyzz_read_p);

      if(layer_nodes_p)
      {
        for(const auto& n : *masked_layer_nodes_p)	// Copy values for masked layer nodes.
          phi_np2_p[n] = phi_np1_p[n];
      }

      /* 2) Begin update process for phi_np2 */
      ierr = VecGhostUpdateBegin(phi_np2, INSERT_VALUES, SCATTER_FORWARD); CHKERRXX(ierr);

      /* 3) Process local nodes */
<<<<<<< HEAD
      reinitialize_one_iteration(phi_np2_p, (local_nodes_p? *local_nodes_p : ngbd->local_nodes),
								 phi_0_p, phi_np1_p, phi_0_limit_high, phi_0_limit_low,
=======
      reinitialize_one_iteration(phi_np2_p, ngbd->get_local_nodes(), phi_0_p, phi_np1_p, phi_0_limit_high, phi_0_limit_low,
>>>>>>> f533e768
                                 phi_0_xxyyzz_read_p, current_phi_xxyyzz_read_p);

      if(local_nodes_p)
      {
        for(const auto& n : *masked_local_nodes_p)	// Copy values for masked local nodes.
          phi_np2_p[n] = phi_np1_p[n];
      }

      /* 4) End update process for phi_np2 */
      ierr = VecGhostUpdateEnd(phi_np2, INSERT_VALUES, SCATTER_FORWARD); CHKERRXX(ierr);
#ifdef IPM_LOG_EVENTS
      if(order_space == 1)
        IPMLogRegionEnd("reinit_2nd_1st");
      else
        IPMLogRegionEnd("reinit_2nd_2nd");
#endif
      if(order_space > 1)
      {
        for (unsigned char dim = 0; dim < P4EST_DIM; ++dim) {
          ierr = VecRestoreArrayRead(current_phi_xxyyzz[dim], &current_phi_xxyyzz_read_p[dim]); CHKERRXX(ierr);
        }
      }

//      if (show_convergence)
//      {
//        double dxyz[P4EST_DIM];
//        ::dxyz_min(p4est, dxyz);

//        double change = 0.0;
//        for(size_t n = 0; n < nodes->indep_nodes.elem_count; ++n)
//          if (fabs(phi_n_p[n]) < show_convergence_band*dxyz[0])
//          {
//            double change_loc = 0.5*fabs(phi_np2_p[n] - phi_n_p[n]);
//            if (change_loc > change) change = change_loc;
//          }

//        int mpiret = MPI_Allreduce(MPI_IN_PLACE, &change, 1, MPI_DOUBLE, MPI_MAX, p4est->mpicomm); SC_CHECK_MPI(mpiret);

//        ierr = PetscPrintf(p4est->mpicomm, "Reinitializing, iteration: %d, error: %e\n", i, change); CHKERRXX(ierr);
//      }

      /* update phi */
      for(size_t n = 0; n < nodes->indep_nodes.elem_count; ++n)
        phi_n_p[n] = .5*(phi_n_p[n] + phi_np2_p[n]);
    }
    else
    {
//      if (show_convergence)
//      {
//        double dxyz[P4EST_DIM];
//        ::dxyz_min(p4est, dxyz);

//        double change = 0.0;
//        for(size_t n = 0; n < nodes->indep_nodes.elem_count; ++n)
//          if (fabs(phi_n_p[n]) < show_convergence_band*dxyz[0])
//          {
//            double change_loc = fabs(phi_np1_p[n] - phi_n_p[n]);
//            if (change_loc > change) change = change_loc;
//          }

//        int mpiret = MPI_Allreduce(MPI_IN_PLACE, &change, 1, MPI_DOUBLE, MPI_MAX, p4est->mpicomm); SC_CHECK_MPI(mpiret);

//        ierr = PetscPrintf(p4est->mpicomm, "Reinitializing, iteration: %d, error: %e\n", i, change); CHKERRXX(ierr);
//      }

      /* update phi */
      memcpy(phi_n_p, phi_np1_p, nodes->indep_nodes.elem_count*sizeof(double));

    }
  }

  /* restore arrays and destroy locally created petsc vectors */
  ierr = VecRestoreArray(phi,     &phi_n_p);      CHKERRXX(ierr);
  ierr = VecRestoreArray(phi_np1, &phi_np1_p);    CHKERRXX(ierr);
  ierr = VecDestroy(phi_np1);                     CHKERRXX(ierr);
  if(order_pseudotime > 1){
    ierr = VecRestoreArray(phi_np2, &phi_np2_p);  CHKERRXX(ierr);
    ierr = VecDestroy(phi_np2);                   CHKERRXX(ierr);
  }
  if(order_space > 1)
  {
    for (unsigned char dim = 0; dim < P4EST_DIM; ++dim) {
      ierr = VecRestoreArrayRead(phi_0_xxyyzz[dim], &phi_0_xxyyzz_read_p[dim]); CHKERRXX(ierr);
      ierr = VecDestroy(phi_0_xxyyzz[dim]);       CHKERRXX(ierr);
      ierr = VecDestroy(current_phi_xxyyzz[dim]); CHKERRXX(ierr);
    }
    delete [] phi_0_xxyyzz;       delete [] phi_0_xxyyzz_read_p;
    delete [] current_phi_xxyyzz; delete [] current_phi_xxyyzz_read_p;
  }
  free(phi_0_p);

#ifdef CASL_LOG_EVENTS
  if(order_pseudotime == 1 && order_space == 1){
    ierr = PetscLogEventEnd(log_my_p4est_level_set_reinit_1st_order, phi, 0, 0, 0); CHKERRXX(ierr); }
  else if (order_pseudotime == 2 && order_space == 1) {
    ierr = PetscLogEventEnd(log_my_p4est_level_set_reinit_2nd_time_1st_space, phi, 0, 0, 0); CHKERRXX(ierr); }
  else if (order_pseudotime == 1 && order_space == 2) {
    ierr = PetscLogEventEnd(log_my_p4est_level_set_reinit_1st_time_2nd_space, phi, 0, 0, 0); CHKERRXX(ierr); }
  else {
    ierr = PetscLogEventEnd(log_my_p4est_level_set_reinit_2nd_order, phi, 0, 0, 0); CHKERRXX(ierr); }
#endif
  return;
}

void my_p4est_level_set_t::advect_in_normal_direction_one_iteration(const std::vector<p4est_locidx_t> &list_of_node_idx, const double *vn, const double &dt,
                                                                    const double *phi_n_xxyyzz_p[P4EST_DIM], const double *phi_n_p, double *phi_np1_p) const
{
  PetscErrorCode ierr;
  ierr = PetscLogEventBegin(log_my_p4est_level_set_advect_in_normal_direction_1_iter, 0, 0, 0, 0);

  const bool node_neighbors_are_initialized = ngbd->neighbors_are_initialized();
  quad_neighbor_nodes_of_node_t qnnn;
  const quad_neighbor_nodes_of_node_t *qnnn_p = (node_neighbors_are_initialized ? NULL : &qnnn); // we'll avoid data copy if possible!

  for(size_t k = 0; k < list_of_node_idx.size(); ++k)
  {
    const p4est_locidx_t & node_idx = list_of_node_idx[k];

    if(node_neighbors_are_initialized)
      ngbd->get_neighbors(node_idx, qnnn_p);
    else
      ngbd->get_neighbors(node_idx, qnnn);

    double phi_n_000, phi_n_m00, phi_n_p00, phi_n_0m0, phi_n_0p0 ONLY3D(COMMA phi_n_00m COMMA phi_n_00p);
    qnnn_p->ngbd_with_quadratic_interpolation(phi_n_p, phi_n_000, phi_n_m00, phi_n_p00, phi_n_0m0, phi_n_0p0 ONLY3D(COMMA phi_n_00m COMMA phi_n_00p));
    double s_p00 = qnnn_p->d_p00; double s_m00 = qnnn_p->d_m00;
    double s_0p0 = qnnn_p->d_0p0; double s_0m0 = qnnn_p->d_0m0;
#ifdef P4_TO_P8
    double s_00p = qnnn_p->d_00p; double s_00m = qnnn_p->d_00m;
#endif

    //---------------------------------------------------------------------
    // Second Order derivatives
    //---------------------------------------------------------------------
    double phi_n_xx_000 = phi_n_xxyyzz_p[0][node_idx];
    double phi_n_yy_000 = phi_n_xxyyzz_p[1][node_idx];
#ifdef P4_TO_P8
    double phi_n_zz_000 = phi_n_xxyyzz_p[2][node_idx];
#endif
    double phi_n_xx_m00 = qnnn_p->f_m00_linear(phi_n_xxyyzz_p[0]);
    double phi_n_xx_p00 = qnnn_p->f_p00_linear(phi_n_xxyyzz_p[0]);
    double phi_n_yy_0m0 = qnnn_p->f_0m0_linear(phi_n_xxyyzz_p[1]);
    double phi_n_yy_0p0 = qnnn_p->f_0p0_linear(phi_n_xxyyzz_p[1]);
#ifdef P4_TO_P8
    double phi_n_zz_00m = qnnn_p->f_00m_linear(phi_n_xxyyzz_p[2]);
    double phi_n_zz_00p = qnnn_p->f_00p_linear(phi_n_xxyyzz_p[2]);
#endif

    //---------------------------------------------------------------------
    // Neumann boundary condition on the walls
    //---------------------------------------------------------------------
    p4est_indep_t *node = (p4est_indep_t*)sc_const_array_index(&nodes->indep_nodes, node_idx);

    if (is_node_xmWall(p4est, node)) { s_m00 = s_p00; phi_n_m00 = phi_n_p00; phi_n_xx_000 = phi_n_xx_m00 = phi_n_xx_p00 = 0.0; }
    if (is_node_xpWall(p4est, node)) { s_p00 = s_m00; phi_n_p00 = phi_n_m00; phi_n_xx_000 = phi_n_xx_m00 = phi_n_xx_p00 = 0.0; }
    if (is_node_ymWall(p4est, node)) { s_0m0 = s_0p0; phi_n_0m0 = phi_n_0p0; phi_n_yy_000 = phi_n_yy_0m0 = phi_n_yy_0p0 = 0.0; }
    if (is_node_ypWall(p4est, node)) { s_0p0 = s_0m0; phi_n_0p0 = phi_n_0m0; phi_n_yy_000 = phi_n_yy_0m0 = phi_n_yy_0p0 = 0.0; }
#ifdef P4_TO_P8
    if (is_node_zmWall(p4est, node)) { s_00m = s_00p; phi_n_00m = phi_n_00p; phi_n_zz_000 = phi_n_zz_00m = phi_n_zz_00p = 0.0; }
    if (is_node_zpWall(p4est, node)) { s_00p = s_00m; phi_n_00p = phi_n_00m; phi_n_zz_000 = phi_n_zz_00m = phi_n_zz_00p = 0.0; }
#endif

    //---------------------------------------------------------------------
    // First Order One-Sided Differecing
    //---------------------------------------------------------------------
    double phi_n_x_p00 = (phi_n_p00 - phi_n_000)/s_p00; double phi_n_x_m00 = (phi_n_000 - phi_n_m00)/s_m00;
    double phi_n_y_0p0 = (phi_n_0p0 - phi_n_000)/s_0p0; double phi_n_y_0m0 = (phi_n_000 - phi_n_0m0)/s_0m0;
#ifdef P4_TO_P8
    double phi_n_z_00p = (phi_n_00p - phi_n_000)/s_00p; double phi_n_z_00m = (phi_n_000 - phi_n_00m)/s_00m;
#endif

    //---------------------------------------------------------------------
    // Second Order One-Sided Differencing
    //---------------------------------------------------------------------
    phi_n_xx_m00 = MINMOD(phi_n_xx_m00, phi_n_xx_000);   phi_n_x_m00 += 0.5*s_m00*phi_n_xx_m00;
    phi_n_xx_p00 = MINMOD(phi_n_xx_p00, phi_n_xx_000);   phi_n_x_p00 -= 0.5*s_p00*phi_n_xx_p00;
    phi_n_yy_0m0 = MINMOD(phi_n_yy_0m0, phi_n_yy_000);   phi_n_y_0m0 += 0.5*s_0m0*phi_n_yy_0m0;
    phi_n_yy_0p0 = MINMOD(phi_n_yy_0p0, phi_n_yy_000);   phi_n_y_0p0 -= 0.5*s_0p0*phi_n_yy_0p0;
#ifdef P4_TO_P8
    phi_n_zz_00m = MINMOD(phi_n_zz_00m, phi_n_zz_000);   phi_n_z_00m += 0.5*s_00m*phi_n_zz_00m;
    phi_n_zz_00p = MINMOD(phi_n_zz_00p, phi_n_zz_000);   phi_n_z_00p -= 0.5*s_00p*phi_n_zz_00p;
#endif

    const double sgn = (vn[node_idx] > 0.0 ? +1.0 : -1.0);

    if(sgn*phi_n_x_p00 > 0.0) phi_n_x_p00 = 0.0;
    if(sgn*phi_n_x_m00 < 0.0) phi_n_x_m00 = 0.0;
    if(sgn*phi_n_y_0p0 > 0.0) phi_n_y_0p0 = 0.0;
    if(sgn*phi_n_y_0m0 < 0.0) phi_n_y_0m0 = 0.0;
#ifdef P4_TO_P8
    if(sgn*phi_n_z_00p > 0.0) phi_n_z_00p = 0.0;
    if(sgn*phi_n_z_00m < 0.0) phi_n_z_00m = 0.0;
#endif

    phi_np1_p[node_idx] = phi_n_000 - dt*vn[node_idx]*(sqrt(SUMD(phi_n_x_p00*phi_n_x_p00 + phi_n_x_m00*phi_n_x_m00, phi_n_y_0p0*phi_n_y_0p0 + phi_n_y_0m0*phi_n_y_0m0, phi_n_z_00p*phi_n_z_00p + phi_n_z_00m*phi_n_z_00m)));

    ierr = PetscLogFlops(30); CHKERRXX(ierr);
  }
  ierr = PetscLogEventEnd(log_my_p4est_level_set_advect_in_normal_direction_1_iter, 0, 0, 0, 0);
}

void my_p4est_level_set_t::advect_in_normal_direction(Vec phi, const double &dt, DIM(Vec phi_xx, Vec phi_yy, Vec phi_zz),
                                                      const double *node_sampled_vn_p, const double *node_sampled_vnp1_p) const
{
  PetscErrorCode ierr;
  Vec current_phi_xxyyzz[P4EST_DIM] = {DIM(phi_xx, phi_yy, phi_zz)};
  bool local_derivatives = false;
  if (ANDD(current_phi_xxyyzz[0] == NULL, current_phi_xxyyzz[1] == NULL, current_phi_xxyyzz[2] == NULL))
  {
    for (unsigned char dim = 0; dim < P4EST_DIM; ++dim) {
      ierr = VecCreateGhostNodes(p4est, nodes, &current_phi_xxyyzz[dim]); CHKERRXX(ierr);
    }
    compute_derivatives(phi, current_phi_xxyyzz);
    local_derivatives = true;
  }

  double *current_phi_p;
  const double *current_phi_xxyyzz_p[P4EST_DIM];
  ierr = VecGetArray(phi, &current_phi_p); CHKERRXX(ierr);
  for (unsigned char dim = 0; dim < P4EST_DIM; ++dim) {
    ierr = VecGetArrayRead(current_phi_xxyyzz[dim], &current_phi_xxyyzz_p[dim]); CHKERRXX(ierr);
  }

  Vec phi_n, phi_np2;
  double *phi_n_p, *phi_np2_p;
  ierr = VecCreateGhostNodes(p4est, nodes, &phi_n); CHKERRXX(ierr);
  ierr = VecCreateGhostNodes(p4est, nodes, &phi_np2); CHKERRXX(ierr);

  ierr = VecGetArray(phi_n, &phi_n_p); CHKERRXX(ierr);
  ierr = VecGetArray(phi_np2, &phi_np2_p); CHKERRXX(ierr);

  memcpy(phi_n_p, current_phi_p, sizeof(double) * nodes->indep_nodes.elem_count);
  // layer nodes
  advect_in_normal_direction_one_iteration(ngbd->get_layer_nodes(), node_sampled_vn_p, dt, current_phi_xxyyzz_p, phi_n_p, current_phi_p);
  ierr = VecGhostUpdateBegin(phi, INSERT_VALUES, SCATTER_FORWARD); CHKERRXX(ierr);
  // local nodes
  advect_in_normal_direction_one_iteration(ngbd->get_local_nodes(), node_sampled_vn_p, dt, current_phi_xxyyzz_p, phi_n_p, current_phi_p);
  ierr = VecGhostUpdateEnd  (phi, INSERT_VALUES, SCATTER_FORWARD); CHKERRXX(ierr);

  /* now phi(Lnp1, Bnp1, Gnp1) */
  compute_derivatives(phi, current_phi_xxyyzz);

  // layer nodes
  advect_in_normal_direction_one_iteration(ngbd->get_layer_nodes(), (node_sampled_vnp1_p != NULL ? node_sampled_vnp1_p : node_sampled_vn_p),
                                           dt, current_phi_xxyyzz_p, current_phi_p, phi_np2_p);
  ierr = VecGhostUpdateBegin(phi_np2, INSERT_VALUES, SCATTER_FORWARD); CHKERRXX(ierr);

  // local nodes
  advect_in_normal_direction_one_iteration(ngbd->get_local_nodes(), (node_sampled_vnp1_p != NULL ? node_sampled_vnp1_p : node_sampled_vn_p),
                                           dt, current_phi_xxyyzz_p, current_phi_p, phi_np2_p);
  ierr = VecGhostUpdateEnd  (phi_np2, INSERT_VALUES, SCATTER_FORWARD); CHKERRXX(ierr);

  for(size_t n = 0; n < nodes->indep_nodes.elem_count; ++n)
    current_phi_p[n] = 0.5*(phi_n_p[n] + phi_np2_p[n]);

  /* restore arrays */
  ierr = VecRestoreArray(phi,     &current_phi_p);  CHKERRXX(ierr);
  ierr = VecRestoreArray(phi_n,   &phi_n_p);        CHKERRXX(ierr);
  ierr = VecRestoreArray(phi_np2, &phi_np2_p);      CHKERRXX(ierr);
  for (unsigned char dim = 0; dim < P4EST_DIM; ++dim) {
    ierr = VecRestoreArrayRead(current_phi_xxyyzz[dim], &current_phi_xxyyzz_p[dim]); CHKERRXX(ierr);
    if (local_derivatives){
      ierr = VecDestroy(current_phi_xxyyzz[dim]);   CHKERRXX(ierr);
    }
  }
  ierr = VecDestroy(phi_n);   CHKERRXX(ierr);
  ierr = VecDestroy(phi_np2); CHKERRXX(ierr);

  ierr = PetscLogFlops(nodes->num_owned_indeps * P4EST_DIM); CHKERRXX(ierr);

  return;
}

void my_p4est_level_set_t::perturb_level_set_function(Vec phi, const double &epsilon) const
{
  PetscErrorCode ierr;
  double *phi_ptr;

  ierr = VecGetArray(phi, &phi_ptr); CHKERRXX(ierr);

  for(size_t n = 0; n < nodes->indep_nodes.elem_count; ++n)
    if(fabs(phi_ptr[n]) < epsilon)
    {
      if(phi_ptr[n] > 0) phi_ptr[n] =  epsilon;
      else               phi_ptr[n] = -epsilon;
    }

  ierr = VecRestoreArray(phi, &phi_ptr); CHKERRXX(ierr);
}

double my_p4est_level_set_t::advect_in_normal_direction(const CF_DIM& vn, Vec phi, DIM(Vec phi_xx, Vec phi_yy, Vec phi_zz)) const
{
  PetscErrorCode ierr;
  ierr = PetscLogEventBegin(log_my_p4est_level_set_advect_in_normal_direction_CF2, 0, 0, 0, 0); CHKERRXX(ierr);

  /* compute dt based on CFL condition */
  double dt = DBL_MAX;
  std::vector<double> vn_vec(nodes->indep_nodes.elem_count);
  const bool node_neihbors_are_initialized = ngbd->neighbors_are_initialized();
  quad_neighbor_nodes_of_node_t qnnn;
  const quad_neighbor_nodes_of_node_t *qnnn_p = (node_neihbors_are_initialized ? NULL : &qnnn); // avoid data copy if possible
  for (p4est_locidx_t n = 0; n < nodes->num_owned_indeps; ++n){
    if(node_neihbors_are_initialized)
      ngbd->get_neighbors(n, qnnn_p);
    else
      ngbd->get_neighbors(n, qnnn);

    double xyzn[P4EST_DIM];
    node_xyz_fr_n(n, p4est, nodes, xyzn);

    double s_p00 = fabs(qnnn_p->d_p00); double s_m00 = fabs(qnnn_p->d_m00);
    double s_0p0 = fabs(qnnn_p->d_0p0); double s_0m0 = fabs(qnnn_p->d_0m0);
#ifdef P4_TO_P8
    double s_00p = fabs(qnnn_p->d_00p); double s_00m = fabs(qnnn_p->d_00m);
#endif
    double s_min = MIN(DIM(MIN(s_p00, s_m00), MIN(s_0p0, s_0m0), MIN(s_00p, s_00m)));

    /* choose CFL = 0.8 ... just for fun! */
    vn_vec[n] = vn(xyzn);
    dt = MIN(dt, 0.8*fabs(s_min/vn_vec[n]));
  }
  int mpiret = MPI_Allreduce(MPI_IN_PLACE, &dt, 1, MPI_DOUBLE, MPI_MIN, p4est->mpicomm); SC_CHECK_MPI(mpiret);

  advect_in_normal_direction(phi, dt, DIM(phi_xx, phi_yy, phi_zz), &vn_vec[0]);

  ierr = PetscLogEventEnd(log_my_p4est_level_set_advect_in_normal_direction_CF2, 0, 0, 0, 0); CHKERRXX(ierr);

  return dt;
}

double my_p4est_level_set_t::advect_in_normal_direction(const Vec vn, Vec phi, const double &dt, DIM(Vec phi_xx, Vec phi_yy, Vec phi_zz)) const
{
  PetscErrorCode ierr;
  ierr = PetscLogEventBegin(log_my_p4est_level_set_advect_in_normal_direction_Vec, 0, 0, 0, 0);

  const double *vn_read_p;
  ierr = VecGetArrayRead(vn, &vn_read_p); CHKERRXX(ierr);
  advect_in_normal_direction(phi, dt, DIM(phi_xx, phi_yy, phi_zz), vn_read_p);
  ierr = VecRestoreArrayRead(vn, &vn_read_p); CHKERRXX(ierr);

  ierr = PetscLogEventEnd(log_my_p4est_level_set_advect_in_normal_direction_Vec, 0, 0, 0, 0);

  return dt;
}

double my_p4est_level_set_t::advect_in_normal_direction(const Vec vn, const Vec vn_np1, Vec phi, const double &dt, DIM(Vec phi_xx, Vec phi_yy, Vec phi_zz)) const
{
  PetscErrorCode ierr;
  ierr = PetscLogEventBegin(log_my_p4est_level_set_advect_in_normal_direction_Vec, 0, 0, 0, 0);

  const double *vn_read_p, *vnp1_read_p;
  ierr = VecGetArrayRead(vn, &vn_read_p); CHKERRXX(ierr);
  ierr = VecGetArrayRead(vn_np1, &vnp1_read_p); CHKERRXX(ierr);
  advect_in_normal_direction(phi, dt, DIM(phi_xx, phi_yy, phi_zz), vn_read_p, vnp1_read_p);
  ierr = VecRestoreArrayRead(vn_np1, &vnp1_read_p); CHKERRXX(ierr);
  ierr = VecRestoreArrayRead(vn, &vn_read_p); CHKERRXX(ierr);

  ierr = PetscLogEventEnd(log_my_p4est_level_set_advect_in_normal_direction_Vec, 0, 0, 0, 0);

  return dt;
}

void my_p4est_level_set_t::geometric_extrapolation_over_interface(Vec phi, Vec q, const BoundaryConditionsDIM *bc, const unsigned char &degree, const unsigned int &band_to_extend) const
{
#ifdef CASL_THROWS
  if(bc->interfaceType() == NOINTERFACE)
    throw std::invalid_argument("my_p4est_level_set_t::geometric_extrapolation_across_interface: no interface defined in the boundary condition ... needs to be dirichlet, neumann or mixed.");
  if(degree > 2)
    throw std::invalid_argument("my_p4est_level_set_t::geometric_extrapolation_across_interface: the degree of the extrapolant polynomial must be less than or equal to 2.");
#endif
  PetscErrorCode ierr;
  ierr = PetscLogEventBegin(log_my_p4est_level_set_geometric_extrapolation_over_interface, phi, q, 0, 0); CHKERRXX(ierr);

  // get the (max) number of points to sample in negative domain for every node where extrapolation is required
  const unsigned char nsamples = number_of_samples_across_the_interface_for_geometric_extrapolation(degree, bc->interfaceType());
  P4EST_ASSERT(nsamples <= 2);

  // find the smallest diag and set distances away from the interface for sampling values of q
  splitting_criteria_t *data = (splitting_criteria_t*) p4est->user_pointer;
  const double diag_min = sqrt(SUMD(SQR(tree_dimensions[0]/pow(2.,(double) data->max_lvl)), SQR(tree_dimensions[1]/pow(2.,(double) data->max_lvl)), SQR(tree_dimensions[2]/pow(2.,(double) data->max_lvl))));
  // if bc is not given, we use values in negative domain only
  // the methodology is to use a DIRICHLET-like condition on the -sampling_distances[0] level of the levelset
  const double relative_zero_level    = (bc == NULL ? -2.0*diag_min : 0.0);           // signed distance from the 0-level in the normal direction
  const double relative_phi_level[2]  = {(bc == NULL ? -1.0*diag_min : -2.0*diag_min), (bc == NULL ? -2.0*diag_min : -3.0*diag_min)};

  // we'll need local node neighbors to calculate grad_phi
  const bool node_neighbors_are_initialized = ngbd->neighbors_are_initialized();
  quad_neighbor_nodes_of_node_t qnnn;
  const quad_neighbor_nodes_of_node_t *qnnn_p = (node_neighbors_are_initialized ? NULL : &qnnn); // avoid data copy if node neighbors are initialized

  // get ready
  const double *phi_p;
  ierr = VecGetArrayRead(phi, &phi_p); CHKERRXX(ierr);
  my_p4est_interpolation_nodes_t *interp_bc = NULL;
  if(bc != NULL)
    interp_bc = new my_p4est_interpolation_nodes_t(ngbd);
  my_p4est_interpolation_nodes_t interp_q(ngbd);
  interp_q.set_input(q, quadratic_non_oscillatory);
  std::map<p4est_locidx_t, data_for_geometric_extapolation> node_data_for_extrapolation; node_data_for_extrapolation.clear();
  /* now buffer the interpolation points */
  for(p4est_locidx_t n = 0; n < nodes->num_owned_indeps; ++n)
    if(phi_p[n] > 0.0 && phi_p[n] < band_to_extend*diag_min)
    {
      if(node_neighbors_are_initialized)
        ngbd->get_neighbors(n, qnnn_p);
      else
        ngbd->get_neighbors(n, qnnn);

      double xyz_node[P4EST_DIM];
      node_xyz_fr_n(n, p4est, nodes, xyz_node);

      double grad_phi[P4EST_DIM];
      qnnn_p->gradient(phi_p, grad_phi);
      add_dof_to_extrapolation_map(node_data_for_extrapolation, n, xyz_node, phi_p[n] - relative_zero_level, grad_phi, nsamples,
                                   relative_phi_level, &interp_q, interp_bc);
    }

  std::vector<double> qsamples;
  std::vector<bc_sample> *calculated_bc_samples = NULL;
  qsamples.resize((nsamples + (bc == NULL))*node_data_for_extrapolation.size());
  interp_q.interpolate(qsamples.data());
  if(bc != NULL)
  {
    calculated_bc_samples = new std::vector<bc_sample>(node_data_for_extrapolation.size());
    interp_bc->evaluate_interface_bc(*bc, calculated_bc_samples->data());
  }

  /* now compute the extrapolated values */
  double *q_p;
  ierr = VecGetArray(q, &q_p); CHKERRXX(ierr);
  std::map<p4est_locidx_t, data_for_geometric_extapolation>::iterator it;
  for (size_t k = 0; k < ngbd->get_layer_size(); ++k) {
    p4est_locidx_t node_idx = ngbd->get_layer_node(k);
    it = node_data_for_extrapolation.find(node_idx);
    if(it != node_data_for_extrapolation.end())
      q_p[node_idx] = build_extrapolation_data_and_compute_geometric_extrapolation(it->second, degree, nsamples, qsamples, calculated_bc_samples);
  }
  ierr = VecGhostUpdateBegin(q, INSERT_VALUES, SCATTER_FORWARD); CHKERRXX(ierr);
  for (size_t k = 0; k < ngbd->get_local_size(); ++k) {
    p4est_locidx_t node_idx = ngbd->get_local_node(k);
    it = node_data_for_extrapolation.find(node_idx);
    if(it != node_data_for_extrapolation.end())
      q_p[node_idx] = build_extrapolation_data_and_compute_geometric_extrapolation(it->second, degree, nsamples, qsamples, calculated_bc_samples);
  }
  ierr = VecGhostUpdateEnd(q, INSERT_VALUES, SCATTER_FORWARD); CHKERRXX(ierr);
  ierr = VecRestoreArray(q, &q_p); CHKERRXX(ierr);
  ierr = VecRestoreArrayRead(phi, &phi_p); CHKERRXX(ierr);
  if(bc!= NULL)
  {
    delete interp_bc;
    delete calculated_bc_samples;
  }
  ierr = PetscLogEventEnd(log_my_p4est_level_set_geometric_extrapolation_over_interface, phi, q, 0, 0); CHKERRXX(ierr);
}

void my_p4est_level_set_t::extend_from_interface_to_whole_domain(Vec phi, Vec q, Vec q_extended, const unsigned int &band_to_extend) const
{
  PetscErrorCode ierr;
  ierr = PetscLogEventBegin(log_my_p4est_level_set_extend_from_interface, phi, q, q_extended, 0); CHKERRXX(ierr);

  // find the smallest diag and set distances away from the interface for sampling values of q
  splitting_criteria_t *data = (splitting_criteria_t*) p4est->user_pointer;
  const double diag_min = sqrt(SUMD(SQR(tree_dimensions[0]/pow(2.,(double) data->max_lvl)), SQR(tree_dimensions[1]/pow(2.,(double) data->max_lvl)), SQR(tree_dimensions[2]/pow(2.,(double) data->max_lvl))));

  my_p4est_interpolation_nodes_t interp(ngbd);

  double *q_extended_p;
  const double *phi_p;
  ierr = VecGetArray(q_extended, &q_extended_p);  CHKERRXX(ierr);
  ierr = VecGetArrayRead(phi, &phi_p);            CHKERRXX(ierr);

  // we'll need local node neighbors to calculate grad_phi
  const bool node_neighbors_are_initialized = ngbd->neighbors_are_initialized();
  quad_neighbor_nodes_of_node_t qnnn;
  const quad_neighbor_nodes_of_node_t *qnnn_p = (node_neighbors_are_initialized ? NULL : &qnnn); // avoid data copy if node neighbors are initialized

  for(p4est_locidx_t n = 0; n < nodes->num_owned_indeps; ++n)
  {
    q_extended_p[n] = 0.0; // initialize value in case we don't go through the following conditions, to avoid NANs
    if(fabs(phi_p[n]) < band_to_extend*diag_min)
    {
      if(node_neighbors_are_initialized)
        ngbd->get_neighbors(n, qnnn_p);
      else
        ngbd->get_neighbors(n, qnnn);

      double normal[P4EST_DIM];
      qnnn_p->gradient(phi_p, normal);
      const double mag_normal = sqrt(SUMD(SQR(normal[0]), SQR(normal[1]), SQR(normal[2])));
      if(mag_normal > EPS)
      {
        double xyz_i[P4EST_DIM];
        node_xyz_fr_n(n, p4est, nodes, xyz_i);
        for (unsigned char dim = 0; dim < P4EST_DIM; ++dim)
          xyz_i[dim] -= normal[dim]*phi_p[n]/mag_normal; // we want to interpolate the _interface_ value, don't we? This projection was missing until 04/08/2020 [Raphael]
        interp.add_point(n, xyz_i);
      }
      ierr = PetscLogFlops(14); CHKERRXX(ierr);
    }
  }

  interp.set_input(q, quadratic);
  interp.interpolate(q_extended_p);

  ierr = VecRestoreArrayRead(phi, &phi_p); CHKERRXX(ierr);
  ierr = VecRestoreArray(q_extended, &q_extended_p); CHKERRXX(ierr);

  ierr = VecGhostUpdateBegin(q_extended, INSERT_VALUES, SCATTER_FORWARD); CHKERRXX(ierr);
  ierr = VecGhostUpdateEnd  (q_extended, INSERT_VALUES, SCATTER_FORWARD); CHKERRXX(ierr);

  ierr = PetscLogEventEnd(log_my_p4est_level_set_extend_from_interface, phi, q, q_extended, 0); CHKERRXX(ierr);
}


void my_p4est_level_set_t::extend_Over_Interface_TVD(Vec phi, Vec q, int iterations, int order, double band_use, double band_extend,
                                                     Vec normal[], Vec mask, boundary_conditions_t *bc,
                                                     bool use_nonzero_guess, Vec q_n, Vec q_nn) const
{
#ifdef CASL_THROWS
  if(order != 0 && order != 1 && order != 2) throw std::invalid_argument("[CASL_ERROR]: my_p4est_level_set_t->extend_Over_Interface_TVD: order must be 0, 1 or 2.");
#endif
  PetscErrorCode ierr;
  ierr = PetscLogEventBegin(log_my_p4est_level_set_extend_over_interface_TVD, phi, q, 0, 0); CHKERRXX(ierr);

  double *phi_p;
  ierr = VecGetArray(phi, &phi_p); CHKERRXX(ierr);

  double *mask_p;
  if (mask != NULL) {
    ierr = VecGetArray(mask, &mask_p); CHKERRXX(ierr);
  } else {
    mask_p = phi_p;
  }
  // band_use is assumed to be negative but user can specify a positive value
  if (band_use > 0) band_use = -band_use;

  Vec b_qn_well_defined;  double *b_qn_well_defined_p;
  Vec b_qnn_well_defined; double *b_qnn_well_defined_p;

  double *q_p;

  Vec qn;  double *qn_p;
  Vec qnn; double *qnn_p;

  Vec qx; double *qx_p;
  Vec qy; double *qy_p;
#ifdef P4_TO_P8
  Vec qz; double *qz_p;
#endif

  Vec tmp; double *tmp_p;
  ierr = VecDuplicate(phi, &tmp); CHKERRXX(ierr);

  double diag;
  double dxyz[P4EST_DIM];
  get_dxyz_min(p4est, dxyz, NULL, &diag);

<<<<<<< HEAD
  /* init the neighborhood information if needed */
  ngbd->init_neighbors();

=======
>>>>>>> f533e768
  /* compute the normals */
  Vec normal_own[P4EST_DIM];

  if (normal == NULL)
  {
    ierr = VecCreateGhostNodes(p4est, nodes, &normal_own[0]); CHKERRXX(ierr);
    ierr = VecCreateGhostNodes(p4est, nodes, &normal_own[1]); CHKERRXX(ierr);
#ifdef P4_TO_P8
    ierr = VecCreateGhostNodes(p4est, nodes, &normal_own[2]); CHKERRXX(ierr);
#endif
    compute_normals(*ngbd, phi, normal_own);
  }
  else
  {
    normal_own[0] = normal[0];
    normal_own[1] = normal[1];
#ifdef P4_TO_P8
    normal_own[2] = normal[2];
#endif
  }

  double DIM(*nx, *ny, *nz);
  ierr = VecGetArray(normal_own[0], &nx); CHKERRXX(ierr);
  ierr = VecGetArray(normal_own[1], &ny); CHKERRXX(ierr);
#ifdef P4_TO_P8
  ierr = VecGetArray(normal_own[2], &nz); CHKERRXX(ierr);
#endif

  ierr = VecGetArray(q , &q_p) ; CHKERRXX(ierr);

<<<<<<< HEAD
  const std::vector<p4est_locidx_t>& layer_nodes = ngbd->layer_nodes;
  const std::vector<p4est_locidx_t>& local_nodes = ngbd->local_nodes;
=======
  /* initialize qn */
  const std::vector<p4est_locidx_t>& layer_nodes = ngbd->get_layer_nodes();
  const std::vector<p4est_locidx_t>& local_nodes = ngbd->get_local_nodes();
>>>>>>> f533e768

  /* initialize qn */
  if(order >=1 ) {

    EXECD( ierr = VecCreateGhostNodes(p4est, nodes, &qx); CHKERRXX(ierr),
           ierr = VecCreateGhostNodes(p4est, nodes, &qy); CHKERRXX(ierr),
           ierr = VecCreateGhostNodes(p4est, nodes, &qz); CHKERRXX(ierr) );

    if (q_n == NULL) {
      ierr = VecCreateGhostNodes(p4est, nodes, &qn); CHKERRXX(ierr);
    } else {
      qn = q_n;
    }

    ierr = VecCreateGhostNodes(p4est, nodes, &b_qn_well_defined); CHKERRXX(ierr);
    ierr = VecGetArray(b_qn_well_defined, &b_qn_well_defined_p); CHKERRXX(ierr);

    ierr = VecGetArray(qn, &qn_p); CHKERRXX(ierr);
    EXECD( ierr = VecGetArray(qx, &qx_p); CHKERRXX(ierr),
           ierr = VecGetArray(qy, &qy_p); CHKERRXX(ierr),
           ierr = VecGetArray(qz, &qz_p); CHKERRXX(ierr); );

    for (int map_idx = 0; map_idx < 2; ++map_idx) {
      const std::vector<p4est_locidx_t>& map = map_idx == 0 ? layer_nodes : local_nodes;
      for(size_t n_map=0; n_map<map.size(); ++n_map) {
        p4est_locidx_t n = map[n_map];

        if (phi_p[n] > band_use) { // skips if too deep inside the negative domain (specified by band_use)
          const quad_neighbor_nodes_of_node_t& qnnn = (*ngbd)[n];

          if (qnnn.is_stencil_in_negative_domain(mask_p)) {
            // use central differences if all neighbors have well defined values
            b_qn_well_defined_p[n] = -1;
            EXECD( qx_p[n] = qnnn.dx_central(q_p),
                   qy_p[n] = qnnn.dy_central(q_p),
                   qz_p[n] = qnnn.dz_central(q_p) );

            qn_p[n] = SUMD(nx[n]*qx_p[n], ny[n]*qy_p[n], nz[n]*qz_p[n]);
          } else if (mask_p[qnnn.node_000]<-EPS && bc != NULL) {
            // we process separately the case when the center node has a well defined value but not all neighbors
            // however pointwise boundary conditions (Dirichlet) are provided

            // default calculations in case the following correction fails
            b_qn_well_defined_p[n] = 1;

            if (bc->type == DIRICHLET && bc->pointwise && bc->num_value_pts(n) < P4EST_DIM+1 && bc->num_value_pts(n) > 0) {
              // get stencil arms
              double DIMPM( d_m00 = qnnn.d_m00, d_p00 = qnnn.d_p00,
                            d_0m0 = qnnn.d_0m0, d_0p0 = qnnn.d_0p0,
                            d_00m = qnnn.d_00m, d_00p = qnnn.d_00p );

              // check which neighbors have well defined values
              bool DIMPM( nei_m00 = mask_p[qnnn.neighbor_m00()] < -EPS, nei_p00 = mask_p[qnnn.neighbor_p00()] < -EPS,
                          nei_0m0 = mask_p[qnnn.neighbor_0m0()] < -EPS, nei_0p0 = mask_p[qnnn.neighbor_0p0()] < -EPS,
                          nei_00m = mask_p[qnnn.neighbor_00m()] < -EPS, nei_00p = mask_p[qnnn.neighbor_00p()] < -EPS );

              // get values at grid nodes (assuming grid is uniform near the interface)
              double q_000 = q_p[n];
              double DIMPM( q_m00 = qnnn.f_m00_linear(q_p), q_p00 = qnnn.f_p00_linear(q_p),
                            q_0m0 = qnnn.f_0m0_linear(q_p), q_0p0 = qnnn.f_0p0_linear(q_p),
                            q_00m = qnnn.f_00m_linear(q_p), q_00p = qnnn.f_00p_linear(q_p) );

              // adjust stencil arms and values near interface
              double d_min = diag;

              if (phi_p[n] < 0) { // regular Shortley-Weller

                for (unsigned int i = 0; i < bc->num_value_pts(n); ++i) {
                  int idx = bc->idx_value_pt(n,i);
                  interface_point_cartesian_t *pt = &bc->dirichlet_pts[idx];
                  switch (pt->dir)
                  {
                    case dir::f_m00: d_m00 = pt->dist; q_m00 = bc->get_value_pw(n,i); nei_m00 = true; break;
                    case dir::f_p00: d_p00 = pt->dist; q_p00 = bc->get_value_pw(n,i); nei_p00 = true; break;

                    case dir::f_0m0: d_0m0 = pt->dist; q_0m0 = bc->get_value_pw(n,i); nei_0m0 = true; break;
                    case dir::f_0p0: d_0p0 = pt->dist; q_0p0 = bc->get_value_pw(n,i); nei_0p0 = true; break;
#ifdef P4_TO_P8
                    case dir::f_00m: d_00m = pt->dist; q_00m = bc->get_value_pw(n,i); nei_00m = true; break;
                    case dir::f_00p: d_00p = pt->dist; q_00p = bc->get_value_pw(n,i); nei_00p = true; break;
#endif
                  }
                  d_min = MIN(d_min, pt->dist);
                }

              } else { // extended Shortley-Weller

                for (unsigned int i = 0; i < bc->num_value_pts(n); ++i) {
                  int idx = bc->idx_value_pt(n,i);
                  interface_point_cartesian_t *pt = &bc->dirichlet_pts[idx];
                  switch (pt->dir) {
                    case dir::f_p00: d_m00 = -pt->dist; q_m00 = bc->get_value_pw(n,i); nei_m00 = true; break;
                    case dir::f_m00: d_p00 = -pt->dist; q_p00 = bc->get_value_pw(n,i); nei_p00 = true; break;

                    case dir::f_0p0: d_0m0 = -pt->dist; q_0m0 = bc->get_value_pw(n,i); nei_0m0 = true; break;
                    case dir::f_0m0: d_0p0 = -pt->dist; q_0p0 = bc->get_value_pw(n,i); nei_0p0 = true; break;
#ifdef P4_TO_P8
                    case dir::f_00p: d_00m = -pt->dist; q_00m = bc->get_value_pw(n,i); nei_00m = true; break;
                    case dir::f_00m: d_00p = -pt->dist; q_00p = bc->get_value_pw(n,i); nei_00p = true; break;
#endif
                  }
                  d_min = MIN(d_min, pt->dist);
                }
              }

              bool well_defined = ANDD(nei_m00 && nei_p00,
                                       nei_0m0 && nei_0p0,
                                       nei_00m && nei_00p );

              if (d_min > bc_rel_thresh*diag && well_defined)
              {
                b_qn_well_defined_p[n] = -1;

                EXECD( qx_p[n] = ((q_p00-q_000)*d_m00/d_p00 + (q_000-q_m00)*d_p00/d_m00)/(d_m00+d_p00),
                       qy_p[n] = ((q_0p0-q_000)*d_0m0/d_0p0 + (q_000-q_0m0)*d_0p0/d_0m0)/(d_0m0+d_0p0),
                       qz_p[n] = ((q_00p-q_000)*d_00m/d_00p + (q_000-q_00m)*d_00p/d_00m)/(d_00m+d_00p) );
              }
            }

            if (b_qn_well_defined_p[n] < 0) {
              qn_p[n] = SUMD(nx[n]*qx_p[n],
                             ny[n]*qy_p[n],
                             nz[n]*qz_p[n]);
            } else {
              if (use_nonzero_guess) {
                qn_p[n] = SUMD( nx[n]*qnnn.dx_central(q_p),
                                ny[n]*qnnn.dy_central(q_p),
                                nz[n]*qnnn.dz_central(q_p) );
              } else if (q_n == NULL) {
                qn_p[n] = 0;
              }

              EXECD( qx_p[n] = 0,
                     qy_p[n] = 0,
                     qz_p[n] = 0 );
            }

          } else {
            b_qn_well_defined_p[n] = 1;

            if (use_nonzero_guess) {
              qn_p[n] = SUMD( nx[n]*qnnn.dx_central(q_p),
                              ny[n]*qnnn.dy_central(q_p),
                              nz[n]*qnnn.dz_central(q_p) );
            } else if (q_n == NULL) {
              qn_p[n] = 0;
            }

            EXECD( qx_p[n] = 0,
                   qy_p[n] = 0,
                   qz_p[n] = 0 );
          }

        } else {
          b_qn_well_defined_p[n] = -1;
          qn_p[n] = 0;
          EXECD( qx_p[n] = 0,
                 qy_p[n] = 0,
                 qz_p[n] = 0 );
        }
      }

      if (map_idx == 0) { // initiate the communication
        ierr = VecGhostUpdateBegin(b_qn_well_defined, INSERT_VALUES, SCATTER_FORWARD); CHKERRXX(ierr);
        ierr = VecGhostUpdateBegin(qn,  INSERT_VALUES, SCATTER_FORWARD); CHKERRXX(ierr);
        EXECD( ierr = VecGhostUpdateBegin(qx, INSERT_VALUES, SCATTER_FORWARD); CHKERRXX(ierr),
               ierr = VecGhostUpdateBegin(qy, INSERT_VALUES, SCATTER_FORWARD); CHKERRXX(ierr),
               ierr = VecGhostUpdateBegin(qz, INSERT_VALUES, SCATTER_FORWARD); CHKERRXX(ierr) );

      } else { // end update communication
        ierr = VecGhostUpdateEnd(b_qn_well_defined, INSERT_VALUES, SCATTER_FORWARD); CHKERRXX(ierr);
        ierr = VecGhostUpdateEnd(qn,  INSERT_VALUES, SCATTER_FORWARD); CHKERRXX(ierr);
        EXECD( ierr = VecGhostUpdateEnd(qx, INSERT_VALUES, SCATTER_FORWARD); CHKERRXX(ierr),
               ierr = VecGhostUpdateEnd(qy, INSERT_VALUES, SCATTER_FORWARD); CHKERRXX(ierr),
               ierr = VecGhostUpdateEnd(qz, INSERT_VALUES, SCATTER_FORWARD); CHKERRXX(ierr) );
      }
    }

    ierr = VecRestoreArray(b_qn_well_defined, &b_qn_well_defined_p); CHKERRXX(ierr);
    ierr = VecRestoreArray(qn, &qn_p); CHKERRXX(ierr);
    EXECD( ierr = VecRestoreArray(qx, &qx_p); CHKERRXX(ierr),
           ierr = VecRestoreArray(qy, &qy_p); CHKERRXX(ierr),
           ierr = VecRestoreArray(qz, &qz_p); CHKERRXX(ierr) );
  }

  /* initialize qnn */
  if(order == 2) {
    if (q_nn == NULL) {
      ierr = VecCreateGhostNodes(p4est, nodes, &qnn); CHKERRXX(ierr);
    } else {
      qnn = q_nn;
    }

    ierr = VecDuplicate(b_qn_well_defined, &b_qnn_well_defined); CHKERRXX(ierr);

    EXECD( ierr = VecGetArray(qx, &qx_p); CHKERRXX(ierr),
           ierr = VecGetArray(qy, &qy_p); CHKERRXX(ierr),
           ierr = VecGetArray(qz, &qz_p); CHKERRXX(ierr) );

    ierr = VecGetArray(qn , &qn_p ); CHKERRXX(ierr);
    ierr = VecGetArray(qnn, &qnn_p); CHKERRXX(ierr);

    ierr = VecGetArray(b_qn_well_defined , &b_qn_well_defined_p ); CHKERRXX(ierr);
    ierr = VecGetArray(b_qnn_well_defined, &b_qnn_well_defined_p); CHKERRXX(ierr);

    for (int map_idx = 0; map_idx < 2; ++map_idx) {
      const std::vector<p4est_locidx_t>& map = map_idx == 0 ? layer_nodes : local_nodes;
      for(size_t n_map=0; n_map<map.size(); ++n_map) {
        p4est_locidx_t n = map[n_map];

        if (phi_p[n] > band_use) {
          const quad_neighbor_nodes_of_node_t& qnnn = (*ngbd)[n];
          b_qnn_well_defined_p[n] = 1;
          if (qnnn.is_stencil_in_negative_domain(mask_p)) {
            // if values for standard stencil are well defined we know we will be able to compute
            // ``pure'' second derivatives (i.e., xx, yy, and zz)
            // however we don't know whether cross derivatives are well defined
            // so we first try to compute cross derivatives
            double Qxy = 0;
#ifdef P4_TO_P8
            double Qyz = 0;
            double Qzx = 0;
#endif
            if (qnnn.is_stencil_in_negative_domain(b_qn_well_defined_p)) {
              // simple case: all necessary first derivatives are well-defined
              b_qnn_well_defined_p[n] = -1;

              Qxy = .5*(qnnn.dx_central(qy_p) + qnnn.dy_central(qx_p));
#ifdef P4_TO_P8
              Qyz = .5*(qnnn.dy_central(qz_p) + qnnn.dz_central(qy_p));
              Qzx = .5*(qnnn.dz_central(qx_p) + qnnn.dx_central(qz_p));
#endif
            } else {
              // if simple case fails, we try to compute cross derivatives directly
              p4est_locidx_t neighbors       [num_neighbors_cube];
              bool           neighbors_exists[num_neighbors_cube];

              ngbd->get_all_neighbors(n, neighbors, neighbors_exists);

              bool all_neighbors_exist =
                  CODE3D( neighbors_exists[nn_m0m] && neighbors_exists[nn_m0p] && neighbors_exists[nn_p0m] && neighbors_exists[nn_p0p] &&
                          neighbors_exists[nn_0mm] && neighbors_exists[nn_0pm] && neighbors_exists[nn_0mp] && neighbors_exists[nn_0pp] && )
                          neighbors_exists[nn_mm0] && neighbors_exists[nn_pm0] && neighbors_exists[nn_mp0] && neighbors_exists[nn_pp0];

              if (all_neighbors_exist)
              {
                bool all_neighbors_in_egative_domain =
                    CODE3D( mask_p[neighbors[nn_m0m]]<0 && mask_p[neighbors[nn_m0p]]<0 && mask_p[neighbors[nn_p0m]]<0 && mask_p[neighbors[nn_p0p]]<0 &&
                            mask_p[neighbors[nn_0mm]]<0 && mask_p[neighbors[nn_0pm]]<0 && mask_p[neighbors[nn_0mp]]<0 && mask_p[neighbors[nn_0pp]]<0 && )
                            mask_p[neighbors[nn_mm0]]<0 && mask_p[neighbors[nn_pm0]]<0 && mask_p[neighbors[nn_mp0]]<0 && mask_p[neighbors[nn_pp0]]<0;

                if (all_neighbors_in_egative_domain) {
                  Qxy = (q_p[neighbors[nn_pp0]] + q_p[neighbors[nn_mm0]] - q_p[neighbors[nn_mp0]] - q_p[neighbors[nn_pm0]])/(qnnn.d_m00+qnnn.d_p00)/(qnnn.d_0m0+qnnn.d_0p0);
#ifdef P4_TO_P8
                  Qyz = (q_p[neighbors[nn_0pp]] + q_p[neighbors[nn_0mm]] - q_p[neighbors[nn_0mp]] - q_p[neighbors[nn_0pm]])/(qnnn.d_0m0+qnnn.d_0p0)/(qnnn.d_00m+qnnn.d_00p);
                  Qzx = (q_p[neighbors[nn_p0p]] + q_p[neighbors[nn_m0m]] - q_p[neighbors[nn_p0m]] - q_p[neighbors[nn_m0p]])/(qnnn.d_00m+qnnn.d_00p)/(qnnn.d_m00+qnnn.d_p00);
#endif
                  b_qnn_well_defined_p[n] = -1;
                }
              }
            }

            // if cross derivatives are successfully computed we go ahead and compute ``pure'' derivatives
            if (b_qnn_well_defined_p[n] < 0)
            {
              double DIM( Qxx = qnnn.dxx_central(q_p),
                          Qyy = qnnn.dyy_central(q_p),
                          Qzz = qnnn.dzz_central(q_p) );

              double DIM( Qx = qx_p[n],
                          Qy = qy_p[n],
                          Qz = qz_p[n] );

              double DIM( Nx = nx[n],
                          Ny = ny[n],
                          Nz = nz[n] );

              double Nxx = qnnn.dx_central(nx);
              double Nyx = qnnn.dx_central(ny);

              double Nxy = qnnn.dy_central(nx);
              double Nyy = qnnn.dy_central(ny);
#ifdef P4_TO_P8
              double Nzx = qnnn.dx_central(nz);
              double Nzy = qnnn.dy_central(nz);
              double Nxz = qnnn.dz_central(nx);
              double Nyz = qnnn.dz_central(ny);
              double Nzz = qnnn.dz_central(nz);

              qnn_p[n] = Nx*(Nx*Qxx + 2.*Ny*Qxy + Qx*Nxx + Qy*Nyx + Qz*Nzx) +
                         Ny*(Ny*Qyy + 2.*Nz*Qyz + Qx*Nxy + Qy*Nyy + Qz*Nzy) +
                         Nz*(Nz*Qzz + 2.*Nx*Qzx + Qx*Nxz + Qy*Nyz + Qz*Nzz);
#else

              qnn_p[n] = Nx*(Nx*Qxx + 2.*Ny*Qxy + Qx*Nxx + Qy*Nyx) +
                         Ny*(Ny*Qyy             + Qx*Nxy + Qy*Nyy);
#endif
            }
          } else {
            if (use_nonzero_guess) {
              qnn_p[n] = SUMD( nx[n]*qnnn.dx_central(qn_p),
                               ny[n]*qnnn.dy_central(qn_p),
                               nz[n]*qnnn.dz_central(qn_p) );
            } else if (q_nn == NULL) {
              qnn_p[n] = 0;
            }
          }
        } else {
          b_qnn_well_defined_p[n] = -1;
          qnn_p[n] = 0;
        }
      }

      if (map_idx == 0) { // initiate the communication
        ierr = VecGhostUpdateBegin(b_qnn_well_defined, INSERT_VALUES, SCATTER_FORWARD); CHKERRXX(ierr);
        ierr = VecGhostUpdateBegin(qnn, INSERT_VALUES, SCATTER_FORWARD); CHKERRXX(ierr);
      } else { // end update communication
        ierr = VecGhostUpdateEnd(b_qnn_well_defined, INSERT_VALUES, SCATTER_FORWARD); CHKERRXX(ierr);
        ierr = VecGhostUpdateEnd(qnn, INSERT_VALUES, SCATTER_FORWARD); CHKERRXX(ierr);
      }
    }

    EXECD( ierr = VecRestoreArray(qx, &qx_p); CHKERRXX(ierr),
           ierr = VecRestoreArray(qy, &qy_p); CHKERRXX(ierr),
           ierr = VecRestoreArray(qz, &qz_p); CHKERRXX(ierr) );

    ierr = VecRestoreArray(qn , &qn_p ); CHKERRXX(ierr);
    ierr = VecRestoreArray(qnn, &qnn_p); CHKERRXX(ierr);

    ierr = VecRestoreArray(b_qn_well_defined , &b_qn_well_defined_p ); CHKERRXX(ierr);
    ierr = VecRestoreArray(b_qnn_well_defined, &b_qnn_well_defined_p); CHKERRXX(ierr);
  }

  if (order >= 1) {
    EXECD( ierr = VecDestroy(qx);  CHKERRXX(ierr),
           ierr = VecDestroy(qy);  CHKERRXX(ierr),
           ierr = VecDestroy(qz);  CHKERRXX(ierr) );
  }

  ierr = VecRestoreArray(q, &q_p); CHKERRXX(ierr);

  /* extrapolate qnn */
  if (order == 2) {
    ierr = VecGetArray(b_qnn_well_defined, &b_qnn_well_defined_p); CHKERRXX(ierr);

    ierr = VecCopyGhost(qnn, tmp); CHKERRXX(ierr);

    for (int it = 0; it < iterations; ++it) {

      ierr = VecGetArray(qnn, &qnn_p); CHKERRXX(ierr);
      ierr = VecGetArray(tmp, &tmp_p); CHKERRXX(ierr);

      for (int map_idx = 0; map_idx < 2; ++map_idx) {
        const std::vector<p4est_locidx_t>& map = map_idx == 0 ? layer_nodes : local_nodes;
        for(size_t n_map=0; n_map<map.size(); ++n_map) {
          p4est_locidx_t n = map[n_map];

          if (b_qnn_well_defined_p[n] > 0 && phi_p[n] < band_extend)
          {
            const quad_neighbor_nodes_of_node_t& qnnn = (*ngbd)[n];
            double dt = MIN( MIN( DIM( fabs(qnnn.d_m00), fabs(qnnn.d_0m0), fabs(qnnn.d_00m) ) ),
                             MIN( DIM( fabs(qnnn.d_p00), fabs(qnnn.d_0p0), fabs(qnnn.d_00p) ) ) )
                        / double(P4EST_DIM);

            /* first order one sided derivative */
            double qnnx = nx[n]>0 ? (qnn_p[n] - qnnn.f_m00_linear(qnn_p)) / qnnn.d_m00
                                  : (qnnn.f_p00_linear(qnn_p) - qnn_p[n]) / qnnn.d_p00;
            double qnny = ny[n]>0 ? (qnn_p[n] - qnnn.f_0m0_linear(qnn_p)) / qnnn.d_0m0
                                  : (qnnn.f_0p0_linear(qnn_p) - qnn_p[n]) / qnnn.d_0p0;
#ifdef P4_TO_P8
            double qnnz = nz[n]>0 ? (qnn_p[n] - qnnn.f_00m_linear(qnn_p)) / qnnn.d_00m
                                  : (qnnn.f_00p_linear(qnn_p) - qnn_p[n]) / qnnn.d_00p;
#endif
            tmp_p[n] = qnn_p[n] - dt*SUMD( nx[n]*qnnx, ny[n]*qnny, nz[n]*qnnz );
          }
        }

        if (map_idx == 0) { // initiate the communication
          ierr = VecGhostUpdateBegin(tmp, INSERT_VALUES, SCATTER_FORWARD); CHKERRXX(ierr);
        } else { // end update communication
          ierr = VecGhostUpdateEnd(tmp, INSERT_VALUES, SCATTER_FORWARD); CHKERRXX(ierr);
        }
      }

      ierr = VecRestoreArray(tmp, &tmp_p); CHKERRXX(ierr);
      ierr = VecRestoreArray(qnn, &qnn_p); CHKERRXX(ierr);

      // swap pointers instead of swapping data
      Vec swap_tmp;
      swap_tmp = tmp; tmp = qnn; qnn = swap_tmp;
    }

    // transfer data from temporary variable if there was an odd number of pointer swaps
    if (iterations%2 == 1) {
      Vec swap_tmp;
      swap_tmp = tmp; tmp = qnn; qnn = swap_tmp;

      ierr = VecCopyGhost(tmp, qnn); CHKERRXX(ierr);
    }

    ierr = VecRestoreArray(b_qnn_well_defined, &b_qnn_well_defined_p); CHKERRXX(ierr);
  }

  /* extrapolate qn */
  if (order >= 1) {
    if (order == 2) {
      ierr = VecGetArray(qnn, &qnn_p); CHKERRXX(ierr);
    }

    ierr = VecGetArray(b_qn_well_defined, &b_qn_well_defined_p); CHKERRXX(ierr);

    ierr = VecCopyGhost(qn, tmp); CHKERRXX(ierr);

    for (int it = 0; it < iterations; ++it) {

      ierr = VecGetArray(qn , &qn_p ); CHKERRXX(ierr);
      ierr = VecGetArray(tmp, &tmp_p); CHKERRXX(ierr);

      for (int map_idx = 0; map_idx < 2; ++map_idx) {
        const std::vector<p4est_locidx_t>& map = map_idx == 0 ? layer_nodes : local_nodes;
        for(size_t n_map=0; n_map<map.size(); ++n_map) {
          p4est_locidx_t n = map[n_map];

          if (b_qn_well_defined_p[n]>0 && phi_p[n] < band_extend) {
            const quad_neighbor_nodes_of_node_t& qnnn = (*ngbd)[n];
            double dt = MIN( MIN( DIM( fabs(qnnn.d_m00), fabs(qnnn.d_0m0), fabs(qnnn.d_00m) ) ),
                             MIN( DIM( fabs(qnnn.d_p00), fabs(qnnn.d_0p0), fabs(qnnn.d_00p) ) ) )
                        / double(P4EST_DIM);

            /* first order one sided derivative */
            double qnx = nx[n]>0 ? (qn_p[n] - qnnn.f_m00_linear(qn_p)) / qnnn.d_m00
                                 : (qnnn.f_p00_linear(qn_p) - qn_p[n]) / qnnn.d_p00;
            double qny = ny[n]>0 ? (qn_p[n] - qnnn.f_0m0_linear(qn_p)) / qnnn.d_0m0
                                 : (qnnn.f_0p0_linear(qn_p) - qn_p[n]) / qnnn.d_0p0;
#ifdef P4_TO_P8
            double qnz = nz[n]>0 ? (qn_p[n] - qnnn.f_00m_linear(qn_p)) / qnnn.d_00m
                                 : (qnnn.f_00p_linear(qn_p) - qn_p[n]) / qnnn.d_00p;
#endif
            tmp_p[n] = qn_p[n] - dt*(SUMD( nx[n]*qnx, ny[n]*qny, nz[n]*qnz ) - (order==2 ? qnn_p[n] : 0));
          }
        }

        if (map_idx == 0){ // initiate the communication
          ierr = VecGhostUpdateBegin(tmp, INSERT_VALUES, SCATTER_FORWARD); CHKERRXX(ierr);
        } else { // end update communication
          ierr = VecGhostUpdateEnd(tmp, INSERT_VALUES, SCATTER_FORWARD); CHKERRXX(ierr);
        }
      }

      ierr = VecRestoreArray(qn , &qn_p ); CHKERRXX(ierr);
      ierr = VecRestoreArray(tmp, &tmp_p); CHKERRXX(ierr);

      // swap pointers instead of swapping data
      Vec swap_tmp;
      swap_tmp = tmp; tmp = qn; qn = swap_tmp;
    }

    // transfer data from temporary variable if there was an odd number of pointer swaps
    if (iterations%2 == 1) {
      Vec swap_tmp;
      swap_tmp = tmp; tmp = qn; qn = swap_tmp;

      ierr = VecCopyGhost(tmp, qn); CHKERRXX(ierr);
    }

    ierr = VecRestoreArray(b_qn_well_defined, &b_qn_well_defined_p); CHKERRXX(ierr);

    if (order == 2)
    {
      ierr = VecRestoreArray(qnn, &qnn_p); CHKERRXX(ierr);
      if (q_nn == NULL) { ierr = VecDestroy(qnn); CHKERRXX(ierr); }
    }
  }

  if (order >= 1) { ierr = VecDestroy(b_qn_well_defined ); CHKERRXX(ierr); }
  if (order == 2) { ierr = VecDestroy(b_qnn_well_defined); CHKERRXX(ierr); }

  /* extrapolate q */
  Vec DIM(qxx, qyy, qzz);
  double DIM(*qxx_p, *qyy_p, *qzz_p);

  EXECD( ierr = VecCreateGhostNodes(p4est, nodes, &qxx); CHKERRXX(ierr),
         ierr = VecCreateGhostNodes(p4est, nodes, &qyy); CHKERRXX(ierr),
         ierr = VecCreateGhostNodes(p4est, nodes, &qzz); CHKERRXX(ierr) );

  if (order >= 1) { ierr = VecGetArray(qn, &qn_p); CHKERRXX(ierr); }

  EXECD( ierr = VecSetGhost(qxx, 0.); CHKERRXX(ierr),
         ierr = VecSetGhost(qyy, 0.); CHKERRXX(ierr),
         ierr = VecSetGhost(qzz, 0.); CHKERRXX(ierr) );

  ierr = VecCopyGhost(q, tmp); CHKERRXX(ierr);

  for (int it = 0; it < iterations; ++it) {

    ngbd->second_derivatives_central(q, DIM(qxx, qyy, qzz));

    EXECD( ierr = VecGetArray(qxx, &qxx_p); CHKERRXX(ierr),
           ierr = VecGetArray(qyy, &qyy_p); CHKERRXX(ierr),
           ierr = VecGetArray(qzz, &qzz_p); CHKERRXX(ierr) );

    ierr = VecGetArray(q  , &q_p  ); CHKERRXX(ierr);
    ierr = VecGetArray(tmp, &tmp_p); CHKERRXX(ierr);

    for (int map_idx = 0; map_idx < 2; ++map_idx) {
      const std::vector<p4est_locidx_t>& map = map_idx == 0 ? layer_nodes : local_nodes;
      for(size_t n_map=0; n_map<map.size(); ++n_map) {
        p4est_locidx_t n = map[n_map];

        if (mask_p[n] > -EPS && phi_p[n] < band_extend) {
          const quad_neighbor_nodes_of_node_t& qnnn = (*ngbd)[n];
          double dt = MIN( MIN( DIM( fabs(qnnn.d_m00), fabs(qnnn.d_0m0), fabs(qnnn.d_00m) ) ),
                           MIN( DIM( fabs(qnnn.d_p00), fabs(qnnn.d_0p0), fabs(qnnn.d_00p) ) ) )
                      / double(P4EST_DIM);

          /* first order one sided derivatives */
          double qx = nx[n]>0 ? (q_p[n] - qnnn.f_m00_linear(q_p)) / qnnn.d_m00
                              : (qnnn.f_p00_linear(q_p) - q_p[n]) / qnnn.d_p00;
          double qy = ny[n]>0 ? (q_p[n] - qnnn.f_0m0_linear(q_p)) / qnnn.d_0m0
                              : (qnnn.f_0p0_linear(q_p) - q_p[n]) / qnnn.d_0p0;
#ifdef P4_TO_P8
          double qz = nz[n]>0 ? (q_p[n] - qnnn.f_00m_linear(q_p)) / qnnn.d_00m
                              : (qnnn.f_00p_linear(q_p) - q_p[n]) / qnnn.d_00p;
#endif

          /* second order derivatives */
          if (order == 2)
          {
            double qxx_m00 = qnnn.f_m00_linear(qxx_p);
            double qxx_p00 = qnnn.f_p00_linear(qxx_p);

            double qyy_0m0 = qnnn.f_0m0_linear(qyy_p);
            double qyy_0p0 = qnnn.f_0p0_linear(qyy_p);
#ifdef P4_TO_P8
            double qzz_00m = qnnn.f_00m_linear(qzz_p);
            double qzz_00p = qnnn.f_00p_linear(qzz_p);
#endif

            /* minmod operation */
            qxx_m00 = qxx_p[n]*qxx_m00<0 ? 0 : (fabs(qxx_p[n])<fabs(qxx_m00) ? qxx_p[n] : qxx_m00);
            qxx_p00 = qxx_p[n]*qxx_p00<0 ? 0 : (fabs(qxx_p[n])<fabs(qxx_p00) ? qxx_p[n] : qxx_p00);

            qyy_0m0 = qyy_p[n]*qyy_0m0<0 ? 0 : (fabs(qyy_p[n])<fabs(qyy_0m0) ? qyy_p[n] : qyy_0m0);
            qyy_0p0 = qyy_p[n]*qyy_0p0<0 ? 0 : (fabs(qyy_p[n])<fabs(qyy_0p0) ? qyy_p[n] : qyy_0p0);
#ifdef P4_TO_P8
            qzz_00m = qzz_p[n]*qzz_00m<0 ? 0 : (fabs(qzz_p[n])<fabs(qzz_00m) ? qzz_p[n] : qzz_00m);
            qzz_00p = qzz_p[n]*qzz_00p<0 ? 0 : (fabs(qzz_p[n])<fabs(qzz_00p) ? qzz_p[n] : qzz_00p);
#endif

            if (nx[n] < 0) qx -= .5*qnnn.d_p00*qxx_p00;
            else           qx += .5*qnnn.d_m00*qxx_m00;

            if (ny[n] < 0) qy -= .5*qnnn.d_0p0*qyy_0p0;
            else           qy += .5*qnnn.d_0m0*qyy_0m0;
#ifdef P4_TO_P8
            if (nz[n] < 0) qz -= .5*qnnn.d_00p*qzz_00p;
            else           qz += .5*qnnn.d_00m*qzz_00m;
#endif
          }

          double change_loc = dt*(SUMD( nx[n]*qx, ny[n]*qy, nz[n]*qz ) - (order>=1 ? qn_p[n] : 0));
          tmp_p[n] = q_p[n] - change_loc;
        }
      }

      if (map_idx == 0) { // initiate the communication
        ierr = VecGhostUpdateBegin(tmp, INSERT_VALUES, SCATTER_FORWARD); CHKERRXX(ierr);
      } else { // end update communication
        ierr = VecGhostUpdateEnd  (tmp, INSERT_VALUES, SCATTER_FORWARD); CHKERRXX(ierr);
      }
    }

    EXECD( ierr = VecRestoreArray(qxx, &qxx_p); CHKERRXX(ierr),
           ierr = VecRestoreArray(qyy, &qyy_p); CHKERRXX(ierr),
           ierr = VecRestoreArray(qzz, &qzz_p); CHKERRXX(ierr) );
    ierr = VecRestoreArray(q  , &q_p  ); CHKERRXX(ierr);
    ierr = VecRestoreArray(tmp, &tmp_p); CHKERRXX(ierr);

    // option to do an RK2
    if (use_two_step_extrapolation && order == 2)
    {
      Vec swap=q; q=tmp; tmp=swap;

      ngbd->second_derivatives_central(q, DIM(qxx, qyy, qzz));

      EXECD( ierr = VecGetArray(qxx, &qxx_p); CHKERRXX(ierr),
             ierr = VecGetArray(qyy, &qyy_p); CHKERRXX(ierr),
             ierr = VecGetArray(qzz, &qzz_p); CHKERRXX(ierr) );

      ierr = VecGetArray(q  , &q_p  ); CHKERRXX(ierr);
      ierr = VecGetArray(tmp, &tmp_p); CHKERRXX(ierr);

      for (int map_idx = 0; map_idx < 2; ++map_idx) {
        const std::vector<p4est_locidx_t>& map = map_idx == 0 ? layer_nodes : local_nodes;
        for (size_t n_map=0; n_map<map.size(); ++n_map) {
          p4est_locidx_t n = map[n_map];

          if (mask_p[n] > -EPS && phi_p[n] < band_extend) {
            const quad_neighbor_nodes_of_node_t& qnnn = (*ngbd)[n];
            double dt = MIN( MIN( DIM( fabs(qnnn.d_m00), fabs(qnnn.d_0m0), fabs(qnnn.d_00m) ) ),
                             MIN( DIM( fabs(qnnn.d_p00), fabs(qnnn.d_0p0), fabs(qnnn.d_00p) ) ) )
                        / double(P4EST_DIM);

            /* first order one sided derivatives */
            double qx = nx[n]>0 ? (q_p[n] - qnnn.f_m00_linear(q_p)) / qnnn.d_m00
                                : (qnnn.f_p00_linear(q_p) - q_p[n]) / qnnn.d_p00;

            double qy = ny[n]>0 ? (q_p[n] - qnnn.f_0m0_linear(q_p)) / qnnn.d_0m0
                                : (qnnn.f_0p0_linear(q_p) - q_p[n]) / qnnn.d_0p0;
#ifdef P4_TO_P8
            double qz = nz[n]>0 ? (q_p[n] - qnnn.f_00m_linear(q_p)) / qnnn.d_00m
                                : (qnnn.f_00p_linear(q_p) - q_p[n]) / qnnn.d_00p;
#endif

            /* second order derivatives */
            double qxx_m00 = qnnn.f_m00_linear(qxx_p);
            double qxx_p00 = qnnn.f_p00_linear(qxx_p);

            double qyy_0m0 = qnnn.f_0m0_linear(qyy_p);
            double qyy_0p0 = qnnn.f_0p0_linear(qyy_p);
#ifdef P4_TO_P8
            double qzz_00m = qnnn.f_00m_linear(qzz_p);
            double qzz_00p = qnnn.f_00p_linear(qzz_p);
#endif

            /* minmod operation */
            qxx_m00 = MINMOD(qxx_p[n], qxx_m00);
            qxx_p00 = MINMOD(qxx_p[n], qxx_p00);

            qyy_0m0 = MINMOD(qyy_p[n], qyy_0m0);
            qyy_0p0 = MINMOD(qyy_p[n], qyy_0p0);
#ifdef P4_TO_P8
            qzz_00m = MINMOD(qzz_p[n], qzz_00m);
            qzz_00p = MINMOD(qzz_p[n], qzz_00p);
#endif

            if(nx[n]<0) qx -= .5*qnnn.d_p00*qxx_p00;
            else        qx += .5*qnnn.d_m00*qxx_m00;

            if(ny[n]<0) qy -= .5*qnnn.d_0p0*qyy_0p0;
            else        qy += .5*qnnn.d_0m0*qyy_0m0;
#ifdef P4_TO_P8
            if(nz[n]<0) qz -= .5*qnnn.d_00p*qzz_00p;
            else        qz += .5*qnnn.d_00m*qzz_00m;
#endif

            double change_loc = dt*SUMD( nx[n]*qx, ny[n]*qy, nz[n]*qz ) - (order>=1 ? dt*qn_p[n] : 0);

            change_loc = .5*(q_p[n] - change_loc - tmp_p[n]);
            tmp_p[n] = tmp_p[n] + change_loc;
          } else {
            tmp_p[n] = q_p[n];
          }
        }

        if (map_idx == 0) { // initiate the communication
          ierr = VecGhostUpdateBegin(tmp, INSERT_VALUES, SCATTER_FORWARD); CHKERRXX(ierr);
        } else { // end update communication
          ierr = VecGhostUpdateEnd  (tmp, INSERT_VALUES, SCATTER_FORWARD); CHKERRXX(ierr);
        }
      }

      EXECD( ierr = VecRestoreArray(qxx, &qxx_p); CHKERRXX(ierr),
             ierr = VecRestoreArray(qyy, &qyy_p); CHKERRXX(ierr),
             ierr = VecRestoreArray(qzz, &qzz_p); CHKERRXX(ierr) );
      ierr = VecRestoreArray(q  , &q_p  ); CHKERRXX(ierr);
      ierr = VecRestoreArray(tmp, &tmp_p); CHKERRXX(ierr);

      // swaping pointers instead of physically copying data
      swap=q; q=tmp; tmp=swap;
    } else {
      Vec swap_tmp = tmp; tmp = q; q = swap_tmp;
    }
  }

  // transfer data from temporary variable if there was an odd number of pointer swaps
  if (iterations%2 == 1 && !(use_two_step_extrapolation && order == 2)) {
    Vec swap_tmp = tmp; tmp = q; q = swap_tmp;
    ierr = VecCopyGhost(tmp, q); CHKERRXX(ierr);
  }

  // clean up and restore pointers
  if (order >= 1) {
    ierr = VecRestoreArray(qn, &qn_p); CHKERRXX(ierr);
    if (q_n == NULL) { ierr = VecDestroy(qn); CHKERRXX(ierr); }
  }

  ierr = VecRestoreArray(phi, &phi_p); CHKERRXX(ierr);

  if (mask != NULL) {
    ierr = VecRestoreArray(mask, &mask_p); CHKERRXX(ierr);
  }

  EXECD( ierr = VecDestroy(qxx); CHKERRXX(ierr),
         ierr = VecDestroy(qyy); CHKERRXX(ierr),
         ierr = VecDestroy(qzz); CHKERRXX(ierr) );

  ierr = VecDestroy(tmp); CHKERRXX(ierr);

  ierr = VecRestoreArray(normal_own[0], &nx); CHKERRXX(ierr);
  ierr = VecRestoreArray(normal_own[1], &ny); CHKERRXX(ierr);
#ifdef P4_TO_P8
  ierr = VecRestoreArray(normal_own[2], &nz); CHKERRXX(ierr);
#endif

  if (normal == NULL)
  {
    ierr = VecDestroy(normal_own[0]); CHKERRXX(ierr);
    ierr = VecDestroy(normal_own[1]); CHKERRXX(ierr);
#ifdef P4_TO_P8
    ierr = VecDestroy(normal_own[2]); CHKERRXX(ierr);
#endif
  }

  ierr = PetscLogEventEnd(log_my_p4est_level_set_extend_over_interface_TVD, phi, q, 0, 0); CHKERRXX(ierr);
}


void my_p4est_level_set_t::extend_Over_Interface_TVD_Full(Vec phi, Vec q, int iterations, int order,
                                                          double band_use, double band_extend,
                                                          Vec normal[P4EST_DIM], Vec mask, boundary_conditions_t *bc,
                                                          bool use_nonzero_guess, Vec *q_d, Vec *q_dd) const
{
#ifdef CASL_THROWS
  if(order!=0 && order!=1 && order!=2) throw std::invalid_argument("[CASL_ERROR]: my_p4est_level_set_t->extend_Over_Interface_TVD: order must be 0, 1 or 2.");
#endif
  PetscErrorCode ierr;
  ierr = PetscLogEventBegin(log_my_p4est_level_set_extend_over_interface_TVD, phi, q, 0, 0); CHKERRXX(ierr);

  double *phi_p;
  ierr = VecGetArray(phi, &phi_p); CHKERRXX(ierr);

  double *mask_p;
  if (mask != NULL) {
    ierr = VecGetArray(mask, &mask_p); CHKERRXX(ierr);
  } else {
    mask_p = phi_p;
  }

  // band_use is assumed to be negative but user can specify a positive value
  if (band_use > 0) band_use = -band_use;

  Vec b_qn_well_defined;  double *b_qn_well_defined_p;
  Vec b_qnn_well_defined; double *b_qnn_well_defined_p;

  double *q_p;

  Vec qx; double *qx_p;
  Vec qy; double *qy_p;
#ifdef P4_TO_P8
  Vec qz; double *qz_p;
#endif

  Vec qxx; double *qxx_p;
  Vec qyy; double *qyy_p;
  Vec qxy; double *qxy_p;
#ifdef P4_TO_P8
  Vec qzz; double *qzz_p;
  Vec qyz; double *qyz_p;
  Vec qzx; double *qzx_p;
#endif

  double diag;
  double dxyz[P4EST_DIM];
  get_dxyz_min(p4est, dxyz, NULL, &diag);

<<<<<<< HEAD
  /* init the neighborhood information if needed */
  ngbd->init_neighbors();

=======
>>>>>>> f533e768
  /* compute the normals */
  double DIM(*nx, *ny, *nz);

  if (normal != NULL) {
    EXECD( ierr = VecGetArray(normal[0], &nx); CHKERRXX(ierr),
           ierr = VecGetArray(normal[1], &ny); CHKERRXX(ierr),
           ierr = VecGetArray(normal[2], &nz); CHKERRXX(ierr) );
  } else {
    EXECD( nx = new double[nodes->num_owned_indeps],
           ny = new double[nodes->num_owned_indeps],
           nz = new double[nodes->num_owned_indeps] );

    foreach_local_node(n, nodes) {
      if (phi_p[n] > band_use && phi_p[n] < band_extend) { // calculate only in the region where it will be used
        const quad_neighbor_nodes_of_node_t& qnnn = (*ngbd)[n];

        EXECD( nx[n] = qnnn.dx_central(phi_p),
               ny[n] = qnnn.dy_central(phi_p),
               nz[n] = qnnn.dz_central(phi_p) );

        double norm = ABSD(nx[n], ny[n], nz[n]);
        if (norm > EPS) {
          EXECD( nx[n] /= norm,
                 ny[n] /= norm,
                 nz[n] /= norm );
        } else {
          EXECD( nx[n] = 0,
                 ny[n] = 0,
                 nz[n] = 0 );
        }
      }
    }
  }
  // note that we do not need to update ghost values of normals

  ierr = VecGetArray(q , &q_p) ; CHKERRXX(ierr);

  const std::vector<p4est_locidx_t>& layer_nodes = ngbd->get_layer_nodes();
  const std::vector<p4est_locidx_t>& local_nodes = ngbd->get_local_nodes();

  /* initialize first order derivatives */
  if (order >=1 ) {

    if (q_d == NULL) {
      EXECD( ierr = VecCreateGhostNodes(p4est, nodes, &qx); CHKERRXX(ierr),
             ierr = VecCreateGhostNodes(p4est, nodes, &qy); CHKERRXX(ierr),
             ierr = VecCreateGhostNodes(p4est, nodes, &qz); CHKERRXX(ierr) );
    } else {
      EXECD( qx = q_d[0],
             qy = q_d[1],
             qz = q_d[2] );
    }

<<<<<<< HEAD
    EXECD( ierr = VecGetArray(qx, &qx_p); CHKERRXX(ierr),
           ierr = VecGetArray(qy, &qy_p); CHKERRXX(ierr),
           ierr = VecGetArray(qz, &qz_p); CHKERRXX(ierr); );
=======
    ierr = VecGetArray(qx,  &qx_p);  CHKERRXX(ierr);
    ierr = VecGetArray(qy,  &qy_p);  CHKERRXX(ierr);
#ifdef P4_TO_P8
    ierr = VecGetArray(qz,  &qz_p);  CHKERRXX(ierr);
#endif

    // second-order derivatives
    if (order == 2)
    {
      if (q_dd == NULL) // Elyce bug fix : this was q_d == NULL, but I think it's supposed to be q_dd
      {
        ierr = VecCreateGhostNodes(p4est, nodes, &qxx); CHKERRXX(ierr);
        ierr = VecCreateGhostNodes(p4est, nodes, &qyy); CHKERRXX(ierr);
#ifdef P4_TO_P8
        ierr = VecCreateGhostNodes(p4est, nodes, &qzz); CHKERRXX(ierr);
#endif
      } else {
        qxx = q_dd[0];
        qyy = q_dd[1];
#ifdef P4_TO_P8
        qzz = q_dd[2];
#endif
      }

      ierr = VecGetArray(qxx, &qxx_p); CHKERRXX(ierr);
      ierr = VecGetArray(qyy, &qyy_p); CHKERRXX(ierr);
#ifdef P4_TO_P8
      ierr = VecGetArray(qzz, &qzz_p); CHKERRXX(ierr);
#endif
    }
>>>>>>> f533e768

    ierr = VecCreateGhostNodes(p4est, nodes, &b_qn_well_defined); CHKERRXX(ierr);
    ierr = VecGetArray(b_qn_well_defined, &b_qn_well_defined_p); CHKERRXX(ierr);

    for (int map_idx = 0; map_idx < 2; ++map_idx) {
      const std::vector<p4est_locidx_t>& map = map_idx == 0 ? layer_nodes : local_nodes;
      for(size_t n_map=0; n_map<map.size(); ++n_map) {
        p4est_locidx_t n = map[n_map];

        if (phi_p[n] > band_use) { // skips if too deep inside the negative domain (specified by band_use)
          const quad_neighbor_nodes_of_node_t& qnnn = (*ngbd)[n];

          if (qnnn.is_stencil_in_negative_domain(mask_p)) {
            // use central differences if all neighbors have well defined values
            b_qn_well_defined_p[n] = -1;
            EXECD( qx_p[n] = qnnn.dx_central(q_p),
                   qy_p[n] = qnnn.dy_central(q_p),
                   qz_p[n] = qnnn.dz_central(q_p) );

          } else if (mask_p[qnnn.node_000]<-EPS && bc != NULL) {
            // we process separately the case when the center node has a well defined value but not all neighbors
            // however pointwise boundary conditions (Dirichlet) are provided

            // default calculations in case the following correction fails
            b_qn_well_defined_p[n] = 1;
            if (use_nonzero_guess) {
              EXECD( qx_p[n] = qnnn.dx_central(q_p),
                     qy_p[n] = qnnn.dy_central(q_p),
                     qz_p[n] = qnnn.dz_central(q_p) );
            } else if (q_d == NULL) {
              EXECD( qx_p[n] = 0,
                     qy_p[n] = 0,
                     qz_p[n] = 0 );
            }

            // correct for boundary conditions if provided
            if (bc->type == DIRICHLET && bc->pointwise && bc->num_value_pts(n) < P4EST_DIM+1 && bc->num_value_pts(n) > 0) {
              // get stencil arms
              double DIMPM( d_m00 = qnnn.d_m00, d_p00 = qnnn.d_p00,
                            d_0m0 = qnnn.d_0m0, d_0p0 = qnnn.d_0p0,
                            d_00m = qnnn.d_00m, d_00p = qnnn.d_00p );

              // check which neighbors have well defined values
              bool DIMPM( nei_m00 = mask_p[qnnn.neighbor_m00()] < -EPS, nei_p00 = mask_p[qnnn.neighbor_p00()] < -EPS,
                          nei_0m0 = mask_p[qnnn.neighbor_0m0()] < -EPS, nei_0p0 = mask_p[qnnn.neighbor_0p0()] < -EPS,
                          nei_00m = mask_p[qnnn.neighbor_00m()] < -EPS, nei_00p = mask_p[qnnn.neighbor_00p()] < -EPS );

              // get values at grid nodes (assuming grid is uniform near the interface)
              double q_000 = q_p[n];
              double DIMPM( q_m00 = qnnn.f_m00_linear(q_p), q_p00 = qnnn.f_p00_linear(q_p),
                            q_0m0 = qnnn.f_0m0_linear(q_p), q_0p0 = qnnn.f_0p0_linear(q_p),
                            q_00m = qnnn.f_00m_linear(q_p), q_00p = qnnn.f_00p_linear(q_p) );

              // adjust stencil arms and values near interface
              double d_min = diag;

              if (phi_p[n] < 0) { // regular Shortley-Weller

                for (unsigned int i = 0; i < bc->num_value_pts(n); ++i) {
                  int idx = bc->idx_value_pt(n,i);
                  interface_point_cartesian_t *pt = &bc->dirichlet_pts[idx];
                  switch (pt->dir)
                  {
                    case dir::f_m00: d_m00 = pt->dist; q_m00 = bc->get_value_pw(n,i); nei_m00 = true; break;
                    case dir::f_p00: d_p00 = pt->dist; q_p00 = bc->get_value_pw(n,i); nei_p00 = true; break;

                    case dir::f_0m0: d_0m0 = pt->dist; q_0m0 = bc->get_value_pw(n,i); nei_0m0 = true; break;
                    case dir::f_0p0: d_0p0 = pt->dist; q_0p0 = bc->get_value_pw(n,i); nei_0p0 = true; break;
#ifdef P4_TO_P8
                    case dir::f_00m: d_00m = pt->dist; q_00m = bc->get_value_pw(n,i); nei_00m = true; break;
                    case dir::f_00p: d_00p = pt->dist; q_00p = bc->get_value_pw(n,i); nei_00p = true; break;
#endif
                  }
                  d_min = MIN(d_min, pt->dist);
                }

              } else { // extended Shortley-Weller

                for (unsigned int i = 0; i < bc->num_value_pts(n); ++i) {
                  int idx = bc->idx_value_pt(n,i);
                  interface_point_cartesian_t *pt = &bc->dirichlet_pts[idx];
                  switch (pt->dir) {
                    case dir::f_p00: d_m00 = -pt->dist; q_m00 = bc->get_value_pw(n,i); nei_m00 = true; break;
                    case dir::f_m00: d_p00 = -pt->dist; q_p00 = bc->get_value_pw(n,i); nei_p00 = true; break;

                    case dir::f_0p0: d_0m0 = -pt->dist; q_0m0 = bc->get_value_pw(n,i); nei_0m0 = true; break;
                    case dir::f_0m0: d_0p0 = -pt->dist; q_0p0 = bc->get_value_pw(n,i); nei_0p0 = true; break;
#ifdef P4_TO_P8
                    case dir::f_00p: d_00m = -pt->dist; q_00m = bc->get_value_pw(n,i); nei_00m = true; break;
                    case dir::f_00m: d_00p = -pt->dist; q_00p = bc->get_value_pw(n,i); nei_00p = true; break;
#endif
                  }
                  d_min = MIN(d_min, pt->dist);
                }
              }

              bool well_defined = ANDD(nei_m00 && nei_p00,
                                       nei_0m0 && nei_0p0,
                                       nei_00m && nei_00p );

              // use boundary points only if boundary not too close (defined by bc_rel_thresh)
              if (d_min > bc_rel_thresh*diag && well_defined) {
                b_qn_well_defined_p[n] = -1;
                EXECD( qx_p[n] = ((q_p00-q_000)*d_m00/d_p00 + (q_000-q_m00)*d_p00/d_m00)/(d_m00+d_p00),
                       qy_p[n] = ((q_0p0-q_000)*d_0m0/d_0p0 + (q_000-q_0m0)*d_0p0/d_0m0)/(d_0m0+d_0p0),
                       qz_p[n] = ((q_00p-q_000)*d_00m/d_00p + (q_000-q_00m)*d_00p/d_00m)/(d_00m+d_00p) );
              }
            }
          } else {
            b_qn_well_defined_p[n] = 1;
            if (use_nonzero_guess) {
              EXECD( qx_p[n] = qnnn.dx_central(q_p),
                     qy_p[n] = qnnn.dy_central(q_p),
                     qz_p[n] = qnnn.dz_central(q_p) );
            } else if (q_d == NULL) {
              EXECD( qx_p[n] = 0,
                     qy_p[n] = 0,
                     qz_p[n] = 0 );
            }
          }
        } else {
          b_qn_well_defined_p[n] = -1;

          EXECD( qx_p[n] = 0,
                 qy_p[n] = 0,
                 qz_p[n] = 0 );
        }
      }

      if (map_idx == 0) { // initiate the communication
        ierr = VecGhostUpdateBegin(b_qn_well_defined, INSERT_VALUES, SCATTER_FORWARD); CHKERRXX(ierr);
        EXECD( ierr = VecGhostUpdateBegin(qx, INSERT_VALUES, SCATTER_FORWARD); CHKERRXX(ierr),
               ierr = VecGhostUpdateBegin(qy, INSERT_VALUES, SCATTER_FORWARD); CHKERRXX(ierr),
               ierr = VecGhostUpdateBegin(qz, INSERT_VALUES, SCATTER_FORWARD); CHKERRXX(ierr) );
      } else { // end update communication
        ierr = VecGhostUpdateEnd(b_qn_well_defined, INSERT_VALUES, SCATTER_FORWARD); CHKERRXX(ierr);
        EXECD( ierr = VecGhostUpdateEnd(qx, INSERT_VALUES, SCATTER_FORWARD); CHKERRXX(ierr),
               ierr = VecGhostUpdateEnd(qy, INSERT_VALUES, SCATTER_FORWARD); CHKERRXX(ierr),
               ierr = VecGhostUpdateEnd(qz, INSERT_VALUES, SCATTER_FORWARD); CHKERRXX(ierr) );
      }
    }

    EXECD( ierr = VecRestoreArray(qx, &qx_p); CHKERRXX(ierr),
           ierr = VecRestoreArray(qy, &qy_p); CHKERRXX(ierr),
           ierr = VecRestoreArray(qz, &qz_p); CHKERRXX(ierr) );

    ierr = VecRestoreArray(b_qn_well_defined, &b_qn_well_defined_p); CHKERRXX(ierr);
  }

  /* initialize second derivatives */
  if(order == 2) {
    if (q_dd == NULL) {
      ierr = VecCreateGhostNodes(p4est, nodes, &qxx); CHKERRXX(ierr);
      ierr = VecCreateGhostNodes(p4est, nodes, &qyy); CHKERRXX(ierr);
      ierr = VecCreateGhostNodes(p4est, nodes, &qxy); CHKERRXX(ierr);
#ifdef P4_TO_P8
      ierr = VecCreateGhostNodes(p4est, nodes, &qzz); CHKERRXX(ierr);
      ierr = VecCreateGhostNodes(p4est, nodes, &qyz); CHKERRXX(ierr);
      ierr = VecCreateGhostNodes(p4est, nodes, &qzx); CHKERRXX(ierr);
#endif
    } else {
      qxx = q_dd[0];
      qyy = q_dd[1];
      qxy = q_dd[P4EST_DIM];
#ifdef P4_TO_P8
      qzz = q_dd[2];
      qyz = q_dd[4];
      qzx = q_dd[5];
#endif
    }

    ierr = VecDuplicate(b_qn_well_defined, &b_qnn_well_defined); CHKERRXX(ierr);

    EXECD( ierr = VecGetArray(qx, &qx_p); CHKERRXX(ierr),
           ierr = VecGetArray(qy, &qy_p); CHKERRXX(ierr),
           ierr = VecGetArray(qz, &qz_p); CHKERRXX(ierr) );

    ierr = VecGetArray(qxx, &qxx_p); CHKERRXX(ierr);
    ierr = VecGetArray(qyy, &qyy_p); CHKERRXX(ierr);
    ierr = VecGetArray(qxy, &qxy_p); CHKERRXX(ierr);
#ifdef P4_TO_P8
    ierr = VecGetArray(qzz, &qzz_p); CHKERRXX(ierr);
    ierr = VecGetArray(qyz, &qyz_p); CHKERRXX(ierr);
    ierr = VecGetArray(qzx, &qzx_p); CHKERRXX(ierr);
#endif

    ierr = VecGetArray(b_qn_well_defined , &b_qn_well_defined_p ); CHKERRXX(ierr);
    ierr = VecGetArray(b_qnn_well_defined, &b_qnn_well_defined_p); CHKERRXX(ierr);

    for (int map_idx = 0; map_idx < 2; ++map_idx) {
      const std::vector<p4est_locidx_t>& map = map_idx == 0 ? layer_nodes : local_nodes;
      for(size_t n_map=0; n_map<map.size(); ++n_map) {
        p4est_locidx_t n = map[n_map];

        if (phi_p[n] > band_use) {
          const quad_neighbor_nodes_of_node_t& qnnn = (*ngbd)[n];
          b_qnn_well_defined_p[n] = 1;
          if (qnnn.is_stencil_in_negative_domain(mask_p)) {
            // if values for standard stencil are well defined we know we will be able to compute
            // ``pure'' second derivatives (i.e., xx, yy, and zz)
            // however we don't know whether cross derivatives are well defined
            // so we first try to compute cross derivatives
            if (qnnn.is_stencil_in_negative_domain(b_qn_well_defined_p)) {
              // simple case: all necessary first derivatives are well-defined
              b_qnn_well_defined_p[n] = -1;

              qxy_p[n] = .5*(qnnn.dx_central(qy_p) + qnnn.dy_central(qx_p));
#ifdef P4_TO_P8
              qyz_p[n] = .5*(qnnn.dy_central(qz_p) + qnnn.dz_central(qy_p));
              qzx_p[n] = .5*(qnnn.dz_central(qx_p) + qnnn.dx_central(qz_p));
#endif
            } else {
              // if simple case fails, we try to compute cross derivatives directly
              p4est_locidx_t neighbors       [num_neighbors_cube];
              bool           neighbors_exists[num_neighbors_cube];

              ngbd->get_all_neighbors(n, neighbors, neighbors_exists);

              bool all_neighbors_exist =
                  CODE3D( neighbors_exists[nn_m0m] && neighbors_exists[nn_m0p] && neighbors_exists[nn_p0m] && neighbors_exists[nn_p0p] &&
                          neighbors_exists[nn_0mm] && neighbors_exists[nn_0pm] && neighbors_exists[nn_0mp] && neighbors_exists[nn_0pp] && )
                          neighbors_exists[nn_mm0] && neighbors_exists[nn_pm0] && neighbors_exists[nn_mp0] && neighbors_exists[nn_pp0];

              if (all_neighbors_exist) {
                bool all_neighbors_in_egative_domain =
                    CODE3D( mask_p[neighbors[nn_m0m]]<0 && mask_p[neighbors[nn_m0p]]<0 && mask_p[neighbors[nn_p0m]]<0 && mask_p[neighbors[nn_p0p]]<0 &&
                            mask_p[neighbors[nn_0mm]]<0 && mask_p[neighbors[nn_0pm]]<0 && mask_p[neighbors[nn_0mp]]<0 && mask_p[neighbors[nn_0pp]]<0 && )
                            mask_p[neighbors[nn_mm0]]<0 && mask_p[neighbors[nn_pm0]]<0 && mask_p[neighbors[nn_mp0]]<0 && mask_p[neighbors[nn_pp0]]<0;

                if (all_neighbors_in_egative_domain) {
                  qxy_p[n] = (q_p[neighbors[nn_pp0]] + q_p[neighbors[nn_mm0]] - q_p[neighbors[nn_mp0]] - q_p[neighbors[nn_pm0]])/(qnnn.d_m00+qnnn.d_p00)/(qnnn.d_0m0+qnnn.d_0p0);
#ifdef P4_TO_P8
                  qyz_p[n] = (q_p[neighbors[nn_0pp]] + q_p[neighbors[nn_0mm]] - q_p[neighbors[nn_0mp]] - q_p[neighbors[nn_0pm]])/(qnnn.d_0m0+qnnn.d_0p0)/(qnnn.d_00m+qnnn.d_00p);
                  qzx_p[n] = (q_p[neighbors[nn_p0p]] + q_p[neighbors[nn_m0m]] - q_p[neighbors[nn_p0m]] - q_p[neighbors[nn_m0p]])/(qnnn.d_00m+qnnn.d_00p)/(qnnn.d_m00+qnnn.d_p00);
#endif
                  b_qnn_well_defined_p[n] = -1;
                }
              }
            }

            // if cross derivatives are successfully computed we go ahead and compute ``pure'' derivatives too
            if (b_qnn_well_defined_p[n] < 0) {
              EXECD( qxx_p[n] = qnnn.dxx_central(q_p),
                     qyy_p[n] = qnnn.dyy_central(q_p),
                     qzz_p[n] = qnnn.dzz_central(q_p) );
            }
          } else {
            if (use_nonzero_guess) {
              qxx_p[n] = qnnn.dxx_central(q_p);
              qxy_p[n] = .5*(qnnn.dx_central(qy_p) + qnnn.dy_central(qx_p));
              qyy_p[n] = qnnn.dyy_central(q_p);
#ifdef P4_TO_P8
              qyz_p[n] = .5*(qnnn.dy_central(qz_p) + qnnn.dz_central(qy_p));
              qzz_p[n] = qnnn.dzz_central(q_p);
              qzx_p[n] = .5*(qnnn.dz_central(qx_p) + qnnn.dx_central(qz_p));
#endif
            } else if (q_dd == NULL) {
              qxx_p[n] = 0;
              qxy_p[n] = 0;
              qyy_p[n] = 0;
#ifdef P4_TO_P8
              qyz_p[n] = 0;
              qzz_p[n] = 0;
              qzx_p[n] = 0;
#endif
            }
          }
        } else {
          b_qnn_well_defined_p[n] = -1;

          qxx_p[n] = 0;
          qyy_p[n] = 0;
          qxy_p[n] = 0;
#ifdef P4_TO_P8
          qzz_p[n] = 0;
          qyz_p[n] = 0;
          qzx_p[n] = 0;
#endif
        }
      }

      if (map_idx == 0) { // initiate the communication
        ierr = VecGhostUpdateBegin(b_qnn_well_defined, INSERT_VALUES, SCATTER_FORWARD); CHKERRXX(ierr);

        ierr = VecGhostUpdateBegin(qxx, INSERT_VALUES, SCATTER_FORWARD); CHKERRXX(ierr);
        ierr = VecGhostUpdateBegin(qxy, INSERT_VALUES, SCATTER_FORWARD); CHKERRXX(ierr);
        ierr = VecGhostUpdateBegin(qyy, INSERT_VALUES, SCATTER_FORWARD); CHKERRXX(ierr);
#ifdef P4_TO_P8
        ierr = VecGhostUpdateBegin(qyz, INSERT_VALUES, SCATTER_FORWARD); CHKERRXX(ierr);
        ierr = VecGhostUpdateBegin(qzz, INSERT_VALUES, SCATTER_FORWARD); CHKERRXX(ierr);
        ierr = VecGhostUpdateBegin(qzx, INSERT_VALUES, SCATTER_FORWARD); CHKERRXX(ierr);
#endif
      } else { // end update communication
        ierr = VecGhostUpdateEnd(b_qnn_well_defined, INSERT_VALUES, SCATTER_FORWARD); CHKERRXX(ierr);

        ierr = VecGhostUpdateEnd(qxx, INSERT_VALUES, SCATTER_FORWARD); CHKERRXX(ierr);
        ierr = VecGhostUpdateEnd(qxy, INSERT_VALUES, SCATTER_FORWARD); CHKERRXX(ierr);
        ierr = VecGhostUpdateEnd(qyy, INSERT_VALUES, SCATTER_FORWARD); CHKERRXX(ierr);
#ifdef P4_TO_P8
        ierr = VecGhostUpdateEnd(qyz, INSERT_VALUES, SCATTER_FORWARD); CHKERRXX(ierr);
        ierr = VecGhostUpdateEnd(qzz, INSERT_VALUES, SCATTER_FORWARD); CHKERRXX(ierr);
        ierr = VecGhostUpdateEnd(qzx, INSERT_VALUES, SCATTER_FORWARD); CHKERRXX(ierr);
#endif
      }
    }

    EXECD( ierr = VecRestoreArray(qx, &qx_p); CHKERRXX(ierr),
           ierr = VecRestoreArray(qy, &qy_p); CHKERRXX(ierr),
           ierr = VecRestoreArray(qz, &qz_p); CHKERRXX(ierr) );

    ierr = VecRestoreArray(qxx, &qxx_p); CHKERRXX(ierr);
    ierr = VecRestoreArray(qxy, &qxy_p); CHKERRXX(ierr);
    ierr = VecRestoreArray(qyy, &qyy_p); CHKERRXX(ierr);
#ifdef P4_TO_P8
    ierr = VecRestoreArray(qyz, &qyz_p); CHKERRXX(ierr);
    ierr = VecRestoreArray(qzz, &qzz_p); CHKERRXX(ierr);
    ierr = VecRestoreArray(qzx, &qzx_p); CHKERRXX(ierr);
#endif

    ierr = VecRestoreArray(b_qn_well_defined , &b_qn_well_defined_p ); CHKERRXX(ierr);
    ierr = VecRestoreArray(b_qnn_well_defined, &b_qnn_well_defined_p); CHKERRXX(ierr);
  }

  ierr = VecRestoreArray(q, &q_p); CHKERRXX(ierr);

  /* extrapolate second order derivatives */
  if (order == 2) {
    ierr = VecGetArray(b_qnn_well_defined, &b_qnn_well_defined_p); CHKERRXX(ierr);

    Vec tmp_xx; double *tmp_xx_p; ierr = VecDuplicate(qxx, &tmp_xx); CHKERRXX(ierr);
    Vec tmp_xy; double *tmp_xy_p; ierr = VecDuplicate(qxy, &tmp_xy); CHKERRXX(ierr);
    Vec tmp_yy; double *tmp_yy_p; ierr = VecDuplicate(qyy, &tmp_yy); CHKERRXX(ierr);
#ifdef P4_TO_P8
    Vec tmp_yz; double *tmp_yz_p; ierr = VecDuplicate(qyz, &tmp_yz); CHKERRXX(ierr);
    Vec tmp_zz; double *tmp_zz_p; ierr = VecDuplicate(qzz, &tmp_zz); CHKERRXX(ierr);
    Vec tmp_zx; double *tmp_zx_p; ierr = VecDuplicate(qzx, &tmp_zx); CHKERRXX(ierr);
#endif

    VecCopyGhost(qxx, tmp_xx);
    VecCopyGhost(qxy, tmp_xy);
    VecCopyGhost(qyy, tmp_yy);
#ifdef P4_TO_P8
    VecCopyGhost(qyz, tmp_yz);
    VecCopyGhost(qzz, tmp_zz);
    VecCopyGhost(qzx, tmp_zx);
#endif

    for (int it = 0; it < iterations; ++it) {

      ierr = VecGetArray(tmp_xx, &tmp_xx_p); CHKERRXX(ierr);
      ierr = VecGetArray(tmp_xy, &tmp_xy_p); CHKERRXX(ierr);
      ierr = VecGetArray(tmp_yy, &tmp_yy_p); CHKERRXX(ierr);
#ifdef P4_TO_P8
      ierr = VecGetArray(tmp_yz, &tmp_yz_p); CHKERRXX(ierr);
      ierr = VecGetArray(tmp_zz, &tmp_zz_p); CHKERRXX(ierr);
      ierr = VecGetArray(tmp_zx, &tmp_zx_p); CHKERRXX(ierr);
#endif

      ierr = VecGetArray(qxx, &qxx_p); CHKERRXX(ierr);
      ierr = VecGetArray(qxy, &qxy_p); CHKERRXX(ierr);
      ierr = VecGetArray(qyy, &qyy_p); CHKERRXX(ierr);
#ifdef P4_TO_P8
      ierr = VecGetArray(qyz, &qyz_p); CHKERRXX(ierr);
      ierr = VecGetArray(qzz, &qzz_p); CHKERRXX(ierr);
      ierr = VecGetArray(qzx, &qzx_p); CHKERRXX(ierr);
#endif

      for (int map_idx = 0; map_idx < 2; ++map_idx) {
        const std::vector<p4est_locidx_t>& map = map_idx == 0 ? layer_nodes : local_nodes;
        for (size_t n_map=0; n_map<map.size(); ++n_map) {
          p4est_locidx_t n = map[n_map];

          if (b_qnn_well_defined_p[n] > 0 && phi_p[n] < band_extend) {

            const quad_neighbor_nodes_of_node_t& qnnn = (*ngbd)[n];
            double dt = MIN( MIN( DIM( fabs(qnnn.d_m00), fabs(qnnn.d_0m0), fabs(qnnn.d_00m) ) ),
                             MIN( DIM( fabs(qnnn.d_p00), fabs(qnnn.d_0p0), fabs(qnnn.d_00p) ) ) )
                        / double(P4EST_DIM);

            /* first order one sided derivative */
            double qxxd_dot_n = 0;
            double qxyd_dot_n = 0;
            double qyyd_dot_n = 0;
#ifdef P4_TO_P8
            double qyzd_dot_n = 0;
            double qzzd_dot_n = 0;
            double qzxd_dot_n = 0;
#endif
            if (nx[n] > 0) {
              qxxd_dot_n += nx[n]*(qxx_p[n] - qnnn.f_m00_linear(qxx_p)) / qnnn.d_m00;
              qxyd_dot_n += nx[n]*(qxy_p[n] - qnnn.f_m00_linear(qxy_p)) / qnnn.d_m00;
              qyyd_dot_n += nx[n]*(qyy_p[n] - qnnn.f_m00_linear(qyy_p)) / qnnn.d_m00;
#ifdef P4_TO_P8
              qyzd_dot_n += nx[n]*(qyz_p[n] - qnnn.f_m00_linear(qyz_p)) / qnnn.d_m00;
              qzzd_dot_n += nx[n]*(qzz_p[n] - qnnn.f_m00_linear(qzz_p)) / qnnn.d_m00;
              qzxd_dot_n += nx[n]*(qzx_p[n] - qnnn.f_m00_linear(qzx_p)) / qnnn.d_m00;
#endif
            } else {
              qxxd_dot_n += nx[n]*(qnnn.f_p00_linear(qxx_p) - qxx_p[n]) / qnnn.d_p00;
              qxyd_dot_n += nx[n]*(qnnn.f_p00_linear(qxy_p) - qxy_p[n]) / qnnn.d_p00;
              qyyd_dot_n += nx[n]*(qnnn.f_p00_linear(qyy_p) - qyy_p[n]) / qnnn.d_p00;
#ifdef P4_TO_P8
              qyzd_dot_n += nx[n]*(qnnn.f_p00_linear(qyz_p) - qyz_p[n]) / qnnn.d_p00;
              qzzd_dot_n += nx[n]*(qnnn.f_p00_linear(qzz_p) - qzz_p[n]) / qnnn.d_p00;
              qzxd_dot_n += nx[n]*(qnnn.f_p00_linear(qzx_p) - qzx_p[n]) / qnnn.d_p00;
#endif
            }

            if (ny[n] > 0) {
              qxxd_dot_n += ny[n]*(qxx_p[n] - qnnn.f_0m0_linear(qxx_p)) / qnnn.d_0m0;
              qxyd_dot_n += ny[n]*(qxy_p[n] - qnnn.f_0m0_linear(qxy_p)) / qnnn.d_0m0;
              qyyd_dot_n += ny[n]*(qyy_p[n] - qnnn.f_0m0_linear(qyy_p)) / qnnn.d_0m0;
#ifdef P4_TO_P8
              qyzd_dot_n += ny[n]*(qyz_p[n] - qnnn.f_0m0_linear(qyz_p)) / qnnn.d_0m0;
              qzzd_dot_n += ny[n]*(qzz_p[n] - qnnn.f_0m0_linear(qzz_p)) / qnnn.d_0m0;
              qzxd_dot_n += ny[n]*(qzx_p[n] - qnnn.f_0m0_linear(qzx_p)) / qnnn.d_0m0;
#endif
            } else {
              qxxd_dot_n += ny[n]*(qnnn.f_0p0_linear(qxx_p) - qxx_p[n]) / qnnn.d_0p0;
              qxyd_dot_n += ny[n]*(qnnn.f_0p0_linear(qxy_p) - qxy_p[n]) / qnnn.d_0p0;
              qyyd_dot_n += ny[n]*(qnnn.f_0p0_linear(qyy_p) - qyy_p[n]) / qnnn.d_0p0;
#ifdef P4_TO_P8
              qyzd_dot_n += ny[n]*(qnnn.f_0p0_linear(qyz_p) - qyz_p[n]) / qnnn.d_0p0;
              qzzd_dot_n += ny[n]*(qnnn.f_0p0_linear(qzz_p) - qzz_p[n]) / qnnn.d_0p0;
              qzxd_dot_n += ny[n]*(qnnn.f_0p0_linear(qzx_p) - qzx_p[n]) / qnnn.d_0p0;
#endif
            }

#ifdef P4_TO_P8
            if (nz[n] > 0) {
              qxxd_dot_n += nz[n]*(qxx_p[n] - qnnn.f_00m_linear(qxx_p)) / qnnn.d_00m;
              qxyd_dot_n += nz[n]*(qxy_p[n] - qnnn.f_00m_linear(qxy_p)) / qnnn.d_00m;
              qyyd_dot_n += nz[n]*(qyy_p[n] - qnnn.f_00m_linear(qyy_p)) / qnnn.d_00m;
              qyzd_dot_n += nz[n]*(qyz_p[n] - qnnn.f_00m_linear(qyz_p)) / qnnn.d_00m;
              qzzd_dot_n += nz[n]*(qzz_p[n] - qnnn.f_00m_linear(qzz_p)) / qnnn.d_00m;
              qzxd_dot_n += nz[n]*(qzx_p[n] - qnnn.f_00m_linear(qzx_p)) / qnnn.d_00m;
            } else {
              qxxd_dot_n += nz[n]*(qnnn.f_00p_linear(qxx_p) - qxx_p[n]) / qnnn.d_00p;
              qxyd_dot_n += nz[n]*(qnnn.f_00p_linear(qxy_p) - qxy_p[n]) / qnnn.d_00p;
              qyyd_dot_n += nz[n]*(qnnn.f_00p_linear(qyy_p) - qyy_p[n]) / qnnn.d_00p;
              qyzd_dot_n += nz[n]*(qnnn.f_00p_linear(qyz_p) - qyz_p[n]) / qnnn.d_00p;
              qzzd_dot_n += nz[n]*(qnnn.f_00p_linear(qzz_p) - qzz_p[n]) / qnnn.d_00p;
              qzxd_dot_n += nz[n]*(qnnn.f_00p_linear(qzx_p) - qzx_p[n]) / qnnn.d_00p;
            }
#endif
            tmp_xx_p[n] = qxx_p[n] - qxxd_dot_n*dt;
            tmp_xy_p[n] = qxy_p[n] - qxyd_dot_n*dt;
            tmp_yy_p[n] = qyy_p[n] - qyyd_dot_n*dt;
#ifdef P4_TO_P8
            tmp_yz_p[n] = qyz_p[n] - qyzd_dot_n*dt;
            tmp_zz_p[n] = qzz_p[n] - qzzd_dot_n*dt;
            tmp_zx_p[n] = qzx_p[n] - qzxd_dot_n*dt;
#endif
          }
        }

        if (map_idx == 0) { // initiate the communication
          ierr = VecGhostUpdateBegin(tmp_xx, INSERT_VALUES, SCATTER_FORWARD); CHKERRXX(ierr);
          ierr = VecGhostUpdateBegin(tmp_xy, INSERT_VALUES, SCATTER_FORWARD); CHKERRXX(ierr);
          ierr = VecGhostUpdateBegin(tmp_yy, INSERT_VALUES, SCATTER_FORWARD); CHKERRXX(ierr);
    #ifdef P4_TO_P8
          ierr = VecGhostUpdateBegin(tmp_yz, INSERT_VALUES, SCATTER_FORWARD); CHKERRXX(ierr);
          ierr = VecGhostUpdateBegin(tmp_zz, INSERT_VALUES, SCATTER_FORWARD); CHKERRXX(ierr);
          ierr = VecGhostUpdateBegin(tmp_zx, INSERT_VALUES, SCATTER_FORWARD); CHKERRXX(ierr);
    #endif
        } else { // end update communication
          ierr = VecGhostUpdateEnd(tmp_xx, INSERT_VALUES, SCATTER_FORWARD); CHKERRXX(ierr);
          ierr = VecGhostUpdateEnd(tmp_xy, INSERT_VALUES, SCATTER_FORWARD); CHKERRXX(ierr);
          ierr = VecGhostUpdateEnd(tmp_yy, INSERT_VALUES, SCATTER_FORWARD); CHKERRXX(ierr);
    #ifdef P4_TO_P8
          ierr = VecGhostUpdateEnd(tmp_yz, INSERT_VALUES, SCATTER_FORWARD); CHKERRXX(ierr);
          ierr = VecGhostUpdateEnd(tmp_zz, INSERT_VALUES, SCATTER_FORWARD); CHKERRXX(ierr);
          ierr = VecGhostUpdateEnd(tmp_zx, INSERT_VALUES, SCATTER_FORWARD); CHKERRXX(ierr);
    #endif
        }
      }

      ierr = VecRestoreArray(tmp_xx, &tmp_xx_p); CHKERRXX(ierr);
      ierr = VecRestoreArray(tmp_xy, &tmp_xy_p); CHKERRXX(ierr);
      ierr = VecRestoreArray(tmp_yy, &tmp_yy_p); CHKERRXX(ierr);
#ifdef P4_TO_P8
      ierr = VecRestoreArray(tmp_yz, &tmp_yz_p); CHKERRXX(ierr);
      ierr = VecRestoreArray(tmp_zz, &tmp_zz_p); CHKERRXX(ierr);
      ierr = VecRestoreArray(tmp_zx, &tmp_zx_p); CHKERRXX(ierr);
#endif

      ierr = VecRestoreArray(qxx, &qxx_p); CHKERRXX(ierr);
      ierr = VecRestoreArray(qxy, &qxy_p); CHKERRXX(ierr);
      ierr = VecRestoreArray(qyy, &qyy_p); CHKERRXX(ierr);
#ifdef P4_TO_P8
      ierr = VecRestoreArray(qyz, &qyz_p); CHKERRXX(ierr);
      ierr = VecRestoreArray(qzz, &qzz_p); CHKERRXX(ierr);
      ierr = VecRestoreArray(qzx, &qzx_p); CHKERRXX(ierr);
#endif

      // swap pointers instead of swapping data
      Vec swap_tmp;
      swap_tmp = tmp_xx; tmp_xx = qxx; qxx = swap_tmp;
      swap_tmp = tmp_xy; tmp_xy = qxy; qxy = swap_tmp;
      swap_tmp = tmp_yy; tmp_yy = qyy; qyy = swap_tmp;
#ifdef P4_TO_P8
      swap_tmp = tmp_yz; tmp_yz = qyz; qyz = swap_tmp;
      swap_tmp = tmp_zz; tmp_zz = qzz; qzz = swap_tmp;
      swap_tmp = tmp_zx; tmp_zx = qzx; qzx = swap_tmp;
#endif
    }

    // transfer data from temporary variable if there was an odd number of pointer swaps
    if (iterations%2 == 1) {
      Vec swap_tmp;
      swap_tmp = tmp_xx; tmp_xx = qxx; qxx = swap_tmp;
      swap_tmp = tmp_xy; tmp_xy = qxy; qxy = swap_tmp;
      swap_tmp = tmp_yy; tmp_yy = qyy; qyy = swap_tmp;
#ifdef P4_TO_P8
      swap_tmp = tmp_yz; tmp_yz = qyz; qyz = swap_tmp;
      swap_tmp = tmp_zz; tmp_zz = qzz; qzz = swap_tmp;
      swap_tmp = tmp_zx; tmp_zx = qzx; qzx = swap_tmp;
#endif

      VecCopyGhost(tmp_xx, qxx);
      VecCopyGhost(tmp_xy, qxy);
      VecCopyGhost(tmp_yy, qyy);
#ifdef P4_TO_P8
      VecCopyGhost(tmp_yz, qyz);
      VecCopyGhost(tmp_zz, qzz);
      VecCopyGhost(tmp_zx, qzx);
#endif
    }

    ierr = VecRestoreArray(b_qnn_well_defined, &b_qnn_well_defined_p); CHKERRXX(ierr);

    ierr = VecDestroy(tmp_xx); CHKERRXX(ierr);
    ierr = VecDestroy(tmp_xy); CHKERRXX(ierr);
    ierr = VecDestroy(tmp_yy); CHKERRXX(ierr);
#ifdef P4_TO_P8
    ierr = VecDestroy(tmp_yz); CHKERRXX(ierr);
    ierr = VecDestroy(tmp_zz); CHKERRXX(ierr);
    ierr = VecDestroy(tmp_zx); CHKERRXX(ierr);
#endif
  }

  /* extrapolate qn */
  if (order >= 1) {
    if (order == 2) {
      ierr = VecGetArray(qxx, &qxx_p); CHKERRXX(ierr);
      ierr = VecGetArray(qxy, &qxy_p); CHKERRXX(ierr);
      ierr = VecGetArray(qyy, &qyy_p); CHKERRXX(ierr);
#ifdef P4_TO_P8
      ierr = VecGetArray(qyz, &qyz_p); CHKERRXX(ierr);
      ierr = VecGetArray(qzz, &qzz_p); CHKERRXX(ierr);
      ierr = VecGetArray(qzx, &qzx_p); CHKERRXX(ierr);
#endif
    }

    EXECD( Vec tmp_x; double *tmp_x_p; ierr = VecDuplicate(qx, &tmp_x); CHKERRXX(ierr) ,
           Vec tmp_y; double *tmp_y_p; ierr = VecDuplicate(qy, &tmp_y); CHKERRXX(ierr) ,
           Vec tmp_z; double *tmp_z_p; ierr = VecDuplicate(qz, &tmp_z); CHKERRXX(ierr) );

    EXECD( VecCopyGhost(qx, tmp_x) ,
           VecCopyGhost(qy, tmp_y) ,
           VecCopyGhost(qz, tmp_z) );

    ierr = VecGetArray(b_qn_well_defined, &b_qn_well_defined_p); CHKERRXX(ierr);

    // precompute right hand side
    std::vector<double> DIM( qxn(nodes->num_owned_indeps, 0),
                             qyn(nodes->num_owned_indeps, 0),
                             qzn(nodes->num_owned_indeps, 0) );

    if (order == 2) {
      foreach_local_node(n, nodes) {
        if (b_qn_well_defined_p[n] > 0 && phi_p[n] < band_extend) {
          EXECD( qxn[n] = SUMD(nx[n]*qxx_p[n], ny[n]*qxy_p[n], nz[n]*qzx_p[n]) ,
                 qyn[n] = SUMD(nx[n]*qxy_p[n], ny[n]*qyy_p[n], nz[n]*qyz_p[n]) ,
                 qzn[n] = SUMD(nx[n]*qzx_p[n], ny[n]*qyz_p[n], nz[n]*qzz_p[n]) );
        }
      }
    }

    for (int it = 0; it < iterations; ++it) {

      EXECD( ierr = VecGetArray(qx, &qx_p); CHKERRXX(ierr) ,
             ierr = VecGetArray(qy, &qy_p); CHKERRXX(ierr) ,
             ierr = VecGetArray(qz, &qz_p); CHKERRXX(ierr) );

      EXECD( ierr = VecGetArray(tmp_x, &tmp_x_p); CHKERRXX(ierr) ,
             ierr = VecGetArray(tmp_y, &tmp_y_p); CHKERRXX(ierr) ,
             ierr = VecGetArray(tmp_z, &tmp_z_p); CHKERRXX(ierr) );

      for (int map_idx = 0; map_idx < 2; ++map_idx) {
        const std::vector<p4est_locidx_t>& map = map_idx == 0 ? layer_nodes : local_nodes;
        for(size_t n_map=0; n_map<map.size(); ++n_map) {
          p4est_locidx_t n = map[n_map];

          if (b_qn_well_defined_p[n] > 0 && phi_p[n] < band_extend) {
            const quad_neighbor_nodes_of_node_t& qnnn = (*ngbd)[n];
            double dt = MIN( MIN( DIM( fabs(qnnn.d_m00), fabs(qnnn.d_0m0), fabs(qnnn.d_00m) ) ),
                             MIN( DIM( fabs(qnnn.d_p00), fabs(qnnn.d_0p0), fabs(qnnn.d_00p) ) ) )
                        / double(P4EST_DIM);

            /* first order one sided derivative */
            double DIM( qxd_dot_n = 0,
                        qyd_dot_n = 0,
                        qzd_dot_n = 0 );

            if (nx[n] > 0) {
              EXECD( qxd_dot_n += nx[n]*(qx_p[n] - qnnn.f_m00_linear(qx_p)) / qnnn.d_m00,
                     qyd_dot_n += nx[n]*(qy_p[n] - qnnn.f_m00_linear(qy_p)) / qnnn.d_m00,
                     qzd_dot_n += nx[n]*(qz_p[n] - qnnn.f_m00_linear(qz_p)) / qnnn.d_m00 );
            } else {
              EXECD( qxd_dot_n += nx[n]*(qnnn.f_p00_linear(qx_p) - qx_p[n]) / qnnn.d_p00,
                     qyd_dot_n += nx[n]*(qnnn.f_p00_linear(qy_p) - qy_p[n]) / qnnn.d_p00,
                     qzd_dot_n += nx[n]*(qnnn.f_p00_linear(qz_p) - qz_p[n]) / qnnn.d_p00 );
            }

            if (ny[n] > 0) {
              EXECD( qxd_dot_n += ny[n]*(qx_p[n] - qnnn.f_0m0_linear(qx_p)) / qnnn.d_0m0,
                     qyd_dot_n += ny[n]*(qy_p[n] - qnnn.f_0m0_linear(qy_p)) / qnnn.d_0m0,
                     qzd_dot_n += ny[n]*(qz_p[n] - qnnn.f_0m0_linear(qz_p)) / qnnn.d_0m0 );
            } else {
              EXECD( qxd_dot_n += ny[n]*(qnnn.f_0p0_linear(qx_p) - qx_p[n]) / qnnn.d_0p0,
                     qyd_dot_n += ny[n]*(qnnn.f_0p0_linear(qy_p) - qy_p[n]) / qnnn.d_0p0,
                     qzd_dot_n += ny[n]*(qnnn.f_0p0_linear(qz_p) - qz_p[n]) / qnnn.d_0p0 );
            }

#ifdef P4_TO_P8
            if (nz[n] > 0) {
              qxd_dot_n += nz[n]*(qx_p[n] - qnnn.f_00m_linear(qx_p)) / qnnn.d_00m;
              qyd_dot_n += nz[n]*(qy_p[n] - qnnn.f_00m_linear(qy_p)) / qnnn.d_00m;
              qzd_dot_n += nz[n]*(qz_p[n] - qnnn.f_00m_linear(qz_p)) / qnnn.d_00m;
            } else {
              qxd_dot_n += nz[n]*(qnnn.f_00p_linear(qx_p) - qx_p[n]) / qnnn.d_00p;
              qyd_dot_n += nz[n]*(qnnn.f_00p_linear(qy_p) - qy_p[n]) / qnnn.d_00p;
              qzd_dot_n += nz[n]*(qnnn.f_00p_linear(qz_p) - qz_p[n]) / qnnn.d_00p;
            }
#endif

            EXECD( tmp_x_p[n] = qx_p[n] - (qxd_dot_n-qxn[n])*dt ,
                   tmp_y_p[n] = qy_p[n] - (qyd_dot_n-qyn[n])*dt ,
                   tmp_z_p[n] = qz_p[n] - (qzd_dot_n-qzn[n])*dt );
          }
        }

        if (map_idx == 0){ // initiate the communication
          EXECD( ierr = VecGhostUpdateBegin(tmp_x, INSERT_VALUES, SCATTER_FORWARD); CHKERRXX(ierr),
                 ierr = VecGhostUpdateBegin(tmp_y, INSERT_VALUES, SCATTER_FORWARD); CHKERRXX(ierr),
                 ierr = VecGhostUpdateBegin(tmp_z, INSERT_VALUES, SCATTER_FORWARD); CHKERRXX(ierr) );
        } else { // end update communication
          EXECD( ierr = VecGhostUpdateEnd(tmp_x, INSERT_VALUES, SCATTER_FORWARD); CHKERRXX(ierr),
                 ierr = VecGhostUpdateEnd(tmp_y, INSERT_VALUES, SCATTER_FORWARD); CHKERRXX(ierr),
                 ierr = VecGhostUpdateEnd(tmp_z, INSERT_VALUES, SCATTER_FORWARD); CHKERRXX(ierr) );
        }
      }

      EXECD( ierr = VecRestoreArray(qx, &qx_p); CHKERRXX(ierr),
             ierr = VecRestoreArray(qy, &qy_p); CHKERRXX(ierr),
             ierr = VecRestoreArray(qz, &qz_p); CHKERRXX(ierr) );

      EXECD( ierr = VecRestoreArray(tmp_x, &tmp_x_p); CHKERRXX(ierr),
             ierr = VecRestoreArray(tmp_y, &tmp_y_p); CHKERRXX(ierr),
             ierr = VecRestoreArray(tmp_z, &tmp_z_p); CHKERRXX(ierr) );

      // swap pointers instead of swapping data
      Vec swap_tmp;
      EXECD( swap_tmp = tmp_x; tmp_x = qx; qx = swap_tmp,
             swap_tmp = tmp_y; tmp_y = qy; qy = swap_tmp,
             swap_tmp = tmp_z; tmp_z = qz; qz = swap_tmp );
    }

    // transfer data from temporary variable if there was an odd number of pointer swaps
    if (iterations%2 == 1) {
      Vec swap_tmp;
      EXECD( swap_tmp = tmp_x; tmp_x = qx; qx = swap_tmp,
             swap_tmp = tmp_y; tmp_y = qy; qy = swap_tmp,
             swap_tmp = tmp_z; tmp_z = qz; qz = swap_tmp );

      EXECD( VecCopyGhost(tmp_x, qx),
             VecCopyGhost(tmp_y, qy),
             VecCopyGhost(tmp_z, qz) );
    }

    ierr = VecRestoreArray(b_qn_well_defined, &b_qn_well_defined_p); CHKERRXX(ierr);

    if (order == 2) {
      ierr = VecRestoreArray(qxx, &qxx_p); CHKERRXX(ierr);
      ierr = VecRestoreArray(qxy, &qxy_p); CHKERRXX(ierr);
      ierr = VecRestoreArray(qyy, &qyy_p); CHKERRXX(ierr);
#ifdef P4_TO_P8
      ierr = VecRestoreArray(qyz, &qyz_p); CHKERRXX(ierr);
      ierr = VecRestoreArray(qzz, &qzz_p); CHKERRXX(ierr);
      ierr = VecRestoreArray(qzx, &qzx_p); CHKERRXX(ierr);
#endif
    }

    EXECD( ierr = VecDestroy(tmp_x); CHKERRXX(ierr),
           ierr = VecDestroy(tmp_y); CHKERRXX(ierr),
           ierr = VecDestroy(tmp_z); CHKERRXX(ierr) );
  }

  if (order >= 1) { ierr = VecDestroy(b_qn_well_defined ); CHKERRXX(ierr); }
  if (order == 2) { ierr = VecDestroy(b_qnn_well_defined); CHKERRXX(ierr); }

  /* extrapolate q */
  if (order >= 1) {
    EXECD( ierr = VecGetArray(qx, &qx_p); CHKERRXX(ierr),
           ierr = VecGetArray(qy, &qy_p); CHKERRXX(ierr),
           ierr = VecGetArray(qz, &qz_p); CHKERRXX(ierr) );
  }

  if (order == 2) {
    EXECD( ierr = VecGetArray(qxx, &qxx_p); CHKERRXX(ierr),
           ierr = VecGetArray(qyy, &qyy_p); CHKERRXX(ierr),
           ierr = VecGetArray(qzz, &qzz_p); CHKERRXX(ierr) );
  }

  Vec tmp; double *tmp_p; ierr = VecDuplicate(q, &tmp); CHKERRXX(ierr);
  VecCopyGhost(q, tmp);

  for (int it = 0; it < iterations; ++it) {

    ierr = VecGetArray(q  , &q_p  ); CHKERRXX(ierr);
    ierr = VecGetArray(tmp, &tmp_p); CHKERRXX(ierr);

    // precompute right hand-side
    std::vector<double> qn(nodes->num_owned_indeps, 0);

    if (order >= 1) {
      foreach_local_node(n, nodes) {
        if (mask_p[n] > -EPS && phi_p[n] < band_extend) {
          qn[n] = SUMD(nx[n]*qx_p[n], ny[n]*qy_p[n], nz[n]*qz_p[n]);
        }
      }
    }

    if (order == 2) {
      foreach_local_node(n, nodes) {
        if (mask_p[n] > -EPS && phi_p[n] < band_extend) {
          const quad_neighbor_nodes_of_node_t& qnnn = (*ngbd)[n];

          double qxx_m00 = qnnn.f_m00_linear(qxx_p);
          double qxx_p00 = qnnn.f_p00_linear(qxx_p);

          double qyy_0m0 = qnnn.f_0m0_linear(qyy_p);
          double qyy_0p0 = qnnn.f_0p0_linear(qyy_p);
#ifdef P4_TO_P8
          double qzz_00m = qnnn.f_00m_linear(qzz_p);
          double qzz_00p = qnnn.f_00p_linear(qzz_p);
#endif

          /* minmod operation */
          qxx_m00 = MINMOD(qxx_p[n], qxx_m00);
          qxx_p00 = MINMOD(qxx_p[n], qxx_p00);

          qyy_0m0 = MINMOD(qyy_p[n], qyy_0m0);
          qyy_0p0 = MINMOD(qyy_p[n], qyy_0p0);
#ifdef P4_TO_P8
          qzz_00m = MINMOD(qzz_p[n], qzz_00m);
          qzz_00p = MINMOD(qzz_p[n], qzz_00p);
#endif

          if (nx[n]<0) qn[n] += nx[n]*.5*qnnn.d_p00*qxx_p00;
          else         qn[n] -= nx[n]*.5*qnnn.d_m00*qxx_m00;

          if (ny[n]<0) qn[n] += ny[n]*.5*qnnn.d_0p0*qyy_0p0;
          else         qn[n] -= ny[n]*.5*qnnn.d_0m0*qyy_0m0;
#ifdef P4_TO_P8
          if (nz[n]<0) qn[n] += nz[n]*.5*qnnn.d_00p*qzz_00p;
          else         qn[n] -= nz[n]*.5*qnnn.d_00m*qzz_00m;
#endif
        }
      }
    }

    for (int map_idx = 0; map_idx < 2; ++map_idx) {
      const std::vector<p4est_locidx_t>& map = map_idx == 0 ? layer_nodes : local_nodes;
      for(size_t n_map=0; n_map<map.size(); ++n_map) {
        p4est_locidx_t n = map[n_map];

        if (mask_p[n] > -EPS && phi_p[n] < band_extend) {
          const quad_neighbor_nodes_of_node_t& qnnn = (*ngbd)[n];
          double dt = MIN( MIN( DIM( fabs(qnnn.d_m00), fabs(qnnn.d_0m0), fabs(qnnn.d_00m) ) ),
                           MIN( DIM( fabs(qnnn.d_p00), fabs(qnnn.d_0p0), fabs(qnnn.d_00p) ) ) )
                      / double(P4EST_DIM);

          /* first order one sided derivatives */
          double Qx = nx[n]>0 ? (q_p[n] - qnnn.f_m00_linear(q_p)) / qnnn.d_m00
                              :-(q_p[n] - qnnn.f_p00_linear(q_p)) / qnnn.d_p00;

          double Qy = ny[n]>0 ? (q_p[n] - qnnn.f_0m0_linear(q_p)) / qnnn.d_0m0
                              :-(q_p[n] - qnnn.f_0p0_linear(q_p)) / qnnn.d_0p0;
#ifdef P4_TO_P8
          double Qz = nz[n]>0 ? (q_p[n] - qnnn.f_00m_linear(q_p)) / qnnn.d_00m
                              :-(q_p[n] - qnnn.f_00p_linear(q_p)) / qnnn.d_00p;
#endif

          tmp_p[n] = q_p[n] - (SUMD(nx[n]*Qx, ny[n]*Qy, nz[n]*Qz) - qn[n])*dt;
        }
      }

      if (map_idx == 0) { // initiate the communication
        ierr = VecGhostUpdateBegin(tmp, INSERT_VALUES, SCATTER_FORWARD); CHKERRXX(ierr);
      } else { // end update communication
        ierr = VecGhostUpdateEnd  (tmp, INSERT_VALUES, SCATTER_FORWARD); CHKERRXX(ierr);
      }
    }

    ierr = VecRestoreArray(q  , &q_p  ); CHKERRXX(ierr);
    ierr = VecRestoreArray(tmp, &tmp_p); CHKERRXX(ierr);

    // swaping pointers instead of physically copying data
    Vec swap_tmp = tmp; tmp = q; q = swap_tmp;
  }

  // transfer data from temporary variable if there was an odd number of pointer swaps
  if (iterations%2 == 1) {
    Vec swap_tmp = tmp; tmp = q; q = swap_tmp;
    VecCopyGhost(tmp, q);
  }

  ierr = VecDestroy(tmp); CHKERRXX(ierr);

  // clean up and restore pointers
  if(order>=1) {
    EXECD( ierr = VecRestoreArray(qx, &qx_p); CHKERRXX(ierr),
           ierr = VecRestoreArray(qy, &qy_p); CHKERRXX(ierr),
           ierr = VecRestoreArray(qz, &qz_p); CHKERRXX(ierr) );

    if (q_d == NULL) {
      EXECD( ierr = VecDestroy(qx); CHKERRXX(ierr),
             ierr = VecDestroy(qy); CHKERRXX(ierr),
             ierr = VecDestroy(qz); CHKERRXX(ierr) );
    }
  }

  if (order == 2 && q_dd == NULL) {
    EXECD( ierr = VecRestoreArray(qxx, &qxx_p); CHKERRXX(ierr),
           ierr = VecRestoreArray(qyy, &qyy_p); CHKERRXX(ierr),
           ierr = VecRestoreArray(qzz, &qzz_p); CHKERRXX(ierr) );

    if (q_dd == NULL) {
      ierr = VecDestroy(qxx); CHKERRXX(ierr);
      ierr = VecDestroy(qxy); CHKERRXX(ierr);
      ierr = VecDestroy(qyy); CHKERRXX(ierr);
#ifdef P4_TO_P8
      ierr = VecDestroy(qyz); CHKERRXX(ierr);
      ierr = VecDestroy(qzz); CHKERRXX(ierr);
      ierr = VecDestroy(qzx); CHKERRXX(ierr);
#endif
    }
  }

  ierr = VecRestoreArray(phi, &phi_p); CHKERRXX(ierr);

  if (mask != NULL) {
    ierr = VecRestoreArray(mask, &mask_p); CHKERRXX(ierr);
  }

  if (normal != NULL) {
    EXECD( ierr = VecRestoreArray(normal[0], &nx); CHKERRXX(ierr),
           ierr = VecRestoreArray(normal[1], &ny); CHKERRXX(ierr),
           ierr = VecRestoreArray(normal[2], &nz); CHKERRXX(ierr) );
  } else {
    EXECD( delete[] nx,
           delete[] ny,
           delete[] nz );
  }

  ierr = PetscLogEventEnd(log_my_p4est_level_set_extend_over_interface_TVD, phi, q, 0, 0); CHKERRXX(ierr);
}

void my_p4est_level_set_t::extend_Over_Interface_TVD_not_parallel(Vec phi, Vec q, int iterations, int order) const
{
  PetscErrorCode ierr;

  double *phi_p;
  ierr = VecGetArray(phi, &phi_p); CHKERRXX(ierr);

  Vec qn, qnn;
  double *q_p, *qn_p, *qnn_p;
  Vec b_qn_well_defined;
  Vec b_qnn_well_defined;
  double *b_qn_well_defined_p;
  double *b_qnn_well_defined_p;

  /* compute the normals */
  std::vector<double> nx(nodes->num_owned_indeps);
  std::vector<double> ny(nodes->num_owned_indeps);
#ifdef P4_TO_P8
  std::vector<double> nz(nodes->num_owned_indeps);
#endif

  quad_neighbor_nodes_of_node_t qnnn;
  for(p4est_locidx_t n = 0; n < nodes->num_owned_indeps; ++n)
  {
    ngbd->get_neighbors(n, qnnn);
    qnnn.gradient(phi_p, DIM(nx[n], ny[n], nz[n]));
    double norm = sqrt(SUMD(nx[n]*nx[n], ny[n]*ny[n], nz[n]*nz[n]));

    if(norm > EPS)
    {
      nx[n] /= norm;
      ny[n] /= norm;
#ifdef P4_TO_P8
      nz[n] /= norm;
#endif
    }
    else
    {
      nx[n] = 0.0;
      ny[n] = 0.0;
#ifdef P4_TO_P8
      nz[n] = 0.0;
#endif
    }
  }

  ierr = VecGetArray(q , &q_p) ; CHKERRXX(ierr);

  /* initialize qn */
  if(order >= 1)
  {
    ierr = VecDuplicate(phi, &qn); CHKERRXX(ierr);
    ierr = VecDuplicate(phi, &b_qn_well_defined ); CHKERRXX(ierr);

    ierr = VecGetArray(qn, &qn_p); CHKERRXX(ierr);
    ierr = VecGetArray(b_qn_well_defined, &b_qn_well_defined_p); CHKERRXX(ierr);

    for(p4est_locidx_t n = 0; n < nodes->num_owned_indeps; ++n)
    {
      ngbd->get_neighbors(n, qnnn);
      if(phi_p[qnnn.node_000] < -EPS &&
     #ifdef P4_TO_P8
           (phi_p[qnnn.node_m00_mm] < -EPS || fabs(qnnn.d_m00_p0) < EPS || fabs(qnnn.d_m00_0p) < EPS) &&
           (phi_p[qnnn.node_m00_mp] < -EPS || fabs(qnnn.d_m00_p0) < EPS || fabs(qnnn.d_m00_0m) < EPS) &&
           (phi_p[qnnn.node_m00_pm] < -EPS || fabs(qnnn.d_m00_m0) < EPS || fabs(qnnn.d_m00_0p) < EPS) &&
           (phi_p[qnnn.node_m00_pp] < -EPS || fabs(qnnn.d_m00_m0) < EPS || fabs(qnnn.d_m00_0m) < EPS) &&

           (phi_p[qnnn.node_p00_mm] < -EPS || fabs(qnnn.d_p00_p0) < EPS || fabs(qnnn.d_p00_0p) < EPS) &&
           (phi_p[qnnn.node_p00_mp] < -EPS || fabs(qnnn.d_p00_p0) < EPS || fabs(qnnn.d_p00_0m) < EPS) &&
           (phi_p[qnnn.node_p00_pm] < -EPS || fabs(qnnn.d_p00_m0) < EPS || fabs(qnnn.d_p00_0p) < EPS) &&
           (phi_p[qnnn.node_p00_pp] < -EPS || fabs(qnnn.d_p00_m0) < EPS || fabs(qnnn.d_p00_0m) < EPS) &&

           (phi_p[qnnn.node_0m0_mm] < -EPS || fabs(qnnn.d_0m0_p0) < EPS || fabs(qnnn.d_0m0_0p) < EPS) &&
           (phi_p[qnnn.node_0m0_mp] < -EPS || fabs(qnnn.d_0m0_p0) < EPS || fabs(qnnn.d_0m0_0m) < EPS) &&
           (phi_p[qnnn.node_0m0_pm] < -EPS || fabs(qnnn.d_0m0_m0) < EPS || fabs(qnnn.d_0m0_0p) < EPS) &&
           (phi_p[qnnn.node_0m0_pp] < -EPS || fabs(qnnn.d_0m0_m0) < EPS || fabs(qnnn.d_0m0_0m) < EPS) &&

           (phi_p[qnnn.node_0p0_mm] < -EPS || fabs(qnnn.d_0p0_p0) < EPS || fabs(qnnn.d_0p0_0p) < EPS) &&
           (phi_p[qnnn.node_0p0_mp] < -EPS || fabs(qnnn.d_0p0_p0) < EPS || fabs(qnnn.d_0p0_0m) < EPS) &&
           (phi_p[qnnn.node_0p0_pm] < -EPS || fabs(qnnn.d_0p0_m0) < EPS || fabs(qnnn.d_0p0_0p) < EPS) &&
           (phi_p[qnnn.node_0p0_pp] < -EPS || fabs(qnnn.d_0p0_m0) < EPS || fabs(qnnn.d_0p0_0m) < EPS) &&

           (phi_p[qnnn.node_00m_mm] < -EPS || fabs(qnnn.d_00m_p0) < EPS || fabs(qnnn.d_00m_0p) < EPS) &&
           (phi_p[qnnn.node_00m_mp] < -EPS || fabs(qnnn.d_00m_p0) < EPS || fabs(qnnn.d_00m_0m) < EPS) &&
           (phi_p[qnnn.node_00m_pm] < -EPS || fabs(qnnn.d_00m_m0) < EPS || fabs(qnnn.d_00m_0p) < EPS) &&
           (phi_p[qnnn.node_00m_pp] < -EPS || fabs(qnnn.d_00m_m0) < EPS || fabs(qnnn.d_00m_0m) < EPS) &&

           (phi_p[qnnn.node_00p_mm] < -EPS || fabs(qnnn.d_00p_p0) < EPS || fabs(qnnn.d_00p_0p) < EPS) &&
           (phi_p[qnnn.node_00p_mp] < -EPS || fabs(qnnn.d_00p_p0) < EPS || fabs(qnnn.d_00p_0m) < EPS) &&
           (phi_p[qnnn.node_00p_pm] < -EPS || fabs(qnnn.d_00p_m0) < EPS || fabs(qnnn.d_00p_0p) < EPS) &&
           (phi_p[qnnn.node_00p_pp] < -EPS || fabs(qnnn.d_00p_m0) < EPS || fabs(qnnn.d_00p_0m) < EPS)
     #else
           (phi_p[qnnn.node_m00_mm] < -EPS || fabs(qnnn.d_m00_p0) < EPS) &&
           (phi_p[qnnn.node_m00_pm] < -EPS || fabs(qnnn.d_m00_m0) < EPS) &&
           (phi_p[qnnn.node_p00_mm] < -EPS || fabs(qnnn.d_p00_p0) < EPS) &&
           (phi_p[qnnn.node_p00_pm] < -EPS || fabs(qnnn.d_p00_m0) < EPS) &&
           (phi_p[qnnn.node_0m0_mm] < -EPS || fabs(qnnn.d_0m0_p0) < EPS) &&
           (phi_p[qnnn.node_0m0_pm] < -EPS || fabs(qnnn.d_0m0_m0) < EPS) &&
           (phi_p[qnnn.node_0p0_mm] < -EPS || fabs(qnnn.d_0p0_p0) < EPS) &&
           (phi_p[qnnn.node_0p0_pm] < -EPS || fabs(qnnn.d_0p0_m0) < EPS)
     #endif
           )
      {
        b_qn_well_defined_p[n] = true;
        double grad_q[P4EST_DIM]; qnnn.gradient(q_p, DIM(grad_q[0], grad_q[1], grad_q[2]));
        qn_p[n] = SUMD(nx[n]*grad_q[0], ny[n]*grad_q[1], nz[n]*grad_q[2]);
      }
      else
      {
        b_qn_well_defined_p[n] = false;
        qn_p[n] = 0.0;
      }
    }

    ierr = VecRestoreArray(qn, &qn_p); CHKERRXX(ierr);
    ierr = VecRestoreArray(b_qn_well_defined, &b_qn_well_defined_p); CHKERRXX(ierr);

    ierr = VecGhostUpdateBegin(b_qn_well_defined, INSERT_VALUES, SCATTER_FORWARD); CHKERRXX(ierr);
    ierr = VecGhostUpdateEnd  (b_qn_well_defined, INSERT_VALUES, SCATTER_FORWARD); CHKERRXX(ierr);

    ierr = VecGhostUpdateBegin(qn, INSERT_VALUES, SCATTER_FORWARD); CHKERRXX(ierr);
    ierr = VecGhostUpdateEnd  (qn, INSERT_VALUES, SCATTER_FORWARD); CHKERRXX(ierr);
  }


  /* initialize qnn */
  if(order == 2)
  {
    ierr = VecDuplicate(phi, &qnn ); CHKERRXX(ierr);
    ierr = VecDuplicate(phi, &b_qnn_well_defined); CHKERRXX(ierr);

    ierr = VecGetArray(qn , &qn_p ); CHKERRXX(ierr);
    ierr = VecGetArray(qnn, &qnn_p); CHKERRXX(ierr);

    ierr = VecGetArray(b_qn_well_defined , &b_qn_well_defined_p ); CHKERRXX(ierr);
    ierr = VecGetArray(b_qnn_well_defined, &b_qnn_well_defined_p); CHKERRXX(ierr);

    for(p4est_locidx_t n = 0; n < nodes->num_owned_indeps; ++n)
    {
      ngbd->get_neighbors(n, qnnn);
      if(  b_qn_well_defined_p[qnnn.node_000] == true &&
     #ifdef P4_TO_P8
           (b_qn_well_defined_p[qnnn.node_m00_mm] == true || fabs(qnnn.d_m00_p0) < EPS || fabs(qnnn.d_m00_0p) < EPS) &&
           (b_qn_well_defined_p[qnnn.node_m00_mp] == true || fabs(qnnn.d_m00_p0) < EPS || fabs(qnnn.d_m00_0m) < EPS) &&
           (b_qn_well_defined_p[qnnn.node_m00_pm] == true || fabs(qnnn.d_m00_m0) < EPS || fabs(qnnn.d_m00_0p) < EPS) &&
           (b_qn_well_defined_p[qnnn.node_m00_pp] == true || fabs(qnnn.d_m00_m0) < EPS || fabs(qnnn.d_m00_0m) < EPS) &&

           (b_qn_well_defined_p[qnnn.node_p00_mm] == true || fabs(qnnn.d_p00_p0) < EPS || fabs(qnnn.d_p00_0p) < EPS) &&
           (b_qn_well_defined_p[qnnn.node_p00_mp] == true || fabs(qnnn.d_p00_p0) < EPS || fabs(qnnn.d_p00_0m) < EPS) &&
           (b_qn_well_defined_p[qnnn.node_p00_pm] == true || fabs(qnnn.d_p00_m0) < EPS || fabs(qnnn.d_p00_0p) < EPS) &&
           (b_qn_well_defined_p[qnnn.node_p00_pp] == true || fabs(qnnn.d_p00_m0) < EPS || fabs(qnnn.d_p00_0m) < EPS) &&

           (b_qn_well_defined_p[qnnn.node_0m0_mm] == true || fabs(qnnn.d_0m0_p0) < EPS || fabs(qnnn.d_0m0_0p) < EPS) &&
           (b_qn_well_defined_p[qnnn.node_0m0_mp] == true || fabs(qnnn.d_0m0_p0) < EPS || fabs(qnnn.d_0m0_0m) < EPS) &&
           (b_qn_well_defined_p[qnnn.node_0m0_pm] == true || fabs(qnnn.d_0m0_m0) < EPS || fabs(qnnn.d_0m0_0p) < EPS) &&
           (b_qn_well_defined_p[qnnn.node_0m0_pp] == true || fabs(qnnn.d_0m0_m0) < EPS || fabs(qnnn.d_0m0_0m) < EPS) &&

           (b_qn_well_defined_p[qnnn.node_0p0_mm] == true || fabs(qnnn.d_0p0_p0) < EPS || fabs(qnnn.d_0p0_0p) < EPS) &&
           (b_qn_well_defined_p[qnnn.node_0p0_mp] == true || fabs(qnnn.d_0p0_p0) < EPS || fabs(qnnn.d_0p0_0m) < EPS) &&
           (b_qn_well_defined_p[qnnn.node_0p0_pm] == true || fabs(qnnn.d_0p0_m0) < EPS || fabs(qnnn.d_0p0_0p) < EPS) &&
           (b_qn_well_defined_p[qnnn.node_0p0_pp] == true || fabs(qnnn.d_0p0_m0) < EPS || fabs(qnnn.d_0p0_0m) < EPS) &&

           (b_qn_well_defined_p[qnnn.node_00m_mm] == true || fabs(qnnn.d_00m_p0) < EPS || fabs(qnnn.d_00m_0p) < EPS) &&
           (b_qn_well_defined_p[qnnn.node_00m_mp] == true || fabs(qnnn.d_00m_p0) < EPS || fabs(qnnn.d_00m_0m) < EPS) &&
           (b_qn_well_defined_p[qnnn.node_00m_pm] == true || fabs(qnnn.d_00m_m0) < EPS || fabs(qnnn.d_00m_0p) < EPS) &&
           (b_qn_well_defined_p[qnnn.node_00m_pp] == true || fabs(qnnn.d_00m_m0) < EPS || fabs(qnnn.d_00m_0m) < EPS) &&

           (b_qn_well_defined_p[qnnn.node_00p_mm] == true || fabs(qnnn.d_00p_p0) < EPS || fabs(qnnn.d_00p_0p) < EPS) &&
           (b_qn_well_defined_p[qnnn.node_00p_mp] == true || fabs(qnnn.d_00p_p0) < EPS || fabs(qnnn.d_00p_0m) < EPS) &&
           (b_qn_well_defined_p[qnnn.node_00p_pm] == true || fabs(qnnn.d_00p_m0) < EPS || fabs(qnnn.d_00p_0p) < EPS) &&
           (b_qn_well_defined_p[qnnn.node_00p_pp] == true || fabs(qnnn.d_00p_m0) < EPS || fabs(qnnn.d_00p_0m) < EPS)
     #else
           (b_qn_well_defined_p[qnnn.node_m00_mm] == true || fabs(qnnn.d_m00_p0) < EPS) &&
           (b_qn_well_defined_p[qnnn.node_m00_pm] == true || fabs(qnnn.d_m00_m0) < EPS) &&
           (b_qn_well_defined_p[qnnn.node_p00_mm] == true || fabs(qnnn.d_p00_p0) < EPS) &&
           (b_qn_well_defined_p[qnnn.node_p00_pm] == true || fabs(qnnn.d_p00_m0) < EPS) &&
           (b_qn_well_defined_p[qnnn.node_0m0_mm] == true || fabs(qnnn.d_0m0_p0) < EPS) &&
           (b_qn_well_defined_p[qnnn.node_0m0_pm] == true || fabs(qnnn.d_0m0_m0) < EPS) &&
           (b_qn_well_defined_p[qnnn.node_0p0_mm] == true || fabs(qnnn.d_0p0_p0) < EPS) &&
           (b_qn_well_defined_p[qnnn.node_0p0_pm] == true || fabs(qnnn.d_0p0_m0) < EPS)
     #endif
           )


      {
        b_qnn_well_defined_p[n] = true;
        double grad_qn[P4EST_DIM]; qnnn.gradient(qn_p, DIM(grad_qn[0], grad_qn[1], grad_qn[2]));
        qnn_p[n] = SUMD(nx[n]*grad_qn[0], ny[n]*grad_qn[1], nz[n]*grad_qn[2]);;
      }
      else
      {
        b_qnn_well_defined_p[n] = false;
        qnn_p[n] = 0.0;
      }
    }

    ierr = VecRestoreArray(qn , &qn_p ); CHKERRXX(ierr);
    ierr = VecRestoreArray(qnn, &qnn_p); CHKERRXX(ierr);

    ierr = VecRestoreArray(b_qn_well_defined , &b_qn_well_defined_p ); CHKERRXX(ierr);
    ierr = VecRestoreArray(b_qnn_well_defined, &b_qnn_well_defined_p); CHKERRXX(ierr);

    ierr = VecGhostUpdateBegin(b_qnn_well_defined, INSERT_VALUES, SCATTER_FORWARD); CHKERRXX(ierr);
    ierr = VecGhostUpdateEnd  (b_qnn_well_defined, INSERT_VALUES, SCATTER_FORWARD); CHKERRXX(ierr);

    ierr = VecGhostUpdateBegin(qnn, INSERT_VALUES, SCATTER_FORWARD); CHKERRXX(ierr);
    ierr = VecGhostUpdateEnd  (qnn, INSERT_VALUES, SCATTER_FORWARD); CHKERRXX(ierr);
  }

  /* extrapolate qnn */
  if(order == 2)
  {
    ierr = VecGetArray(b_qnn_well_defined, &b_qnn_well_defined_p); CHKERRXX(ierr);
    for(int it = 0; it < iterations; ++it)
    {
      ierr = VecGetArray(qnn, &qnn_p); CHKERRXX(ierr);

      for(p4est_locidx_t n = 0; n < nodes->num_owned_indeps; ++n)
      {
        if(!b_qnn_well_defined_p[n])
        {
          ngbd->get_neighbors(n, qnnn);
          double dt = MIN(fabs(qnnn.d_m00), fabs(qnnn.d_p00) );
          dt  =  MIN(dt, fabs(qnnn.d_0m0), fabs(qnnn.d_0p0) );
#ifdef P4_TO_P8
          dt  =  MIN(dt, fabs(qnnn.d_00m), fabs(qnnn.d_00p) );
#endif
          dt /= ((double) P4EST_DIM);

          /* first order one sided derivative */
          double qnnx = nx[n] > 0.0 ? (qnn_p[n] - qnnn.f_m00_linear(qnn_p)) / qnnn.d_m00
                                    : (qnnn.f_p00_linear(qnn_p) - qnn_p[n]) / qnnn.d_p00;
          double qnny = ny[n] > 0.0 ? (qnn_p[n] - qnnn.f_0m0_linear(qnn_p)) / qnnn.d_0m0
                                    : (qnnn.f_0p0_linear(qnn_p) - qnn_p[n]) / qnnn.d_0p0;
#ifdef P4_TO_P8
          double qnnz = nz[n] > 0.0 ? (qnn_p[n] - qnnn.f_00m_linear(qnn_p)) / qnnn.d_00m
                                    : (qnnn.f_00p_linear(qnn_p) - qnn_p[n]) / qnnn.d_00p;
#endif

          qnn_p[n] -= (dt*(SUMD(nx[n]*qnnx, ny[n]*qnny, nz[n]*qnnz)));
        }
      }
      ierr = VecRestoreArray(qnn, &qnn_p); CHKERRXX(ierr);

      ierr = VecGhostUpdateBegin(qnn, INSERT_VALUES, SCATTER_FORWARD); CHKERRXX(ierr);
      ierr = VecGhostUpdateEnd  (qnn, INSERT_VALUES, SCATTER_FORWARD); CHKERRXX(ierr);
    }
    ierr = VecRestoreArray(b_qnn_well_defined, &b_qnn_well_defined_p); CHKERRXX(ierr);
  }

  /* extrapolate qn */
  if(order >= 1)
  {
    if(order == 2) { ierr = VecGetArray(qnn, &qnn_p); CHKERRXX(ierr); }
    ierr = VecGetArray(b_qn_well_defined, &b_qn_well_defined_p); CHKERRXX(ierr);

    for(int it = 0; it < iterations; ++it)
    {
      ierr = VecGetArray(qn , &qn_p ); CHKERRXX(ierr);

      for(p4est_locidx_t n = 0; n < nodes->num_owned_indeps; ++n)
      {
        if(!b_qn_well_defined_p[n])
        {
          ngbd->get_neighbors(n, qnnn);
          double dt = MIN(fabs(qnnn.d_m00), fabs(qnnn.d_p00) );
          dt  =  MIN(dt, fabs(qnnn.d_0m0), fabs(qnnn.d_0p0) );
#ifdef P4_TO_P8
          dt  =  MIN(dt, fabs(qnnn.d_00m), fabs(qnnn.d_00p) );
#endif
          dt /= ((double) P4EST_DIM);

          /* first order one sided derivative */
          double qnx = nx[n] > 0.0 ? (qn_p[n] - qnnn.f_m00_linear(qn_p)) / qnnn.d_m00
                                   : (qnnn.f_p00_linear(qn_p) - qn_p[n]) / qnnn.d_p00;
          double qny = ny[n] > 0.0 ? (qn_p[n] - qnnn.f_0m0_linear(qn_p)) / qnnn.d_0m0
                                   : (qnnn.f_0p0_linear(qn_p) - qn_p[n]) / qnnn.d_0p0;
#ifdef P4_TO_P8
          double qnz = nz[n] > 0.0 ? (qn_p[n] - qnnn.f_00m_linear(qn_p)) / qnnn.d_00m
                                   : (qnnn.f_00p_linear(qn_p) - qn_p[n]) / qnnn.d_00p;
#endif

          qn_p[n] -= (dt*(SUMD(nx[n]*qnx, ny[n]*qny, nz[n]*qnz)) - (order == 2 ? dt*qnn_p[n] : 0.0));
        }
      }
      ierr = VecRestoreArray(qn, &qn_p); CHKERRXX(ierr);

      ierr = VecGhostUpdateBegin(qn, INSERT_VALUES, SCATTER_FORWARD); CHKERRXX(ierr);
      ierr = VecGhostUpdateEnd  (qn, INSERT_VALUES, SCATTER_FORWARD); CHKERRXX(ierr);
    }

    ierr = VecRestoreArray(b_qn_well_defined, &b_qn_well_defined_p); CHKERRXX(ierr);
    if(order == 2) { ierr = VecRestoreArray(qnn, &qnn_p); CHKERRXX(ierr); }
  }
  ierr = VecRestoreArray(q, &q_p); CHKERRXX(ierr);

  if(order >= 1) { ierr = VecDestroy(b_qn_well_defined ); CHKERRXX(ierr); }
  if(order == 2) { ierr = VecDestroy(b_qnn_well_defined); CHKERRXX(ierr); }

  /* extrapolate q */
  Vec qxx, qyy;
  double *qxx_p, *qyy_p;
  ierr = VecCreateGhostNodes(p4est, nodes, &qxx); CHKERRXX(ierr);
  ierr = VecCreateGhostNodes(p4est, nodes, &qyy); CHKERRXX(ierr);
#ifdef P4_TO_P8
  Vec qzz;
  double *qzz_p;
  ierr = VecCreateGhostNodes(p4est, nodes, &qzz); CHKERRXX(ierr);
#endif

  if(order >= 1) { ierr = VecGetArray(qn, &qn_p); CHKERRXX(ierr); }

  for(int it = 0; it < iterations; ++it)
  {
    ngbd->second_derivatives_central(q, DIM(qxx, qyy, qzz));

    ierr = VecGetArray(qxx, &qxx_p); CHKERRXX(ierr);
    ierr = VecGetArray(qyy, &qyy_p); CHKERRXX(ierr);
#ifdef P4_TO_P8
    ierr = VecGetArray(qzz, &qzz_p); CHKERRXX(ierr);
#endif

    ierr = VecGetArray(q  , &q_p  ); CHKERRXX(ierr);

    for(p4est_locidx_t n = 0; n < nodes->num_owned_indeps; ++n)
    {
      if(phi_p[n] > -EPS)
      {
        ngbd->get_neighbors(n, qnnn);
        double dt = MIN(fabs(qnnn.d_m00), fabs(qnnn.d_p00) );
        dt  =  MIN(dt, fabs(qnnn.d_0m0), fabs(qnnn.d_0p0) );
#ifdef P4_TO_P8
        dt  =  MIN(dt, fabs(qnnn.d_00m), fabs(qnnn.d_00p) );
#endif
        dt /= ((double) P4EST_DIM);

        /* first order one sided derivatives */
        double qx = nx[n] > 0.0 ? (q_p[n] - qnnn.f_m00_linear(q_p)) / qnnn.d_m00
                                : (qnnn.f_p00_linear(q_p) - q_p[n]) / qnnn.d_p00;
        double qy = ny[n] > 0.0 ? (q_p[n] - qnnn.f_0m0_linear(q_p)) / qnnn.d_0m0
                                : (qnnn.f_0p0_linear(q_p) - q_p[n]) / qnnn.d_0p0;
#ifdef P4_TO_P8
        double qz = nz[n] > 0.0 ? (q_p[n] - qnnn.f_00m_linear(q_p)) / qnnn.d_00m
                                : (qnnn.f_00p_linear(q_p) - q_p[n]) / qnnn.d_00p;
#endif

        /* second order derivatives */
        double qxx_m00 = qnnn.f_m00_linear(qxx_p);
        double qxx_p00 = qnnn.f_p00_linear(qxx_p);
        double qyy_0m0 = qnnn.f_0m0_linear(qyy_p);
        double qyy_0p0 = qnnn.f_0p0_linear(qyy_p);
#ifdef P4_TO_P8
        double qzz_00m = qnnn.f_00m_linear(qzz_p);
        double qzz_00p = qnnn.f_00p_linear(qzz_p);
#endif

        /* minmod operation */
        qxx_m00 = qxx_p[n]*qxx_m00 < 0.0 ? 0.0 : (fabs(qxx_p[n]) < fabs(qxx_m00) ? qxx_p[n] : qxx_m00);
        qxx_p00 = qxx_p[n]*qxx_p00 < 0.0 ? 0.0 : (fabs(qxx_p[n]) < fabs(qxx_p00) ? qxx_p[n] : qxx_p00);
        qyy_0m0 = qyy_p[n]*qyy_0m0 < 0.0 ? 0.0 : (fabs(qyy_p[n]) < fabs(qyy_0m0) ? qyy_p[n] : qyy_0m0);
        qyy_0p0 = qyy_p[n]*qyy_0p0 < 0.0 ? 0.0 : (fabs(qyy_p[n]) < fabs(qyy_0p0) ? qyy_p[n] : qyy_0p0);
#ifdef P4_TO_P8
        qzz_00m = qzz_p[n]*qzz_00m < 0.0 ? 0.0 : (fabs(qzz_p[n]) < fabs(qzz_00m) ? qzz_p[n] : qzz_00m);
        qzz_00p = qzz_p[n]*qzz_00p < 0.0 ? 0.0 : (fabs(qzz_p[n]) < fabs(qzz_00p) ? qzz_p[n] : qzz_00p);
#endif

        if(nx[n] < 0.0) qx -= .5*qnnn.d_p00*qxx_p00;
        else            qx += .5*qnnn.d_m00*qxx_m00;
        if(ny[n] < 0.0) qy -= .5*qnnn.d_0p0*qyy_0p0;
        else            qy += .5*qnnn.d_0m0*qyy_0m0;
#ifdef P4_TO_P8
        if(nz[n] < 0.0) qz -= .5*qnnn.d_00p*qzz_00p;
        else            qz += .5*qnnn.d_00m*qzz_00m;
#endif

        q_p[n] -= (dt*(SUMD(nx[n]*qx, ny[n]*qy, nz[n]*qz)) - (order >= 1 ? dt*qn_p[n] : 0.0));
      }
    }

    ierr = VecRestoreArray(qxx, &qxx_p); CHKERRXX(ierr);
    ierr = VecRestoreArray(qyy, &qyy_p); CHKERRXX(ierr);
#ifdef P4_TO_P8
    ierr = VecRestoreArray(qzz, &qzz_p); CHKERRXX(ierr);
#endif
    ierr = VecRestoreArray(q  , &q_p  ); CHKERRXX(ierr);

    ierr = VecGhostUpdateBegin(q, INSERT_VALUES, SCATTER_FORWARD); CHKERRXX(ierr);
    ierr = VecGhostUpdateEnd  (q, INSERT_VALUES, SCATTER_FORWARD); CHKERRXX(ierr);
  }

  if (order >= 1) {
    ierr = VecRestoreArray(qn, &qn_p); CHKERRXX(ierr);
    ierr = VecDestroy(qn); CHKERRXX(ierr);
    ierr = VecDestroy(b_qn_well_defined); CHKERRXX(ierr);
  }
  if (order == 2) {
    ierr = VecDestroy(qnn); CHKERRXX(ierr);
    ierr = VecDestroy(b_qnn_well_defined); CHKERRXX(ierr);
  }

  ierr = VecRestoreArray(phi, &phi_p); CHKERRXX(ierr);

  ierr = VecDestroy(qxx); CHKERRXX(ierr);
  ierr = VecDestroy(qyy); CHKERRXX(ierr);
#ifdef P4_TO_P8
  ierr = VecDestroy(qzz); CHKERRXX(ierr);
#endif
}

void my_p4est_level_set_t::extend_from_interface_to_whole_domain_TVD_one_iteration(const std::vector<int>& map, const double *phi_p, const double* grad_phi_p,
                                                                                   double *q_out_p,
                                                                                   const double *q_p, const double *qxxyyzz_p[P4EST_DIM],
                                                                                   std::vector<double>& qi_m00, std::vector<double>& qi_p00,
                                                                                   std::vector<double>& qi_0m0, std::vector<double>& qi_0p0,
                                                                                   #ifdef P4_TO_P8
                                                                                   std::vector<double>& qi_00m, std::vector<double>& qi_00p,
                                                                                   #endif
                                                                                   std::vector<double>& s_m00 , std::vector<double>& s_p00,
                                                                                   std::vector<double>& s_0m0 , std::vector<double>& s_0p0,
                                                                                   #ifdef P4_TO_P8
                                                                                   std::vector<double>& s_00m , std::vector<double>& s_00p,
                                                                                   #endif
                                                                                   const u_int& blocksize) const
{
  quad_neighbor_nodes_of_node_t qnnn;
  for(size_t n_map = 0; n_map < map.size(); ++n_map)
  {
    p4est_locidx_t n = map[n_map];
    if(fabs(phi_p[n]) < zero_distance_threshold)
    {
      for (u_int k = 0; k < blocksize; ++k)
        q_out_p[blocksize*n + k] = q_p[blocksize*n + k]; // you're literally on the interface so move on
      continue;
    }
    ngbd->get_neighbors(n, qnnn);
    //---------------------------------------------------------------------
    // Neighborhood information
    //---------------------------------------------------------------------
    double p_000, p_m00, p_p00, p_0m0, p_0p0 ONLY3D(COMMA p_00m COMMA p_00p);
    std::vector<double> q_000(blocksize), q_m00(blocksize), q_p00(blocksize), q_0m0(blocksize), q_0p0(blocksize) ONLY3D(COMMA q_00m(blocksize) COMMA q_00p(blocksize));
    qnnn.ngbd_with_quadratic_interpolation(phi_p, p_000, p_m00, p_p00, p_0m0, p_0p0 ONLY3D(COMMA p_00m COMMA p_00p));
    if(blocksize > 1)
      qnnn.ngbd_with_quadratic_interpolation_all_components(&q_p, q_000.data(), q_m00.data(), q_p00.data(), q_0m0.data(), q_0p0.data() ONLY3D(COMMA q_00m.data() COMMA q_00p.data()), 1, blocksize);
    else
      qnnn.ngbd_with_quadratic_interpolation(&q_p, q_000.data(), q_m00.data(), q_p00.data(), q_0m0.data(), q_0p0.data() ONLY3D(COMMA q_00m.data() COMMA q_00p.data()), 1);

    double s_p00_ = qnnn.d_p00; double s_m00_ = qnnn.d_m00;
    double s_0p0_ = qnnn.d_0p0; double s_0m0_ = qnnn.d_0m0;
#ifdef P4_TO_P8
    double s_00p_ = qnnn.d_00p; double s_00m_ = qnnn.d_00m;
#endif

    if(p_000*p_m00 < 0.0) {
      s_m00_ = s_m00[n];
      for (u_int k = 0; k < blocksize; ++k)
        q_m00[k] = qi_m00[blocksize*n + k];
    }
    if(p_000*p_p00 < 0.0) {
      s_p00_ = s_p00[n];
      for (u_int k = 0; k < blocksize; ++k)
        q_p00[k] = qi_p00[blocksize*n + k];
    }
    if(p_000*p_0m0 < 0.0) {
      s_0m0_ = s_0m0[n];
      for (u_int k = 0; k < blocksize; ++k)
        q_0m0[k] = qi_0m0[blocksize*n + k];
    }
    if(p_000*p_0p0 < 0.0){
      s_0p0_ = s_0p0[n];
      for (u_int k = 0; k < blocksize; ++k)
        q_0p0[k] = qi_0p0[blocksize*n + k];
    }
#ifdef P4_TO_P8
    if(p_000*p_00m < 0.0){
      s_00m_ = s_00m[n];
      for (u_int k = 0; k < blocksize; ++k)
        q_00m[k] = qi_00m[blocksize*n + k];
    }
    if(p_000*p_00p < 0.0){
      s_00p_ = s_00p[n];
      for (u_int k = 0; k < blocksize; ++k)
        q_00p[k] = qi_00p[blocksize*n + k];
    }
#endif

//    double sgn = (p_000 > 0.0) ? 1.0 : -1.0;
    std::vector<double> qxxyyzz_000(P4EST_DIM*blocksize);
    std::vector<double> qxxyyzz_m00(P4EST_DIM*blocksize);
    std::vector<double> qxxyyzz_p00(P4EST_DIM*blocksize);
    std::vector<double> qxxyyzz_0m0(P4EST_DIM*blocksize);
    std::vector<double> qxxyyzz_0p0(P4EST_DIM*blocksize);
#ifdef P4_TO_P8
    std::vector<double> qxxyyzz_00m(P4EST_DIM*blocksize);
    std::vector<double> qxxyyzz_00p(P4EST_DIM*blocksize);
#endif
    if(blocksize > 1)
      qnnn.ngbd_with_quadratic_interpolation_all_components(qxxyyzz_p, qxxyyzz_000.data(), qxxyyzz_m00.data(), qxxyyzz_p00.data(), qxxyyzz_0m0.data(), qxxyyzz_0p0.data() ONLY3D(COMMA qxxyyzz_00m.data() COMMA qxxyyzz_00p.data()), P4EST_DIM, blocksize);
    else
      qnnn.ngbd_with_quadratic_interpolation(qxxyyzz_p, qxxyyzz_000.data(), qxxyyzz_m00.data(), qxxyyzz_p00.data(), qxxyyzz_0m0.data(), qxxyyzz_0p0.data() ONLY3D(COMMA qxxyyzz_00m.data() COMMA qxxyyzz_00p.data()), P4EST_DIM);

    //---------------------------------------------------------------------
    // Neumann boundary condition on the walls
    //---------------------------------------------------------------------
    p4est_indep_t *node = (p4est_indep_t*)sc_const_array_index(&nodes->indep_nodes, n);

    /* wall in the x direction */
    if     (is_node_xmWall(p4est, node)) { s_m00_ = s_p00_; for (u_int k = 0; k < blocksize; ++k) { q_m00[k] = q_p00[k]; qxxyyzz_000[blocksize*0 + k] = qxxyyzz_m00[blocksize*0 + k] = qxxyyzz_p00[blocksize*0 + k] = 0.0; } }
    else if(is_node_xpWall(p4est, node)) { s_p00_ = s_m00_; for (u_int k = 0; k < blocksize; ++k) { q_p00[k] = q_m00[k]; qxxyyzz_000[blocksize*0 + k] = qxxyyzz_m00[blocksize*0 + k] = qxxyyzz_p00[blocksize*0 + k] = 0.0; } }

    /* wall in the y direction */
    if     (is_node_ymWall(p4est, node)) { s_0m0_ = s_0p0_; for (u_int k = 0; k < blocksize; ++k) { q_0m0[k] = q_0p0[k]; qxxyyzz_000[blocksize*1 + k] = qxxyyzz_0m0[blocksize*1 + k] = qxxyyzz_0p0[blocksize*1 + k] = 0.0; } }
    else if(is_node_ypWall(p4est, node)) { s_0p0_ = s_0m0_; for (u_int k = 0; k < blocksize; ++k) { q_0p0[k] = q_0m0[k]; qxxyyzz_000[blocksize*1 + k] = qxxyyzz_0m0[blocksize*1 + k] = qxxyyzz_0p0[blocksize*1 + k] = 0.0; } }

#ifdef P4_TO_P8
    /* wall in the y direction */
    if     (is_node_zmWall(p4est, node)) { s_00m_ = s_00p_; for (u_int k = 0; k < blocksize; ++k) { q_00m[k] = q_00p[k]; qxxyyzz_000[blocksize*2 + k] = qxxyyzz_00m[blocksize*2 + k] = qxxyyzz_00p[blocksize*2 + k] = 0.0; } }
    else if(is_node_zpWall(p4est, node)) { s_00p_ = s_00m_; for (u_int k = 0; k < blocksize; ++k) { q_00p[k] = q_00m[k]; qxxyyzz_000[blocksize*2 + k] = qxxyyzz_00m[blocksize*2 + k] = qxxyyzz_00p[blocksize*2 + k] = 0.0; } }
#endif

    //---------------------------------------------------------------------
    // Upwind Scheme
    //---------------------------------------------------------------------
    double dt = MIN(s_m00_, s_p00_);
    dt = MIN(dt, s_0m0_, s_0p0_);
#ifdef P4_TO_P8
    dt = MIN(dt, s_00m_, s_00p_);
#endif
    dt /= ((double) P4EST_DIM);

    const double mag_grad_phi = sqrt(SUMD(SQR(grad_phi_p[P4EST_DIM*n]), SQR(grad_phi_p[P4EST_DIM*n + 1]), SQR(grad_phi_p[P4EST_DIM*n + 2])));
    const double nx = (mag_grad_phi > EPS ? (phi_p[n] < 0.0 ? -1.0 : +1.0)*grad_phi_p[P4EST_DIM*n + 0]/mag_grad_phi : 0.0);
    const double ny = (mag_grad_phi > EPS ? (phi_p[n] < 0.0 ? -1.0 : +1.0)*grad_phi_p[P4EST_DIM*n + 1]/mag_grad_phi : 0.0);
#ifdef P4_TO_P8
    const double nz = (mag_grad_phi > EPS ? (phi_p[n] < 0.0 ? -1.0 : +1.0)*grad_phi_p[P4EST_DIM*n + 2]/mag_grad_phi : 0.0);
#endif

    //---------------------------------------------------------------------
    // Second order accurate One-Sided Differecing
    //---------------------------------------------------------------------
    for (u_int k = 0; k < blocksize; ++k) {
      double qxm = (q_000[k] - q_m00[k])/s_m00_ + 0.5*s_m00_*MINMOD(qxxyyzz_m00[blocksize*0 + k], qxxyyzz_000[blocksize*0 + k]);
      double qxp = (q_p00[k] - q_000[k])/s_p00_ - 0.5*s_p00_*MINMOD(qxxyyzz_p00[blocksize*0 + k], qxxyyzz_000[blocksize*0 + k]);
      double qym = (q_000[k] - q_0m0[k])/s_0m0_ + 0.5*s_0m0_*MINMOD(qxxyyzz_0m0[blocksize*1 + k], qxxyyzz_000[blocksize*1 + k]);
      double qyp = (q_0p0[k] - q_000[k])/s_0p0_ - 0.5*s_0p0_*MINMOD(qxxyyzz_0p0[blocksize*1 + k], qxxyyzz_000[blocksize*1 + k]);
#ifdef P4_TO_P8
      double qzm = (q_000[k] - q_00m[k])/s_00m_ + 0.5*s_00m_*MINMOD(qxxyyzz_00m[blocksize*2 + k], qxxyyzz_000[blocksize*2 + k]);
      double qzp = (q_00p[k] - q_000[k])/s_00p_ - 0.5*s_00p_*MINMOD(qxxyyzz_00p[blocksize*2 + k], qxxyyzz_000[blocksize*2 + k]);
#endif
      q_out_p[blocksize*n + k] = q_000[k] - dt*(SUMD(nx*(nx > 0.0 ? qxm : qxp), ny*(ny > 0.0 ? qym : qyp), nz*(nz > 0.0 ? qzm : qzp)));
    }
  }
}

void my_p4est_level_set_t::extend_from_interface_to_whole_domain_TVD(Vec phi, Vec qi, Vec q, int iterations, Vec mask, double band_zero, double band_smooth, double (*cf)(p4est_locidx_t, int, double),
                                                                     Vec grad_phi_in, const u_int& blocksize) const
{
  PetscErrorCode ierr;
  ierr = PetscLogEventBegin(log_my_p4est_level_set_extend_from_interface_TVD, phi, qi, q, 0); CHKERRXX(ierr);

  if (mask != NULL && cf != NULL) throw std::invalid_argument("No mask and cf simultaneously at the moment");

  P4EST_ASSERT(blocksize == 1 || (mask == NULL && cf == NULL)); // [Raphael:] I have augmented this for blocksize > 1. Since there is no documentation whatsoever for mask and/of cf, and I am no mind-reader, this is a restriction I had to enforce for my own sake

  /* find dx and dy smallest */
  splitting_criteria_t *data = (splitting_criteria_t*) p4est->user_pointer;
  const double dxyz_min[P4EST_DIM] = {DIM(tree_dimensions[0]/pow(2., (double) data->max_lvl), tree_dimensions[1]/pow(2., (double) data->max_lvl), tree_dimensions[2]/pow(2., (double) data->max_lvl))};
  const double dl = MAX(DIM(dxyz_min[0], dxyz_min[1], dxyz_min[2]));

  Vec qxxyyzz[P4EST_DIM];
  const double *qxxyyzz_p[P4EST_DIM];
  for (u_char dim = 0; dim < P4EST_DIM; ++dim) {
    ierr = VecCreateGhostNodesBlock(p4est, nodes, blocksize, &qxxyyzz[dim]); CHKERRXX(ierr);
  }
  compute_derivatives(qi, qxxyyzz, blocksize);

  Vec q1, q2;
  double *q1_p, *q2_p, *q_p, *qi_p, *phi_p;
  ierr = VecDuplicate(qi, &q1); CHKERRXX(ierr);
  ierr = VecDuplicate(qi, &q2); CHKERRXX(ierr);

  ierr = VecGetArray(qi, &qi_p); CHKERRXX(ierr);
  ierr = VecGetArray(q , &q_p); CHKERRXX(ierr);
  ierr = VecGetArray(q1, &q1_p); CHKERRXX(ierr);
  ierr = VecGetArray(q2, &q2_p); CHKERRXX(ierr);
  ierr = VecGetArray(phi, &phi_p); CHKERRXX(ierr);

  /* fetch or compute grad phi */
  Vec grad_phi = grad_phi_in;
  const bool grad_phi_was_constructed_locally = (grad_phi == NULL);
  if(grad_phi == NULL){
    ierr = VecCreateNoGhostNodesBlock(p4est, nodes, P4EST_DIM, &grad_phi); CHKERRXX(ierr);
    ngbd->first_derivatives_central(phi, grad_phi);
  }
  const double *grad_phi_p;
  ierr = VecGetArrayRead(grad_phi, &grad_phi_p); CHKERRXX(ierr);

  quad_neighbor_nodes_of_node_t qnnn;

  /* compute second order derivatives of phi for second order accurate location */
  Vec dxxyyzz[P4EST_DIM]; double *dxxyyzz_p[P4EST_DIM];
  for (u_char dim = 0; dim < P4EST_DIM; ++dim) {
    ierr = VecCreateGhostNodes(p4est, nodes, &dxxyyzz[dim]); CHKERRXX(ierr);
  }
  ierr = VecRestoreArray(phi, &phi_p); CHKERRXX(ierr);

  compute_derivatives(phi, dxxyyzz);

  ierr = VecGetArray(phi, &phi_p); CHKERRXX(ierr);
  for (u_char dim = 0; dim < P4EST_DIM; ++dim) {
    ierr = VecGetArray(dxxyyzz[dim], &dxxyyzz_p[dim]); CHKERRXX(ierr);
  }

  /* initialization of q */
  const std::vector<p4est_locidx_t>& layer_nodes = ngbd->get_layer_nodes();
  const std::vector<p4est_locidx_t>& local_nodes = ngbd->get_local_nodes();

  if (cf == NULL)
  {
    if (mask == NULL)
    {
      for(size_t n = 0; n < nodes->indep_nodes.elem_count; ++n)
        for (u_int k = 0; k < blocksize; ++k)
          q_p[blocksize*n + k] = fabs(phi_p[n]) < 1.5*dl ? qi_p[blocksize*n + k] : 0;
    } else {
      double *mask_p;
      ierr = VecGetArray(mask, &mask_p); CHKERRXX(ierr);
      for(size_t n = 0; n < nodes->indep_nodes.elem_count; ++n)
        for (u_int k = 0; k < blocksize; ++k)
          q_p[blocksize*n + k] = MAX(mask_p[n], fabs(phi_p[n])) < 1.5*dl ? qi_p[blocksize*n + k] : 0;
      ierr = VecRestoreArray(mask, &mask_p); CHKERRXX(ierr);
    }
  } else {
    for(size_t n = 0; n < nodes->indep_nodes.elem_count; ++n)
      for (u_int k = 0; k < blocksize; ++k)
        q_p[blocksize*n + k] = 0.0;
  }

  // first initialize the quantities at the interface (instead of doing it each time in the loop ...)
  // Raphael : this looks horrible and is probably fairly bad in case memory is tight:
  // --> my advice is to use maps linking (unordered) pairs of node indices to interface values instead
  // in order to keep that data to the bare minimum... (see structure which_interface_neighbor_t and
  // the corresponding maps in my_p4est_interface_manager_t for example of implementation/usage
  //
  // --> with appropriate such management, you would also have only one single blocking call in order to
  // interpolate the relevant interface values (instead of P4EST_FACES) --> better scalability
  std::vector<double> qi_m00(blocksize*nodes->num_owned_indeps);
  std::vector<double> qi_p00(blocksize*nodes->num_owned_indeps);
  std::vector<double> qi_0m0(blocksize*nodes->num_owned_indeps);
  std::vector<double> qi_0p0(blocksize*nodes->num_owned_indeps);
  std::vector<double> s_m00(nodes->num_owned_indeps);
  std::vector<double> s_p00(nodes->num_owned_indeps);
  std::vector<double> s_0m0(nodes->num_owned_indeps);
  std::vector<double> s_0p0(nodes->num_owned_indeps);

#ifdef P4_TO_P8
  std::vector<double> qi_00m(blocksize*nodes->num_owned_indeps);
  std::vector<double> qi_00p(blocksize*nodes->num_owned_indeps);
  std::vector<double> s_00m(nodes->num_owned_indeps);
  std::vector<double> s_00p(nodes->num_owned_indeps);
#endif

  my_p4est_interpolation_nodes_t interp_m00(ngbd); interp_m00.set_input(qi, DIM(qxxyyzz[0], qxxyyzz[1], qxxyyzz[2]), interpolation_on_interface, blocksize);
  my_p4est_interpolation_nodes_t interp_p00(ngbd); interp_p00.set_input(qi, DIM(qxxyyzz[0], qxxyyzz[1], qxxyyzz[2]), interpolation_on_interface, blocksize);
  my_p4est_interpolation_nodes_t interp_0m0(ngbd); interp_0m0.set_input(qi, DIM(qxxyyzz[0], qxxyyzz[1], qxxyyzz[2]), interpolation_on_interface, blocksize);
  my_p4est_interpolation_nodes_t interp_0p0(ngbd); interp_0p0.set_input(qi, DIM(qxxyyzz[0], qxxyyzz[1], qxxyyzz[2]), interpolation_on_interface, blocksize);
#ifdef P4_TO_P8
  my_p4est_interpolation_nodes_t interp_00m(ngbd); interp_00m.set_input(qi, DIM(qxxyyzz[0], qxxyyzz[1], qxxyyzz[2]), interpolation_on_interface, blocksize);
  my_p4est_interpolation_nodes_t interp_00p(ngbd); interp_00p.set_input(qi, DIM(qxxyyzz[0], qxxyyzz[1], qxxyyzz[2]), interpolation_on_interface, blocksize);
#endif

  my_p4est_interpolation_nodes_t interp_mask(ngbd); interp_mask.set_input(mask, linear);

  for(p4est_locidx_t n = 0; n < nodes->num_owned_indeps; ++n)
  {
    ngbd->get_neighbors(n, qnnn);
    double x = node_x_fr_n(n, p4est, nodes);
    double y = node_y_fr_n(n, p4est, nodes);
#ifdef P4_TO_P8
    double z = node_z_fr_n(n, p4est, nodes);
#endif

    double p_000, p_m00, p_p00, p_0m0, p_0p0;
#ifdef P4_TO_P8
    double p_00m, p_00p;
#endif
    qnnn.ngbd_with_quadratic_interpolation(phi_p, p_000, p_m00, p_p00, p_0m0, p_0p0 ONLY3D(COMMA p_00m COMMA p_00p));

    double s_p00_ = qnnn.d_p00; double s_m00_ = qnnn.d_m00;
    double s_0p0_ = qnnn.d_0p0; double s_0m0_ = qnnn.d_0m0;
#ifdef P4_TO_P8
    double s_00p_ = qnnn.d_00p; double s_00m_ = qnnn.d_00m;
#endif

    //---------------------------------------------------------------------
    // Second Order derivatives
    //---------------------------------------------------------------------
    double pxx_000 = dxxyyzz_p[0][n];
    double pyy_000 = dxxyyzz_p[1][n];
#ifdef P4_TO_P8
    double pzz_000 = dxxyyzz_p[2][n];
#endif
    double pxx_m00 = qnnn.f_m00_linear(dxxyyzz_p[0]);
    double pxx_p00 = qnnn.f_p00_linear(dxxyyzz_p[0]);
    double pyy_0m0 = qnnn.f_0m0_linear(dxxyyzz_p[1]);
    double pyy_0p0 = qnnn.f_0p0_linear(dxxyyzz_p[1]);
#ifdef P4_TO_P8
    double pzz_00m = qnnn.f_00m_linear(dxxyyzz_p[2]);
    double pzz_00p = qnnn.f_00p_linear(dxxyyzz_p[2]);
#endif
    double dist;

    if(p_000*p_m00 < 0.0)
    {
//      dist = interface_Location(0, s_m00_, p_000, p_m00);
      dist = interface_Location_With_Second_Order_Derivative(0, s_m00_, p_000, p_m00, pxx_000, pxx_m00);
      dist = MAX(dist, EPS);
      double xyz[] = { DIM(x - dist, y, z)};
      if (cf == NULL) interp_m00.add_point(n, xyz);
      else qi_m00[n] = (*cf)(n, dir::f_m00, dist);
      s_m00[n] = dist;
    }
    else
    {
      for (u_int k = 0; k < blocksize; ++k)
        qi_m00[blocksize*n + k] = qi_p[blocksize*n + k];
      s_m00[n] = s_m00_;
    }

    if(p_000*p_p00 < 0.0)
    {
//      dist = interface_Location(0, s_p00_, p_000, p_p00);
      dist = interface_Location_With_Second_Order_Derivative(0, s_p00_, p_000, p_p00, pxx_000, pxx_p00);
      dist = MAX(dist, EPS);
      double xyz[] = { DIM(x + dist, y, z)};
        if (cf == NULL) interp_p00.add_point(n, xyz);
        else qi_p00[n] = (*cf)(n, dir::f_p00, dist);
        s_p00[n] = dist;
    }
    else
    {
      for (u_int k = 0; k < blocksize; ++k)
        qi_p00[blocksize*n + k] = qi_p[blocksize*n + k];
      s_p00[n] = s_p00_;
    }

    if(p_000*p_0m0 < 0.0) {
//      dist = interface_Location(0, s_0m0_, p_000, p_0m0);
      dist = interface_Location_With_Second_Order_Derivative(0, s_0m0_, p_000, p_0m0, pyy_000, pyy_0m0);
      dist = MAX(dist, EPS);
      double xyz[] = { DIM(x, y - dist, z)};
        if (cf == NULL) interp_0m0.add_point(n, xyz);
        else qi_0m0[n] = (*cf)(n, dir::f_0m0, dist);
        s_0m0[n] = dist;
    }
    else
    {
      for (u_int k = 0; k < blocksize; ++k)
        qi_0m0[blocksize*n + k] = qi_p[blocksize*n + k];
      s_0m0[n] = s_0m0_;
    }

    if(p_000*p_0p0 < 0.0)
    {
//      dist = interface_Location(0, s_0p0_, p_000, p_0p0);
      dist = interface_Location_With_Second_Order_Derivative(0, s_0p0_, p_000, p_0p0, pyy_000, pyy_0p0);
      dist = MAX(dist, EPS);
      double xyz[] = { DIM(x, y + dist, z)};

        if (cf == NULL) interp_0p0.add_point(n, xyz);
        else qi_0p0[n] = (*cf)(n, dir::f_0p0, dist);
        s_0p0[n] = dist;
    }
    else
    {
      for (u_int k = 0; k < blocksize; ++k)
        qi_0p0[blocksize*n + k] = qi_p[blocksize*n + k];
      s_0p0[n] = s_0p0_;
    }

#ifdef P4_TO_P8
    if(p_000*p_00m < 0.0)
    {
      //      dist = interface_Location(0, s_00m_, p_000, p_00m);
      dist = interface_Location_With_Second_Order_Derivative(0, s_00m_, p_000, p_00m, pzz_000, pzz_00m);
      dist = MAX(dist, EPS);
      double xyz[] = { x, y, z - dist };

      if (cf == NULL) interp_00m.add_point(n, xyz);
      else qi_00m[n] = (*cf)(n, dir::f_00m, dist);
      s_00m[n] = dist;
    }
    else
    {
      for (u_int k = 0; k < blocksize; ++k)
        qi_00m[blocksize*n + k] = qi_p[blocksize*n + k];
      s_00m[n] = s_00m_;
    }

    if(p_000*p_00p < 0.0)
    {
      //      dist = interface_Location(0, s_00p_, p_000, p_00p);
      dist = interface_Location_With_Second_Order_Derivative(0, s_00p_, p_000, p_00p, pzz_000, pzz_00p);
      dist = MAX(dist, EPS);
      double xyz[] = { x, y, z + dist };

      if (cf == NULL) interp_00p.add_point(n, xyz);
      else qi_00p[n] = (*cf)(n, dir::f_00p, dist);
      s_00p[n] = dist;
    }
    else
    {
      for (u_int k = 0; k < blocksize; ++k)
        qi_00p[blocksize*n + k] = qi_p[blocksize*n + k];
      s_00p[n] = s_00p_;
    }
#endif
  }

  if (cf == NULL)
  {
    interp_m00.interpolate(qi_m00.data());
    interp_p00.interpolate(qi_p00.data());
    interp_0m0.interpolate(qi_0m0.data());
    interp_0p0.interpolate(qi_0p0.data());
#ifdef P4_TO_P8
    interp_00m.interpolate(qi_00m.data());
    interp_00p.interpolate(qi_00p.data());
#endif
  }

  if (mask != NULL)
  {
    std::vector<double> mask_m00(nodes->num_owned_indeps, 0); interp_m00.set_input(mask, linear); interp_m00.interpolate(mask_m00.data());
    std::vector<double> mask_p00(nodes->num_owned_indeps, 0); interp_p00.set_input(mask, linear); interp_p00.interpolate(mask_p00.data());

    std::vector<double> mask_0m0(nodes->num_owned_indeps, 0); interp_0m0.set_input(mask, linear); interp_0m0.interpolate(mask_0m0.data());
    std::vector<double> mask_0p0(nodes->num_owned_indeps, 0); interp_0p0.set_input(mask, linear); interp_0p0.interpolate(mask_0p0.data());
#ifdef P4_TO_P8
    std::vector<double> mask_00m(nodes->num_owned_indeps, 0); interp_00m.set_input(mask, linear); interp_00m.interpolate(mask_00m.data());
    std::vector<double> mask_00p(nodes->num_owned_indeps, 0); interp_00p.set_input(mask, linear); interp_00p.interpolate(mask_00p.data());
#endif

    double a = band_zero*dl;
    double b = band_smooth*dl;

    foreach_local_node(n, nodes)
    {
      ngbd->get_neighbors(n, qnnn);

      double p_000, p_m00, p_p00, p_0m0, p_0p0;
#ifdef P4_TO_P8
      double p_00m, p_00p;
#endif
      qnnn.ngbd_with_quadratic_interpolation(phi_p, p_000, p_m00, p_p00, p_0m0, p_0p0 ONLY3D(COMMA p_00m COMMA p_00p));

      if (p_000*p_m00 < 0.0) { qi_m00[n] *= 1. - smoothstep(1, (mask_m00[n] - a)/b); }
      if (p_000*p_p00 < 0.0) { qi_p00[n] *= 1. - smoothstep(1, (mask_p00[n] - a)/b); }

      if (p_000*p_0m0 < 0.0) { qi_0m0[n] *= 1. - smoothstep(1, (mask_0m0[n] - a)/b); }
      if (p_000*p_0p0 < 0.0) { qi_0p0[n] *= 1. - smoothstep(1, (mask_0p0[n] - a)/b); }
#ifdef P4_TO_P8
      if (p_000*p_00m < 0.0) { qi_00m[n] *= 1. - smoothstep(1, (mask_00m[n] - a)/b); }
      if (p_000*p_00p < 0.0) { qi_00p[n] *= 1. - smoothstep(1, (mask_00p[n] - a)/b); }
#endif
    }
  }

  for(int it = 0; it < iterations; ++it)
  {
    //---------------------------------------------------------------------
    // q1 = q - dt*sgn(phi)*n \cdot \nabla(q) by the Godunov scheme with ENO-2 and subcell resolution
    //---------------------------------------------------------------------

    compute_derivatives(q, qxxyyzz, blocksize);
    for (u_char dim = 0; dim < P4EST_DIM; ++dim) {
      ierr = VecGetArrayRead(qxxyyzz[dim], &qxxyyzz_p[dim]); CHKERRXX(ierr);
    }

    /* First do layer nodes */
    extend_from_interface_to_whole_domain_TVD_one_iteration(layer_nodes, phi_p, grad_phi_p,
                                                            q1_p,
                                                            q_p, qxxyyzz_p,
                                                            qi_m00, qi_p00,
                                                            qi_0m0, qi_0p0
                                                            ONLY3D(COMMA qi_00m COMMA qi_00p),
                                                            s_m00, s_p00,
                                                            s_0m0, s_0p0
                                                            ONLY3D(COMMA s_00m COMMA s_00p), blocksize);

    /* initiate communication for q1 */
    ierr = VecGhostUpdateBegin(q1, INSERT_VALUES, SCATTER_FORWARD); CHKERRXX(ierr);

    /* compute the local nodes */
    extend_from_interface_to_whole_domain_TVD_one_iteration(local_nodes, phi_p, grad_phi_p,
                                                            q1_p,
                                                            q_p, qxxyyzz_p,
                                                            qi_m00, qi_p00,
                                                            qi_0m0, qi_0p0
                                                            ONLY3D(COMMA qi_00m COMMA qi_00p),
                                                            s_m00, s_p00,
                                                            s_0m0, s_0p0
                                                            ONLY3D(COMMA s_00m COMMA s_00p), blocksize);

    /* finish communication for q1 */
    ierr = VecGhostUpdateEnd(q1, INSERT_VALUES, SCATTER_FORWARD); CHKERRXX(ierr);

    for (u_char dim = 0; dim < P4EST_DIM; ++dim) {
      ierr = VecRestoreArrayRead(qxxyyzz[dim], &qxxyyzz_p[dim]); CHKERRXX(ierr);
    }

    compute_derivatives(q1, qxxyyzz, blocksize);

    for (u_char dim = 0; dim < P4EST_DIM; ++dim) {
      ierr = VecGetArrayRead(qxxyyzz[dim], &qxxyyzz_p[dim]); CHKERRXX(ierr);
    }

    //---------------------------------------------------------------------
    // q2 = q1 - dt*sgn(phi)*n \cdot \nabla(q1) by the Godunov scheme with ENO-2 and subcell resolution
    //---------------------------------------------------------------------
    /* First do layer nodes */
    extend_from_interface_to_whole_domain_TVD_one_iteration(layer_nodes, phi_p, grad_phi_p,
                                                            q2_p,
                                                            q1_p, qxxyyzz_p,
                                                            qi_m00, qi_p00,
                                                            qi_0m0, qi_0p0
                                                            ONLY3D(COMMA qi_00m COMMA qi_00p),
                                                            s_m00, s_p00,
                                                            s_0m0, s_0p0
                                                            ONLY3D(COMMA s_00m COMMA s_00p), blocksize);

    /* initiate communication for q2 */
    ierr = VecGhostUpdateBegin(q2, INSERT_VALUES, SCATTER_FORWARD); CHKERRXX(ierr);

    /* compute the local nodes */
    extend_from_interface_to_whole_domain_TVD_one_iteration(local_nodes, phi_p, grad_phi_p,
                                                            q2_p,
                                                            q1_p, qxxyyzz_p,
                                                            qi_m00, qi_p00,
                                                            qi_0m0, qi_0p0
                                                            ONLY3D(COMMA qi_00m COMMA qi_00p),
                                                            s_m00, s_p00,
                                                            s_0m0, s_0p0
                                                            ONLY3D(COMMA s_00m COMMA s_00p), blocksize);

    /* finish communication for q2 */
    ierr = VecGhostUpdateEnd(q2, INSERT_VALUES, SCATTER_FORWARD); CHKERRXX(ierr);

    for (u_char dim = 0; dim < P4EST_DIM; ++dim) {
      ierr = VecRestoreArrayRead(qxxyyzz[dim], &qxxyyzz_p[dim]); CHKERRXX(ierr);
    }

<<<<<<< HEAD
//    if (show_convergence)
//    {
//      double change = 0.0;
//      for(size_t n = 0; n < nodes->indep_nodes.elem_count; ++n)
//      {
//        if (fabs(phi_p[n]) < show_convergence_band*dl)
//        {
//          double change_loc = 0.5*fabs(q2_p[n] - q_p[n]);
//          if (change_loc > change) change = change_loc;
//        }
//      }
=======
    if (show_convergence)
    {
      double change = 0.0;
      for(size_t n = 0; n < nodes->indep_nodes.elem_count; ++n)
      {
        if (fabs(phi_p[n]) < show_convergence_band*dl)
        {
          double change_loc = 0.0;
          for (u_int k = 0; k < blocksize; ++k)
            change_loc = MAX(change_loc, 0.5*fabs(q2_p[blocksize*n + k] - q_p[blocksize*n + k]));
          if (change_loc > change) change = change_loc;
        }
      }
>>>>>>> f533e768

//      int mpiret = MPI_Allreduce(MPI_IN_PLACE, &change, 1, MPI_DOUBLE, MPI_MAX, p4est->mpicomm); SC_CHECK_MPI(mpiret);

//      ierr = PetscPrintf(p4est->mpicomm, "Extending in normal direction, iteration: %d, error: %e\n", it, change); CHKERRXX(ierr);
//    }

    //---------------------------------------------------------------------
    // The third step of TVD RK-2 : q = .5*(q + q2)
    //---------------------------------------------------------------------
    for(size_t n = 0; n < nodes->indep_nodes.elem_count; ++n)
      for (u_int k = 0; k < blocksize; ++k)
        q_p[blocksize*n + k] = .5*(q_p[blocksize*n + k] + q2_p[blocksize*n + k]);
  }


  /* destroy the local petsc vectors */

  ierr = VecRestoreArray(phi, &phi_p); CHKERRXX(ierr);
  ierr = VecRestoreArray(qi, &qi_p); CHKERRXX(ierr);
  ierr = VecRestoreArray(q , &q_p); CHKERRXX(ierr);
  ierr = VecRestoreArray(q1, &q1_p); CHKERRXX(ierr);
  ierr = VecRestoreArray(q2, &q2_p); CHKERRXX(ierr);

  ierr = VecDestroy(q1); CHKERRXX(ierr);
  ierr = VecDestroy(q2); CHKERRXX(ierr);
  for (u_char dim = 0; dim < P4EST_DIM; ++dim) {
    ierr = VecDestroy(qxxyyzz[dim]); CHKERRXX(ierr);
    ierr = VecRestoreArray(dxxyyzz[dim], &dxxyyzz_p[dim]); CHKERRXX(ierr);
    ierr = VecDestroy(dxxyyzz[dim]);  CHKERRXX(ierr);
  }
  if(grad_phi_was_constructed_locally){
    ierr = VecDestroy(grad_phi); CHKERRXX(ierr);
  }

  ierr = PetscLogEventEnd(log_my_p4est_level_set_extend_from_interface_TVD, phi, qi, q, 0); CHKERRXX(ierr);
}


//void my_p4est_level_set_t::extend_from_interface_to_whole_domain_TVD_one_iteration_daniil_ver(const std::vector<int>& map, DIM(vector<double>& nx, vector<double>& ny, vector<double>& nz),
//                                                                                   double *q_out_p, double *q_p, DIM(double *qxx_p, double *qyy_p, double *qzz_p),
//                                                                                   std::vector<int>& map_grid_to_interface,
//                                                                                   std::vector<int>& interface_directions,
//                                                                                   std::vector<double>& interface_distances,
//                                                                                   std::vector<double>& interface_values) const
//{
//  for (size_t n_map = 0; n_map < map.size(); ++n_map) {
//    p4est_locidx_t n = map[n_map];

//    const quad_neighbor_nodes_of_node_t qnnn = (*ngbd)[n];

//    //---------------------------------------------------------------------
//    // Neighborhood information
//    //---------------------------------------------------------------------
//    double q_000, q_nei[P4EST_FACES];
//    qnnn.ngbd_with_quadratic_interpolation(q_p, q_000, q_nei);

//    double s_nei_[P4EST_FACES] = { DIMPM(qnnn.d_m00, qnnn.d_p00,
//                                         qnnn.d_0m0, qnnn.d_0p0,
//                                         qnnn.d_00m, qnnn.d_00p) };
//    //---------------------------------------------------------------------
//    // Fetch interface values
//    //---------------------------------------------------------------------
//    for (int i = map_grid_to_interface[n]; i < map_grid_to_interface[n+1]; ++i) {
//      int dir     = interface_directions[i];
//      s_nei_[dir] = interface_distances[i];
//      q_nei [dir] = interface_values[i];
//    }

//    //---------------------------------------------------------------------
//    // Fetch second derivatives and determine direction
//    //---------------------------------------------------------------------
//    double DIM(qxx, qyy, qzz);
//    int    DIM(nei_x, nei_y, nei_z);

//    if (nx[n] > 0) { nei_x = dir::f_m00; qxx = MINMOD(qxx_p[n], qnnn.f_m00_linear(qxx_p));}
//    else           { nei_x = dir::f_p00; qxx = MINMOD(qxx_p[n], qnnn.f_p00_linear(qxx_p));}

//    if (ny[n] > 0) { nei_y = dir::f_0m0; qyy = MINMOD(qyy_p[n], qnnn.f_0m0_linear(qyy_p));}
//    else           { nei_y = dir::f_0p0; qyy = MINMOD(qyy_p[n], qnnn.f_0p0_linear(qyy_p));}
//#ifdef P4_TO_P8
//    if (nz[n] > 0) { nei_z = dir::f_00m; qzz = MINMOD(qzz_p[n], qnnn.f_00m_linear(qzz_p));}
//    else           { nei_z = dir::f_00p; qzz = MINMOD(qzz_p[n], qnnn.f_00p_linear(qzz_p));}
//#endif

//    //---------------------------------------------------------------------
//    // Neumann boundary condition on the walls
//    //---------------------------------------------------------------------
//    p4est_indep_t *node = (p4est_indep_t*)sc_array_index(&nodes->indep_nodes, n);

//    /* wall in the x direction */
//    if     (is_node_xmWall(p4est, node)) { s_nei_[dir::f_m00] = s_nei_[dir::f_p00]; q_nei[dir::f_m00] = q_nei[dir::f_p00]; qxx = 0; }
//    else if(is_node_xpWall(p4est, node)) { s_nei_[dir::f_p00] = s_nei_[dir::f_m00]; q_nei[dir::f_p00] = q_nei[dir::f_m00]; qxx = 0; }

//    /* wall in the y direction */
//    if     (is_node_ymWall(p4est, node)) { s_nei_[dir::f_0m0] = s_nei_[dir::f_0p0]; q_nei[dir::f_0m0] = q_nei[dir::f_0p0]; qyy = 0; }
//    else if(is_node_ypWall(p4est, node)) { s_nei_[dir::f_0p0] = s_nei_[dir::f_0m0]; q_nei[dir::f_0p0] = q_nei[dir::f_0m0]; qyy = 0; }
//#ifdef P4_TO_P8
//    /* wall in the y direction */
//    if     (is_node_zmWall(p4est, node)) { s_nei_[dir::f_00m] = s_nei_[dir::f_00p]; q_nei[dir::f_00m] = q_nei[dir::f_00p]; qzz = 0; }
//    else if(is_node_zpWall(p4est, node)) { s_nei_[dir::f_00p] = s_nei_[dir::f_00m]; q_nei[dir::f_00p] = q_nei[dir::f_00m]; qzz = 0; }
//#endif

//    //---------------------------------------------------------------------
//    // Second order accurate One-Sided Differecing
//    //---------------------------------------------------------------------
//    double DIM( qxnx = fabs(nx[n])*((q_000-q_nei[nei_x])/s_nei_[nei_x] + 0.5*s_nei_[nei_x]*qxx),
//                qyny = fabs(ny[n])*((q_000-q_nei[nei_y])/s_nei_[nei_y] + 0.5*s_nei_[nei_y]*qyy),
//                qznz = fabs(nz[n])*((q_000-q_nei[nei_z])/s_nei_[nei_z] + 0.5*s_nei_[nei_z]*qzz) );

//    //---------------------------------------------------------------------
//    // Upwind Scheme
//    //---------------------------------------------------------------------
//    double dt = MIN(MIN(DIM(s_nei_[dir::f_m00], s_nei_[dir::f_0m0], s_nei_[dir::f_00m])),
//                    MIN(DIM(s_nei_[dir::f_p00], s_nei_[dir::f_0p0], s_nei_[dir::f_00p])))/double(P4EST_DIM);

//    q_out_p[n] = q_000 - dt * SUMD(qxnx, qyny, qznz);
//  }
//}

//void my_p4est_level_set_t::extend_from_interface_to_whole_domain_TVD_daniil_ver(Vec phi, Vec qi, Vec q, int iterations,
//                                                                     Vec mask, double band_zero, double band_smooth,
//                                                                     double (*func)(p4est_locidx_t, int, double)) const
//{
//  PetscErrorCode ierr;
//  ierr = PetscLogEventBegin(log_my_p4est_level_set_extend_from_interface_TVD, phi, qi, q, 0); CHKERRXX(ierr);

//  if (qi == NULL && func == NULL) {
//    throw std::invalid_argument("Must provide at least one: qi or func");
//  }

//  /* init the neighborhood information if needed */
//  /* NOTE: from now on the neighbors will be initialized ... do we want to clear them
//   * at the end of this function if they were not initialized beforehand ?
//   */
//  ngbd->init_neighbors();

//  /* find dx and dy smallest */
//  double dxyz[P4EST_DIM];
//  p4est_dxyz_min(p4est, dxyz);
//  double dl = ABSD(dxyz[0], dxyz[1], dxyz[2]);

//  /* compute second order derivatives of phi and q*/
//  // note that even if we use func to compute interface values,
//  // these allocated q_dd's will still be used during iterations
//  Vec     phi_dd  [P4EST_DIM];
//  double *phi_dd_p[P4EST_DIM];

//  Vec     q_dd  [P4EST_DIM];
//  double *q_dd_p[P4EST_DIM];

//  foreach_dimension(dim) {
//    ierr = VecCreateGhostNodes(p4est, nodes, &phi_dd[dim]); CHKERRXX(ierr);
//    ierr = VecDuplicate(phi_dd[dim], &q_dd[dim]); CHKERRXX(ierr);
//  }

//  compute_derivatives(phi, DIM(phi_dd[0], phi_dd[1], phi_dd[2]));
//  if (func == NULL) {
//    compute_derivatives(qi, DIM(q_dd[0], q_dd[1], q_dd[2]));
//  }

//  double *q_p, *qi_p, *phi_p, *mask_p;

//  ierr = VecGetArray(q,   &q_p);   CHKERRXX(ierr);
//  ierr = VecGetArray(qi,  &qi_p);  CHKERRXX(ierr);
//  ierr = VecGetArray(phi, &phi_p); CHKERRXX(ierr);

//  if (mask != NULL) {
//    band_zero   *= dl;
//    band_smooth *= dl;
//    ierr = VecGetArray(mask, &mask_p); CHKERRXX(ierr);
//  }

//  foreach_dimension(dim) {
//    ierr = VecGetArray(phi_dd[dim], &phi_dd_p[dim]); CHKERRXX(ierr);
//    ierr = VecGetArray(q_dd  [dim], &q_dd_p  [dim]); CHKERRXX(ierr);
//  }

//  /* compute the normals */
//  std::vector<double> DIM(nx(nodes->num_owned_indeps),
//                          ny(nodes->num_owned_indeps),
//                          nz(nodes->num_owned_indeps));

//  foreach_local_node(n, nodes) {
//    const quad_neighbor_nodes_of_node_t &qnnn = (*ngbd)[n];
//    EXECD(nx[n] = qnnn.dx_central(phi_p),
//          ny[n] = qnnn.dy_central(phi_p),
//          nz[n] = qnnn.dz_central(phi_p));
//    double norm = ABSD(nx[n], ny[n], nz[n]);

//    if(norm > EPS) {
//      if (phi_p[n] < 0) norm = -norm;
//      EXECD(nx[n] /= norm,
//            ny[n] /= norm,
//            nz[n] /= norm);
//    } else {
//      EXECD(nx[n] = 0,
//            ny[n] = 0,
//            nz[n] = 0);
//    }
//  }

//  /* initialize the quantities at the interface (instead of doing it each time in the loop ...) */
//  std::vector<int>    map_grid_to_interface(nodes->num_owned_indeps+1); // map_grid_to_interface[n]: starting position, map_grid_to_interface[n+1]-map_grid_to_interface[n]: number of elements
//  std::vector<int>    interface_directions;
//  std::vector<double> interface_values;
//  std::vector<double> interface_distances;

//  map_grid_to_interface[0] = 0;
//  foreach_local_node(n, nodes)
//  {
//    const quad_neighbor_nodes_of_node_t &qnnn = (*ngbd)[n];

//    double xyz_n[P4EST_DIM];
//    node_xyz_fr_n(n, p4est, nodes, xyz_n);

//    double p_000, p_nei[P4EST_FACES];
//    qnnn.ngbd_with_quadratic_interpolation(phi_p, p_000, p_nei);

//    double s_nei_[P4EST_FACES] = { DIMPM(qnnn.d_p00, qnnn.d_m00,
//                                         qnnn.d_0p0, qnnn.d_0m0,
//                                         qnnn.d_00p, qnnn.d_00m) };

//    //---------------------------------------------------------------------
//    // Second Order derivatives
//    //---------------------------------------------------------------------
//    double q_000, q_nei[P4EST_FACES];
//    bool   q_ngbd_initialized = false;

//    double mask_000, mask_nei[P4EST_FACES];
//    bool   mask_ngbd_initialized = false;

//    map_grid_to_interface[n+1] = map_grid_to_interface[n];

//    foreach_direction(dir) {
//      int dim = dir/2;
//      if (p_000*p_nei[dir] < 0) {

//        // find intersection
//        double dist = interface_Location_With_Second_Order_Derivative(0, s_nei_[dir], p_000, p_nei[dir], phi_dd_p[dim][n], qnnn.f_linear(dir, phi_dd_p[dim]));
//        dist = MAX(dist,EPS);

//        double value;
//        // compute value at intersection
//        if (func == NULL) {
//          if (!q_ngbd_initialized) {
//            qnnn.ngbd_with_quadratic_interpolation(qi_p, q_000, q_nei);
//            q_ngbd_initialized = true;
//          }
//          double q_dd_minmod = MINMOD(q_dd_p[dim][n], qnnn.f_linear(dir, q_dd_p[dim]));
//          value = q_000*(1-dist/s_nei_[dir]) + q_nei[dir]*dist/s_nei_[dir] + 0.5*dist*(dist-s_nei_[dir])*q_dd_minmod;
//        } else {
//          value = func(n, dir, dist);
//        }

//        // fade to zero according to mask if needed
//        if (mask != NULL) {
//          if (!mask_ngbd_initialized) {
//            qnnn.ngbd_with_quadratic_interpolation(mask_p, mask_000, mask_nei);
//            mask_ngbd_initialized = true;
//          }
//          double mask_val = mask_000*(1-dist/s_nei_[dir]) + mask_nei[dir]*dist/s_nei_[dir];
//          value *= 1.-smoothstep(1, (mask_val-band_zero)/band_smooth);
//        }

//        // save info
//        map_grid_to_interface[n+1]++;
//        interface_distances.push_back(dist);
//        interface_directions.push_back(dir);
//        interface_values.push_back(value);
//      }
//    }
//  }

//  /* initialization of q near interface (for faster convergence) */
//  if (qi != NULL) { // for simplicity we will provide initial guess only through qi
//    if (mask == NULL) {
//      foreach_node(n, nodes) {
//        q_p[n] = fabs(phi_p[n]) < 1.5*dl ? qi_p[n] : 0;
//      }
//    } else {
//      double *mask_p;
//      ierr = VecGetArray(mask, &mask_p); CHKERRXX(ierr);
//      foreach_node(n, nodes) {
//        q_p[n] = MAX(mask_p[n], fabs(phi_p[n])) < 1.5*dl ? qi_p[n] : 0;
//      }
//      ierr = VecRestoreArray(mask, &mask_p); CHKERRXX(ierr);
//    }
//  } else {
//    foreach_node(n, nodes) {
//      q_p[n] = 0;
//    }
//  }

//  // Auxiliary arrays for time-stepping
//  Vec     q1,    q2;
//  double *q1_p, *q2_p;
//  ierr = VecDuplicate(phi, &q1); CHKERRXX(ierr);
//  ierr = VecDuplicate(phi, &q2); CHKERRXX(ierr);
//  ierr = VecGetArray(q1, &q1_p); CHKERRXX(ierr);
//  ierr = VecGetArray(q2, &q2_p); CHKERRXX(ierr);

//  const std::vector<p4est_locidx_t>& layer_nodes = ngbd->layer_nodes;
//  const std::vector<p4est_locidx_t>& local_nodes = ngbd->local_nodes;

//  for (int it = 0; it < iterations; ++it)
//  {
//    //---------------------------------------------------------------------
//    // q1 = q - dt*sgn(phi)*n \cdot \nabla(q) by the Godunov scheme with ENO-2 and subcell resolution
//    //---------------------------------------------------------------------
//    foreach_dimension(dim) { ierr = VecRestoreArray(q_dd[dim], &q_dd_p[dim]); CHKERRXX(ierr); }
//    compute_derivatives(q1, DIM(q_dd[0], q_dd[1], q_dd[2]));
//    foreach_dimension(dim) { ierr = VecGetArray(q_dd[dim], &q_dd_p[dim]); CHKERRXX(ierr);}

//    /* First do layer nodes */
//    extend_from_interface_to_whole_domain_TVD_one_iteration_daniil_ver(layer_nodes, DIM(nx, ny, nz),
//        q1_p, q_p, DIM(q_dd_p[0], q_dd_p[1], q_dd_p[2]),
//        map_grid_to_interface, interface_directions, interface_distances, interface_values);

//    /* initiate communication for q1 */
//    ierr = VecGhostUpdateBegin(q1, INSERT_VALUES, SCATTER_FORWARD); CHKERRXX(ierr);

//    /* compute the local nodes */
//    extend_from_interface_to_whole_domain_TVD_one_iteration_daniil_ver(local_nodes, DIM(nx, ny, nz),
//        q1_p, q_p, DIM(q_dd_p[0], q_dd_p[1], q_dd_p[2]),
//        map_grid_to_interface, interface_directions, interface_distances, interface_values);

//    /* finish communication for q1 */
//    ierr = VecGhostUpdateEnd(q1, INSERT_VALUES, SCATTER_FORWARD); CHKERRXX(ierr);

//    foreach_dimension(dim) { ierr = VecRestoreArray(q_dd[dim], &q_dd_p[dim]); CHKERRXX(ierr); }
//    compute_derivatives(q1, DIM(q_dd[0], q_dd[1], q_dd[2]));
//    foreach_dimension(dim) { ierr = VecGetArray(q_dd[dim], &q_dd_p[dim]); CHKERRXX(ierr);}

//    //---------------------------------------------------------------------
//    // q2 = q1 - dt*sgn(phi)*n \cdot \nabla(q1) by the Godunov scheme with ENO-2 and subcell resolution
//    //---------------------------------------------------------------------
//    /* First do layer nodes */
//    extend_from_interface_to_whole_domain_TVD_one_iteration_daniil_ver(layer_nodes, DIM(nx, ny, nz),
//        q2_p, q1_p, DIM(q_dd_p[0], q_dd_p[1], q_dd_p[2]),
//        map_grid_to_interface, interface_directions, interface_distances, interface_values);

//    /* initiate communication for q2 */
//    ierr = VecGhostUpdateBegin(q2, INSERT_VALUES, SCATTER_FORWARD); CHKERRXX(ierr);

//    /* compute the local nodes */
//    extend_from_interface_to_whole_domain_TVD_one_iteration_daniil_ver(local_nodes, DIM(nx, ny, nz),
//        q2_p, q1_p, DIM(q_dd_p[0], q_dd_p[1], q_dd_p[2]),
//        map_grid_to_interface, interface_directions, interface_distances, interface_values);

//    /* finish communication for q2 */
//    ierr = VecGhostUpdateEnd(q2, INSERT_VALUES, SCATTER_FORWARD); CHKERRXX(ierr);

//    //---------------------------------------------------------------------
//    // The third step of TVD RK-2 : q = .5*(q + q2)
//    //---------------------------------------------------------------------
//    foreach_node(n, nodes) {
//      q_p[n] = .5*(q_p[n] + q2_p[n]);
//    }
//  }

//  /* destroy the local petsc vectors */
//  ierr = VecRestoreArray(q1, &q1_p); CHKERRXX(ierr);
//  ierr = VecRestoreArray(q2, &q2_p); CHKERRXX(ierr);
//  ierr = VecDestroy(q1); CHKERRXX(ierr);
//  ierr = VecDestroy(q2); CHKERRXX(ierr);

//  foreach_dimension(dim) {
//    ierr = VecRestoreArray(q_dd  [dim], &q_dd_p  [dim]); CHKERRXX(ierr);
//    ierr = VecRestoreArray(phi_dd[dim], &phi_dd_p[dim]); CHKERRXX(ierr);
//  }

//  if (mask != NULL) {
//    ierr = VecRestoreArray(mask, &mask_p); CHKERRXX(ierr);
//  }

//  ierr = VecRestoreArray(phi, &phi_p); CHKERRXX(ierr);
//  ierr = VecRestoreArray(qi,  &qi_p);  CHKERRXX(ierr);
//  ierr = VecRestoreArray(q,   &q_p);   CHKERRXX(ierr);

//  foreach_dimension(dim) {
//    ierr = VecDestroy(q_dd[dim]); CHKERRXX(ierr);
//    ierr = VecDestroy(phi_dd[dim]); CHKERRXX(ierr);
//  }

//  ierr = PetscLogEventEnd(log_my_p4est_level_set_extend_from_interface_TVD, phi, qi, q, 0); CHKERRXX(ierr);
//}

void my_p4est_level_set_t::enforce_contact_angle(Vec phi_wall, Vec phi_intf, Vec cos_angle, int iterations, Vec normal[]) const
{
  PetscErrorCode ierr;
  ierr = PetscLogEventBegin(log_my_p4est_level_set_extend_over_interface_TVD, phi_wall, phi_intf, 0, 0); CHKERRXX(ierr);

  double *phi_wall_p;

  ierr = VecGetArray(phi_wall, &phi_wall_p); CHKERRXX(ierr);

  Vec tmp, tmp_loc, q_loc;
  ierr = VecDuplicate(phi_wall, &tmp); CHKERRXX(ierr);
  double *tmp_p;

  double dxyz[P4EST_DIM];

  dxyz_min(p4est, dxyz);

  const std::vector<p4est_locidx_t>& layer_nodes = ngbd->get_layer_nodes();
  const std::vector<p4est_locidx_t>& local_nodes = ngbd->get_local_nodes();

  /* compute the normals */
  double *normal_p[P4EST_DIM];

  if (normal != NULL)
    for (short dim = 0; dim < P4EST_DIM; ++dim){
      ierr = VecGetArray(normal[dim], &normal_p[dim]); CHKERRXX(ierr);
    }

  std::vector<double> nx(nodes->num_owned_indeps);
  std::vector<double> ny(nodes->num_owned_indeps);
#ifdef P4_TO_P8
  std::vector<double> nz(nodes->num_owned_indeps);
#endif

  quad_neighbor_nodes_of_node_t qnnn;
  if (normal != NULL) {
    for(p4est_locidx_t n = 0; n < nodes->num_owned_indeps; ++n)
    {
      nx[n] = normal_p[0][n];
      ny[n] = normal_p[1][n];
#ifdef P4_TO_P8
      nz[n] = normal_p[2][n];
#endif
    }
  } else {
    for(p4est_locidx_t n = 0; n < nodes->num_owned_indeps; ++n)
    {
      ngbd->get_neighbors(n, qnnn);
      qnnn.gradient(phi_wall_p, DIM(nx[n], ny[n], nz[n]));
      double norm = sqrt(SUMD(nx[n]*nx[n], ny[n]*ny[n], nz[n]*nz[n]));

      if(norm > EPS)
      {
        nx[n] /= norm;
        ny[n] /= norm;
#ifdef P4_TO_P8
        nz[n] /= norm;
#endif
      }
      else
      {
        nx[n] = 0.0;
        ny[n] = 0.0;
#ifdef P4_TO_P8
        nz[n] = 0.0;
#endif
      }
    }
  }

  if (normal != NULL)
    for (short dim = 0; dim < P4EST_DIM; ++dim) {
      ierr = VecRestoreArray(normal[dim], &normal_p[dim]); CHKERRXX(ierr);
    }

  /* extrapolate q */
  double *q_p;

  Vec qxx, qyy;
  double *qxx_p, *qyy_p;
  ierr = VecCreateGhostNodes(p4est, nodes, &qxx); CHKERRXX(ierr);
  ierr = VecCreateGhostNodes(p4est, nodes, &qyy); CHKERRXX(ierr);
#ifdef P4_TO_P8
  Vec qzz;
  double *qzz_p;
  ierr = VecCreateGhostNodes(p4est, nodes, &qzz); CHKERRXX(ierr);
#endif

  double *cos_angle_p;
  ierr = VecGetArray(cos_angle, &cos_angle_p); CHKERRXX(ierr);

  for(int it = 0; it < iterations; ++it)
  {
    ngbd->second_derivatives_central(phi_intf, DIM(qxx, qyy, qzz));

    ierr = VecGetArray(qxx, &qxx_p); CHKERRXX(ierr);
    ierr = VecGetArray(qyy, &qyy_p); CHKERRXX(ierr);
#ifdef P4_TO_P8
    ierr = VecGetArray(qzz, &qzz_p); CHKERRXX(ierr);
#endif

    ierr = VecGetArray(phi_intf, &q_p); CHKERRXX(ierr);
    ierr = VecGetArray(tmp, &tmp_p); CHKERRXX(ierr);

    /* first do the layer nodes */
    for(size_t n_map = 0; n_map < layer_nodes.size(); ++n_map)
    {
      p4est_locidx_t n = layer_nodes[n_map];
      ngbd->get_neighbors(n, qnnn);
      if(phi_wall_p[n] > EPS)
      {
        const quad_neighbor_nodes_of_node_t& qnnn = (*ngbd)[n];
        double dt = MIN(fabs(qnnn.d_m00), fabs(qnnn.d_p00) );
        dt  =  MIN(dt, fabs(qnnn.d_0m0), fabs(qnnn.d_0p0) );
#ifdef P4_TO_P8
        dt  =  MIN(dt, fabs(qnnn.d_00m), fabs(qnnn.d_00p) );
#endif
        dt /= ((double) P4EST_DIM);
        dt *= 0.45;

        /* first order one sided derivatives */
        double qx = nx[n] > 0.0 ? (q_p[n] - qnnn.f_m00_linear(q_p)) / qnnn.d_m00
                                : (qnnn.f_p00_linear(q_p) - q_p[n]) / qnnn.d_p00;
        double qy = ny[n] > 0.0 ? (q_p[n] - qnnn.f_0m0_linear(q_p)) / qnnn.d_0m0
                                : (qnnn.f_0p0_linear(q_p) - q_p[n]) / qnnn.d_0p0;
#ifdef P4_TO_P8
        double qz = nz[n] > 0.0 ? (q_p[n] - qnnn.f_00m_linear(q_p)) / qnnn.d_00m
                                : (qnnn.f_00p_linear(q_p) - q_p[n]) / qnnn.d_00p;
#endif

        /* second order derivatives */
        double qxx_m00 = qnnn.f_m00_linear(qxx_p);
        double qxx_p00 = qnnn.f_p00_linear(qxx_p);
        double qyy_0m0 = qnnn.f_0m0_linear(qyy_p);
        double qyy_0p0 = qnnn.f_0p0_linear(qyy_p);
#ifdef P4_TO_P8
        double qzz_00m = qnnn.f_00m_linear(qzz_p);
        double qzz_00p = qnnn.f_00p_linear(qzz_p);
#endif

        /* minmod operation */
        qxx_m00 = qxx_p[n]*qxx_m00 < 0.0 ? 0.0 : (fabs(qxx_p[n]) < fabs(qxx_m00) ? qxx_p[n] : qxx_m00);
        qxx_p00 = qxx_p[n]*qxx_p00 < 0.0 ? 0.0 : (fabs(qxx_p[n]) < fabs(qxx_p00) ? qxx_p[n] : qxx_p00);
        qyy_0m0 = qyy_p[n]*qyy_0m0 < 0.0 ? 0.0 : (fabs(qyy_p[n]) < fabs(qyy_0m0) ? qyy_p[n] : qyy_0m0);
        qyy_0p0 = qyy_p[n]*qyy_0p0 < 0.0 ? 0.0 : (fabs(qyy_p[n]) < fabs(qyy_0p0) ? qyy_p[n] : qyy_0p0);
#ifdef P4_TO_P8
        qzz_00m = qzz_p[n]*qzz_00m < 0.0 ? 0.0 : (fabs(qzz_p[n]) < fabs(qzz_00m) ? qzz_p[n] : qzz_00m);
        qzz_00p = qzz_p[n]*qzz_00p < 0.0 ? 0.0 : (fabs(qzz_p[n]) < fabs(qzz_00p) ? qzz_p[n] : qzz_00p);
#endif

        if(nx[n] < 0.0) qx -= .5*qnnn.d_p00*qxx_p00;
        else            qx += .5*qnnn.d_m00*qxx_m00;
        if(ny[n] < 0.0) qy -= .5*qnnn.d_0p0*qyy_0p0;
        else            qy += .5*qnnn.d_0m0*qyy_0m0;
#ifdef P4_TO_P8
        if(nz[n] < 0.0) qz -= .5*qnnn.d_00p*qzz_00p;
        else            qz += .5*qnnn.d_00m*qzz_00m;
#endif

        double qx_m00 = (q_p[n] - qnnn.f_m00_linear(q_p)) / qnnn.d_m00;
        double qx_p00 = (qnnn.f_p00_linear(q_p) - q_p[n]) / qnnn.d_p00;
        double qy_0m0 = (q_p[n] - qnnn.f_0m0_linear(q_p)) / qnnn.d_0m0;
        double qy_0p0 = (qnnn.f_0p0_linear(q_p) - q_p[n]) / qnnn.d_0p0;
#ifdef P4_TO_P8
        double qz_00m = (q_p[n] - qnnn.f_00m_linear(q_p)) / qnnn.d_00m;
        double qz_00p = (qnnn.f_00p_linear(q_p) - q_p[n]) / qnnn.d_00p;
#endif

        qx_m00 += .5*qnnn.d_m00*qxx_m00;
        qx_p00 -= .5*qnnn.d_p00*qxx_p00;
        qy_0m0 += .5*qnnn.d_0m0*qyy_0m0;
        qy_0p0 -= .5*qnnn.d_0p0*qyy_0p0;
#ifdef P4_TO_P8
        qz_00m += .5*qnnn.d_00m*qzz_00m;
        qz_00p -= .5*qnnn.d_00p*qzz_00p;
#endif

//        if(qx_p00 > 0.0) qx_p00 = 0.0;
//        if(qx_m00 < 0.0) qx_m00 = 0.0;
//        if(qy_0p0 > 0.0) qy_0p0 = 0.0;
//        if(qy_0m0 < 0.0) qy_0m0 = 0.0;
//#ifdef P4_TO_P8
//        if(qz_00p > 0.0) qz_00p = 0.0;
//        if(qz_00m < 0.0) qz_00m = 0.0;
//#endif
//        if(qx_p00 < 0.0) qx_p00 = 0.0;
//        if(qx_m00 > 0.0) qx_m00 = 0.0;
//        if(qy_0p0 < 0.0) qy_0p0 = 0.0;
//        if(qy_0m0 > 0.0) qy_0m0 = 0.0;
//#ifdef P4_TO_P8
//        if(qz_00p < 0.0) qz_00p = 0.0;
//        if(qz_00m > 0.0) qz_00m = 0.0;
//#endif

        double dot_product = SUMD( nx[n]*qx,ny[n]*qy,nz[n]*qz );

        if(cos_angle_p[n] < 0.0) {
          if(qx_p00 > 0.0) qx_p00 = 0.0;
          if(qx_m00 < 0.0) qx_m00 = 0.0;
          if(qy_0p0 > 0.0) qy_0p0 = 0.0;
          if(qy_0m0 < 0.0) qy_0m0 = 0.0;
  #ifdef P4_TO_P8
          if(qz_00p > 0.0) qz_00p = 0.0;
          if(qz_00m < 0.0) qz_00m = 0.0;
  #endif
        } else {
          if(qx_p00 < 0.0) qx_p00 = 0.0;
          if(qx_m00 > 0.0) qx_m00 = 0.0;
          if(qy_0p0 < 0.0) qy_0p0 = 0.0;
          if(qy_0m0 > 0.0) qy_0m0 = 0.0;
  #ifdef P4_TO_P8
          if(qz_00p < 0.0) qz_00p = 0.0;
          if(qz_00m > 0.0) qz_00m = 0.0;
  #endif
        }

        double abs_grad_q = sqrt( SUMD( MAX( qx_p00*qx_p00, qx_m00*qx_m00 ),
                                        MAX( qy_0p0*qy_0p0, qy_0m0*qy_0m0 ),
                                        MAX( qz_00p*qz_00p, qz_00m*qz_00m ) ) );

        tmp_p[n] = q_p[n] - dt*(dot_product - cos_angle_p[n]*abs_grad_q);
      }
      else
        tmp_p[n] = q_p[n];
    }

    /* initiate the communication */
    ierr = VecGhostUpdateBegin(tmp, INSERT_VALUES, SCATTER_FORWARD); CHKERRXX(ierr);

    /* now process the local nodes */
    for(size_t n_map = 0; n_map < local_nodes.size(); ++n_map)
    {
      p4est_locidx_t n = local_nodes[n_map];
      ngbd->get_neighbors(n, qnnn);
      if(phi_wall_p[n] > -EPS)
      {
        double dt = MIN(fabs(qnnn.d_m00), fabs(qnnn.d_p00) );
        dt  =  MIN(dt, fabs(qnnn.d_0m0), fabs(qnnn.d_0p0) );
#ifdef P4_TO_P8
        dt  =  MIN(dt, fabs(qnnn.d_00m), fabs(qnnn.d_00p) );
#endif
        dt /= ((double) P4EST_DIM);
        dt *= 0.45;

        /* first order one sided derivatives */
        double qx = nx[n] > 0.0 ? (q_p[n] - qnnn.f_m00_linear(q_p)) / qnnn.d_m00
                                : (qnnn.f_p00_linear(q_p) - q_p[n]) / qnnn.d_p00;
        double qy = ny[n] > 0.0 ? (q_p[n] - qnnn.f_0m0_linear(q_p)) / qnnn.d_0m0
                                : (qnnn.f_0p0_linear(q_p) - q_p[n]) / qnnn.d_0p0;
#ifdef P4_TO_P8
        double qz = nz[n] > 0.0 ? (q_p[n] - qnnn.f_00m_linear(q_p)) / qnnn.d_00m
                                : (qnnn.f_00p_linear(q_p) - q_p[n]) / qnnn.d_00p;
#endif

        /* second order derivatives */
        double qxx_m00 = qnnn.f_m00_linear(qxx_p);
        double qxx_p00 = qnnn.f_p00_linear(qxx_p);
        double qyy_0m0 = qnnn.f_0m0_linear(qyy_p);
        double qyy_0p0 = qnnn.f_0p0_linear(qyy_p);
#ifdef P4_TO_P8
        double qzz_00m = qnnn.f_00m_linear(qzz_p);
        double qzz_00p = qnnn.f_00p_linear(qzz_p);
#endif

        /* minmod operation */
        qxx_m00 = qxx_p[n]*qxx_m00 < 0.0 ? 0.0 : (fabs(qxx_p[n]) < fabs(qxx_m00) ? qxx_p[n] : qxx_m00);
        qxx_p00 = qxx_p[n]*qxx_p00 < 0.0 ? 0.0 : (fabs(qxx_p[n]) < fabs(qxx_p00) ? qxx_p[n] : qxx_p00);
        qyy_0m0 = qyy_p[n]*qyy_0m0 < 0.0 ? 0.0 : (fabs(qyy_p[n]) < fabs(qyy_0m0) ? qyy_p[n] : qyy_0m0);
        qyy_0p0 = qyy_p[n]*qyy_0p0 < 0.0 ? 0.0 : (fabs(qyy_p[n]) < fabs(qyy_0p0) ? qyy_p[n] : qyy_0p0);
#ifdef P4_TO_P8
        qzz_00m = qzz_p[n]*qzz_00m < 0.0 ? 0.0 : (fabs(qzz_p[n]) < fabs(qzz_00m) ? qzz_p[n] : qzz_00m);
        qzz_00p = qzz_p[n]*qzz_00p < 0.0 ? 0.0 : (fabs(qzz_p[n]) < fabs(qzz_00p) ? qzz_p[n] : qzz_00p);
#endif

        if(nx[n] < 0.0) qx -= .5*qnnn.d_p00*qxx_p00;
        else            qx += .5*qnnn.d_m00*qxx_m00;
        if(ny[n] < 0.0) qy -= .5*qnnn.d_0p0*qyy_0p0;
        else            qy += .5*qnnn.d_0m0*qyy_0m0;
#ifdef P4_TO_P8
        if(nz[n] < 0.0) qz -= .5*qnnn.d_00p*qzz_00p;
        else            qz += .5*qnnn.d_00m*qzz_00m;
#endif

        double qx_m00 = (q_p[n] - qnnn.f_m00_linear(q_p)) / qnnn.d_m00;
        double qx_p00 = (qnnn.f_p00_linear(q_p) - q_p[n]) / qnnn.d_p00;
        double qy_0m0 = (q_p[n] - qnnn.f_0m0_linear(q_p)) / qnnn.d_0m0;
        double qy_0p0 = (qnnn.f_0p0_linear(q_p) - q_p[n]) / qnnn.d_0p0;
#ifdef P4_TO_P8
        double qz_00m = (q_p[n] - qnnn.f_00m_linear(q_p)) / qnnn.d_00m;
        double qz_00p = (qnnn.f_00p_linear(q_p) - q_p[n]) / qnnn.d_00p;
#endif

        qx_m00 += .5*qnnn.d_m00*qxx_m00;
        qx_p00 -= .5*qnnn.d_p00*qxx_p00;
        qy_0m0 += .5*qnnn.d_0m0*qyy_0m0;
        qy_0p0 -= .5*qnnn.d_0p0*qyy_0p0;
#ifdef P4_TO_P8
        qz_00m += .5*qnnn.d_00m*qzz_00m;
        qz_00p -= .5*qnnn.d_00p*qzz_00p;
#endif

//        if(qx_p00 > 0.0) qx_p00 = 0.0;
//        if(qx_m00 < 0.0) qx_m00 = 0.0;
//        if(qy_0p0 > 0.0) qy_0p0 = 0.0;
//        if(qy_0m0 < 0.0) qy_0m0 = 0.0;
//#ifdef P4_TO_P8
//        if(qz_00p > 0.0) qz_00p = 0.0;
//        if(qz_00m < 0.0) qz_00m = 0.0;
//#endif
//        if(qx_p00 < 0.0) qx_p00 = 0.0;
//        if(qx_m00 > 0.0) qx_m00 = 0.0;
//        if(qy_0p0 < 0.0) qy_0p0 = 0.0;
//        if(qy_0m0 > 0.0) qy_0m0 = 0.0;
//#ifdef P4_TO_P8
//        if(qz_00p < 0.0) qz_00p = 0.0;
//        if(qz_00m > 0.0) qz_00m = 0.0;
//#endif
        double dot_product = SUMD( nx[n]*qx,ny[n]*qy,nz[n]*qz );

        if(cos_angle_p[n] < 0.0) {
          if(qx_p00 > 0.0) qx_p00 = 0.0;
          if(qx_m00 < 0.0) qx_m00 = 0.0;
          if(qy_0p0 > 0.0) qy_0p0 = 0.0;
          if(qy_0m0 < 0.0) qy_0m0 = 0.0;
  #ifdef P4_TO_P8
          if(qz_00p > 0.0) qz_00p = 0.0;
          if(qz_00m < 0.0) qz_00m = 0.0;
  #endif
        } else {
          if(qx_p00 < 0.0) qx_p00 = 0.0;
          if(qx_m00 > 0.0) qx_m00 = 0.0;
          if(qy_0p0 < 0.0) qy_0p0 = 0.0;
          if(qy_0m0 > 0.0) qy_0m0 = 0.0;
  #ifdef P4_TO_P8
          if(qz_00p < 0.0) qz_00p = 0.0;
          if(qz_00m > 0.0) qz_00m = 0.0;
  #endif
        }

        double abs_grad_q = sqrt( SUMD( MAX( qx_p00*qx_p00, qx_m00*qx_m00 ),
                                        MAX( qy_0p0*qy_0p0, qy_0m0*qy_0m0 ),
                                        MAX( qz_00p*qz_00p, qz_00m*qz_00m ) ) );

        tmp_p[n] = q_p[n] - dt*(dot_product - cos_angle_p[n]*abs_grad_q);
      }
      else
        tmp_p[n] = q_p[n];
    }

    /* end update communication */
    ierr = VecGhostUpdateEnd  (tmp, INSERT_VALUES, SCATTER_FORWARD); CHKERRXX(ierr);

    ierr = VecRestoreArray(qxx, &qxx_p); CHKERRXX(ierr);
    ierr = VecRestoreArray(qyy, &qyy_p); CHKERRXX(ierr);
#ifdef P4_TO_P8
    ierr = VecRestoreArray(qzz, &qzz_p); CHKERRXX(ierr);
#endif
    ierr = VecRestoreArray(phi_intf , &q_p  ); CHKERRXX(ierr);
    ierr = VecRestoreArray(tmp, &tmp_p); CHKERRXX(ierr);

    ierr = VecGhostGetLocalForm(tmp, &tmp_loc); CHKERRXX(ierr);
    ierr = VecGhostGetLocalForm(phi_intf, &q_loc); CHKERRXX(ierr);
    ierr = VecCopy(tmp_loc, q_loc); CHKERRXX(ierr);
    ierr = VecGhostRestoreLocalForm(tmp, &tmp_loc); CHKERRXX(ierr);
    ierr = VecGhostRestoreLocalForm(phi_intf, &q_loc); CHKERRXX(ierr);
  }

  ierr = VecRestoreArray(phi_wall, &phi_wall_p); CHKERRXX(ierr);
  ierr = VecRestoreArray(cos_angle, &cos_angle_p); CHKERRXX(ierr);

  ierr = VecDestroy(qxx); CHKERRXX(ierr);
  ierr = VecDestroy(qyy); CHKERRXX(ierr);
#ifdef P4_TO_P8
  ierr = VecDestroy(qzz); CHKERRXX(ierr);
#endif

  ierr = VecDestroy(tmp); CHKERRXX(ierr);

  ierr = PetscLogEventEnd(log_my_p4est_level_set_extend_over_interface_TVD, phi_wall, phi_intf, 0, 0); CHKERRXX(ierr);
}

void my_p4est_level_set_t::enforce_contact_angle2(Vec phi, Vec q, Vec cos_angle, int iterations, int order, Vec normal[]) const
{
#ifdef CASL_THROWS
  if(order != 0 && order != 1 && order != 2) throw std::invalid_argument("[CASL_ERROR]: my_p4est_level_set_t->extend_Over_Interface_TVD: order must be 0, 1 or 2.");
#endif
  PetscErrorCode ierr;
  ierr = PetscLogEventBegin(log_my_p4est_level_set_extend_over_interface_TVD, phi, q, 0, 0); CHKERRXX(ierr);

  double *phi_p;
  ierr = VecGetArray(phi, &phi_p); CHKERRXX(ierr);

  Vec qn, qnn;
  double *q_p, *qn_p, *qnn_p;
  Vec b_qn_well_defined;
  Vec b_qnn_well_defined;
  double *b_qn_well_defined_p;
  double *b_qnn_well_defined_p;

  Vec tmp, tmp_loc;
  Vec qnn_loc, qn_loc, q_loc;
  ierr = VecDuplicate(phi, &tmp); CHKERRXX(ierr);
  double *tmp_p;

  double dxyz[P4EST_DIM];

  dxyz_min(p4est, dxyz);

  /* compute the normals */
  double *normal_p[P4EST_DIM];

  if (normal != NULL)
    for (short dim = 0; dim < P4EST_DIM; ++dim) {
      ierr = VecGetArray(normal[dim], &normal_p[dim]); CHKERRXX(ierr);
    }

  std::vector<double> nx(nodes->num_owned_indeps);
  std::vector<double> ny(nodes->num_owned_indeps);
#ifdef P4_TO_P8
  std::vector<double> nz(nodes->num_owned_indeps);
#endif

  quad_neighbor_nodes_of_node_t qnnn;
  if (normal != NULL) {
    for(p4est_locidx_t n = 0; n < nodes->num_owned_indeps; ++n)
    {
      nx[n] = normal_p[0][n];
      ny[n] = normal_p[1][n];
#ifdef P4_TO_P8
      nz[n] = normal_p[2][n];
#endif
    }
  } else {
    for(p4est_locidx_t n = 0; n < nodes->num_owned_indeps; ++n)
    {
      ngbd->get_neighbors(n, qnnn);
      qnnn.gradient(phi_p, DIM(nx[n], ny[n], nz[n]));
      double norm = sqrt(SUMD(nx[n]*nx[n], ny[n]*ny[n], nz[n]*nz[n]));

      if(norm > EPS)
      {
        nx[n] /= norm;
        ny[n] /= norm;
#ifdef P4_TO_P8
        nz[n] /= norm;
#endif
      }
      else
      {
        nx[n] = 0.0;
        ny[n] = 0.0;
#ifdef P4_TO_P8
        nz[n] = 0.0;
#endif
      }
    }
  }

  if (normal != NULL)
    for (short dim = 0; dim < P4EST_DIM; ++dim) {
      ierr = VecRestoreArray(normal[dim], &normal_p[dim]); CHKERRXX(ierr);
    }

  ierr = VecGetArray(q , &q_p) ; CHKERRXX(ierr);

  /* initialize qn */
  const std::vector<p4est_locidx_t>& layer_nodes = ngbd->get_layer_nodes();
  const std::vector<p4est_locidx_t>& local_nodes = ngbd->get_local_nodes();

  if(order >= 1)
  {
    ierr = VecCreateGhostNodes(p4est, nodes, &qn); CHKERRXX(ierr);
    ierr = VecCreateGhostNodes(p4est, nodes, &b_qn_well_defined); CHKERRXX(ierr);

    ierr = VecGetArray(qn, &qn_p); CHKERRXX(ierr);
    ierr = VecGetArray(b_qn_well_defined, &b_qn_well_defined_p); CHKERRXX(ierr);

    /* first do the layer nodes */
    for(size_t n_map = 0; n_map < layer_nodes.size(); ++n_map)
    {
      p4est_locidx_t n = layer_nodes[n_map];
      ngbd->get_neighbors(n, qnnn);
      if(phi_p[qnnn.node_000] < -EPS &&
     #ifdef P4_TO_P8
           (phi_p[qnnn.node_m00_mm] < -EPS || fabs(qnnn.d_m00_p0) < EPS || fabs(qnnn.d_m00_0p) < EPS) &&
           (phi_p[qnnn.node_m00_mp] < -EPS || fabs(qnnn.d_m00_p0) < EPS || fabs(qnnn.d_m00_0m) < EPS) &&
           (phi_p[qnnn.node_m00_pm] < -EPS || fabs(qnnn.d_m00_m0) < EPS || fabs(qnnn.d_m00_0p) < EPS) &&
           (phi_p[qnnn.node_m00_pp] < -EPS || fabs(qnnn.d_m00_m0) < EPS || fabs(qnnn.d_m00_0m) < EPS) &&

           (phi_p[qnnn.node_p00_mm] < -EPS || fabs(qnnn.d_p00_p0) < EPS || fabs(qnnn.d_p00_0p) < EPS) &&
           (phi_p[qnnn.node_p00_mp] < -EPS || fabs(qnnn.d_p00_p0) < EPS || fabs(qnnn.d_p00_0m) < EPS) &&
           (phi_p[qnnn.node_p00_pm] < -EPS || fabs(qnnn.d_p00_m0) < EPS || fabs(qnnn.d_p00_0p) < EPS) &&
           (phi_p[qnnn.node_p00_pp] < -EPS || fabs(qnnn.d_p00_m0) < EPS || fabs(qnnn.d_p00_0m) < EPS) &&

           (phi_p[qnnn.node_0m0_mm] < -EPS || fabs(qnnn.d_0m0_p0) < EPS || fabs(qnnn.d_0m0_0p) < EPS) &&
           (phi_p[qnnn.node_0m0_mp] < -EPS || fabs(qnnn.d_0m0_p0) < EPS || fabs(qnnn.d_0m0_0m) < EPS) &&
           (phi_p[qnnn.node_0m0_pm] < -EPS || fabs(qnnn.d_0m0_m0) < EPS || fabs(qnnn.d_0m0_0p) < EPS) &&
           (phi_p[qnnn.node_0m0_pp] < -EPS || fabs(qnnn.d_0m0_m0) < EPS || fabs(qnnn.d_0m0_0m) < EPS) &&

           (phi_p[qnnn.node_0p0_mm] < -EPS || fabs(qnnn.d_0p0_p0) < EPS || fabs(qnnn.d_0p0_0p) < EPS) &&
           (phi_p[qnnn.node_0p0_mp] < -EPS || fabs(qnnn.d_0p0_p0) < EPS || fabs(qnnn.d_0p0_0m) < EPS) &&
           (phi_p[qnnn.node_0p0_pm] < -EPS || fabs(qnnn.d_0p0_m0) < EPS || fabs(qnnn.d_0p0_0p) < EPS) &&
           (phi_p[qnnn.node_0p0_pp] < -EPS || fabs(qnnn.d_0p0_m0) < EPS || fabs(qnnn.d_0p0_0m) < EPS) &&

           (phi_p[qnnn.node_00m_mm] < -EPS || fabs(qnnn.d_00m_p0) < EPS || fabs(qnnn.d_00m_0p) < EPS) &&
           (phi_p[qnnn.node_00m_mp] < -EPS || fabs(qnnn.d_00m_p0) < EPS || fabs(qnnn.d_00m_0m) < EPS) &&
           (phi_p[qnnn.node_00m_pm] < -EPS || fabs(qnnn.d_00m_m0) < EPS || fabs(qnnn.d_00m_0p) < EPS) &&
           (phi_p[qnnn.node_00m_pp] < -EPS || fabs(qnnn.d_00m_m0) < EPS || fabs(qnnn.d_00m_0m) < EPS) &&

           (phi_p[qnnn.node_00p_mm] < -EPS || fabs(qnnn.d_00p_p0) < EPS || fabs(qnnn.d_00p_0p) < EPS) &&
           (phi_p[qnnn.node_00p_mp] < -EPS || fabs(qnnn.d_00p_p0) < EPS || fabs(qnnn.d_00p_0m) < EPS) &&
           (phi_p[qnnn.node_00p_pm] < -EPS || fabs(qnnn.d_00p_m0) < EPS || fabs(qnnn.d_00p_0p) < EPS) &&
           (phi_p[qnnn.node_00p_pp] < -EPS || fabs(qnnn.d_00p_m0) < EPS || fabs(qnnn.d_00p_0m) < EPS)
     #else
           (phi_p[qnnn.node_m00_mm] < -EPS || fabs(qnnn.d_m00_p0) < EPS) &&
           (phi_p[qnnn.node_m00_pm] < -EPS || fabs(qnnn.d_m00_m0) < EPS) &&
           (phi_p[qnnn.node_p00_mm] < -EPS || fabs(qnnn.d_p00_p0) < EPS) &&
           (phi_p[qnnn.node_p00_pm] < -EPS || fabs(qnnn.d_p00_m0) < EPS) &&
           (phi_p[qnnn.node_0m0_mm] < -EPS || fabs(qnnn.d_0m0_p0) < EPS) &&
           (phi_p[qnnn.node_0m0_pm] < -EPS || fabs(qnnn.d_0m0_m0) < EPS) &&
           (phi_p[qnnn.node_0p0_mm] < -EPS || fabs(qnnn.d_0p0_p0) < EPS) &&
           (phi_p[qnnn.node_0p0_pm] < -EPS || fabs(qnnn.d_0p0_m0) < EPS)
     #endif
           )
      {
        b_qn_well_defined_p[n] = true;
        double grad_q[P4EST_DIM]; qnnn.gradient(q_p, DIM(grad_q[0], grad_q[1], grad_q[2]));
        qn_p[n] = SUMD(nx[n]*grad_q[0], ny[n]*grad_q[1], nz[n]*grad_q[2]);
      }
      else
      {
        b_qn_well_defined_p[n] = false;
        qn_p[n] = 0.0;
      }
    }

    /* initiate the communication */
    ierr = VecGhostUpdateBegin(b_qn_well_defined, INSERT_VALUES, SCATTER_FORWARD); CHKERRXX(ierr);
    ierr = VecGhostUpdateBegin(qn, INSERT_VALUES, SCATTER_FORWARD); CHKERRXX(ierr);

    /* now process the local nodes */
    for(size_t n_map = 0; n_map < local_nodes.size(); ++n_map)
    {
      p4est_locidx_t n = local_nodes[n_map];
      ngbd->get_neighbors(n, qnnn);
      if(phi_p[qnnn.node_000] < -EPS &&
     #ifdef P4_TO_P8
           (phi_p[qnnn.node_m00_mm] < -EPS || fabs(qnnn.d_m00_p0) < EPS || fabs(qnnn.d_m00_0p) < EPS) &&
           (phi_p[qnnn.node_m00_mp] < -EPS || fabs(qnnn.d_m00_p0) < EPS || fabs(qnnn.d_m00_0m) < EPS) &&
           (phi_p[qnnn.node_m00_pm] < -EPS || fabs(qnnn.d_m00_m0) < EPS || fabs(qnnn.d_m00_0p) < EPS) &&
           (phi_p[qnnn.node_m00_pp] < -EPS || fabs(qnnn.d_m00_m0) < EPS || fabs(qnnn.d_m00_0m) < EPS) &&

           (phi_p[qnnn.node_p00_mm] < -EPS || fabs(qnnn.d_p00_p0) < EPS || fabs(qnnn.d_p00_0p) < EPS) &&
           (phi_p[qnnn.node_p00_mp] < -EPS || fabs(qnnn.d_p00_p0) < EPS || fabs(qnnn.d_p00_0m) < EPS) &&
           (phi_p[qnnn.node_p00_pm] < -EPS || fabs(qnnn.d_p00_m0) < EPS || fabs(qnnn.d_p00_0p) < EPS) &&
           (phi_p[qnnn.node_p00_pp] < -EPS || fabs(qnnn.d_p00_m0) < EPS || fabs(qnnn.d_p00_0m) < EPS) &&

           (phi_p[qnnn.node_0m0_mm] < -EPS || fabs(qnnn.d_0m0_p0) < EPS || fabs(qnnn.d_0m0_0p) < EPS) &&
           (phi_p[qnnn.node_0m0_mp] < -EPS || fabs(qnnn.d_0m0_p0) < EPS || fabs(qnnn.d_0m0_0m) < EPS) &&
           (phi_p[qnnn.node_0m0_pm] < -EPS || fabs(qnnn.d_0m0_m0) < EPS || fabs(qnnn.d_0m0_0p) < EPS) &&
           (phi_p[qnnn.node_0m0_pp] < -EPS || fabs(qnnn.d_0m0_m0) < EPS || fabs(qnnn.d_0m0_0m) < EPS) &&

           (phi_p[qnnn.node_0p0_mm] < -EPS || fabs(qnnn.d_0p0_p0) < EPS || fabs(qnnn.d_0p0_0p) < EPS) &&
           (phi_p[qnnn.node_0p0_mp] < -EPS || fabs(qnnn.d_0p0_p0) < EPS || fabs(qnnn.d_0p0_0m) < EPS) &&
           (phi_p[qnnn.node_0p0_pm] < -EPS || fabs(qnnn.d_0p0_m0) < EPS || fabs(qnnn.d_0p0_0p) < EPS) &&
           (phi_p[qnnn.node_0p0_pp] < -EPS || fabs(qnnn.d_0p0_m0) < EPS || fabs(qnnn.d_0p0_0m) < EPS) &&

           (phi_p[qnnn.node_00m_mm] < -EPS || fabs(qnnn.d_00m_p0) < EPS || fabs(qnnn.d_00m_0p) < EPS) &&
           (phi_p[qnnn.node_00m_mp] < -EPS || fabs(qnnn.d_00m_p0) < EPS || fabs(qnnn.d_00m_0m) < EPS) &&
           (phi_p[qnnn.node_00m_pm] < -EPS || fabs(qnnn.d_00m_m0) < EPS || fabs(qnnn.d_00m_0p) < EPS) &&
           (phi_p[qnnn.node_00m_pp] < -EPS || fabs(qnnn.d_00m_m0) < EPS || fabs(qnnn.d_00m_0m) < EPS) &&

           (phi_p[qnnn.node_00p_mm] < -EPS || fabs(qnnn.d_00p_p0) < EPS || fabs(qnnn.d_00p_0p) < EPS) &&
           (phi_p[qnnn.node_00p_mp] < -EPS || fabs(qnnn.d_00p_p0) < EPS || fabs(qnnn.d_00p_0m) < EPS) &&
           (phi_p[qnnn.node_00p_pm] < -EPS || fabs(qnnn.d_00p_m0) < EPS || fabs(qnnn.d_00p_0p) < EPS) &&
           (phi_p[qnnn.node_00p_pp] < -EPS || fabs(qnnn.d_00p_m0) < EPS || fabs(qnnn.d_00p_0m) < EPS)
     #else
           (phi_p[qnnn.node_m00_mm] < -EPS || fabs(qnnn.d_m00_p0) < EPS) &&
           (phi_p[qnnn.node_m00_pm] < -EPS || fabs(qnnn.d_m00_m0) < EPS) &&
           (phi_p[qnnn.node_p00_mm] < -EPS || fabs(qnnn.d_p00_p0) < EPS) &&
           (phi_p[qnnn.node_p00_pm] < -EPS || fabs(qnnn.d_p00_m0) < EPS) &&
           (phi_p[qnnn.node_0m0_mm] < -EPS || fabs(qnnn.d_0m0_p0) < EPS) &&
           (phi_p[qnnn.node_0m0_pm] < -EPS || fabs(qnnn.d_0m0_m0) < EPS) &&
           (phi_p[qnnn.node_0p0_mm] < -EPS || fabs(qnnn.d_0p0_p0) < EPS) &&
           (phi_p[qnnn.node_0p0_pm] < -EPS || fabs(qnnn.d_0p0_m0) < EPS)
     #endif
           )
      {
        b_qn_well_defined_p[n] = true;
        double grad_q[P4EST_DIM]; qnnn.gradient(q_p, DIM(grad_q[0], grad_q[1], grad_q[2]));
        qn_p[n] = SUMD(nx[n]*grad_q[0], ny[n]*grad_q[1], nz[n]*grad_q[2]);
      }
      else
      {
        b_qn_well_defined_p[n] = false;
        qn_p[n] = 0.0;
      }
    }

    /* end update communication */
    ierr = VecGhostUpdateEnd  (b_qn_well_defined, INSERT_VALUES, SCATTER_FORWARD); CHKERRXX(ierr);
    ierr = VecGhostUpdateEnd  (qn, INSERT_VALUES, SCATTER_FORWARD); CHKERRXX(ierr);

    ierr = VecRestoreArray(qn, &qn_p); CHKERRXX(ierr);
    ierr = VecRestoreArray(b_qn_well_defined, &b_qn_well_defined_p); CHKERRXX(ierr);
  }

  ierr = VecRestoreArray(q, &q_p); CHKERRXX(ierr);

  /* initialize qnn */
  if(order == 2)
  {
    ierr = VecDuplicate(qn, &qnn); CHKERRXX(ierr);
    ierr = VecDuplicate(b_qn_well_defined, &b_qnn_well_defined); CHKERRXX(ierr);

    ierr = VecGetArray(qn , &qn_p ); CHKERRXX(ierr);
    ierr = VecGetArray(qnn, &qnn_p); CHKERRXX(ierr);

    ierr = VecGetArray(b_qn_well_defined , &b_qn_well_defined_p ); CHKERRXX(ierr);
    ierr = VecGetArray(b_qnn_well_defined, &b_qnn_well_defined_p); CHKERRXX(ierr);

    /* first do the layer nodes */
    for(size_t n_map = 0; n_map < layer_nodes.size(); ++n_map)
    {
      p4est_locidx_t n = layer_nodes[n_map];
      ngbd->get_neighbors(n, qnnn);
      if(  b_qn_well_defined_p[qnnn.node_000] == true &&
     #ifdef P4_TO_P8
           ( b_qn_well_defined_p[qnnn.node_m00_mm] == true || fabs(qnnn.d_m00_p0) < EPS || fabs(qnnn.d_m00_0p) < EPS) &&
           ( b_qn_well_defined_p[qnnn.node_m00_mp] == true || fabs(qnnn.d_m00_p0) < EPS || fabs(qnnn.d_m00_0m) < EPS) &&
           ( b_qn_well_defined_p[qnnn.node_m00_pm] == true || fabs(qnnn.d_m00_m0) < EPS || fabs(qnnn.d_m00_0p) < EPS) &&
           ( b_qn_well_defined_p[qnnn.node_m00_pp] == true || fabs(qnnn.d_m00_m0) < EPS || fabs(qnnn.d_m00_0m) < EPS) &&

           ( b_qn_well_defined_p[qnnn.node_p00_mm] == true || fabs(qnnn.d_p00_p0) < EPS || fabs(qnnn.d_p00_0p) < EPS) &&
           ( b_qn_well_defined_p[qnnn.node_p00_mp] == true || fabs(qnnn.d_p00_p0) < EPS || fabs(qnnn.d_p00_0m) < EPS) &&
           ( b_qn_well_defined_p[qnnn.node_p00_pm] == true || fabs(qnnn.d_p00_m0) < EPS || fabs(qnnn.d_p00_0p) < EPS) &&
           ( b_qn_well_defined_p[qnnn.node_p00_pp] == true || fabs(qnnn.d_p00_m0) < EPS || fabs(qnnn.d_p00_0m) < EPS) &&

           ( b_qn_well_defined_p[qnnn.node_0m0_mm] == true || fabs(qnnn.d_0m0_p0) < EPS || fabs(qnnn.d_0m0_0p) < EPS) &&
           ( b_qn_well_defined_p[qnnn.node_0m0_mp] == true || fabs(qnnn.d_0m0_p0) < EPS || fabs(qnnn.d_0m0_0m) < EPS) &&
           ( b_qn_well_defined_p[qnnn.node_0m0_pm] == true || fabs(qnnn.d_0m0_m0) < EPS || fabs(qnnn.d_0m0_0p) < EPS) &&
           ( b_qn_well_defined_p[qnnn.node_0m0_pp] == true || fabs(qnnn.d_0m0_m0) < EPS || fabs(qnnn.d_0m0_0m) < EPS) &&

           ( b_qn_well_defined_p[qnnn.node_0p0_mm] == true || fabs(qnnn.d_0p0_p0) < EPS || fabs(qnnn.d_0p0_0p) < EPS) &&
           ( b_qn_well_defined_p[qnnn.node_0p0_mp] == true || fabs(qnnn.d_0p0_p0) < EPS || fabs(qnnn.d_0p0_0m) < EPS) &&
           ( b_qn_well_defined_p[qnnn.node_0p0_pm] == true || fabs(qnnn.d_0p0_m0) < EPS || fabs(qnnn.d_0p0_0p) < EPS) &&
           ( b_qn_well_defined_p[qnnn.node_0p0_pp] == true || fabs(qnnn.d_0p0_m0) < EPS || fabs(qnnn.d_0p0_0m) < EPS) &&

           ( b_qn_well_defined_p[qnnn.node_00m_mm] == true || fabs(qnnn.d_00m_p0) < EPS || fabs(qnnn.d_00m_0p) < EPS) &&
           ( b_qn_well_defined_p[qnnn.node_00m_mp] == true || fabs(qnnn.d_00m_p0) < EPS || fabs(qnnn.d_00m_0m) < EPS) &&
           ( b_qn_well_defined_p[qnnn.node_00m_pm] == true || fabs(qnnn.d_00m_m0) < EPS || fabs(qnnn.d_00m_0p) < EPS) &&
           ( b_qn_well_defined_p[qnnn.node_00m_pp] == true || fabs(qnnn.d_00m_m0) < EPS || fabs(qnnn.d_00m_0m) < EPS) &&

           ( b_qn_well_defined_p[qnnn.node_00p_mm] == true || fabs(qnnn.d_00p_p0) < EPS || fabs(qnnn.d_00p_0p) < EPS) &&
           ( b_qn_well_defined_p[qnnn.node_00p_mp] == true || fabs(qnnn.d_00p_p0) < EPS || fabs(qnnn.d_00p_0m) < EPS) &&
           ( b_qn_well_defined_p[qnnn.node_00p_pm] == true || fabs(qnnn.d_00p_m0) < EPS || fabs(qnnn.d_00p_0p) < EPS) &&
           ( b_qn_well_defined_p[qnnn.node_00p_pp] == true || fabs(qnnn.d_00p_m0) < EPS || fabs(qnnn.d_00p_0m) < EPS)
     #else
           ( b_qn_well_defined_p[qnnn.node_m00_mm] == true || fabs(qnnn.d_m00_p0) < EPS) &&
           ( b_qn_well_defined_p[qnnn.node_m00_pm] == true || fabs(qnnn.d_m00_m0) < EPS) &&
           ( b_qn_well_defined_p[qnnn.node_p00_mm] == true || fabs(qnnn.d_p00_p0) < EPS) &&
           ( b_qn_well_defined_p[qnnn.node_p00_pm] == true || fabs(qnnn.d_p00_m0) < EPS) &&
           ( b_qn_well_defined_p[qnnn.node_0m0_mm] == true || fabs(qnnn.d_0m0_p0) < EPS) &&
           ( b_qn_well_defined_p[qnnn.node_0m0_pm] == true || fabs(qnnn.d_0m0_m0) < EPS) &&
           ( b_qn_well_defined_p[qnnn.node_0p0_mm] == true || fabs(qnnn.d_0p0_p0) < EPS) &&
           ( b_qn_well_defined_p[qnnn.node_0p0_pm] == true || fabs(qnnn.d_0p0_m0) < EPS)
     #endif
           )


      {
        b_qnn_well_defined_p[n] = true;
        double grad_qn[P4EST_DIM]; qnnn.gradient(qn_p, DIM(grad_qn[0], grad_qn[1], grad_qn[2]));
        qnn_p[n] = SUMD(nx[n]*grad_qn[0], ny[n]*grad_qn[1], nz[n]*grad_qn[2]);
      }
      else
      {
        b_qnn_well_defined_p[n] = false;
        qnn_p[n] = 0.0;
      }
    }

    /* initiate the communication */
    ierr = VecGhostUpdateBegin(b_qnn_well_defined, INSERT_VALUES, SCATTER_FORWARD); CHKERRXX(ierr);
    ierr = VecGhostUpdateBegin(qnn, INSERT_VALUES, SCATTER_FORWARD); CHKERRXX(ierr);

    /* now process the local nodes */
    for(size_t n_map = 0; n_map < local_nodes.size(); ++n_map)
    {
      p4est_locidx_t n = local_nodes[n_map];
      ngbd->get_neighbors(n, qnnn);
      if(  b_qn_well_defined_p[qnnn.node_000] == true &&
     #ifdef P4_TO_P8
           ( b_qn_well_defined_p[qnnn.node_m00_mm] == true || fabs(qnnn.d_m00_p0) < EPS || fabs(qnnn.d_m00_0p) < EPS) &&
           ( b_qn_well_defined_p[qnnn.node_m00_mp] == true || fabs(qnnn.d_m00_p0) < EPS || fabs(qnnn.d_m00_0m) < EPS) &&
           ( b_qn_well_defined_p[qnnn.node_m00_pm] == true || fabs(qnnn.d_m00_m0) < EPS || fabs(qnnn.d_m00_0p) < EPS) &&
           ( b_qn_well_defined_p[qnnn.node_m00_pp] == true || fabs(qnnn.d_m00_m0) < EPS || fabs(qnnn.d_m00_0m) < EPS) &&

           ( b_qn_well_defined_p[qnnn.node_p00_mm] == true || fabs(qnnn.d_p00_p0) < EPS || fabs(qnnn.d_p00_0p) < EPS) &&
           ( b_qn_well_defined_p[qnnn.node_p00_mp] == true || fabs(qnnn.d_p00_p0) < EPS || fabs(qnnn.d_p00_0m) < EPS) &&
           ( b_qn_well_defined_p[qnnn.node_p00_pm] == true || fabs(qnnn.d_p00_m0) < EPS || fabs(qnnn.d_p00_0p) < EPS) &&
           ( b_qn_well_defined_p[qnnn.node_p00_pp] == true || fabs(qnnn.d_p00_m0) < EPS || fabs(qnnn.d_p00_0m) < EPS) &&

           ( b_qn_well_defined_p[qnnn.node_0m0_mm] == true || fabs(qnnn.d_0m0_p0) < EPS || fabs(qnnn.d_0m0_0p) < EPS) &&
           ( b_qn_well_defined_p[qnnn.node_0m0_mp] == true || fabs(qnnn.d_0m0_p0) < EPS || fabs(qnnn.d_0m0_0m) < EPS) &&
           ( b_qn_well_defined_p[qnnn.node_0m0_pm] == true || fabs(qnnn.d_0m0_m0) < EPS || fabs(qnnn.d_0m0_0p) < EPS) &&
           ( b_qn_well_defined_p[qnnn.node_0m0_pp] == true || fabs(qnnn.d_0m0_m0) < EPS || fabs(qnnn.d_0m0_0m) < EPS) &&

           ( b_qn_well_defined_p[qnnn.node_0p0_mm] == true || fabs(qnnn.d_0p0_p0) < EPS || fabs(qnnn.d_0p0_0p) < EPS) &&
           ( b_qn_well_defined_p[qnnn.node_0p0_mp] == true || fabs(qnnn.d_0p0_p0) < EPS || fabs(qnnn.d_0p0_0m) < EPS) &&
           ( b_qn_well_defined_p[qnnn.node_0p0_pm] == true || fabs(qnnn.d_0p0_m0) < EPS || fabs(qnnn.d_0p0_0p) < EPS) &&
           ( b_qn_well_defined_p[qnnn.node_0p0_pp] == true || fabs(qnnn.d_0p0_m0) < EPS || fabs(qnnn.d_0p0_0m) < EPS) &&

           ( b_qn_well_defined_p[qnnn.node_00m_mm] == true || fabs(qnnn.d_00m_p0) < EPS || fabs(qnnn.d_00m_0p) < EPS) &&
           ( b_qn_well_defined_p[qnnn.node_00m_mp] == true || fabs(qnnn.d_00m_p0) < EPS || fabs(qnnn.d_00m_0m) < EPS) &&
           ( b_qn_well_defined_p[qnnn.node_00m_pm] == true || fabs(qnnn.d_00m_m0) < EPS || fabs(qnnn.d_00m_0p) < EPS) &&
           ( b_qn_well_defined_p[qnnn.node_00m_pp] == true || fabs(qnnn.d_00m_m0) < EPS || fabs(qnnn.d_00m_0m) < EPS) &&

           ( b_qn_well_defined_p[qnnn.node_00p_mm] == true || fabs(qnnn.d_00p_p0) < EPS || fabs(qnnn.d_00p_0p) < EPS) &&
           ( b_qn_well_defined_p[qnnn.node_00p_mp] == true || fabs(qnnn.d_00p_p0) < EPS || fabs(qnnn.d_00p_0m) < EPS) &&
           ( b_qn_well_defined_p[qnnn.node_00p_pm] == true || fabs(qnnn.d_00p_m0) < EPS || fabs(qnnn.d_00p_0p) < EPS) &&
           ( b_qn_well_defined_p[qnnn.node_00p_pp] == true || fabs(qnnn.d_00p_m0) < EPS || fabs(qnnn.d_00p_0m) < EPS)
     #else
           ( b_qn_well_defined_p[qnnn.node_m00_mm] == true || fabs(qnnn.d_m00_p0) < EPS) &&
           ( b_qn_well_defined_p[qnnn.node_m00_pm] == true || fabs(qnnn.d_m00_m0) < EPS) &&
           ( b_qn_well_defined_p[qnnn.node_p00_mm] == true || fabs(qnnn.d_p00_p0) < EPS) &&
           ( b_qn_well_defined_p[qnnn.node_p00_pm] == true || fabs(qnnn.d_p00_m0) < EPS) &&
           ( b_qn_well_defined_p[qnnn.node_0m0_mm] == true || fabs(qnnn.d_0m0_p0) < EPS) &&
           ( b_qn_well_defined_p[qnnn.node_0m0_pm] == true || fabs(qnnn.d_0m0_m0) < EPS) &&
           ( b_qn_well_defined_p[qnnn.node_0p0_mm] == true || fabs(qnnn.d_0p0_p0) < EPS) &&
           ( b_qn_well_defined_p[qnnn.node_0p0_pm] == true || fabs(qnnn.d_0p0_m0) < EPS)
     #endif
           )


      {
        b_qnn_well_defined_p[n] = true;
        double grad_qn[P4EST_DIM]; qnnn.gradient(qn_p, DIM(grad_qn[0], grad_qn[1], grad_qn[2]));
        qnn_p[n] = SUMD(nx[n]*grad_qn[0], ny[n]*grad_qn[1], nz[n]*grad_qn[2]);
      }
      else
      {
        b_qnn_well_defined_p[n] = false;
        qnn_p[n] = 0.0;
      }
    }

    /* end update communication */
    ierr = VecGhostUpdateEnd  (b_qnn_well_defined, INSERT_VALUES, SCATTER_FORWARD); CHKERRXX(ierr);
    ierr = VecGhostUpdateEnd  (qnn, INSERT_VALUES, SCATTER_FORWARD); CHKERRXX(ierr);

    ierr = VecRestoreArray(qn , &qn_p ); CHKERRXX(ierr);
    ierr = VecRestoreArray(qnn, &qnn_p); CHKERRXX(ierr);

    ierr = VecRestoreArray(b_qn_well_defined , &b_qn_well_defined_p ); CHKERRXX(ierr);
    ierr = VecRestoreArray(b_qnn_well_defined, &b_qnn_well_defined_p); CHKERRXX(ierr);
  }

  /* extrapolate qnn */
  if(order == 2)
  {
    ierr = VecGetArray(b_qnn_well_defined, &b_qnn_well_defined_p); CHKERRXX(ierr);

    for(int it = 0; it < iterations; ++it)
    {
      ierr = VecGetArray(qnn, &qnn_p); CHKERRXX(ierr);
      ierr = VecGetArray(tmp, &tmp_p); CHKERRXX(ierr);

      /* first do the layer nodes */
      for(size_t n_map = 0; n_map < layer_nodes.size(); ++n_map)
      {
        p4est_locidx_t n = layer_nodes[n_map];
        if(!b_qnn_well_defined_p[n])
        {
          ngbd->get_neighbors(n, qnnn);
          double dt = MIN(fabs(qnnn.d_m00), fabs(qnnn.d_p00) );
          dt  =  MIN(dt, fabs(qnnn.d_0m0), fabs(qnnn.d_0p0) );
#ifdef P4_TO_P8
          dt  =  MIN(dt, fabs(qnnn.d_00m), fabs(qnnn.d_00p) );
#endif
          dt /= ((double) P4EST_DIM);

          /* first order one sided derivative */
          double qnnx = nx[n] > 0.0 ? (qnn_p[n] - qnnn.f_m00_linear(qnn_p)) / qnnn.d_m00
                                    : (qnnn.f_p00_linear(qnn_p) - qnn_p[n]) / qnnn.d_p00;
          double qnny = ny[n] > 0.0 ? (qnn_p[n] - qnnn.f_0m0_linear(qnn_p)) / qnnn.d_0m0
                                    : (qnnn.f_0p0_linear(qnn_p) - qnn_p[n]) / qnnn.d_0p0;
#ifdef P4_TO_P8
          double qnnz = nz[n] > 0.0 ? (qnn_p[n] - qnnn.f_00m_linear(qnn_p)) / qnnn.d_00m
                                    : (qnnn.f_00p_linear(qnn_p) - qnn_p[n]) / qnnn.d_00p;
#endif
          tmp_p[n] = qnn_p[n] - dt*(SUMD(nx[n]*qnnx, ny[n]*qnny, nz[n]*qnnz));
        }
        else
          tmp_p[n] = qnn_p[n];
      }

      /* initiate the communication */
      ierr = VecGhostUpdateBegin(tmp, INSERT_VALUES, SCATTER_FORWARD); CHKERRXX(ierr);

      /* now process the local nodes */
      for(size_t n_map = 0; n_map < local_nodes.size(); ++n_map)
      {
        p4est_locidx_t n = local_nodes[n_map];
        if(!b_qnn_well_defined_p[n])
        {
          ngbd->get_neighbors(n, qnnn);
          double dt = MIN(fabs(qnnn.d_m00), fabs(qnnn.d_p00) );
          dt  =  MIN(dt, fabs(qnnn.d_0m0), fabs(qnnn.d_0p0) );
#ifdef P4_TO_P8
          dt  =  MIN(dt, fabs(qnnn.d_00m), fabs(qnnn.d_00p) );
#endif
          dt /= ((double) P4EST_DIM);

          /* first order one sided derivative */
          double qnnx = nx[n] > 0.0 ? (qnn_p[n] - qnnn.f_m00_linear(qnn_p)) / qnnn.d_m00
                                    : (qnnn.f_p00_linear(qnn_p) - qnn_p[n]) / qnnn.d_p00;
          double qnny = ny[n] > 0.0 ? (qnn_p[n] - qnnn.f_0m0_linear(qnn_p)) / qnnn.d_0m0
                                    : (qnnn.f_0p0_linear(qnn_p) - qnn_p[n]) / qnnn.d_0p0;
#ifdef P4_TO_P8
          double qnnz = nz[n] > 0.0 ? (qnn_p[n] - qnnn.f_00m_linear(qnn_p)) / qnnn.d_00m
                                    : (qnnn.f_00p_linear(qnn_p) - qnn_p[n]) / qnnn.d_00p;
#endif
          tmp_p[n] = qnn_p[n] - dt*(SUMD(nx[n]*qnnx, ny[n]*qnny, nz[n]*qnnz));
        }
        else
          tmp_p[n] = qnn_p[n];
      }

      /* end update communication */
      ierr = VecGhostUpdateEnd  (tmp, INSERT_VALUES, SCATTER_FORWARD); CHKERRXX(ierr);

      ierr = VecRestoreArray(tmp, &tmp_p); CHKERRXX(ierr);
      ierr = VecRestoreArray(qnn, &qnn_p); CHKERRXX(ierr);

      ierr = VecGhostGetLocalForm(tmp, &tmp_loc); CHKERRXX(ierr);
      ierr = VecGhostGetLocalForm(qnn, &qnn_loc); CHKERRXX(ierr);
      ierr = VecCopy(tmp_loc, qnn_loc); CHKERRXX(ierr);
      ierr = VecGhostRestoreLocalForm(tmp, &tmp_loc); CHKERRXX(ierr);
      ierr = VecGhostRestoreLocalForm(qnn, &qnn_loc); CHKERRXX(ierr);
    }
    ierr = VecRestoreArray(b_qnn_well_defined, &b_qnn_well_defined_p); CHKERRXX(ierr);
  }

  /* extrapolate qn */
  if(order >= 1)
  {
    double *cos_angle_p;

    ierr = VecGetArray(cos_angle, &cos_angle_p); CHKERRXX(ierr);
    ierr = VecGetArray(b_qn_well_defined, &b_qn_well_defined_p); CHKERRXX(ierr);
    ierr = VecGetArray(qn, &qn_p); CHKERRXX(ierr);

    foreach_node(n, nodes)
    {
//      b_qn_well_defined_p[n] = true;
      if (phi_p[n] < 0.0)
      {
        qn_p[n] = cos_angle_p[n];
      } else {
        b_qn_well_defined_p[n] = false;
      }
    }

    ierr = VecRestoreArray(cos_angle, &cos_angle_p); CHKERRXX(ierr);
    ierr = VecRestoreArray(b_qn_well_defined, &b_qn_well_defined_p); CHKERRXX(ierr);
    ierr = VecRestoreArray(qn, &qn_p); CHKERRXX(ierr);

    if(order == 2) { ierr = VecGetArray(qnn, &qnn_p); CHKERRXX(ierr); }
    ierr = VecGetArray(b_qn_well_defined, &b_qn_well_defined_p); CHKERRXX(ierr);

    for(int it = 0; it < iterations; ++it)
    {
      ierr = VecGetArray(qn , &qn_p ); CHKERRXX(ierr);
      ierr = VecGetArray(tmp, &tmp_p); CHKERRXX(ierr);

      /* first do the layer nodes */
      for(size_t n_map = 0; n_map < layer_nodes.size(); ++n_map)
      {
        p4est_locidx_t n = layer_nodes[n_map];
        if(!b_qn_well_defined_p[n])
        {
          ngbd->get_neighbors(n, qnnn);
          double dt = MIN(fabs(qnnn.d_m00), fabs(qnnn.d_p00) );
          dt  =  MIN(dt, fabs(qnnn.d_0m0), fabs(qnnn.d_0p0) );
#ifdef P4_TO_P8
          dt  =  MIN(dt, fabs(qnnn.d_00m), fabs(qnnn.d_00p) );
#endif
          dt /= ((double) P4EST_DIM);

          /* first order one sided derivative */
          double qnx = nx[n] > 0.0 ? (qn_p[n] - qnnn.f_m00_linear(qn_p)) / qnnn.d_m00
                                   : (qnnn.f_p00_linear(qn_p) - qn_p[n]) / qnnn.d_p00;
          double qny = ny[n] > 0.0 ? (qn_p[n] - qnnn.f_0m0_linear(qn_p)) / qnnn.d_0m0
                                   : (qnnn.f_0p0_linear(qn_p) - qn_p[n]) / qnnn.d_0p0;
#ifdef P4_TO_P8
          double qnz = nz[n] > 0.0 ? (qn_p[n] - qnnn.f_00m_linear(qn_p)) / qnnn.d_00m
                                   : (qnnn.f_00p_linear(qn_p) - qn_p[n]) / qnnn.d_00p;
#endif
          tmp_p[n] = qn_p[n] - dt*(SUMD(nx[n]*qnx, ny[n]*qny, nz[n]*qnz)) + (order == 2 ? dt*qnn_p[n] : 0.0);
        }
        else
          tmp_p[n] = qn_p[n];
      }

      /* initiate the communication */
      ierr = VecGhostUpdateBegin(tmp, INSERT_VALUES, SCATTER_FORWARD); CHKERRXX(ierr);

      /* now process the local nodes */
      for(size_t n_map = 0; n_map < local_nodes.size(); ++n_map)
      {
        p4est_locidx_t n = local_nodes[n_map];
        if(!b_qn_well_defined_p[n])
        {
          ngbd->get_neighbors(n, qnnn);
          double dt = MIN(fabs(qnnn.d_m00), fabs(qnnn.d_p00) );
          dt  =  MIN(dt, fabs(qnnn.d_0m0), fabs(qnnn.d_0p0) );
#ifdef P4_TO_P8
          dt  =  MIN(dt, fabs(qnnn.d_00m), fabs(qnnn.d_00p) );
#endif
          dt /= ((double) P4EST_DIM);

          /* first order one sided derivative */
          double qnx = nx[n] > 0.0 ? (qn_p[n] - qnnn.f_m00_linear(qn_p)) / qnnn.d_m00
                                   : (qnnn.f_p00_linear(qn_p) - qn_p[n]) / qnnn.d_p00;
          double qny = ny[n] > 0.0 ? (qn_p[n] - qnnn.f_0m0_linear(qn_p)) / qnnn.d_0m0
                                   : (qnnn.f_0p0_linear(qn_p) - qn_p[n]) / qnnn.d_0p0;
#ifdef P4_TO_P8
          double qnz = nz[n] > 0.0 ? (qn_p[n] - qnnn.f_00m_linear(qn_p)) / qnnn.d_00m
                                   : (qnnn.f_00p_linear(qn_p) - qn_p[n]) / qnnn.d_00p;
#endif
          tmp_p[n] = qn_p[n] - dt*(SUMD(nx[n]*qnx, ny[n]*qny, nz[n]*qnz)) + (order == 2 ? dt*qnn_p[n] : 0.0);
        }
        else
          tmp_p[n] = qn_p[n];
      }

      /* end update communication */
      ierr = VecGhostUpdateEnd  (tmp, INSERT_VALUES, SCATTER_FORWARD); CHKERRXX(ierr);

      ierr = VecRestoreArray(qn , &qn_p ); CHKERRXX(ierr);
      ierr = VecRestoreArray(tmp, &tmp_p); CHKERRXX(ierr);

      ierr = VecGhostGetLocalForm(tmp, &tmp_loc); CHKERRXX(ierr);
      ierr = VecGhostGetLocalForm(qn , &qn_loc ); CHKERRXX(ierr);
      ierr = VecCopy(tmp_loc, qn_loc); CHKERRXX(ierr);
      ierr = VecGhostRestoreLocalForm(tmp, &tmp_loc); CHKERRXX(ierr);
      ierr = VecGhostRestoreLocalForm(qn , &qn_loc ); CHKERRXX(ierr);
    }

    ierr = VecRestoreArray(b_qn_well_defined, &b_qn_well_defined_p); CHKERRXX(ierr);

    if(order == 2)
    {
      ierr = VecRestoreArray(qnn, &qnn_p); CHKERRXX(ierr);
      ierr = VecDestroy(qnn); CHKERRXX(ierr);
    }
  }

  if(order >= 1) { ierr = VecDestroy(b_qn_well_defined ); CHKERRXX(ierr); }
  if(order == 2) { ierr = VecDestroy(b_qnn_well_defined); CHKERRXX(ierr); }

  /* extrapolate q */
  Vec qxx, qyy;
  double *qxx_p, *qyy_p;
  ierr = VecCreateGhostNodes(p4est, nodes, &qxx); CHKERRXX(ierr);
  ierr = VecCreateGhostNodes(p4est, nodes, &qyy); CHKERRXX(ierr);
#ifdef P4_TO_P8
  Vec qzz;
  double *qzz_p;
  ierr = VecCreateGhostNodes(p4est, nodes, &qzz); CHKERRXX(ierr);
#endif

  if(order >= 1) { ierr = VecGetArray(qn, &qn_p); CHKERRXX(ierr); }

  for(int it = 0; it < iterations; ++it)
  {
    ngbd->second_derivatives_central(q, DIM(qxx, qyy, qzz));

    ierr = VecGetArray(qxx, &qxx_p); CHKERRXX(ierr);
    ierr = VecGetArray(qyy, &qyy_p); CHKERRXX(ierr);
#ifdef P4_TO_P8
    ierr = VecGetArray(qzz, &qzz_p); CHKERRXX(ierr);
#endif

    ierr = VecGetArray(q  , &q_p  ); CHKERRXX(ierr);
    ierr = VecGetArray(tmp, &tmp_p); CHKERRXX(ierr);

    /* first do the layer nodes */
    for(size_t n_map = 0; n_map < layer_nodes.size(); ++n_map)
    {
      p4est_locidx_t n = layer_nodes[n_map];
      ngbd->get_neighbors(n, qnnn);
      if(phi_p[n] > -EPS)
      {
        const quad_neighbor_nodes_of_node_t& qnnn = (*ngbd)[n];
        double dt = MIN(fabs(qnnn.d_m00), fabs(qnnn.d_p00) );
        dt  =  MIN(dt, fabs(qnnn.d_0m0), fabs(qnnn.d_0p0) );
#ifdef P4_TO_P8
        dt  =  MIN(dt, fabs(qnnn.d_00m), fabs(qnnn.d_00p) );
#endif
        dt /= ((double) P4EST_DIM);

        /* first order one sided derivatives */
        double qx = nx[n] > 0.0 ? (q_p[n] - qnnn.f_m00_linear(q_p)) / qnnn.d_m00
                                : (qnnn.f_p00_linear(q_p) - q_p[n]) / qnnn.d_p00;
        double qy = ny[n] > 0.0 ? (q_p[n] - qnnn.f_0m0_linear(q_p)) / qnnn.d_0m0
                                : (qnnn.f_0p0_linear(q_p) - q_p[n]) / qnnn.d_0p0;
#ifdef P4_TO_P8
        double qz = nz[n] > 0.0 ? (q_p[n] - qnnn.f_00m_linear(q_p)) / qnnn.d_00m
                                : (qnnn.f_00p_linear(q_p) - q_p[n]) / qnnn.d_00p;
#endif

        /* second order derivatives */
        double qxx_m00 = qnnn.f_m00_linear(qxx_p);
        double qxx_p00 = qnnn.f_p00_linear(qxx_p);
        double qyy_0m0 = qnnn.f_0m0_linear(qyy_p);
        double qyy_0p0 = qnnn.f_0p0_linear(qyy_p);
#ifdef P4_TO_P8
        double qzz_00m = qnnn.f_00m_linear(qzz_p);
        double qzz_00p = qnnn.f_00p_linear(qzz_p);
#endif

        /* minmod operation */
        qxx_m00 = qxx_p[n]*qxx_m00 < 0.0 ? 0.0 : (fabs(qxx_p[n]) < fabs(qxx_m00) ? qxx_p[n] : qxx_m00);
        qxx_p00 = qxx_p[n]*qxx_p00 < 0.0 ? 0.0 : (fabs(qxx_p[n]) < fabs(qxx_p00) ? qxx_p[n] : qxx_p00);
        qyy_0m0 = qyy_p[n]*qyy_0m0 < 0.0 ? 0.0 : (fabs(qyy_p[n]) < fabs(qyy_0m0) ? qyy_p[n] : qyy_0m0);
        qyy_0p0 = qyy_p[n]*qyy_0p0 < 0.0 ? 0.0 : (fabs(qyy_p[n]) < fabs(qyy_0p0) ? qyy_p[n] : qyy_0p0);
#ifdef P4_TO_P8
        qzz_00m = qzz_p[n]*qzz_00m < 0.0 ? 0.0 : (fabs(qzz_p[n]) < fabs(qzz_00m) ? qzz_p[n] : qzz_00m);
        qzz_00p = qzz_p[n]*qzz_00p < 0.0 ? 0.0 : (fabs(qzz_p[n]) < fabs(qzz_00p) ? qzz_p[n] : qzz_00p);
#endif

        if(nx[n] < 0.0) qx -= .5*qnnn.d_p00*qxx_p00;
        else            qx += .5*qnnn.d_m00*qxx_m00;
        if(ny[n] < 0.0) qy -= .5*qnnn.d_0p0*qyy_0p0;
        else            qy += .5*qnnn.d_0m0*qyy_0m0;
#ifdef P4_TO_P8
        if(nz[n] < 0.0) qz -= .5*qnnn.d_00p*qzz_00p;
        else            qz += .5*qnnn.d_00m*qzz_00m;
#endif

//#ifdef P4_TO_P8
//        if(fabs(nx[n]) < EPS && fabs(ny[n]) < EPS && fabs(nz[n]) < EPS)
//          tmp_p[n] = (qnnn.f_m00_linear(q_p) + qnnn.f_p00_linear(q_p) +
//                      qnnn.f_0m0_linear(q_p) + qnnn.f_0p0_linear(q_p) +
//                      qnnn.f_00m_linear(q_p) + qnnn.f_00p_linear(q_p))/6.;
//#else
//        if(fabs(nx[n]) < EPS && fabs(ny[n]) < EPS)
//          tmp_p[n] = (qnnn.f_m00_linear(q_p) + qnnn.f_p00_linear(q_p) +
//                      qnnn.f_0m0_linear(q_p) + qnnn.f_0p0_linear(q_p))/4.;
//#endif
//        else
          tmp_p[n] = q_p[n] - dt*(SUMD(nx[n]*qx, ny[n]*qy, nz[n]*qz)) + (order >= 1 ? dt*qn_p[n] : 0.0);
      }
      else
        tmp_p[n] = q_p[n];
    }

    /* initiate the communication */
    ierr = VecGhostUpdateBegin(tmp, INSERT_VALUES, SCATTER_FORWARD); CHKERRXX(ierr);

    /* now process the local nodes */
    for(size_t n_map = 0; n_map < local_nodes.size(); ++n_map)
    {
      p4est_locidx_t n = local_nodes[n_map];
      ngbd->get_neighbors(n, qnnn);
      if(phi_p[n] > -EPS)
      {
        double dt = MIN(fabs(qnnn.d_m00), fabs(qnnn.d_p00) );
        dt  =  MIN(dt, fabs(qnnn.d_0m0), fabs(qnnn.d_0p0) );
#ifdef P4_TO_P8
        dt  =  MIN(dt, fabs(qnnn.d_00m), fabs(qnnn.d_00p) );
#endif
        dt /= ((double) P4EST_DIM);

        /* first order one sided derivatives */
        double qx = nx[n] > 0.0 ? (q_p[n] - qnnn.f_m00_linear(q_p)) / qnnn.d_m00
                                : (qnnn.f_p00_linear(q_p) - q_p[n]) / qnnn.d_p00;
        double qy = ny[n] > 0.0 ? (q_p[n] - qnnn.f_0m0_linear(q_p)) / qnnn.d_0m0
                                : (qnnn.f_0p0_linear(q_p) - q_p[n]) / qnnn.d_0p0;
#ifdef P4_TO_P8
        double qz = nz[n] > 0.0 ? (q_p[n] - qnnn.f_00m_linear(q_p)) / qnnn.d_00m
                                : (qnnn.f_00p_linear(q_p) - q_p[n]) / qnnn.d_00p;
#endif

        /* second order derivatives */
        double qxx_m00 = qnnn.f_m00_linear(qxx_p);
        double qxx_p00 = qnnn.f_p00_linear(qxx_p);
        double qyy_0m0 = qnnn.f_0m0_linear(qyy_p);
        double qyy_0p0 = qnnn.f_0p0_linear(qyy_p);
#ifdef P4_TO_P8
        double qzz_00m = qnnn.f_00m_linear(qzz_p);
        double qzz_00p = qnnn.f_00p_linear(qzz_p);
#endif

        /* minmod operation */
        qxx_m00 = qxx_p[n]*qxx_m00 < 0.0 ? 0.0 : (fabs(qxx_p[n]) < fabs(qxx_m00) ? qxx_p[n] : qxx_m00);
        qxx_p00 = qxx_p[n]*qxx_p00 < 0.0 ? 0.0 : (fabs(qxx_p[n]) < fabs(qxx_p00) ? qxx_p[n] : qxx_p00);
        qyy_0m0 = qyy_p[n]*qyy_0m0 < 0.0 ? 0.0 : (fabs(qyy_p[n]) < fabs(qyy_0m0) ? qyy_p[n] : qyy_0m0);
        qyy_0p0 = qyy_p[n]*qyy_0p0 < 0.0 ? 0.0 : (fabs(qyy_p[n]) < fabs(qyy_0p0) ? qyy_p[n] : qyy_0p0);
#ifdef P4_TO_P8
        qzz_00m = qzz_p[n]*qzz_00m < 0.0 ? 0.0 : (fabs(qzz_p[n]) < fabs(qzz_00m) ? qzz_p[n] : qzz_00m);
        qzz_00p = qzz_p[n]*qzz_00p < 0.0 ? 0.0 : (fabs(qzz_p[n]) < fabs(qzz_00p) ? qzz_p[n] : qzz_00p);
#endif

        if(nx[n] < 0.0) qx -= .5*qnnn.d_p00*qxx_p00;
        else            qx += .5*qnnn.d_m00*qxx_m00;
        if(ny[n] < 0.0) qy -= .5*qnnn.d_0p0*qyy_0p0;
        else            qy += .5*qnnn.d_0m0*qyy_0m0;
#ifdef P4_TO_P8
        if(nz[n] < 0.0) qz -= .5*qnnn.d_00p*qzz_00p;
        else            qz += .5*qnnn.d_00m*qzz_00m;
#endif

//#ifdef P4_TO_P8
//        if(fabs(nx[n]) < EPS && fabs(ny[n]) < EPS && fabs(nz[n]) < EPS)
//          tmp_p[n] = (qnnn.f_m00_linear(q_p) + qnnn.f_p00_linear(q_p) +
//                      qnnn.f_0m0_linear(q_p) + qnnn.f_0p0_linear(q_p) +
//                      qnnn.f_00m_linear(q_p) + qnnn.f_00p_linear(q_p))/6.;
//#else
//        if(fabs(nx[n]) < EPS && fabs(ny[n]) < EPS)
//          tmp_p[n] = (qnnn.f_m00_linear(q_p) + qnnn.f_p00_linear(q_p) +
//                      qnnn.f_0m0_linear(q_p) + qnnn.f_0p0_linear(q_p))/4.;
//#endif
//        else
          tmp_p[n] = q_p[n] - dt*(SUMD(nx[n]*qx, ny[n]*qy, nz[n]*qz)) + (order >= 1 ? dt*qn_p[n] : 0.0);
      }
      else
        tmp_p[n] = q_p[n];
    }

    /* end update communication */
    ierr = VecGhostUpdateEnd  (tmp, INSERT_VALUES, SCATTER_FORWARD); CHKERRXX(ierr);

    ierr = VecRestoreArray(qxx, &qxx_p); CHKERRXX(ierr);
    ierr = VecRestoreArray(qyy, &qyy_p); CHKERRXX(ierr);
#ifdef P4_TO_P8
    ierr = VecRestoreArray(qzz, &qzz_p); CHKERRXX(ierr);
#endif
    ierr = VecRestoreArray(q  , &q_p  ); CHKERRXX(ierr);
    ierr = VecRestoreArray(tmp, &tmp_p); CHKERRXX(ierr);

    ierr = VecGhostGetLocalForm(tmp, &tmp_loc); CHKERRXX(ierr);
    ierr = VecGhostGetLocalForm(q  , &q_loc  ); CHKERRXX(ierr);
    ierr = VecCopy(tmp_loc, q_loc); CHKERRXX(ierr);
    ierr = VecGhostRestoreLocalForm(tmp, &tmp_loc); CHKERRXX(ierr);
    ierr = VecGhostRestoreLocalForm(q  , &q_loc  ); CHKERRXX(ierr);
  }

  if(order >= 1)
  {
    ierr = VecRestoreArray(qn, &qn_p); CHKERRXX(ierr);
    ierr = VecDestroy(qn); CHKERRXX(ierr);
  }

  ierr = VecRestoreArray(phi, &phi_p); CHKERRXX(ierr);

  ierr = VecDestroy(qxx); CHKERRXX(ierr);
  ierr = VecDestroy(qyy); CHKERRXX(ierr);
#ifdef P4_TO_P8
  ierr = VecDestroy(qzz); CHKERRXX(ierr);
#endif

  ierr = VecDestroy(tmp); CHKERRXX(ierr);

  ierr = PetscLogEventEnd(log_my_p4est_level_set_extend_over_interface_TVD, phi, q, 0, 0); CHKERRXX(ierr);
}

void my_p4est_level_set_t::advect_in_normal_direction_with_contact_angle(const Vec vn, const Vec surf_tns, const Vec cos_angle, const Vec phi_wall, Vec phi, double dt)
{
  PetscErrorCode ierr;
  ierr = PetscLogEventBegin(log_my_p4est_level_set_advect_in_normal_direction_Vec, 0, 0, 0, 0);

  Vec rhs;
  ierr = VecDuplicate(phi, &rhs); CHKERRXX(ierr);

  // advection step using (assuming |grad(phi)| = 1)
  VecCopyGhost(phi, rhs);
  VecAXPBYGhost(rhs, -1, 1./dt, vn);

  // diffusion step (assuming |grad(phi)| = 1)
  my_p4est_interpolation_nodes_t interp(ngbd);
  Vec flux;
  ierr = VecDuplicate(phi, &flux); CHKERRXX(ierr);
  interp.set_input(flux, linear);

  my_p4est_poisson_nodes_mls_t solver(ngbd);
  if (phi_wall != NULL && cos_angle != NULL && use_neumann_for_contact_angle)
  {
    VecCopyGhost(cos_angle, flux);
    VecPointwiseMultGhost(flux, flux, surf_tns);

    solver.add_boundary(MLS_INTERSECTION, phi_wall, NULL, NEUMANN, interp, zero_cf);
  }

  solver.set_use_sc_scheme(0);
  solver.set_integration_order(1);

  solver.set_mu(surf_tns);
  solver.set_diag(1./dt);
  solver.set_rhs(rhs);

  my_p4est_interpolation_nodes_t interp_phi(ngbd);

  Vec phi_new;
  ierr = VecDuplicate(phi, &phi_new); CHKERRXX(ierr);
  VecCopyGhost(phi, phi_new);
  VecAXPBYGhost(phi_new, -dt, 1., vn);
  interp_phi.set_input(phi_new, linear);
  solver.set_wc(dirichlet_cf, interp_phi);
//  solver.set_wc(neumann_cf, zero_cf);

  solver.solve(phi, true);

  ierr = VecDestroy(phi_new); CHKERRXX(ierr);
  ierr = VecDestroy(rhs); CHKERRXX(ierr);
  ierr = VecDestroy(flux); CHKERRXX(ierr);

  double dxyz[P4EST_DIM];
  dxyz_min(p4est, dxyz);

  double dx = MIN(DIM(dxyz[0], dxyz[1], dxyz[2]));

  // extend into wall
  if (phi_wall != NULL && cos_angle != NULL)
  {
    switch (contact_angle_extension)
    {
      case 0: enforce_contact_angle(phi_wall, phi, cos_angle, 50); break;
      case 1: enforce_contact_angle2(phi_wall, phi, cos_angle, 50, 1); break;
      case 2:
        {
          Vec region;
          ierr = VecDuplicate(phi, &region); CHKERRXX(ierr);

          double *region_ptr;
          double *phi_ptr;
          double *phi_wall_ptr;

          ierr = VecGetArray(phi, &phi_ptr);           CHKERRXX(ierr);
          ierr = VecGetArray(phi_wall, &phi_wall_ptr); CHKERRXX(ierr);
          ierr = VecGetArray(region, &region_ptr);     CHKERRXX(ierr);


          double limit_extd = 6.*dx;
          double limit_wall = 6.*dx;

          foreach_node(n, nodes)
          {
            if (fabs(phi_ptr[n]) < limit_extd && phi_wall_ptr[n] < limit_wall)
              region_ptr[n] = 1;
            else
              region_ptr[n] = 0.0;
          }

          ierr = VecRestoreArray(phi, &phi_ptr);           CHKERRXX(ierr);
          ierr = VecRestoreArray(phi_wall, &phi_wall_ptr); CHKERRXX(ierr);
          ierr = VecRestoreArray(region, &region_ptr);     CHKERRXX(ierr);

          extend_Over_Interface_TVD_regional(phi_wall, phi_wall, region, phi, 50, 2); break;
        }
      case 3: extend_Over_Interface_TVD_Full(phi_wall, phi, 50, 2, DBL_MAX, 2000*dx); break;
    }
  }

  ierr = PetscLogEventEnd(log_my_p4est_level_set_advect_in_normal_direction_Vec, 0, 0, 0, 0);
}

void my_p4est_level_set_t::extend_Over_Interface_TVD_regional( Vec phi, Vec mask, Vec region, Vec q, int iterations, int order) const
{
#ifdef CASL_THROWS
  if(order != 0 && order != 1 && order != 2) throw std::invalid_argument("[CASL_ERROR]: my_p4est_level_set_t->extend_Over_Interface_TVD: order must be 0, 1 or 2.");
#endif
  PetscErrorCode ierr;
  ierr = PetscLogEventBegin(log_my_p4est_level_set_extend_over_interface_TVD, phi, q, 0, 0); CHKERRXX(ierr);

  double *mask_p;
  ierr = VecGetArray(mask, &mask_p); CHKERRXX(ierr);

  double *phi_p;
  ierr = VecGetArray(phi, &phi_p); CHKERRXX(ierr);

  Vec qn, qnn;
  double *q_p, *qn_p, *qnn_p;
  Vec b_qn_well_defined;
  Vec b_qnn_well_defined;
  double *b_qn_well_defined_p;
  double *b_qnn_well_defined_p;

  Vec tmp, tmp_loc;
  Vec qnn_loc, qn_loc, q_loc;
  ierr = VecDuplicate(phi, &tmp); CHKERRXX(ierr);
  double *tmp_p;

  double dxyz[P4EST_DIM];

  dxyz_min(p4est, dxyz);

  /* compute the normals */
  std::vector<double> nx(nodes->num_owned_indeps);
  std::vector<double> ny(nodes->num_owned_indeps);
#ifdef P4_TO_P8
  std::vector<double> nz(nodes->num_owned_indeps);
#endif

  quad_neighbor_nodes_of_node_t qnnn;
  for(p4est_locidx_t n = 0; n < nodes->num_owned_indeps; ++n)
  {
    ngbd->get_neighbors(n, qnnn);
    qnnn.gradient(phi_p, DIM(nx[n], ny[n], nz[n]));
    double norm = sqrt(SUMD(nx[n]*nx[n], ny[n]*ny[n], nz[n]*nz[n]));

    if(norm > EPS)
    {
      nx[n] /= norm;
      ny[n] /= norm;
#ifdef P4_TO_P8
      nz[n] /= norm;
#endif
    }
    else
    {
      nx[n] = 0.0;
      ny[n] = 0.0;
#ifdef P4_TO_P8
      nz[n] = 0.0;
#endif
    }
  }

  ierr = VecGetArray(q , &q_p) ; CHKERRXX(ierr);

  /* initialize qn */
  const std::vector<p4est_locidx_t>& layer_nodes = ngbd->get_layer_nodes();
  const std::vector<p4est_locidx_t>& local_nodes = ngbd->get_local_nodes();

  if(order >= 1)
  {
    ierr = VecCreateGhostNodes(p4est, nodes, &qn); CHKERRXX(ierr);
    ierr = VecCreateGhostNodes(p4est, nodes, &b_qn_well_defined); CHKERRXX(ierr);

    ierr = VecGetArray(qn, &qn_p); CHKERRXX(ierr);
    ierr = VecGetArray(b_qn_well_defined, &b_qn_well_defined_p); CHKERRXX(ierr);

    /* first do the layer nodes */
    for(size_t n_map = 0; n_map < layer_nodes.size(); ++n_map)
    {
      p4est_locidx_t n = layer_nodes[n_map];
      ngbd->get_neighbors(n, qnnn);
      if(mask_p[qnnn.node_000] < -EPS &&
     #ifdef P4_TO_P8
           (mask_p[qnnn.node_m00_mm] < -EPS || fabs(qnnn.d_m00_p0) < EPS || fabs(qnnn.d_m00_0p) < EPS) &&
           (mask_p[qnnn.node_m00_mp] < -EPS || fabs(qnnn.d_m00_p0) < EPS || fabs(qnnn.d_m00_0m) < EPS) &&
           (mask_p[qnnn.node_m00_pm] < -EPS || fabs(qnnn.d_m00_m0) < EPS || fabs(qnnn.d_m00_0p) < EPS) &&
           (mask_p[qnnn.node_m00_pp] < -EPS || fabs(qnnn.d_m00_m0) < EPS || fabs(qnnn.d_m00_0m) < EPS) &&

           (mask_p[qnnn.node_p00_mm] < -EPS || fabs(qnnn.d_p00_p0) < EPS || fabs(qnnn.d_p00_0p) < EPS) &&
           (mask_p[qnnn.node_p00_mp] < -EPS || fabs(qnnn.d_p00_p0) < EPS || fabs(qnnn.d_p00_0m) < EPS) &&
           (mask_p[qnnn.node_p00_pm] < -EPS || fabs(qnnn.d_p00_m0) < EPS || fabs(qnnn.d_p00_0p) < EPS) &&
           (mask_p[qnnn.node_p00_pp] < -EPS || fabs(qnnn.d_p00_m0) < EPS || fabs(qnnn.d_p00_0m) < EPS) &&

           (mask_p[qnnn.node_0m0_mm] < -EPS || fabs(qnnn.d_0m0_p0) < EPS || fabs(qnnn.d_0m0_0p) < EPS) &&
           (mask_p[qnnn.node_0m0_mp] < -EPS || fabs(qnnn.d_0m0_p0) < EPS || fabs(qnnn.d_0m0_0m) < EPS) &&
           (mask_p[qnnn.node_0m0_pm] < -EPS || fabs(qnnn.d_0m0_m0) < EPS || fabs(qnnn.d_0m0_0p) < EPS) &&
           (mask_p[qnnn.node_0m0_pp] < -EPS || fabs(qnnn.d_0m0_m0) < EPS || fabs(qnnn.d_0m0_0m) < EPS) &&

           (mask_p[qnnn.node_0p0_mm] < -EPS || fabs(qnnn.d_0p0_p0) < EPS || fabs(qnnn.d_0p0_0p) < EPS) &&
           (mask_p[qnnn.node_0p0_mp] < -EPS || fabs(qnnn.d_0p0_p0) < EPS || fabs(qnnn.d_0p0_0m) < EPS) &&
           (mask_p[qnnn.node_0p0_pm] < -EPS || fabs(qnnn.d_0p0_m0) < EPS || fabs(qnnn.d_0p0_0p) < EPS) &&
           (mask_p[qnnn.node_0p0_pp] < -EPS || fabs(qnnn.d_0p0_m0) < EPS || fabs(qnnn.d_0p0_0m) < EPS) &&

           (mask_p[qnnn.node_00m_mm] < -EPS || fabs(qnnn.d_00m_p0) < EPS || fabs(qnnn.d_00m_0p) < EPS) &&
           (mask_p[qnnn.node_00m_mp] < -EPS || fabs(qnnn.d_00m_p0) < EPS || fabs(qnnn.d_00m_0m) < EPS) &&
           (mask_p[qnnn.node_00m_pm] < -EPS || fabs(qnnn.d_00m_m0) < EPS || fabs(qnnn.d_00m_0p) < EPS) &&
           (mask_p[qnnn.node_00m_pp] < -EPS || fabs(qnnn.d_00m_m0) < EPS || fabs(qnnn.d_00m_0m) < EPS) &&

           (mask_p[qnnn.node_00p_mm] < -EPS || fabs(qnnn.d_00p_p0) < EPS || fabs(qnnn.d_00p_0p) < EPS) &&
           (mask_p[qnnn.node_00p_mp] < -EPS || fabs(qnnn.d_00p_p0) < EPS || fabs(qnnn.d_00p_0m) < EPS) &&
           (mask_p[qnnn.node_00p_pm] < -EPS || fabs(qnnn.d_00p_m0) < EPS || fabs(qnnn.d_00p_0p) < EPS) &&
           (mask_p[qnnn.node_00p_pp] < -EPS || fabs(qnnn.d_00p_m0) < EPS || fabs(qnnn.d_00p_0m) < EPS)
     #else
           (mask_p[qnnn.node_m00_mm] < -EPS || fabs(qnnn.d_m00_p0) < EPS) &&
           (mask_p[qnnn.node_m00_pm] < -EPS || fabs(qnnn.d_m00_m0) < EPS) &&
           (mask_p[qnnn.node_p00_mm] < -EPS || fabs(qnnn.d_p00_p0) < EPS) &&
           (mask_p[qnnn.node_p00_pm] < -EPS || fabs(qnnn.d_p00_m0) < EPS) &&
           (mask_p[qnnn.node_0m0_mm] < -EPS || fabs(qnnn.d_0m0_p0) < EPS) &&
           (mask_p[qnnn.node_0m0_pm] < -EPS || fabs(qnnn.d_0m0_m0) < EPS) &&
           (mask_p[qnnn.node_0p0_mm] < -EPS || fabs(qnnn.d_0p0_p0) < EPS) &&
           (mask_p[qnnn.node_0p0_pm] < -EPS || fabs(qnnn.d_0p0_m0) < EPS)
     #endif
           )
      {
        b_qn_well_defined_p[n] = true;
        double grad_q[P4EST_DIM]; qnnn.gradient(q_p, DIM(grad_q[0], grad_q[1], grad_q[2]));
        qn_p[n] = SUMD(nx[n]*grad_q[0], ny[n]*grad_q[1], nz[n]*grad_q[2]);
      }
      else
      {
        b_qn_well_defined_p[n] = false;
        qn_p[n] = 0.0;
      }
    }

    /* initiate the communication */
    ierr = VecGhostUpdateBegin(b_qn_well_defined, INSERT_VALUES, SCATTER_FORWARD); CHKERRXX(ierr);
    ierr = VecGhostUpdateBegin(qn, INSERT_VALUES, SCATTER_FORWARD); CHKERRXX(ierr);

    /* now process the local nodes */
    for(size_t n_map = 0; n_map < local_nodes.size(); ++n_map)
    {
      p4est_locidx_t n = local_nodes[n_map];
      ngbd->get_neighbors(n, qnnn);
      if(mask_p[qnnn.node_000] < -EPS &&
     #ifdef P4_TO_P8
           (mask_p[qnnn.node_m00_mm] < -EPS || fabs(qnnn.d_m00_p0) < EPS || fabs(qnnn.d_m00_0p) < EPS) &&
           (mask_p[qnnn.node_m00_mp] < -EPS || fabs(qnnn.d_m00_p0) < EPS || fabs(qnnn.d_m00_0m) < EPS) &&
           (mask_p[qnnn.node_m00_pm] < -EPS || fabs(qnnn.d_m00_m0) < EPS || fabs(qnnn.d_m00_0p) < EPS) &&
           (mask_p[qnnn.node_m00_pp] < -EPS || fabs(qnnn.d_m00_m0) < EPS || fabs(qnnn.d_m00_0m) < EPS) &&

           (mask_p[qnnn.node_p00_mm] < -EPS || fabs(qnnn.d_p00_p0) < EPS || fabs(qnnn.d_p00_0p) < EPS) &&
           (mask_p[qnnn.node_p00_mp] < -EPS || fabs(qnnn.d_p00_p0) < EPS || fabs(qnnn.d_p00_0m) < EPS) &&
           (mask_p[qnnn.node_p00_pm] < -EPS || fabs(qnnn.d_p00_m0) < EPS || fabs(qnnn.d_p00_0p) < EPS) &&
           (mask_p[qnnn.node_p00_pp] < -EPS || fabs(qnnn.d_p00_m0) < EPS || fabs(qnnn.d_p00_0m) < EPS) &&

           (mask_p[qnnn.node_0m0_mm] < -EPS || fabs(qnnn.d_0m0_p0) < EPS || fabs(qnnn.d_0m0_0p) < EPS) &&
           (mask_p[qnnn.node_0m0_mp] < -EPS || fabs(qnnn.d_0m0_p0) < EPS || fabs(qnnn.d_0m0_0m) < EPS) &&
           (mask_p[qnnn.node_0m0_pm] < -EPS || fabs(qnnn.d_0m0_m0) < EPS || fabs(qnnn.d_0m0_0p) < EPS) &&
           (mask_p[qnnn.node_0m0_pp] < -EPS || fabs(qnnn.d_0m0_m0) < EPS || fabs(qnnn.d_0m0_0m) < EPS) &&

           (mask_p[qnnn.node_0p0_mm] < -EPS || fabs(qnnn.d_0p0_p0) < EPS || fabs(qnnn.d_0p0_0p) < EPS) &&
           (mask_p[qnnn.node_0p0_mp] < -EPS || fabs(qnnn.d_0p0_p0) < EPS || fabs(qnnn.d_0p0_0m) < EPS) &&
           (mask_p[qnnn.node_0p0_pm] < -EPS || fabs(qnnn.d_0p0_m0) < EPS || fabs(qnnn.d_0p0_0p) < EPS) &&
           (mask_p[qnnn.node_0p0_pp] < -EPS || fabs(qnnn.d_0p0_m0) < EPS || fabs(qnnn.d_0p0_0m) < EPS) &&

           (mask_p[qnnn.node_00m_mm] < -EPS || fabs(qnnn.d_00m_p0) < EPS || fabs(qnnn.d_00m_0p) < EPS) &&
           (mask_p[qnnn.node_00m_mp] < -EPS || fabs(qnnn.d_00m_p0) < EPS || fabs(qnnn.d_00m_0m) < EPS) &&
           (mask_p[qnnn.node_00m_pm] < -EPS || fabs(qnnn.d_00m_m0) < EPS || fabs(qnnn.d_00m_0p) < EPS) &&
           (mask_p[qnnn.node_00m_pp] < -EPS || fabs(qnnn.d_00m_m0) < EPS || fabs(qnnn.d_00m_0m) < EPS) &&

           (mask_p[qnnn.node_00p_mm] < -EPS || fabs(qnnn.d_00p_p0) < EPS || fabs(qnnn.d_00p_0p) < EPS) &&
           (mask_p[qnnn.node_00p_mp] < -EPS || fabs(qnnn.d_00p_p0) < EPS || fabs(qnnn.d_00p_0m) < EPS) &&
           (mask_p[qnnn.node_00p_pm] < -EPS || fabs(qnnn.d_00p_m0) < EPS || fabs(qnnn.d_00p_0p) < EPS) &&
           (mask_p[qnnn.node_00p_pp] < -EPS || fabs(qnnn.d_00p_m0) < EPS || fabs(qnnn.d_00p_0m) < EPS)
     #else
           (mask_p[qnnn.node_m00_mm] < -EPS || fabs(qnnn.d_m00_p0) < EPS) &&
           (mask_p[qnnn.node_m00_pm] < -EPS || fabs(qnnn.d_m00_m0) < EPS) &&
           (mask_p[qnnn.node_p00_mm] < -EPS || fabs(qnnn.d_p00_p0) < EPS) &&
           (mask_p[qnnn.node_p00_pm] < -EPS || fabs(qnnn.d_p00_m0) < EPS) &&
           (mask_p[qnnn.node_0m0_mm] < -EPS || fabs(qnnn.d_0m0_p0) < EPS) &&
           (mask_p[qnnn.node_0m0_pm] < -EPS || fabs(qnnn.d_0m0_m0) < EPS) &&
           (mask_p[qnnn.node_0p0_mm] < -EPS || fabs(qnnn.d_0p0_p0) < EPS) &&
           (mask_p[qnnn.node_0p0_pm] < -EPS || fabs(qnnn.d_0p0_m0) < EPS)
     #endif
           )
      {
        b_qn_well_defined_p[n] = true;
        double grad_q[P4EST_DIM]; qnnn.gradient(q_p, DIM(grad_q[0], grad_q[1], grad_q[2]));
        qn_p[n] = SUMD(nx[n]*grad_q[0], ny[n]*grad_q[1], nz[n]*grad_q[2]);
      }
      else
      {
        b_qn_well_defined_p[n] = false;
        qn_p[n] = 0.0;
      }
    }

    /* end update communication */
    ierr = VecGhostUpdateEnd  (b_qn_well_defined, INSERT_VALUES, SCATTER_FORWARD); CHKERRXX(ierr);
    ierr = VecGhostUpdateEnd  (qn, INSERT_VALUES, SCATTER_FORWARD); CHKERRXX(ierr);

    ierr = VecRestoreArray(qn, &qn_p); CHKERRXX(ierr);
    ierr = VecRestoreArray(b_qn_well_defined, &b_qn_well_defined_p); CHKERRXX(ierr);
  }

  ierr = VecRestoreArray(q, &q_p); CHKERRXX(ierr);

  /* initialize qnn */
  if(order == 2)
  {
    ierr = VecDuplicate(qn, &qnn); CHKERRXX(ierr);
    ierr = VecDuplicate(b_qn_well_defined, &b_qnn_well_defined); CHKERRXX(ierr);

    ierr = VecGetArray(qn , &qn_p ); CHKERRXX(ierr);
    ierr = VecGetArray(qnn, &qnn_p); CHKERRXX(ierr);

    ierr = VecGetArray(b_qn_well_defined , &b_qn_well_defined_p ); CHKERRXX(ierr);
    ierr = VecGetArray(b_qnn_well_defined, &b_qnn_well_defined_p); CHKERRXX(ierr);

    /* first do the layer nodes */
    for(size_t n_map = 0; n_map < layer_nodes.size(); ++n_map)
    {
      p4est_locidx_t n = layer_nodes[n_map];
      ngbd->get_neighbors(n, qnnn);
      if(  b_qn_well_defined_p[qnnn.node_000] == true &&
     #ifdef P4_TO_P8
           ( b_qn_well_defined_p[qnnn.node_m00_mm] == true || fabs(qnnn.d_m00_p0) < EPS || fabs(qnnn.d_m00_0p) < EPS) &&
           ( b_qn_well_defined_p[qnnn.node_m00_mp] == true || fabs(qnnn.d_m00_p0) < EPS || fabs(qnnn.d_m00_0m) < EPS) &&
           ( b_qn_well_defined_p[qnnn.node_m00_pm] == true || fabs(qnnn.d_m00_m0) < EPS || fabs(qnnn.d_m00_0p) < EPS) &&
           ( b_qn_well_defined_p[qnnn.node_m00_pp] == true || fabs(qnnn.d_m00_m0) < EPS || fabs(qnnn.d_m00_0m) < EPS) &&

           ( b_qn_well_defined_p[qnnn.node_p00_mm] == true || fabs(qnnn.d_p00_p0) < EPS || fabs(qnnn.d_p00_0p) < EPS) &&
           ( b_qn_well_defined_p[qnnn.node_p00_mp] == true || fabs(qnnn.d_p00_p0) < EPS || fabs(qnnn.d_p00_0m) < EPS) &&
           ( b_qn_well_defined_p[qnnn.node_p00_pm] == true || fabs(qnnn.d_p00_m0) < EPS || fabs(qnnn.d_p00_0p) < EPS) &&
           ( b_qn_well_defined_p[qnnn.node_p00_pp] == true || fabs(qnnn.d_p00_m0) < EPS || fabs(qnnn.d_p00_0m) < EPS) &&

           ( b_qn_well_defined_p[qnnn.node_0m0_mm] == true || fabs(qnnn.d_0m0_p0) < EPS || fabs(qnnn.d_0m0_0p) < EPS) &&
           ( b_qn_well_defined_p[qnnn.node_0m0_mp] == true || fabs(qnnn.d_0m0_p0) < EPS || fabs(qnnn.d_0m0_0m) < EPS) &&
           ( b_qn_well_defined_p[qnnn.node_0m0_pm] == true || fabs(qnnn.d_0m0_m0) < EPS || fabs(qnnn.d_0m0_0p) < EPS) &&
           ( b_qn_well_defined_p[qnnn.node_0m0_pp] == true || fabs(qnnn.d_0m0_m0) < EPS || fabs(qnnn.d_0m0_0m) < EPS) &&

           ( b_qn_well_defined_p[qnnn.node_0p0_mm] == true || fabs(qnnn.d_0p0_p0) < EPS || fabs(qnnn.d_0p0_0p) < EPS) &&
           ( b_qn_well_defined_p[qnnn.node_0p0_mp] == true || fabs(qnnn.d_0p0_p0) < EPS || fabs(qnnn.d_0p0_0m) < EPS) &&
           ( b_qn_well_defined_p[qnnn.node_0p0_pm] == true || fabs(qnnn.d_0p0_m0) < EPS || fabs(qnnn.d_0p0_0p) < EPS) &&
           ( b_qn_well_defined_p[qnnn.node_0p0_pp] == true || fabs(qnnn.d_0p0_m0) < EPS || fabs(qnnn.d_0p0_0m) < EPS) &&

           ( b_qn_well_defined_p[qnnn.node_00m_mm] == true || fabs(qnnn.d_00m_p0) < EPS || fabs(qnnn.d_00m_0p) < EPS) &&
           ( b_qn_well_defined_p[qnnn.node_00m_mp] == true || fabs(qnnn.d_00m_p0) < EPS || fabs(qnnn.d_00m_0m) < EPS) &&
           ( b_qn_well_defined_p[qnnn.node_00m_pm] == true || fabs(qnnn.d_00m_m0) < EPS || fabs(qnnn.d_00m_0p) < EPS) &&
           ( b_qn_well_defined_p[qnnn.node_00m_pp] == true || fabs(qnnn.d_00m_m0) < EPS || fabs(qnnn.d_00m_0m) < EPS) &&

           ( b_qn_well_defined_p[qnnn.node_00p_mm] == true || fabs(qnnn.d_00p_p0) < EPS || fabs(qnnn.d_00p_0p) < EPS) &&
           ( b_qn_well_defined_p[qnnn.node_00p_mp] == true || fabs(qnnn.d_00p_p0) < EPS || fabs(qnnn.d_00p_0m) < EPS) &&
           ( b_qn_well_defined_p[qnnn.node_00p_pm] == true || fabs(qnnn.d_00p_m0) < EPS || fabs(qnnn.d_00p_0p) < EPS) &&
           ( b_qn_well_defined_p[qnnn.node_00p_pp] == true || fabs(qnnn.d_00p_m0) < EPS || fabs(qnnn.d_00p_0m) < EPS)
     #else
           ( b_qn_well_defined_p[qnnn.node_m00_mm] == true || fabs(qnnn.d_m00_p0) < EPS) &&
           ( b_qn_well_defined_p[qnnn.node_m00_pm] == true || fabs(qnnn.d_m00_m0) < EPS) &&
           ( b_qn_well_defined_p[qnnn.node_p00_mm] == true || fabs(qnnn.d_p00_p0) < EPS) &&
           ( b_qn_well_defined_p[qnnn.node_p00_pm] == true || fabs(qnnn.d_p00_m0) < EPS) &&
           ( b_qn_well_defined_p[qnnn.node_0m0_mm] == true || fabs(qnnn.d_0m0_p0) < EPS) &&
           ( b_qn_well_defined_p[qnnn.node_0m0_pm] == true || fabs(qnnn.d_0m0_m0) < EPS) &&
           ( b_qn_well_defined_p[qnnn.node_0p0_mm] == true || fabs(qnnn.d_0p0_p0) < EPS) &&
           ( b_qn_well_defined_p[qnnn.node_0p0_pm] == true || fabs(qnnn.d_0p0_m0) < EPS)
     #endif
           )


      {
        b_qnn_well_defined_p[n] = true;
        double grad_qn[P4EST_DIM]; qnnn.gradient(qn_p, DIM(grad_qn[0], grad_qn[1], grad_qn[2]));
        qnn_p[n] = SUMD(nx[n]*grad_qn[0], ny[n]*grad_qn[1], nz[n]*grad_qn[2]);
      }
      else
      {
        b_qnn_well_defined_p[n] = false;
        qnn_p[n] = 0.0;
      }
    }

    /* initiate the communication */
    ierr = VecGhostUpdateBegin(b_qnn_well_defined, INSERT_VALUES, SCATTER_FORWARD); CHKERRXX(ierr);
    ierr = VecGhostUpdateBegin(qnn, INSERT_VALUES, SCATTER_FORWARD); CHKERRXX(ierr);

    /* now process the local nodes */
    for(size_t n_map = 0; n_map < local_nodes.size(); ++n_map)
    {
      p4est_locidx_t n = local_nodes[n_map];
      ngbd->get_neighbors(n, qnnn);
      if(  b_qn_well_defined_p[qnnn.node_000] == true &&
     #ifdef P4_TO_P8
           ( b_qn_well_defined_p[qnnn.node_m00_mm] == true || fabs(qnnn.d_m00_p0) < EPS || fabs(qnnn.d_m00_0p) < EPS) &&
           ( b_qn_well_defined_p[qnnn.node_m00_mp] == true || fabs(qnnn.d_m00_p0) < EPS || fabs(qnnn.d_m00_0m) < EPS) &&
           ( b_qn_well_defined_p[qnnn.node_m00_pm] == true || fabs(qnnn.d_m00_m0) < EPS || fabs(qnnn.d_m00_0p) < EPS) &&
           ( b_qn_well_defined_p[qnnn.node_m00_pp] == true || fabs(qnnn.d_m00_m0) < EPS || fabs(qnnn.d_m00_0m) < EPS) &&

           ( b_qn_well_defined_p[qnnn.node_p00_mm] == true || fabs(qnnn.d_p00_p0) < EPS || fabs(qnnn.d_p00_0p) < EPS) &&
           ( b_qn_well_defined_p[qnnn.node_p00_mp] == true || fabs(qnnn.d_p00_p0) < EPS || fabs(qnnn.d_p00_0m) < EPS) &&
           ( b_qn_well_defined_p[qnnn.node_p00_pm] == true || fabs(qnnn.d_p00_m0) < EPS || fabs(qnnn.d_p00_0p) < EPS) &&
           ( b_qn_well_defined_p[qnnn.node_p00_pp] == true || fabs(qnnn.d_p00_m0) < EPS || fabs(qnnn.d_p00_0m) < EPS) &&

           ( b_qn_well_defined_p[qnnn.node_0m0_mm] == true || fabs(qnnn.d_0m0_p0) < EPS || fabs(qnnn.d_0m0_0p) < EPS) &&
           ( b_qn_well_defined_p[qnnn.node_0m0_mp] == true || fabs(qnnn.d_0m0_p0) < EPS || fabs(qnnn.d_0m0_0m) < EPS) &&
           ( b_qn_well_defined_p[qnnn.node_0m0_pm] == true || fabs(qnnn.d_0m0_m0) < EPS || fabs(qnnn.d_0m0_0p) < EPS) &&
           ( b_qn_well_defined_p[qnnn.node_0m0_pp] == true || fabs(qnnn.d_0m0_m0) < EPS || fabs(qnnn.d_0m0_0m) < EPS) &&

           ( b_qn_well_defined_p[qnnn.node_0p0_mm] == true || fabs(qnnn.d_0p0_p0) < EPS || fabs(qnnn.d_0p0_0p) < EPS) &&
           ( b_qn_well_defined_p[qnnn.node_0p0_mp] == true || fabs(qnnn.d_0p0_p0) < EPS || fabs(qnnn.d_0p0_0m) < EPS) &&
           ( b_qn_well_defined_p[qnnn.node_0p0_pm] == true || fabs(qnnn.d_0p0_m0) < EPS || fabs(qnnn.d_0p0_0p) < EPS) &&
           ( b_qn_well_defined_p[qnnn.node_0p0_pp] == true || fabs(qnnn.d_0p0_m0) < EPS || fabs(qnnn.d_0p0_0m) < EPS) &&

           ( b_qn_well_defined_p[qnnn.node_00m_mm] == true || fabs(qnnn.d_00m_p0) < EPS || fabs(qnnn.d_00m_0p) < EPS) &&
           ( b_qn_well_defined_p[qnnn.node_00m_mp] == true || fabs(qnnn.d_00m_p0) < EPS || fabs(qnnn.d_00m_0m) < EPS) &&
           ( b_qn_well_defined_p[qnnn.node_00m_pm] == true || fabs(qnnn.d_00m_m0) < EPS || fabs(qnnn.d_00m_0p) < EPS) &&
           ( b_qn_well_defined_p[qnnn.node_00m_pp] == true || fabs(qnnn.d_00m_m0) < EPS || fabs(qnnn.d_00m_0m) < EPS) &&

           ( b_qn_well_defined_p[qnnn.node_00p_mm] == true || fabs(qnnn.d_00p_p0) < EPS || fabs(qnnn.d_00p_0p) < EPS) &&
           ( b_qn_well_defined_p[qnnn.node_00p_mp] == true || fabs(qnnn.d_00p_p0) < EPS || fabs(qnnn.d_00p_0m) < EPS) &&
           ( b_qn_well_defined_p[qnnn.node_00p_pm] == true || fabs(qnnn.d_00p_m0) < EPS || fabs(qnnn.d_00p_0p) < EPS) &&
           ( b_qn_well_defined_p[qnnn.node_00p_pp] == true || fabs(qnnn.d_00p_m0) < EPS || fabs(qnnn.d_00p_0m) < EPS)
     #else
           ( b_qn_well_defined_p[qnnn.node_m00_mm] == true || fabs(qnnn.d_m00_p0) < EPS) &&
           ( b_qn_well_defined_p[qnnn.node_m00_pm] == true || fabs(qnnn.d_m00_m0) < EPS) &&
           ( b_qn_well_defined_p[qnnn.node_p00_mm] == true || fabs(qnnn.d_p00_p0) < EPS) &&
           ( b_qn_well_defined_p[qnnn.node_p00_pm] == true || fabs(qnnn.d_p00_m0) < EPS) &&
           ( b_qn_well_defined_p[qnnn.node_0m0_mm] == true || fabs(qnnn.d_0m0_p0) < EPS) &&
           ( b_qn_well_defined_p[qnnn.node_0m0_pm] == true || fabs(qnnn.d_0m0_m0) < EPS) &&
           ( b_qn_well_defined_p[qnnn.node_0p0_mm] == true || fabs(qnnn.d_0p0_p0) < EPS) &&
           ( b_qn_well_defined_p[qnnn.node_0p0_pm] == true || fabs(qnnn.d_0p0_m0) < EPS)
     #endif
           )


      {
        b_qnn_well_defined_p[n] = true;
        double grad_qn[P4EST_DIM]; qnnn.gradient(qn_p, DIM(grad_qn[0], grad_qn[1], grad_qn[2]));
        qnn_p[n] = SUMD(nx[n]*grad_qn[0], ny[n]*grad_qn[1], nz[n]*grad_qn[2]);
      }
      else
      {
        b_qnn_well_defined_p[n] = false;
        qnn_p[n] = 0.0;
      }
    }

    /* end update communication */
    ierr = VecGhostUpdateEnd  (b_qnn_well_defined, INSERT_VALUES, SCATTER_FORWARD); CHKERRXX(ierr);
    ierr = VecGhostUpdateEnd  (qnn, INSERT_VALUES, SCATTER_FORWARD); CHKERRXX(ierr);

    ierr = VecRestoreArray(qn , &qn_p ); CHKERRXX(ierr);
    ierr = VecRestoreArray(qnn, &qnn_p); CHKERRXX(ierr);

    ierr = VecRestoreArray(b_qn_well_defined , &b_qn_well_defined_p ); CHKERRXX(ierr);
    ierr = VecRestoreArray(b_qnn_well_defined, &b_qnn_well_defined_p); CHKERRXX(ierr);
  }

  /* extrapolate qnn */
  if(order == 2)
  {
    ierr = VecGetArray(b_qnn_well_defined, &b_qnn_well_defined_p); CHKERRXX(ierr);

    for(int it = 0; it < iterations; ++it)
    {
      ierr = VecGetArray(qnn, &qnn_p); CHKERRXX(ierr);
      ierr = VecGetArray(tmp, &tmp_p); CHKERRXX(ierr);

      /* first do the layer nodes */
      for(size_t n_map = 0; n_map < layer_nodes.size(); ++n_map)
      {
        p4est_locidx_t n = layer_nodes[n_map];
        if(!b_qnn_well_defined_p[n])
        {
          ngbd->get_neighbors(n, qnnn);
          double dt = MIN(fabs(qnnn.d_m00), fabs(qnnn.d_p00) );
          dt  =  MIN(dt, fabs(qnnn.d_0m0), fabs(qnnn.d_0p0) );
#ifdef P4_TO_P8
          dt  =  MIN(dt, fabs(qnnn.d_00m), fabs(qnnn.d_00p) );
#endif
          dt /= ((double) P4EST_DIM);

          /* first order one sided derivative */
          double qnnx = nx[n] > 0.0 ? (qnn_p[n] - qnnn.f_m00_linear(qnn_p)) / qnnn.d_m00
                                    : (qnnn.f_p00_linear(qnn_p) - qnn_p[n]) / qnnn.d_p00;
          double qnny = ny[n] > 0.0 ? (qnn_p[n] - qnnn.f_0m0_linear(qnn_p)) / qnnn.d_0m0
                                    : (qnnn.f_0p0_linear(qnn_p) - qnn_p[n]) / qnnn.d_0p0;
#ifdef P4_TO_P8
          double qnnz = nz[n] > 0.0 ? (qnn_p[n] - qnnn.f_00m_linear(qnn_p)) / qnnn.d_00m
                                    : (qnnn.f_00p_linear(qnn_p) - qnn_p[n]) / qnnn.d_00p;
#endif
          tmp_p[n] = qnn_p[n] - dt*(SUMD(nx[n]*qnnx, ny[n]*qnny, nz[n]*qnnz));
        }
        else
          tmp_p[n] = qnn_p[n];
      }

      /* initiate the communication */
      ierr = VecGhostUpdateBegin(tmp, INSERT_VALUES, SCATTER_FORWARD); CHKERRXX(ierr);

      /* now process the local nodes */
      for(size_t n_map = 0; n_map < local_nodes.size(); ++n_map)
      {
        p4est_locidx_t n = local_nodes[n_map];
        if(!b_qnn_well_defined_p[n])
        {
          ngbd->get_neighbors(n, qnnn);
          double dt = MIN(fabs(qnnn.d_m00), fabs(qnnn.d_p00) );
          dt  =  MIN(dt, fabs(qnnn.d_0m0), fabs(qnnn.d_0p0) );
#ifdef P4_TO_P8
          dt  =  MIN(dt, fabs(qnnn.d_00m), fabs(qnnn.d_00p) );
#endif
          dt /= ((double) P4EST_DIM);

          /* first order one sided derivative */
          double qnnx = nx[n] > 0.0 ? (qnn_p[n] - qnnn.f_m00_linear(qnn_p)) / qnnn.d_m00
                                    : (qnnn.f_p00_linear(qnn_p) - qnn_p[n]) / qnnn.d_p00;
          double qnny = ny[n] > 0.0 ? (qnn_p[n] - qnnn.f_0m0_linear(qnn_p)) / qnnn.d_0m0
                                    : (qnnn.f_0p0_linear(qnn_p) - qnn_p[n]) / qnnn.d_0p0;
#ifdef P4_TO_P8
          double qnnz = nz[n] > 0.0 ? (qnn_p[n] - qnnn.f_00m_linear(qnn_p)) / qnnn.d_00m
                                    : (qnnn.f_00p_linear(qnn_p) - qnn_p[n]) / qnnn.d_00p;
#endif
          tmp_p[n] = qnn_p[n] - dt*(SUMD(nx[n]*qnnx, ny[n]*qnny, nz[n]*qnnz));
        }
        else
          tmp_p[n] = qnn_p[n];
      }

      /* end update communication */
      ierr = VecGhostUpdateEnd  (tmp, INSERT_VALUES, SCATTER_FORWARD); CHKERRXX(ierr);

      ierr = VecRestoreArray(tmp, &tmp_p); CHKERRXX(ierr);
      ierr = VecRestoreArray(qnn, &qnn_p); CHKERRXX(ierr);

      ierr = VecGhostGetLocalForm(tmp, &tmp_loc); CHKERRXX(ierr);
      ierr = VecGhostGetLocalForm(qnn, &qnn_loc); CHKERRXX(ierr);
      ierr = VecCopy(tmp_loc, qnn_loc); CHKERRXX(ierr);
      ierr = VecGhostRestoreLocalForm(tmp, &tmp_loc); CHKERRXX(ierr);
      ierr = VecGhostRestoreLocalForm(qnn, &qnn_loc); CHKERRXX(ierr);
    }
    ierr = VecRestoreArray(b_qnn_well_defined, &b_qnn_well_defined_p); CHKERRXX(ierr);
  }

  double *region_p;
  ierr = VecGetArray(region, &region_p); CHKERRXX(ierr);

  /* extrapolate qn */
  if(order >= 1)
  {
    if(order == 2) { ierr = VecGetArray(qnn, &qnn_p); CHKERRXX(ierr); }
    ierr = VecGetArray(b_qn_well_defined, &b_qn_well_defined_p); CHKERRXX(ierr);

    for(int it = 0; it < iterations; ++it)
    {
      ierr = VecGetArray(qn , &qn_p ); CHKERRXX(ierr);
      ierr = VecGetArray(tmp, &tmp_p); CHKERRXX(ierr);

      /* first do the layer nodes */
      for(size_t n_map = 0; n_map < layer_nodes.size(); ++n_map)
      {
        p4est_locidx_t n = layer_nodes[n_map];
        if(!b_qn_well_defined_p[n])
        {
          ngbd->get_neighbors(n, qnnn);
          double dt = MIN(fabs(qnnn.d_m00), fabs(qnnn.d_p00) );
          dt  =  MIN(dt, fabs(qnnn.d_0m0), fabs(qnnn.d_0p0) );
#ifdef P4_TO_P8
          dt  =  MIN(dt, fabs(qnnn.d_00m), fabs(qnnn.d_00p) );
#endif
          dt /= ((double) P4EST_DIM);

          /* first order one sided derivative */
          double qnx = nx[n] > 0.0 ? (qn_p[n] - qnnn.f_m00_linear(qn_p)) / qnnn.d_m00
                                   : (qnnn.f_p00_linear(qn_p) - qn_p[n]) / qnnn.d_p00;
          double qny = ny[n] > 0.0 ? (qn_p[n] - qnnn.f_0m0_linear(qn_p)) / qnnn.d_0m0
                                   : (qnnn.f_0p0_linear(qn_p) - qn_p[n]) / qnnn.d_0p0;
#ifdef P4_TO_P8
          double qnz = nz[n] > 0.0 ? (qn_p[n] - qnnn.f_00m_linear(qn_p)) / qnnn.d_00m
                                   : (qnnn.f_00p_linear(qn_p) - qn_p[n]) / qnnn.d_00p;
#endif
          tmp_p[n] = qn_p[n] - dt*(SUMD(nx[n]*qnx, ny[n]*qny, nz[n]*qnz)) + (order == 2 ? dt*qnn_p[n]*region_p[n] : 0.0);
        }
        else
          tmp_p[n] = qn_p[n];
      }

      /* initiate the communication */
      ierr = VecGhostUpdateBegin(tmp, INSERT_VALUES, SCATTER_FORWARD); CHKERRXX(ierr);

      /* now process the local nodes */
      for(size_t n_map = 0; n_map < local_nodes.size(); ++n_map)
      {
        p4est_locidx_t n = local_nodes[n_map];
        if(!b_qn_well_defined_p[n])
        {
          ngbd->get_neighbors(n, qnnn);
          double dt = MIN(fabs(qnnn.d_m00), fabs(qnnn.d_p00) );
          dt  =  MIN(dt, fabs(qnnn.d_0m0), fabs(qnnn.d_0p0) );
#ifdef P4_TO_P8
          dt  =  MIN(dt, fabs(qnnn.d_00m), fabs(qnnn.d_00p) );
#endif
          dt /= ((double) P4EST_DIM);

          /* first order one sided derivative */
          double qnx = nx[n] > 0.0 ? (qn_p[n] - qnnn.f_m00_linear(qn_p)) / qnnn.d_m00
                                   : (qnnn.f_p00_linear(qn_p) - qn_p[n]) / qnnn.d_p00;
          double qny = ny[n] > 0.0 ? (qn_p[n] - qnnn.f_0m0_linear(qn_p)) / qnnn.d_0m0
                                   : (qnnn.f_0p0_linear(qn_p) - qn_p[n]) / qnnn.d_0p0;
#ifdef P4_TO_P8
          double qnz = nz[n] > 0.0 ? (qn_p[n] - qnnn.f_00m_linear(qn_p)) / qnnn.d_00m
                                   : (qnnn.f_00p_linear(qn_p) - qn_p[n]) / qnnn.d_00p;
#endif
          tmp_p[n] = qn_p[n] - dt*(SUMD(nx[n]*qnx, ny[n]*qny, nz[n]*qnz)) + (order == 2 ? dt*qnn_p[n]*region_p[n] : 0.0);
        }
        else
          tmp_p[n] = qn_p[n];
      }

      /* end update communication */
      ierr = VecGhostUpdateEnd  (tmp, INSERT_VALUES, SCATTER_FORWARD); CHKERRXX(ierr);

      ierr = VecRestoreArray(qn , &qn_p ); CHKERRXX(ierr);
      ierr = VecRestoreArray(tmp, &tmp_p); CHKERRXX(ierr);

      ierr = VecGhostGetLocalForm(tmp, &tmp_loc); CHKERRXX(ierr);
      ierr = VecGhostGetLocalForm(qn , &qn_loc ); CHKERRXX(ierr);
      ierr = VecCopy(tmp_loc, qn_loc); CHKERRXX(ierr);
      ierr = VecGhostRestoreLocalForm(tmp, &tmp_loc); CHKERRXX(ierr);
      ierr = VecGhostRestoreLocalForm(qn , &qn_loc ); CHKERRXX(ierr);
    }

    ierr = VecRestoreArray(b_qn_well_defined, &b_qn_well_defined_p); CHKERRXX(ierr);

    if(order == 2)
    {
      ierr = VecRestoreArray(qnn, &qnn_p); CHKERRXX(ierr);
      ierr = VecDestroy(qnn); CHKERRXX(ierr);
    }
  }

  if(order >= 1) { ierr = VecDestroy(b_qn_well_defined ); CHKERRXX(ierr); }
  if(order == 2) { ierr = VecDestroy(b_qnn_well_defined); CHKERRXX(ierr); }

  /* extrapolate q */
  Vec qxx, qyy;
  double *qxx_p, *qyy_p;
  ierr = VecCreateGhostNodes(p4est, nodes, &qxx); CHKERRXX(ierr);
  ierr = VecCreateGhostNodes(p4est, nodes, &qyy); CHKERRXX(ierr);
#ifdef P4_TO_P8
  Vec qzz;
  double *qzz_p;
  ierr = VecCreateGhostNodes(p4est, nodes, &qzz); CHKERRXX(ierr);
#endif

  if(order >= 1) { ierr = VecGetArray(qn, &qn_p); CHKERRXX(ierr); }

  for(int it = 0; it < iterations; ++it)
  {
    ngbd->second_derivatives_central(q, DIM(qxx, qyy, qzz));

    ierr = VecGetArray(qxx, &qxx_p); CHKERRXX(ierr);
    ierr = VecGetArray(qyy, &qyy_p); CHKERRXX(ierr);
#ifdef P4_TO_P8
    ierr = VecGetArray(qzz, &qzz_p); CHKERRXX(ierr);
#endif

    ierr = VecGetArray(q  , &q_p  ); CHKERRXX(ierr);
    ierr = VecGetArray(tmp, &tmp_p); CHKERRXX(ierr);

    /* first do the layer nodes */
    for(size_t n_map = 0; n_map < layer_nodes.size(); ++n_map)
    {
      p4est_locidx_t n = layer_nodes[n_map];
      ngbd->get_neighbors(n, qnnn);
      if(mask_p[n] > -EPS)
      {
        const quad_neighbor_nodes_of_node_t& qnnn = (*ngbd)[n];
        double dt = MIN(fabs(qnnn.d_m00), fabs(qnnn.d_p00) );
        dt  =  MIN(dt, fabs(qnnn.d_0m0), fabs(qnnn.d_0p0) );
#ifdef P4_TO_P8
        dt  =  MIN(dt, fabs(qnnn.d_00m), fabs(qnnn.d_00p) );
#endif
        dt /= ((double) P4EST_DIM);

        /* first order one sided derivatives */
        double qx = nx[n] > 0.0 ? (q_p[n] - qnnn.f_m00_linear(q_p)) / qnnn.d_m00
                                : (qnnn.f_p00_linear(q_p) - q_p[n]) / qnnn.d_p00;
        double qy = ny[n] > 0.0 ? (q_p[n] - qnnn.f_0m0_linear(q_p)) / qnnn.d_0m0
                                : (qnnn.f_0p0_linear(q_p) - q_p[n]) / qnnn.d_0p0;
#ifdef P4_TO_P8
        double qz = nz[n] > 0.0 ? (q_p[n] - qnnn.f_00m_linear(q_p)) / qnnn.d_00m
                                : (qnnn.f_00p_linear(q_p) - q_p[n]) / qnnn.d_00p;
#endif

        /* second order derivatives */
        double qxx_m00 = qnnn.f_m00_linear(qxx_p);
        double qxx_p00 = qnnn.f_p00_linear(qxx_p);
        double qyy_0m0 = qnnn.f_0m0_linear(qyy_p);
        double qyy_0p0 = qnnn.f_0p0_linear(qyy_p);
#ifdef P4_TO_P8
        double qzz_00m = qnnn.f_00m_linear(qzz_p);
        double qzz_00p = qnnn.f_00p_linear(qzz_p);
#endif

        /* minmod operation */
        qxx_m00 = qxx_p[n]*qxx_m00 < 0.0 ? 0.0 : (fabs(qxx_p[n]) < fabs(qxx_m00) ? qxx_p[n] : qxx_m00);
        qxx_p00 = qxx_p[n]*qxx_p00 < 0.0 ? 0.0 : (fabs(qxx_p[n]) < fabs(qxx_p00) ? qxx_p[n] : qxx_p00);
        qyy_0m0 = qyy_p[n]*qyy_0m0 < 0.0 ? 0.0 : (fabs(qyy_p[n]) < fabs(qyy_0m0) ? qyy_p[n] : qyy_0m0);
        qyy_0p0 = qyy_p[n]*qyy_0p0 < 0.0 ? 0.0 : (fabs(qyy_p[n]) < fabs(qyy_0p0) ? qyy_p[n] : qyy_0p0);
#ifdef P4_TO_P8
        qzz_00m = qzz_p[n]*qzz_00m < 0.0 ? 0.0 : (fabs(qzz_p[n]) < fabs(qzz_00m) ? qzz_p[n] : qzz_00m);
        qzz_00p = qzz_p[n]*qzz_00p < 0.0 ? 0.0 : (fabs(qzz_p[n]) < fabs(qzz_00p) ? qzz_p[n] : qzz_00p);
#endif

        if(nx[n] < 0.0) qx -= .5*qnnn.d_p00*qxx_p00;
        else            qx += .5*qnnn.d_m00*qxx_m00;
        if(ny[n] < 0.0) qy -= .5*qnnn.d_0p0*qyy_0p0;
        else            qy += .5*qnnn.d_0m0*qyy_0m0;
#ifdef P4_TO_P8
        if(nz[n] < 0.0) qz -= .5*qnnn.d_00p*qzz_00p;
        else            qz += .5*qnnn.d_00m*qzz_00m;
#endif

        tmp_p[n] = q_p[n] - dt*(SUMD(nx[n]*qx, ny[n]*qy, nz[n]*qz)) + (order >= 1 ? dt*qn_p[n]*region_p[n] : 0.0);
      }
      else
        tmp_p[n] = q_p[n];
    }

    /* initiate the communication */
    ierr = VecGhostUpdateBegin(tmp, INSERT_VALUES, SCATTER_FORWARD); CHKERRXX(ierr);

    /* now process the local nodes */
    for(size_t n_map = 0; n_map < local_nodes.size(); ++n_map)
    {
      p4est_locidx_t n = local_nodes[n_map];
      ngbd->get_neighbors(n, qnnn);
      if(mask_p[n] > -EPS)
      {
        double dt = MIN(fabs(qnnn.d_m00), fabs(qnnn.d_p00) );
        dt  =  MIN(dt, fabs(qnnn.d_0m0), fabs(qnnn.d_0p0) );
#ifdef P4_TO_P8
        dt  =  MIN(dt, fabs(qnnn.d_00m), fabs(qnnn.d_00p) );
#endif
        dt /= ((double) P4EST_DIM);

        /* first order one sided derivatives */
        double qx = nx[n] > 0.0 ? (q_p[n] - qnnn.f_m00_linear(q_p)) / qnnn.d_m00
                                : (qnnn.f_p00_linear(q_p) - q_p[n]) / qnnn.d_p00;
        double qy = ny[n] > 0.0 ? (q_p[n] - qnnn.f_0m0_linear(q_p)) / qnnn.d_0m0
                                : (qnnn.f_0p0_linear(q_p) - q_p[n]) / qnnn.d_0p0;
#ifdef P4_TO_P8
        double qz = nz[n] > 0.0 ? (q_p[n] - qnnn.f_00m_linear(q_p)) / qnnn.d_00m
                                : (qnnn.f_00p_linear(q_p) - q_p[n]) / qnnn.d_00p;
#endif

        /* second order derivatives */
        double qxx_m00 = qnnn.f_m00_linear(qxx_p);
        double qxx_p00 = qnnn.f_p00_linear(qxx_p);
        double qyy_0m0 = qnnn.f_0m0_linear(qyy_p);
        double qyy_0p0 = qnnn.f_0p0_linear(qyy_p);
#ifdef P4_TO_P8
        double qzz_00m = qnnn.f_00m_linear(qzz_p);
        double qzz_00p = qnnn.f_00p_linear(qzz_p);
#endif

        /* minmod operation */
        qxx_m00 = qxx_p[n]*qxx_m00 < 0.0 ? 0.0 : (fabs(qxx_p[n]) < fabs(qxx_m00) ? qxx_p[n] : qxx_m00);
        qxx_p00 = qxx_p[n]*qxx_p00 < 0.0 ? 0.0 : (fabs(qxx_p[n]) < fabs(qxx_p00) ? qxx_p[n] : qxx_p00);
        qyy_0m0 = qyy_p[n]*qyy_0m0 < 0.0 ? 0.0 : (fabs(qyy_p[n]) < fabs(qyy_0m0) ? qyy_p[n] : qyy_0m0);
        qyy_0p0 = qyy_p[n]*qyy_0p0 < 0.0 ? 0.0 : (fabs(qyy_p[n]) < fabs(qyy_0p0) ? qyy_p[n] : qyy_0p0);
#ifdef P4_TO_P8
        qzz_00m = qzz_p[n]*qzz_00m < 0.0 ? 0.0 : (fabs(qzz_p[n]) < fabs(qzz_00m) ? qzz_p[n] : qzz_00m);
        qzz_00p = qzz_p[n]*qzz_00p < 0.0 ? 0.0 : (fabs(qzz_p[n]) < fabs(qzz_00p) ? qzz_p[n] : qzz_00p);
#endif

        if(nx[n] < 0.0) qx -= .5*qnnn.d_p00*qxx_p00;
        else            qx += .5*qnnn.d_m00*qxx_m00;
        if(ny[n] < 0.0) qy -= .5*qnnn.d_0p0*qyy_0p0;
        else            qy += .5*qnnn.d_0m0*qyy_0m0;
#ifdef P4_TO_P8
        if(nz[n] < 0.0) qz -= .5*qnnn.d_00p*qzz_00p;
        else            qz += .5*qnnn.d_00m*qzz_00m;
#endif

        tmp_p[n] = q_p[n] - dt*(SUMD(nx[n]*qx, ny[n]*qy, nz[n]*qz)) + (order >= 1 ? dt*qn_p[n]*region_p[n] : 0.0);
      }
      else
        tmp_p[n] = q_p[n];
    }

    /* end update communication */
    ierr = VecGhostUpdateEnd  (tmp, INSERT_VALUES, SCATTER_FORWARD); CHKERRXX(ierr);

    ierr = VecRestoreArray(qxx, &qxx_p); CHKERRXX(ierr);
    ierr = VecRestoreArray(qyy, &qyy_p); CHKERRXX(ierr);
#ifdef P4_TO_P8
    ierr = VecRestoreArray(qzz, &qzz_p); CHKERRXX(ierr);
#endif
    ierr = VecRestoreArray(q  , &q_p  ); CHKERRXX(ierr);
    ierr = VecRestoreArray(tmp, &tmp_p); CHKERRXX(ierr);

    ierr = VecGhostGetLocalForm(tmp, &tmp_loc); CHKERRXX(ierr);
    ierr = VecGhostGetLocalForm(q  , &q_loc  ); CHKERRXX(ierr);
    ierr = VecCopy(tmp_loc, q_loc); CHKERRXX(ierr);
    ierr = VecGhostRestoreLocalForm(tmp, &tmp_loc); CHKERRXX(ierr);
    ierr = VecGhostRestoreLocalForm(q  , &q_loc  ); CHKERRXX(ierr);
  }

  if(order >= 1)
  {
    ierr = VecRestoreArray(qn, &qn_p); CHKERRXX(ierr);
    ierr = VecDestroy(qn); CHKERRXX(ierr);
  }

  ierr = VecRestoreArray(phi, &phi_p); CHKERRXX(ierr);
  ierr = VecRestoreArray(mask, &mask_p); CHKERRXX(ierr);
  ierr = VecRestoreArray(region, &region_p); CHKERRXX(ierr);

  ierr = VecDestroy(qxx); CHKERRXX(ierr);
  ierr = VecDestroy(qyy); CHKERRXX(ierr);
#ifdef P4_TO_P8
  ierr = VecDestroy(qzz); CHKERRXX(ierr);
#endif

  ierr = VecDestroy(tmp); CHKERRXX(ierr);

  ierr = PetscLogEventEnd(log_my_p4est_level_set_extend_over_interface_TVD, phi, q, 0, 0); CHKERRXX(ierr);
}
<|MERGE_RESOLUTION|>--- conflicted
+++ resolved
@@ -300,15 +300,11 @@
 {
   PetscErrorCode ierr;
   if(order_space == 0 || order_space > 2 || order_pseudotime == 0 || order_pseudotime > 2)
-<<<<<<< HEAD
     throw std::invalid_argument("my_p4est_level_set_t::reinitialize_within_range_of_phi_0: valid orders of orders of accuracy for space and pseudotime are 1 and 2 only!");
 
   if(( layer_nodes_p ||  local_nodes_p ||  masked_layer_nodes_p ||  masked_local_nodes_p) &&
   	 (!layer_nodes_p || !local_nodes_p || !masked_layer_nodes_p || !masked_local_nodes_p))
   	throw std::invalid_argument("my_p4est_level_set_t::reinitialize_within_range_of_phi_0: not providing all custom layer and local node vectors!");
-=======
-    throw std::invalid_argument("my_p4est_level_set_t::reinitialize_within_range_of_phi_0: valid orders of accuracy for space and pseudotime are 1 and 2 only!");
->>>>>>> f533e768
 #ifdef CASL_LOG_EVENTS
   if(order_pseudotime == 1 && order_space == 1){
     ierr = PetscLogEventBegin(log_my_p4est_level_set_reinit_1st_order, phi, 0, 0, 0); CHKERRXX(ierr); }
@@ -378,12 +374,8 @@
 #endif
 
     /* 1) Process layer nodes */
-<<<<<<< HEAD
     reinitialize_one_iteration(phi_np1_p, (layer_nodes_p? *layer_nodes_p : ngbd->layer_nodes),
     						   phi_0_p, phi_n_p, phi_0_limit_high, phi_0_limit_low,
-=======
-    reinitialize_one_iteration(phi_np1_p, ngbd->get_layer_nodes(), phi_0_p, phi_n_p, phi_0_limit_high, phi_0_limit_low,
->>>>>>> f533e768
                                phi_0_xxyyzz_read_p, current_phi_xxyyzz_read_p);
     if(layer_nodes_p)
     {
@@ -395,12 +387,8 @@
     ierr = VecGhostUpdateBegin(phi_np1, INSERT_VALUES, SCATTER_FORWARD); CHKERRXX(ierr);
 
     /* 3) Process local nodes */
-<<<<<<< HEAD
     reinitialize_one_iteration(phi_np1_p, (local_nodes_p? *local_nodes_p : ngbd->local_nodes),
 							   phi_0_p, phi_n_p, phi_0_limit_high, phi_0_limit_low,
-=======
-    reinitialize_one_iteration(phi_np1_p, ngbd->get_local_nodes(), phi_0_p, phi_n_p, phi_0_limit_high, phi_0_limit_low,
->>>>>>> f533e768
                                phi_0_xxyyzz_read_p, current_phi_xxyyzz_read_p);
 
     if(local_nodes_p)
@@ -448,12 +436,8 @@
         IPMLogRegionBegin("reinit_2nd_2nd");
 #endif
       /* 1) Process layer nodes */
-<<<<<<< HEAD
       reinitialize_one_iteration(phi_np2_p, (layer_nodes_p? *layer_nodes_p : ngbd->layer_nodes),
 								 phi_0_p, phi_np1_p, phi_0_limit_high, phi_0_limit_low,
-=======
-      reinitialize_one_iteration(phi_np2_p, ngbd->get_layer_nodes(), phi_0_p, phi_np1_p, phi_0_limit_high, phi_0_limit_low,
->>>>>>> f533e768
                                  phi_0_xxyyzz_read_p, current_phi_xxyyzz_read_p);
 
       if(layer_nodes_p)
@@ -466,12 +450,8 @@
       ierr = VecGhostUpdateBegin(phi_np2, INSERT_VALUES, SCATTER_FORWARD); CHKERRXX(ierr);
 
       /* 3) Process local nodes */
-<<<<<<< HEAD
       reinitialize_one_iteration(phi_np2_p, (local_nodes_p? *local_nodes_p : ngbd->local_nodes),
 								 phi_0_p, phi_np1_p, phi_0_limit_high, phi_0_limit_low,
-=======
-      reinitialize_one_iteration(phi_np2_p, ngbd->get_local_nodes(), phi_0_p, phi_np1_p, phi_0_limit_high, phi_0_limit_low,
->>>>>>> f533e768
                                  phi_0_xxyyzz_read_p, current_phi_xxyyzz_read_p);
 
       if(local_nodes_p)
@@ -1029,12 +1009,9 @@
   double dxyz[P4EST_DIM];
   get_dxyz_min(p4est, dxyz, NULL, &diag);
 
-<<<<<<< HEAD
   /* init the neighborhood information if needed */
   ngbd->init_neighbors();
 
-=======
->>>>>>> f533e768
   /* compute the normals */
   Vec normal_own[P4EST_DIM];
 
@@ -1065,14 +1042,8 @@
 
   ierr = VecGetArray(q , &q_p) ; CHKERRXX(ierr);
 
-<<<<<<< HEAD
   const std::vector<p4est_locidx_t>& layer_nodes = ngbd->layer_nodes;
   const std::vector<p4est_locidx_t>& local_nodes = ngbd->local_nodes;
-=======
-  /* initialize qn */
-  const std::vector<p4est_locidx_t>& layer_nodes = ngbd->get_layer_nodes();
-  const std::vector<p4est_locidx_t>& local_nodes = ngbd->get_local_nodes();
->>>>>>> f533e768
 
   /* initialize qn */
   if(order >=1 ) {
@@ -1839,12 +1810,9 @@
   double dxyz[P4EST_DIM];
   get_dxyz_min(p4est, dxyz, NULL, &diag);
 
-<<<<<<< HEAD
   /* init the neighborhood information if needed */
   ngbd->init_neighbors();
 
-=======
->>>>>>> f533e768
   /* compute the normals */
   double DIM(*nx, *ny, *nz);
 
@@ -1898,21 +1866,14 @@
              qz = q_d[2] );
     }
 
-<<<<<<< HEAD
     EXECD( ierr = VecGetArray(qx, &qx_p); CHKERRXX(ierr),
            ierr = VecGetArray(qy, &qy_p); CHKERRXX(ierr),
            ierr = VecGetArray(qz, &qz_p); CHKERRXX(ierr); );
-=======
-    ierr = VecGetArray(qx,  &qx_p);  CHKERRXX(ierr);
-    ierr = VecGetArray(qy,  &qy_p);  CHKERRXX(ierr);
-#ifdef P4_TO_P8
-    ierr = VecGetArray(qz,  &qz_p);  CHKERRXX(ierr);
-#endif
 
     // second-order derivatives
     if (order == 2)
     {
-      if (q_dd == NULL) // Elyce bug fix : this was q_d == NULL, but I think it's supposed to be q_dd
+      if (q_d == NULL)
       {
         ierr = VecCreateGhostNodes(p4est, nodes, &qxx); CHKERRXX(ierr);
         ierr = VecCreateGhostNodes(p4est, nodes, &qyy); CHKERRXX(ierr);
@@ -1933,7 +1894,6 @@
       ierr = VecGetArray(qzz, &qzz_p); CHKERRXX(ierr);
 #endif
     }
->>>>>>> f533e768
 
     ierr = VecCreateGhostNodes(p4est, nodes, &b_qn_well_defined); CHKERRXX(ierr);
     ierr = VecGetArray(b_qn_well_defined, &b_qn_well_defined_p); CHKERRXX(ierr);
@@ -3755,7 +3715,6 @@
       ierr = VecRestoreArrayRead(qxxyyzz[dim], &qxxyyzz_p[dim]); CHKERRXX(ierr);
     }
 
-<<<<<<< HEAD
 //    if (show_convergence)
 //    {
 //      double change = 0.0;
@@ -3767,21 +3726,6 @@
 //          if (change_loc > change) change = change_loc;
 //        }
 //      }
-=======
-    if (show_convergence)
-    {
-      double change = 0.0;
-      for(size_t n = 0; n < nodes->indep_nodes.elem_count; ++n)
-      {
-        if (fabs(phi_p[n]) < show_convergence_band*dl)
-        {
-          double change_loc = 0.0;
-          for (u_int k = 0; k < blocksize; ++k)
-            change_loc = MAX(change_loc, 0.5*fabs(q2_p[blocksize*n + k] - q_p[blocksize*n + k]));
-          if (change_loc > change) change = change_loc;
-        }
-      }
->>>>>>> f533e768
 
 //      int mpiret = MPI_Allreduce(MPI_IN_PLACE, &change, 1, MPI_DOUBLE, MPI_MAX, p4est->mpicomm); SC_CHECK_MPI(mpiret);
 
