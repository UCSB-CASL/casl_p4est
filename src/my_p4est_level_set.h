--- conflicted
+++ resolved
@@ -183,15 +183,11 @@
                                  Vec normal[P4EST_DIM]=NULL, Vec mask=NULL, boundary_conditions_t *bc=NULL,
                                  bool use_nonzero_guess=false, Vec q_n=NULL, Vec q_nn=NULL) const;
 
-<<<<<<< HEAD
-//  void extend_Over_Interface_TVD(Vec phi, Vec q, my_p4est_poisson_nodes_t *solver, int iterations=20, int order=2, Vec normal[P4EST_DIM] = NULL) const;
-=======
   /* extend a quantity over the interface with the TVD algorithm (all derivatives are extended, not just q_n and q_nn) */
   void extend_Over_Interface_TVD_Full(Vec phi, Vec q, int iterations=20, int order=2,
                                       double tol=0.0, double band_use=-DBL_MAX, double band_extend=DBL_MAX, double band_check=DBL_MAX,
                                       Vec normal[P4EST_DIM]=NULL, Vec mask=NULL, boundary_conditions_t *bc=NULL,
                                       bool use_nonzero_guess=false, Vec *q_d=NULL, Vec *q_dd=NULL) const;
->>>>>>> f9624b3b
 
   void extend_Over_Interface_TVD_not_parallel(Vec phi, Vec q, int iterations=20, int order=2) const;
 
