#ifndef MY_P4EST_LEVELSET_H
#define MY_P4EST_LEVELSET_H

#ifdef P4_TO_P8
#include <src/my_p8est_tools.h>
#include <src/my_p8est_nodes.h>
#include <src/my_p8est_node_neighbors.h>
#include <src/my_p8est_poisson_nodes.h>
#else
#include <src/my_p4est_tools.h>
#include <src/my_p4est_nodes.h>
#include <src/my_p4est_node_neighbors.h>
#include <src/my_p4est_poisson_nodes.h>
#endif
#include <src/types.h>

#include <vector>
#include <src/ipm_logging.h>
#include <src/casl_math.h>

struct data_for_geometric_extapolation
{
  data_for_geometric_extapolation(const double &signed_distance_first_sample_in_negative_domain, const double &signed_distance_second_sample_in_negative_domain)
    : x_sample{signed_distance_first_sample_in_negative_domain, signed_distance_second_sample_in_negative_domain}
  {
    sample_value[0] = sample_value[1] = NAN; // initialize sampled values to NAN --> enable useful P4EST_ASSERT checks in debug
  }
  data_for_geometric_extapolation(const double signed_distances_sample_in_negative_domain[2]) : data_for_geometric_extapolation(signed_distances_sample_in_negative_domain[0], signed_distances_sample_in_negative_domain[1]) {}

  size_t        list_idx;
  double        phi;
  bc_sample     interface_bc;
  const double  x_sample[2];
  double        sample_value[2];
};

inline unsigned char number_of_samples_across_the_interface_for_geometric_extrapolation(const unsigned char &degree, const BoundaryConditionType &interface_bc_type)
{
  switch (interface_bc_type) {
  case DIRICHLET:
    return degree;
    break;
  case NEUMANN:
  case MIXED:
    return MAX(degree, (unsigned char) 1);
    break;
  default:
    throw std::invalid_argument("number_of_samples_across_the_interface_for_geometric_extrapolation: unknown interface type of boundary condition (not implemented yet).");
    break;
  }
}

inline double geometric_extrapolation(const unsigned char &degree, const data_for_geometric_extapolation &data)
{
  double extrapolated_q;
  P4EST_ASSERT(data.phi > 0.0);
  switch (data.interface_bc.type) {
  case DIRICHLET:
  {
    // using Newton's divided differences, interpolant through interface value, q1 and q2:
    //
    //     x_sample[1]                     x_sample[0]                    0                                       phi
    // --------|--------------------------------|-------------------------|----------------------------------------|--------------------------> // oriented axis (along the normal to the interface)
    //  second sampled value          first sampled value             interface                          point where extrapolation
    //    sample_value[1]                sample_value[0]          interface_bc.value                          is queried
    //     required only                  required only            always required                    --> that's what we compute here
    //    if degree >= 2                  if degree >= 1
    //      := dif2                          := dif1                   := dif0
    //
    extrapolated_q = data.interface_bc.value; // == dif0
    if(degree >= 1)
    {
      P4EST_ASSERT(!ISNAN(data.sample_value[0]));
      const double dif01 = (data.sample_value[0] - data.interface_bc.value)/data.x_sample[0]; // == (dif1 - dif0)/(x_sample[0] - 0)
      extrapolated_q += data.phi*dif01;
      if(degree >= 2)
      {
        P4EST_ASSERT(!ISNAN(data.sample_value[1]));
        const double dif12  = (data.sample_value[1] - data.sample_value[0])/(data.x_sample[1] - data.x_sample[0]); // == (dif2 - dif1)/(x_sample[1] - x_sample[0])
        const double dif012 = (dif12 - dif01) /data.x_sample[1];
        extrapolated_q += data.phi*(data.phi - data.x_sample[0])*dif012;
      }
    }
    PetscErrorCode ierr = PetscLogFlops((degree > 0 ? 5 : 0) + (degree > 1 ? 13 : 0)); CHKERRXX(ierr);
  }
    break;
  case NEUMANN:
  {
    // We construct the polynomial through x_sample's and 0 that matches the prescribed derivative at the interface
    //
    //
    //     x_sample[1]                     x_sample[0]                    0                                       phi
    // --------|--------------------------------|-------------------------|----------------------------------------|--------------------------> // oriented axis (along the normal to the interface)
    //  second sampled value          first sampled value             interface                          point where extrapolation
    //    sample_value[1]                sample_value[0]          interface_bc.value                          is queried
    //     required only                 always required           required only if                 --> that's what we compute here
    //    if degree >= 2                                              degree >= 1
    //
    // The general polynomial is
    //
    // p(x) = sample_value[0] + interface_bc.value*(x - x_sample[0]) + ((sample_value[1] - sample_value[0])/(x_sample[1]^2 - x_sample[0]^2) - interface_bc.value/(x_sample[1] + x_sample[0]))*(x^2 - x_sample[0]^2)
    //
    P4EST_ASSERT(!ISNAN(data.sample_value[0]));
    extrapolated_q = data.sample_value[0];
    if(degree >= 1)
    {
      extrapolated_q += (data.phi - data.x_sample[0])*data.interface_bc.value;
      if(degree >= 2)
      {
        P4EST_ASSERT(!ISNAN(data.sample_value[1]));
        extrapolated_q += ((data.sample_value[1] - data.sample_value[0])/(SQR(data.x_sample[1]) - SQR(data.x_sample[0])) - data.interface_bc.value/(data.x_sample[0] + data.x_sample[1]))*(SQR(data.phi) - SQR(data.x_sample[0]));
      }
    }
    PetscErrorCode ierr = PetscLogFlops(1 + (degree > 0 ? 4 : 0) + (degree > 1 ? 19 : 0)); CHKERRXX(ierr);
  }
    break;
  default:
    throw std::invalid_argument("compute_geometric_extrapolation: unknown interface type");
    break;
  }
  return extrapolated_q;
}

inline double build_extrapolation_data_and_compute_geometric_extrapolation(data_for_geometric_extapolation& data, const unsigned degree, const unsigned char &nsamples,
                                                                           const std::vector<double> &qsamples, const std::vector<bc_sample>* calculated_bc_samples,
                                                                           const std::vector<double> *calculated_correction_dirichlet_bc = NULL)
{
  const size_t list_idx = data.list_idx;
  if(calculated_bc_samples == NULL)
  {
    P4EST_ASSERT(data.interface_bc.type  = DIRICHLET); // this should have been set before hand if so
    data.interface_bc.value = qsamples[(nsamples + (calculated_bc_samples == NULL))*list_idx];
  }
  else
  {
    data.interface_bc = (*calculated_bc_samples)[list_idx];
    if(calculated_correction_dirichlet_bc != NULL && data.interface_bc.type == DIRICHLET)
      data.interface_bc.value += (*calculated_correction_dirichlet_bc)[list_idx];
  }
  if(nsamples >= 1)
    data.sample_value[0] = qsamples[(nsamples + (calculated_bc_samples == NULL))*list_idx + (calculated_bc_samples == NULL)];
  if(nsamples >= 2)
    data.sample_value[1] = qsamples[(nsamples + (calculated_bc_samples == NULL))*list_idx + 1 + (calculated_bc_samples == NULL)];

  return geometric_extrapolation(degree, data);
}

inline void add_dof_to_extrapolation_map(std::map<p4est_locidx_t, data_for_geometric_extapolation> &extrapolation_map, const p4est_locidx_t &dof_local_idx, const double *xyz_dof,
                                         const double &phi_dof, double *grad_phi_dof, const unsigned char nsamples, const double phi_level[2],
                                         my_p4est_interpolation_t *interp_q, my_p4est_interpolation_t *interp_bc, my_p4est_interpolation_t *interp_correction_dirichlet_bc = NULL)
{
  P4EST_ASSERT(phi_dof > 0.0); // sanity check in debug, can't be in negative domain
  const double mag_grad_phi = sqrt(SUMD(SQR(grad_phi_dof[0]), SQR(grad_phi_dof[1]), SQR(grad_phi_dof[2])));
  if(mag_grad_phi > EPS)
  {
    data_for_geometric_extapolation local_extrapolation_data(phi_level[0], phi_level[1]);
    local_extrapolation_data.list_idx  = extrapolation_map.size();
    local_extrapolation_data.phi       = phi_dof;
    double xyz_interface[P4EST_DIM] = {DIM(xyz_dof[0], xyz_dof[1], xyz_dof[2])};
    for (unsigned char dim = 0; dim < P4EST_DIM; ++dim) {
      grad_phi_dof[dim] /= mag_grad_phi;
      xyz_interface[dim] -= local_extrapolation_data.phi*grad_phi_dof[dim];
    }

    if(interp_bc != NULL)
    {
      interp_bc->add_point(extrapolation_map.size(), xyz_interface);
      if(interp_correction_dirichlet_bc != NULL) // sample at all interface points if data is given since we don't know the boundary condition type yet --> we'll need to check later on if we use the value or not
        interp_correction_dirichlet_bc->add_point(extrapolation_map.size(), xyz_interface);
    }
    else
    {
      local_extrapolation_data.interface_bc.type = DIRICHLET; // we use a DIRICHLET-like interpolant on the considered_zero_level-level of the levelset
      interp_q->add_point((nsamples + (interp_bc == NULL))*extrapolation_map.size(), xyz_interface);
    }

    // sample q value at level phi_level[0] (supposedly/hopefully in the negative domain)
    if(nsamples >= 1)
    {
      P4EST_ASSERT(phi_level[0] < 0.0);
      double qsampling_xyz[P4EST_DIM];
      for (unsigned char dim = 0; dim < P4EST_DIM; ++dim)
        qsampling_xyz[dim] = xyz_interface[dim] + grad_phi_dof[dim]*phi_level[0];
      interp_q->add_point((nsamples + (interp_bc == NULL))*extrapolation_map.size() + (interp_bc == NULL), qsampling_xyz);
    }

    // sample q value at level phi_level[1] (supposedly/hopefully in the negative domain)
    if(nsamples >= 2)
    {
      P4EST_ASSERT(phi_level[1] < 0.0);
      double qsampling_xyz[P4EST_DIM];
      for (unsigned char dim = 0; dim < P4EST_DIM; ++dim)
        qsampling_xyz[dim] = xyz_interface[dim] + grad_phi_dof[dim]*phi_level[1];
      interp_q->add_point((nsamples + (interp_bc == NULL))*extrapolation_map.size() + 1 + (interp_bc == NULL), qsampling_xyz);
    }

    std::pair<std::map<p4est_locidx_t, data_for_geometric_extapolation>::iterator, bool> ret;
    ret = extrapolation_map.insert(std::pair<p4est_locidx_t, data_for_geometric_extapolation>(dof_local_idx, local_extrapolation_data));
    P4EST_ASSERT(ret.second); // check that it was indeed sucessfully inserted in debug!
  }
}

class my_p4est_level_set_t {

  const my_p4est_brick_t *myb;
  const p4est_t *p4est;
  const p4est_nodes_t *nodes;
  const p4est_ghost_t *ghost;
  const my_p4est_node_neighbors_t *ngbd;
  const double tree_dimensions[P4EST_DIM], zero_distance_threshold;

  void compute_derivatives(Vec phi, Vec phi_xxyyzz[P4EST_DIM], const u_int& blocksize = 1) const;

  /*!
   * \brief reinitialize_one_iteration performs one forward pseudotime-step of the reinitialization
   * algorithm in a list of nodes : phi_np1 = phi_n - dt*sign(phi_0)*(norm of gradient of phi_n - 1).
   * \param [out] phi_np1_p         : pointer to double array of local data of phi_np1;
   * \param [in] list_of_node_idx   : standard vector of node indices in which the operations need to be executed (typically lists local or layer nodes);
   * \param [in] phi_0_p            : pointer to const double array of local data of phi_0;
   * \param [in] phi_n_p            : pointer to const double array of local data of phi_n;
   * \param [in] phi_0_limit_high   : upper threshold value on phi_0 to trigger calculation of local reinitialization (see description here below)
   * \param [in] phi_0_limit_low    : lower threshold value on phi_0 to trigger calculation of local reinitialization (see description here below)
   * \param [in] phi_0_xxyyzz_p     : array of P4EST_DIM pointers to const double arrays of local data to second derivatives of phi_0 along the p4EST_DIM Cartesian directions
   *                                  (--> for interface localization and interface anchoring using Smereka's fix with higher order of accuracy, disregarded if NULL)
   * \param [in] phi_n_xxyyzz_p     : array of P4EST_DIM pointers to const double arrays of local data to second derivatives of phi_n along the p4EST_DIM Cartesian directions
   *                                  (--> for minmod correction to one-sided evaluated of gradients of phi_n and higher spatial accuracy, disregarded if NULL)
   *
   * -----------------------------
   * Description of the algorithm:
   * -----------------------------
   * For every node of index n in list_of_node_idx, the algorithm executes
   * /
   * |  if fabs(phi_0_p[n] < zero_distance_threshold)
   * |      --> set phi_np1[n] = 0.0; (anchor the interface at that node)
   * |  else if phi_0_limit_low < phi_0_p[n] < phi_0_limit_high
   * |      --> set phi_np1[n] = phi_n[n] - dt*(Godunov Hamiltonian of (norm of grad of phi_n - 1.0)) // see here below for more details about that
   * |      (+ force an inversion of sign of phi_np1[n] if it has unexepectedly changed sign compared to phi_0[n])
   * |  else
   * |      --> set phi_np1[n] = phi_0[n];
   * \
   * - The pseudotime-step dt is not constant in space but adapted to the local cell sizes around the point of interest,
   * it is locally set to MIN(dx^{-}, dx^{+}, dy^{-}, dy^{+} [, dz^{-}, dz^{+}])/P4EST_DIM.
   * - The Godunov Hamiltonian of (norm of grad of phi_n - 1.0) is calculated as follows:
   * 1) for every cartesian direction xyz, the partial derivative of phi_n with respect to xyz is calculated using one-sided
   *    difference formulas. Let dphin_dxyz_p and dphin_dxyz_m be the corresponding values results obtained using forward
   *    and backward differences respectively.
   *    Note 1: second-order minmod corrections are calculated if the second derivatives are provided to the function;
   *    Note 2: for nodes whose direct neighbors are across the interface, Smeraka's fix is used to anchor the levelset.
   *            The interface location between the two nodes of interest is calculated by finding the root of the
   *            - linear interpolant, if second-order derivatives aren't provided;
   *            - quadratic interpolant matching the appropriate (minmod) second derivative, otherwise.
   * 2) For every one of those derivative components, the sign of corresponding "advection velocity" of the reinitialization
   * equation is sgn(phi_0[n])*dphin_dxyz_*. Therefore,
   *    A) dphin_dxyz_p is a valid numerical approximation to consider for capturing a potential flow of characteristics
   *       only if sgn(phi_0[n])*dphin_dxyz_p is negative. If not, we deactivate it by overwriting it with 0.0;
   *    B) dphin_dxyz_m is a valid numerical approximation to consider for capturing a potential flow of characteristics
   *       only if sgn(phi_0[n])*dphin_dxyz_m is positive. If not, we deactivate it by overwriting it with 0.0.
   * (note : although unlikely, it is _not_ impossible to have either both dphin_dxyz_p and dphin_dxyz_m nonzero after this
   * step or both dphin_dxyz_p and dphin_dxyz_m zero, especially when dealing with a local kink)
   * 3) The Godunov Hamiltonian of (norm of grad of phi_n - 1.0) is then evaluated as
   *    sgn*(sqrt(MAX(SQR(dphin_dx_p), SQR(dphin_dx_m)) + MAX(SQR(dphin_dy_p), SQR(dphin_dy_m)) [+ MAX(SQR(dphin_dz_p), SQR(dphin_dz_m))]) - 1.0);
   */
  void reinitialize_one_iteration(double *phi_np1_p, const std::vector<p4est_locidx_t> &list_of_node_idx,
                                  const double *phi_0_p, const double *phi_n_p,
                                  const double &phi_0_limit_high, const double &phi_0_limit_low,
                                  const double *phi_0_xxyyzz_p[P4EST_DIM], const double *phi_n_xxyyzz_p[P4EST_DIM]) const;

  /*!
   * \brief reinitialize_within_range_of_phi_0 reinitializes the given node-sampled levelset function with
   * - linear/quadratic interface localization in space;
   * - Forward Euler or 2nd order explicit TVD Runge-Kutta steps in pseudo-time (with adaptive time-stepping);
   * \param [inout] phi               : on input, node-sampled value of the levelset function whose reinitialization is desired
   *                                    on output, results of the reinitialization algorithm described here below
   * \param [in] order_space          : desired order of accuracy in space. Accepted values are 1 or 2
   *                                   --> 1 : interface location as the root of linear interpolants and no quadratic minmod correction to gradients of phi
   *                                   --> 2 : interface location as the root of quadratic interpolants and use of quadratic minmod corrections to gradients of phi
   * \param [in] order_pseudotime     : desired order of accuracy in pseudotime. Accepted values are 1 or 2
   *                                   --> 1 : Explicit Forward Euler steps
   *                                   --> 2 : 2nd order explicit TVD Runge-Kutta steps
   * \param [in] phi_0_limit_high     : upper threshold value on phi_0 to trigger calculation of local reinitialization (see description of reinitialize_one_iteration)
   * \param [in] phi_0_limit_low      : lower threshold value on phi_0 to trigger calculation of local reinitialization (see description of reinitialize_one_iteration)
   * \param [in] number_of_iterations : number of Forward pseudo-time steps to be executed
   * \param [in] layer_nodes_p		  : optional pointer to a list of layer nodes that are updatable.
   * \param [in] local_nodes_p		  : optional pointer to a list of local nodes (not in shared layer) that are updatable.
   * \param [in] masked_layer_nodes_p : optional pointer to a list of layer nodes that are NOT updatable (i.e., masked).
   * \param [in] masked_local_nodes_p : optional pointer to a list of local nodes (not in shared layer) that are NOT updatable.
   * \note If at least one of the custom pointer to lists of layer/local nodes is present, then, all 4 lists must be given.
   * -----------------------------
   * Description of the algorithm:
   * -----------------------------
   * 0) create  phi_np1;
   *    create  phi_np2 if second accuracy in pseudotime is desired
   *    copy    phi into phi_0 for interface anchoring
   *    if second order accuracy in space is desired,
   *      create P4EST_DIM node-sampled vectors phi_0_xxyyzz[0, 1 {, 2}] for second serivatives of phi_0 and calculated them (more accuate interafce anchoring)
   *      create P4EST_DIM node-sampled vectors current_phi_xxyyzz[0, 1 {, 2}] for second serivatives of phi_n (minmod corrections in one-sided finite difference formulas)
   * 1) do number_of_iterations times:
   *    /
   *    | - if second order accuracy in space is desired, calculate second derivatives of phi_n and store into current_phi_xxyyzz
   *    | - call reinitialize_one_iteration(...) to calculate phi_np1 from phi_n (providing current_phi_xxyyzz as well, if second order accuracy in space is desired)
   *    |   and using phi_0 (and its second derivatives, if second order accuracy in space is desired) for interface anchoring
   *    | if second order accuracy in pseudo-time is desired,
   *    |   /
   *    |   | - if second order accuracy in space is desired, calculate second derivatives of phi_np1 and store into current_phi_xxyyzz
   *    |   | - call reinitialize_one_iteration(...) to calculate phi_np2 from phi_np1 (providing current_phi_xxyyzz as well, if second order accuracy in space is desired)
   *    |   |   and using phi_0 (and its second derivatives, if second order accuracy in space is desired) for interface anchoring
   *    |   | - set phi_n = 0.5*(phi_n + phi_np2)
   *    |   \
   *    | otherwise,
   *    |   - set phi_n = phi_np1
   *    \
   * 2) destroy locally created data and return;
   */
  void reinitialize_within_range_of_phi_0(Vec phi, const unsigned char order_space, const unsigned char order_pseudotime,
                                          const double &phi_0_limit_high, const double &phi_0_limit_low, const int &number_of_iterations,
                                          const std::vector<p4est_locidx_t> *layer_nodes_p=nullptr,
                                          const std::vector<p4est_locidx_t> *local_nodes_p=nullptr,
                                          const std::vector<p4est_locidx_t> *masked_layer_nodes_p=nullptr,
                                          const std::vector<p4est_locidx_t> *masked_local_nodes_p=nullptr ) const;


  void advect_in_normal_direction_one_iteration(const std::vector<p4est_locidx_t> &list_of_node_idx, const double *vn, const double &dt,
                                                const double *phi_n_xxyyzz_p[P4EST_DIM], const double *phi_n_p, double *phi_np1_p) const;

  void advect_in_normal_direction(Vec phi, const double &dt, DIM(Vec phi_xx, Vec phi_yy, Vec phi_zz), const double *node_sampled_vn_p, const double *node_sampled_vnp1_p = NULL) const;

  inline double geometric_extrapolation_local(data_for_geometric_extapolation& data, const unsigned char &degree, const unsigned char &nsamples_across,
                                              const unsigned char &nsamples_in_considered_negative_domain, const std::vector<double> &qsamples,
                                              const BoundaryConditionsDIM* bc, const std::vector<bc_sample>* calculated_bc_samples) const
  {
    const size_t list_idx = data.list_idx;
    if(bc == NULL)
      data.interface_bc.value = qsamples[nsamples_across*list_idx];
    else
    {
      P4EST_ASSERT(calculated_bc_samples != NULL);
      data.interface_bc = (*calculated_bc_samples)[list_idx];
    }
    if(nsamples_in_considered_negative_domain > 0)
      data.sample_value[0] = qsamples[nsamples_across*list_idx + (bc == NULL)];
    if(nsamples_in_considered_negative_domain > 1)
      data.sample_value[1] = qsamples[nsamples_across*list_idx + 1 + (bc == NULL)];
    return geometric_extrapolation(degree, data);
  }

  /*!
   * \brief geometric_extrapolation_over_interface extrapolates a node-sampled field q from the negative to positive domain
   * associated with the node-sampled levelset function phi.
   * \param [in] phi            : vector of node-sampled levelset values;
   * \param [inout] q           : vector of node-sampled field values to extrapolate, values are unchanged in the negative domain;
   * \param [in] bc             : pointer to a boundary condition object, used for determining and using the type of interface
   *                              boundary (disregarded if NULL);
   * \param [in] degree         : desired degree of the interpolant to be build (0, 1 or 2);
   * \param [in] band_to_extend : values of q are calculated and set only where 0 < phi < band_to_extend*(smallest diagonal).
   * Values at nodes such that 0 < phi < band_to_extend*(smallest diagonal) and where the normal is well-defined are calculated
   * by building an interpolant of desired degree along the normal calculated at the node of interest, passing by the nodes
   * 0) the interface condition point projected on the interface with priority 0 if it is locally DIRICHLET, 1 if it is locally NEUMANN
   * 1) the node 2*diag away from the interface along the normal with priority 1 if it is locally DIRICHLET, 0 if it is locally NEUMANN
   * 2) the node 3*diag away from the interface along the normal with priority 2 if it is locally DIRICHLET, 2 if it is locally NEUMANN
   * if the boundary condition is provided (i.e. if bc != NULL). Otherwise, the value is set by building an interpolant of desired
   * degree along the normal calculated at the node of interest, passing by the nodes
   * 0) the node 2*diag away from the interface along the normal with priority 0
   * 1) the node 3*diag away from the interface along the normal with priority 1
   * 2) the node 4*diag away from the interface along the normal with priority 2
   * considering a DIRICHLET-like "interface" which would correspond to the -2*diag level of the original levelset function (so that no
   * interface boundary condition is required).
   * */
  void geometric_extrapolation_over_interface(Vec phi, Vec q, const BoundaryConditionsDIM *bc, const unsigned char &degree, const unsigned int &band_to_extend) const;


  // auxiliary flags and options
  interpolation_method interpolation_on_interface;
  bool                 use_neumann_for_contact_angle;
  int                  contact_angle_extension;
  double               bc_rel_thresh;
  bool                 use_two_step_extrapolation;

public:
  /*!
   * \brief my_p4est_level_set_t constructor using a nonconstant node-neighborhood object. If the node neighbors are not, initialized,
   * this constructor will initialize them (reinitializations, extensions, extrapolations, etc. are *much* faster if the node neighbors
   * are initialized!)
   * \param ngbd_ pointer to a my_p4est_node_neighbors object, this constructor will initialize the node neighborhood information
   */
  my_p4est_level_set_t(my_p4est_node_neighbors_t* ngbd_)
    : myb(ngbd_->get_brick()), p4est(ngbd_->get_p4est()), nodes(ngbd_->get_nodes()), ghost(ngbd_->get_ghost()),
      tree_dimensions{DIM((ngbd_->get_brick()->xyz_max[0] - ngbd_->get_brick()->xyz_min[0])/ngbd_->get_brick()->nxyztrees[0], (ngbd_->get_brick()->xyz_max[1] - ngbd_->get_brick()->xyz_min[1])/ngbd_->get_brick()->nxyztrees[1], (ngbd_->get_brick()->xyz_max[2] - ngbd_->get_brick()->xyz_min[2])/ngbd_->get_brick()->nxyztrees[2])},
      zero_distance_threshold(EPS*MIN(DIM((ngbd_->get_brick()->xyz_max[0] - ngbd_->get_brick()->xyz_min[0])/ngbd_->get_brick()->nxyztrees[0], (ngbd_->get_brick()->xyz_max[1] - ngbd_->get_brick()->xyz_min[1])/ngbd_->get_brick()->nxyztrees[1], (ngbd_->get_brick()->xyz_max[2] - ngbd_->get_brick()->xyz_min[2])/ngbd_->get_brick()->nxyztrees[2]))),
      interpolation_on_interface(quadratic_non_oscillatory),
      use_neumann_for_contact_angle(true), contact_angle_extension(0),
<<<<<<< HEAD
      bc_rel_thresh(1.e-8), use_two_step_extrapolation(false)
  {}
=======
      show_convergence(false), show_convergence_band(5.), use_two_step_extrapolation(false)
  {
    ngbd_->init_neighbors();
    ngbd = ngbd_;
  }

  /*!
   * \brief my_p4est_level_set_t constructor based on a pointer to a CONSTANT node-neighborhood object. Too bad for you if the node neighbors
   * are not initialized upon calling this constructor because you'll pay the price...
   * \param ngbd_ pointer to a (constant) my_p4est_node_neighbors object, this constructor will __NOT__ initialize the node neighborhood information
   */
  my_p4est_level_set_t(const my_p4est_node_neighbors_t* ngbd_)
    : myb(ngbd_->get_brick()), p4est(ngbd_->get_p4est()), nodes(ngbd_->get_nodes()), ghost(ngbd_->get_ghost()), ngbd(ngbd_),
      tree_dimensions{DIM((ngbd_->get_brick()->xyz_max[0] - ngbd_->get_brick()->xyz_min[0])/ngbd_->get_brick()->nxyztrees[0], (ngbd_->get_brick()->xyz_max[1] - ngbd_->get_brick()->xyz_min[1])/ngbd_->get_brick()->nxyztrees[1], (ngbd_->get_brick()->xyz_max[2] - ngbd_->get_brick()->xyz_min[2])/ngbd_->get_brick()->nxyztrees[2])},
      zero_distance_threshold(EPS*MIN(DIM((ngbd_->get_brick()->xyz_max[0] - ngbd_->get_brick()->xyz_min[0])/ngbd_->get_brick()->nxyztrees[0], (ngbd_->get_brick()->xyz_max[1] - ngbd_->get_brick()->xyz_min[1])/ngbd_->get_brick()->nxyztrees[1], (ngbd_->get_brick()->xyz_max[2] - ngbd_->get_brick()->xyz_min[2])/ngbd_->get_brick()->nxyztrees[2]))),
      interpolation_on_interface(quadratic_non_oscillatory),
      use_neumann_for_contact_angle(true), contact_angle_extension(0),
      show_convergence(false), show_convergence_band(5.), use_two_step_extrapolation(false)
  { }
>>>>>>> f533e768

  inline void update(my_p4est_node_neighbors_t *ngbd_) {
    ngbd_->init_neighbors();
    update((const my_p4est_node_neighbors_t*) ngbd_);
  }

  inline void update(const my_p4est_node_neighbors_t *ngbd_) {
    ngbd  = ngbd_;
    myb   = ngbd->get_brick();
    p4est = ngbd->get_p4est();
    nodes = ngbd->get_nodes();
    ghost = ngbd->get_ghost();
  }

  /*!
   * \brief reinitialize_1st_order reinitializes the given node-sampled levelset function with linear interface
   * localization in space and 1st order Forward Euler steps in pseudo-time (with adaptive time-stepping)
   * \param [inout] phi                     : on input, node-sampled value of the levelset function whose reinitialization is required
   *                                          on output, results of the reinitialization algorithm
   * \param [in] number_of_iterations       : number of Forward Euler steps in pseudo-time to be executed (default is 50)
   * \param [in] limit_absolute_value_phi_0 : the reinitization procedure is executed only at nodes where the local value of phi is such that
   *                                          fabs(phi_node_on_input) < limit_absolute_value_phi_0 (default is DBL_MAX)
   * (more details to be found in header's comments of reinitialize_within_range_of_phi_0)
   */
  inline void reinitialize_1st_order(Vec phi, const int &number_of_iterations = 50, const double &limit_absolute_value_phi_0 = DBL_MAX) const
  {
    reinitialize_within_range_of_phi_0(phi, 1, 1, limit_absolute_value_phi_0, -limit_absolute_value_phi_0, number_of_iterations);
    return;
  }
  /*!
   * \brief reinitialize_1st_order_above_threshold reinitializes the given node-sampled levelset function with linear interface
   * localization in space and 1st order Forward Euler steps in pseudo-time (with adaptive time-stepping)
   * \param [inout] phi                     : on input, node-sampled value of the levelset function whose reinitialization is required
   *                                          on output, results of the reinitialization algorithm
   * \param [in] threshold                  : the reinitization procedure is executed only at nodes where the local value of phi is such that
   *                                          threshold < phi_node_on_input
   * \param [in] number_of_iterations       : number of pseudotime steps to be executed (default is 50)
   * \param [in] upper_limit_phi_0 :          the reinitization procedure is executed only at nodes where the local value of phi is such that
   *                                          phi_node_on_input < upper_limit_phi_0 (default is DBL_MAX)
   * (more details to be found in header's comments of reinitialize_within_range_of_phi_0)
   */
  inline void reinitialize_1st_order_above_threshold(Vec phi, const double &threshold, const int &number_of_iterations = 50, const double &upper_limit_phi_0 = DBL_MAX) const
  {
    reinitialize_within_range_of_phi_0(phi, 1, 1, upper_limit_phi_0, threshold, number_of_iterations);
    return;
  }

  /*!
   * \brief reinitialize_2nd_order reinitializes the given node-sampled levelset function with quadratic interface
   * localization in space and minmod corrections to second-derivatives and with 2nd order TVD Runge-Kutta explicit
   * steps in pseudo-time (with adaptive time-stepping)
   * \param [inout] phi                     : on input, node-sampled value of the levelset function whose reinitialization is required
   *                                          on output, results of the reinitialization algorithm
   * \param [in] number_of_iterations       : number of pseudotime steps to be executed (default is 50)
   * \param [in] limit_absolute_value_phi_0 : the reinitization procedure is executed only at nodes where the local value of phi is such that
   *                                          fabs(phi_node_on_input) < limit_absolute_value_phi_0 (default is DBL_MAX)
   * (more details to be found in header's comments of reinitialize_within_range_of_phi_0)
   */
  inline void reinitialize_2nd_order(Vec phi, const int &number_of_iterations = 50, const double &limit_absolute_value_phi_0 = DBL_MAX) const
  {
    reinitialize_within_range_of_phi_0(phi, 2, 2, limit_absolute_value_phi_0, -limit_absolute_value_phi_0, number_of_iterations);
    return;
  }

  /**
   * @brief Reinitialize the given node-sampled level-set function with quadratic interface localization in space and
   * minmod corrections to second-derivatives and with 2nd order TVD Runge-Kutta explicit steps in pseudo-time (with
   * adaptive time-stepping), only for nodes that are not masked out.
   * @param [in,out] phi On input, node-sampled value of the level-set function whose reinitialization is required;
   * 		on output, results of the reinitialization algorithm.
   * @param [in] mask Parallel vector with 0s for nodes we don't want to update, !=0 for rest of updatable grid points.
   * @param [in] number_of_masked A hint to reserve space in vectors with indices for nonupdatable nodes.
   * @param [in] number_of_iterations Number of pseudotime steps to be executed (default is 50).
   * @param [in] limit_absolute_value_phi_0 The reinitization procedure is executed only at nodes where the local value
   * 		of phi is such that fabs(phi_node_on_input) < limit_absolute_value_phi_0 (default is DBL_MAX).
   * @note More details to be found in header's comments of reinitialize_within_range_of_phi_0.
   */
  inline void reinitialize_2nd_order_with_mask( Vec phi, Vec mask, const int& number_of_masked,
												const int& number_of_iterations=50,
												const double& limit_absolute_value_phi_0=DBL_MAX ) const
  {
	std::vector<p4est_locidx_t> customLayerNodes, customLocalNodes;		// Will store indices of updatable nodes after
	customLayerNodes.reserve( ngbd->layer_nodes.size() );				// removing masked nodes.
	customLocalNodes.reserve( ngbd->local_nodes.size() );

	std::vector<p4est_locidx_t> maskedLayerNodes, maskedLocalNodes;		// Store indices of nonupdatable nodes.
	maskedLayerNodes.reserve( number_of_masked );
	maskedLocalNodes.reserve( number_of_masked );

	PetscErrorCode ierr;
	const double *maskReadPtr;
	ierr = VecGetArrayRead( mask, &maskReadPtr );
	CHKERRXX( ierr );

	for( const auto& n : ngbd->layer_nodes )	// Building custom list of updatable and nonupdatable layer nodes.
	{
	  if( maskReadPtr[n] != 0 )
	  	customLayerNodes.push_back( n );
	  else
	  	maskedLayerNodes.push_back( n );
	}

	for( const auto& n : ngbd->local_nodes )	// Building custom list of updatable and nonupdatable local nodes.
	{
	  if( maskReadPtr[n] != 0 )
		customLocalNodes.push_back( n );
	  else
	  	maskedLocalNodes.push_back( n );
	}

	ierr = VecRestoreArrayRead( mask, &maskReadPtr );
	CHKERRXX( ierr );

	reinitialize_within_range_of_phi_0( phi, 2, 2, limit_absolute_value_phi_0, -limit_absolute_value_phi_0,
									 	number_of_iterations, &customLayerNodes, &customLocalNodes,
									 	&maskedLayerNodes, &maskedLocalNodes );
  }

  /*!
   * \brief reinitialize_2nd_order_above_threshold reinitializes the given node-sampled levelset function with quadratic interface
   * localization in space and minmod corrections to second-derivatives and with 2nd order TVD Runge-Kutta explicit
   * steps in pseudo-time (with adaptive time-stepping)
   * \param [inout] phi                     : on input, node-sampled value of the levelset function whose reinitialization is required
   *                                          on output, results of the reinitialization algorithm
   * \param [in] threshold                  : the reinitization procedure is executed only at nodes where the local value of phi is such that
   *                                          threshold < phi_node_on_input
   * \param [in] number_of_iterations       : number of pseudotime steps to be executed (default is 50)
   * \param [in] upper_limit_phi_0 :          the reinitization procedure is executed only at nodes where the local value of phi is such that
   *                                          phi_node_on_input < upper_limit_phi_0 (default is DBL_MAX)
   * (more details to be found in header's comments of reinitialize_within_range_of_phi_0)
   */
  inline void reinitialize_2nd_order_above_threshold(Vec phi, const double &threshold, const int &number_of_iterations = 50, const double &upper_limit_phi_0 = DBL_MAX) const
  {
    reinitialize_within_range_of_phi_0(phi, 2, 2, upper_limit_phi_0, threshold, number_of_iterations);
    return;
  }

  /*!
   * \brief reinitialize_2nd_order_time_1st_order_space reinitializes the given node-sampled levelset function with linear interface
   * localization in space and with 2nd order TVD Runge-Kutta explicit steps in pseudo-time (with adaptive time-stepping)
   * \param [inout] phi                     : on input, node-sampled value of the levelset function whose reinitialization is required
   *                                          on output, results of the reinitialization algorithm
   * \param [in] number_of_iterations       : number of pseudotime steps to be executed (default is 50)
   * \param [in] limit_absolute_value_phi_0 : the reinitization procedure is executed only at nodes where the local value of phi is such that
   *                                          phi_node_on_input < limit_absolute_value_phi_0 (default is DBL_MAX)
   * (more details to be found in header's comments of reinitialize_within_range_of_phi_0)
   */
  inline void reinitialize_2nd_order_time_1st_order_space(Vec phi, const int &number_of_iterations = 50, const double &limit_absolute_value_phi_0 = DBL_MAX) const
  {
    reinitialize_within_range_of_phi_0(phi, 1, 2, limit_absolute_value_phi_0, -limit_absolute_value_phi_0, number_of_iterations);
    return;
  }
  /*!
   * \brief reinitialize_2nd_order_time_1st_order_space_above_threshold reinitializes the given node-sampled levelset function with linear interface
   * localization in space and with 2nd order TVD Runge-Kutta explicit steps in pseudo-time (with adaptive time-stepping)
   * \param [inout] phi                     : on input, node-sampled value of the levelset function whose reinitialization is required
   *                                          on output, results of the reinitialization algorithm
   * \param [in] threshold                  : the reinitization procedure is executed only at nodes where the local value of phi is such that
   *                                          threshold < phi_node_on_input
   * \param [in] number_of_iterations       : number of pseudotime steps to be executed (default is 50)
   * \param [in] upper_limit_phi_0 :          the reinitization procedure is executed only at nodes where the local value of phi is such that
   *                                          phi_node_on_input < upper_limit_phi_0 (default is DBL_MAX)
   * (more details to be found in header's comments of reinitialize_within_range_of_phi_0)
   */
  inline void reinitialize_2nd_order_time_1st_order_space_above_threshold(Vec phi, const double &threshold, const int &number_of_iterations = 50, const double &upper_limit_phi_0 = DBL_MAX) const
  {
    reinitialize_within_range_of_phi_0(phi, 1, 2, upper_limit_phi_0, threshold, number_of_iterations);
    return;
  }

  /*!
   * \brief reinitialize_1st_order_time_2nd_order_space reinitializes the given node-sampled levelset function with quadratic interface
   * localization in space and minmod corrections to second-derivatives and 1st order Forward Euler steps in pseudo-time (with adaptive
   * time-stepping)
   * \param [inout] phi                     : on input, node-sampled value of the levelset function whose reinitialization is required
   *                                          on output, results of the reinitialization algorithm
   * \param [in] number_of_iterations       : number of pseudotime steps to be executed (default is 50)
   * \param [in] limit_absolute_value_phi_0 : the reinitization procedure is executed only at nodes where the local value of phi is such that
   *                                          fabs(phi_node_on_input) < limit_absolute_value_phi_0 (default is DBL_MAX)
   * (more details to be found in header's comments of reinitialize_within_range_of_phi_0)
   */
  inline void reinitialize_1st_order_time_2nd_order_space(Vec phi, const int &number_of_iterations = 50, const double &limit_absolute_value_phi_0 = DBL_MAX) const
  {
    reinitialize_within_range_of_phi_0(phi, 2, 1, limit_absolute_value_phi_0, -limit_absolute_value_phi_0, number_of_iterations);
    return;
  }
  /*!
   * \brief reinitialize_1st_order_time_2nd_order_space_above_threshold reinitializes the given node-sampled levelset function with quadratic
   * interface localization in space and minmod corrections to second-derivatives and 1st order Forward Euler steps in pseudo-time (with
   * adaptive time-stepping)
   * \param [inout] phi                     : on input, node-sampled value of the levelset function whose reinitialization is required
   *                                          on output, results of the reinitialization algorithm
   * \param [in] threshold                  : the reinitization procedure is executed only at nodes where the local value of phi is such that
   *                                          threshold < phi_node_on_input
   * \param [in] number_of_iterations       : number of pseudotime steps to be executed (default is 50)
   * \param [in] upper_limit_phi_0 :          the reinitization procedure is executed only at nodes where the local value of phi is such that
   *                                          phi_node_on_input < upper_limit_phi_0 (default is DBL_MAX)
   * (more details to be found in header's comments of reinitialize_within_range_of_phi_0)
   */
  inline void reinitialize_1st_order_time_2nd_order_space_above_threshold(Vec phi, const double &threshold, const int &number_of_iterations = 50, const double &upper_limit_phi_0 = DBL_MAX) const
  {
    reinitialize_within_range_of_phi_0(phi, 2, 1, upper_limit_phi_0, threshold, number_of_iterations);
    return;
  }

  /*!
   * \brief perturb_level_set_function ensures no node value of phi is smaller than epsilon. If a node value on input
   * is smaller than epsilon in absolute value, it is set to sng(phi[n])*epsilon
   * \param [inout] phi   node-sampled levelset values;
   * \param [in] epsilon  user-defined threshold, as described above.
   */
  void perturb_level_set_function(Vec phi, const double &epsilon) const;

  /*!
   * \brief advect_in_normal_direction advects the level-set function in the normal direction using Godunov's scheme
   * \param vn     [in]      velocity in the normal direction (CF_DIM function evaluated at nodes)
   * \param phi    [in, out] node-sample level-set function at time t_n on input, at time t_{n + 1} = t_n + dt on output
   * \param phi_xx [in]      dxx derivative of level-set function. will be computed internally if set to NULL
   * \param phi_yy [in]      dyy derivative of level-set function. will be computed internally if set to NULL
   * \param phi_zz [in]      dzz derivative of level-set function. will be computed internally if set to NULL
   * \return dt calculated as to satisfy "CFL number <= 0.8" for the calculated advection step
   */
  double advect_in_normal_direction(const CF_DIM& vn, Vec phi, DIM(Vec phi_xx = NULL, Vec phi_yy = NULL, Vec phi_zz = NULL)) const;

  /*!
   * \brief advect_in_normal_direction advects the level-set function in the normal direction using Godunov's scheme
   * \param vn     [in]      velocity in the normal direction (node-sampled vector)
   * \param phi    [in, out] node-sample level-set function at time t_n on input, at time t_{n + 1} = t_n + dt on output
   * \param dt     [in]      time-step used for advancing the advection equation
   * \param phi_xx [in]      dxx derivative of level-set function. will be computed internally if set to NULL
   * \param phi_yy [in]      dyy derivative of level-set function. will be computed internally if set to NULL
   * \param phi_zz [in]      dzz derivative of level-set function. will be computed internally if set to NULL
   * \return dt (unchanged)
   */
  double advect_in_normal_direction(const Vec vn, Vec phi, const double &dt, DIM(Vec phi_xx = NULL, Vec phi_yy = NULL, Vec phi_zz = NULL)) const;

  /*!
   * \brief advect_in_normal_direction advects the level-set function in the normal direction using Godunov's scheme
   * [Daniil : was it an attempt to have second order accurate advection? Probably, watch out for providing a correct
   * estimate if vn_np1 when using this though]
   * \param vn     [in]      velocity in the normal direction (Vec)
   * \param vn_np1 [in]      velocity in the normal direction (Vec) at time n + 1
   * \param phi    [in, out] level-set function
   * \param dt     [in]      time-step used for advancing the advection equation
   * \param phi_xx [in]      dxx derivative of level-set function. will be computed internally if set to NULL
   * \param phi_yy [in]      dyy derivative of level-set function. will be computed internally if set to NULL
   * \param phi_zz [in]      dzz derivative of level-set function. will be computed internally if set to NULL
   * \return dt (unchanged)
   */
  double advect_in_normal_direction(const Vec vn, const Vec vn_np1, Vec phi, const double &dt, DIM(Vec phi_xx = NULL, Vec phi_yy = NULL, Vec phi_zz = NULL)) const;

  /*!
   * \brief extend_Over_Interface extrapolates a node-sampled field q from the negative to positive domain
   * associated with the node-sampled levelset function phi.
   * \param [in] phi            : vector of node-sampled levelset values;
   * \param [inout] q           : vector of node-sampled field values to extrapolate, values are unchanged in the negative domain;
   * \param [in] bc             : pointer to a boundary condition object, used for determining and using the type of interface
   *                              boundary (disregarded if NULL);
   * \param [in] degree         : desired degree of the interpolant to be build (0, 1 or 2);
   * \param [in] band_to_extend : values of q are calculated and set only where 0 < phi < band_to_extend*(smallest diagonal);
   * (see more details in the header's comments of 'geometric_extrapolation_over_interface', which is called internally).
   */
  inline void extend_Over_Interface(Vec phi, Vec q, const BoundaryConditionsDIM &bc, const unsigned char &degree = 2, const unsigned int &band_to_extend = UINT_MAX) const
  {
    geometric_extrapolation_over_interface(phi, q, &bc, degree, band_to_extend);
    return;
  }

  /*!
   * \brief extend_Over_Interface extrapolates a node-sampled field q from the negative to positive domain
   * associated with the node-sampled levelset function phi.
   * \param [in] phi            : vector of node-sampled levelset values;
   * \param [inout] q           : vector of node-sampled field values to extrapolate, values are unchanged in the negative domain;
   * \param [in] bc_type        : type of boundary condition on q onto the interface, (hence assumed constant on the interface);
   * \param [in] bc_values      : vector of node-sampled values of the interface boundary condition, i.e. q values onto the interface
   *                              in case bc_type == DIRICHLET, or the normal derivatives of q if bc_type == NEUMANN);
   *                              --> those values are interpolated at interface points of interest using the 'quadratic_non_oscillatory'
   *                              interpolation procedure;
   * \param [in] degree         : desired degree of the interpolant to be build (0, 1 or 2);
   * \param [in] band_to_extend : values of q are calculated and set only where 0 < phi < band_to_extend*(smallest diagonal);
   * (see more details in the header's comments of 'geometric_extrapolation_over_interface', which is called internally).
   * */
  inline void extend_Over_Interface(Vec phi, Vec q, const BoundaryConditionType &bc_type, Vec bc_values, const unsigned char &degree = 2, const unsigned int &band_to_extend = UINT_MAX) const
  {
    // create a temporary BoundaryConditionsDIM object and use a local interpolator for the functor
    BoundaryConditionsDIM bc_tmp;
    my_p4est_interpolation_nodes_t interface_bc_value(ngbd); interface_bc_value.set_input(bc_values, quadratic_non_oscillatory); // create an operator
    bc_tmp.setInterfaceType(bc_type);
    bc_tmp.setInterfaceValue(interface_bc_value);
    geometric_extrapolation_over_interface(phi, q, &bc_tmp, degree, band_to_extend);
    return;
  }
  /*!
   * \brief extend_Over_Interface extrapolates a node-sampled field q from the negative to positive domain
   * associated with the node-sampled levelset function phi.
   * \param [in] phi            : vector of node-sampled levelset values;
   * \param [inout] q           : vector of node-sampled field values to extrapolate, values are unchanged in the negative domain;
   * \param [in] degree         : desired degree of the interpolant to be build (0, 1 or 2);
   * \param [in] band_to_extend : values of q are calculated and set only where 0 < phi < band_to_extend*(smallest diagonal);
   * WARNING : this function does not required (and therefore does not consider) any interface boundary condition on q
   * (see more details in the header's comments of 'geometric_extrapolation_over_interface', which is called internally).
   */
  inline void extend_Over_Interface(Vec phi, Vec q, const unsigned char &degree = 2, const unsigned int &band_to_extend = UINT_MAX) const
  {
    geometric_extrapolation_over_interface(phi, q, NULL, degree, band_to_extend);
    return;
  }

  /*!
   * \brief extend_from_interface_to_whole_domain evaluates the interface-projected point for every node in the grid
   * then interpolate the input field 'q' (using 'quadratic' interpolation) at that interface-projected point to set
   * the local value of 'q_extended'
   * --> "flattens" the input field q away from the interface in either direction
   * \param [in] phi            : vector of node-sampled levelset values;
   * \param [in] q              : vector of node-sampled interface field values to extend, values are unchanged;
   * \param [out] q_extended    : vector of node-sampled values of q interpolated at the corresponding interface-projected
   *                              points (quadratic interpolation);
   * \param [in] band_to_extend : values of q_extended are calculated and set only where fabs(phi) < band_to_extend*(smallest diagonal).
   */
  void extend_from_interface_to_whole_domain(Vec phi, Vec q, Vec q_extended, const unsigned int &band_to_extend = UINT_MAX) const;

  /* extend a quantity over the interface with the TVD algorithm */
  void extend_Over_Interface_TVD(Vec phi, Vec q, int iterations=20, int order=2,
                                 double band_use=-DBL_MAX, double band_extend=DBL_MAX,
                                 Vec normal[P4EST_DIM]=NULL, Vec mask=NULL, boundary_conditions_t *bc=NULL,
                                 bool use_nonzero_guess=false, Vec q_n=NULL, Vec q_nn=NULL) const;

  /*!
   * \brief extend_Over_Interface_TVD_Full extends a quantity over the interface with the TVD algorithm
   * (all derivatives are extended, not just q_n and q_nn)
   * \param phi               [in]      level-set function representing interface
   * \param q                 [in, out] field to extends
   * \param iterations        [in]      number of iterations
   * \param order             [out]     order of extrapolation
   * \param band_use          [in]      how deep
   * \param band_extend       [in]
   * \param normal            [in]      provides normal vector field (
   * \param mask              [in]
   * \param bc                [in]
   * \param use_nonzero_guess [in]
   * \param q_d               [in]
   * \param q_dd              [in]
   * \return
   */
  void extend_Over_Interface_TVD_Full(Vec phi, Vec q, int iterations=20, int order=2,
                                      double band_use=-DBL_MAX, double band_extend=DBL_MAX,
                                      Vec normal[P4EST_DIM]=NULL, Vec mask=NULL, boundary_conditions_t *bc=NULL,
                                      bool use_nonzero_guess=false, Vec *q_d=NULL, Vec *q_dd=NULL) const;

  void extend_Over_Interface_TVD_not_parallel(Vec phi, Vec q, int iterations=20, int order=2) const;

  void extend_from_interface_to_whole_domain_TVD_one_iteration(const std::vector<int>& map, const double *phi_p, const double* grad_phi_p,
                                                               double *q_out_p,
                                                               const double *q_p, const double *qxxyyzz_p[P4EST_DIM],
                                                               std::vector<double>& qi_m00, std::vector<double>& qi_p00,
                                                               std::vector<double>& qi_0m0, std::vector<double>& qi_0p0,
                                                             #ifdef P4_TO_P8
                                                               std::vector<double>& qi_00m, std::vector<double>& qi_00p,
                                                             #endif
                                                               std::vector<double>& s_m00, std::vector<double>& s_p00,
                                                               std::vector<double>& s_0m0, std::vector<double>& s_0p0,
                                                             #ifdef P4_TO_P8
                                                               std::vector<double>& s_00m, std::vector<double>& s_00p,
                                                             #endif
                                                               const u_int& blocksize) const;
  void extend_from_interface_to_whole_domain_TVD(Vec phi, Vec q_interface, Vec q, int iterations=20, Vec mask=NULL, double band_zero=2, double band_smooth=10, double (*cf)(p4est_locidx_t, int, double)=NULL,
                                                 Vec grad_phi_in = NULL, const u_int& blocksize = 1) const;

  
//  /*!
//   * \brief extend_from_interface_to_whole_domain_TVD_one_iteration performs one iteration of extension in normal direction
//   * \param map                   [in]
//   * \param nx                    [in]
//   * \param ny                    [in]
//   * \param q_out_p               [out]
//   * \param q_p                   [in]
//   * \param qxx_p                 [in]
//   * \param qyy_p                 [in]
//   * \param map_grid_to_interface [in]  a look-up table that contains information about wheter a given node
//   *                                    has interface points next to it
//   * \param interface_directions  [in]
//   * \param interface_distances   [in]
//   * \param interface_values      [in]
//   * \return
//   */
//  void extend_from_interface_to_whole_domain_TVD_one_iteration_daniil_ver(const std::vector<int>& map, DIM(vector<double>& nx, vector<double>& ny, vector<double>& nz),
//                                                               double *q_out_p, double *q_p, DIM(double *qxx_p, double *qyy_p, double *qzz_p),
//                                                               std::vector<int>& map_grid_to_interface,
//                                                               std::vector<int>& interface_directions,
//                                                               std::vector<double>& interface_distances,
//                                                               std::vector<double>& interface_values) const;

//  /*!
//   * \brief extend_from_interface_to_whole_domain_TVD extends a field from interface in normal direction (``flattening'')
//   * \param phi         [in]  level-set function
//   * \param qi          [in]  original field that needs to be ``flattened''
//   *                          (can be NULL, but must provide func in this case)
//   *                          (even when func is provided, qi can be used to set initial guess)
//   * \param q           [out] ``flattened'' around interface field
//   * \param mask        [in]  if not NULL, interface values where (mask > band_zero*diag_min) will be set to zero
//   *                          (usefull when dealing with intersecting level-set function)
//   * \param band_zero   [in]  the threshold defining which interface values will be set to zero
//   * \param band_smooth [in]  transition width to zeros (in units of diag_min)
//   * \param func        [in]  optional function to compute interface values
//   * \return
//   */
//  void extend_from_interface_to_whole_domain_TVD_daniil_ver(Vec phi, Vec qi, Vec q, int iterations=20,
//                                                 Vec mask=NULL, double band_zero=2, double band_smooth=10,
//                                                 double (*func)(p4est_locidx_t, int, double)=NULL) const;

  void enforce_contact_angle(Vec phi_wall, Vec phi_intf, Vec cos_angle, int iterations=20, Vec normal[] = NULL) const;
  void enforce_contact_angle2(Vec phi, Vec q, Vec cos_angle, int iterations=20, int order=2, Vec normal[] = NULL) const;
  void extend_Over_Interface_TVD_regional( Vec phi, Vec mask, Vec region, Vec q, int iterations = 20, int order = 2) const;

  void advect_in_normal_direction_with_contact_angle(const Vec vn, const Vec surf_tns, const Vec cos_angle, const Vec phi_wall, Vec phi, double dt);

  inline void extend_from_interface_to_whole_domain_TVD_in_place(Vec phi, Vec &q, Vec parent=NULL, int iterations=20, Vec mask=NULL) const
  {
    PetscErrorCode ierr;
    Vec tmp;

    if (parent == NULL) {
      ierr = VecCreateGhostNodes(p4est, nodes, &tmp); CHKERRXX(ierr);
    } else {
      ierr = VecDuplicate(parent, &tmp); CHKERRXX(ierr);
    }

    extend_from_interface_to_whole_domain_TVD(phi, q, tmp, iterations, mask);

    ierr = VecDestroy(q); CHKERRXX(ierr);
    q = tmp;
  }

  inline void set_interpolation_on_interface   (interpolation_method value) { interpolation_on_interface = value; }
  inline void set_use_neumann_for_contact_angle(bool   value) { use_neumann_for_contact_angle = value; }
  inline void set_contact_angle_extension      (int    value) { contact_angle_extension       = value; }
  inline void set_bc_rel_thresh                (bool   value) { bc_rel_thresh                 = value; }
  inline void set_use_two_step_extrapolation   (bool   value) { use_two_step_extrapolation    = value; }
};

#endif // MY_P4EST_LEVELSET_H<|MERGE_RESOLUTION|>--- conflicted
+++ resolved
@@ -388,15 +388,8 @@
       zero_distance_threshold(EPS*MIN(DIM((ngbd_->get_brick()->xyz_max[0] - ngbd_->get_brick()->xyz_min[0])/ngbd_->get_brick()->nxyztrees[0], (ngbd_->get_brick()->xyz_max[1] - ngbd_->get_brick()->xyz_min[1])/ngbd_->get_brick()->nxyztrees[1], (ngbd_->get_brick()->xyz_max[2] - ngbd_->get_brick()->xyz_min[2])/ngbd_->get_brick()->nxyztrees[2]))),
       interpolation_on_interface(quadratic_non_oscillatory),
       use_neumann_for_contact_angle(true), contact_angle_extension(0),
-<<<<<<< HEAD
       bc_rel_thresh(1.e-8), use_two_step_extrapolation(false)
   {}
-=======
-      show_convergence(false), show_convergence_band(5.), use_two_step_extrapolation(false)
-  {
-    ngbd_->init_neighbors();
-    ngbd = ngbd_;
-  }
 
   /*!
    * \brief my_p4est_level_set_t constructor based on a pointer to a CONSTANT node-neighborhood object. Too bad for you if the node neighbors
@@ -411,7 +404,6 @@
       use_neumann_for_contact_angle(true), contact_angle_extension(0),
       show_convergence(false), show_convergence_band(5.), use_two_step_extrapolation(false)
   { }
->>>>>>> f533e768
 
   inline void update(my_p4est_node_neighbors_t *ngbd_) {
     ngbd_->init_neighbors();
