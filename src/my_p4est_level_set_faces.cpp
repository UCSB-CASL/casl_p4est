--- conflicted
+++ resolved
@@ -174,18 +174,8 @@
   {
     if(!face_is_well_defined_p[f_idx])
     {
-<<<<<<< HEAD
-      double xyz[] = {
-        faces->x_fr_f(f_idx, dir),
-        faces->y_fr_f(f_idx, dir)
-  #ifdef P4_TO_P8
-        , faces->z_fr_f(f_idx, dir)
-  #endif
-      };
-=======
       double xyz[P4EST_DIM];
       faces->xyz_fr_f(f_idx, dir, xyz);
->>>>>>> 3779518e
 
       double phi_f = interp_phi(xyz);
 #ifdef P4_TO_P8
