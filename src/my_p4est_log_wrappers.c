#ifdef P4_TO_P8
#include <src/my_p8est_log_wrappers.h>
#else
#include <src/my_p4est_log_wrappers.h>
#endif

#include <petsclog.h>
#include <src/p4est_compatibility.h>
#include <sc_notify.h>
#include <src/ipm_logging.h>

// logging variables -- defined in src/petsc_logging.cpp
#ifndef CASL_LOG_EVENTS
#undef PetscLogEventBegin
#undef PetscLogEventEnd
#define PetscLogEventBegin(e, o1, o2, o3, o4) 0
#define PetscLogEventEnd(e, o1, o2, o3, o4) 0
#else
extern PetscLogEvent log_my_p4est_new;
extern PetscLogEvent log_my_p4est_ghost_new;
extern PetscLogEvent log_my_p4est_copy;
extern PetscLogEvent log_my_p4est_refine;
extern PetscLogEvent log_my_p4est_coarsen;
extern PetscLogEvent log_my_p4est_partition;
extern PetscLogEvent log_my_sc_notify;
extern PetscLogEvent log_my_sc_notify_allgather;
#endif


p4est_t*
my_p4est_new(MPI_Comm mpicomm, p4est_connectivity_t *connectivity, size_t data_size, p4est_init_t init_fn, void *user_pointer)
{
  PetscErrorCode ierr;
  ierr = PetscLogEventBegin(log_my_p4est_new, 0, 0, 0, 0); CHKERRXX(ierr);
	IPMLogRegionBegin("p4est_new");
  p4est_t *p4est = p4est_new(mpicomm, connectivity, data_size, init_fn, user_pointer);
	IPMLogRegionEnd("p4est_new");
  ierr = PetscLogEventEnd(log_my_p4est_new, 0, 0, 0, 0); CHKERRXX(ierr);

  return p4est;
}

p4est_t*
my_p4est_copy(p4est_t* input, int copy_data) {
  PetscErrorCode ierr;
  ierr = PetscLogEventBegin(log_my_p4est_copy, 0, 0, 0, 0); CHKERRXX(ierr);
  IPMLogRegionBegin("p4est_copy");
  p4est_t* p4est = p4est_copy(input, copy_data);
  IPMLogRegionEnd("p4est_copy");
  ierr = PetscLogEventEnd(log_my_p4est_copy, 0, 0, 0, 0); CHKERRXX(ierr);

  return p4est;
}

p4est_ghost_t*
my_p4est_ghost_new(p4est_t *p4est, p4est_connect_type_t btype)
{
  PetscErrorCode ierr;
  ierr = PetscLogEventBegin(log_my_p4est_ghost_new, 0, 0, 0, 0); CHKERRXX(ierr);
	IPMLogRegionBegin("p4est_ghost_new");
  p4est_ghost_t *ghost = p4est_ghost_new(p4est, btype); CHKERRXX(ierr);
	IPMLogRegionEnd("p4est_ghost_new");
  ierr = PetscLogEventEnd(log_my_p4est_ghost_new, 0, 0, 0, 0); CHKERRXX(ierr);
  

  return ghost;
}

void
my_p4est_ghost_expand(p4est_t *p4est, p4est_ghost_t *ghost)
{
  PetscErrorCode ierr;
  ierr = PetscLogEventBegin(log_my_p4est_ghost_expand, 0, 0, 0, 0); CHKERRXX(ierr);
  IPMLogRegionBegin("p4est_ghost_expand");
  p4est_ghost_expand(p4est, ghost);
  IPMLogRegionEnd("p4est_ghost_expand");
  ierr = PetscLogEventEnd(log_my_p4est_ghost_expand, 0, 0, 0, 0); CHKERRXX(ierr);
}

void
my_p4est_refine(p4est_t *p4est, int refine_recursive, p4est_refine_t refine_fn, p4est_init_t init_fn)
{
  PetscErrorCode ierr;
  ierr = PetscLogEventBegin(log_my_p4est_refine, 0, 0, 0, 0); CHKERRXX(ierr);
	IPMLogRegionBegin("p4est_refine");
  p4est_refine(p4est, refine_recursive, refine_fn, init_fn);
	IPMLogRegionEnd("p4est_refine");
  ierr = PetscLogEventEnd(log_my_p4est_refine, 0, 0, 0, 0); CHKERRXX(ierr);
}

void
my_p4est_coarsen(p4est_t *p4est, int coarsen_recursive, p4est_coarsen_t coarsen_fn, p4est_init_t init_fn)
{
  PetscErrorCode ierr;
  ierr = PetscLogEventBegin(log_my_p4est_coarsen, 0, 0, 0, 0); CHKERRXX(ierr);
	IPMLogRegionBegin("p4est_coarsen");
  p4est_coarsen(p4est, coarsen_recursive, coarsen_fn, init_fn);
	IPMLogRegionEnd("p4est_coarsen");
  ierr = PetscLogEventEnd(log_my_p4est_coarsen, 0, 0, 0, 0); CHKERRXX(ierr);
}

void
my_p4est_partition(p4est_t *p4est, int allow_for_coarsening, p4est_weight_t weight_fn)
{
  PetscErrorCode ierr;
  ierr = PetscLogEventBegin(log_my_p4est_partition, 0, 0, 0, 0); CHKERRXX(ierr);
	IPMLogRegionBegin("p4est_partition");  
<<<<<<< HEAD
#if P4EST_VERSION_LT(1,0)
  (void) allow_for_coarsening;
  p4est_partition(p4est, weight_fn);
#else  
  p4est_partition(p4est, allow_for_coarsening, weight_fn);
#endif  
=======
  p4est_partition(p4est, allow_for_coarsening, weight_fn);
>>>>>>> 3180e941
	IPMLogRegionEnd("p4est_partition");
  ierr = PetscLogEventEnd(log_my_p4est_partition, 0, 0, 0, 0); CHKERRXX(ierr);
}

void
my_sc_notify(int *receivers, int num_receivers, int *senders, int *num_senders, MPI_Comm mpicomm)
{
  PetscErrorCode ierr;
  ierr = PetscLogEventBegin(log_my_sc_notify, 0, 0, 0, 0); CHKERRXX(ierr);
  IPMLogRegionBegin("sc_notify");
  sc_notify(receivers, num_receivers, senders, num_senders, mpicomm);
  IPMLogRegionEnd("sc_notify");
  ierr = PetscLogEventEnd(log_my_sc_notify, 0, 0, 0, 0); CHKERRXX(ierr);
}

void
my_sc_notify_allgather(int *receivers, int num_receivers, int *senders, int *num_senders, MPI_Comm mpicomm)
{
  PetscErrorCode ierr;
  ierr = PetscLogEventBegin(log_my_sc_notify_allgather, 0, 0, 0, 0); CHKERRXX(ierr);
  IPMLogRegionBegin("sc_notify_allgather");
  sc_notify_allgather(receivers, num_receivers, senders, num_senders, mpicomm);
  IPMLogRegionEnd("sc_notify_allgather");
  ierr = PetscLogEventEnd(log_my_sc_notify_allgather, 0, 0, 0, 0); CHKERRXX(ierr);
}<|MERGE_RESOLUTION|>--- conflicted
+++ resolved
@@ -67,17 +67,6 @@
 }
 
 void
-my_p4est_ghost_expand(p4est_t *p4est, p4est_ghost_t *ghost)
-{
-  PetscErrorCode ierr;
-  ierr = PetscLogEventBegin(log_my_p4est_ghost_expand, 0, 0, 0, 0); CHKERRXX(ierr);
-  IPMLogRegionBegin("p4est_ghost_expand");
-  p4est_ghost_expand(p4est, ghost);
-  IPMLogRegionEnd("p4est_ghost_expand");
-  ierr = PetscLogEventEnd(log_my_p4est_ghost_expand, 0, 0, 0, 0); CHKERRXX(ierr);
-}
-
-void
 my_p4est_refine(p4est_t *p4est, int refine_recursive, p4est_refine_t refine_fn, p4est_init_t init_fn)
 {
   PetscErrorCode ierr;
@@ -105,17 +94,13 @@
   PetscErrorCode ierr;
   ierr = PetscLogEventBegin(log_my_p4est_partition, 0, 0, 0, 0); CHKERRXX(ierr);
 	IPMLogRegionBegin("p4est_partition");  
-<<<<<<< HEAD
 #if P4EST_VERSION_LT(1,0)
   (void) allow_for_coarsening;
   p4est_partition(p4est, weight_fn);
 #else  
   p4est_partition(p4est, allow_for_coarsening, weight_fn);
 #endif  
-=======
-  p4est_partition(p4est, allow_for_coarsening, weight_fn);
->>>>>>> 3180e941
-	IPMLogRegionEnd("p4est_partition");
+IPMLogRegionEnd("p4est_partition");
   ierr = PetscLogEventEnd(log_my_p4est_partition, 0, 0, 0, 0); CHKERRXX(ierr);
 }
 
