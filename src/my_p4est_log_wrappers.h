--- conflicted
+++ resolved
@@ -9,11 +9,8 @@
 #include <p4est_ghost.h>
 #endif
 
-<<<<<<< HEAD
-=======
 #include "petsc_compatibility.h"
 
->>>>>>> 4b510608
 #ifdef __cplusplus
 extern "C"
 {
