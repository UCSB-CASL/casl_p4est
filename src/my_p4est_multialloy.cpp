--- conflicted
+++ resolved
@@ -1239,7 +1239,6 @@
   cell_data.push_back(l_p); cell_data_names.push_back("leaf_level");
 
   // point data
-<<<<<<< HEAD
   vec_and_ptr_t solid_contr_phi(solid_front_phi_.vec);
   my_p4est_interpolation_nodes_t interp(ngbd_);
   interp.add_all_nodes(solid_p4est_, solid_nodes_);
@@ -1247,9 +1246,6 @@
   interp.interpolate(solid_contr_phi.vec);
 
   std::vector<double *>    point_data;
-=======
-  std::vector<const double *>    point_data;
->>>>>>> f533e768
   std::vector<std::string> point_data_names;
 
   solid_contr_phi       .get_array(); point_data.push_back(solid_contr_phi.ptr);        point_data_names.push_back("contr");
