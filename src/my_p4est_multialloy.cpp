--- conflicted
+++ resolved
@@ -992,12 +992,6 @@
       }
     }
 
-<<<<<<< HEAD
-    double test = rhs_tl.ptr[n]*density_l_*heat_capacity_l_/dt_[0];
-    (void) test; // Raphael: avoid compiler warning
-
-=======
->>>>>>> 1953b8e1
     rhs_tl.ptr[n] = rhs_tl.ptr[n]*density_l_*heat_capacity_l_/dt_[0] + heat_gen;
     rhs_ts.ptr[n] = rhs_ts.ptr[n]*density_s_*heat_capacity_s_/dt_[0] + heat_gen;
 
@@ -1282,11 +1276,7 @@
 
   VecScaleGhost(solid_front_velo_norm_.vec, 1./scaling_);
 
-<<<<<<< HEAD
-  my_p4est_vtk_write_all_lists(history_p4est_, history_nodes_, history_ghost_,
-=======
   my_p4est_vtk_write_all_lists(solid_p4est_, solid_nodes_, solid_ghost_,
->>>>>>> 1953b8e1
                                P4EST_TRUE, P4EST_TRUE,
                                name,
                                point_data, point_data_names,
@@ -1491,7 +1481,7 @@
 
   mpiret = MPI_Allreduce(y_tip.data(), y_tip_g.data(), num_dendrites_, MPI_DOUBLE, MPI_MAX, p4est_->mpicomm); SC_CHECK_MPI(mpiret);
 
-  for (int i = 0; i < num_dendrites_; ++i)
+  for (unsigned int i = 0; i < num_dendrites_; ++i)
   {
     if (y_tip[i] != y_tip_g[i]) x_tip[i] = -10;
   }
@@ -1555,7 +1545,7 @@
     my_p4est_interpolation_nodes_t interp(ngbd_);
     my_p4est_interpolation_nodes_t h_interp(solid_ngbd_);
 
-    for (int i = 0; i < nb_sample_points; ++i)
+    for (unsigned int i = 0; i < nb_sample_points; ++i)
     {
       foreach_dimension(dim) xyz[dim] = xyz0[dim] + ((double) i) * dxyz[dim];
       interp.add_point_local(i, xyz);
@@ -1571,15 +1561,9 @@
       interp.set_input(cl_[0].vec[i], linear); interp.interpolate_local(line_cl[i].data());
     }
 
-<<<<<<< HEAD
-    h_interp.set_input(history_tf_.vec, linear); h_interp.interpolate_local(line_tf.data());
-    h_interp.set_input(history_front_curvature_.vec, linear); h_interp.interpolate_local(line_kappa.data());
-    h_interp.set_input(history_front_velo_norm_.vec, linear); h_interp.interpolate_local(line_vf.data());
-=======
     h_interp.set_input(solid_tf_.vec, linear); h_interp.interpolate_local(line_tf.data());
     h_interp.set_input(solid_front_curvature_.vec, linear); h_interp.interpolate_local(line_kappa.data());
     h_interp.set_input(solid_front_velo_norm_.vec, linear); h_interp.interpolate_local(line_vf.data());
->>>>>>> 1953b8e1
     for (int i = 0; i < num_comps_; ++i)
     {
       h_interp.set_input(solid_cl_.vec[i], linear); h_interp.interpolate_local(line_cs[i].data());
