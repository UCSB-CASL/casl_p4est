--- conflicted
+++ resolved
@@ -324,11 +324,6 @@
 
     double source_term=0.;
     if(is_there_convergence_v){
-<<<<<<< HEAD
-      double xyz[P4EST_DIM];
-      node_xyz_fr_n(n, v_ngbd->p4est, v_ngbd->nodes, xyz);
-      source_term = (*external_conc0_robin_term)(xyz[0], xyz[1]);
-=======
 //      double xyz[P4EST_DIM];
 //      node_xyz_fr_n(n, v_ngbd->p4est, v_ngbd->nodes, xyz);
 //      source_term = (*external_conc0_robin_term)(xyz[0], xyz[1]);
@@ -337,7 +332,6 @@
 
 
 
->>>>>>> 00f165a5
 //      printf("Node %d, (%0.2f, %0.2f) : front velo source term = %0.2e \n", n, xyz[0], xyz[1],source_term);
     }
 //    double xyz[P4EST_DIM];
