#ifndef MY_P4EST_MULTIALLOY_H
#define MY_P4EST_MULTIALLOY_H

#ifdef P4_TO_P8
#include <src/my_p8est_tools.h>
#include <p8est.h>
#include <p8est_ghost.h>
#include <src/my_p8est_nodes.h>
#include <src/my_p8est_node_neighbors.h>
#include <src/my_p8est_poisson_nodes_multialloy.h>
#include <src/my_p8est_interpolation_nodes.h>
#include <src/my_p8est_macros.h>
#else
#include <src/my_p4est_tools.h>
#include <p4est.h>
#include <p4est_ghost.h>
#include <src/my_p4est_nodes.h>
#include <src/my_p4est_node_neighbors.h>
#include <src/my_p4est_poisson_nodes_multialloy.h>
#include <src/my_p4est_interpolation_nodes.h>
#include <src/my_p4est_macros.h>
#endif

#include <src/casl_math.h>

using std::vector;

class my_p4est_multialloy_t
{
private:
  PetscErrorCode ierr;

  //--------------------------------------------------
  // Main grid
  //--------------------------------------------------
  my_p4est_brick_t             brick_;
  p4est_connectivity_t        *connectivity_;
  p4est_t                     *p4est_;
  p4est_ghost_t               *ghost_;
  p4est_nodes_t               *nodes_;
  my_p4est_hierarchy_t        *hierarchy_;
  my_p4est_node_neighbors_t   *ngbd_;

  splitting_criteria_t *sp_crit_;

  //--------------------------------------------------
  // Auxiliary grid that does not coarsen to keep track of quantities inside the solid
  //--------------------------------------------------
  p4est_t                     *solid_p4est_;
  p4est_ghost_t               *solid_ghost_;
  p4est_nodes_t               *solid_nodes_;
  my_p4est_hierarchy_t        *solid_hierarchy_;
  my_p4est_node_neighbors_t   *solid_ngbd_;

  //--------------------------------------------------
  // Grid characteristics
  //--------------------------------------------------
  double dxyz_[P4EST_DIM];
  double dxyz_max_, dxyz_min_;
  double dxyz_close_interface_;
  double diag_;

  //--------------------------------------------------
  // Geometry
  //--------------------------------------------------
  vec_and_ptr_t contr_phi_;
  vec_and_ptr_t front_phi_;
  vec_and_ptr_t front_curvature_;

  vec_and_ptr_dim_t contr_phi_dd_;
  vec_and_ptr_dim_t front_phi_dd_;
  vec_and_ptr_dim_t front_normal_;

  //--------------------------------------------------
  // Physical fields
  //--------------------------------------------------
  int num_time_layers_;

  /* temperature */
  vector<vec_and_ptr_t> tl_;
  vector<vec_and_ptr_t> ts_;

  /* concentrations */
  vector<vec_and_ptr_array_t> cl_;
  vec_and_ptr_dim_t           cl0_grad_;

  /* velocity */
  vector<vec_and_ptr_dim_t> front_velo_;
  vector<vec_and_ptr_t>     front_velo_norm_;

  //--------------------------------------------------
  // Lagrangian Multipliers (for speeding up)
  //--------------------------------------------------
  /* temperature */
  vec_and_ptr_t psi_tl_;
  vec_and_ptr_t psi_ts_;

  /* concentrations */
  vec_and_ptr_array_t psi_cl_;

  //--------------------------------------------------
  // Geometry on the auxiliary grid
  //--------------------------------------------------
  vec_and_ptr_t       solid_front_phi_;
  vec_and_ptr_t       solid_front_phi_nm1_;
  vec_and_ptr_t       solid_front_curvature_;
  vec_and_ptr_t       solid_front_velo_norm_;
  vec_and_ptr_t       solid_time_; // temperature at which alloy solidified
  vec_and_ptr_t       solid_tf_; // temperature at which alloy solidified
  vec_and_ptr_array_t solid_cl_; // composition of solidified region
  vec_and_ptr_array_t solid_part_coeff_; // partition coefficient at freezing
  vec_and_ptr_t       solid_seed_; // seed tag
  vec_and_ptr_t       solid_smoothed_nodes_; // is used to track nodes that were artificially solidified during front regularization

  //--------------------------------------------------
  // physical parameters
  //--------------------------------------------------
  // composition parameters
  int            num_comps_;
  vector<double> solute_diff_;

  // thermal parameters
  double density_l_, heat_capacity_l_, thermal_cond_l_;
  double density_s_, heat_capacity_s_, thermal_cond_s_;
  double latent_heat_;

  // phase diagram
  double (*liquidus_value_)(double *);
  double (*liquidus_slope_)(int, double *);
  double (*part_coeff_)(int, double *);

  // undercoolings
  int              num_seeds_;
  vec_and_ptr_t    seed_map_;
  vector<CF_DIM *> eps_c_;
  vector<CF_DIM *> eps_v_;

  // volumetric heat generation
  CF_DIM *vol_heat_gen_;

  // boundary conditions at container
  BoundaryConditionType contr_bc_type_temp_;
  BoundaryConditionType contr_bc_type_conc_;

  CF_DIM           *contr_bc_value_temp_;
  vector<CF_DIM *>  contr_bc_value_conc_;

  // boundary condtions at walls
  BoundaryConditionType wall_bc_type_temp_;
  BoundaryConditionType wall_bc_type_conc_;

  CF_DIM           *wall_bc_value_temp_;
  vector<CF_DIM *>  wall_bc_value_conc_;

  // simulation scale
  double scaling_;

  //--------------------------------------------------
  // solver parameters
  //--------------------------------------------------
  int max_iterations_;
  int update_c0_robin_;

  double proximity_smoothing_;

  double bc_tolerance_;
  double cfl_number_;

  bool use_superconvergent_robin_;
  bool use_points_on_interface_;
  bool enforce_planar_front_;

  interpolation_method interpolation_between_grids_;

  //--------------------------------------------------
  // Dendrite counting and profiling
  //--------------------------------------------------
  int    num_dendrites_;
  double dendrite_cut_off_fraction_;
  double dendrite_min_length_;

  vec_and_ptr_t dendrite_number_;
  vec_and_ptr_t dendrite_tip_;

  //--------------------------------------------------
  // Misc
  //--------------------------------------------------
  vec_and_ptr_t  bc_error_;
  vector<double> dt_;
  double         time_;
  double         dt_min_;
  double         dt_max_;
  double         front_velo_norm_max_;
  vec_and_ptr_t  smoothed_nodes_; // is used to track nodes that were artificially solidified during front regularization
  vec_and_ptr_t  front_phi_unsmooth_; // is used to track nodes that were artificially solidified during front regularization

  static my_p4est_node_neighbors_t *v_ngbd;
  static double **v_c_p, **v_c0_d_p, **v_c0_dd_p, **v_normal_p;
  static double v_factor;
  static double (*v_part_coeff)(int, double *);
  static int v_num_comps;

  void set_velo_interpolation(my_p4est_node_neighbors_t *ngbd, double **c_p, double **c0_d_p, double **c0_dd_p,
                              double **normal_p, double factor)
  {
    v_ngbd       = ngbd;
    v_c_p        = c_p;
    v_c0_d_p     = c0_d_p;
    v_c0_dd_p    = c0_dd_p;
    v_normal_p   = normal_p;
    v_factor     = factor;
    v_part_coeff = part_coeff_;
    v_num_comps  = num_comps_;
  }

  static double velo(p4est_locidx_t n, int dir, double dist)
  {
    const quad_neighbor_nodes_of_node_t &qnnn = (*v_ngbd)[n];
    vector<double> cl_all (v_num_comps);
    for (int j = 0; j < v_num_comps; ++j) {
      cl_all[j] = qnnn.interpolate_in_dir(dir, dist, v_c_p[j]);
    }
    return -v_factor/(1.-v_part_coeff(0, cl_all.data()))*
        ( qnnn.interpolate_in_dir(dir, dist, v_c0_d_p[0])*qnnn.interpolate_in_dir(dir, dist, v_normal_p[0])
        + qnnn.interpolate_in_dir(dir, dist, v_c0_d_p[1])*qnnn.interpolate_in_dir(dir, dist, v_normal_p[1]))
        / MAX(qnnn.interpolate_in_dir(dir, dist, v_c_p[0], v_c0_dd_p[1]), 1e-7);
  }

  // input[] = { cl_{0}, ..., cl_{num_comps-1}, c0x, c0y, c0z, nx, ny, nz };
  static double velo2(double input[])
  {
    return -v_factor/(1.-v_part_coeff(0, input))*
        SUMD(input[v_num_comps + 0]*input[v_num_comps + P4EST_DIM + 0],
             input[v_num_comps + 1]*input[v_num_comps + P4EST_DIM + 1],
             input[v_num_comps + 2]*input[v_num_comps + P4EST_DIM + 2])
        / MAX(input[0], 1e-7);
  }


public:
  my_p4est_multialloy_t(int num_comps, int time_order);
  ~my_p4est_multialloy_t();

  void initialize(MPI_Comm mpi_comm, double xyz_min[], double xyz_max[], int nxyz[], int periodicity[], CF_2 &level_set, int lmin, int lmax, double lip, double band);

  inline void set_scaling(double value) { scaling_ = value; }
  inline void set_composition_parameters(double solute_diff[])
  {
    for (int i = 0; i < num_comps_; ++i)
    {
      solute_diff_[i] = solute_diff[i];
    }
  }

  inline void set_thermal_parameters(double latent_heat,
                                     double density_l, double heat_capacity_l, double thermal_cond_l,
                                     double density_s, double heat_capacity_s, double thermal_cond_s)
  {
    latent_heat_ = latent_heat;
    density_l_ = density_l; heat_capacity_l_ = heat_capacity_l; thermal_cond_l_ = thermal_cond_l;
    density_s_ = density_s; heat_capacity_s_ = heat_capacity_s; thermal_cond_s_ = thermal_cond_s;
  }

  inline void set_liquidus(double (*liquidus_value)(double *), double (*liquidus_slope)(int, double *), double (*part_coeff)(int, double *))
  {
    liquidus_value_ = liquidus_value;
    liquidus_slope_ = liquidus_slope;
    part_coeff_ = part_coeff;
  }

  inline void set_undercoolings(int num_seeds, Vec seed_map, CF_DIM *eps_v[], CF_DIM *eps_c[])
  {
    num_seeds_    = num_seeds;

    VecCopyGhost(seed_map, seed_map_.vec);

    eps_v_.resize(num_seeds, NULL);
    eps_c_.resize(num_seeds, NULL);

    for (int i = 0; i < num_seeds; ++i)
    {
      eps_v_[i] = eps_v[i];
      eps_c_[i] = eps_c[i];
    }

    my_p4est_interpolation_nodes_t interp(ngbd_);

    double xyz[P4EST_DIM];
    foreach_node(n, solid_nodes_)
    {
      node_xyz_fr_n(n, solid_p4est_, solid_nodes_, xyz);
      interp.add_point(n, xyz);
    }

    interp.set_input(seed_map_.vec, linear);
    interp.interpolate(solid_seed_.vec);
  }

  inline void set_container_conditions_thermal(BoundaryConditionType bc_type, CF_DIM &bc_value)
  {
    contr_bc_type_temp_  =  bc_type;
    contr_bc_value_temp_ = &bc_value;
  }

  inline void set_container_conditions_composition(BoundaryConditionType bc_type, CF_DIM *bc_value[])
  {
    contr_bc_type_conc_ = bc_type;
    for (int i = 0; i < num_comps_; ++i)
    {
      contr_bc_value_conc_[i] = bc_value[i];
    }
  }

  inline void set_wall_conditions_thermal(BoundaryConditionType bc_type, CF_DIM &bc_value)
  {
    wall_bc_type_temp_  =  bc_type;
    wall_bc_value_temp_ = &bc_value;
  }

  inline void set_wall_conditions_composition(BoundaryConditionType bc_type, CF_DIM *bc_value[])
  {
    wall_bc_type_conc_ = bc_type;
    for (int i = 0; i < num_comps_; ++i)
    {
      wall_bc_value_conc_[i] = bc_value[i];
    }
  }

  void set_front(Vec phi);
  void set_container(Vec phi);

  inline void set_temperature(Vec tl, Vec ts)
  {
    for (int i = 0; i < num_time_layers_; ++i)
    {
      VecCopyGhost(tl, tl_[i].vec);
      VecCopyGhost(ts, ts_[i].vec);
    }

    my_p4est_interpolation_nodes_t interp(ngbd_);
    interp.add_all_nodes(solid_p4est_, solid_nodes_);
    interp.set_input(ts_[0].vec, linear);
    interp.interpolate(solid_tf_.vec);
  }

  inline void set_temperature(CF_DIM &tl, CF_DIM &ts, CF_DIM &tf)
  {
    for (int i = 0; i < num_time_layers_; ++i)
    {
      tl.t = -double(i)*dt_[0];
      ts.t = -double(i)*dt_[0];
      sample_cf_on_nodes(p4est_, nodes_, tl, tl_[i].vec);
      sample_cf_on_nodes(p4est_, nodes_, ts, ts_[i].vec);
    }

    sample_cf_on_nodes(solid_p4est_, solid_nodes_, tf, solid_tf_.vec);
  }

  inline void set_concentration(Vec cl[], Vec cs[])
  {
    for (int j = 0; j < num_comps_; ++j)
    {
      for (int i = 0; i < num_time_layers_; ++i)
      {
        VecCopyGhost(cl[j], cl_[i].vec[j]);
      }
    }

    my_p4est_interpolation_nodes_t interp(ngbd_);
    interp.add_all_nodes(solid_p4est_, solid_nodes_);

    for (int j = 0; j < num_comps_; ++j)
    {
      interp.set_input(cs[j], linear);
      interp.interpolate(solid_cl_.vec[j]);
    }
  }

<<<<<<< HEAD
=======
  inline void set_concentration(CF_DIM *cl[], CF_DIM *cs[])
  {
>>>>>>> 1953b8e1
    for (int j = 0; j < num_comps_; ++j)
    {
      for (int i = 0; i < num_time_layers_; ++i)
      {
        cl[j]->t = -double(i)*dt_[0];
        sample_cf_on_nodes(p4est_, nodes_, *cl[j], cl_[i].vec[j]);
      }

      sample_cf_on_nodes(solid_p4est_, solid_nodes_, *cs[j], solid_cl_.vec[j]);
    }

    // compute partition coefficient inside solid
    solid_cl_.get_array();
    solid_part_coeff_.get_array();

    vector<double> cl_all(num_comps_);
    foreach_node(n, solid_nodes_) {
      for (int i = 0; i < num_comps_; ++i) {
        cl_all[i] = solid_cl_.ptr[i][n];
      }

      for (int i = 0; i < num_comps_; ++i) {
        solid_part_coeff_.ptr[i][n] = part_coeff_(i, cl_all.data());
      }
    }

    solid_cl_.restore_array();
    solid_part_coeff_.restore_array();
  }

  inline void set_normal_velocity(Vec v)
  {
    for (int i = 0; i < num_time_layers_; ++i)
    {
      VecCopyGhost(v, front_velo_norm_[i].vec);
      foreach_dimension(dim)
      {
        VecPointwiseMultGhost(front_velo_[i].vec[dim], v, front_normal_.vec[dim]);
      }
    }
  }

  inline void set_velocity(CF_DIM &vn, DIM(CF_DIM &vx, CF_DIM &vy, CF_DIM &vz), CF_DIM &vf)
  {
    for (int i = 0; i < num_time_layers_; ++i)
    {
      vn.t = -double(i)*dt_[0];
      EXECD( vx.t = -double(i)*dt_[0],
             vy.t = -double(i)*dt_[0],
             vz.t = -double(i)*dt_[0] );

      sample_cf_on_nodes(p4est_, nodes_, vn, front_velo_norm_[i].vec);
      EXECD( sample_cf_on_nodes(p4est_, nodes_, vx, front_velo_[i].vec[0]),
             sample_cf_on_nodes(p4est_, nodes_, vy, front_velo_[i].vec[1]),
             sample_cf_on_nodes(p4est_, nodes_, vz, front_velo_[i].vec[2]) );

      VecScaleGhost(front_velo_norm_[i].vec, -1.);

      if (i == 0) {
        compute_dt();
        for (int j = 1; j < num_time_layers_; ++j) {
          dt_[j] = dt_[0];
        }
      }
    }

    sample_cf_on_nodes(solid_p4est_, solid_nodes_, vf, solid_front_velo_norm_.vec);
  }

  inline void set_ft(CF_DIM &ft_cf)
  {
    sample_cf_on_nodes(solid_p4est_, solid_nodes_, ft_cf, solid_time_.vec);
  }

  inline p4est_t*       get_p4est() { return p4est_; }
  inline p4est_nodes_t* get_nodes() { return nodes_; }
  inline p4est_ghost_t* get_ghost() { return ghost_; }
  inline my_p4est_hierarchy_t* get_hierarchy() {return hierarchy_;}
  inline my_p4est_node_neighbors_t* get_ngbd()  { return ngbd_; }
  inline my_p4est_brick_t          get_brick() {return brick_;}

  inline p4est_t*       get_solid_p4est() { return solid_p4est_; }
  inline p4est_nodes_t* get_solid_nodes() { return solid_nodes_; }
  inline p4est_ghost_t* get_solid_ghost() { return solid_ghost_; }
  inline my_p4est_node_neighbors_t* get_solid_ngbd()  { return solid_ngbd_; }

  inline Vec  get_contr_phi()    { return contr_phi_.vec; }
  inline Vec  get_front_phi()    { return front_phi_.vec; }
  inline Vec* get_front_phi_dd() { return front_phi_dd_.vec; }
  inline Vec  get_normal_velocity() { return front_velo_norm_[0].vec; }

  inline Vec  get_tl() { return tl_[0].vec; }
  inline Vec  get_ts() { return ts_[0].vec; }
  inline Vec* get_cl() { return cl_[0].vec.data(); }
  inline Vec  get_cl(int idx) { return cl_[0].vec[idx]; }

  inline Vec  get_ft() { return solid_time_.vec; }
  inline Vec  get_tf() { return solid_tf_.vec; }
  inline Vec  get_vf() { return solid_front_velo_norm_.vec; }
  inline Vec* get_cs() { return solid_cl_.vec.data(); }
  inline Vec  get_cs(int idx) { return solid_cl_.vec[idx]; }
  inline Vec* get_kps() { return solid_part_coeff_.vec.data(); }
  inline Vec  get_kps(int idx) { return solid_part_coeff_.vec[idx]; }

  inline double get_dt() { return dt_[0]; }
  inline double get_front_velocity_max() { return front_velo_norm_max_; }

//  inline double get_max_interface_velocity() { return vgamma_max_; }

  inline void set_dt_all(double dt)
  {
    dt_.assign(num_time_layers_, dt);
  }

  inline void set_dt(double dt)
  {
    dt_[0] = dt;
  }

  inline void set_dt_limits(double dt_min, double dt_max)
  {
    dt_min_ = dt_min;
    dt_max_ = dt_max;
  }

  inline void set_use_superconvergent_robin(bool value)   { use_superconvergent_robin_ = value; }
  inline void set_use_points_on_interface  (bool value)   { use_points_on_interface_   = value; }
  inline void set_enforce_planar_front     (bool value)   { enforce_planar_front_      = value; }

  inline void set_update_c0_robin          (int value)    { update_c0_robin_           = value; }
  inline void set_max_iterations           (int value)    { max_iterations_            = value; }

  inline void set_bc_tolerance             (double value) { bc_tolerance_              = value; }
  inline void set_cfl                      (double value) { cfl_number_                = value; }
  inline void set_dendrite_cut_off_fraction(double value) { dendrite_cut_off_fraction_ = value; }
  inline void set_dendrite_min_length      (double value) { dendrite_min_length_       = value; }
  inline void set_volumetric_heat          (CF_DIM &value){ vol_heat_gen_              =&value; }
  inline void set_proximity_smoothing      (double value) { proximity_smoothing_       = value; }

  void regularize_front(Vec front_phi_old);
  void compute_geometric_properties_front();
  void compute_geometric_properties_contr();
  void compute_velocity();
  void compute_solid();

  void compute_dt();
  void update_grid();
  void update_grid_eno();
  void update_grid_solid();
  int  one_step(int it_scheme=2, double *bc_error_max=NULL, double *bc_error_avg=NULL, std::vector<int> *num_pdes=NULL, std::vector<double> *bc_error_max_all=NULL, std::vector<double> *bc_error_avg_all=NULL);
  void save_VTK(int iter);
  void save_VTK_solid(int iter);
  void save_p4est(int iter);
  void save_p4est_solid(int iter);

  void count_dendrites(int iter);
  void sample_along_line(const double xyz0[], const double xyz1[], const unsigned int nb_points, Vec data, std::vector<double> out);

};


#endif /* MY_P4EST_MULTIALLOY_H */<|MERGE_RESOLUTION|>--- conflicted
+++ resolved
@@ -376,11 +376,8 @@
     }
   }
 
-<<<<<<< HEAD
-=======
   inline void set_concentration(CF_DIM *cl[], CF_DIM *cs[])
   {
->>>>>>> 1953b8e1
     for (int j = 0; j < num_comps_; ++j)
     {
       for (int i = 0; i < num_time_layers_; ++i)
@@ -458,9 +455,7 @@
   inline p4est_t*       get_p4est() { return p4est_; }
   inline p4est_nodes_t* get_nodes() { return nodes_; }
   inline p4est_ghost_t* get_ghost() { return ghost_; }
-  inline my_p4est_hierarchy_t* get_hierarchy() {return hierarchy_;}
   inline my_p4est_node_neighbors_t* get_ngbd()  { return ngbd_; }
-  inline my_p4est_brick_t          get_brick() {return brick_;}
 
   inline p4est_t*       get_solid_p4est() { return solid_p4est_; }
   inline p4est_nodes_t* get_solid_nodes() { return solid_nodes_; }
