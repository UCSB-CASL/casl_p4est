--- conflicted
+++ resolved
@@ -1526,16 +1526,13 @@
   {
     ierr = VecDestroy(vnm1_nodes[dir]); CHKERRXX(ierr);
     vnm1_nodes[dir] = vn_nodes[dir];
-<<<<<<< HEAD
-    if(!grid_is_unchanged){
-      ierr = VecCreateGhostNodes(p4est_np1, nodes_np1, &vn_nodes[dir]); CHKERRXX(ierr); }
-    else
-      vn_nodes[dir]   = vnp1_nodes[dir];
-    for (short dd = 0; dd < P4EST_DIM; ++dd) {
-      ierr = VecDestroy(second_derivatives_vnm1_nodes[dd][dir]); CHKERRXX(ierr);
-      second_derivatives_vnm1_nodes[dd][dir] = second_derivatives_vn_nodes[dd][dir];
-      ierr = VecCreateGhostNodes(p4est_np1, nodes_np1, &second_derivatives_vn_nodes[dd][dir]); CHKERRXX(ierr);
-    }
+
+    ierr = VecCreateGhostNodes(p4est_np1, nodes_np1, &vn_nodes[dir]); CHKERRXX(ierr);
+    interp_nodes.set_input(vnp1_nodes[dir], quadratic);
+    interp_nodes.interpolate(vn_nodes[dir]); CHKERRXX(ierr);
+
+    ierr = VecDestroy(vnp1_nodes[dir]); CHKERRXX(ierr);
+    ierr = VecDuplicate(vn_nodes[dir], &vnp1_nodes[dir]); CHKERRXX(ierr);
   }
   if(!grid_is_unchanged)
   {
@@ -1546,16 +1543,14 @@
     if(!grid_is_unchanged){
       ierr = VecDestroy(vnp1_nodes[dir]); CHKERRXX(ierr); }
     ierr = VecCreateGhostNodes(p4est_np1, nodes_np1, &vnp1_nodes[dir]); CHKERRXX(ierr);
-=======
-
-    ierr = VecCreateGhostNodes(p4est_np1, nodes_np1, &vn_nodes[dir]); CHKERRXX(ierr);
-    interp_nodes.set_input(vnp1_nodes[dir], quadratic);
-    interp_nodes.interpolate(vn_nodes[dir]); CHKERRXX(ierr);
-
-    ierr = VecDestroy(vnp1_nodes[dir]); CHKERRXX(ierr);
-    ierr = VecDuplicate(vn_nodes[dir], &vnp1_nodes[dir]); CHKERRXX(ierr);
->>>>>>> 5917a6b6
-  }
+  }
+#ifdef P4_TO_P8
+  ngbd_np1->second_derivatives_central(vn_nodes, second_derivatives_vn_nodes[0], second_derivatives_vn_nodes[1], second_derivatives_vn_nodes[2], P4EST_DIM);
+#else
+  ngbd_np1->second_derivatives_central(vn_nodes, second_derivatives_vn_nodes[0], second_derivatives_vn_nodes[1], P4EST_DIM);
+#endif
+  if(!grid_is_unchanged)
+    interp_nodes.clear();
 
   interp_nodes.set_input(phi, quadratic_non_oscillatory);
   interp_nodes.interpolate(phi_np1);
