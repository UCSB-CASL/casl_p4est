--- conflicted
+++ resolved
@@ -556,97 +556,9 @@
 #else
   void refine_coarsen_grid_after_restart(const CF_2 *level_set, bool do_reinitialization = true);
 #endif
-<<<<<<< HEAD
-
-  /*!
-   * \brief memory_estimate: self-explanatory
-   * \return memory estimates in number of bytes
-   * Raphael EGAN
-   */
-  unsigned long int memory_estimate() const;
-=======
   size_t memory_estimate() const;
->>>>>>> af9bda32
-
-  /*!
-   * \brief get_slice_averaged_vnp1_profile: calculates a slice-averaged profile for a velocity component in the domain. The direction along which
-   * the profile is calculated (i.e. axis) cannot be equal to the velocity component (i.e. vel_component). The computational domain must be periodic
-   * in all direction(s) perpendicular to axis.
-   * The profile is calculated as mapped to an equivalent uniform grid of the finest refinement level. The velocity component value associated with
-   * a face that is bigger than the finest possible is considered constant on the entire face and its associated weighting area is defined as
-   * in 3D:
-   *   (half the sum of the lengths of neighboring quads in one transverse direction) x (length of the face in the other transverse direction)
-   * in 2D:
-   *   (half the sum of the lengths of neighboring quads in the transverse direction).
-   * Note 1:            only proc 0 has the correct result after completion.
-   * Note 2:            assumes no interface in the domain, i.e. levelset < 0 everywhere.
-   * local complexity:  every processor loops through their local faces only once.
-   * communication:     MPI_reduce to proc 0 who is the only holding the correct results after completion.
-   * \param vel_component         [in]    : velocity component of interest in the profile, 0 <= vel_component < P4EST_DIM
-   * \param axis                  [in]    : axis along which the profile is calculated, 0 <= axis < P4EST_DIM
-   * \param avg_velocity_profile  [inout] : vector containing the values of the desired velocity components (slice-averaged) along the profile axis
-   *                                        this vector is resized (if needed) to contain brick->nxyztrees[axis]*(1<<data->max_lvl) elements as if
-   *                                        the grid was uniform.
-   * Raphael EGAN
-   */
-  void get_slice_averaged_vnp1_profile(const unsigned short& vel_component, const unsigned short& axis, std::vector<double>& avg_velocity_profile, const double u_scaling = 1.0);
-
-  /*!
-   * \brief get_line_averaged_vnp1_profiles: calculates line-averaged profiles for a velocity component in the domain. The direction along which
-   * the profile is calculated (i.e. axis) cannot be equal to the velocity component (i.e. vel_component). The computational domain must be periodic
-   * in the velocity component direction and/or in the averaging direction. The "transverse" direction is defined as the direction
-   * - perpendicular to axis in 2D;
-   * - perpendicular to axis and to averaging_direction in 3D.
-   * Every line along the averaging_direction in the computational is mapped to a coordinate in a profile of appropriate index via the bin_idx
-   * vector. The total number of lines, as on an equivalent uniform grid (i.e. brick->nxyztrees[transverse_direction]*(1<<data->max_lvl)), must be
-   * dividible by the number of elements in bin_idx. The total number of velocity profiles may be smaller than the size of bin_idx (but not larger).
-   * Illustration for a 2D SHS simulation:
-   *   Say that you are interested in z-averaged y-profiles of the x-component of velocity in a SHS simulation with spanwise (i.e. z-aligned) ridges.
-   *   Say that the boundary conditions on the bottom and top walls alternate as (for a z-perpendicular cross section)
-   *
-   *  __                                                               ____________________________________________________________
-   *    |                      slip                                    |                      no slip                              |        ... etc.
-   *    |______________________________________________________________|                                                           |___________________
-   * |   |   |   |   |   |   |   |   |   |   |   |   |   |   |   |   |   |   |   |   |   |   |   |   |   |   |   |   |   |   |   |   |   |   |   |   <-- limits of the finest computational cells
-   * 0   1   2   3   4   5   6   7   8   9  10  11  12  13  14  15  16  17  18  19  20  21  22  23  24  25  26  27  28  29  30  31  32  33  34  35   <-- logical coordinates of the x-faces
-   * 8   7   6   5   4   3   2   1   0   0   1   2   3   4   5   6   7   8   9  10  11  12  13  14  15  14  13  12  11  10   9   8   7   6   5   4   <-- appropriate profiles indices by mapping periodicity and symmetry equivalences
-   * 8   7   6   5   4   3   2   1   0   0   1   2   3   4   5   6   7   8   9  10  11  12  13  14  15  14  13  12  11  10   9                       <-- corresponding (elementary) bin_idx vector
-   *                                                                                                                                           \
-   *                                                                                                                                            \
-   * ____________________________________________________________________________________________________________________________________________\  x axis
-   *                                                                                                                                             /
-   *                                                                                                                                            /
-   *                                                                                                                                           /
-   *
-   * The profile is calculated as mapped to an equivalent uniform grid of the finest refinement level. The velocity component value associated with
-   * a face that is bigger than the finest possible is considered constant on the entire face.
-   * If the averaging direction matches the velocity component of interest (possible only in 3D), the associated weighting length is defined as half
-   * the sum of the lengths of neighboring quads in the transverse direction.
-   * If the averaging direction is perpendicular to velocity component of interest (only possible case, i.e. default, in 2D), the associated weighting
-   * length is defined as the length of the considered face in the averaging direction. The velocity component is considered constant in the tranverse
-   * direction between the centers of the neighboring quadrants. (A weighing factor 0.5 applies for extremity-points if not equivalent to the considered
-   * face)
-   * Note 1:            calculations done at the faces (--> check if boundary conditions are correctly enforced even before interpolation).
-   * Note 2:            proc r has the correct result after completion for all profile indices p_idx such that (p_idx%mpi_size==r).
-   * Note 3:            assumes no interface in the domain, i.e. levelset < 0 everywhere.
-   * local complexity:  every processor loops through their local faces only once.
-   * communication:     for every profile index p_idx, a non-blocking MPI_Ireduce to proc r=p_dx%mpi_size is performed, so that only proc r holds the
-   *                    correct results for that profile after completion.
-   * \param vel_component         [in]    : velocity component of interest in the profile, 0 <= vel_component < P4EST_DIM
-   * \param axis                  [in]    : axis along which the profile is calculated, 0 <= axis < P4EST_DIM
-   * \param averaging_direction   [in]    : direction along which averaging is desired (only in 3D, default to unrepresented perpendicular-to-plane direction in 2D)
-   * \param bin_idx               [in]    : elementary vector of mapping to profile indices by periodic repetition, as illustrated here above
-   * \param avg_velocity_profile  [out]   : set of vectors containing the values of the desired velocity components (line-averaged) along the profile axis.
-   *                                        These vectors are resized (if needed) to contain brick->nxyztrees[tranverse_direction]*(1<<data->max_lvl) elements as if
-   *                                        the grid was uniform.
-   */
-  void get_line_averaged_vnp1_profiles(const unsigned short& vel_component, const unsigned short& axis,
-                                     #ifdef P4_TO_P8
-                                       const unsigned short& averaging_direction,
-                                     #endif
-                                       const std::vector<unsigned int>& bin_idx, std::vector<std::vector<double> >& avg_velocity_profile, const double u_scaling = 1.0);
-
-  inline double alpha() const { return ((sl_order == 1)? (1.0): ((2.0*dt_n+dt_nm1)/(dt_n+dt_nm1)));}
+
+  void get_slice_averaged_vnp1_profile(unsigned short vel_component, unsigned short axis, std::vector<double>& avg_velocity_profile);
 
 };
 
