--- conflicted
+++ resolved
@@ -451,12 +451,9 @@
    */
   void save_state(const char* path_to_root_directory, double tn, unsigned int n_saved=1);
 
-<<<<<<< HEAD
   void refine_coarsen_grid_after_restart(const CF_2 *level_set, bool do_reinitialization = true);
-=======
   unsigned long int memory_estimate() const;
 
->>>>>>> a360bd54
 };
 
 
