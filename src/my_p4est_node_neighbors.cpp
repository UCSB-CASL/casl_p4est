#include "my_p4est_node_neighbors.h"

// logging variable -- defined in src/petsc_logging.cpp
#ifndef CASL_LOG_EVENTS
<<<<<<< HEAD
#undef PetscLogEventBegin //(e, o1, o2, o3, o4)
#undef PetscLogEventEnd //(e, o1, o2, o3, o4)
=======
#undef PetscLogEventBegin
#undef PetscLogEventEnd
>>>>>>> b7c7c1bc
#define PetscLogEventBegin(e, o1, o2, o3, o4) 0
#define PetscLogEventEnd(e, o1, o2, o3, o4) 0
#else
extern PetscLogEvent log_my_p4est_node_neighbors_t;
#endif
#ifndef CASL_LOG_FLOPS
<<<<<<< HEAD
#undef PetscLogFlops //(n)
=======
#undef PetscLogFlops
>>>>>>> b7c7c1bc
#define PetscLogFlops(n) 0
#endif

void my_p4est_node_neighbors_t::init_neighbors()
{
  PetscErrorCode ierr;
  ierr = PetscLogEventBegin(log_my_p4est_node_neighbors_t, 0, 0, 0, 0); CHKERRXX(ierr);

  for( p4est_locidx_t n=0; n < nodes->num_owned_indeps; ++n)
  {
    p4est_indep_t *node = (p4est_indep_t*)sc_array_index(&nodes->indep_nodes,nodes->offset_owned_indeps+n);

    // need to unclamp the node to make sure we get the correct coordinate
    p4est_indep_t node_unclamped = *node;
    p4est_node_unclamp((p4est_quadrant_t*)&node_unclamped);

    double x = node_unclamped.x / (double) P4EST_ROOT_LEN;
    double y = node_unclamped.y / (double) P4EST_ROOT_LEN;
    c2p_coordinate_transform( p4est, node->p.piggy3.which_tree, &x, &y, NULL );

    p4est_locidx_t quad_mm_idx; p4est_topidx_t tree_mm_idx; find_neighbor_cell_of_node(node,-1,-1, quad_mm_idx, tree_mm_idx);
    p4est_locidx_t quad_mp_idx; p4est_topidx_t tree_mp_idx; find_neighbor_cell_of_node(node,-1, 1, quad_mp_idx, tree_mp_idx);
    p4est_locidx_t quad_pm_idx; p4est_topidx_t tree_pm_idx; find_neighbor_cell_of_node(node, 1,-1, quad_pm_idx, tree_pm_idx);
    p4est_locidx_t quad_pp_idx; p4est_topidx_t tree_pp_idx; find_neighbor_cell_of_node(node, 1, 1, quad_pp_idx, tree_pp_idx);

    /* create dummy root quadrant */
    p4est_quadrant_t root;
    root.level = -1; root.x = 0; root.y = 0;

    /* fetch the quadrants */
    p4est_quadrant_t *quad_mm;
    p4est_quadrant_t *quad_mp;
    p4est_quadrant_t *quad_pm;
    p4est_quadrant_t *quad_pp;

    if(quad_mm_idx == -1)
      quad_mm = &root;
    else
    {
      if(quad_mm_idx<p4est->local_num_quadrants)
      {
        p4est_tree_t *tree = (p4est_tree_t*)sc_array_index(p4est->trees,tree_mm_idx);
        quad_mm = (p4est_quadrant_t*)sc_array_index(&tree->quadrants,quad_mm_idx-tree->quadrants_offset);
      }
      else /* in the ghost layer */
        quad_mm = (p4est_quadrant_t*)sc_array_index(&ghost->ghosts,quad_mm_idx-p4est->local_num_quadrants);
    }

    if(quad_mp_idx == -1)
      quad_mp = &root;
    else
    {
      if(quad_mp_idx<p4est->local_num_quadrants)
      {
        p4est_tree_t *tree = (p4est_tree_t*)sc_array_index(p4est->trees,tree_mp_idx);
        quad_mp = (p4est_quadrant_t*)sc_array_index(&tree->quadrants,quad_mp_idx-tree->quadrants_offset);
      }
      else /* in the ghost layer */
        quad_mp = (p4est_quadrant_t*)sc_array_index(&ghost->ghosts,quad_mp_idx-p4est->local_num_quadrants);
    }

    if(quad_pm_idx == -1)
      quad_pm = &root;
    else
    {
      if(quad_pm_idx<p4est->local_num_quadrants)
      {
        p4est_tree_t *tree = (p4est_tree_t*)sc_array_index(p4est->trees,tree_pm_idx);
        quad_pm = (p4est_quadrant_t*)sc_array_index(&tree->quadrants,quad_pm_idx-tree->quadrants_offset);
      }
      else /* in the ghost layer */
        quad_pm = (p4est_quadrant_t*)sc_array_index(&ghost->ghosts,quad_pm_idx-p4est->local_num_quadrants);
    }

    if(quad_pp_idx == -1)
      quad_pp = &root;
    else
    {
      if(quad_pp_idx<p4est->local_num_quadrants)
      {
        p4est_tree_t *tree = (p4est_tree_t*)sc_array_index(p4est->trees,tree_pp_idx);
        quad_pp = (p4est_quadrant_t*)sc_array_index(&tree->quadrants,quad_pp_idx-tree->quadrants_offset);
      }
      else /* in the ghost layer */
      {
        quad_pp = (p4est_quadrant_t*)sc_array_index(&ghost->ghosts,quad_pp_idx-p4est->local_num_quadrants);
      }
    }

    neighbors[n].nodes = nodes;
    neighbors[n].node_00 = n + nodes->offset_owned_indeps;

    /* m0 */
    if(quad_mm!=&root || quad_mp!=&root)
    {
      p4est_quadrant_t *quad_m0;
      p4est_locidx_t quad_m0_idx;
      p4est_topidx_t tree_m0_idx;
      if(quad_mm->level < quad_mp->level) { quad_m0_idx = quad_mp_idx; quad_m0 = quad_mp; tree_m0_idx = tree_mp_idx; }
      else                                { quad_m0_idx = quad_mm_idx; quad_m0 = quad_mm; tree_m0_idx = tree_mm_idx; }
      neighbors[n].d_m0 = P4EST_QUADRANT_LEN(quad_m0->level) / (double) P4EST_ROOT_LEN;
      neighbors[n].node_m0_m = nodes->local_nodes[P4EST_CHILDREN*quad_m0_idx + 0];
      neighbors[n].node_m0_p = nodes->local_nodes[P4EST_CHILDREN*quad_m0_idx + 2];

      double qx = quad_m0->x / (double) P4EST_ROOT_LEN;
      double qy = quad_m0->y / (double) P4EST_ROOT_LEN;
      c2p_coordinate_transform( p4est, tree_m0_idx, &qx, &qy, NULL );
      neighbors[n].d_m0_m = y - qy;

      qx = quad_m0->x / (double) P4EST_ROOT_LEN;
      qy = ( quad_m0->y + P4EST_QUADRANT_LEN(quad_m0->level) ) / (double) P4EST_ROOT_LEN;
      c2p_coordinate_transform( p4est, tree_m0_idx, &qx, &qy, NULL );
      neighbors[n].d_m0_p = qy - y;
    }

    /* p0 */
    if(quad_pm!=&root || quad_pp!=&root)
    {
      p4est_quadrant_t *quad_p0;
      p4est_locidx_t quad_p0_idx;
      p4est_topidx_t tree_p0_idx;
      if(quad_pm->level < quad_pp->level) { quad_p0_idx = quad_pp_idx; quad_p0 = quad_pp; tree_p0_idx = tree_pp_idx; }
      else                                { quad_p0_idx = quad_pm_idx; quad_p0 = quad_pm; tree_p0_idx = tree_pm_idx; }
      neighbors[n].d_p0 = P4EST_QUADRANT_LEN(quad_p0->level) / (double) P4EST_ROOT_LEN;
      neighbors[n].node_p0_m = nodes->local_nodes[P4EST_CHILDREN*quad_p0_idx + 1];
      neighbors[n].node_p0_p = nodes->local_nodes[P4EST_CHILDREN*quad_p0_idx + 3];

      double qx = quad_p0->x / (double) P4EST_ROOT_LEN;
      double qy = quad_p0->y / (double) P4EST_ROOT_LEN;
      c2p_coordinate_transform( p4est, tree_p0_idx, &qx, &qy, NULL );
      neighbors[n].d_p0_m = y - qy;

      qx = quad_p0->x / (double) P4EST_ROOT_LEN;
      qy = ( quad_p0->y + P4EST_QUADRANT_LEN(quad_p0->level) ) / (double) P4EST_ROOT_LEN;
      c2p_coordinate_transform( p4est, tree_p0_idx, &qx, &qy, NULL );
      neighbors[n].d_p0_p = qy - y;
    }

    /* 0m */
    if(quad_mm!=&root || quad_pm!=&root)
    {
      p4est_quadrant_t *quad_0m;
      p4est_locidx_t quad_0m_idx;
      p4est_topidx_t tree_0m_idx;
      if(quad_mm->level < quad_pm->level) { quad_0m_idx = quad_pm_idx; quad_0m = quad_pm; tree_0m_idx = tree_pm_idx; }
      else                                { quad_0m_idx = quad_mm_idx; quad_0m = quad_mm; tree_0m_idx = tree_mm_idx; }
      neighbors[n].d_0m = P4EST_QUADRANT_LEN(quad_0m->level) / (double) P4EST_ROOT_LEN;
      neighbors[n].node_0m_m = nodes->local_nodes[P4EST_CHILDREN*quad_0m_idx + 0];
      neighbors[n].node_0m_p = nodes->local_nodes[P4EST_CHILDREN*quad_0m_idx + 1];

      double qx = quad_0m->x / (double) P4EST_ROOT_LEN;
      double qy = quad_0m->y / (double) P4EST_ROOT_LEN;
      c2p_coordinate_transform( p4est, tree_0m_idx, &qx, &qy, NULL );
      neighbors[n].d_0m_m = x - qx;

      qx = ( quad_0m->x + P4EST_QUADRANT_LEN(quad_0m->level) ) / (double) P4EST_ROOT_LEN;
      qy = quad_0m->y / (double) P4EST_ROOT_LEN;
      c2p_coordinate_transform( p4est, tree_0m_idx, &qx, &qy, NULL );
      neighbors[n].d_0m_p = qx - x;
    }

    /* 0p */
    if(quad_mp!=&root || quad_pp!=&root)
    {
      p4est_quadrant_t *quad_0p;
      p4est_locidx_t quad_0p_idx;
      p4est_topidx_t tree_0p_idx;
      if(quad_mp->level < quad_pp->level) { quad_0p_idx = quad_pp_idx; quad_0p = quad_pp; tree_0p_idx = tree_pp_idx; }
      else                                { quad_0p_idx = quad_mp_idx; quad_0p = quad_mp; tree_0p_idx = tree_mp_idx; }
      neighbors[n].d_0p = P4EST_QUADRANT_LEN(quad_0p->level) / (double) P4EST_ROOT_LEN;
      neighbors[n].node_0p_m = nodes->local_nodes[P4EST_CHILDREN*quad_0p_idx + 2];
      neighbors[n].node_0p_p = nodes->local_nodes[P4EST_CHILDREN*quad_0p_idx + 3];

      double qx = quad_0p->x / (double) P4EST_ROOT_LEN;
      double qy = quad_0p->y / (double) P4EST_ROOT_LEN;
      c2p_coordinate_transform( p4est, tree_0p_idx, &qx, &qy, NULL );
      neighbors[n].d_0p_m = x - qx;

      qx = ( quad_0p->x + P4EST_QUADRANT_LEN(quad_0p->level) ) / (double) P4EST_ROOT_LEN;
      qy = quad_0p->y / (double) P4EST_ROOT_LEN;
      c2p_coordinate_transform( p4est, tree_0p_idx, &qx, &qy, NULL );
      neighbors[n].d_0p_p = qx - x;
    }

    /* now do the special case when the node is on an edge of the domain, i.e. 2 roots in this direction */
    if(quad_mm==&root && quad_mp==&root)
    {
      /* fetch the second order neighbor to the right */
      p4est_indep_t *node_tmp;
      p4est_locidx_t quad_tmp_idx;
      p4est_topidx_t tree_tmp_idx;
      if(quad_pm->level < quad_pp->level)
      {
        node_tmp = (p4est_indep_t*)sc_array_index( &nodes->indep_nodes, nodes->local_nodes[P4EST_CHILDREN*quad_pp_idx + 1] );
        find_neighbor_cell_of_node( node_tmp, 1, 1, quad_tmp_idx, tree_tmp_idx );
      }
      else
      {
        node_tmp = (p4est_indep_t*)sc_array_index( &nodes->indep_nodes, nodes->local_nodes[P4EST_CHILDREN*quad_pm_idx + 3] );
        find_neighbor_cell_of_node( node_tmp, 1, -1, quad_tmp_idx, tree_tmp_idx );
      }

      p4est_quadrant_t *quad_tmp;
      if(quad_tmp_idx < p4est->local_num_quadrants)
      {
        p4est_tree_t *tree_tmp = (p4est_tree_t*)sc_array_index(p4est->trees,tree_tmp_idx);
        quad_tmp = (p4est_quadrant_t*)sc_array_index(&tree_tmp->quadrants,quad_tmp_idx-tree_tmp->quadrants_offset);
      }
      else
        quad_tmp = (p4est_quadrant_t*)sc_array_index(&ghost->ghosts,quad_tmp_idx-p4est->local_num_quadrants);

      neighbors[n].d_m0 = - neighbors[n].d_p0 - P4EST_QUADRANT_LEN(quad_tmp->level) / (double) P4EST_ROOT_LEN;
      neighbors[n].node_m0_m = nodes->local_nodes[P4EST_CHILDREN*quad_tmp_idx + 1];
      neighbors[n].node_m0_p = nodes->local_nodes[P4EST_CHILDREN*quad_tmp_idx + 3];

      double qx = quad_tmp->x / (double) P4EST_ROOT_LEN;
      double qy = quad_tmp->y / (double) P4EST_ROOT_LEN;
      c2p_coordinate_transform( p4est, tree_tmp_idx, &qx, &qy, NULL );
      neighbors[n].d_m0_m = y - qy;

      qx = quad_tmp->x / (double) P4EST_ROOT_LEN;
      qy = ( quad_tmp->y + P4EST_QUADRANT_LEN(quad_tmp->level) ) / (double) P4EST_ROOT_LEN;
      c2p_coordinate_transform( p4est, tree_tmp_idx, &qx, &qy, NULL );
      neighbors[n].d_m0_p = qy - y;
    }

    if(quad_pm==&root && quad_pp==&root)
    {
      /* fetch the second order neighbor to the right */
      p4est_indep_t *node_tmp;
      p4est_locidx_t quad_tmp_idx;
      p4est_topidx_t tree_tmp_idx;
      if(quad_mm->level < quad_mp->level)
      {
        node_tmp = (p4est_indep_t*)sc_array_index( &nodes->indep_nodes, nodes->local_nodes[P4EST_CHILDREN*quad_mp_idx + 0] );
        find_neighbor_cell_of_node( node_tmp, -1, 1, quad_tmp_idx, tree_tmp_idx );
      }
      else
      {
        node_tmp = (p4est_indep_t*)sc_array_index( &nodes->indep_nodes, nodes->local_nodes[P4EST_CHILDREN*quad_mm_idx + 2] );
        find_neighbor_cell_of_node( node_tmp, -1, -1, quad_tmp_idx, tree_tmp_idx );
      }

      p4est_quadrant_t *quad_tmp;
      if(quad_tmp_idx < p4est->local_num_quadrants)
      {
        p4est_tree_t *tree_tmp = (p4est_tree_t*)sc_array_index(p4est->trees,tree_tmp_idx);
        quad_tmp = (p4est_quadrant_t*)sc_array_index(&tree_tmp->quadrants,quad_tmp_idx-tree_tmp->quadrants_offset);
      }
      else
        quad_tmp = (p4est_quadrant_t*)sc_array_index(&ghost->ghosts,quad_tmp_idx-p4est->local_num_quadrants);

      neighbors[n].d_p0 = - neighbors[n].d_m0 - P4EST_QUADRANT_LEN(quad_tmp->level) / (double) P4EST_ROOT_LEN;
      neighbors[n].node_p0_m = nodes->local_nodes[P4EST_CHILDREN*quad_tmp_idx + 0];
      neighbors[n].node_p0_p = nodes->local_nodes[P4EST_CHILDREN*quad_tmp_idx + 2];

      double qx = quad_tmp->x / (double) P4EST_ROOT_LEN;
      double qy = quad_tmp->y / (double) P4EST_ROOT_LEN;
      c2p_coordinate_transform( p4est, tree_tmp_idx, &qx, &qy, NULL );
      neighbors[n].d_p0_m = y - qy;

      qx = quad_tmp->x / (double) P4EST_ROOT_LEN;
      qy = ( quad_tmp->y + P4EST_QUADRANT_LEN(quad_tmp->level) ) / (double) P4EST_ROOT_LEN;
      c2p_coordinate_transform( p4est, tree_tmp_idx, &qx, &qy, NULL );
      neighbors[n].d_p0_p = qy - y;
    }

    if(quad_mm==&root && quad_pm==&root)
    {
      /* fetch the second order neighbor to the right */
      p4est_indep_t *node_tmp;
      p4est_locidx_t quad_tmp_idx;
      p4est_topidx_t tree_tmp_idx;
      if(quad_mp->level < quad_pp->level)
      {
        node_tmp = (p4est_indep_t*)sc_array_index( &nodes->indep_nodes, nodes->local_nodes[P4EST_CHILDREN*quad_pp_idx + 2] );
        find_neighbor_cell_of_node( node_tmp, 1, 1, quad_tmp_idx, tree_tmp_idx );
      }
      else
      {
        node_tmp = (p4est_indep_t*)sc_array_index( &nodes->indep_nodes, nodes->local_nodes[P4EST_CHILDREN*quad_mp_idx + 3] );
        find_neighbor_cell_of_node( node_tmp, -1, 1, quad_tmp_idx, tree_tmp_idx );
      }

      p4est_quadrant_t *quad_tmp;
      if(quad_tmp_idx < p4est->local_num_quadrants)
      {
        p4est_tree_t *tree_tmp = (p4est_tree_t*)sc_array_index(p4est->trees,tree_tmp_idx);
        quad_tmp = (p4est_quadrant_t*)sc_array_index(&tree_tmp->quadrants,quad_tmp_idx-tree_tmp->quadrants_offset);
      }
      else
        quad_tmp = (p4est_quadrant_t*)sc_array_index(&ghost->ghosts,quad_tmp_idx-p4est->local_num_quadrants);

      neighbors[n].d_0m = - neighbors[n].d_0p - P4EST_QUADRANT_LEN(quad_tmp->level) / (double) P4EST_ROOT_LEN;
      neighbors[n].node_0m_m = nodes->local_nodes[P4EST_CHILDREN*quad_tmp_idx + 2];
      neighbors[n].node_0m_p = nodes->local_nodes[P4EST_CHILDREN*quad_tmp_idx + 3];

      double qx = quad_tmp->x / (double) P4EST_ROOT_LEN;
      double qy = quad_tmp->y / (double) P4EST_ROOT_LEN;
      c2p_coordinate_transform( p4est, tree_tmp_idx, &qx, &qy, NULL );
      neighbors[n].d_0m_m = x - qx;

      qx = ( quad_tmp->x + P4EST_QUADRANT_LEN(quad_tmp->level) ) / (double) P4EST_ROOT_LEN;
      qy = quad_tmp->y / (double) P4EST_ROOT_LEN;
      c2p_coordinate_transform( p4est, tree_tmp_idx, &qx, &qy, NULL );
      neighbors[n].d_0m_p = qx - x;
    }

    if(quad_mp==&root && quad_pp==&root)
    {
      /* fetch the second order neighbor to the right */
      p4est_indep_t *node_tmp;
      p4est_locidx_t quad_tmp_idx;
      p4est_topidx_t tree_tmp_idx;
      if(quad_mm->level < quad_pm->level)
      {
        node_tmp = (p4est_indep_t*)sc_array_index( &nodes->indep_nodes, nodes->local_nodes[P4EST_CHILDREN*quad_pm_idx + 0] );
        find_neighbor_cell_of_node( node_tmp, 1, -1, quad_tmp_idx, tree_tmp_idx );
      }
      else
      {
        node_tmp = (p4est_indep_t*)sc_array_index( &nodes->indep_nodes, nodes->local_nodes[P4EST_CHILDREN*quad_mm_idx + 1] );
        find_neighbor_cell_of_node( node_tmp, -1, -1, quad_tmp_idx, tree_tmp_idx );
      }

      p4est_quadrant_t *quad_tmp;
      if(quad_tmp_idx < p4est->local_num_quadrants)
      {
        p4est_tree_t *tree_tmp = (p4est_tree_t*)sc_array_index(p4est->trees,tree_tmp_idx);
        quad_tmp = (p4est_quadrant_t*)sc_array_index(&tree_tmp->quadrants,quad_tmp_idx-tree_tmp->quadrants_offset);
      }
      else
        quad_tmp = (p4est_quadrant_t*)sc_array_index(&ghost->ghosts,quad_tmp_idx-p4est->local_num_quadrants);

      neighbors[n].d_0p = - neighbors[n].d_0m - P4EST_QUADRANT_LEN(quad_tmp->level) / (double) P4EST_ROOT_LEN;
      neighbors[n].node_0p_m = nodes->local_nodes[P4EST_CHILDREN*quad_tmp_idx + 0];
      neighbors[n].node_0p_p = nodes->local_nodes[P4EST_CHILDREN*quad_tmp_idx + 1];

      double qx = quad_tmp->x / (double) P4EST_ROOT_LEN;
      double qy = quad_tmp->y / (double) P4EST_ROOT_LEN;
      c2p_coordinate_transform( p4est, tree_tmp_idx, &qx, &qy, NULL );
      neighbors[n].d_0p_m = x - qx;

      qx = ( quad_tmp->x  + P4EST_QUADRANT_LEN(quad_tmp->level) ) / (double) P4EST_ROOT_LEN;
      qy = quad_tmp->y / (double) P4EST_ROOT_LEN;
      c2p_coordinate_transform( p4est, tree_tmp_idx, &qx, &qy, NULL );
      neighbors[n].d_0p_p = qx - x;
    }
  }

  ierr = PetscLogEventEnd(log_my_p4est_node_neighbors_t, 0, 0, 0, 0); CHKERRXX(ierr);

}

void my_p4est_node_neighbors_t::find_neighbor_cell_of_node( p4est_indep_t *node_, char i, char j, p4est_locidx_t& quad, p4est_topidx_t& nb_tree_idx ) const
{
  p4est_indep_t node_struct = *node_;
  p4est_indep_t *node = &node_struct;
  p4est_node_unclamp((p4est_quadrant_t*)node);

  p4est_topidx_t tree_idx = node->p.piggy3.which_tree;
  nb_tree_idx = tree_idx;

  p4est_qcoord_t x_perturb = node->x+i;
  p4est_qcoord_t y_perturb = node->y+j;

  /* first check the corners of the tree */
  if(node->x==0 && node->y==0 && i==-1 && j==-1)
  {
    p4est_topidx_t tmp_tree_idx = p4est->connectivity->tree_to_tree[2*P4EST_DIM*tree_idx + 0];
    if(tmp_tree_idx == tree_idx) { quad = -1; return; }
    nb_tree_idx = p4est->connectivity->tree_to_tree[2*P4EST_DIM*tmp_tree_idx + 2];
    if(nb_tree_idx == tmp_tree_idx) { quad = -1; return; }
    x_perturb = P4EST_ROOT_LEN - 1;
    y_perturb = P4EST_ROOT_LEN - 1;
  }
  else if(node->x==P4EST_ROOT_LEN && node->y==0 && i== 1 && j==-1)
  {
    p4est_topidx_t tmp_tree_idx = p4est->connectivity->tree_to_tree[2*P4EST_DIM*tree_idx + 1];
    if(tmp_tree_idx == tree_idx) { quad = -1; return; }
    nb_tree_idx = p4est->connectivity->tree_to_tree[2*P4EST_DIM*tmp_tree_idx + 2];
    if(nb_tree_idx == tmp_tree_idx) { quad = -1; return; }
    x_perturb = 1;
    y_perturb = P4EST_ROOT_LEN - 1;
  }
  else if(node->x==0 && node->y==P4EST_ROOT_LEN && i==-1 && j== 1)
  {
    p4est_topidx_t tmp_tree_idx = p4est->connectivity->tree_to_tree[2*P4EST_DIM*tree_idx + 0];
    if(tmp_tree_idx == tree_idx) { quad = -1; return; }
    nb_tree_idx = p4est->connectivity->tree_to_tree[2*P4EST_DIM*tmp_tree_idx + 3];
    if(nb_tree_idx == tmp_tree_idx) { quad = -1; return; }
    x_perturb = P4EST_ROOT_LEN - 1;
    y_perturb = 1;
  }
  else if(node->x==P4EST_ROOT_LEN && node->y==P4EST_ROOT_LEN && i== 1 && j== 1)
  {
    p4est_topidx_t tmp_tree_idx = p4est->connectivity->tree_to_tree[2*P4EST_DIM*tree_idx + 1];
    if(tmp_tree_idx == tree_idx) { quad = -1; return; }
    nb_tree_idx = p4est->connectivity->tree_to_tree[2*P4EST_DIM*tmp_tree_idx + 3];
    if(nb_tree_idx == tmp_tree_idx) { quad = -1; return; }
    x_perturb = 1;
    y_perturb = 1;
  }

  /* now check the edges of the tree */
  else if(node->x==0 && i==-1)
  {
    nb_tree_idx = p4est->connectivity->tree_to_tree[2*P4EST_DIM*tree_idx + 0];
    if(nb_tree_idx == tree_idx) { quad = -1; return; }
    x_perturb = P4EST_ROOT_LEN - 1;
  }
  else if(node->x==P4EST_ROOT_LEN && i==1)
  {
    nb_tree_idx = p4est->connectivity->tree_to_tree[2*P4EST_DIM*tree_idx + 1];
    if(nb_tree_idx == tree_idx) { quad = -1; return; }
    x_perturb = 1;
  }
  else if(node->y==0 && j==-1)
  {
    nb_tree_idx = p4est->connectivity->tree_to_tree[2*P4EST_DIM*tree_idx + 2];
    if(nb_tree_idx == tree_idx) { quad = -1; return; }
    y_perturb = P4EST_ROOT_LEN - 1;
  }
  else if(node->y==P4EST_ROOT_LEN && j==1)
  {
    nb_tree_idx = p4est->connectivity->tree_to_tree[2*P4EST_DIM*tree_idx + 3];
    if(nb_tree_idx == tree_idx) { quad = -1; return; }
    y_perturb = 1;
  }

  int ind = 0;
  while(hierarchy->trees[nb_tree_idx][ind].child!=CELL_LEAF)
  {
    p4est_qcoord_t size = P4EST_QUADRANT_LEN(hierarchy->trees[nb_tree_idx][ind].level) / 2;
    bool dir_i = ( x_perturb >= hierarchy->trees[nb_tree_idx][ind].imin + size );
    bool dir_j = ( y_perturb >= hierarchy->trees[nb_tree_idx][ind].jmin + size );
    ind = hierarchy->trees[nb_tree_idx][ind].child + 2*dir_j + dir_i;
  }

  quad = hierarchy->trees[nb_tree_idx][ind].quad;
}<|MERGE_RESOLUTION|>--- conflicted
+++ resolved
@@ -2,24 +2,15 @@
 
 // logging variable -- defined in src/petsc_logging.cpp
 #ifndef CASL_LOG_EVENTS
-<<<<<<< HEAD
-#undef PetscLogEventBegin //(e, o1, o2, o3, o4)
-#undef PetscLogEventEnd //(e, o1, o2, o3, o4)
-=======
 #undef PetscLogEventBegin
 #undef PetscLogEventEnd
->>>>>>> b7c7c1bc
 #define PetscLogEventBegin(e, o1, o2, o3, o4) 0
 #define PetscLogEventEnd(e, o1, o2, o3, o4) 0
 #else
 extern PetscLogEvent log_my_p4est_node_neighbors_t;
 #endif
 #ifndef CASL_LOG_FLOPS
-<<<<<<< HEAD
-#undef PetscLogFlops //(n)
-=======
 #undef PetscLogFlops
->>>>>>> b7c7c1bc
 #define PetscLogFlops(n) 0
 #endif
 
