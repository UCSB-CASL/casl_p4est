--- conflicted
+++ resolved
@@ -64,14 +64,10 @@
   ghost = hierarchy_->ghost;
   nodes = nodes_;
 
-<<<<<<< HEAD
-  is_initialized = false;
-=======
   if (is_initialized){
     is_initialized = false;
     init_neighbors();
   }
->>>>>>> 4b510608
 
   layer_nodes.clear();
   local_nodes.clear();
