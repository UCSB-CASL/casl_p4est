#ifdef P4_TO_P8
#include "my_p8est_node_neighbors.h"
#include <src/my_p8est_macros.h>
#else
#include "my_p4est_node_neighbors.h"
#include <src/my_p4est_macros.h>
#endif

#include <src/petsc_compatibility.h>
#include <src/ipm_logging.h>

// logging variable -- defined in src/petsc_logging.cpp
#ifndef CASL_LOG_EVENTS
#undef PetscLogEventBegin
#undef PetscLogEventEnd
#define PetscLogEventBegin(e, o1, o2, o3, o4) 0
#define PetscLogEventEnd(e, o1, o2, o3, o4) 0
#else
extern PetscLogEvent log_my_p4est_node_neighbors_t;
<<<<<<< HEAD
extern PetscLogEvent log_my_p4est_node_neighbors_t_dd_central;
=======
extern PetscLogEvent log_my_p4est_node_neighbors_t_dxx_central;
extern PetscLogEvent log_my_p4est_node_neighbors_t_dyy_central;
extern PetscLogEvent log_my_p4est_node_neighbors_t_dzz_central;
extern PetscLogEvent log_my_p4est_node_neighbors_t_1st_derivatives_central;
extern PetscLogEvent log_my_p4est_node_neighbors_t_2nd_derivatives_central;
extern PetscLogEvent log_my_p4est_node_neighbors_t_2nd_derivatives_central_above_threshold;
>>>>>>> 15be4206
extern PetscLogEvent log_my_p4est_node_neighbors_t_2nd_derivatives_central_block;
extern PetscLogEvent log_my_p4est_node_neighbors_t_2nd_derivatives_central;
extern PetscLogEvent log_my_p4est_node_neighbors_t_1st_derivatives_central_block;
extern PetscLogEvent log_my_p4est_node_neighbors_t_1st_derivatives_central;
#endif
#ifndef CASL_LOG_FLOPS
#undef PetscLogFlops
#define PetscLogFlops(n) 0
#endif

/*void my_p4est_node_neighbors_t::init_neighbors(const bool &set_and_store_linear_interpolators, const bool &set_and_store_second_derivatives_operators,
                                               const bool &set_and_store_gradient_operator, const bool &set_and_store_quadratic_interpolators)*/
void my_p4est_node_neighbors_t::init_neighbors()
{
  if (is_initialized) return;

  PetscErrorCode ierr;
  ierr = PetscLogEventBegin(log_my_p4est_node_neighbors_t, 0, 0, 0, 0); CHKERRXX(ierr);
  neighbors.resize(nodes->indep_nodes.elem_count);

#ifdef CASL_THROWS
  is_qnnn_valid.resize(nodes->indep_nodes.elem_count);
#endif

  /* construct qnnn for ALL nodes. Note that we will not throw if a qnnn is not valid for
   * a node, e.g. a ghost node that is part of the last layer ghost cells. Instead, we set
   * a flag and postpone the actual throw if the user actually tries to access this qnnn.
   */
  for ( size_t n = 0; n < nodes->indep_nodes.elem_count; n++) {
#ifdef CASL_THROWS
    is_qnnn_valid[n] = !construct_neighbors(n, neighbors[n]);
    /* is_qnnn_valid[n] = !construct_neighbors(n, neighbors[n], set_and_store_linear_interpolators, set_and_store_second_derivatives_operators, set_and_store_gradient_operator, set_and_store_quadratic_interpolators);*/
#else
    construct_neighbors(n, neighbors[n]);
    /* construct_neighbors(n, neighbors[n], set_and_store_linear_interpolators, set_and_store_second_derivatives_operators, set_and_store_gradient_operator, set_and_store_quadratic_interpolators);*/
#endif
  }

  is_initialized = true;
  ierr = PetscLogEventEnd(log_my_p4est_node_neighbors_t, 0, 0, 0, 0); CHKERRXX(ierr);
}

void my_p4est_node_neighbors_t::clear_neighbors()
{
  neighbors.clear();
#ifdef CASL_THROWS
  is_qnnn_valid.clear();
#endif
  is_initialized = false;
}

/*void my_p4est_node_neighbors_t::update_all_but_hierarchy(p4est_t *p4est_, p4est_ghost_t *ghost_, p4est_nodes_t *nodes_, const bool &set_and_store_linear_interpolators, const bool &set_and_store_second_derivatives_operators,
                                                                                                const bool &set_and_store_gradient_operator, const bool &set_and_store_quadratic_interpolators)*/
void my_p4est_node_neighbors_t::update_all_but_hierarchy(p4est_t *p4est_, p4est_ghost_t *ghost_, p4est_nodes_t *nodes_)
{
  p4est = p4est_;
  ghost = ghost_;
  nodes = nodes_;
  for (unsigned char dd = 0; dd < P4EST_DIM; ++dd)
    periodic[dd] = is_periodic(p4est_, dd);

  if (is_initialized){
    clear_neighbors();
    init_neighbors();
    /*init_neighbors(set_and_store_linear_interpolators, set_and_store_second_derivatives_operators, set_and_store_gradient_operator, set_and_store_quadratic_interpolators);*/
  }

  layer_nodes.clear();
  local_nodes.clear();

  set_layer_and_local_nodes();
}

/*void my_p4est_node_neighbors_t::update(my_p4est_hierarchy_t *hierarchy_, p4est_nodes_t *nodes_, const bool &set_and_store_linear_interpolators, const bool &set_and_store_second_derivatives_operators,
                                       const bool &set_and_store_gradient_operator, const bool &set_and_store_quadratic_interpolators)*/
void my_p4est_node_neighbors_t::update(my_p4est_hierarchy_t *hierarchy_, p4est_nodes_t *nodes_)
{
  hierarchy = hierarchy_;
  update_all_but_hierarchy(hierarchy_->p4est, hierarchy_->ghost, nodes_);
  /*update_all_but_hierarchy(p4est_, ghost_, nodes_, set_and_store_linear_interpolators, set_and_store_second_derivatives_operators, set_and_store_gradient_operator, set_and_store_quadratic_interpolators);*/
}

/*void my_p4est_node_neighbors_t::update(p4est_t *p4est_, p4est_ghost_t *ghost_, p4est_nodes_t *nodes_, const bool &set_and_store_linear_interpolators, const bool &set_and_store_second_derivatives_operators,
                                       const bool &set_and_store_gradient_operator, const bool &set_and_store_quadratic_interpolators)*/
void my_p4est_node_neighbors_t::update(p4est_t *p4est_, p4est_ghost_t *ghost_, p4est_nodes_t *nodes_)
{
  hierarchy->update(p4est_, ghost_);
  update_all_but_hierarchy(p4est_, ghost_, nodes_);
  /*update_all_but_hierarchy(p4est_, ghost_, nodes_, set_and_store_linear_interpolators, set_and_store_second_derivatives_operators, set_and_store_gradient_operator, set_and_store_quadratic_interpolators);*/
}

/*bool my_p4est_node_neighbors_t::construct_neighbors(p4est_locidx_t n, quad_neighbor_nodes_of_node_t &qnnn, const bool &set_and_store_linear_interpolators, const bool &set_and_store_second_derivatives_operators,
                                                    const bool &set_and_store_gradient_operator, const bool &set_and_store_quadratic_interpolators) const*/
bool my_p4est_node_neighbors_t::construct_neighbors(p4est_locidx_t n, quad_neighbor_nodes_of_node_t &qnnn) const
{
  p4est_connectivity_t *connectivity = p4est->connectivity;
  p4est_indep_t *node = (p4est_indep_t*)sc_array_index(&nodes->indep_nodes,n);


  double *v2c = p4est->connectivity->vertices;
  p4est_topidx_t *t2v = p4est->connectivity->tree_to_vertex;
  double xmin = v2c[3*t2v[0 + 0] + 0];
  double ymin = v2c[3*t2v[0 + 0] + 1];
  double xmax = v2c[3*t2v[P4EST_CHILDREN*(p4est->trees->elem_count-1) + P4EST_CHILDREN-1] + 0];
  double ymax = v2c[3*t2v[P4EST_CHILDREN*(p4est->trees->elem_count-1) + P4EST_CHILDREN-1] + 1];
#ifdef P4_TO_P8
  double zmin = v2c[3*t2v[0 + 0] + 2];
  double zmax = v2c[3*t2v[P4EST_CHILDREN*(p4est->trees->elem_count-1) + P4EST_CHILDREN-1] + 2];
#endif

  // need to unclamp the node to make sure we get the correct coordinate
  p4est_indep_t node_unclamped = *node;
  p4est_node_unclamp((p4est_quadrant_t*)&node_unclamped);

  p4est_topidx_t tree_id = node->p.piggy3.which_tree;
  p4est_topidx_t v_m = connectivity->tree_to_vertex[P4EST_CHILDREN*tree_id + 0];
  p4est_topidx_t v_p = connectivity->tree_to_vertex[P4EST_CHILDREN*tree_id + P4EST_CHILDREN-1];

  double tree_xmin = connectivity->vertices[3*v_m + 0];
  double tree_ymin = connectivity->vertices[3*v_m + 1];
#ifdef P4_TO_P8
  double tree_zmin = connectivity->vertices[3*v_m + 2];
#endif

  double tree_xmax = connectivity->vertices[3*v_p + 0];
  double tree_ymax = connectivity->vertices[3*v_p + 1];
#ifdef P4_TO_P8
  double tree_zmax = connectivity->vertices[3*v_p + 2];
#endif

  double x = (tree_xmax-tree_xmin)*(node_unclamped.x / (double) P4EST_ROOT_LEN) + tree_xmin;
  double y = (tree_ymax-tree_ymin)*(node_unclamped.y / (double) P4EST_ROOT_LEN) + tree_ymin;
#ifdef P4_TO_P8
  double z = (tree_zmax-tree_zmin)*(node_unclamped.z / (double) P4EST_ROOT_LEN) + tree_zmin;
#endif

  p4est_locidx_t quad_mmm_idx; p4est_topidx_t tree_mmm_idx;
  p4est_locidx_t quad_mpm_idx; p4est_topidx_t tree_mpm_idx;
  p4est_locidx_t quad_pmm_idx; p4est_topidx_t tree_pmm_idx;
  p4est_locidx_t quad_ppm_idx; p4est_topidx_t tree_ppm_idx;
#ifdef P4_TO_P8
  p4est_locidx_t quad_mmp_idx; p4est_topidx_t tree_mmp_idx;
  p4est_locidx_t quad_mpp_idx; p4est_topidx_t tree_mpp_idx;
  p4est_locidx_t quad_pmp_idx; p4est_topidx_t tree_pmp_idx;
  p4est_locidx_t quad_ppp_idx; p4est_topidx_t tree_ppp_idx;
#endif

  /* NOTE: The following function calls will throw if qnnn is not found. We will catch these
   * for ghost nodes inside the init method. For local nodes, we do not do anything and let the
   * higher level try-block handle the exception.
   */
#ifdef P4_TO_P8
  find_neighbor_cell_of_node(n, -1, -1, -1, quad_mmm_idx, tree_mmm_idx); if (quad_mmm_idx == NOT_A_P4EST_QUADRANT) return true;
  find_neighbor_cell_of_node(n, -1,  1, -1, quad_mpm_idx, tree_mpm_idx); if (quad_mpm_idx == NOT_A_P4EST_QUADRANT) return true;
  find_neighbor_cell_of_node(n,  1, -1, -1, quad_pmm_idx, tree_pmm_idx); if (quad_pmm_idx == NOT_A_P4EST_QUADRANT) return true;
  find_neighbor_cell_of_node(n,  1,  1, -1, quad_ppm_idx, tree_ppm_idx); if (quad_ppm_idx == NOT_A_P4EST_QUADRANT) return true;
  find_neighbor_cell_of_node(n, -1, -1,  1, quad_mmp_idx, tree_mmp_idx); if (quad_mmp_idx == NOT_A_P4EST_QUADRANT) return true;
  find_neighbor_cell_of_node(n, -1,  1,  1, quad_mpp_idx, tree_mpp_idx); if (quad_mpp_idx == NOT_A_P4EST_QUADRANT) return true;
  find_neighbor_cell_of_node(n,  1, -1,  1, quad_pmp_idx, tree_pmp_idx); if (quad_pmp_idx == NOT_A_P4EST_QUADRANT) return true;
  find_neighbor_cell_of_node(n,  1,  1,  1, quad_ppp_idx, tree_ppp_idx); if (quad_ppp_idx == NOT_A_P4EST_QUADRANT) return true;
#else
  find_neighbor_cell_of_node(n, -1, -1, quad_mmm_idx, tree_mmm_idx); if (quad_mmm_idx == NOT_A_P4EST_QUADRANT) return true;
  find_neighbor_cell_of_node(n, -1,  1, quad_mpm_idx, tree_mpm_idx); if (quad_mpm_idx == NOT_A_P4EST_QUADRANT) return true;
  find_neighbor_cell_of_node(n,  1, -1, quad_pmm_idx, tree_pmm_idx); if (quad_pmm_idx == NOT_A_P4EST_QUADRANT) return true;
  find_neighbor_cell_of_node(n,  1,  1, quad_ppm_idx, tree_ppm_idx); if (quad_ppm_idx == NOT_A_P4EST_QUADRANT) return true;
#endif

  /* create dummy root quadrant */
  p4est_quadrant_t root;
  root.level = -1; root.x = 0; root.y = 0;
#ifdef P4_TO_P8
  root.z = 0;
#endif

  /* fetch the quadrants */
  p4est_quadrant_t *quad_mmm;
  p4est_quadrant_t *quad_mpm;
  p4est_quadrant_t *quad_pmm;
  p4est_quadrant_t *quad_ppm;
#ifdef P4_TO_P8
  p4est_quadrant_t *quad_mmp;
  p4est_quadrant_t *quad_mpp;
  p4est_quadrant_t *quad_pmp;
  p4est_quadrant_t *quad_ppp;
#endif

  if(quad_mmm_idx == NOT_A_VALID_QUADRANT)
    quad_mmm = &root;
  else
  {
    if(quad_mmm_idx<p4est->local_num_quadrants)
    {
      p4est_tree_t *tree = (p4est_tree_t*)sc_array_index(p4est->trees,tree_mmm_idx);
      quad_mmm = (p4est_quadrant_t*)sc_array_index(&tree->quadrants,quad_mmm_idx-tree->quadrants_offset);
    }
    else /* in the ghost layer */
      quad_mmm = (p4est_quadrant_t*)sc_array_index(&ghost->ghosts,quad_mmm_idx-p4est->local_num_quadrants);
  }

  if(quad_mpm_idx == NOT_A_VALID_QUADRANT)
    quad_mpm = &root;
  else
  {
    if(quad_mpm_idx<p4est->local_num_quadrants)
    {
      p4est_tree_t *tree = (p4est_tree_t*)sc_array_index(p4est->trees,tree_mpm_idx);
      quad_mpm = (p4est_quadrant_t*)sc_array_index(&tree->quadrants,quad_mpm_idx-tree->quadrants_offset);
    }
    else /* in the ghost layer */
      quad_mpm = (p4est_quadrant_t*)sc_array_index(&ghost->ghosts,quad_mpm_idx-p4est->local_num_quadrants);
  }

  if(quad_pmm_idx == NOT_A_VALID_QUADRANT)
    quad_pmm = &root;
  else
  {
    if(quad_pmm_idx<p4est->local_num_quadrants)
    {
      p4est_tree_t *tree = (p4est_tree_t*)sc_array_index(p4est->trees,tree_pmm_idx);
      quad_pmm = (p4est_quadrant_t*)sc_array_index(&tree->quadrants,quad_pmm_idx-tree->quadrants_offset);
    }
    else /* in the ghost layer */
      quad_pmm = (p4est_quadrant_t*)sc_array_index(&ghost->ghosts,quad_pmm_idx-p4est->local_num_quadrants);
  }

  if(quad_ppm_idx == NOT_A_VALID_QUADRANT)
    quad_ppm = &root;
  else
  {
    if(quad_ppm_idx<p4est->local_num_quadrants)
    {
      p4est_tree_t *tree = (p4est_tree_t*)sc_array_index(p4est->trees,tree_ppm_idx);
      quad_ppm = (p4est_quadrant_t*)sc_array_index(&tree->quadrants,quad_ppm_idx-tree->quadrants_offset);
    }
    else /* in the ghost layer */
    {
      quad_ppm = (p4est_quadrant_t*)sc_array_index(&ghost->ghosts,quad_ppm_idx-p4est->local_num_quadrants);
    }
  }
#ifdef P4_TO_P8
  if(quad_mmp_idx == NOT_A_VALID_QUADRANT)
    quad_mmp = &root;
  else
  {
    if(quad_mmp_idx<p4est->local_num_quadrants)
    {
      p4est_tree_t *tree = (p4est_tree_t*)sc_array_index(p4est->trees,tree_mmp_idx);
      quad_mmp = (p4est_quadrant_t*)sc_array_index(&tree->quadrants,quad_mmp_idx-tree->quadrants_offset);
    }
    else /* in the ghost layer */
      quad_mmp = (p4est_quadrant_t*)sc_array_index(&ghost->ghosts,quad_mmp_idx-p4est->local_num_quadrants);
  }

  if(quad_mpp_idx == NOT_A_VALID_QUADRANT)
    quad_mpp = &root;
  else
  {
    if(quad_mpp_idx<p4est->local_num_quadrants)
    {
      p4est_tree_t *tree = (p4est_tree_t*)sc_array_index(p4est->trees,tree_mpp_idx);
      quad_mpp = (p4est_quadrant_t*)sc_array_index(&tree->quadrants,quad_mpp_idx-tree->quadrants_offset);
    }
    else /* in the ghost layer */
      quad_mpp = (p4est_quadrant_t*)sc_array_index(&ghost->ghosts,quad_mpp_idx-p4est->local_num_quadrants);
  }

  if(quad_pmp_idx == NOT_A_VALID_QUADRANT)
    quad_pmp = &root;
  else
  {
    if(quad_pmp_idx<p4est->local_num_quadrants)
    {
      p4est_tree_t *tree = (p4est_tree_t*)sc_array_index(p4est->trees,tree_pmp_idx);
      quad_pmp = (p4est_quadrant_t*)sc_array_index(&tree->quadrants,quad_pmp_idx-tree->quadrants_offset);
    }
    else /* in the ghost layer */
      quad_pmp = (p4est_quadrant_t*)sc_array_index(&ghost->ghosts,quad_pmp_idx-p4est->local_num_quadrants);
  }

  if(quad_ppp_idx == NOT_A_VALID_QUADRANT)
    quad_ppp = &root;
  else
  {
    if(quad_ppp_idx<p4est->local_num_quadrants)
    {
      p4est_tree_t *tree = (p4est_tree_t*)sc_array_index(p4est->trees,tree_ppp_idx);
      quad_ppp = (p4est_quadrant_t*)sc_array_index(&tree->quadrants,quad_ppp_idx-tree->quadrants_offset);
    }
    else /* in the ghost layer */
    {
      quad_ppp = (p4est_quadrant_t*)sc_array_index(&ghost->ghosts,quad_ppp_idx-p4est->local_num_quadrants);
    }
  }
#endif

  qnnn.nodes = nodes;
  qnnn.node_000 = n;

  /* m00 */
#ifdef P4_TO_P8
  if(quad_mmm!=&root || quad_mpm!=&root || quad_mmp!=&root || quad_mpp!=&root)
#else
  if(quad_mmm!=&root || quad_mpm!=&root)
#endif
  {
    p4est_quadrant_t *quad_m00  = quad_mmm;
    p4est_locidx_t quad_m00_idx = quad_mmm_idx;
    p4est_topidx_t tree_m00_idx = tree_mmm_idx;

    if (quad_m00->level < quad_mpm->level) { quad_m00 = quad_mpm; quad_m00_idx = quad_mpm_idx; tree_m00_idx = tree_mpm_idx; }
#ifdef P4_TO_P8
    if (quad_m00->level < quad_mmp->level) { quad_m00 = quad_mmp; quad_m00_idx = quad_mmp_idx; tree_m00_idx = tree_mmp_idx; }
    if (quad_m00->level < quad_mpp->level) { quad_m00 = quad_mpp; quad_m00_idx = quad_mpp_idx; tree_m00_idx = tree_mpp_idx; }
#endif

    p4est_topidx_t v_mmm = connectivity->tree_to_vertex[P4EST_CHILDREN*tree_m00_idx + 0];
    p4est_topidx_t v_ppp = connectivity->tree_to_vertex[P4EST_CHILDREN*tree_m00_idx + P4EST_CHILDREN-1];
    double tree_xmin = connectivity->vertices[3*v_mmm + 0];
    double tree_xmax = connectivity->vertices[3*v_ppp + 0];
    double tree_ymin = connectivity->vertices[3*v_mmm + 1];
    double tree_ymax = connectivity->vertices[3*v_ppp + 1];
#ifdef P4_TO_P8
    double tree_zmin = connectivity->vertices[3*v_mmm + 2];
    double tree_zmax = connectivity->vertices[3*v_ppp + 2];
#endif

    qnnn.d_m00 = (tree_xmax-tree_xmin)*(P4EST_QUADRANT_LEN(quad_m00->level) / (double) P4EST_ROOT_LEN);
    qnnn.node_m00_mm = nodes->local_nodes[P4EST_CHILDREN*quad_m00_idx + dir::v_mmm];
    qnnn.node_m00_pm = nodes->local_nodes[P4EST_CHILDREN*quad_m00_idx + dir::v_mpm];
#ifdef P4_TO_P8
    qnnn.node_m00_mp = nodes->local_nodes[P4EST_CHILDREN*quad_m00_idx + dir::v_mmp];
    qnnn.node_m00_pp = nodes->local_nodes[P4EST_CHILDREN*quad_m00_idx + dir::v_mpp];
#endif

    double qy = (tree_ymax-tree_ymin)*(quad_m00->y / (double) P4EST_ROOT_LEN) + tree_ymin;
#ifdef P4_TO_P8
    double qz = (tree_zmax-tree_zmin)*(quad_m00->z / (double) P4EST_ROOT_LEN) + tree_zmin;
#endif
    double qh = P4EST_QUADRANT_LEN(quad_m00->level) / (double) P4EST_ROOT_LEN;
    qnnn.d_m00_m0 = ((fabs(y - qy) > (tree_ymax-tree_ymin)*((double) P4EST_QUADRANT_LEN(P4EST_MAXLEVEL))/((double) P4EST_ROOT_LEN))? (y - qy) : 0.0);
    if(periodic[1] && y < qy-(tree_ymax-tree_ymin)*qh/4.0)
      qnnn.d_m00_m0 = ((fabs(qnnn.d_m00_m0 + (ymax-ymin)) > (tree_ymax-tree_ymin)*((double) P4EST_QUADRANT_LEN(P4EST_MAXLEVEL))/((double) P4EST_ROOT_LEN))? (qnnn.d_m00_m0 + (ymax-ymin)) : 0.0);
    qnnn.d_m00_p0 = ((fabs((tree_ymax-tree_ymin)*qh - qnnn.d_m00_m0) > (tree_ymax-tree_ymin)*((double) P4EST_QUADRANT_LEN(P4EST_MAXLEVEL))/((double) P4EST_ROOT_LEN))? ((tree_ymax-tree_ymin)*qh - qnnn.d_m00_m0): 0.0);
#ifdef P4_TO_P8
    qnnn.d_m00_0m = ((fabs(z - qz) > (tree_zmax-tree_zmin)*((double) P4EST_QUADRANT_LEN(P4EST_MAXLEVEL))/((double) P4EST_ROOT_LEN))? (z - qz) : 0.0);
    if(periodic[2] && z < qz-(tree_zmax-tree_zmin)*qh/4.0)
      qnnn.d_m00_0m = ((fabs(qnnn.d_m00_0m + (zmax-zmin)) > (tree_zmax-tree_zmin)*((double) P4EST_QUADRANT_LEN(P4EST_MAXLEVEL))/((double) P4EST_ROOT_LEN))? (qnnn.d_m00_0m + (zmax-zmin)) : 0.0);
    qnnn.d_m00_0p = ((fabs((tree_zmax-tree_zmin)*qh - qnnn.d_m00_0m) > (tree_zmax-tree_zmin)*((double) P4EST_QUADRANT_LEN(P4EST_MAXLEVEL))/((double) P4EST_ROOT_LEN))? ((tree_zmax-tree_zmin)*qh - qnnn.d_m00_0m): 0.0);
#endif
  }

  /* p00 */
#ifdef P4_TO_P8
  if(quad_pmm!=&root || quad_ppm!=&root || quad_pmp!=&root || quad_ppp!=&root)
#else
  if(quad_pmm!=&root || quad_ppm!=&root)
#endif
  {
    p4est_quadrant_t *quad_p00  = quad_pmm;
    p4est_locidx_t quad_p00_idx = quad_pmm_idx;
    p4est_topidx_t tree_p00_idx = tree_pmm_idx;

    if (quad_p00->level < quad_ppm->level) { quad_p00 = quad_ppm; quad_p00_idx = quad_ppm_idx; tree_p00_idx = tree_ppm_idx; }
#ifdef P4_TO_P8
    if (quad_p00->level < quad_pmp->level) { quad_p00 = quad_pmp; quad_p00_idx = quad_pmp_idx; tree_p00_idx = tree_pmp_idx; }
    if (quad_p00->level < quad_ppp->level) { quad_p00 = quad_ppp; quad_p00_idx = quad_ppp_idx; tree_p00_idx = tree_ppp_idx; }
#endif

    p4est_topidx_t v_mmm = connectivity->tree_to_vertex[P4EST_CHILDREN*tree_p00_idx + 0];
    p4est_topidx_t v_ppp = connectivity->tree_to_vertex[P4EST_CHILDREN*tree_p00_idx + P4EST_CHILDREN-1];
    double tree_xmin = connectivity->vertices[3*v_mmm + 0];
    double tree_xmax = connectivity->vertices[3*v_ppp + 0];
    double tree_ymin = connectivity->vertices[3*v_mmm + 1];
    double tree_ymax = connectivity->vertices[3*v_ppp + 1];
#ifdef P4_TO_P8
    double tree_zmin = connectivity->vertices[3*v_mmm + 2];
    double tree_zmax = connectivity->vertices[3*v_ppp + 2];
#endif

    qnnn.d_p00 = (tree_xmax-tree_xmin)*(P4EST_QUADRANT_LEN(quad_p00->level) / (double) P4EST_ROOT_LEN);
    qnnn.node_p00_mm = nodes->local_nodes[P4EST_CHILDREN*quad_p00_idx + dir::v_pmm];
    qnnn.node_p00_pm = nodes->local_nodes[P4EST_CHILDREN*quad_p00_idx + dir::v_ppm];
#ifdef P4_TO_P8
    qnnn.node_p00_mp = nodes->local_nodes[P4EST_CHILDREN*quad_p00_idx + dir::v_pmp];
    qnnn.node_p00_pp = nodes->local_nodes[P4EST_CHILDREN*quad_p00_idx + dir::v_ppp];
#endif

    double qy = (tree_ymax-tree_ymin)*(quad_p00->y / (double) P4EST_ROOT_LEN) + tree_ymin;
#ifdef P4_TO_P8
    double qz = (tree_zmax-tree_zmin)*(quad_p00->z / (double) P4EST_ROOT_LEN) + tree_zmin;
#endif
    double qh = P4EST_QUADRANT_LEN(quad_p00->level) / (double) P4EST_ROOT_LEN;
    qnnn.d_p00_m0 = ((fabs(y - qy) > (tree_ymax-tree_ymin)*((double) P4EST_QUADRANT_LEN(P4EST_MAXLEVEL))/((double) P4EST_ROOT_LEN))? (y - qy) : 0.0);
    if(periodic[1] && y < qy-(tree_ymax-tree_ymin)*qh/4.0)
      qnnn.d_p00_m0 = ((fabs(qnnn.d_p00_m0 + (ymax-ymin)) > (tree_ymax-tree_ymin)*((double) P4EST_QUADRANT_LEN(P4EST_MAXLEVEL))/((double) P4EST_ROOT_LEN))? (qnnn.d_p00_m0 + (ymax-ymin)) : 0.0);
    qnnn.d_p00_p0 = ((fabs((tree_ymax-tree_ymin)*qh - qnnn.d_p00_m0) > (tree_ymax-tree_ymin)*((double) P4EST_QUADRANT_LEN(P4EST_MAXLEVEL))/((double) P4EST_ROOT_LEN))? ((tree_ymax-tree_ymin)*qh - qnnn.d_p00_m0): 0.0);
#ifdef P4_TO_P8
    qnnn.d_p00_0m = ((fabs(z - qz) > (tree_zmax-tree_zmin)*((double) P4EST_QUADRANT_LEN(P4EST_MAXLEVEL))/((double) P4EST_ROOT_LEN))? (z - qz) : 0.0);
    if(periodic[2] && z < qz-(tree_zmax-tree_zmin)*qh/4.0)
      qnnn.d_p00_0m = ((fabs(qnnn.d_p00_0m + (zmax-zmin)) > (tree_zmax-tree_zmin)*((double) P4EST_QUADRANT_LEN(P4EST_MAXLEVEL))/((double) P4EST_ROOT_LEN))? (qnnn.d_p00_0m + (zmax-zmin)) : 0.0);
    qnnn.d_p00_0p = ((fabs((tree_zmax-tree_zmin)*qh - qnnn.d_p00_0m) > (tree_zmax-tree_zmin)*((double) P4EST_QUADRANT_LEN(P4EST_MAXLEVEL))/((double) P4EST_ROOT_LEN))? ((tree_zmax-tree_zmin)*qh - qnnn.d_p00_0m): 0.0);
#endif
  }

  /* 0m0 */
#ifdef P4_TO_P8
  if(quad_mmm!=&root || quad_pmm!=&root || quad_mmp!=&root || quad_pmp!=&root)
#else
  if(quad_mmm!=&root || quad_pmm!=&root)
#endif
  {
    p4est_quadrant_t *quad_0m0  = quad_mmm;
    p4est_locidx_t quad_0m0_idx = quad_mmm_idx;
    p4est_topidx_t tree_0m0_idx = tree_mmm_idx;

    if (quad_0m0->level < quad_pmm->level) { quad_0m0 = quad_pmm; quad_0m0_idx = quad_pmm_idx; tree_0m0_idx = tree_pmm_idx; }
#ifdef P4_TO_P8
    if (quad_0m0->level < quad_mmp->level) { quad_0m0 = quad_mmp; quad_0m0_idx = quad_mmp_idx; tree_0m0_idx = tree_mmp_idx; }
    if (quad_0m0->level < quad_pmp->level) { quad_0m0 = quad_pmp; quad_0m0_idx = quad_pmp_idx; tree_0m0_idx = tree_pmp_idx; }
#endif

    p4est_topidx_t v_mmm = connectivity->tree_to_vertex[P4EST_CHILDREN*tree_0m0_idx + 0];
    p4est_topidx_t v_ppp = connectivity->tree_to_vertex[P4EST_CHILDREN*tree_0m0_idx + P4EST_CHILDREN-1];
    double tree_xmin = connectivity->vertices[3*v_mmm + 0];
    double tree_xmax = connectivity->vertices[3*v_ppp + 0];
    double tree_ymin = connectivity->vertices[3*v_mmm + 1];
    double tree_ymax = connectivity->vertices[3*v_ppp + 1];
#ifdef P4_TO_P8
    double tree_zmin = connectivity->vertices[3*v_mmm + 2];
    double tree_zmax = connectivity->vertices[3*v_ppp + 2];
#endif

    qnnn.d_0m0 = (tree_ymax-tree_ymin)*(P4EST_QUADRANT_LEN(quad_0m0->level) / (double) P4EST_ROOT_LEN);
    qnnn.node_0m0_mm = nodes->local_nodes[P4EST_CHILDREN*quad_0m0_idx + dir::v_mmm];
    qnnn.node_0m0_pm = nodes->local_nodes[P4EST_CHILDREN*quad_0m0_idx + dir::v_pmm];
#ifdef P4_TO_P8
    qnnn.node_0m0_mp = nodes->local_nodes[P4EST_CHILDREN*quad_0m0_idx + dir::v_mmp];
    qnnn.node_0m0_pp = nodes->local_nodes[P4EST_CHILDREN*quad_0m0_idx + dir::v_pmp];
#endif

    double qx = (tree_xmax-tree_xmin)*(quad_0m0->x / (double) P4EST_ROOT_LEN) + tree_xmin;
#ifdef P4_TO_P8
    double qz = (tree_zmax-tree_zmin)*(quad_0m0->z / (double) P4EST_ROOT_LEN) + tree_zmin;
#endif
    double qh = P4EST_QUADRANT_LEN(quad_0m0->level) / (double) P4EST_ROOT_LEN;
    qnnn.d_0m0_m0 = ((fabs(x - qx) > (tree_xmax-tree_xmin)*((double) P4EST_QUADRANT_LEN(P4EST_MAXLEVEL))/((double) P4EST_ROOT_LEN))? (x - qx) : 0.0);
    if(periodic[0] && x < qx-(tree_xmax-tree_xmin)*qh/4.0)
      qnnn.d_0m0_m0 = ((fabs(qnnn.d_0m0_m0 + (xmax-xmin)) > (tree_xmax-tree_xmin)*((double) P4EST_QUADRANT_LEN(P4EST_MAXLEVEL))/((double) P4EST_ROOT_LEN))? (qnnn.d_0m0_m0 + (xmax-xmin)) : 0.0);
    qnnn.d_0m0_p0 = ((fabs((tree_xmax-tree_xmin)*qh - qnnn.d_0m0_m0) > (tree_xmax-tree_xmin)*((double) P4EST_QUADRANT_LEN(P4EST_MAXLEVEL))/((double) P4EST_ROOT_LEN))? ((tree_xmax-tree_xmin)*qh - qnnn.d_0m0_m0): 0.0);
#ifdef P4_TO_P8
    qnnn.d_0m0_0m = ((fabs(z - qz) > (tree_zmax-tree_zmin)*((double) P4EST_QUADRANT_LEN(P4EST_MAXLEVEL))/((double) P4EST_ROOT_LEN))? (z - qz) : 0.0);
    if(periodic[2] && z < qz-(tree_zmax-tree_zmin)*qh/4.0)
      qnnn.d_0m0_0m = ((fabs(qnnn.d_0m0_0m + (zmax-zmin)) > (tree_zmax-tree_zmin)*((double) P4EST_QUADRANT_LEN(P4EST_MAXLEVEL))/((double) P4EST_ROOT_LEN))? (qnnn.d_0m0_0m + (zmax-zmin)) : 0.0);
    qnnn.d_0m0_0p = ((fabs((tree_zmax-tree_zmin)*qh - qnnn.d_0m0_0m) > (tree_zmax-tree_zmin)*((double) P4EST_QUADRANT_LEN(P4EST_MAXLEVEL))/((double) P4EST_ROOT_LEN))? ((tree_zmax-tree_zmin)*qh - qnnn.d_0m0_0m): 0.0);
#endif

  }

  /* 0p0 */
#ifdef P4_TO_P8
  if(quad_mpm!=&root || quad_ppm!=&root || quad_mpp!=&root || quad_ppp!=&root)
#else
  if(quad_mpm!=&root || quad_ppm!=&root)
#endif
  {
    p4est_quadrant_t *quad_0p0  = quad_mpm;
    p4est_locidx_t quad_0p0_idx = quad_mpm_idx;
    p4est_topidx_t tree_0p0_idx = tree_mpm_idx;

    if (quad_0p0->level < quad_ppm->level) { quad_0p0 = quad_ppm; quad_0p0_idx = quad_ppm_idx; tree_0p0_idx = tree_ppm_idx; }
#ifdef P4_TO_P8
    if (quad_0p0->level < quad_mpp->level) { quad_0p0 = quad_mpp; quad_0p0_idx = quad_mpp_idx; tree_0p0_idx = tree_mpp_idx; }
    if (quad_0p0->level < quad_ppp->level) { quad_0p0 = quad_ppp; quad_0p0_idx = quad_ppp_idx; tree_0p0_idx = tree_ppp_idx; }
#endif

    p4est_topidx_t v_mmm = connectivity->tree_to_vertex[P4EST_CHILDREN*tree_0p0_idx + 0];
    p4est_topidx_t v_ppp = connectivity->tree_to_vertex[P4EST_CHILDREN*tree_0p0_idx + P4EST_CHILDREN-1];
    double tree_xmin = connectivity->vertices[3*v_mmm + 0];
    double tree_xmax = connectivity->vertices[3*v_ppp + 0];
    double tree_ymin = connectivity->vertices[3*v_mmm + 1];
    double tree_ymax = connectivity->vertices[3*v_ppp + 1];
#ifdef P4_TO_P8
    double tree_zmin = connectivity->vertices[3*v_mmm + 2];
    double tree_zmax = connectivity->vertices[3*v_ppp + 2];
#endif

    qnnn.d_0p0 = (tree_ymax-tree_ymin)*(P4EST_QUADRANT_LEN(quad_0p0->level) / (double) P4EST_ROOT_LEN);
    qnnn.node_0p0_mm = nodes->local_nodes[P4EST_CHILDREN*quad_0p0_idx + dir::v_mpm];
    qnnn.node_0p0_pm = nodes->local_nodes[P4EST_CHILDREN*quad_0p0_idx + dir::v_ppm];
#ifdef P4_TO_P8
    qnnn.node_0p0_mp = nodes->local_nodes[P4EST_CHILDREN*quad_0p0_idx + dir::v_mpp];
    qnnn.node_0p0_pp = nodes->local_nodes[P4EST_CHILDREN*quad_0p0_idx + dir::v_ppp];
#endif

    double qx = (tree_xmax-tree_xmin)*(quad_0p0->x / (double) P4EST_ROOT_LEN) + tree_xmin;
#ifdef P4_TO_P8
    double qz = (tree_zmax-tree_zmin)*(quad_0p0->z / (double) P4EST_ROOT_LEN) + tree_zmin;
#endif
    double qh = P4EST_QUADRANT_LEN(quad_0p0->level) / (double) P4EST_ROOT_LEN;
    qnnn.d_0p0_m0 = ((fabs(x - qx) > (tree_xmax-tree_xmin)*((double) P4EST_QUADRANT_LEN(P4EST_MAXLEVEL))/((double) P4EST_ROOT_LEN))? (x - qx) : 0.0);
    if(periodic[0] && x < qx-(tree_xmax-tree_xmin)*qh/4.0)
      qnnn.d_0p0_m0 = ((fabs(qnnn.d_0p0_m0 + (xmax-xmin)) > (tree_xmax-tree_xmin)*((double) P4EST_QUADRANT_LEN(P4EST_MAXLEVEL))/((double) P4EST_ROOT_LEN))? (qnnn.d_0p0_m0 + (xmax-xmin)) : 0.0);
    qnnn.d_0p0_p0 = ((fabs((tree_xmax-tree_xmin)*qh - qnnn.d_0p0_m0) > (tree_xmax-tree_xmin)*((double) P4EST_QUADRANT_LEN(P4EST_MAXLEVEL))/((double) P4EST_ROOT_LEN))? ((tree_xmax-tree_xmin)*qh - qnnn.d_0p0_m0): 0.0);
#ifdef P4_TO_P8
    qnnn.d_0p0_0m = ((fabs(z - qz) > (tree_zmax-tree_zmin)*((double) P4EST_QUADRANT_LEN(P4EST_MAXLEVEL))/((double) P4EST_ROOT_LEN))? (z - qz) : 0.0);
    if(periodic[2] && z < qz-(tree_zmax-tree_zmin)*qh/4.0)
      qnnn.d_0p0_0m = ((fabs(qnnn.d_0p0_0m + (zmax-zmin)) > (tree_zmax-tree_zmin)*((double) P4EST_QUADRANT_LEN(P4EST_MAXLEVEL))/((double) P4EST_ROOT_LEN))? (qnnn.d_0p0_0m + (zmax-zmin)) : 0.0);
    qnnn.d_0p0_0p = ((fabs((tree_zmax-tree_zmin)*qh - qnnn.d_0p0_0m) > (tree_zmax-tree_zmin)*((double) P4EST_QUADRANT_LEN(P4EST_MAXLEVEL))/((double) P4EST_ROOT_LEN))? ((tree_zmax-tree_zmin)*qh - qnnn.d_0p0_0m): 0.0);
#endif
  }

#ifdef P4_TO_P8
  /* 00m */
  if(quad_mmm!=&root || quad_pmm!=&root || quad_mpm!=&root || quad_ppm!=&root)
  {
    p4est_quadrant_t *quad_00m  = quad_mmm;
    p4est_locidx_t quad_00m_idx = quad_mmm_idx;
    p4est_topidx_t tree_00m_idx = tree_mmm_idx;

    if (quad_00m->level < quad_pmm->level) { quad_00m = quad_pmm; quad_00m_idx = quad_pmm_idx; tree_00m_idx = tree_pmm_idx; }
    if (quad_00m->level < quad_mpm->level) { quad_00m = quad_mpm; quad_00m_idx = quad_mpm_idx; tree_00m_idx = tree_mpm_idx; }
    if (quad_00m->level < quad_ppm->level) { quad_00m = quad_ppm; quad_00m_idx = quad_ppm_idx; tree_00m_idx = tree_ppm_idx; }

    p4est_topidx_t v_mmm = connectivity->tree_to_vertex[P4EST_CHILDREN*tree_00m_idx + 0];
    p4est_topidx_t v_ppp = connectivity->tree_to_vertex[P4EST_CHILDREN*tree_00m_idx + P4EST_CHILDREN-1];
    double tree_xmin = connectivity->vertices[3*v_mmm + 0];
    double tree_xmax = connectivity->vertices[3*v_ppp + 0];
    double tree_ymin = connectivity->vertices[3*v_mmm + 1];
    double tree_ymax = connectivity->vertices[3*v_ppp + 1];
    double tree_zmin = connectivity->vertices[3*v_mmm + 2];
    double tree_zmax = connectivity->vertices[3*v_ppp + 2];

    qnnn.d_00m = (tree_zmax-tree_zmin)*(P4EST_QUADRANT_LEN(quad_00m->level) / (double) P4EST_ROOT_LEN);
    qnnn.node_00m_mm = nodes->local_nodes[P4EST_CHILDREN*quad_00m_idx + dir::v_mmm];
    qnnn.node_00m_pm = nodes->local_nodes[P4EST_CHILDREN*quad_00m_idx + dir::v_pmm];
    qnnn.node_00m_mp = nodes->local_nodes[P4EST_CHILDREN*quad_00m_idx + dir::v_mpm];
    qnnn.node_00m_pp = nodes->local_nodes[P4EST_CHILDREN*quad_00m_idx + dir::v_ppm];

    double qx = (tree_xmax-tree_xmin)*(quad_00m->x / (double) P4EST_ROOT_LEN) + tree_xmin;
    double qy = (tree_ymax-tree_ymin)*(quad_00m->y / (double) P4EST_ROOT_LEN) + tree_ymin;
    double qh = P4EST_QUADRANT_LEN(quad_00m->level) / (double) P4EST_ROOT_LEN;

    qnnn.d_00m_m0 = ((fabs(x - qx) > (tree_xmax-tree_xmin)*((double) P4EST_QUADRANT_LEN(P4EST_MAXLEVEL))/((double) P4EST_ROOT_LEN))? (x - qx) : 0.0);
    if(periodic[0] && x < qx-(tree_xmax-tree_xmin)*qh/4.0)
      qnnn.d_00m_m0 = ((fabs(qnnn.d_00m_m0 + (xmax-xmin)) > (tree_xmax-tree_xmin)*((double) P4EST_QUADRANT_LEN(P4EST_MAXLEVEL))/((double) P4EST_ROOT_LEN))? (qnnn.d_00m_m0 + (xmax-xmin)) : 0.0);
    qnnn.d_00m_p0 = ((fabs((tree_xmax-tree_xmin)*qh - qnnn.d_00m_m0) > (tree_xmax-tree_xmin)*((double) P4EST_QUADRANT_LEN(P4EST_MAXLEVEL))/((double) P4EST_ROOT_LEN))? ((tree_xmax-tree_xmin)*qh - qnnn.d_00m_m0): 0.0);
    qnnn.d_00m_0m = ((fabs(y - qy) > (tree_ymax-tree_ymin)*((double) P4EST_QUADRANT_LEN(P4EST_MAXLEVEL))/((double) P4EST_ROOT_LEN))? (y - qy) : 0.0);
    if(periodic[1] && y < qy-(tree_ymax-tree_ymin)*qh/4.0)
      qnnn.d_00m_0m = ((fabs(qnnn.d_00m_0m + (ymax-ymin)) > (tree_ymax-tree_ymin)*((double) P4EST_QUADRANT_LEN(P4EST_MAXLEVEL))/((double) P4EST_ROOT_LEN))? (qnnn.d_00m_0m + (ymax-ymin)) : 0.0);
    qnnn.d_00m_0p = ((fabs((tree_ymax-tree_ymin)*qh - qnnn.d_00m_0m) > (tree_ymax-tree_ymin)*((double) P4EST_QUADRANT_LEN(P4EST_MAXLEVEL))/((double) P4EST_ROOT_LEN))? ((tree_ymax-tree_ymin)*qh - qnnn.d_00m_0m): 0.0);
  }

  /* 00p */
  if(quad_mmp!=&root || quad_pmp!=&root || quad_mpp!=&root || quad_ppp!=&root)
  {
    p4est_quadrant_t *quad_00p  = quad_mmp;
    p4est_locidx_t quad_00p_idx = quad_mmp_idx;
    p4est_topidx_t tree_00p_idx = tree_mmp_idx;

    if (quad_00p->level < quad_pmp->level) { quad_00p = quad_pmp; quad_00p_idx = quad_pmp_idx; tree_00p_idx = tree_pmp_idx; }
    if (quad_00p->level < quad_mpp->level) { quad_00p = quad_mpp; quad_00p_idx = quad_mpp_idx; tree_00p_idx = tree_mpp_idx; }
    if (quad_00p->level < quad_ppp->level) { quad_00p = quad_ppp; quad_00p_idx = quad_ppp_idx; tree_00p_idx = tree_ppp_idx; }

    p4est_topidx_t v_mmm = connectivity->tree_to_vertex[P4EST_CHILDREN*tree_00p_idx + 0];
    p4est_topidx_t v_ppp = connectivity->tree_to_vertex[P4EST_CHILDREN*tree_00p_idx + P4EST_CHILDREN-1];
    double tree_xmin = connectivity->vertices[3*v_mmm + 0];
    double tree_xmax = connectivity->vertices[3*v_ppp + 0];
    double tree_ymin = connectivity->vertices[3*v_mmm + 1];
    double tree_ymax = connectivity->vertices[3*v_ppp + 1];
    double tree_zmin = connectivity->vertices[3*v_mmm + 2];
    double tree_zmax = connectivity->vertices[3*v_ppp + 2];

    qnnn.d_00p = (tree_zmax-tree_zmin)*(P4EST_QUADRANT_LEN(quad_00p->level) / (double) P4EST_ROOT_LEN);
    qnnn.node_00p_mm = nodes->local_nodes[P4EST_CHILDREN*quad_00p_idx + dir::v_mmp];
    qnnn.node_00p_pm = nodes->local_nodes[P4EST_CHILDREN*quad_00p_idx + dir::v_pmp];
    qnnn.node_00p_mp = nodes->local_nodes[P4EST_CHILDREN*quad_00p_idx + dir::v_mpp];
    qnnn.node_00p_pp = nodes->local_nodes[P4EST_CHILDREN*quad_00p_idx + dir::v_ppp];

    double qx = (tree_xmax-tree_xmin)*(quad_00p->x / (double) P4EST_ROOT_LEN) + tree_xmin;
    double qy = (tree_ymax-tree_ymin)*(quad_00p->y / (double) P4EST_ROOT_LEN) + tree_ymin;
    double qh = P4EST_QUADRANT_LEN(quad_00p->level) / (double) P4EST_ROOT_LEN;

    qnnn.d_00p_m0 = ((fabs(x - qx) > (tree_xmax-tree_xmin)*((double) P4EST_QUADRANT_LEN(P4EST_MAXLEVEL))/((double) P4EST_ROOT_LEN))? (x - qx) : 0.0);
    if(periodic[0] && x < qx-(tree_xmax-tree_xmin)*qh/4.0)
      qnnn.d_00p_m0 = ((fabs(qnnn.d_00p_m0 + (xmax-xmin)) > (tree_xmax-tree_xmin)*((double) P4EST_QUADRANT_LEN(P4EST_MAXLEVEL))/((double) P4EST_ROOT_LEN))? (qnnn.d_00p_m0 + (xmax-xmin)) : 0.0);
    qnnn.d_00p_p0 = ((fabs((tree_xmax-tree_xmin)*qh - qnnn.d_00p_m0) > (tree_xmax-tree_xmin)*((double) P4EST_QUADRANT_LEN(P4EST_MAXLEVEL))/((double) P4EST_ROOT_LEN))? ((tree_xmax-tree_xmin)*qh - qnnn.d_00p_m0):0.0);
    qnnn.d_00p_0m = ((fabs(y - qy) > (tree_ymax-tree_ymin)*((double) P4EST_QUADRANT_LEN(P4EST_MAXLEVEL))/((double) P4EST_ROOT_LEN))? (y - qy) : 0.0);
    if(periodic[1] && y < qy-(tree_ymax-tree_ymin)*qh/4.0)
      qnnn.d_00p_0m = ((fabs(qnnn.d_00p_0m + (ymax-ymin)) > (tree_ymax-tree_ymin)*((double) P4EST_QUADRANT_LEN(P4EST_MAXLEVEL))/((double) P4EST_ROOT_LEN))? (qnnn.d_00p_0m + (ymax-ymin)) : 0.0);
    qnnn.d_00p_0p = ((fabs((tree_ymax-tree_ymin)*qh - qnnn.d_00p_0m) > (tree_ymax-tree_ymin)*((double) P4EST_QUADRANT_LEN(P4EST_MAXLEVEL))/((double) P4EST_ROOT_LEN))? ((tree_ymax-tree_ymin)*qh - qnnn.d_00p_0m): 0.0);
  }
#endif

  /* now do the special case when the node is on an edge of the domain, i.e. 2 roots in this direction */
  /* correcting for wall in the m00 direction */
#ifdef P4_TO_P8
  if(quad_mmm==&root && quad_mpm==&root && quad_mmp==&root && quad_mpp==&root)
#else
  if(quad_mmm==&root && quad_mpm==&root)
#endif
  {
    /* fetch the second order neighbor to the right */
    p4est_locidx_t node_tmp_idx;
    p4est_locidx_t quad_tmp_idx;
    p4est_topidx_t tree_tmp_idx;
    short ci = 1, cj = -1;
#ifdef P4_TO_P8
    short ck = -1;
#endif


    /* NOTE: First we find the smallest cell in the p00 direction that is neighbor
     * to this node. However, since we later need to fetch the second neighbors
     * of that quadrant (i.e. quad_min below) we have to require that quad_min
     * be local to the processor otherwise the second neighbor might not exist.
     * This can happen, for instance, if quad_min happens to be a ghost quadrant.
     * Unfortunately there is no way around this unless p4est provides us with
     * second layer of ghost cells. However, since this correction is only applied
     * at the walls when imposing neumann bc, the effects should really be minimal
     *
     */

    p4est_quadrant_t *quad_min     = &root;
    p4est_locidx_t    quad_min_idx = NOT_A_VALID_QUADRANT;
    if (quad_min->level < quad_pmm->level) {
      quad_min = quad_pmm; quad_min_idx = quad_pmm_idx; cj = -1;
#ifdef P4_TO_P8
      ck = -1;
#endif
    }
    if (quad_min->level < quad_ppm->level) {
      quad_min = quad_ppm; quad_min_idx = quad_ppm_idx; cj =  1;
#ifdef P4_TO_P8
      ck = -1;
#endif
    }
#ifdef P4_TO_P8
    if (quad_min->level < quad_pmp->level)
    { quad_min = quad_pmp; quad_min_idx = quad_pmp_idx; cj = -1; ck =  1; }
    if (quad_min->level < quad_ppp->level)
    { quad_min = quad_ppp; quad_min_idx = quad_ppp_idx; cj =  1; ck =  1; }
#endif
#ifdef CASL_THROWS
    if (quad_min_idx == NOT_A_VALID_QUADRANT)
      throw std::runtime_error("[ERROR]: could not find a neighboring cell in the p00 direction when correcting for wall in m00 direction."
                               " This is either a bug in 'my_p4est_hierarchy_t' or that the entire p4est is a single cell!");
#endif
    const bool di = 1;
    const bool dj = cj != 1;
#ifdef P4_TO_P8
    const bool dk = ck != 1;
#else
    const bool dk = 0;
#endif

    node_tmp_idx = nodes->local_nodes[P4EST_CHILDREN*quad_min_idx + 4*dk+2*dj+di];
#ifdef P4_TO_P8
    find_neighbor_cell_of_node( node_tmp_idx, ci, cj, ck, quad_tmp_idx, tree_tmp_idx ); if (quad_tmp_idx == NOT_A_P4EST_QUADRANT) return true;
#else
    find_neighbor_cell_of_node( node_tmp_idx, ci, cj,     quad_tmp_idx, tree_tmp_idx ); if (quad_tmp_idx == NOT_A_P4EST_QUADRANT) return true;
#endif

    p4est_quadrant_t *quad_tmp;
    if(quad_tmp_idx < p4est->local_num_quadrants)
    {
      p4est_tree_t *tree_tmp = (p4est_tree_t*)sc_array_index(p4est->trees,tree_tmp_idx);
      quad_tmp = (p4est_quadrant_t*)sc_array_index(&tree_tmp->quadrants,quad_tmp_idx-tree_tmp->quadrants_offset);
    }
    else
      quad_tmp = (p4est_quadrant_t*)sc_array_index(&ghost->ghosts,quad_tmp_idx-p4est->local_num_quadrants);

    p4est_topidx_t v_mmm = connectivity->tree_to_vertex[P4EST_CHILDREN*tree_tmp_idx + 0];
    p4est_topidx_t v_ppp = connectivity->tree_to_vertex[P4EST_CHILDREN*tree_tmp_idx + P4EST_CHILDREN-1];
    double tree_xmin = connectivity->vertices[3*v_mmm + 0];
    double tree_xmax = connectivity->vertices[3*v_ppp + 0];
    double tree_ymin = connectivity->vertices[3*v_mmm + 1];
    double tree_ymax = connectivity->vertices[3*v_ppp + 1];
#ifdef P4_TO_P8
    double tree_zmin = connectivity->vertices[3*v_mmm + 2];
    double tree_zmax = connectivity->vertices[3*v_ppp + 2];
#endif

    qnnn.d_m00 = - qnnn.d_p00 - (tree_xmax-tree_xmin)*(P4EST_QUADRANT_LEN(quad_tmp->level) / (double) P4EST_ROOT_LEN);
    qnnn.node_m00_mm = nodes->local_nodes[P4EST_CHILDREN*quad_tmp_idx + dir::v_pmm];
    qnnn.node_m00_pm = nodes->local_nodes[P4EST_CHILDREN*quad_tmp_idx + dir::v_ppm];
#ifdef P4_TO_P8
    qnnn.node_m00_mp = nodes->local_nodes[P4EST_CHILDREN*quad_tmp_idx + dir::v_pmp];
    qnnn.node_m00_pp = nodes->local_nodes[P4EST_CHILDREN*quad_tmp_idx + dir::v_ppp];
#endif

    double qy = (tree_ymax-tree_ymin)*(quad_tmp->y / (double) P4EST_ROOT_LEN) + tree_ymin;
#ifdef P4_TO_P8
    double qz = (tree_zmax-tree_zmin)*(quad_tmp->z / (double) P4EST_ROOT_LEN) + tree_zmin;
#endif
    double qh = P4EST_QUADRANT_LEN(quad_tmp->level) / (double) P4EST_ROOT_LEN;

    qnnn.d_m00_m0 = ((fabs(y - qy) > (tree_ymax-tree_ymin)*((double) P4EST_QUADRANT_LEN(P4EST_MAXLEVEL))/((double) P4EST_ROOT_LEN))? (y - qy) : 0.0);
    if(periodic[1] && y < qy-(tree_ymax-tree_ymin)*qh/4.0)
      qnnn.d_m00_m0 = ((fabs(qnnn.d_m00_m0 + (ymax-ymin)) > (tree_ymax-tree_ymin)*((double) P4EST_QUADRANT_LEN(P4EST_MAXLEVEL))/((double) P4EST_ROOT_LEN))? (qnnn.d_m00_m0 + (ymax-ymin)) : 0.0);
    qnnn.d_m00_p0 = ((fabs((tree_ymax-tree_ymin)*qh - qnnn.d_m00_m0) > (tree_ymax-tree_ymin)*((double) P4EST_QUADRANT_LEN(P4EST_MAXLEVEL))/((double) P4EST_ROOT_LEN))? ((tree_ymax-tree_ymin)*qh - qnnn.d_m00_m0): 0.0);
#ifdef P4_TO_P8
    qnnn.d_m00_0m = ((fabs(z - qz) > (tree_zmax-tree_zmin)*((double) P4EST_QUADRANT_LEN(P4EST_MAXLEVEL))/((double) P4EST_ROOT_LEN))? (z - qz) : 0.0);
    if(periodic[2] && z < qz-(tree_zmax-tree_zmin)*qh/4.0)
      qnnn.d_m00_0m = ((fabs(qnnn.d_m00_0m + (zmax-zmin)) > (tree_zmax-tree_zmin)*((double) P4EST_QUADRANT_LEN(P4EST_MAXLEVEL))/((double) P4EST_ROOT_LEN))? (qnnn.d_m00_0m + (zmax-zmin)) : 0.0);
    qnnn.d_m00_0p = ((fabs((tree_zmax-tree_zmin)*qh - qnnn.d_m00_0m) > (tree_zmax-tree_zmin)*((double) P4EST_QUADRANT_LEN(P4EST_MAXLEVEL))/((double) P4EST_ROOT_LEN))? ((tree_zmax-tree_zmin)*qh - qnnn.d_m00_0m): 0.0);
#endif
  }

  /* correcting for wall in the p00 direction */
#ifdef P4_TO_P8
  if(quad_pmm==&root && quad_ppm==&root && quad_pmp==&root && quad_ppp==&root)
#else
  if(quad_pmm==&root && quad_ppm==&root)
#endif
  {
    /* fetch the second order neighbor to the right */
    p4est_locidx_t node_tmp_idx;
    p4est_locidx_t quad_tmp_idx;
    p4est_topidx_t tree_tmp_idx;
    short ci = -1, cj = -1;
#ifdef P4_TO_P8
    short ck = -1;
#endif

    p4est_quadrant_t *quad_min     = &root;
    p4est_locidx_t    quad_min_idx = NOT_A_VALID_QUADRANT;

    if (quad_min->level < quad_mmm->level) {
      quad_min = quad_mmm; quad_min_idx = quad_mmm_idx; cj = -1;
#ifdef P4_TO_P8
      ck = -1;
#endif
    }
    if (quad_min->level < quad_mpm->level) {
      quad_min = quad_mpm; quad_min_idx = quad_mpm_idx; cj =  1;
#ifdef P4_TO_P8
      ck = -1;
#endif
    }
#ifdef P4_TO_P8
    if (quad_min->level < quad_mmp->level)
    { quad_min = quad_mmp; quad_min_idx = quad_mmp_idx; cj = -1; ck =  1; }
    if (quad_min->level < quad_mpp->level)
    { quad_min = quad_mpp; quad_min_idx = quad_mpp_idx; cj =  1; ck =  1; }
#endif
#ifdef CASL_THROWS
    if (quad_min_idx == NOT_A_VALID_QUADRANT)
      throw std::runtime_error("[ERROR]: could not find a neighboring cell in the m00 direction when correcting for wall in p00 direction."
                               " This is either a bug in 'my_p4est_hierarchy_t' or that the entire p4est is a single cell!");
#endif

    const bool di = 0;
    const bool dj = cj != 1;
#ifdef P4_TO_P8
    const bool dk = ck != 1;
#else
    const bool dk = 0;
#endif

    node_tmp_idx = nodes->local_nodes[P4EST_CHILDREN*quad_min_idx + 4*dk+2*dj+di];
#ifdef P4_TO_P8
    find_neighbor_cell_of_node( node_tmp_idx, ci, cj, ck, quad_tmp_idx, tree_tmp_idx ); if (quad_tmp_idx == NOT_A_P4EST_QUADRANT) return true;
#else
    find_neighbor_cell_of_node( node_tmp_idx, ci, cj,     quad_tmp_idx, tree_tmp_idx ); if (quad_tmp_idx == NOT_A_P4EST_QUADRANT) return true;
#endif

    p4est_quadrant_t *quad_tmp;
    if(quad_tmp_idx < p4est->local_num_quadrants)
    {
      p4est_tree_t *tree_tmp = (p4est_tree_t*)sc_array_index(p4est->trees,tree_tmp_idx);
      quad_tmp = (p4est_quadrant_t*)sc_array_index(&tree_tmp->quadrants,quad_tmp_idx-tree_tmp->quadrants_offset);
    }
    else
      quad_tmp = (p4est_quadrant_t*)sc_array_index(&ghost->ghosts,quad_tmp_idx-p4est->local_num_quadrants);

    p4est_topidx_t v_mmm = connectivity->tree_to_vertex[P4EST_CHILDREN*tree_tmp_idx + 0];
    p4est_topidx_t v_ppp = connectivity->tree_to_vertex[P4EST_CHILDREN*tree_tmp_idx + P4EST_CHILDREN-1];
    double tree_xmin = connectivity->vertices[3*v_mmm + 0];
    double tree_xmax = connectivity->vertices[3*v_ppp + 0];
    double tree_ymin = connectivity->vertices[3*v_mmm + 1];
    double tree_ymax = connectivity->vertices[3*v_ppp + 1];
#ifdef P4_TO_P8
    double tree_zmin = connectivity->vertices[3*v_mmm + 2];
    double tree_zmax = connectivity->vertices[3*v_ppp + 2];
#endif

    qnnn.d_p00 = - qnnn.d_m00 - (tree_xmax-tree_xmin)*(P4EST_QUADRANT_LEN(quad_tmp->level) / (double) P4EST_ROOT_LEN);
    qnnn.node_p00_mm = nodes->local_nodes[P4EST_CHILDREN*quad_tmp_idx + dir::v_mmm];
    qnnn.node_p00_pm = nodes->local_nodes[P4EST_CHILDREN*quad_tmp_idx + dir::v_mpm];
#ifdef P4_TO_P8
    qnnn.node_p00_mp = nodes->local_nodes[P4EST_CHILDREN*quad_tmp_idx + dir::v_mmp];
    qnnn.node_p00_pp = nodes->local_nodes[P4EST_CHILDREN*quad_tmp_idx + dir::v_mpp];
#endif

    double qy = (tree_ymax-tree_ymin)*(quad_tmp->y / (double) P4EST_ROOT_LEN) + tree_ymin;
#ifdef P4_TO_P8
    double qz = (tree_zmax-tree_zmin)*(quad_tmp->z / (double) P4EST_ROOT_LEN) + tree_zmin;
#endif
    double qh = P4EST_QUADRANT_LEN(quad_tmp->level) / (double) P4EST_ROOT_LEN;

    qnnn.d_p00_m0 = ((fabs(y - qy) > (tree_ymax-tree_ymin)*((double) P4EST_QUADRANT_LEN(P4EST_MAXLEVEL))/((double) P4EST_ROOT_LEN))? (y - qy) : 0.0);
    if(periodic[1] && y < qy-(tree_ymax-tree_ymin)*qh/4.0)
      qnnn.d_p00_m0 = ((fabs(qnnn.d_p00_m0 + (ymax-ymin)) > (tree_ymax-tree_ymin)*((double) P4EST_QUADRANT_LEN(P4EST_MAXLEVEL))/((double) P4EST_ROOT_LEN))? (qnnn.d_p00_m0 + (ymax-ymin)) : 0.0);
    qnnn.d_p00_p0 = ((fabs((tree_ymax-tree_ymin)*qh - qnnn.d_p00_m0) > (tree_ymax-tree_ymin)*((double) P4EST_QUADRANT_LEN(P4EST_MAXLEVEL))/((double) P4EST_ROOT_LEN))? ((tree_ymax-tree_ymin)*qh - qnnn.d_p00_m0): 0.0);
#ifdef P4_TO_P8
    qnnn.d_p00_0m = ((fabs(z - qz) > (tree_zmax-tree_zmin)*((double) P4EST_QUADRANT_LEN(P4EST_MAXLEVEL))/((double) P4EST_ROOT_LEN))? (z - qz) : 0.0);
    if(periodic[2] && z < qz-(tree_zmax-tree_zmin)*qh/4.0)
      qnnn.d_p00_0m = ((fabs(qnnn.d_p00_0m + (zmax-zmin)) > (tree_zmax-tree_zmin)*((double) P4EST_QUADRANT_LEN(P4EST_MAXLEVEL))/((double) P4EST_ROOT_LEN))? (qnnn.d_p00_0m + (zmax-zmin)) : 0.0);
    qnnn.d_p00_0p = ((fabs((tree_zmax-tree_zmin)*qh - qnnn.d_p00_0m) > (tree_zmax-tree_zmin)*((double) P4EST_QUADRANT_LEN(P4EST_MAXLEVEL))/((double) P4EST_ROOT_LEN))? ((tree_zmax-tree_zmin)*qh - qnnn.d_p00_0m): 0.0);
#endif
  }

  /* correcting for wall in the 0m0 direction */
#ifdef P4_TO_P8
  if(quad_mmm==&root && quad_pmm==&root && quad_mmp==&root && quad_pmp==&root)
#else
  if(quad_mmm==&root && quad_pmm==&root)
#endif
  {
    /* fetch the second order neighbor to the right */
    p4est_locidx_t node_tmp_idx;
    p4est_locidx_t quad_tmp_idx;
    p4est_topidx_t tree_tmp_idx;
    short ci = -1, cj = 1;
#ifdef P4_TO_P8
    short ck = -1;
#endif

    p4est_quadrant_t *quad_min     = &root;
    p4est_locidx_t    quad_min_idx = NOT_A_VALID_QUADRANT;

    if (quad_min->level < quad_mpm->level) {
      quad_min = quad_mpm; quad_min_idx = quad_mpm_idx; ci = -1;
#ifdef P4_TO_P8
      ck = -1;
#endif
    }
    if (quad_min->level < quad_ppm->level) {
      quad_min = quad_ppm; quad_min_idx = quad_ppm_idx; ci =  1;
#ifdef P4_TO_P8
      ck = -1;
#endif
    }
#ifdef P4_TO_P8
    if (quad_min->level < quad_mpp->level)
    { quad_min = quad_mpp; quad_min_idx = quad_mpp_idx; ci = -1; ck =  1; }
    if (quad_min->level < quad_ppp->level)
    { quad_min = quad_ppp; quad_min_idx = quad_ppp_idx; ci =  1; ck =  1; }
#endif

#ifdef CASL_THROWS
    if (quad_min_idx == NOT_A_VALID_QUADRANT)
      throw std::runtime_error("[ERROR]: could not find a neighboring cell in the 0p0 direction when correcting for wall in 0m0 direction."
                               " This is either a bug in 'my_p4est_hierarchy_t' or that the entire p4est is a single cell!");
#endif

    const bool di = ci != 1;
    const bool dj = 1;
#ifdef P4_TO_P8
    const bool dk = ck != 1;
#else
    const bool dk = 0;
#endif

    node_tmp_idx = nodes->local_nodes[P4EST_CHILDREN*quad_min_idx + 4*dk+2*dj+di];
#ifdef P4_TO_P8
    find_neighbor_cell_of_node( node_tmp_idx, ci, cj, ck, quad_tmp_idx, tree_tmp_idx ); if (quad_tmp_idx == NOT_A_P4EST_QUADRANT) return true;
#else
    find_neighbor_cell_of_node( node_tmp_idx, ci, cj,     quad_tmp_idx, tree_tmp_idx ); if (quad_tmp_idx == NOT_A_P4EST_QUADRANT) return true;
#endif

    p4est_quadrant_t *quad_tmp;
    if(quad_tmp_idx < p4est->local_num_quadrants)
    {
      p4est_tree_t *tree_tmp = (p4est_tree_t*)sc_array_index(p4est->trees,tree_tmp_idx);
      quad_tmp = (p4est_quadrant_t*)sc_array_index(&tree_tmp->quadrants,quad_tmp_idx-tree_tmp->quadrants_offset);
    }
    else
      quad_tmp = (p4est_quadrant_t*)sc_array_index(&ghost->ghosts,quad_tmp_idx-p4est->local_num_quadrants);

    p4est_topidx_t v_mmm = connectivity->tree_to_vertex[P4EST_CHILDREN*tree_tmp_idx + 0];
    p4est_topidx_t v_ppp = connectivity->tree_to_vertex[P4EST_CHILDREN*tree_tmp_idx + P4EST_CHILDREN-1];
    double tree_xmin = connectivity->vertices[3*v_mmm + 0];
    double tree_xmax = connectivity->vertices[3*v_ppp + 0];
    double tree_ymin = connectivity->vertices[3*v_mmm + 1];
    double tree_ymax = connectivity->vertices[3*v_ppp + 1];
#ifdef P4_TO_P8
    double tree_zmin = connectivity->vertices[3*v_mmm + 2];
    double tree_zmax = connectivity->vertices[3*v_ppp + 2];
#endif

    qnnn.d_0m0 = - qnnn.d_0p0 - (tree_ymax-tree_ymin)*(P4EST_QUADRANT_LEN(quad_tmp->level) / (double) P4EST_ROOT_LEN);
    qnnn.node_0m0_mm = nodes->local_nodes[P4EST_CHILDREN*quad_tmp_idx + dir::v_mpm];
    qnnn.node_0m0_pm = nodes->local_nodes[P4EST_CHILDREN*quad_tmp_idx + dir::v_ppm];
#ifdef P4_TO_P8
    qnnn.node_0m0_mp = nodes->local_nodes[P4EST_CHILDREN*quad_tmp_idx + dir::v_mpp];
    qnnn.node_0m0_pp = nodes->local_nodes[P4EST_CHILDREN*quad_tmp_idx + dir::v_ppp];
#endif

    double qx = (tree_xmax-tree_xmin)*(quad_tmp->x / (double) P4EST_ROOT_LEN) + tree_xmin;
#ifdef P4_TO_P8
    double qz = (tree_zmax-tree_zmin)*(quad_tmp->z / (double) P4EST_ROOT_LEN) + tree_zmin;
#endif
    double qh = P4EST_QUADRANT_LEN(quad_tmp->level) / (double) P4EST_ROOT_LEN;

    qnnn.d_0m0_m0 = ((fabs(x - qx) > (tree_xmax-tree_xmin)*((double) P4EST_QUADRANT_LEN(P4EST_MAXLEVEL))/((double) P4EST_ROOT_LEN))? (x - qx) : 0.0);
    if(periodic[0] && x < qx-(tree_xmax-tree_xmin)*qh/4.0)
      qnnn.d_0m0_m0 = ((fabs(qnnn.d_0m0_m0 + (xmax-xmin)) > (tree_xmax-tree_xmin)*((double) P4EST_QUADRANT_LEN(P4EST_MAXLEVEL))/((double) P4EST_ROOT_LEN))? (qnnn.d_0m0_m0 + (xmax-xmin)) : 0.0);
    qnnn.d_0m0_p0 = ((fabs((tree_xmax-tree_xmin)*qh - qnnn.d_0m0_m0) > (tree_xmax-tree_xmin)*((double) P4EST_QUADRANT_LEN(P4EST_MAXLEVEL))/((double) P4EST_ROOT_LEN))? ((tree_xmax-tree_xmin)*qh - qnnn.d_0m0_m0):0.0);
#ifdef P4_TO_P8
    qnnn.d_0m0_0m = ((fabs(z - qz) > (tree_zmax-tree_zmin)*((double) P4EST_QUADRANT_LEN(P4EST_MAXLEVEL))/((double) P4EST_ROOT_LEN))? (z - qz) : 0.0);
    if(periodic[2] && z < qz-(tree_zmax-tree_zmin)*qh/4.0)
      qnnn.d_0m0_0m = ((fabs(qnnn.d_0m0_0m + (zmax-zmin)) > (tree_zmax-tree_zmin)*((double) P4EST_QUADRANT_LEN(P4EST_MAXLEVEL))/((double) P4EST_ROOT_LEN))? (qnnn.d_0m0_0m + (zmax-zmin)) : 0.0);
    qnnn.d_0m0_0p = ((fabs((tree_zmax-tree_zmin)*qh - qnnn.d_0m0_0m) > (tree_zmax-tree_zmin)*((double) P4EST_QUADRANT_LEN(P4EST_MAXLEVEL))/((double) P4EST_ROOT_LEN))? ((tree_zmax-tree_zmin)*qh - qnnn.d_0m0_0m): 0.0);
#endif
  }

  /* correcting for wall in the 0p0 direction */
#ifdef P4_TO_P8
  if(quad_mpm==&root && quad_ppm==&root && quad_mpp==&root && quad_ppp==&root)
#else
  if(quad_mpm==&root && quad_ppm==&root)
#endif
  {
    /* fetch the second order neighbor to the right */
    p4est_locidx_t node_tmp_idx;
    p4est_locidx_t quad_tmp_idx;
    p4est_topidx_t tree_tmp_idx;
    short ci = -1, cj = -1;
#ifdef P4_TO_P8
    short ck = -1;
#endif

    p4est_quadrant_t *quad_min     = &root;
    p4est_locidx_t    quad_min_idx = NOT_A_VALID_QUADRANT;

    if (quad_min->level < quad_mmm->level) {
      quad_min = quad_mmm; quad_min_idx = quad_mmm_idx; ci = -1;
#ifdef P4_TO_P8
      ck = -1;
#endif
    }
    if (quad_min->level < quad_pmm->level) {
      quad_min = quad_pmm; quad_min_idx = quad_pmm_idx; ci =  1;
#ifdef P4_TO_P8
      ck = -1;
#endif
    }
#ifdef P4_TO_P8
    if (quad_min->level < quad_mmp->level)
    { quad_min = quad_mmp; quad_min_idx = quad_mmp_idx; ci = -1; ck =  1; }
    if (quad_min->level < quad_pmp->level)
    { quad_min = quad_pmp; quad_min_idx = quad_pmp_idx; ci =  1; ck =  1; }
#endif

#ifdef CASL_THROWS
    if (quad_min_idx == NOT_A_VALID_QUADRANT)
      throw std::runtime_error("[ERROR]: could not find a neighboring cell in the 0m0 direction when correcting for wall in 0p0 direction."
                               " This is either a bug in 'my_p4est_hierarchy_t' or that the entire p4est is a single cell!");
#endif

    const bool di = ci != 1;
    const bool dj = 0;
#ifdef P4_TO_P8
    const bool dk = ck != 1;
#else
    const bool dk = 0;
#endif

    node_tmp_idx = nodes->local_nodes[P4EST_CHILDREN*quad_min_idx + 4*dk+2*dj+di];
#ifdef P4_TO_P8
    find_neighbor_cell_of_node( node_tmp_idx, ci, cj, ck, quad_tmp_idx, tree_tmp_idx ); if (quad_tmp_idx == NOT_A_P4EST_QUADRANT) return true;
#else
    find_neighbor_cell_of_node( node_tmp_idx, ci, cj,     quad_tmp_idx, tree_tmp_idx ); if (quad_tmp_idx == NOT_A_P4EST_QUADRANT) return true;
#endif

    p4est_quadrant_t *quad_tmp;
    if(quad_tmp_idx < p4est->local_num_quadrants)
    {
      p4est_tree_t *tree_tmp = (p4est_tree_t*)sc_array_index(p4est->trees,tree_tmp_idx);
      quad_tmp = (p4est_quadrant_t*)sc_array_index(&tree_tmp->quadrants,quad_tmp_idx-tree_tmp->quadrants_offset);
    }
    else
      quad_tmp = (p4est_quadrant_t*)sc_array_index(&ghost->ghosts,quad_tmp_idx-p4est->local_num_quadrants);

    p4est_topidx_t v_mmm = connectivity->tree_to_vertex[P4EST_CHILDREN*tree_tmp_idx + 0];
    p4est_topidx_t v_ppp = connectivity->tree_to_vertex[P4EST_CHILDREN*tree_tmp_idx + P4EST_CHILDREN-1];
    double tree_xmin = connectivity->vertices[3*v_mmm + 0];
    double tree_xmax = connectivity->vertices[3*v_ppp + 0];
    double tree_ymin = connectivity->vertices[3*v_mmm + 1];
    double tree_ymax = connectivity->vertices[3*v_ppp + 1];
#ifdef P4_TO_P8
    double tree_zmin = connectivity->vertices[3*v_mmm + 2];
    double tree_zmax = connectivity->vertices[3*v_ppp + 2];
#endif

    qnnn.d_0p0 = - qnnn.d_0m0 - (tree_ymax-tree_ymin)*(P4EST_QUADRANT_LEN(quad_tmp->level) / (double) P4EST_ROOT_LEN);
    qnnn.node_0p0_mm = nodes->local_nodes[P4EST_CHILDREN*quad_tmp_idx + dir::v_mmm];
    qnnn.node_0p0_pm = nodes->local_nodes[P4EST_CHILDREN*quad_tmp_idx + dir::v_pmm];
#ifdef P4_TO_P8
    qnnn.node_0p0_mp = nodes->local_nodes[P4EST_CHILDREN*quad_tmp_idx + dir::v_mmp];
    qnnn.node_0p0_pp = nodes->local_nodes[P4EST_CHILDREN*quad_tmp_idx + dir::v_pmp];
#endif

    double qx = (tree_xmax-tree_xmin)*(quad_tmp->x / (double) P4EST_ROOT_LEN) + tree_xmin;
#ifdef P4_TO_P8
    double qz = (tree_zmax-tree_zmin)*(quad_tmp->z / (double) P4EST_ROOT_LEN) + tree_zmin;
#endif
    double qh = P4EST_QUADRANT_LEN(quad_tmp->level) / (double) P4EST_ROOT_LEN;

    qnnn.d_0p0_m0 = ((fabs(x - qx) > (tree_xmax-tree_xmin)*((double) P4EST_QUADRANT_LEN(P4EST_MAXLEVEL))/((double) P4EST_ROOT_LEN))? (x - qx) : 0.0);
    if(periodic[0] && x < qx-(tree_xmax-tree_xmin)*qh/4.0)
      qnnn.d_0p0_m0 = ((fabs(qnnn.d_0p0_m0 + (xmax-xmin)) > (tree_xmax-tree_xmin)*((double) P4EST_QUADRANT_LEN(P4EST_MAXLEVEL))/((double) P4EST_ROOT_LEN))? (qnnn.d_0p0_m0 + (xmax-xmin)) : 0.0);
    qnnn.d_0p0_p0 = ((fabs((tree_xmax-tree_xmin)*qh - qnnn.d_0p0_m0) > (tree_xmax-tree_xmin)*((double) P4EST_QUADRANT_LEN(P4EST_MAXLEVEL))/((double) P4EST_ROOT_LEN))? ((tree_xmax-tree_xmin)*qh - qnnn.d_0p0_m0) : 0.0);
#ifdef P4_TO_P8
    qnnn.d_0p0_0m = ((fabs(z - qz) > (tree_zmax-tree_zmin)*((double) P4EST_QUADRANT_LEN(P4EST_MAXLEVEL))/((double) P4EST_ROOT_LEN))? (z - qz) : 0.0);
    if(periodic[2] && z < qz-(tree_zmax-tree_zmin)*qh/4.0)
      qnnn.d_0p0_0m = ((fabs(qnnn.d_0p0_0m + (zmax-zmin)) > (tree_zmax-tree_zmin)*((double) P4EST_QUADRANT_LEN(P4EST_MAXLEVEL))/((double) P4EST_ROOT_LEN))? (qnnn.d_0p0_0m + (zmax-zmin)) : 0.0);
    qnnn.d_0p0_0p = ((fabs((tree_zmax-tree_zmin)*qh - qnnn.d_0p0_0m) > (tree_zmax-tree_zmin)*((double) P4EST_QUADRANT_LEN(P4EST_MAXLEVEL))/((double) P4EST_ROOT_LEN))? ((tree_zmax-tree_zmin)*qh - qnnn.d_0p0_0m): 0.0);
#endif
  }

#ifdef P4_TO_P8
  /* correcting for wall in the 00m direction  (Only in 3D) */
  if(quad_mmm==&root && quad_pmm==&root && quad_mpm==&root && quad_ppm==&root)
  {
    /* fetch the second order neighbor to the right */
    p4est_locidx_t node_tmp_idx;
    p4est_locidx_t quad_tmp_idx;
    p4est_topidx_t tree_tmp_idx;
    short ci = -1, cj = -1, ck = 1;

    p4est_quadrant_t *quad_min     = &root;
    p4est_locidx_t    quad_min_idx = NOT_A_VALID_QUADRANT;

    if (quad_min->level < quad_mmp->level)
    { quad_min = quad_mmp; quad_min_idx = quad_mmp_idx; ci = -1; cj = -1; }
    if (quad_min->level < quad_pmp->level)
    { quad_min = quad_pmp; quad_min_idx = quad_pmp_idx; ci =  1; cj = -1; }
    if (quad_min->level < quad_mpp->level)
    { quad_min = quad_mpp; quad_min_idx = quad_mpp_idx; ci = -1; cj =  1; }
    if (quad_min->level < quad_ppp->level)
    { quad_min = quad_ppp; quad_min_idx = quad_ppp_idx; ci =  1; cj =  1; }

#ifdef CASL_THROWS
    if (quad_min_idx == NOT_A_VALID_QUADRANT)
      throw std::runtime_error("[ERROR]: could not find a neighboring cell in the 00p direction when correcting for wall in 00m direction."
                               " This is either a bug in 'my_p4est_hierarchy_t' or that the entire p4est is a single cell!");
#endif

    const bool di = ci != 1;
    const bool dj = cj != 1;
    const bool dk = 1;

    node_tmp_idx = nodes->local_nodes[P4EST_CHILDREN*quad_min_idx + 4*dk+2*dj+di];
    find_neighbor_cell_of_node( node_tmp_idx, ci, cj, ck, quad_tmp_idx, tree_tmp_idx ); if (quad_tmp_idx == NOT_A_P4EST_QUADRANT) return true;

    p4est_quadrant_t *quad_tmp;
    if(quad_tmp_idx < p4est->local_num_quadrants)
    {
      p4est_tree_t *tree_tmp = (p4est_tree_t*)sc_array_index(p4est->trees,tree_tmp_idx);
      quad_tmp = (p4est_quadrant_t*)sc_array_index(&tree_tmp->quadrants,quad_tmp_idx-tree_tmp->quadrants_offset);
    }
    else
      quad_tmp = (p4est_quadrant_t*)sc_array_index(&ghost->ghosts,quad_tmp_idx-p4est->local_num_quadrants);

    p4est_topidx_t v_mmm = connectivity->tree_to_vertex[P4EST_CHILDREN*tree_tmp_idx + 0];
    p4est_topidx_t v_ppp = connectivity->tree_to_vertex[P4EST_CHILDREN*tree_tmp_idx + P4EST_CHILDREN-1];
    double tree_xmin = connectivity->vertices[3*v_mmm + 0];
    double tree_xmax = connectivity->vertices[3*v_ppp + 0];
    double tree_ymin = connectivity->vertices[3*v_mmm + 1];
    double tree_ymax = connectivity->vertices[3*v_ppp + 1];
    double tree_zmin = connectivity->vertices[3*v_mmm + 2];
    double tree_zmax = connectivity->vertices[3*v_ppp + 2];

    qnnn.d_00m = - qnnn.d_00p - (tree_zmax-tree_zmin)*(P4EST_QUADRANT_LEN(quad_tmp->level) / (double) P4EST_ROOT_LEN);
    qnnn.node_00m_mm = nodes->local_nodes[P4EST_CHILDREN*quad_tmp_idx + dir::v_mmp];
    qnnn.node_00m_pm = nodes->local_nodes[P4EST_CHILDREN*quad_tmp_idx + dir::v_pmp];
    qnnn.node_00m_mp = nodes->local_nodes[P4EST_CHILDREN*quad_tmp_idx + dir::v_mpp];
    qnnn.node_00m_pp = nodes->local_nodes[P4EST_CHILDREN*quad_tmp_idx + dir::v_ppp];

    double qx = (tree_xmax-tree_xmin)*(quad_tmp->x / (double) P4EST_ROOT_LEN) + tree_xmin;
    double qy = (tree_ymax-tree_ymin)*(quad_tmp->y / (double) P4EST_ROOT_LEN) + tree_ymin;
    double qh = P4EST_QUADRANT_LEN(quad_tmp->level) / (double) P4EST_ROOT_LEN;

    qnnn.d_00m_m0 = ((fabs(x - qx) > (tree_xmax-tree_xmin)*((double) P4EST_QUADRANT_LEN(P4EST_MAXLEVEL))/((double) P4EST_ROOT_LEN))? (x - qx) : 0.0);
    if(periodic[0] && x < qx-(tree_xmax-tree_xmin)*qh/4.0)
      qnnn.d_00m_m0 = ((fabs(qnnn.d_00m_m0 + (xmax-xmin)) > (tree_xmax-tree_xmin)*((double) P4EST_QUADRANT_LEN(P4EST_MAXLEVEL))/((double) P4EST_ROOT_LEN))? (qnnn.d_00m_m0 + (xmax-xmin)) : 0.0);
    qnnn.d_00m_p0 = ((fabs((tree_xmax-tree_xmin)*qh - qnnn.d_00m_m0) > (tree_xmax-tree_xmin)*((double) P4EST_QUADRANT_LEN(P4EST_MAXLEVEL))/((double) P4EST_ROOT_LEN))? ((tree_xmax-tree_xmin)*qh - qnnn.d_00m_m0) : 0.0);
    qnnn.d_00m_0m = ((fabs(y - qy) > (tree_ymax-tree_ymin)*((double) P4EST_QUADRANT_LEN(P4EST_MAXLEVEL))/((double) P4EST_ROOT_LEN))? (y - qy) : 0.0);
    if(periodic[1] && y < qy-(tree_ymax-tree_ymin)*qh/4.0)
      qnnn.d_00m_0m = ((fabs(qnnn.d_00m_0m + (ymax-ymin)) > (tree_ymax-tree_ymin)*((double) P4EST_QUADRANT_LEN(P4EST_MAXLEVEL))/((double) P4EST_ROOT_LEN))? (qnnn.d_00m_0m + (ymax-ymin)) : 0.0);
    qnnn.d_00m_0p = ((fabs((tree_ymax-tree_ymin)*qh - qnnn.d_00m_0m) > (tree_ymax-tree_ymin)*((double) P4EST_QUADRANT_LEN(P4EST_MAXLEVEL))/((double) P4EST_ROOT_LEN))? ((tree_ymax-tree_ymin)*qh - qnnn.d_00m_0m) : 0.0);
  }

  /* correcting for wall in the 00p direction  (Only in 3D) */
  if(quad_mmp==&root && quad_pmp==&root && quad_mpp==&root && quad_ppp==&root)
  {
    /* fetch the second order neighbor to the right */
    p4est_locidx_t node_tmp_idx;
    p4est_locidx_t quad_tmp_idx;
    p4est_topidx_t tree_tmp_idx;
    short ci = -1, cj = -1, ck = -1;

    p4est_quadrant_t *quad_min     = &root;
    p4est_locidx_t    quad_min_idx = NOT_A_VALID_QUADRANT;

    if (quad_min->level < quad_mmm->level)
    { quad_min = quad_mmm; quad_min_idx = quad_mmm_idx; ci = -1; cj = -1; }
    if (quad_min->level < quad_pmm->level)
    { quad_min = quad_pmm; quad_min_idx = quad_pmm_idx; ci =  1; cj = -1; }
    if (quad_min->level < quad_mpm->level)
    { quad_min = quad_mpm; quad_min_idx = quad_mpm_idx; ci = -1; cj =  1; }
    if (quad_min->level < quad_ppm->level)
    { quad_min = quad_ppm; quad_min_idx = quad_ppm_idx; ci =  1; cj =  1; }

#ifdef CASL_THROWS
    if (quad_min_idx == NOT_A_VALID_QUADRANT)
      throw std::runtime_error("[ERROR]: could not find a neighboring cell in the 00m direction when correcting for wall in 00p direction."
                               " This is either a bug in 'my_p4est_hierarchy_t' or that the entire p4est is a single cell!");
#endif

    const bool di = ci != 1;
    const bool dj = cj != 1;
    const bool dk = 0;

    node_tmp_idx = nodes->local_nodes[P4EST_CHILDREN*quad_min_idx + 4*dk+2*dj+di];
    find_neighbor_cell_of_node( node_tmp_idx, ci, cj, ck, quad_tmp_idx, tree_tmp_idx ); if (quad_tmp_idx == NOT_A_P4EST_QUADRANT) return true;

    p4est_quadrant_t *quad_tmp;
    if(quad_tmp_idx < p4est->local_num_quadrants)
    {
      p4est_tree_t *tree_tmp = (p4est_tree_t*)sc_array_index(p4est->trees,tree_tmp_idx);
      quad_tmp = (p4est_quadrant_t*)sc_array_index(&tree_tmp->quadrants,quad_tmp_idx-tree_tmp->quadrants_offset);
    }
    else
      quad_tmp = (p4est_quadrant_t*)sc_array_index(&ghost->ghosts,quad_tmp_idx-p4est->local_num_quadrants);

    p4est_topidx_t v_mmm = connectivity->tree_to_vertex[P4EST_CHILDREN*tree_tmp_idx + 0];
    p4est_topidx_t v_ppp = connectivity->tree_to_vertex[P4EST_CHILDREN*tree_tmp_idx + P4EST_CHILDREN-1];
    double tree_xmin = connectivity->vertices[3*v_mmm + 0];
    double tree_xmax = connectivity->vertices[3*v_ppp + 0];
    double tree_ymin = connectivity->vertices[3*v_mmm + 1];
    double tree_ymax = connectivity->vertices[3*v_ppp + 1];
    double tree_zmin = connectivity->vertices[3*v_mmm + 2];
    double tree_zmax = connectivity->vertices[3*v_ppp + 2];

    qnnn.d_00p = - qnnn.d_00m - (tree_zmax-tree_zmin)*(P4EST_QUADRANT_LEN(quad_tmp->level) / (double) P4EST_ROOT_LEN);
    qnnn.node_00p_mm = nodes->local_nodes[P4EST_CHILDREN*quad_tmp_idx + dir::v_mmm];
    qnnn.node_00p_pm = nodes->local_nodes[P4EST_CHILDREN*quad_tmp_idx + dir::v_pmm];
    qnnn.node_00p_mp = nodes->local_nodes[P4EST_CHILDREN*quad_tmp_idx + dir::v_mpm];
    qnnn.node_00p_pp = nodes->local_nodes[P4EST_CHILDREN*quad_tmp_idx + dir::v_ppm];

    double qx = (tree_xmax-tree_xmin)*(quad_tmp->x / (double) P4EST_ROOT_LEN) + tree_xmin;
    double qy = (tree_ymax-tree_ymin)*(quad_tmp->y / (double) P4EST_ROOT_LEN) + tree_ymin;
    double qh = P4EST_QUADRANT_LEN(quad_tmp->level) / (double) P4EST_ROOT_LEN;

    qnnn.d_00p_m0 = ((fabs(x - qx) > (tree_xmax-tree_xmin)*((double) P4EST_QUADRANT_LEN(P4EST_MAXLEVEL))/((double) P4EST_ROOT_LEN))? (x - qx) : 0.0);
    if(periodic[0] && x < qx-(tree_xmax-tree_xmin)*qh/4.0)
      qnnn.d_00p_m0 = ((fabs(qnnn.d_00p_m0 + (xmax-xmin)) > (tree_xmax-tree_xmin)*((double) P4EST_QUADRANT_LEN(P4EST_MAXLEVEL))/((double) P4EST_ROOT_LEN))? (qnnn.d_00p_m0 + (xmax-xmin)) : 0.0);
    qnnn.d_00p_p0 = ((fabs((tree_xmax-tree_xmin)*qh - qnnn.d_00p_m0) > (tree_xmax-tree_xmin)*((double) P4EST_QUADRANT_LEN(P4EST_MAXLEVEL))/((double) P4EST_ROOT_LEN))? ((tree_xmax-tree_xmin)*qh - qnnn.d_00p_m0):0.0);
    qnnn.d_00p_0m = ((fabs(y - qy) > (tree_ymax-tree_ymin)*((double) P4EST_QUADRANT_LEN(P4EST_MAXLEVEL))/((double) P4EST_ROOT_LEN))? (y - qy) : 0.0);
    if(periodic[1] && y < qy-(tree_ymax-tree_ymin)*qh/4.0)
      qnnn.d_00p_0m = ((fabs(qnnn.d_00p_0m + (ymax-ymin)) > (tree_ymax-tree_ymin)*((double) P4EST_QUADRANT_LEN(P4EST_MAXLEVEL))/((double) P4EST_ROOT_LEN))? (qnnn.d_00p_0m + (ymax-ymin)) : 0.0);
    qnnn.d_00p_0p = ((fabs((tree_ymax-tree_ymin)*qh - qnnn.d_00p_0m) > (tree_ymax-tree_ymin)*((double) P4EST_QUADRANT_LEN(P4EST_MAXLEVEL))/((double) P4EST_ROOT_LEN))? ((tree_ymax-tree_ymin)*qh - qnnn.d_00p_0m): 0.0);
  }
#endif

  qnnn.inverse_d_max = MAX(qnnn.d_m00, qnnn.d_p00);
  qnnn.inverse_d_max = MAX(qnnn.inverse_d_max, qnnn.d_0m0, qnnn.d_0p0);
#ifdef P4_TO_P8
  qnnn.inverse_d_max = MAX(qnnn.inverse_d_max, qnnn.d_00m, qnnn.d_00p);
#endif
  qnnn.inverse_d_max = MAX(qnnn.inverse_d_max, qnnn.d_m00_m0, qnnn.d_m00_p0);
  qnnn.inverse_d_max = MAX(qnnn.inverse_d_max, qnnn.d_p00_m0, qnnn.d_p00_p0);
  qnnn.inverse_d_max = MAX(qnnn.inverse_d_max, qnnn.d_0m0_m0, qnnn.d_0m0_p0);
  qnnn.inverse_d_max = MAX(qnnn.inverse_d_max, qnnn.d_0p0_m0, qnnn.d_0p0_p0);
#ifdef P4_TO_P8
  qnnn.inverse_d_max = MAX(qnnn.inverse_d_max, qnnn.d_m00_0m, qnnn.d_m00_0p);
  qnnn.inverse_d_max = MAX(qnnn.inverse_d_max, qnnn.d_p00_0m, qnnn.d_p00_0p);
  qnnn.inverse_d_max = MAX(qnnn.inverse_d_max, qnnn.d_0m0_0m, qnnn.d_0m0_0p);
  qnnn.inverse_d_max = MAX(qnnn.inverse_d_max, qnnn.d_0p0_0m, qnnn.d_0p0_0p);
  qnnn.inverse_d_max = MAX(qnnn.inverse_d_max, qnnn.d_00m_m0, qnnn.d_00m_p0);
  qnnn.inverse_d_max = MAX(qnnn.inverse_d_max, qnnn.d_00m_0m, qnnn.d_00p_0p);
  qnnn.inverse_d_max = MAX(qnnn.inverse_d_max, qnnn.d_00p_m0, qnnn.d_00p_p0);
  qnnn.inverse_d_max = MAX(qnnn.inverse_d_max, qnnn.d_00p_0m, qnnn.d_00p_0p);
#endif
  qnnn.inverse_d_max = 1.0/qnnn.inverse_d_max;

  /*
  if(set_and_store_linear_interpolators)
    qnnn.set_and_store_linear_interpolators();
  if(set_and_store_second_derivatives_operators)
    qnnn.set_and_store_second_derivative_operators();
  if(set_and_store_gradient_operator)
    qnnn.set_and_store_gradient_operator();
  if(set_and_store_quadratic_interpolators)
    qnnn.set_and_store_quadratic_interpolators();
  */

  return false;
}

#ifdef P4_TO_P8
void my_p4est_node_neighbors_t::find_neighbor_cell_of_node( p4est_locidx_t n, char i, char j, char k, p4est_locidx_t& quad, p4est_topidx_t& nb_tree_idx ) const
{
  // make a local copy of the current node structure
  p4est_indep_t node_struct = *(p4est_indep_t *)sc_array_index(&nodes->indep_nodes, n);
  p4est_indep_t *node = &node_struct;
  p4est_node_unclamp((p4est_quadrant_t*)node);

  p4est_connectivity_t *connectivity = p4est->connectivity;

  p4est_topidx_t tree_idx = node->p.piggy3.which_tree;
  nb_tree_idx = tree_idx;

  p4est_qcoord_t x_perturb = node->x+i;
  p4est_qcoord_t y_perturb = node->y+j;
  p4est_qcoord_t z_perturb = node->z+k;

  /* There are 26 special cases for a tree in 3D. These are:
   * 8  corners
   * 12 edges
   * 6  faces
   */

  /* corners: we could have done this in a smarter way but to keep things similar
   * to 2D we decompose the movement into three separate moves. For instance, if
   * one is interested in neighboring tree in the mpm direction, we first find the
   * neighborig in the m00, then 0p0, and finally 00m directions.
   */
  /* 0 - mmm */
  if(node->x == 0 && node->y == 0 && node->z == 0 &&
     i == -1      && j == -1      && k == -1)
  {
    p4est_topidx_t tmp_tree_idx[3];
    nb_tree_idx = tmp_tree_idx[0] = connectivity->tree_to_tree[P4EST_FACES*tree_idx        + dir::f_m00]; // m00
    if(!periodic[0] && tmp_tree_idx[0] == tree_idx)        { quad = NOT_A_VALID_QUADRANT; return; }
    nb_tree_idx = tmp_tree_idx[1] = connectivity->tree_to_tree[P4EST_FACES*tmp_tree_idx[0] + dir::f_0m0]; // 0m0
    if(!periodic[1] && tmp_tree_idx[1] == tmp_tree_idx[0]) { quad = NOT_A_VALID_QUADRANT; return; }
    nb_tree_idx = tmp_tree_idx[2] = connectivity->tree_to_tree[P4EST_FACES*tmp_tree_idx[1] + dir::f_00m]; // 00m
    if(!periodic[2] && tmp_tree_idx[2] == tmp_tree_idx[1]) { quad = NOT_A_VALID_QUADRANT; return; }

    x_perturb = P4EST_ROOT_LEN - 1;
    y_perturb = P4EST_ROOT_LEN - 1;
    z_perturb = P4EST_ROOT_LEN - 1;
  }
  /* 1 - pmm */
  else if(node->x == P4EST_ROOT_LEN && node->y == 0 && node->z == 0 &&
          i ==  1                   && j == -1      && k == -1)
  {
    p4est_topidx_t tmp_tree_idx[3];
    nb_tree_idx = tmp_tree_idx[0] = connectivity->tree_to_tree[P4EST_FACES*tree_idx        + dir::f_p00]; // p00
    if(!periodic[0] && tmp_tree_idx[0] == tree_idx)        { quad = NOT_A_VALID_QUADRANT; return; }
    nb_tree_idx = tmp_tree_idx[1] = connectivity->tree_to_tree[P4EST_FACES*tmp_tree_idx[0] + dir::f_0m0]; // 0m0
    if(!periodic[1] && tmp_tree_idx[1] == tmp_tree_idx[0]) { quad = NOT_A_VALID_QUADRANT; return; }
    nb_tree_idx = tmp_tree_idx[2] = connectivity->tree_to_tree[P4EST_FACES*tmp_tree_idx[1] + dir::f_00m]; // 00m
    if(!periodic[2] && tmp_tree_idx[2] == tmp_tree_idx[1]) { quad = NOT_A_VALID_QUADRANT; return; }

    x_perturb = 1;
    y_perturb = P4EST_ROOT_LEN - 1;
    z_perturb = P4EST_ROOT_LEN - 1;
  }
  /* 2 - mpm */
  else if(node->x == 0 && node->y == P4EST_ROOT_LEN && node->z == 0 &&
          i == -1      && j ==  1                   && k == -1)
  {
    p4est_topidx_t tmp_tree_idx[3];
    nb_tree_idx = tmp_tree_idx[0] = connectivity->tree_to_tree[P4EST_FACES*tree_idx        + dir::f_m00]; // m00
    if(!periodic[0] && tmp_tree_idx[0] == tree_idx)        { quad = NOT_A_VALID_QUADRANT; return; }
    nb_tree_idx = tmp_tree_idx[1] = connectivity->tree_to_tree[P4EST_FACES*tmp_tree_idx[0] + dir::f_0p0]; // 0p0
    if(!periodic[1] && tmp_tree_idx[1] == tmp_tree_idx[0]) { quad = NOT_A_VALID_QUADRANT; return; }
    nb_tree_idx = tmp_tree_idx[2] = connectivity->tree_to_tree[P4EST_FACES*tmp_tree_idx[1] + dir::f_00m]; // 00m
    if(!periodic[2] && tmp_tree_idx[2] == tmp_tree_idx[1]) { quad = NOT_A_VALID_QUADRANT; return; }

    x_perturb = P4EST_ROOT_LEN - 1;
    y_perturb = 1;
    z_perturb = P4EST_ROOT_LEN - 1;
  }
  /* 3 - ppm */
  else if(node->x == P4EST_ROOT_LEN && node->y == P4EST_ROOT_LEN && node->z == 0 &&
          i ==  1                   && j ==  1                   && k == -1)
  {
    p4est_topidx_t tmp_tree_idx[3];
    nb_tree_idx = tmp_tree_idx[0] = connectivity->tree_to_tree[P4EST_FACES*tree_idx        + dir::f_p00]; // p00
    if(!periodic[0] && tmp_tree_idx[0] == tree_idx)        { quad = NOT_A_VALID_QUADRANT; return; }
    nb_tree_idx = tmp_tree_idx[1] = connectivity->tree_to_tree[P4EST_FACES*tmp_tree_idx[0] + dir::f_0p0]; // 0p0
    if(!periodic[1] && tmp_tree_idx[1] == tmp_tree_idx[0]) { quad = NOT_A_VALID_QUADRANT; return; }
    nb_tree_idx = tmp_tree_idx[2] = connectivity->tree_to_tree[P4EST_FACES*tmp_tree_idx[1] + dir::f_00m]; // 00m
    if(!periodic[2] && tmp_tree_idx[2] == tmp_tree_idx[1]) { quad = NOT_A_VALID_QUADRANT; return; }

    x_perturb = 1;
    y_perturb = 1;
    z_perturb = P4EST_ROOT_LEN - 1;
  }
  /* 4 - mmp */
  else if(node->x == 0 && node->y == 0 && node->z == P4EST_ROOT_LEN &&
          i == -1      && j == -1      && k ==  1)
  {
    p4est_topidx_t tmp_tree_idx[3];
    nb_tree_idx = tmp_tree_idx[0] = connectivity->tree_to_tree[P4EST_FACES*tree_idx        + dir::f_m00]; // m00
    if(!periodic[0] && tmp_tree_idx[0] == tree_idx)        { quad = NOT_A_VALID_QUADRANT; return; }
    nb_tree_idx = tmp_tree_idx[1] = connectivity->tree_to_tree[P4EST_FACES*tmp_tree_idx[0] + dir::f_0m0]; // 0m0
    if(!periodic[1] && tmp_tree_idx[1] == tmp_tree_idx[0]) { quad = NOT_A_VALID_QUADRANT; return; }
    nb_tree_idx = tmp_tree_idx[2] = connectivity->tree_to_tree[P4EST_FACES*tmp_tree_idx[1] + dir::f_00p]; // 00p
    if(!periodic[2] && tmp_tree_idx[2] == tmp_tree_idx[1]) { quad = NOT_A_VALID_QUADRANT; return; }

    x_perturb = P4EST_ROOT_LEN - 1;
    y_perturb = P4EST_ROOT_LEN - 1;
    z_perturb = 1;
  }
  /* 5 - pmp */
  else if(node->x == P4EST_ROOT_LEN && node->y == 0 && node->z == P4EST_ROOT_LEN &&
          i ==  1                   && j == -1      && k ==  1)
  {
    p4est_topidx_t tmp_tree_idx[3];
    nb_tree_idx = tmp_tree_idx[0] = connectivity->tree_to_tree[P4EST_FACES*tree_idx        + dir::f_p00]; // p00
    if(!periodic[0] && tmp_tree_idx[0] == tree_idx)        { quad = NOT_A_VALID_QUADRANT; return; }
    nb_tree_idx = tmp_tree_idx[1] = connectivity->tree_to_tree[P4EST_FACES*tmp_tree_idx[0] + dir::f_0m0]; // 0m0
    if(!periodic[1] && tmp_tree_idx[1] == tmp_tree_idx[0]) { quad = NOT_A_VALID_QUADRANT; return; }
    nb_tree_idx = tmp_tree_idx[2] = connectivity->tree_to_tree[P4EST_FACES*tmp_tree_idx[1] + dir::f_00p]; // 00p
    if(!periodic[2] && tmp_tree_idx[2] == tmp_tree_idx[1]) { quad = NOT_A_VALID_QUADRANT; return; }

    x_perturb = 1;
    y_perturb = P4EST_ROOT_LEN - 1;
    z_perturb = 1;
  }
  /* 6 - mpp */
  else if(node->x == 0 && node->y == P4EST_ROOT_LEN && node->z == P4EST_ROOT_LEN &&
          i == -1      && j ==  1                   && k ==  1)
  {
    p4est_topidx_t tmp_tree_idx[3];
    nb_tree_idx = tmp_tree_idx[0] = connectivity->tree_to_tree[P4EST_FACES*tree_idx        + dir::f_m00]; // m00
    if(!periodic[0] && tmp_tree_idx[0] == tree_idx)        { quad = NOT_A_VALID_QUADRANT; return; }
    nb_tree_idx = tmp_tree_idx[1] = connectivity->tree_to_tree[P4EST_FACES*tmp_tree_idx[0] + dir::f_0p0]; // 0p0
    if(!periodic[1] && tmp_tree_idx[1] == tmp_tree_idx[0]) { quad = NOT_A_VALID_QUADRANT; return; }
    nb_tree_idx = tmp_tree_idx[2] = connectivity->tree_to_tree[P4EST_FACES*tmp_tree_idx[1] + dir::f_00p]; // 00p
    if(!periodic[2] && tmp_tree_idx[2] == tmp_tree_idx[1]) { quad = NOT_A_VALID_QUADRANT; return; }

    x_perturb = P4EST_ROOT_LEN - 1;
    y_perturb = 1;
    z_perturb = 1;
  }
  /* 7 - ppp */
  else if(node->x == P4EST_ROOT_LEN && node->y == P4EST_ROOT_LEN && node->z == P4EST_ROOT_LEN &&
          i ==  1                   && j ==  1                   && k ==  1)
  {
    p4est_topidx_t tmp_tree_idx[3];
    nb_tree_idx = tmp_tree_idx[0] = connectivity->tree_to_tree[P4EST_FACES*tree_idx        + dir::f_p00]; // p00
    if(!periodic[0] && tmp_tree_idx[0] == tree_idx)        { quad = NOT_A_VALID_QUADRANT; return; }
    nb_tree_idx = tmp_tree_idx[1] = connectivity->tree_to_tree[P4EST_FACES*tmp_tree_idx[0] + dir::f_0p0]; // 0p0
    if(!periodic[1] && tmp_tree_idx[1] == tmp_tree_idx[0]) { quad = NOT_A_VALID_QUADRANT; return; }
    nb_tree_idx = tmp_tree_idx[2] = connectivity->tree_to_tree[P4EST_FACES*tmp_tree_idx[1] + dir::f_00p]; // 00p
    if(!periodic[2] && tmp_tree_idx[2] == tmp_tree_idx[1]) { quad = NOT_A_VALID_QUADRANT; return; }

    x_perturb = 1;
    y_perturb = 1;
    z_perturb = 1;
  }

  /* Now check the edges of the tree where we use the same idea as before. Note
   * that here an edge is recognized by moving in only two directions. For instance
   * and edge movement of m0p requires movement first in m00 and next in the 00p
   * directions but is not concerned with movement in either 0m0 or 0p0 directions
   */
  /* 0 - mm0 */
  else if(node->x == 0 && node->y == 0 &&
          i == -1      && j == -1)
  {
    p4est_topidx_t tmp_tree_idx[2];
    nb_tree_idx = tmp_tree_idx[0] = connectivity->tree_to_tree[P4EST_FACES*tree_idx        + dir::f_m00]; // m00
    if(!periodic[0] && tmp_tree_idx[0] == tree_idx)        { quad = NOT_A_VALID_QUADRANT; return; }
    nb_tree_idx = tmp_tree_idx[1] = connectivity->tree_to_tree[P4EST_FACES*tmp_tree_idx[0] + dir::f_0m0]; // 0m0
    if(!periodic[1] && tmp_tree_idx[1] == tmp_tree_idx[0]) { quad = NOT_A_VALID_QUADRANT; return; }

    x_perturb = P4EST_ROOT_LEN - 1;
    y_perturb = P4EST_ROOT_LEN - 1;
  }
  /* 1 - pm0 */
  else if(node->x == P4EST_ROOT_LEN && node->y == 0 &&
          i ==  1                   && j == -1)
  {
    p4est_topidx_t tmp_tree_idx[2];
    nb_tree_idx = tmp_tree_idx[0] = connectivity->tree_to_tree[P4EST_FACES*tree_idx        + dir::f_p00]; // p00
    if(!periodic[0] && tmp_tree_idx[0] == tree_idx)        { quad = NOT_A_VALID_QUADRANT; return; }
    nb_tree_idx = tmp_tree_idx[1] = connectivity->tree_to_tree[P4EST_FACES*tmp_tree_idx[0] + dir::f_0m0]; // 0m0
    if(!periodic[1] && tmp_tree_idx[1] == tmp_tree_idx[0]) { quad = NOT_A_VALID_QUADRANT; return; }

    x_perturb = 1;
    y_perturb = P4EST_ROOT_LEN - 1;
  }
  /* 2 - mp0 */
  else if(node->x == 0 && node->y == P4EST_ROOT_LEN &&
          i == -1      && j ==  1)
  {
    p4est_topidx_t tmp_tree_idx[2];
    nb_tree_idx = tmp_tree_idx[0] = connectivity->tree_to_tree[P4EST_FACES*tree_idx        + dir::f_m00]; // m00
    if(!periodic[0] && tmp_tree_idx[0] == tree_idx)        { quad = NOT_A_VALID_QUADRANT; return; }
    nb_tree_idx = tmp_tree_idx[1] = connectivity->tree_to_tree[P4EST_FACES*tmp_tree_idx[0] + dir::f_0p0]; // 0p0
    if(!periodic[1] && tmp_tree_idx[1] == tmp_tree_idx[0]) { quad = NOT_A_VALID_QUADRANT; return; }

    x_perturb = P4EST_ROOT_LEN - 1;
    y_perturb = 1;
  }
  /* 3 - pp0 */
  else if(node->x == P4EST_ROOT_LEN && node->y == P4EST_ROOT_LEN &&
          i ==  1                   && j ==  1)
  {
    p4est_topidx_t tmp_tree_idx[2];
    nb_tree_idx = tmp_tree_idx[0] = connectivity->tree_to_tree[P4EST_FACES*tree_idx        + dir::f_p00]; // p00
    if(!periodic[0] && tmp_tree_idx[0] == tree_idx)        { quad = NOT_A_VALID_QUADRANT; return; }
    nb_tree_idx = tmp_tree_idx[1] = connectivity->tree_to_tree[P4EST_FACES*tmp_tree_idx[0] + dir::f_0p0]; // 0p0
    if(!periodic[1] && tmp_tree_idx[1] == tmp_tree_idx[0]) { quad = NOT_A_VALID_QUADRANT; return; }

    x_perturb = 1;
    y_perturb = 1;
  }
  /* 4 - m0m */
  else if(node->x == 0 && node->z == 0 &&
          i == -1      && k == -1)
  {
    p4est_topidx_t tmp_tree_idx[2];
    nb_tree_idx = tmp_tree_idx[0] = connectivity->tree_to_tree[P4EST_FACES*tree_idx        + dir::f_m00]; // m00
    if(!periodic[0] && tmp_tree_idx[0] == tree_idx)        { quad = NOT_A_VALID_QUADRANT; return; }
    nb_tree_idx = tmp_tree_idx[1] = connectivity->tree_to_tree[P4EST_FACES*tmp_tree_idx[0] + dir::f_00m]; // 00m
    if(!periodic[2] && tmp_tree_idx[1] == tmp_tree_idx[0]) { quad = NOT_A_VALID_QUADRANT; return; }

    x_perturb = P4EST_ROOT_LEN - 1;
    z_perturb = P4EST_ROOT_LEN - 1;
  }
  /* 5 - p0m */
  else if(node->x == P4EST_ROOT_LEN && node->z == 0 &&
          i ==  1                   && k == -1)
  {
    p4est_topidx_t tmp_tree_idx[2];
    nb_tree_idx = tmp_tree_idx[0] = connectivity->tree_to_tree[P4EST_FACES*tree_idx        + dir::f_p00]; // p00
    if(!periodic[0] && tmp_tree_idx[0] == tree_idx)        { quad = NOT_A_VALID_QUADRANT; return; }
    nb_tree_idx = tmp_tree_idx[1] = connectivity->tree_to_tree[P4EST_FACES*tmp_tree_idx[0] + dir::f_00m]; // 00m
    if(!periodic[2] && tmp_tree_idx[1] == tmp_tree_idx[0]) { quad = NOT_A_VALID_QUADRANT; return; }

    x_perturb = 1;
    z_perturb = P4EST_ROOT_LEN - 1;
  }
  /* 6 - m0p */
  else if(node->x == 0 && node->z == P4EST_ROOT_LEN &&
          i == -1      && k ==  1)
  {
    p4est_topidx_t tmp_tree_idx[2];
    nb_tree_idx = tmp_tree_idx[0] = connectivity->tree_to_tree[P4EST_FACES*tree_idx        + dir::f_m00]; // m00
    if(!periodic[0] && tmp_tree_idx[0] == tree_idx)        { quad = NOT_A_VALID_QUADRANT; return; }
    nb_tree_idx = tmp_tree_idx[1] = connectivity->tree_to_tree[P4EST_FACES*tmp_tree_idx[0] + dir::f_00p]; // 00p
    if(!periodic[2] && tmp_tree_idx[1] == tmp_tree_idx[0]) { quad = NOT_A_VALID_QUADRANT; return; }

    x_perturb = P4EST_ROOT_LEN - 1;
    z_perturb = 1;
  }
  /* 7 - p0p */
  else if(node->x == P4EST_ROOT_LEN && node->z == P4EST_ROOT_LEN &&
          i ==  1                   && k ==  1)
  {
    p4est_topidx_t tmp_tree_idx[2];
    nb_tree_idx = tmp_tree_idx[0] = connectivity->tree_to_tree[P4EST_FACES*tree_idx        + dir::f_p00]; // p00
    if(!periodic[0] && tmp_tree_idx[0] == tree_idx)        { quad = NOT_A_VALID_QUADRANT; return; }
    nb_tree_idx = tmp_tree_idx[1] = connectivity->tree_to_tree[P4EST_FACES*tmp_tree_idx[0] + dir::f_00p]; // 00p
    if(!periodic[2] && tmp_tree_idx[1] == tmp_tree_idx[0]) { quad = NOT_A_VALID_QUADRANT; return; }

    x_perturb = 1;
    z_perturb = 1;
  }
  /* 8 - 0mm */
  else if(node->y == 0 && node->z == 0 &&
          j == -1      && k == -1)
  {
    p4est_topidx_t tmp_tree_idx[2];
    nb_tree_idx = tmp_tree_idx[0] = connectivity->tree_to_tree[P4EST_FACES*tree_idx        + dir::f_0m0]; // 0m0
    if(!periodic[1] && tmp_tree_idx[0] == tree_idx)        { quad = NOT_A_VALID_QUADRANT; return; }
    nb_tree_idx = tmp_tree_idx[1] = connectivity->tree_to_tree[P4EST_FACES*tmp_tree_idx[0] + dir::f_00m]; // 00m
    if(!periodic[2] && tmp_tree_idx[1] == tmp_tree_idx[0]) { quad = NOT_A_VALID_QUADRANT; return; }

    y_perturb = P4EST_ROOT_LEN - 1;
    z_perturb = P4EST_ROOT_LEN - 1;
  }
  /* 9 - 0pm */
  else if(node->y == P4EST_ROOT_LEN && node->z == 0 &&
          j ==  1                   && k == -1)
  {
    p4est_topidx_t tmp_tree_idx[2];
    nb_tree_idx = tmp_tree_idx[0] = connectivity->tree_to_tree[P4EST_FACES*tree_idx        + dir::f_0p0]; // 0p0
    if(!periodic[1] && tmp_tree_idx[0] == tree_idx)        { quad = NOT_A_VALID_QUADRANT; return; }
    nb_tree_idx = tmp_tree_idx[1] = connectivity->tree_to_tree[P4EST_FACES*tmp_tree_idx[0] + dir::f_00m]; // 00m
    if(!periodic[2] && tmp_tree_idx[1] == tmp_tree_idx[0]) { quad = NOT_A_VALID_QUADRANT; return; }

    y_perturb = 1;
    z_perturb = P4EST_ROOT_LEN - 1;
  }
  /* 10 - 0mp */
  else if(node->y == 0 && node->z == P4EST_ROOT_LEN &&
          j == -1      && k ==  1)
  {
    p4est_topidx_t tmp_tree_idx[2];
    nb_tree_idx = tmp_tree_idx[0] = connectivity->tree_to_tree[P4EST_FACES*tree_idx        + dir::f_0m0]; // 0m0
    if(!periodic[1] && tmp_tree_idx[0] == tree_idx)        { quad = NOT_A_VALID_QUADRANT; return; }
    nb_tree_idx = tmp_tree_idx[1] = connectivity->tree_to_tree[P4EST_FACES*tmp_tree_idx[0] + dir::f_00p]; // 00p
    if(!periodic[2] && tmp_tree_idx[1] == tmp_tree_idx[0]) { quad = NOT_A_VALID_QUADRANT; return; }

    y_perturb = P4EST_ROOT_LEN - 1;
    z_perturb = 1;
  }
  /* 11 - 0pp */
  else if(node->y == P4EST_ROOT_LEN && node->z == P4EST_ROOT_LEN &&
          j ==  1                   && k ==  1)
  {
    p4est_topidx_t tmp_tree_idx[2];
    nb_tree_idx = tmp_tree_idx[0] = connectivity->tree_to_tree[P4EST_FACES*tree_idx        + dir::f_0p0]; // 0p0
    if(!periodic[1] && tmp_tree_idx[0] == tree_idx)        { quad = NOT_A_VALID_QUADRANT; return; }
    nb_tree_idx = tmp_tree_idx[1] = connectivity->tree_to_tree[P4EST_FACES*tmp_tree_idx[0] + dir::f_00p]; // 00p
    if(!periodic[2] && tmp_tree_idx[1] == tmp_tree_idx[0]) { quad = NOT_A_VALID_QUADRANT; return; }

    y_perturb = 1;
    z_perturb = 1;
  }

  /* finally faces. these are the easy single movement cases */
  /* 0 - m00 */
  else if(node->x == 0 &&
          i == -1)
  {
    p4est_topidx_t tmp_tree_idx[1];
    nb_tree_idx = tmp_tree_idx[0] = connectivity->tree_to_tree[P4EST_FACES*tree_idx        + dir::f_m00]; // m00
    if(!periodic[0] && tmp_tree_idx[0] == tree_idx)        { quad = NOT_A_VALID_QUADRANT; return; }

    x_perturb = P4EST_ROOT_LEN - 1;
  }
  /* 1 - p00 */
  else if(node->x == P4EST_ROOT_LEN &&
          i ==  1)
  {
    p4est_topidx_t tmp_tree_idx[1];
    nb_tree_idx = tmp_tree_idx[0] = connectivity->tree_to_tree[P4EST_FACES*tree_idx        + dir::f_p00]; // p00
    if(!periodic[0] && tmp_tree_idx[0] == tree_idx)        { quad = NOT_A_VALID_QUADRANT; return; }

    x_perturb = 1;
  }
  /* 2 - 0m0 */
  else if(node->y == 0 &&
          j == -1)
  {
    p4est_topidx_t tmp_tree_idx[1];
    nb_tree_idx = tmp_tree_idx[0] = connectivity->tree_to_tree[P4EST_FACES*tree_idx        + dir::f_0m0]; // 0m0
    if(!periodic[1] && tmp_tree_idx[0] == tree_idx)        { quad = NOT_A_VALID_QUADRANT; return; }

    y_perturb = P4EST_ROOT_LEN - 1;
  }
  /* 3 - 0p0 */
  else if(node->y == P4EST_ROOT_LEN &&
          j ==  1)
  {
    p4est_topidx_t tmp_tree_idx[1];
    nb_tree_idx = tmp_tree_idx[0] = connectivity->tree_to_tree[P4EST_FACES*tree_idx        + dir::f_0p0]; // 0p0
    if(!periodic[1] && tmp_tree_idx[0] == tree_idx)        { quad = NOT_A_VALID_QUADRANT; return; }

    y_perturb = 1;
  }
  /* 4 - 00m */
  else if(node->z == 0 &&
          k == -1)
  {
    p4est_topidx_t tmp_tree_idx[1];
    nb_tree_idx = tmp_tree_idx[0] = connectivity->tree_to_tree[P4EST_FACES*tree_idx        + dir::f_00m]; // 00m
    if(!periodic[2] && tmp_tree_idx[0] == tree_idx)        { quad = NOT_A_VALID_QUADRANT; return; }

    z_perturb = P4EST_ROOT_LEN - 1;
  }
  /* 5 - 0p0 */
  else if(node->z == P4EST_ROOT_LEN &&
          k ==  1)
  {
    p4est_topidx_t tmp_tree_idx[1];
    nb_tree_idx = tmp_tree_idx[0] = connectivity->tree_to_tree[P4EST_FACES*tree_idx        + dir::f_00p]; // 00p
    if(!periodic[2] && tmp_tree_idx[0] == tree_idx)        { quad = NOT_A_VALID_QUADRANT; return; }

    z_perturb = 1;
  }

  /* now find the the cell by searching the hierarchy */
  int ind = 0;
  while(hierarchy->trees[nb_tree_idx][ind].child != CELL_LEAF)
  {
    p4est_qcoord_t size = P4EST_QUADRANT_LEN(hierarchy->trees[nb_tree_idx][ind].level) / 2;
    bool ci = ( x_perturb >= hierarchy->trees[nb_tree_idx][ind].imin + size );
    bool cj = ( y_perturb >= hierarchy->trees[nb_tree_idx][ind].jmin + size );
    bool ck = ( z_perturb >= hierarchy->trees[nb_tree_idx][ind].kmin + size );
    ind = hierarchy->trees[nb_tree_idx][ind].child + 4*ck + 2*cj + ci;
  }

  quad = hierarchy->trees[nb_tree_idx][ind].quad;
}

#else
void my_p4est_node_neighbors_t::find_neighbor_cell_of_node( p4est_locidx_t n, char i, char j, p4est_locidx_t& quad, p4est_topidx_t& nb_tree_idx ) const
{
  // make a copy of the current node
  p4est_indep_t node_struct = *(p4est_indep_t*)sc_array_index(&nodes->indep_nodes, n);
  p4est_indep_t *node = &node_struct;
  p4est_node_unclamp((p4est_quadrant_t*)node);

  p4est_topidx_t tree_idx = node->p.piggy3.which_tree;
  nb_tree_idx = tree_idx;
  p4est_connectivity_t *connectivity = p4est->connectivity;

  p4est_qcoord_t x_perturb = node->x+i;
  p4est_qcoord_t y_perturb = node->y+j;

  /* first check the corners of the tree */
  if(node->x==0 && node->y==0 && i==-1 && j==-1)
  {
    p4est_topidx_t tmp_tree_idx = connectivity->tree_to_tree[2*P4EST_DIM*tree_idx + 0];
    if(!periodic[0] && tmp_tree_idx == tree_idx)    { quad = NOT_A_VALID_QUADRANT; return; }
    nb_tree_idx = connectivity->tree_to_tree[2*P4EST_DIM*tmp_tree_idx + 2];
    if(!periodic[1] && nb_tree_idx == tmp_tree_idx) { quad = NOT_A_VALID_QUADRANT; return; }
    x_perturb = P4EST_ROOT_LEN - 1;
    y_perturb = P4EST_ROOT_LEN - 1;
  }
  else if(node->x==P4EST_ROOT_LEN && node->y==0 && i== 1 && j==-1)
  {
    p4est_topidx_t tmp_tree_idx = connectivity->tree_to_tree[2*P4EST_DIM*tree_idx + 1];
    if(!periodic[0] && tmp_tree_idx == tree_idx)    { quad = NOT_A_VALID_QUADRANT; return; }
    nb_tree_idx = connectivity->tree_to_tree[2*P4EST_DIM*tmp_tree_idx + 2];
    if(!periodic[1] && nb_tree_idx == tmp_tree_idx) { quad = NOT_A_VALID_QUADRANT; return; }
    x_perturb = 1;
    y_perturb = P4EST_ROOT_LEN - 1;
  }
  else if(node->x==0 && node->y==P4EST_ROOT_LEN && i==-1 && j== 1)
  {
    p4est_topidx_t tmp_tree_idx = connectivity->tree_to_tree[2*P4EST_DIM*tree_idx + 0];
    if(!periodic[0] && tmp_tree_idx == tree_idx)    { quad = NOT_A_VALID_QUADRANT; return; }
    nb_tree_idx = connectivity->tree_to_tree[2*P4EST_DIM*tmp_tree_idx + 3];
    if(!periodic[1] && nb_tree_idx == tmp_tree_idx) { quad = NOT_A_VALID_QUADRANT; return; }
    x_perturb = P4EST_ROOT_LEN - 1;
    y_perturb = 1;
  }
  else if(node->x==P4EST_ROOT_LEN && node->y==P4EST_ROOT_LEN && i== 1 && j== 1)
  {
    p4est_topidx_t tmp_tree_idx = connectivity->tree_to_tree[2*P4EST_DIM*tree_idx + 1];
    if(!periodic[0] && tmp_tree_idx == tree_idx)    { quad = NOT_A_VALID_QUADRANT; return; }
    nb_tree_idx = connectivity->tree_to_tree[2*P4EST_DIM*tmp_tree_idx + 3];
    if(!periodic[1] && nb_tree_idx == tmp_tree_idx) { quad = NOT_A_VALID_QUADRANT; return; }
    x_perturb = 1;
    y_perturb = 1;
  }

  /* now check the edges of the tree */
  else if(node->x==0 && i==-1)
  {
    nb_tree_idx = connectivity->tree_to_tree[2*P4EST_DIM*tree_idx + 0];
    if(!periodic[0] && nb_tree_idx == tree_idx) { quad = NOT_A_VALID_QUADRANT; return; }
    x_perturb = P4EST_ROOT_LEN - 1;
  }
  else if(node->x==P4EST_ROOT_LEN && i==1)
  {
    nb_tree_idx = connectivity->tree_to_tree[2*P4EST_DIM*tree_idx + 1];
    if(!periodic[0] && nb_tree_idx == tree_idx) { quad = NOT_A_VALID_QUADRANT; return; }
    x_perturb = 1;
  }
  else if(node->y==0 && j==-1)
  {
    nb_tree_idx = connectivity->tree_to_tree[2*P4EST_DIM*tree_idx + 2];
    if(!periodic[1] && nb_tree_idx == tree_idx) { quad = NOT_A_VALID_QUADRANT; return; }
    y_perturb = P4EST_ROOT_LEN - 1;
  }
  else if(node->y==P4EST_ROOT_LEN && j==1)
  {
    nb_tree_idx = connectivity->tree_to_tree[2*P4EST_DIM*tree_idx + 3];
    if(!periodic[1] && nb_tree_idx == tree_idx) { quad = NOT_A_VALID_QUADRANT; return; }
    y_perturb = 1;
  }

  int ind = 0;
  while(hierarchy->trees[nb_tree_idx][ind].child!=CELL_LEAF)
  {
    p4est_qcoord_t size = P4EST_QUADRANT_LEN(hierarchy->trees[nb_tree_idx][ind].level) / 2;
    bool dir_i = ( x_perturb >= hierarchy->trees[nb_tree_idx][ind].imin + size );
    bool dir_j = ( y_perturb >= hierarchy->trees[nb_tree_idx][ind].jmin + size );
    ind = hierarchy->trees[nb_tree_idx][ind].child + 2*dir_j + dir_i;
  }

  quad = hierarchy->trees[nb_tree_idx][ind].quad;
}
#endif

void my_p4est_node_neighbors_t::dd_central(const Vec f[], Vec fdd[], const unsigned int& n_vecs, const unsigned char& der) const
{
  PetscErrorCode ierr;
  ierr = PetscLogEventBegin(log_my_p4est_node_neighbors_t_dd_central, f, fdd, 0, 0); CHKERRXX(ierr);
  P4EST_ASSERT(n_vecs > 0);
#ifdef CASL_THROWS
  {
<<<<<<< HEAD
    Vec f_l, fdd_l;
    PetscInt f_size, fdd_size;
=======
    Vec f_l, fxx_l;
    PetscInt f_size, fxx_size;

    // Get local form
    ierr = VecGhostGetLocalForm(f,   &f_l  ); CHKERRXX(ierr);
    ierr = VecGhostGetLocalForm(fxx, &fxx_l); CHKERRXX(ierr);

    // Get sizes
    ierr = VecGetSize(f_l,   &f_size);   CHKERRXX(ierr);
    ierr = VecGetSize(fxx_l, &fxx_size); CHKERRXX(ierr);

    if (f_size != fxx_size){
      std::ostringstream oss;
      oss << "[ERROR]: Vectors must be of same size when computing derivatives"
          << " f_size = " << f_size << " fxx_size = " << fxx_size << std::endl;

      throw std::invalid_argument(oss.str());
    }

    // Restore local form
    ierr = VecGhostRestoreLocalForm(f,   &f_l  ); CHKERRXX(ierr);
    ierr = VecGhostRestoreLocalForm(fxx, &fxx_l); CHKERRXX(ierr);
  }
#endif

  // get access to the iternal data
  double *f_p, *fxx_p;
  ierr = VecGetArray(f,   &f_p  ); CHKERRXX(ierr);
  ierr = VecGetArray(fxx, &fxx_p); CHKERRXX(ierr);

  if (is_initialized){
    // compute the derivatives on the boundary nodes
    for (size_t i=0; i<layer_nodes.size(); i++)
      fxx_p[layer_nodes[i]] = neighbors[layer_nodes[i]].dxx_central(f_p);

    // start updating the ghost values
    ierr = VecGhostUpdateBegin(fxx, INSERT_VALUES, SCATTER_FORWARD); CHKERRXX(ierr);

    // compute the derivaties for all internal nodes
    for (size_t i=0; i<local_nodes.size(); i++)
      fxx_p[local_nodes[i]] = neighbors[local_nodes[i]].dxx_central(f_p);
  } else {
    quad_neighbor_nodes_of_node_t qnnn;

    // compute the derivatives on the boundary nodes
    for (size_t i=0; i<layer_nodes.size(); i++){
      get_neighbors(layer_nodes[i], qnnn);
      fxx_p[layer_nodes[i]] = qnnn.dxx_central(f_p);
    }

    // start updating the ghost values
    ierr = VecGhostUpdateBegin(fxx, INSERT_VALUES, SCATTER_FORWARD); CHKERRXX(ierr);

    // compute the derivaties for all internal nodes
    for (size_t i=0; i<local_nodes.size(); i++){
      get_neighbors(local_nodes[i], qnnn);
      fxx_p[local_nodes[i]] = qnnn.dxx_central(f_p);
    }
  }

  // restore internal data
  ierr = VecRestoreArray(f,   &f_p  ); CHKERRXX(ierr);
  ierr = VecRestoreArray(fxx, &fxx_p); CHKERRXX(ierr);
>>>>>>> 15be4206


    for (unsigned int k = 0; k < n_vecs; ++k) {
      // Get local form
      ierr = VecGhostGetLocalForm(f[k],   &f_l  );  CHKERRXX(ierr);
      ierr = VecGhostGetLocalForm(fdd[k], &fdd_l);  CHKERRXX(ierr);

      // Get sizes
      ierr = VecGetSize(f_l,   &f_size);            CHKERRXX(ierr);
      ierr = VecGetSize(fdd_l, &fdd_size);          CHKERRXX(ierr);

      if (f_size != fdd_size){
        std::ostringstream oss;
        oss << "[ERROR]: Vectors must be of same size when computing derivatives"
            << " f_size = " << f_size << " fdd_size = " << fdd_size << std::endl;

        throw std::invalid_argument(oss.str());
      }
      if(f_size != ((PetscInt)nodes->indep_nodes.elem_count))
      {
        std::ostringstream oss;
        oss << "[ERROR]: the local size of the ghosted vectors must be equald to the number of grid nodes (including ghosts)"
            << " f_size = " << f_size << " nodes->indep_nodes.elem_count = " << ((PetscInt)nodes->indep_nodes.elem_count) << std::endl;

<<<<<<< HEAD
        throw std::invalid_argument(oss.str());
      }
=======
    if (f_size != fyy_size){
      std::ostringstream oss;
      oss << "[ERROR]: Vectors must be of same size when computing derivatives"
          << " f_size = " << f_size << " fyy_size = " << fyy_size << std::endl;
>>>>>>> 15be4206

      // Restore local form
      ierr = VecGhostRestoreLocalForm(f[k],   &f_l  ); CHKERRXX(ierr);
      ierr = VecGhostRestoreLocalForm(fdd[k], &fdd_l); CHKERRXX(ierr);
    }
  }
#endif

  // get access to the iternal data
  double *f_p[n_vecs], *fdd_p[n_vecs];
  for (unsigned int k = 0; k < n_vecs; ++k) {
    ierr = VecGetArray(f[k],   &f_p[k]  ); CHKERRXX(ierr);
    ierr = VecGetArray(fdd[k], &fdd_p[k]); CHKERRXX(ierr);
  }

  if (is_initialized){
    // compute the derivatives on the boundary nodes
    for (size_t i=0; i<layer_nodes.size(); i++)
      for (unsigned int k = 0; k < n_vecs; ++k)
        fdd_p[k][layer_nodes[i]] = neighbors[layer_nodes[i]].dd_central(der, f_p[k]);

    // start updating the ghost values
    for (unsigned int k = 0; k < n_vecs; ++k)
      ierr = VecGhostUpdateBegin(fdd[k], INSERT_VALUES, SCATTER_FORWARD); CHKERRXX(ierr);

    // compute the derivaties for all internal nodes
    for (size_t i=0; i<local_nodes.size(); i++)
      for (unsigned int k = 0; k < n_vecs; ++k)
        fdd_p[k][local_nodes[i]] = neighbors[local_nodes[i]].dd_central(der, f_p[k]);
  } else {
    quad_neighbor_nodes_of_node_t qnnn;

    // compute the derivatives on the boundary nodes
    for (size_t i=0; i<layer_nodes.size(); i++){
      get_neighbors(layer_nodes[i], qnnn);
      for (unsigned int k = 0; k < n_vecs; ++k)
        fdd_p[k][layer_nodes[i]] = qnnn.dd_central(der, f_p[k]);
    }

    // start updating the ghost values
    for (unsigned int k = 0; k < n_vecs; ++k)
      ierr = VecGhostUpdateBegin(fdd[k], INSERT_VALUES, SCATTER_FORWARD); CHKERRXX(ierr);

    // compute the derivaties for all internal nodes
    for (size_t i=0; i<local_nodes.size(); i++){
      get_neighbors(local_nodes[i], qnnn);
      for (unsigned int k = 0; k < n_vecs; ++k)
        fdd_p[k][local_nodes[i]] = qnnn.dd_central(der, f_p[k]);
    }
  }

  // restore internal data
<<<<<<< HEAD
  for (unsigned int k = 0; k < n_vecs; ++k){
    ierr = VecRestoreArray(f[k],   &f_p[k]  ); CHKERRXX(ierr);
    ierr = VecRestoreArray(fdd[k], &fdd_p[k]); CHKERRXX(ierr);
=======
  ierr = VecRestoreArray(f,   &f_p  ); CHKERRXX(ierr);
  ierr = VecRestoreArray(fyy, &fyy_p); CHKERRXX(ierr);

  // finish the ghost update process to ensure all values are updated
  ierr = VecGhostUpdateEnd(fyy, INSERT_VALUES, SCATTER_FORWARD); CHKERRXX(ierr);

  ierr = PetscLogEventEnd(log_my_p4est_node_neighbors_t_dyy_central, f, fyy, 0, 0); CHKERRXX(ierr);
}

#ifdef P4_TO_P8
void my_p4est_node_neighbors_t::dzz_central(const Vec f, Vec fzz) const
{
  PetscErrorCode ierr;
  ierr = PetscLogEventBegin(log_my_p4est_node_neighbors_t_dzz_central, f, fzz, 0, 0); CHKERRXX(ierr);
#ifdef CASL_THROWS
  {
    Vec f_l, fzz_l;
    PetscInt f_size, fzz_size;

    // Get local form
    ierr = VecGhostGetLocalForm(f,   &f_l  ); CHKERRXX(ierr);
    ierr = VecGhostGetLocalForm(fzz, &fzz_l); CHKERRXX(ierr);

    // Get sizes
    ierr = VecGetSize(f_l,   &f_size);   CHKERRXX(ierr);
    ierr = VecGetSize(fzz_l, &fzz_size); CHKERRXX(ierr);

    if (f_size != fzz_size){
      std::ostringstream oss;
      oss << "[ERROR]: Vectors must be of same size when computing derivatives"
          << " f_size = " << f_size << " fzz_size = " << fzz_size << std::endl;

      throw std::invalid_argument(oss.str());
    }

    // Restore local form
    ierr = VecGhostRestoreLocalForm(f,   &f_l  ); CHKERRXX(ierr);
    ierr = VecGhostRestoreLocalForm(fzz, &fzz_l); CHKERRXX(ierr);
  }
#endif

  // get access to the iternal data
  double *f_p, *fzz_p;
  ierr = VecGetArray(f,   &f_p  ); CHKERRXX(ierr);
  ierr = VecGetArray(fzz, &fzz_p); CHKERRXX(ierr);

  if (is_initialized){
  // compute the derivatives on the boundary nodes
  for (size_t i=0; i<layer_nodes.size(); i++)
    fzz_p[layer_nodes[i]] = neighbors[layer_nodes[i]].dzz_central(f_p);

  // start updating the ghost values
  ierr = VecGhostUpdateBegin(fzz, INSERT_VALUES, SCATTER_FORWARD); CHKERRXX(ierr);

  // compute the derivaties for all internal nodes
  for (size_t i=0; i<local_nodes.size(); i++)
    fzz_p[local_nodes[i]] = neighbors[local_nodes[i]].dzz_central(f_p);

  } else {
    quad_neighbor_nodes_of_node_t qnnn;

    // compute the derivatives on the boundary nodes
    for (size_t i=0; i<layer_nodes.size(); i++){
      get_neighbors(layer_nodes[i], qnnn);
      fzz_p[layer_nodes[i]] = qnnn.dzz_central(f_p);
    }

    // start updating the ghost values
    ierr = VecGhostUpdateBegin(fzz, INSERT_VALUES, SCATTER_FORWARD); CHKERRXX(ierr);

    // compute the derivaties for all internal nodes
    for (size_t i=0; i<local_nodes.size(); i++){
      get_neighbors(local_nodes[i], qnnn);
      fzz_p[local_nodes[i]] = qnnn.dzz_central(f_p);
    }
>>>>>>> 15be4206
  }

  // finish the ghost update process to ensure all values are updated
  for (unsigned int k = 0; k < n_vecs; ++k)
    ierr = VecGhostUpdateEnd(fdd[k], INSERT_VALUES, SCATTER_FORWARD); CHKERRXX(ierr);

  ierr = PetscLogEventEnd(log_my_p4est_node_neighbors_t_dd_central, f, fdd, 0, 0); CHKERRXX(ierr);
}

void my_p4est_node_neighbors_t::second_derivatives_central(const Vec f[], Vec fdd[], const unsigned int& n_vecs, const unsigned int& bs_f) const
{
  PetscErrorCode ierr;
  ierr = PetscLogEventBegin(log_my_p4est_node_neighbors_t_2nd_derivatives_central_block, f, fdd, 0, 0); CHKERRXX(ierr);
#ifdef CASL_THROWS
  {
    Vec f_l, fdd_l;
    PetscInt f_size, fdd_size, block_size;

    for (unsigned int k = 0; k < n_vecs; ++k) {
      // Get local form
      ierr = VecGhostGetLocalForm(f[k],   &f_l  );  CHKERRXX(ierr);
      ierr = VecGhostGetLocalForm(fdd[k], &fdd_l);  CHKERRXX(ierr);

      // Get sizes
      ierr = VecGetSize(f_l,   &f_size);            CHKERRXX(ierr);
      ierr = VecGetSize(fdd_l, &fdd_size);          CHKERRXX(ierr);
      ierr = VecGetBlockSize(f[k], &block_size);    CHKERRXX(ierr);

<<<<<<< HEAD
      if (block_size != ((PetscInt) bs_f)){
        std::ostringstream oss;
        oss << "[ERROR]: the block size of a vector in f does not match the given block size bs_f"
            << " block_size = " << block_size << " bs_f = " << bs_f << std::endl;
=======
    if (f_size*block_size != fdd_size){
      std::ostringstream oss;
      oss << "[ERROR]: Vectors must be of same size when computing derivatives"
          << " f_size = " << f_size << " fdd_size = " << fdd_size << std::endl;
>>>>>>> 15be4206

        throw std::invalid_argument(oss.str());
      }

      if (f_size*P4EST_DIM != fdd_size){
        std::ostringstream oss;
        oss << "[ERROR]: The vectors of derivatives must be P4EST_DIM times larger than the differentiated fields"
            << " P4EST_DIM*f_size = " << P4EST_DIM*f_size << " fdd_size = " << fdd_size << std::endl;

        throw std::invalid_argument(oss.str());
      }

      // Restore local form
      ierr = VecGhostRestoreLocalForm(f[k],   &f_l  ); CHKERRXX(ierr);
      ierr = VecGhostRestoreLocalForm(fdd[k], &fdd_l); CHKERRXX(ierr);
    }
  }
#endif

  P4EST_ASSERT(bs_f > 0);
  // get access to the iternal data
  const double *f_p[n_vecs];
  double *fdd_p[n_vecs];
  for (unsigned int k = 0; k < n_vecs; ++k) {
    ierr = VecGetArrayRead(f[k], &f_p[k]  ); CHKERRXX(ierr);
    ierr = VecGetArray(fdd[k], &fdd_p[k]); CHKERRXX(ierr);
  }

  if (is_initialized){
    // compute the derivatives on the boundary nodes
    for (size_t i=0; i<layer_nodes.size(); i++){
      p4est_locidx_t node_idx = layer_nodes[i];
      const quad_neighbor_nodes_of_node_t& qnnn = neighbors[node_idx];
      (bs_f==1)? qnnn.laplace_insert_in_block_vectors(f_p, fdd_p, n_vecs) : qnnn.laplace_all_components_insert_in_block_vectors(f_p, fdd_p, n_vecs, bs_f);
    }

    // start updating the ghost values
    for (unsigned int k = 0; k < n_vecs; ++k) {
      ierr = VecGhostUpdateBegin(fdd[k], INSERT_VALUES, SCATTER_FORWARD); CHKERRXX(ierr);
    }

    // compute the derivaties for all internal nodes
    for (size_t i=0; i<local_nodes.size(); i++){
      p4est_locidx_t node_idx = local_nodes[i];
      const quad_neighbor_nodes_of_node_t& qnnn = neighbors[node_idx];
      (bs_f==1)? qnnn.laplace_insert_in_block_vectors(f_p, fdd_p, n_vecs) : qnnn.laplace_all_components_insert_in_block_vectors(f_p, fdd_p, n_vecs, bs_f);
    }
  } else {
    quad_neighbor_nodes_of_node_t qnnn;

    // compute the derivatives on the boundary nodes
    for (size_t i=0; i<layer_nodes.size(); i++){
      p4est_locidx_t node_idx = layer_nodes[i];
      get_neighbors(node_idx, qnnn);
      (bs_f==1)? qnnn.laplace_insert_in_block_vectors(f_p, fdd_p, n_vecs) : qnnn.laplace_all_components_insert_in_block_vectors(f_p, fdd_p, n_vecs, bs_f);
    }

    // start updating the ghost values
    for (unsigned int k = 0; k < n_vecs; ++k) {
      ierr = VecGhostUpdateBegin(fdd[k], INSERT_VALUES, SCATTER_FORWARD); CHKERRXX(ierr);
    }

    // compute the derivatives for all internal nodes
    for (size_t i=0; i<local_nodes.size(); i++){
      p4est_locidx_t node_idx = local_nodes[i];
      get_neighbors(node_idx, qnnn);
      (bs_f==1)? qnnn.laplace_insert_in_block_vectors(f_p, fdd_p, n_vecs) : qnnn.laplace_all_components_insert_in_block_vectors(f_p, fdd_p, n_vecs, bs_f);
    }
  }

  for (unsigned int k = 0; k < n_vecs; ++k) {
    // restore internal data
    ierr = VecRestoreArrayRead(f[k], &f_p[k]  ); CHKERRXX(ierr);
    // finish the ghost update process to ensure all values are updated
    ierr = VecGhostUpdateEnd(fdd[k], INSERT_VALUES, SCATTER_FORWARD); CHKERRXX(ierr);
    // restore internal data
    ierr = VecRestoreArray(fdd[k], &fdd_p[k]); CHKERRXX(ierr);
  }

  ierr = PetscLogEventEnd(log_my_p4est_node_neighbors_t_2nd_derivatives_central_block, f, fdd, 0, 0); CHKERRXX(ierr);
}

#ifdef P4_TO_P8
<<<<<<< HEAD
void my_p4est_node_neighbors_t::second_derivatives_central(const Vec f[], Vec fxx[], Vec fyy[], Vec fzz[], const unsigned int& n_vecs, const unsigned int& bs) const
#else
void my_p4est_node_neighbors_t::second_derivatives_central(const Vec f[], Vec fxx[], Vec fyy[], const unsigned int& n_vecs, const unsigned int& bs) const
=======
void my_p4est_node_neighbors_t::second_derivatives_central(const Vec f[], Vec fxx[], Vec fyy[], Vec fzz[], unsigned int n_vecs) const
#else
void my_p4est_node_neighbors_t::second_derivatives_central(const Vec f[], Vec fxx[], Vec fyy[], unsigned int n_vecs) const
>>>>>>> 15be4206
#endif
{
  PetscErrorCode ierr;
  ierr = PetscLogEventBegin(log_my_p4est_node_neighbors_t_2nd_derivatives_central, 0, 0, 0, 0); CHKERRXX(ierr);
  IPMLogRegionBegin("2nd_derivatives");

#ifdef CASL_THROWS
  {
    Vec f_l, fxx_l, fyy_l;
    PetscInt f_size, fxx_size, fyy_size, bs_f, bs_xx, bs_yy;
#ifdef P4_TO_P8
    Vec fzz_l;
    PetscInt fzz_size, bs_zz;
#endif

    for (unsigned int k = 0; k < n_vecs; ++k) {
      // Get local form
      ierr = VecGhostGetLocalForm(f[k],   &f_l  ); CHKERRXX(ierr);
      ierr = VecGhostGetLocalForm(fxx[k], &fxx_l); CHKERRXX(ierr);
      ierr = VecGhostGetLocalForm(fyy[k], &fyy_l); CHKERRXX(ierr);
<<<<<<< HEAD
=======
#ifdef P4_TO_P8
      ierr = VecGhostGetLocalForm(fzz[k], &fzz_l); CHKERRXX(ierr);
#endif

      // Get sizes
      ierr = VecGetSize(f_l,   &f_size);   CHKERRXX(ierr);
      ierr = VecGetSize(fxx_l, &fxx_size); CHKERRXX(ierr);
      ierr = VecGetSize(fyy_l, &fyy_size); CHKERRXX(ierr);
#ifdef P4_TO_P8
      ierr = VecGetSize(fzz_l, &fzz_size); CHKERRXX(ierr);
#endif

      if (f_size != fxx_size){
        std::ostringstream oss;
        oss << "[ERROR]: Vectors must be of same size when computing derivatives"
            << " f_size = " << f_size << " fxx_size = " << fxx_size << std::endl;

        throw std::invalid_argument(oss.str());
      }

      if (f_size != fyy_size){
        std::ostringstream oss;
        oss << "[ERROR]: Vectors must be of same size when computing derivatives"
            << " f_size = " << f_size << " fyy_size = " << fyy_size << std::endl;

        throw std::invalid_argument(oss.str());
      }

#ifdef P4_TO_P8
      if (f_size != fzz_size){
        std::ostringstream oss;
        oss << "[ERROR]: Vectors must be of same size when computing derivatives"
            << " f_size = " << f_size << " fzz_size = " << fzz_size << std::endl;

        throw std::invalid_argument(oss.str());
      }
#endif

      // Restore local form
      ierr = VecGhostRestoreLocalForm(f[k],   &f_l  ); CHKERRXX(ierr);
      ierr = VecGhostRestoreLocalForm(fxx[k], &fxx_l); CHKERRXX(ierr);
      ierr = VecGhostRestoreLocalForm(fyy[k], &fyy_l); CHKERRXX(ierr);
#ifdef P4_TO_P8
      ierr = VecGhostRestoreLocalForm(fzz[k], &fzz_l); CHKERRXX(ierr);
#endif
    }
  }
#endif

#ifdef DXX_USE_BLOCKS
#ifdef P4_TO_P8
  second_derivatives_central_using_block(f, fxx, fyy, fzz);
#else
  second_derivatives_central_using_block(f, fxx, fyy);
#endif
#else // !DXX_USE_BLOCKS
  // get access to the iternal data
  double *f_p[n_vecs], *fxx_p[n_vecs], *fyy_p[n_vecs];
#ifdef P4_TO_P8
  double *fzz_p[n_vecs];
#endif
  for (unsigned int k = 0; k < n_vecs; ++k) {
    ierr = VecGetArray(f[k],   &f_p[k]  ); CHKERRXX(ierr);
    ierr = VecGetArray(fxx[k], &fxx_p[k]); CHKERRXX(ierr);
    ierr = VecGetArray(fyy[k], &fyy_p[k]); CHKERRXX(ierr);
  #ifdef P4_TO_P8
    ierr = VecGetArray(fzz[k], &fzz_p[k]); CHKERRXX(ierr);
  #endif
  }

  if (is_initialized){
    // compute the derivatives on the boundary nodes -- fxx
    for (size_t i=0; i<layer_nodes.size(); i++)
    {
      const quad_neighbor_nodes_of_node_t& qnnn = neighbors[layer_nodes[i]];
      for (unsigned int k = 0; k < n_vecs; ++k)
        fxx_p[k][layer_nodes[i]] = qnnn.dxx_central(f_p[k]);
    }
    // start updating the ghost values
    for (unsigned int k = 0; k < n_vecs; ++k)
      ierr = VecGhostUpdateBegin(fxx[k], INSERT_VALUES, SCATTER_FORWARD); CHKERRXX(ierr);

    // compute the derivatives on the boundary nodes -- fyy
    for (size_t i=0; i<layer_nodes.size(); i++)
    {
      const quad_neighbor_nodes_of_node_t& qnnn = neighbors[layer_nodes[i]];
      for (unsigned int k = 0; k < n_vecs; ++k)
        fyy_p[k][layer_nodes[i]] = qnnn.dyy_central(f_p[k]);
    }
    // start updating the ghost values
    for (unsigned int k = 0; k < n_vecs; ++k)
      ierr = VecGhostUpdateBegin(fyy[k], INSERT_VALUES, SCATTER_FORWARD); CHKERRXX(ierr);

  #ifdef P4_TO_P8
    // compute the derivatives on the boundary nodes -- fzz
    for (size_t i=0; i<layer_nodes.size(); i++)
    {
      const quad_neighbor_nodes_of_node_t& qnnn = neighbors[layer_nodes[i]];
      for (unsigned int k = 0; k < n_vecs; ++k)
        fzz_p[k][layer_nodes[i]] = qnnn.dzz_central(f_p[k]);
    }
    // start updating the ghost values
    for (unsigned int k = 0; k < n_vecs; ++k)
      ierr = VecGhostUpdateBegin(fzz[k], INSERT_VALUES, SCATTER_FORWARD); CHKERRXX(ierr);
  #endif

    // compute the derivaties for all internal nodes
    for (size_t i=0; i<local_nodes.size(); i++){
      const quad_neighbor_nodes_of_node_t& qnnn = neighbors[local_nodes[i]];
      for (unsigned int k = 0; k < n_vecs; ++k) {
        fxx_p[k][local_nodes[i]] = qnnn.dxx_central(f_p[k]);
        fyy_p[k][local_nodes[i]] = qnnn.dyy_central(f_p[k]);
#ifdef P4_TO_P8
        fzz_p[k][local_nodes[i]] = qnnn.dzz_central(f_p[k]);
#endif
      }
    }

  } else {

    quad_neighbor_nodes_of_node_t qnnn;

    // compute the derivatives on the boundary nodes -- fxx
    for (size_t i=0; i<layer_nodes.size(); i++){
      get_neighbors(layer_nodes[i], qnnn);
      for (unsigned int k = 0; k < n_vecs; ++k) {
        fxx_p[k][layer_nodes[i]] = qnnn.dxx_central(f_p[k]);
        fyy_p[k][layer_nodes[i]] = qnnn.dyy_central(f_p[k]);
#ifdef P4_TO_P8
        fzz_p[k][layer_nodes[i]] = qnnn.dzz_central(f_p[k]);
#endif
      }
    }
    // start updating the ghost values
    for (unsigned int k = 0; k < n_vecs; ++k) {
      ierr = VecGhostUpdateBegin(fxx[k], INSERT_VALUES, SCATTER_FORWARD); CHKERRXX(ierr);
      ierr = VecGhostUpdateBegin(fyy[k], INSERT_VALUES, SCATTER_FORWARD); CHKERRXX(ierr);
#ifdef P4_TO_P8
      ierr = VecGhostUpdateBegin(fzz[k], INSERT_VALUES, SCATTER_FORWARD); CHKERRXX(ierr);
#endif
    }

    // compute the derivaties for all internal nodes
    for (size_t i=0; i<local_nodes.size(); i++){
      get_neighbors(local_nodes[i], qnnn);
      for (unsigned int k = 0; k < n_vecs; ++k) {
        fxx_p[k][local_nodes[i]] = qnnn.dxx_central(f_p[k]);
        fyy_p[k][local_nodes[i]] = qnnn.dyy_central(f_p[k]);
#ifdef P4_TO_P8
        fzz_p[k][local_nodes[i]] = qnnn.dzz_central(f_p[k]);
#endif
      }
    }
  }

  // restore internal data
  for (unsigned int k = 0; k < n_vecs; ++k) {
    ierr = VecRestoreArray(f[k],   &f_p[k]  ); CHKERRXX(ierr);
    // finish the ghost update process to ensure all values are updated
    ierr = VecGhostUpdateEnd(fyy[k], INSERT_VALUES, SCATTER_FORWARD); CHKERRXX(ierr);
    ierr = VecGhostUpdateEnd(fxx[k], INSERT_VALUES, SCATTER_FORWARD); CHKERRXX(ierr);
#ifdef P4_TO_P8
    ierr = VecGhostUpdateEnd(fzz[k], INSERT_VALUES, SCATTER_FORWARD); CHKERRXX(ierr);
#endif

    ierr = VecRestoreArray(fxx[k], &fxx_p[k]); CHKERRXX(ierr);
    ierr = VecRestoreArray(fyy[k], &fyy_p[k]); CHKERRXX(ierr);
  #ifdef P4_TO_P8
    ierr = VecRestoreArray(fzz[k], &fzz_p[k]); CHKERRXX(ierr);
  #endif
  }
#endif // !DXX_USE_BLOCKS

  IPMLogRegionEnd("2nd_derivatives");
  ierr = PetscLogEventEnd(log_my_p4est_node_neighbors_t_2nd_derivatives_central, 0, 0, 0, 0); CHKERRXX(ierr);
}

#ifdef P4_TO_P8
void my_p4est_node_neighbors_t::second_derivatives_central_above_threshold(const Vec f, double thr, Vec fxx, Vec fyy, Vec fzz) const
#else
void my_p4est_node_neighbors_t::second_derivatives_central_above_threshold(const Vec f, double thr, Vec fxx, Vec fyy) const
#endif
{
  PetscErrorCode ierr;
  ierr = PetscLogEventBegin(log_my_p4est_node_neighbors_t_2nd_derivatives_central_above_threshold, 0, 0, 0, 0); CHKERRXX(ierr);
  IPMLogRegionBegin("2nd_derivatives");

#ifdef CASL_THROWS
  {
    Vec f_l, fxx_l, fyy_l;
    PetscInt f_size, fxx_size, fyy_size;
#ifdef P4_TO_P8
    Vec fzz_l;
    PetscInt fzz_size;
#endif

    // Get local form
    ierr = VecGhostGetLocalForm(f,   &f_l  ); CHKERRXX(ierr);
    ierr = VecGhostGetLocalForm(fxx, &fxx_l); CHKERRXX(ierr);
    ierr = VecGhostGetLocalForm(fyy, &fyy_l); CHKERRXX(ierr);
>>>>>>> 15be4206
#ifdef P4_TO_P8
      ierr = VecGhostGetLocalForm(fzz[k], &fzz_l); CHKERRXX(ierr);
#endif

      // Get sizes
      ierr = VecGetSize(f_l,   &f_size);   CHKERRXX(ierr);
      ierr = VecGetSize(fxx_l, &fxx_size); CHKERRXX(ierr);
      ierr = VecGetSize(fyy_l, &fyy_size); CHKERRXX(ierr);
#ifdef P4_TO_P8
      ierr = VecGetSize(fzz_l, &fzz_size); CHKERRXX(ierr);
#endif
      // Get block sizes
      ierr = VecGetBlockSize(f_l,   &bs_f);   CHKERRXX(ierr);
      ierr = VecGetBlockSize(fxx_l, &bs_xx); CHKERRXX(ierr);
      ierr = VecGetBlockSize(fyy_l, &bs_yy); CHKERRXX(ierr);
#ifdef P4_TO_P8
      ierr = VecGetBlockSize(fzz_l, &bs_zz); CHKERRXX(ierr);
#endif

      if (f_size != fxx_size){
        std::ostringstream oss;
        oss << "[ERROR]: Vectors must be of same size when computing derivatives"
            << " f_size = " << f_size << " fxx_size = " << fxx_size << std::endl;

        throw std::invalid_argument(oss.str());
      }

      if (f_size != fyy_size){
        std::ostringstream oss;
        oss << "[ERROR]: Vectors must be of same size when computing derivatives"
            << " f_size = " << f_size << " fyy_size = " << fyy_size << std::endl;

        throw std::invalid_argument(oss.str());
      }

#ifdef P4_TO_P8
      if (f_size != fzz_size){
        std::ostringstream oss;
        oss << "[ERROR]: Vectors must be of same size when computing derivatives"
            << " f_size = " << f_size << " fzz_size = " << fzz_size << std::endl;

        throw std::invalid_argument(oss.str());
      }
#endif

      if (((PetscInt) bs) != bs_f){
        std::ostringstream oss;
        oss << "[ERROR]: the block size of a vector in f does not match the given block size bs"
            << " bs_f = " << bs_f << " bs = " << bs << std::endl;
        throw std::invalid_argument(oss.str());
      }

      if (((PetscInt) bs) != bs_xx){
        std::ostringstream oss;
        oss << "[ERROR]: the block size of a vector in fxx does not match the given block size bs"
            << " bs_xx = " << bs_xx << " bs = " << bs << std::endl;
        throw std::invalid_argument(oss.str());
      }

      if (((PetscInt) bs) != bs_yy){
        std::ostringstream oss;
        oss << "[ERROR]: the block size of a vector in fyy does not match the given block size bs"
            << " bs_yy = " << bs_f << " bs = " << bs << std::endl;
        throw std::invalid_argument(oss.str());
      }

#ifdef P4_TO_P8
      if (((PetscInt) bs) != bs_zz){
        std::ostringstream oss;
        oss << "[ERROR]: the block size of a vector in fzz does not match the given block size bs"
            << " bs_zz = " << bs_f << " bs = " << bs << std::endl;
        throw std::invalid_argument(oss.str());
      }
#endif

      // Restore local form
      ierr = VecGhostRestoreLocalForm(f[k],   &f_l  ); CHKERRXX(ierr);
      ierr = VecGhostRestoreLocalForm(fxx[k], &fxx_l); CHKERRXX(ierr);
      ierr = VecGhostRestoreLocalForm(fyy[k], &fyy_l); CHKERRXX(ierr);
#ifdef P4_TO_P8
      ierr = VecGhostRestoreLocalForm(fzz[k], &fzz_l); CHKERRXX(ierr);
#endif
    }
  }
#endif
  P4EST_ASSERT(bs > 0);

<<<<<<< HEAD
#ifdef DXX_USE_BLOCKS
#ifdef P4_TO_P8
  second_derivatives_central_using_block(f, fxx, fyy, fzz, n_vecs, bs);
#else
  second_derivatives_central_using_block(f, fxx, fyy, n_vecs, bs);
#endif
#else // !DXX_USE_BLOCKS
  // get access to the internal data
  const double *f_p[n_vecs];
  double *fxx_p[n_vecs], *fyy_p[n_vecs];
#ifdef P4_TO_P8
  double *fzz_p[n_vecs];
#endif
  for (unsigned int k = 0; k < n_vecs; ++k) {
    ierr = VecGetArrayRead(f[k],  &f_p[k]  ); CHKERRXX(ierr);
    ierr = VecGetArray(fxx[k],    &fxx_p[k]); CHKERRXX(ierr);
    ierr = VecGetArray(fyy[k],    &fyy_p[k]); CHKERRXX(ierr);
=======
  // get access to the iternal data
  double *f_p, *fxx_p, *fyy_p;
  ierr = VecGetArray(f,   &f_p  ); CHKERRXX(ierr);
  ierr = VecGetArray(fxx, &fxx_p); CHKERRXX(ierr);
  ierr = VecGetArray(fyy, &fyy_p); CHKERRXX(ierr);
>>>>>>> 15be4206
#ifdef P4_TO_P8
    ierr = VecGetArray(fzz[k],    &fzz_p[k]); CHKERRXX(ierr);
#endif
  }

  if (is_initialized){
    // compute the derivatives on the boundary nodes -- fxx
    for (size_t i=0; i<layer_nodes.size(); i++)
    {
<<<<<<< HEAD
      p4est_locidx_t node_idx = layer_nodes[i];
      const quad_neighbor_nodes_of_node_t& qnnn = neighbors[node_idx];
      (bs==1)? qnnn.dxx_central_insert_in_vectors(f_p, fxx_p, n_vecs) : qnnn.dxx_central_all_components_insert_in_vectors(f_p, fxx_p, n_vecs, bs);
=======
      const quad_neighbor_nodes_of_node_t& qnnn = neighbors.at(layer_nodes[i]);
      if(f_p[qnnn.node_000] > thr-EPS
         || f_p[qnnn.node_m00_mm] > thr-EPS || f_p[qnnn.node_m00_pm] > thr-EPS
         || f_p[qnnn.node_p00_mm] > thr-EPS || f_p[qnnn.node_p00_pm] > thr-EPS
         || f_p[qnnn.node_0m0_mm] > thr-EPS || f_p[qnnn.node_0m0_pm] > thr-EPS
         || f_p[qnnn.node_0p0_mm] > thr-EPS || f_p[qnnn.node_0p0_pm] > thr-EPS
   #ifdef P4_TO_P8
         || f_p[qnnn.node_m00_mp] > thr-EPS || f_p[qnnn.node_m00_pp] > thr-EPS
         || f_p[qnnn.node_p00_mp] > thr-EPS || f_p[qnnn.node_p00_pp] > thr-EPS
         || f_p[qnnn.node_0m0_mp] > thr-EPS || f_p[qnnn.node_0m0_pp] > thr-EPS
         || f_p[qnnn.node_0p0_mp] > thr-EPS || f_p[qnnn.node_0p0_pp] > thr-EPS
         || f_p[qnnn.node_00m_mm] > thr-EPS || f_p[qnnn.node_00m_pm] > thr-EPS
         || f_p[qnnn.node_00m_mp] > thr-EPS || f_p[qnnn.node_00m_pp] > thr-EPS
         || f_p[qnnn.node_00p_mm] > thr-EPS || f_p[qnnn.node_00p_pm] > thr-EPS
         || f_p[qnnn.node_00p_mp] > thr-EPS || f_p[qnnn.node_00p_pp] > thr-EPS
   #endif
         )
        fxx_p[layer_nodes[i]] = qnnn.dxx_central(f_p);
>>>>>>> 15be4206
    }
    // start updating the ghost values
    for (unsigned int k = 0; k < n_vecs; ++k)
      ierr = VecGhostUpdateBegin(fxx[k], INSERT_VALUES, SCATTER_FORWARD); CHKERRXX(ierr);

    // compute the derivatives on the boundary nodes -- fyy
    for (size_t i=0; i<layer_nodes.size(); i++)
    {
<<<<<<< HEAD
      p4est_locidx_t node_idx = layer_nodes[i];
      const quad_neighbor_nodes_of_node_t& qnnn = neighbors[node_idx];
      (bs==1)? qnnn.dyy_central_insert_in_vectors(f_p, fyy_p, n_vecs) : qnnn.dyy_central_all_components_insert_in_vectors(f_p, fyy_p, n_vecs, bs);
=======
      const quad_neighbor_nodes_of_node_t& qnnn = neighbors.at(layer_nodes[i]);
      if(f_p[qnnn.node_000] > thr-EPS
         || f_p[qnnn.node_m00_mm] > thr-EPS || f_p[qnnn.node_m00_pm] > thr-EPS
         || f_p[qnnn.node_p00_mm] > thr-EPS || f_p[qnnn.node_p00_pm] > thr-EPS
         || f_p[qnnn.node_0m0_mm] > thr-EPS || f_p[qnnn.node_0m0_pm] > thr-EPS
         || f_p[qnnn.node_0p0_mm] > thr-EPS || f_p[qnnn.node_0p0_pm] > thr-EPS
   #ifdef P4_TO_P8
         || f_p[qnnn.node_m00_mp] > thr-EPS || f_p[qnnn.node_m00_pp] > thr-EPS
         || f_p[qnnn.node_p00_mp] > thr-EPS || f_p[qnnn.node_p00_pp] > thr-EPS
         || f_p[qnnn.node_0m0_mp] > thr-EPS || f_p[qnnn.node_0m0_pp] > thr-EPS
         || f_p[qnnn.node_0p0_mp] > thr-EPS || f_p[qnnn.node_0p0_pp] > thr-EPS
         || f_p[qnnn.node_00m_mm] > thr-EPS || f_p[qnnn.node_00m_pm] > thr-EPS
         || f_p[qnnn.node_00m_mp] > thr-EPS || f_p[qnnn.node_00m_pp] > thr-EPS
         || f_p[qnnn.node_00p_mm] > thr-EPS || f_p[qnnn.node_00p_pm] > thr-EPS
         || f_p[qnnn.node_00p_mp] > thr-EPS || f_p[qnnn.node_00p_pp] > thr-EPS
   #endif
         )
        fyy_p[layer_nodes[i]] = qnnn.dyy_central(f_p);
>>>>>>> 15be4206
    }
    // start updating the ghost values
    for (unsigned int k = 0; k < n_vecs; ++k)
      ierr = VecGhostUpdateBegin(fyy[k], INSERT_VALUES, SCATTER_FORWARD); CHKERRXX(ierr);

#ifdef P4_TO_P8
    // compute the derivatives on the boundary nodes -- fzz
    for (size_t i=0; i<layer_nodes.size(); i++)
    {
<<<<<<< HEAD
      p4est_locidx_t node_idx = layer_nodes[i];
      const quad_neighbor_nodes_of_node_t& qnnn = neighbors[node_idx];
      (bs==1)? qnnn.dzz_central_insert_in_vectors(f_p, fzz_p, n_vecs) : qnnn.dzz_central_all_components_insert_in_vectors(f_p, fzz_p, n_vecs, bs);
=======
      const quad_neighbor_nodes_of_node_t& qnnn = neighbors.at(layer_nodes[i]);
      if(f_p[qnnn.node_000] > thr-EPS
         || f_p[qnnn.node_m00_mm] > thr-EPS || f_p[qnnn.node_m00_pm] > thr-EPS
         || f_p[qnnn.node_p00_mm] > thr-EPS || f_p[qnnn.node_p00_pm] > thr-EPS
         || f_p[qnnn.node_0m0_mm] > thr-EPS || f_p[qnnn.node_0m0_pm] > thr-EPS
         || f_p[qnnn.node_0p0_mm] > thr-EPS || f_p[qnnn.node_0p0_pm] > thr-EPS
         || f_p[qnnn.node_m00_mp] > thr-EPS || f_p[qnnn.node_m00_pp] > thr-EPS
         || f_p[qnnn.node_p00_mp] > thr-EPS || f_p[qnnn.node_p00_pp] > thr-EPS
         || f_p[qnnn.node_0m0_mp] > thr-EPS || f_p[qnnn.node_0m0_pp] > thr-EPS
         || f_p[qnnn.node_0p0_mp] > thr-EPS || f_p[qnnn.node_0p0_pp] > thr-EPS
         || f_p[qnnn.node_00m_mm] > thr-EPS || f_p[qnnn.node_00m_pm] > thr-EPS
         || f_p[qnnn.node_00m_mp] > thr-EPS || f_p[qnnn.node_00m_pp] > thr-EPS
         || f_p[qnnn.node_00p_mm] > thr-EPS || f_p[qnnn.node_00p_pm] > thr-EPS
         || f_p[qnnn.node_00p_mp] > thr-EPS || f_p[qnnn.node_00p_pp] > thr-EPS
         )
        fzz_p[layer_nodes[i]] = qnnn.dzz_central(f_p);
>>>>>>> 15be4206
    }
    // start updating the ghost values
    for (unsigned int k = 0; k < n_vecs; ++k)
      ierr = VecGhostUpdateBegin(fzz[k], INSERT_VALUES, SCATTER_FORWARD); CHKERRXX(ierr);
#endif

    // compute the derivaties for all internal nodes
    for (size_t i=0; i<local_nodes.size(); i++){
<<<<<<< HEAD
      p4est_locidx_t node_idx = local_nodes[i];
      const quad_neighbor_nodes_of_node_t& qnnn = neighbors[node_idx];
#ifdef P4_TO_P8
      (bs==1)? qnnn.laplace_insert_in_vectors(f_p, fxx_p, fyy_p, fzz_p,  n_vecs) : qnnn.laplace_all_components_insert_in_vectors(f_p, fxx_p, fyy_p, fzz_p,  n_vecs, bs);
#else
      (bs==1)? qnnn.laplace_insert_in_vectors(f_p, fxx_p, fyy_p,         n_vecs) : qnnn.laplace_all_components_insert_in_vectors(f_p, fxx_p, fyy_p,         n_vecs, bs);
#endif
=======
      const quad_neighbor_nodes_of_node_t& qnnn = neighbors.at(local_nodes[i]);
      if(f_p[qnnn.node_000] > thr-EPS
         || f_p[qnnn.node_m00_mm] > thr-EPS || f_p[qnnn.node_m00_pm] > thr-EPS
         || f_p[qnnn.node_p00_mm] > thr-EPS || f_p[qnnn.node_p00_pm] > thr-EPS
         || f_p[qnnn.node_0m0_mm] > thr-EPS || f_p[qnnn.node_0m0_pm] > thr-EPS
         || f_p[qnnn.node_0p0_mm] > thr-EPS || f_p[qnnn.node_0p0_pm] > thr-EPS
   #ifdef P4_TO_P8
         || f_p[qnnn.node_m00_mp] > thr-EPS || f_p[qnnn.node_m00_pp] > thr-EPS
         || f_p[qnnn.node_p00_mp] > thr-EPS || f_p[qnnn.node_p00_pp] > thr-EPS
         || f_p[qnnn.node_0m0_mp] > thr-EPS || f_p[qnnn.node_0m0_pp] > thr-EPS
         || f_p[qnnn.node_0p0_mp] > thr-EPS || f_p[qnnn.node_0p0_pp] > thr-EPS
         || f_p[qnnn.node_00m_mm] > thr-EPS || f_p[qnnn.node_00m_pm] > thr-EPS
         || f_p[qnnn.node_00m_mp] > thr-EPS || f_p[qnnn.node_00m_pp] > thr-EPS
         || f_p[qnnn.node_00p_mm] > thr-EPS || f_p[qnnn.node_00p_pm] > thr-EPS
         || f_p[qnnn.node_00p_mp] > thr-EPS || f_p[qnnn.node_00p_pp] > thr-EPS
   #endif
         )
      {
        fxx_p[local_nodes[i]] = qnnn.dxx_central(f_p);
        fyy_p[local_nodes[i]] = qnnn.dyy_central(f_p);
#ifdef P4_TO_P8
        fzz_p[local_nodes[i]] = qnnn.dzz_central(f_p);
#endif
      }
>>>>>>> 15be4206
    }
  } else {

    quad_neighbor_nodes_of_node_t qnnn;

    // compute the derivatives on the boundary nodes -- fxx
    for (size_t i=0; i<layer_nodes.size(); i++){
<<<<<<< HEAD
      p4est_locidx_t node_idx = layer_nodes[i];
      get_neighbors(node_idx, qnnn);
#ifdef P4_TO_P8
      (bs==1)? qnnn.laplace_insert_in_vectors(f_p, fxx_p, fyy_p, fzz_p,  n_vecs) : qnnn.laplace_all_components_insert_in_vectors(f_p, fxx_p, fyy_p, fzz_p,  n_vecs, bs);
#else
      (bs==1)? qnnn.laplace_insert_in_vectors(f_p, fxx_p, fyy_p,         n_vecs) : qnnn.laplace_all_components_insert_in_vectors(f_p, fxx_p, fyy_p,         n_vecs, bs);
=======
      get_neighbors(layer_nodes[i], qnnn);
      if(f_p[qnnn.node_000] > thr-EPS
         || f_p[qnnn.node_m00_mm] > thr-EPS || f_p[qnnn.node_m00_pm] > thr-EPS
         || f_p[qnnn.node_p00_mm] > thr-EPS || f_p[qnnn.node_p00_pm] > thr-EPS
         || f_p[qnnn.node_0m0_mm] > thr-EPS || f_p[qnnn.node_0m0_pm] > thr-EPS
         || f_p[qnnn.node_0p0_mm] > thr-EPS || f_p[qnnn.node_0p0_pm] > thr-EPS
   #ifdef P4_TO_P8
         || f_p[qnnn.node_m00_mp] > thr-EPS || f_p[qnnn.node_m00_pp] > thr-EPS
         || f_p[qnnn.node_p00_mp] > thr-EPS || f_p[qnnn.node_p00_pp] > thr-EPS
         || f_p[qnnn.node_0m0_mp] > thr-EPS || f_p[qnnn.node_0m0_pp] > thr-EPS
         || f_p[qnnn.node_0p0_mp] > thr-EPS || f_p[qnnn.node_0p0_pp] > thr-EPS
         || f_p[qnnn.node_00m_mm] > thr-EPS || f_p[qnnn.node_00m_pm] > thr-EPS
         || f_p[qnnn.node_00m_mp] > thr-EPS || f_p[qnnn.node_00m_pp] > thr-EPS
         || f_p[qnnn.node_00p_mm] > thr-EPS || f_p[qnnn.node_00p_pm] > thr-EPS
         || f_p[qnnn.node_00p_mp] > thr-EPS || f_p[qnnn.node_00p_pp] > thr-EPS
   #endif
         )
      {
        fxx_p[layer_nodes[i]] = qnnn.dxx_central(f_p);
        fyy_p[layer_nodes[i]] = qnnn.dyy_central(f_p);
#ifdef P4_TO_P8
        fzz_p[layer_nodes[i]] = qnnn.dzz_central(f_p);
>>>>>>> 15be4206
#endif
      }
    }
    // start updating the ghost values
    for (unsigned int k = 0; k < n_vecs; ++k) {
      ierr = VecGhostUpdateBegin(fxx[k], INSERT_VALUES, SCATTER_FORWARD); CHKERRXX(ierr);
      ierr = VecGhostUpdateBegin(fyy[k], INSERT_VALUES, SCATTER_FORWARD); CHKERRXX(ierr);
#ifdef P4_TO_P8
      ierr = VecGhostUpdateBegin(fzz[k], INSERT_VALUES, SCATTER_FORWARD); CHKERRXX(ierr);
#endif
    }

    // compute the derivaties for all internal nodes
    for (size_t i=0; i<local_nodes.size(); i++){
<<<<<<< HEAD
      p4est_locidx_t node_idx = local_nodes[i];
      get_neighbors(node_idx, qnnn);
#ifdef P4_TO_P8
      (bs==1)? qnnn.laplace_insert_in_vectors(f_p, fxx_p, fyy_p, fzz_p,  n_vecs) : qnnn.laplace_all_components_insert_in_vectors(f_p, fxx_p, fyy_p, fzz_p,  n_vecs, bs);
#else
      (bs==1)? qnnn.laplace_insert_in_vectors(f_p, fxx_p, fyy_p,         n_vecs) : qnnn.laplace_all_components_insert_in_vectors(f_p, fxx_p, fyy_p,         n_vecs, bs);
#endif
=======
      get_neighbors(local_nodes[i], qnnn);
      if(f_p[qnnn.node_000] > thr-EPS
         || f_p[qnnn.node_m00_mm] > thr-EPS || f_p[qnnn.node_m00_pm] > thr-EPS
         || f_p[qnnn.node_p00_mm] > thr-EPS || f_p[qnnn.node_p00_pm] > thr-EPS
         || f_p[qnnn.node_0m0_mm] > thr-EPS || f_p[qnnn.node_0m0_pm] > thr-EPS
         || f_p[qnnn.node_0p0_mm] > thr-EPS || f_p[qnnn.node_0p0_pm] > thr-EPS
   #ifdef P4_TO_P8
         || f_p[qnnn.node_m00_mp] > thr-EPS || f_p[qnnn.node_m00_pp] > thr-EPS
         || f_p[qnnn.node_p00_mp] > thr-EPS || f_p[qnnn.node_p00_pp] > thr-EPS
         || f_p[qnnn.node_0m0_mp] > thr-EPS || f_p[qnnn.node_0m0_pp] > thr-EPS
         || f_p[qnnn.node_0p0_mp] > thr-EPS || f_p[qnnn.node_0p0_pp] > thr-EPS
         || f_p[qnnn.node_00m_mm] > thr-EPS || f_p[qnnn.node_00m_pm] > thr-EPS
         || f_p[qnnn.node_00m_mp] > thr-EPS || f_p[qnnn.node_00m_pp] > thr-EPS
         || f_p[qnnn.node_00p_mm] > thr-EPS || f_p[qnnn.node_00p_pm] > thr-EPS
         || f_p[qnnn.node_00p_mp] > thr-EPS || f_p[qnnn.node_00p_pp] > thr-EPS
   #endif
         )
      {
        fxx_p[local_nodes[i]] = qnnn.dxx_central(f_p);
        fyy_p[local_nodes[i]] = qnnn.dyy_central(f_p);
#ifdef P4_TO_P8
        fzz_p[local_nodes[i]] = qnnn.dzz_central(f_p);
#endif
      }
>>>>>>> 15be4206
    }
  }

  // restore internal data
  for (unsigned int k = 0; k < n_vecs; ++k) {
    ierr = VecRestoreArrayRead(f[k], &f_p[k]  ); CHKERRXX(ierr);
    // finish the ghost update process to ensure all values are updated
    ierr = VecGhostUpdateEnd(fyy[k], INSERT_VALUES, SCATTER_FORWARD); CHKERRXX(ierr);
    ierr = VecGhostUpdateEnd(fxx[k], INSERT_VALUES, SCATTER_FORWARD); CHKERRXX(ierr);
#ifdef P4_TO_P8
    ierr = VecGhostUpdateEnd(fzz[k], INSERT_VALUES, SCATTER_FORWARD); CHKERRXX(ierr);
#endif

    ierr = VecRestoreArray(fxx[k], &fxx_p[k]); CHKERRXX(ierr);
    ierr = VecRestoreArray(fyy[k], &fyy_p[k]); CHKERRXX(ierr);
#ifdef P4_TO_P8
    ierr = VecRestoreArray(fzz[k], &fzz_p[k]); CHKERRXX(ierr);
#endif
<<<<<<< HEAD
  }
#endif // !DXX_USE_BLOCKS
=======
>>>>>>> 15be4206

  IPMLogRegionEnd("2nd_derivatives");
  ierr = PetscLogEventEnd(log_my_p4est_node_neighbors_t_2nd_derivatives_central_above_threshold, 0, 0, 0, 0); CHKERRXX(ierr);
}

void my_p4est_node_neighbors_t::first_derivatives_central(const Vec f[], Vec fd[], const unsigned int& n_vecs, const unsigned int& bs_f) const
{
  PetscErrorCode ierr;
  ierr = PetscLogEventBegin(log_my_p4est_node_neighbors_t_1st_derivatives_central_block, f, fd, 0, 0); CHKERRXX(ierr);
#ifdef CASL_THROWS
  {
    Vec f_l, fd_l;
    PetscInt f_size, fd_size, block_size;

    for (unsigned int k = 0; k < n_vecs; ++k) {
      // Get local form
      ierr = VecGhostGetLocalForm(f[k],   &f_l  );  CHKERRXX(ierr);
      ierr = VecGhostGetLocalForm(fd[k],  &fd_l);  CHKERRXX(ierr);

      // Get sizes
      ierr = VecGetSize(f_l,        &f_size);            CHKERRXX(ierr);
      ierr = VecGetSize(fd_l,       &fd_size);          CHKERRXX(ierr);
      ierr = VecGetBlockSize(f[k],  &block_size);    CHKERRXX(ierr);

      if (block_size != ((PetscInt) bs_f)){
        std::ostringstream oss;
        oss << "[ERROR]: the block size of a vector in f does not match the given block size bs_f"
            << " block_size = " << block_size << " bs_f = " << bs_f << std::endl;

        throw std::invalid_argument(oss.str());
      }

      if (f_size*P4EST_DIM != fd_size){
        std::ostringstream oss;
        oss << "[ERROR]: The vectors of derivatives must be P4EST_DIM times larger than the differentiated fields"
            << " P4EST_DIM*f_size = " << P4EST_DIM*f_size << " fd_size = " << fd_size << std::endl;

        throw std::invalid_argument(oss.str());
      }

      // Restore local form
      ierr = VecGhostRestoreLocalForm(f[k],   &f_l  ); CHKERRXX(ierr);
      ierr = VecGhostRestoreLocalForm(fd[k],  &fd_l); CHKERRXX(ierr);
    }
  }
#endif
  P4EST_ASSERT(bs_f > 0);

  // get access to the iternal data
  const double *f_p[n_vecs];
  double *fd_p[n_vecs];
  for (unsigned int k = 0; k < n_vecs; ++k) {
    ierr = VecGetArrayRead(f[k],  &f_p[k]  ); CHKERRXX(ierr);
    ierr = VecGetArray(fd[k],     &fd_p[k]); CHKERRXX(ierr);
  }

  if (is_initialized){
    // compute the derivatives on the boundary nodes
    for (size_t i=0; i<layer_nodes.size(); i++){
      p4est_locidx_t node_idx = layer_nodes[i];
      const quad_neighbor_nodes_of_node_t& qnnn = neighbors[node_idx];
      (bs_f==1)? qnnn.gradient_insert_in_block_vectors(f_p, fd_p, n_vecs) : qnnn.gradient_all_components_insert_in_block_vectors(f_p, fd_p, n_vecs, bs_f);
    }

    // start updating the ghost values
    for (unsigned int k = 0; k < n_vecs; ++k) {
      ierr = VecGhostUpdateBegin(fd[k], INSERT_VALUES, SCATTER_FORWARD); CHKERRXX(ierr);
    }

    // compute the derivaties for all internal nodes
    for (size_t i=0; i<local_nodes.size(); i++){
      p4est_locidx_t node_idx = local_nodes[i];
      const quad_neighbor_nodes_of_node_t& qnnn = neighbors[node_idx];
      (bs_f==1)? qnnn.gradient_insert_in_block_vectors(f_p, fd_p, n_vecs) : qnnn.gradient_all_components_insert_in_block_vectors(f_p, fd_p, n_vecs, bs_f);
    }
  } else {
    quad_neighbor_nodes_of_node_t qnnn;

    // compute the derivatives on the boundary nodes
    for (size_t i=0; i<layer_nodes.size(); i++){
      p4est_locidx_t node_idx = layer_nodes[i];
      get_neighbors(node_idx, qnnn);
      (bs_f==1)? qnnn.gradient_insert_in_block_vectors(f_p, fd_p, n_vecs) : qnnn.gradient_all_components_insert_in_block_vectors(f_p, fd_p, n_vecs, bs_f);
    }

    // start updating the ghost values
    for (unsigned int k = 0; k < n_vecs; ++k) {
      ierr = VecGhostUpdateBegin(fd[k], INSERT_VALUES, SCATTER_FORWARD); CHKERRXX(ierr);
    }

    // compute the derivaties for all internal nodes
    for (size_t i=0; i<local_nodes.size(); i++){
      p4est_locidx_t node_idx = local_nodes[i];
      get_neighbors(node_idx, qnnn);
      (bs_f==1)? qnnn.gradient_insert_in_block_vectors(f_p, fd_p, n_vecs) : qnnn.gradient_all_components_insert_in_block_vectors(f_p, fd_p, n_vecs, bs_f);
    }
  }

  for (unsigned int k = 0; k < n_vecs; ++k) {
    // restore internal data
    ierr = VecRestoreArrayRead(f[k], &f_p[k]  ); CHKERRXX(ierr);
    // finish the ghost update process to ensure all values are updated
    ierr = VecGhostUpdateEnd(fd[k], INSERT_VALUES, SCATTER_FORWARD); CHKERRXX(ierr);
    // restore internal data
    ierr = VecRestoreArray(fd[k], &fd_p[k]); CHKERRXX(ierr);
  }

  ierr = PetscLogEventEnd(log_my_p4est_node_neighbors_t_2nd_derivatives_central_block, f, fdd, 0, 0); CHKERRXX(ierr);
}


#ifdef P4_TO_P8
void my_p4est_node_neighbors_t::first_derivatives_central(const Vec f[], Vec fx[], Vec fy[], Vec fz[], const unsigned int& n_vecs, const unsigned int& bs) const
#else
void my_p4est_node_neighbors_t::first_derivatives_central(const Vec f[], Vec fx[], Vec fy[], const unsigned int& n_vecs, const unsigned int& bs) const
#endif
{
  PetscErrorCode ierr;
  ierr = PetscLogEventBegin(log_my_p4est_node_neighbors_t_1st_derivatives_central, 0, 0, 0, 0); CHKERRXX(ierr);
  IPMLogRegionBegin("1st_derivatives");

#ifdef CASL_THROWS
  {
    Vec f_l, fx_l, fy_l;
    PetscInt f_size, fx_size, fy_size, bs_f, bs_x, bs_y;
#ifdef P4_TO_P8
    Vec fz_l;
    PetscInt fz_size, bs_z;
#endif

    for (unsigned int k = 0; k < n_vecs; ++k) {
      // Get local form
      ierr = VecGhostGetLocalForm(f[k],   &f_l  ); CHKERRXX(ierr);
      ierr = VecGhostGetLocalForm(fx[k], &fx_l); CHKERRXX(ierr);
      ierr = VecGhostGetLocalForm(fy[k], &fy_l); CHKERRXX(ierr);
#ifdef P4_TO_P8
      ierr = VecGhostGetLocalForm(fz[k], &fz_l); CHKERRXX(ierr);
#endif

      // Get sizes
      ierr = VecGetSize(f_l,   &f_size);   CHKERRXX(ierr);
      ierr = VecGetSize(fx_l, &fx_size); CHKERRXX(ierr);
      ierr = VecGetSize(fy_l, &fy_size); CHKERRXX(ierr);
#ifdef P4_TO_P8
      ierr = VecGetSize(fz_l, &fz_size); CHKERRXX(ierr);
#endif
      // Get block sizes
      ierr = VecGetBlockSize(f_l,   &bs_f);   CHKERRXX(ierr);
      ierr = VecGetBlockSize(fx_l, &bs_x); CHKERRXX(ierr);
      ierr = VecGetBlockSize(fy_l, &bs_y); CHKERRXX(ierr);
#ifdef P4_TO_P8
      ierr = VecGetBlockSize(fz_l, &bs_z); CHKERRXX(ierr);
#endif

      if (f_size != fx_size){
        std::ostringstream oss;
        oss << "[ERROR]: Vectors must be of same size when computing derivatives"
<<<<<<< HEAD
            << " f_size = " << f_size << " fx_size = " << fx_size << std::endl;
=======
            << " f_size = " << f_size << " fx_size[" << i << "] = " << fx_size[i] << std::endl;
>>>>>>> 15be4206

        throw std::invalid_argument(oss.str());
      }

      if (f_size != fy_size){
        std::ostringstream oss;
        oss << "[ERROR]: Vectors must be of same size when computing derivatives"
            << " f_size = " << f_size << " fy_size = " << fy_size << std::endl;

        throw std::invalid_argument(oss.str());
      }

#ifdef P4_TO_P8
      if (f_size != fz_size){
        std::ostringstream oss;
        oss << "[ERROR]: Vectors must be of same size when computing derivatives"
            << " f_size = " << f_size << " fz_size = " << fz_size << std::endl;

        throw std::invalid_argument(oss.str());
      }
#endif

      if (((PetscInt) bs) != bs_f){
        std::ostringstream oss;
        oss << "[ERROR]: the block size of a vector in f does not match the given block size bs"
            << " bs_f = " << bs_f << " bs = " << bs << std::endl;
        throw std::invalid_argument(oss.str());
      }

      if (((PetscInt) bs) != bs_x){
        std::ostringstream oss;
        oss << "[ERROR]: the block size of a vector in fx does not match the given block size bs"
            << " bs_x = " << bs_x << " bs = " << bs << std::endl;
        throw std::invalid_argument(oss.str());
      }

      if (((PetscInt) bs) != bs_y){
        std::ostringstream oss;
        oss << "[ERROR]: the block size of a vector in fy does not match the given block size bs"
            << " bs_y = " << bs_f << " bs = " << bs << std::endl;
        throw std::invalid_argument(oss.str());
      }

#ifdef P4_TO_P8
      if (((PetscInt) bs) != bs_z){
        std::ostringstream oss;
        oss << "[ERROR]: the block size of a vector in fz does not match the given block size bs"
            << " bs_z = " << bs_f << " bs = " << bs << std::endl;
        throw std::invalid_argument(oss.str());
      }
#endif

      // Restore local form
      ierr = VecGhostRestoreLocalForm(f[k],   &f_l  ); CHKERRXX(ierr);
      ierr = VecGhostRestoreLocalForm(fx[k], &fx_l); CHKERRXX(ierr);
      ierr = VecGhostRestoreLocalForm(fy[k], &fy_l); CHKERRXX(ierr);
#ifdef P4_TO_P8
      ierr = VecGhostRestoreLocalForm(fz[k], &fz_l); CHKERRXX(ierr);
#endif
    }
  }
#endif
  P4EST_ASSERT(bs > 0);

  // get access to the iternal data
  const double *f_p[n_vecs];
  double *fx_p[n_vecs], *fy_p[n_vecs];
#ifdef P4_TO_P8
  double *fz_p[n_vecs];
#endif
  for (unsigned int k = 0; k < n_vecs; ++k) {
    ierr = VecGetArrayRead(f[k],  &f_p[k]  ); CHKERRXX(ierr);
    ierr = VecGetArray(fx[k],     &fx_p[k]); CHKERRXX(ierr);
    ierr = VecGetArray(fy[k],     &fy_p[k]); CHKERRXX(ierr);
#ifdef P4_TO_P8
    ierr = VecGetArray(fz[k],     &fz_p[k]); CHKERRXX(ierr);
#endif
  }

  if (is_initialized){
    // compute the derivatives on the boundary nodes -- fx
    for (size_t i=0; i<layer_nodes.size(); i++)
    {
      p4est_locidx_t node_idx = layer_nodes[i];
      const quad_neighbor_nodes_of_node_t& qnnn = neighbors[node_idx];
      (bs==1)? qnnn.dx_central_insert_in_vectors(f_p, fx_p, n_vecs) : qnnn.dx_central_all_components_insert_in_vectors(f_p, fx_p, n_vecs, bs);
    }
    // start updating the ghost values
    for (unsigned int k = 0; k < n_vecs; ++k)
      ierr = VecGhostUpdateBegin(fx[k], INSERT_VALUES, SCATTER_FORWARD); CHKERRXX(ierr);

    // compute the derivatives on the boundary nodes -- fy
    for (size_t i=0; i<layer_nodes.size(); i++)
    {
      p4est_locidx_t node_idx = layer_nodes[i];
      const quad_neighbor_nodes_of_node_t& qnnn = neighbors[node_idx];
      (bs==1)? qnnn.dy_central_insert_in_vectors(f_p, fy_p, n_vecs) : qnnn.dy_central_all_components_insert_in_vectors(f_p, fy_p, n_vecs, bs);
    }
    // start updating the ghost values
    for (unsigned int k = 0; k < n_vecs; ++k)
      ierr = VecGhostUpdateBegin(fy[k], INSERT_VALUES, SCATTER_FORWARD); CHKERRXX(ierr);

#ifdef P4_TO_P8
    // compute the derivatives on the boundary nodes -- fz
    for (size_t i=0; i<layer_nodes.size(); i++)
    {
      p4est_locidx_t node_idx = layer_nodes[i];
      const quad_neighbor_nodes_of_node_t& qnnn = neighbors[node_idx];
      (bs==1)? qnnn.dz_central_insert_in_vectors(f_p, fz_p, n_vecs) : qnnn.dz_central_all_components_insert_in_vectors(f_p, fz_p, n_vecs, bs);
    }
    // start updating the ghost values
    for (unsigned int k = 0; k < n_vecs; ++k)
      ierr = VecGhostUpdateBegin(fz[k], INSERT_VALUES, SCATTER_FORWARD); CHKERRXX(ierr);
#endif

    // compute the derivaties for all internal nodes
    for (size_t i=0; i<local_nodes.size(); i++){
      p4est_locidx_t node_idx = local_nodes[i];
      const quad_neighbor_nodes_of_node_t& qnnn = neighbors[node_idx];
#ifdef P4_TO_P8
      (bs==1)? qnnn.gradient_insert_in_vectors(f_p, fx_p, fy_p, fz_p,  n_vecs) : qnnn.gradient_all_components_insert_in_vectors(f_p, fx_p, fy_p, fz_p,  n_vecs, bs);
#else
      (bs==1)? qnnn.gradient_insert_in_vectors(f_p, fx_p, fy_p,        n_vecs) : qnnn.gradient_all_components_insert_in_vectors(f_p, fx_p, fy_p,        n_vecs, bs);
#endif
    }
  } else {

    quad_neighbor_nodes_of_node_t qnnn;

    // compute the derivatives on the boundary nodes -- fxx
    for (size_t i=0; i<layer_nodes.size(); i++){
      p4est_locidx_t node_idx = layer_nodes[i];
      get_neighbors(node_idx, qnnn);
#ifdef P4_TO_P8
      (bs==1)? qnnn.gradient_insert_in_vectors(f_p, fx_p, fy_p, fz_p,  n_vecs) : qnnn.gradient_all_components_insert_in_vectors(f_p, fx_p, fy_p, fz_p,  n_vecs, bs);
#else
      (bs==1)? qnnn.gradient_insert_in_vectors(f_p, fx_p, fy_p,        n_vecs) : qnnn.gradient_all_components_insert_in_vectors(f_p, fx_p, fy_p,        n_vecs, bs);
#endif
    }
    // start updating the ghost values
    for (unsigned int k = 0; k < n_vecs; ++k) {
      ierr = VecGhostUpdateBegin(fx[k], INSERT_VALUES, SCATTER_FORWARD); CHKERRXX(ierr);
      ierr = VecGhostUpdateBegin(fy[k], INSERT_VALUES, SCATTER_FORWARD); CHKERRXX(ierr);
#ifdef P4_TO_P8
      ierr = VecGhostUpdateBegin(fz[k], INSERT_VALUES, SCATTER_FORWARD); CHKERRXX(ierr);
#endif
    }

    // compute the derivaties for all internal nodes
    for (size_t i=0; i<local_nodes.size(); i++){
      p4est_locidx_t node_idx = local_nodes[i];
      get_neighbors(node_idx, qnnn);
#ifdef P4_TO_P8
      (bs==1)? qnnn.gradient_insert_in_vectors(f_p, fx_p, fy_p, fz_p,  n_vecs) : qnnn.gradient_all_components_insert_in_vectors(f_p, fx_p, fy_p, fz_p,  n_vecs, bs);
#else
      (bs==1)? qnnn.gradient_insert_in_vectors(f_p, fx_p, fy_p,        n_vecs) : qnnn.gradient_all_components_insert_in_vectors(f_p, fx_p, fy_p,        n_vecs, bs);
#endif
    }
  }

  // restore internal data
  for (unsigned int k = 0; k < n_vecs; ++k) {
    ierr = VecRestoreArrayRead(f[k],  &f_p[k]  ); CHKERRXX(ierr);
    // finish the ghost update process to ensure all values are updated
    ierr = VecGhostUpdateEnd(fy[k], INSERT_VALUES, SCATTER_FORWARD); CHKERRXX(ierr);
    ierr = VecGhostUpdateEnd(fx[k], INSERT_VALUES, SCATTER_FORWARD); CHKERRXX(ierr);
#ifdef P4_TO_P8
    ierr = VecGhostUpdateEnd(fz[k], INSERT_VALUES, SCATTER_FORWARD); CHKERRXX(ierr);
#endif

    ierr = VecRestoreArray(fx[k], &fx_p[k]); CHKERRXX(ierr);
    ierr = VecRestoreArray(fy[k], &fy_p[k]); CHKERRXX(ierr);
#ifdef P4_TO_P8
    ierr = VecRestoreArray(fz[k], &fz_p[k]); CHKERRXX(ierr);
#endif
  }

  IPMLogRegionEnd("1st_derivatives");
  ierr = PetscLogEventEnd(log_my_p4est_node_neighbors_t_1st_derivatives_central, 0, 0, 0, 0); CHKERRXX(ierr);
}

#ifdef P4_TO_P8
void my_p4est_node_neighbors_t::second_derivatives_central_using_block(const Vec f[], Vec fxx[], Vec fyy[], Vec fzz[], const unsigned int& n_vecs, const unsigned int &bs) const
#else
void my_p4est_node_neighbors_t::second_derivatives_central_using_block(const Vec f[], Vec fxx[], Vec fyy[], const unsigned int& n_vecs, const unsigned int &bs) const
#endif
{
  // create temporary block vector
  PetscErrorCode ierr;
  Vec fdd[n_vecs];
  for (unsigned int k = 0; k < n_vecs; ++k) {
    ierr = VecCreateGhostNodesBlock(p4est, nodes, bs*P4EST_DIM, &fdd[k]); CHKERRXX(ierr);
  }

  // compute derivatives using block vector
  second_derivatives_central(f, fdd, n_vecs, bs);

  // copy data back into original vectors
  double *fdd_p[n_vecs], *fxx_p[n_vecs], *fyy_p[n_vecs];
#ifdef P4_TO_P8
  double *fzz_p[n_vecs];
#endif
  for (unsigned int k = 0; k < n_vecs; ++k) {
    ierr = VecGetArray(fdd[k], &fdd_p[k]); CHKERRXX(ierr);
    ierr = VecGetArray(fxx[k], &fxx_p[k]); CHKERRXX(ierr);
    ierr = VecGetArray(fyy[k], &fyy_p[k]); CHKERRXX(ierr);
#ifdef P4_TO_P8
    double *fzz_p[n_vecs];
    ierr = VecGetArray(fzz[k], &fzz_p[k]); CHKERRXX(ierr);
#endif
  }

  // compute the derivatives on the boundary nodes
  for (size_t i=0; i<nodes->indep_nodes.elem_count; i++){
    for (unsigned int k = 0; k < n_vecs; ++k) {
      for (unsigned int comp = 0; comp < bs; ++comp) {
        fxx_p[k][bs*i+comp] = fdd_p[k][P4EST_DIM*(bs*i+comp) + 0];
        fyy_p[k][bs*i+comp] = fdd_p[k][P4EST_DIM*(bs*i+comp) + 1];
#ifdef P4_TO_P8
        fzz_p[k][bs*i+comp] = fdd_p[k][P4EST_DIM*(bs*i+comp) + 2];
#endif
      }
    }
  }

  // restore internal data
  for (unsigned int k = 0; k < n_vecs; ++k) {
    ierr = VecRestoreArray(fdd[k], &fdd_p[k]); CHKERRXX(ierr);
    ierr = VecRestoreArray(fxx[k], &fxx_p[k]); CHKERRXX(ierr);
    ierr = VecRestoreArray(fyy[k], &fyy_p[k]); CHKERRXX(ierr);
#ifdef P4_TO_P8
    double *fzz_p[n_vecs];
    ierr = VecRestoreArray(fzz[k], &fzz_p[k]); CHKERRXX(ierr);
#endif
    ierr = VecDestroy(fdd[k]); CHKERRXX(ierr);
  }
}

void my_p4est_node_neighbors_t::get_all_neighbors(const p4est_locidx_t n, p4est_locidx_t *neighbors, bool *neighbor_exists) const
{
  p4est_indep_t *ni = (p4est_indep_t*)sc_array_index(&nodes->indep_nodes, n);

  // check if the node is a wall node
  bool xm_wall = is_node_xmWall(p4est, ni);
  bool xp_wall = is_node_xpWall(p4est, ni);

  bool ym_wall = is_node_ymWall(p4est, ni);
  bool yp_wall = is_node_ypWall(p4est, ni);
#ifdef P4_TO_P8
  bool zm_wall = is_node_zmWall(p4est, ni);
  bool zp_wall = is_node_zpWall(p4est, ni);
#endif

  // count neighbors
  for (int i = 0; i < num_neighbors_cube; i++) neighbor_exists[i] = true;

  if (xm_wall)
  {
    int i = 0;
    for (int j = 0; j < 3; j++)
#ifdef P4_TO_P8
      for (int k = 0; k < 3; k++)
#endif
        neighbor_exists[i + j*3 CODE3D( + k*3*3 )] = false;
  }

  if (xp_wall)
  {
    int i = 2;
    for (int j = 0; j < 3; j++)
#ifdef P4_TO_P8
      for (int k = 0; k < 3; k++)
#endif
        neighbor_exists[i + j*3 CODE3D( + k*3*3 )] = false;
  }

  if (ym_wall)
  {
    int j = 0;
    for (int i = 0; i < 3; i++)
#ifdef P4_TO_P8
      for (int k = 0; k < 3; k++)
#endif
        neighbor_exists[i + j*3 CODE3D( + k*3*3 )] = false;
  }

  if (yp_wall)
  {
    int j = 2;
    for (int i = 0; i < 3; i++)
#ifdef P4_TO_P8
      for (int k = 0; k < 3; k++)
#endif
        neighbor_exists[i + j*3 CODE3D( + k*3*3 )] = false;
  }

#ifdef P4_TO_P8
  if (zm_wall)
  {
    int k = 0;
    for (int j = 0; j < 3; j++)
      for (int i = 0; i < 3; i++)
        neighbor_exists[i + j*3 + k*3*3] = false;
  }

  if (zp_wall)
  {
    int k = 2;
    for (int j = 0; j < 3; j++)
      for (int i = 0; i < 3; i++)
        neighbor_exists[i + j*3 + k*3*3] = false;
  }
#endif

  // find neighboring quadrants
  p4est_locidx_t quad_mmm_idx; p4est_topidx_t tree_mmm_idx;
  p4est_locidx_t quad_mpm_idx; p4est_topidx_t tree_mpm_idx;
  p4est_locidx_t quad_pmm_idx; p4est_topidx_t tree_pmm_idx;
  p4est_locidx_t quad_ppm_idx; p4est_topidx_t tree_ppm_idx;
#ifdef P4_TO_P8
  p4est_locidx_t quad_mmp_idx; p4est_topidx_t tree_mmp_idx;
  p4est_locidx_t quad_mpp_idx; p4est_topidx_t tree_mpp_idx;
  p4est_locidx_t quad_pmp_idx; p4est_topidx_t tree_pmp_idx;
  p4est_locidx_t quad_ppp_idx; p4est_topidx_t tree_ppp_idx;
#endif

#ifdef P4_TO_P8
  find_neighbor_cell_of_node(n, -1, -1, -1, quad_mmm_idx, tree_mmm_idx); //nei_quads[dir::v_mmm] = quad_mmm_idx;
  find_neighbor_cell_of_node(n, -1,  1, -1, quad_mpm_idx, tree_mpm_idx); //nei_quads[dir::v_mpm] = quad_mpm_idx;
  find_neighbor_cell_of_node(n,  1, -1, -1, quad_pmm_idx, tree_pmm_idx); //nei_quads[dir::v_pmm] = quad_pmm_idx;
  find_neighbor_cell_of_node(n,  1,  1, -1, quad_ppm_idx, tree_ppm_idx); //nei_quads[dir::v_ppm] = quad_ppm_idx;
  find_neighbor_cell_of_node(n, -1, -1,  1, quad_mmp_idx, tree_mmp_idx); //nei_quads[dir::v_mmp] = quad_mmp_idx;
  find_neighbor_cell_of_node(n, -1,  1,  1, quad_mpp_idx, tree_mpp_idx); //nei_quads[dir::v_mpp] = quad_mpp_idx;
  find_neighbor_cell_of_node(n,  1, -1,  1, quad_pmp_idx, tree_pmp_idx); //nei_quads[dir::v_pmp] = quad_pmp_idx;
  find_neighbor_cell_of_node(n,  1,  1,  1, quad_ppp_idx, tree_ppp_idx); //nei_quads[dir::v_ppp] = quad_ppp_idx;
#else
  find_neighbor_cell_of_node(n, -1, -1, quad_mmm_idx, tree_mmm_idx); //nei_quads[dir::v_mmm] = quad_mmm_idx;
  find_neighbor_cell_of_node(n, -1, +1, quad_mpm_idx, tree_mpm_idx); //nei_quads[dir::v_mpm] = quad_mpm_idx;
  find_neighbor_cell_of_node(n, +1, -1, quad_pmm_idx, tree_pmm_idx); //nei_quads[dir::v_pmm] = quad_pmm_idx;
  find_neighbor_cell_of_node(n, +1, +1, quad_ppm_idx, tree_ppm_idx); //nei_quads[dir::v_ppm] = quad_ppm_idx;
#endif
//  P4EST_ASSERT(quad_mmm_idx!=NOT_A_P4EST_QUADRANT);
//  P4EST_ASSERT(quad_mpm_idx!=NOT_A_P4EST_QUADRANT);
//  P4EST_ASSERT(quad_pmm_idx!=NOT_A_P4EST_QUADRANT);
//  P4EST_ASSERT(quad_ppm_idx!=NOT_A_P4EST_QUADRANT);
//  P4EST_ASSERT(quad_mmp_idx!=NOT_A_P4EST_QUADRANT);
//  P4EST_ASSERT(quad_mpp_idx!=NOT_A_P4EST_QUADRANT);
//  P4EST_ASSERT(quad_pmp_idx!=NOT_A_P4EST_QUADRANT);
//  P4EST_ASSERT(quad_ppp_idx!=NOT_A_P4EST_QUADRANT);


  // find neighboring nodes
#ifdef P4_TO_P8
  neighbors[nn_000] = n;

  // m00
  if      (quad_mmm_idx != NOT_A_VALID_QUADRANT) neighbors[nn_m00] = nodes->local_nodes[P4EST_CHILDREN*quad_mmm_idx + dir::v_mpp];
  else if (quad_mpm_idx != NOT_A_VALID_QUADRANT) neighbors[nn_m00] = nodes->local_nodes[P4EST_CHILDREN*quad_mpm_idx + dir::v_mmp];
  else if (quad_mmp_idx != NOT_A_VALID_QUADRANT) neighbors[nn_m00] = nodes->local_nodes[P4EST_CHILDREN*quad_mmp_idx + dir::v_mpm];
  else if (quad_mpp_idx != NOT_A_VALID_QUADRANT) neighbors[nn_m00] = nodes->local_nodes[P4EST_CHILDREN*quad_mpp_idx + dir::v_mmm];

  // p00
  if      (quad_pmm_idx != NOT_A_VALID_QUADRANT) neighbors[nn_p00] = nodes->local_nodes[P4EST_CHILDREN*quad_pmm_idx + dir::v_ppp];
  else if (quad_ppm_idx != NOT_A_VALID_QUADRANT) neighbors[nn_p00] = nodes->local_nodes[P4EST_CHILDREN*quad_ppm_idx + dir::v_pmp];
  else if (quad_pmp_idx != NOT_A_VALID_QUADRANT) neighbors[nn_p00] = nodes->local_nodes[P4EST_CHILDREN*quad_pmp_idx + dir::v_ppm];
  else if (quad_ppp_idx != NOT_A_VALID_QUADRANT) neighbors[nn_p00] = nodes->local_nodes[P4EST_CHILDREN*quad_ppp_idx + dir::v_pmm];

  // 0m0
  if      (quad_mmm_idx != NOT_A_VALID_QUADRANT) neighbors[nn_0m0] = nodes->local_nodes[P4EST_CHILDREN*quad_mmm_idx + dir::v_pmp];
  else if (quad_pmm_idx != NOT_A_VALID_QUADRANT) neighbors[nn_0m0] = nodes->local_nodes[P4EST_CHILDREN*quad_pmm_idx + dir::v_mmp];
  else if (quad_mmp_idx != NOT_A_VALID_QUADRANT) neighbors[nn_0m0] = nodes->local_nodes[P4EST_CHILDREN*quad_mmp_idx + dir::v_pmm];
  else if (quad_pmp_idx != NOT_A_VALID_QUADRANT) neighbors[nn_0m0] = nodes->local_nodes[P4EST_CHILDREN*quad_pmp_idx + dir::v_mmm];

  // 0p0
  if      (quad_mpm_idx != NOT_A_VALID_QUADRANT) neighbors[nn_0p0] = nodes->local_nodes[P4EST_CHILDREN*quad_mpm_idx + dir::v_ppp];
  else if (quad_ppm_idx != NOT_A_VALID_QUADRANT) neighbors[nn_0p0] = nodes->local_nodes[P4EST_CHILDREN*quad_ppm_idx + dir::v_mpp];
  else if (quad_mpp_idx != NOT_A_VALID_QUADRANT) neighbors[nn_0p0] = nodes->local_nodes[P4EST_CHILDREN*quad_mpp_idx + dir::v_ppm];
  else if (quad_ppp_idx != NOT_A_VALID_QUADRANT) neighbors[nn_0p0] = nodes->local_nodes[P4EST_CHILDREN*quad_ppp_idx + dir::v_mpm];

  // 00m
  if      (quad_mmm_idx != NOT_A_VALID_QUADRANT) neighbors[nn_00m] = nodes->local_nodes[P4EST_CHILDREN*quad_mmm_idx + dir::v_ppm];
  else if (quad_pmm_idx != NOT_A_VALID_QUADRANT) neighbors[nn_00m] = nodes->local_nodes[P4EST_CHILDREN*quad_pmm_idx + dir::v_mpm];
  else if (quad_mpm_idx != NOT_A_VALID_QUADRANT) neighbors[nn_00m] = nodes->local_nodes[P4EST_CHILDREN*quad_mpm_idx + dir::v_pmm];
  else if (quad_ppm_idx != NOT_A_VALID_QUADRANT) neighbors[nn_00m] = nodes->local_nodes[P4EST_CHILDREN*quad_ppm_idx + dir::v_mmm];

  // 00p
  if      (quad_mmp_idx != NOT_A_VALID_QUADRANT) neighbors[nn_00p] = nodes->local_nodes[P4EST_CHILDREN*quad_mmp_idx + dir::v_ppp];
  else if (quad_pmp_idx != NOT_A_VALID_QUADRANT) neighbors[nn_00p] = nodes->local_nodes[P4EST_CHILDREN*quad_pmp_idx + dir::v_mpp];
  else if (quad_mpp_idx != NOT_A_VALID_QUADRANT) neighbors[nn_00p] = nodes->local_nodes[P4EST_CHILDREN*quad_mpp_idx + dir::v_pmp];
  else if (quad_ppp_idx != NOT_A_VALID_QUADRANT) neighbors[nn_00p] = nodes->local_nodes[P4EST_CHILDREN*quad_ppp_idx + dir::v_mmp];

  // 0mm
  if      (quad_mmm_idx != NOT_A_VALID_QUADRANT) neighbors[nn_0mm] = nodes->local_nodes[P4EST_CHILDREN*quad_mmm_idx + dir::v_pmm];
  else if (quad_pmm_idx != NOT_A_VALID_QUADRANT) neighbors[nn_0mm] = nodes->local_nodes[P4EST_CHILDREN*quad_pmm_idx + dir::v_mmm];
  // 0pm
  if      (quad_mpm_idx != NOT_A_VALID_QUADRANT) neighbors[nn_0pm] = nodes->local_nodes[P4EST_CHILDREN*quad_mpm_idx + dir::v_ppm];
  else if (quad_ppm_idx != NOT_A_VALID_QUADRANT) neighbors[nn_0pm] = nodes->local_nodes[P4EST_CHILDREN*quad_ppm_idx + dir::v_mpm];
  // 0mp
  if      (quad_mmp_idx != NOT_A_VALID_QUADRANT) neighbors[nn_0mp] = nodes->local_nodes[P4EST_CHILDREN*quad_mmp_idx + dir::v_pmp];
  else if (quad_pmp_idx != NOT_A_VALID_QUADRANT) neighbors[nn_0mp] = nodes->local_nodes[P4EST_CHILDREN*quad_pmp_idx + dir::v_mmp];
  // 0pp
  if      (quad_mpp_idx != NOT_A_VALID_QUADRANT) neighbors[nn_0pp] = nodes->local_nodes[P4EST_CHILDREN*quad_mpp_idx + dir::v_ppp];
  else if (quad_ppp_idx != NOT_A_VALID_QUADRANT) neighbors[nn_0pp] = nodes->local_nodes[P4EST_CHILDREN*quad_ppp_idx + dir::v_mpp];

  // m0m
  if      (quad_mmm_idx != NOT_A_VALID_QUADRANT) neighbors[nn_m0m] = nodes->local_nodes[P4EST_CHILDREN*quad_mmm_idx + dir::v_mpm];
  else if (quad_mpm_idx != NOT_A_VALID_QUADRANT) neighbors[nn_m0m] = nodes->local_nodes[P4EST_CHILDREN*quad_mpm_idx + dir::v_mmm];
  // p0m
  if      (quad_pmm_idx != NOT_A_VALID_QUADRANT) neighbors[nn_p0m] = nodes->local_nodes[P4EST_CHILDREN*quad_pmm_idx + dir::v_ppm];
  else if (quad_ppm_idx != NOT_A_VALID_QUADRANT) neighbors[nn_p0m] = nodes->local_nodes[P4EST_CHILDREN*quad_ppm_idx + dir::v_pmm];
  // m0p
  if      (quad_mmp_idx != NOT_A_VALID_QUADRANT) neighbors[nn_m0p] = nodes->local_nodes[P4EST_CHILDREN*quad_mmp_idx + dir::v_mpp];
  else if (quad_mpp_idx != NOT_A_VALID_QUADRANT) neighbors[nn_m0p] = nodes->local_nodes[P4EST_CHILDREN*quad_mpp_idx + dir::v_mmp];
  // p0p
  if      (quad_pmp_idx != NOT_A_VALID_QUADRANT) neighbors[nn_p0p] = nodes->local_nodes[P4EST_CHILDREN*quad_pmp_idx + dir::v_ppp];
  else if (quad_ppp_idx != NOT_A_VALID_QUADRANT) neighbors[nn_p0p] = nodes->local_nodes[P4EST_CHILDREN*quad_ppp_idx + dir::v_pmp];

  // mm0
  if      (quad_mmm_idx != NOT_A_VALID_QUADRANT) neighbors[nn_mm0] = nodes->local_nodes[P4EST_CHILDREN*quad_mmm_idx + dir::v_mmp];
  else if (quad_mmp_idx != NOT_A_VALID_QUADRANT) neighbors[nn_mm0] = nodes->local_nodes[P4EST_CHILDREN*quad_mmp_idx + dir::v_mmm];
  // pm0
  if      (quad_pmm_idx != NOT_A_VALID_QUADRANT) neighbors[nn_pm0] = nodes->local_nodes[P4EST_CHILDREN*quad_pmm_idx + dir::v_pmp];
  else if (quad_pmp_idx != NOT_A_VALID_QUADRANT) neighbors[nn_pm0] = nodes->local_nodes[P4EST_CHILDREN*quad_pmp_idx + dir::v_pmm];
  // mp0
  if      (quad_mpm_idx != NOT_A_VALID_QUADRANT) neighbors[nn_mp0] = nodes->local_nodes[P4EST_CHILDREN*quad_mpm_idx + dir::v_mpp];
  else if (quad_mpp_idx != NOT_A_VALID_QUADRANT) neighbors[nn_mp0] = nodes->local_nodes[P4EST_CHILDREN*quad_mpp_idx + dir::v_mpm];
  // pp0
  if      (quad_ppm_idx != NOT_A_VALID_QUADRANT) neighbors[nn_pp0] = nodes->local_nodes[P4EST_CHILDREN*quad_ppm_idx + dir::v_ppp];
  else if (quad_ppp_idx != NOT_A_VALID_QUADRANT) neighbors[nn_pp0] = nodes->local_nodes[P4EST_CHILDREN*quad_ppp_idx + dir::v_ppm];

  // mmm
  if      (quad_mmm_idx != NOT_A_VALID_QUADRANT) neighbors[nn_mmm] = nodes->local_nodes[P4EST_CHILDREN*quad_mmm_idx + dir::v_mmm];
  // pmm
  if      (quad_pmm_idx != NOT_A_VALID_QUADRANT) neighbors[nn_pmm] = nodes->local_nodes[P4EST_CHILDREN*quad_pmm_idx + dir::v_pmm];
  // mpm
  if      (quad_mpm_idx != NOT_A_VALID_QUADRANT) neighbors[nn_mpm] = nodes->local_nodes[P4EST_CHILDREN*quad_mpm_idx + dir::v_mpm];
  // ppm
  if      (quad_ppm_idx != NOT_A_VALID_QUADRANT) neighbors[nn_ppm] = nodes->local_nodes[P4EST_CHILDREN*quad_ppm_idx + dir::v_ppm];

  // mmp
  if      (quad_mmp_idx != NOT_A_VALID_QUADRANT) neighbors[nn_mmp] = nodes->local_nodes[P4EST_CHILDREN*quad_mmp_idx + dir::v_mmp];
  // pmp
  if      (quad_pmp_idx != NOT_A_VALID_QUADRANT) neighbors[nn_pmp] = nodes->local_nodes[P4EST_CHILDREN*quad_pmp_idx + dir::v_pmp];
  // mpp
  if      (quad_mpp_idx != NOT_A_VALID_QUADRANT) neighbors[nn_mpp] = nodes->local_nodes[P4EST_CHILDREN*quad_mpp_idx + dir::v_mpp];
  // ppp
  if      (quad_ppp_idx != NOT_A_VALID_QUADRANT) neighbors[nn_ppp] = nodes->local_nodes[P4EST_CHILDREN*quad_ppp_idx + dir::v_ppp];
#else
  neighbors[nn_000] = n;

  if      (quad_mmm_idx != NOT_A_VALID_QUADRANT) neighbors[nn_m00] = nodes->local_nodes[P4EST_CHILDREN*quad_mmm_idx + dir::v_mpm];
  else if (quad_mpm_idx != NOT_A_VALID_QUADRANT) neighbors[nn_m00] = nodes->local_nodes[P4EST_CHILDREN*quad_mpm_idx + dir::v_mmm];

  if      (quad_pmm_idx != NOT_A_VALID_QUADRANT) neighbors[nn_p00] = nodes->local_nodes[P4EST_CHILDREN*quad_pmm_idx + dir::v_ppm];
  else if (quad_ppm_idx != NOT_A_VALID_QUADRANT) neighbors[nn_p00] = nodes->local_nodes[P4EST_CHILDREN*quad_ppm_idx + dir::v_pmm];

  if      (quad_mmm_idx != NOT_A_VALID_QUADRANT) neighbors[nn_0m0] = nodes->local_nodes[P4EST_CHILDREN*quad_mmm_idx + dir::v_pmm];
  else if (quad_pmm_idx != NOT_A_VALID_QUADRANT) neighbors[nn_0m0] = nodes->local_nodes[P4EST_CHILDREN*quad_pmm_idx + dir::v_mmm];

  if      (quad_ppm_idx != NOT_A_VALID_QUADRANT) neighbors[nn_0p0] = nodes->local_nodes[P4EST_CHILDREN*quad_ppm_idx + dir::v_mpm];
  else if (quad_mpm_idx != NOT_A_VALID_QUADRANT) neighbors[nn_0p0] = nodes->local_nodes[P4EST_CHILDREN*quad_mpm_idx + dir::v_ppm];

  if      (quad_mmm_idx != NOT_A_VALID_QUADRANT) neighbors[nn_mm0] = nodes->local_nodes[P4EST_CHILDREN*quad_mmm_idx + dir::v_mmm];
  if      (quad_pmm_idx != NOT_A_VALID_QUADRANT) neighbors[nn_pm0] = nodes->local_nodes[P4EST_CHILDREN*quad_pmm_idx + dir::v_pmm];
  if      (quad_mpm_idx != NOT_A_VALID_QUADRANT) neighbors[nn_mp0] = nodes->local_nodes[P4EST_CHILDREN*quad_mpm_idx + dir::v_mpm];
  if      (quad_ppm_idx != NOT_A_VALID_QUADRANT) neighbors[nn_pp0] = nodes->local_nodes[P4EST_CHILDREN*quad_ppm_idx + dir::v_ppm];
#endif
}
<|MERGE_RESOLUTION|>--- conflicted
+++ resolved
@@ -17,20 +17,12 @@
 #define PetscLogEventEnd(e, o1, o2, o3, o4) 0
 #else
 extern PetscLogEvent log_my_p4est_node_neighbors_t;
-<<<<<<< HEAD
 extern PetscLogEvent log_my_p4est_node_neighbors_t_dd_central;
-=======
-extern PetscLogEvent log_my_p4est_node_neighbors_t_dxx_central;
-extern PetscLogEvent log_my_p4est_node_neighbors_t_dyy_central;
-extern PetscLogEvent log_my_p4est_node_neighbors_t_dzz_central;
-extern PetscLogEvent log_my_p4est_node_neighbors_t_1st_derivatives_central;
-extern PetscLogEvent log_my_p4est_node_neighbors_t_2nd_derivatives_central;
-extern PetscLogEvent log_my_p4est_node_neighbors_t_2nd_derivatives_central_above_threshold;
->>>>>>> 15be4206
 extern PetscLogEvent log_my_p4est_node_neighbors_t_2nd_derivatives_central_block;
 extern PetscLogEvent log_my_p4est_node_neighbors_t_2nd_derivatives_central;
 extern PetscLogEvent log_my_p4est_node_neighbors_t_1st_derivatives_central_block;
 extern PetscLogEvent log_my_p4est_node_neighbors_t_1st_derivatives_central;
+extern PetscLogEvent log_my_p4est_node_neighbors_t_2nd_derivatives_central_above_threshold;
 #endif
 #ifndef CASL_LOG_FLOPS
 #undef PetscLogFlops
@@ -1724,74 +1716,8 @@
   P4EST_ASSERT(n_vecs > 0);
 #ifdef CASL_THROWS
   {
-<<<<<<< HEAD
     Vec f_l, fdd_l;
     PetscInt f_size, fdd_size;
-=======
-    Vec f_l, fxx_l;
-    PetscInt f_size, fxx_size;
-
-    // Get local form
-    ierr = VecGhostGetLocalForm(f,   &f_l  ); CHKERRXX(ierr);
-    ierr = VecGhostGetLocalForm(fxx, &fxx_l); CHKERRXX(ierr);
-
-    // Get sizes
-    ierr = VecGetSize(f_l,   &f_size);   CHKERRXX(ierr);
-    ierr = VecGetSize(fxx_l, &fxx_size); CHKERRXX(ierr);
-
-    if (f_size != fxx_size){
-      std::ostringstream oss;
-      oss << "[ERROR]: Vectors must be of same size when computing derivatives"
-          << " f_size = " << f_size << " fxx_size = " << fxx_size << std::endl;
-
-      throw std::invalid_argument(oss.str());
-    }
-
-    // Restore local form
-    ierr = VecGhostRestoreLocalForm(f,   &f_l  ); CHKERRXX(ierr);
-    ierr = VecGhostRestoreLocalForm(fxx, &fxx_l); CHKERRXX(ierr);
-  }
-#endif
-
-  // get access to the iternal data
-  double *f_p, *fxx_p;
-  ierr = VecGetArray(f,   &f_p  ); CHKERRXX(ierr);
-  ierr = VecGetArray(fxx, &fxx_p); CHKERRXX(ierr);
-
-  if (is_initialized){
-    // compute the derivatives on the boundary nodes
-    for (size_t i=0; i<layer_nodes.size(); i++)
-      fxx_p[layer_nodes[i]] = neighbors[layer_nodes[i]].dxx_central(f_p);
-
-    // start updating the ghost values
-    ierr = VecGhostUpdateBegin(fxx, INSERT_VALUES, SCATTER_FORWARD); CHKERRXX(ierr);
-
-    // compute the derivaties for all internal nodes
-    for (size_t i=0; i<local_nodes.size(); i++)
-      fxx_p[local_nodes[i]] = neighbors[local_nodes[i]].dxx_central(f_p);
-  } else {
-    quad_neighbor_nodes_of_node_t qnnn;
-
-    // compute the derivatives on the boundary nodes
-    for (size_t i=0; i<layer_nodes.size(); i++){
-      get_neighbors(layer_nodes[i], qnnn);
-      fxx_p[layer_nodes[i]] = qnnn.dxx_central(f_p);
-    }
-
-    // start updating the ghost values
-    ierr = VecGhostUpdateBegin(fxx, INSERT_VALUES, SCATTER_FORWARD); CHKERRXX(ierr);
-
-    // compute the derivaties for all internal nodes
-    for (size_t i=0; i<local_nodes.size(); i++){
-      get_neighbors(local_nodes[i], qnnn);
-      fxx_p[local_nodes[i]] = qnnn.dxx_central(f_p);
-    }
-  }
-
-  // restore internal data
-  ierr = VecRestoreArray(f,   &f_p  ); CHKERRXX(ierr);
-  ierr = VecRestoreArray(fxx, &fxx_p); CHKERRXX(ierr);
->>>>>>> 15be4206
 
 
     for (unsigned int k = 0; k < n_vecs; ++k) {
@@ -1816,15 +1742,8 @@
         oss << "[ERROR]: the local size of the ghosted vectors must be equald to the number of grid nodes (including ghosts)"
             << " f_size = " << f_size << " nodes->indep_nodes.elem_count = " << ((PetscInt)nodes->indep_nodes.elem_count) << std::endl;
 
-<<<<<<< HEAD
         throw std::invalid_argument(oss.str());
       }
-=======
-    if (f_size != fyy_size){
-      std::ostringstream oss;
-      oss << "[ERROR]: Vectors must be of same size when computing derivatives"
-          << " f_size = " << f_size << " fyy_size = " << fyy_size << std::endl;
->>>>>>> 15be4206
 
       // Restore local form
       ierr = VecGhostRestoreLocalForm(f[k],   &f_l  ); CHKERRXX(ierr);
@@ -1877,87 +1796,9 @@
   }
 
   // restore internal data
-<<<<<<< HEAD
   for (unsigned int k = 0; k < n_vecs; ++k){
     ierr = VecRestoreArray(f[k],   &f_p[k]  ); CHKERRXX(ierr);
     ierr = VecRestoreArray(fdd[k], &fdd_p[k]); CHKERRXX(ierr);
-=======
-  ierr = VecRestoreArray(f,   &f_p  ); CHKERRXX(ierr);
-  ierr = VecRestoreArray(fyy, &fyy_p); CHKERRXX(ierr);
-
-  // finish the ghost update process to ensure all values are updated
-  ierr = VecGhostUpdateEnd(fyy, INSERT_VALUES, SCATTER_FORWARD); CHKERRXX(ierr);
-
-  ierr = PetscLogEventEnd(log_my_p4est_node_neighbors_t_dyy_central, f, fyy, 0, 0); CHKERRXX(ierr);
-}
-
-#ifdef P4_TO_P8
-void my_p4est_node_neighbors_t::dzz_central(const Vec f, Vec fzz) const
-{
-  PetscErrorCode ierr;
-  ierr = PetscLogEventBegin(log_my_p4est_node_neighbors_t_dzz_central, f, fzz, 0, 0); CHKERRXX(ierr);
-#ifdef CASL_THROWS
-  {
-    Vec f_l, fzz_l;
-    PetscInt f_size, fzz_size;
-
-    // Get local form
-    ierr = VecGhostGetLocalForm(f,   &f_l  ); CHKERRXX(ierr);
-    ierr = VecGhostGetLocalForm(fzz, &fzz_l); CHKERRXX(ierr);
-
-    // Get sizes
-    ierr = VecGetSize(f_l,   &f_size);   CHKERRXX(ierr);
-    ierr = VecGetSize(fzz_l, &fzz_size); CHKERRXX(ierr);
-
-    if (f_size != fzz_size){
-      std::ostringstream oss;
-      oss << "[ERROR]: Vectors must be of same size when computing derivatives"
-          << " f_size = " << f_size << " fzz_size = " << fzz_size << std::endl;
-
-      throw std::invalid_argument(oss.str());
-    }
-
-    // Restore local form
-    ierr = VecGhostRestoreLocalForm(f,   &f_l  ); CHKERRXX(ierr);
-    ierr = VecGhostRestoreLocalForm(fzz, &fzz_l); CHKERRXX(ierr);
-  }
-#endif
-
-  // get access to the iternal data
-  double *f_p, *fzz_p;
-  ierr = VecGetArray(f,   &f_p  ); CHKERRXX(ierr);
-  ierr = VecGetArray(fzz, &fzz_p); CHKERRXX(ierr);
-
-  if (is_initialized){
-  // compute the derivatives on the boundary nodes
-  for (size_t i=0; i<layer_nodes.size(); i++)
-    fzz_p[layer_nodes[i]] = neighbors[layer_nodes[i]].dzz_central(f_p);
-
-  // start updating the ghost values
-  ierr = VecGhostUpdateBegin(fzz, INSERT_VALUES, SCATTER_FORWARD); CHKERRXX(ierr);
-
-  // compute the derivaties for all internal nodes
-  for (size_t i=0; i<local_nodes.size(); i++)
-    fzz_p[local_nodes[i]] = neighbors[local_nodes[i]].dzz_central(f_p);
-
-  } else {
-    quad_neighbor_nodes_of_node_t qnnn;
-
-    // compute the derivatives on the boundary nodes
-    for (size_t i=0; i<layer_nodes.size(); i++){
-      get_neighbors(layer_nodes[i], qnnn);
-      fzz_p[layer_nodes[i]] = qnnn.dzz_central(f_p);
-    }
-
-    // start updating the ghost values
-    ierr = VecGhostUpdateBegin(fzz, INSERT_VALUES, SCATTER_FORWARD); CHKERRXX(ierr);
-
-    // compute the derivaties for all internal nodes
-    for (size_t i=0; i<local_nodes.size(); i++){
-      get_neighbors(local_nodes[i], qnnn);
-      fzz_p[local_nodes[i]] = qnnn.dzz_central(f_p);
-    }
->>>>>>> 15be4206
   }
 
   // finish the ghost update process to ensure all values are updated
@@ -1986,17 +1827,10 @@
       ierr = VecGetSize(fdd_l, &fdd_size);          CHKERRXX(ierr);
       ierr = VecGetBlockSize(f[k], &block_size);    CHKERRXX(ierr);
 
-<<<<<<< HEAD
       if (block_size != ((PetscInt) bs_f)){
         std::ostringstream oss;
         oss << "[ERROR]: the block size of a vector in f does not match the given block size bs_f"
             << " block_size = " << block_size << " bs_f = " << bs_f << std::endl;
-=======
-    if (f_size*block_size != fdd_size){
-      std::ostringstream oss;
-      oss << "[ERROR]: Vectors must be of same size when computing derivatives"
-          << " f_size = " << f_size << " fdd_size = " << fdd_size << std::endl;
->>>>>>> 15be4206
 
         throw std::invalid_argument(oss.str());
       }
@@ -2080,15 +1914,9 @@
 }
 
 #ifdef P4_TO_P8
-<<<<<<< HEAD
 void my_p4est_node_neighbors_t::second_derivatives_central(const Vec f[], Vec fxx[], Vec fyy[], Vec fzz[], const unsigned int& n_vecs, const unsigned int& bs) const
 #else
 void my_p4est_node_neighbors_t::second_derivatives_central(const Vec f[], Vec fxx[], Vec fyy[], const unsigned int& n_vecs, const unsigned int& bs) const
-=======
-void my_p4est_node_neighbors_t::second_derivatives_central(const Vec f[], Vec fxx[], Vec fyy[], Vec fzz[], unsigned int n_vecs) const
-#else
-void my_p4est_node_neighbors_t::second_derivatives_central(const Vec f[], Vec fxx[], Vec fyy[], unsigned int n_vecs) const
->>>>>>> 15be4206
 #endif
 {
   PetscErrorCode ierr;
@@ -2109,209 +1937,6 @@
       ierr = VecGhostGetLocalForm(f[k],   &f_l  ); CHKERRXX(ierr);
       ierr = VecGhostGetLocalForm(fxx[k], &fxx_l); CHKERRXX(ierr);
       ierr = VecGhostGetLocalForm(fyy[k], &fyy_l); CHKERRXX(ierr);
-<<<<<<< HEAD
-=======
-#ifdef P4_TO_P8
-      ierr = VecGhostGetLocalForm(fzz[k], &fzz_l); CHKERRXX(ierr);
-#endif
-
-      // Get sizes
-      ierr = VecGetSize(f_l,   &f_size);   CHKERRXX(ierr);
-      ierr = VecGetSize(fxx_l, &fxx_size); CHKERRXX(ierr);
-      ierr = VecGetSize(fyy_l, &fyy_size); CHKERRXX(ierr);
-#ifdef P4_TO_P8
-      ierr = VecGetSize(fzz_l, &fzz_size); CHKERRXX(ierr);
-#endif
-
-      if (f_size != fxx_size){
-        std::ostringstream oss;
-        oss << "[ERROR]: Vectors must be of same size when computing derivatives"
-            << " f_size = " << f_size << " fxx_size = " << fxx_size << std::endl;
-
-        throw std::invalid_argument(oss.str());
-      }
-
-      if (f_size != fyy_size){
-        std::ostringstream oss;
-        oss << "[ERROR]: Vectors must be of same size when computing derivatives"
-            << " f_size = " << f_size << " fyy_size = " << fyy_size << std::endl;
-
-        throw std::invalid_argument(oss.str());
-      }
-
-#ifdef P4_TO_P8
-      if (f_size != fzz_size){
-        std::ostringstream oss;
-        oss << "[ERROR]: Vectors must be of same size when computing derivatives"
-            << " f_size = " << f_size << " fzz_size = " << fzz_size << std::endl;
-
-        throw std::invalid_argument(oss.str());
-      }
-#endif
-
-      // Restore local form
-      ierr = VecGhostRestoreLocalForm(f[k],   &f_l  ); CHKERRXX(ierr);
-      ierr = VecGhostRestoreLocalForm(fxx[k], &fxx_l); CHKERRXX(ierr);
-      ierr = VecGhostRestoreLocalForm(fyy[k], &fyy_l); CHKERRXX(ierr);
-#ifdef P4_TO_P8
-      ierr = VecGhostRestoreLocalForm(fzz[k], &fzz_l); CHKERRXX(ierr);
-#endif
-    }
-  }
-#endif
-
-#ifdef DXX_USE_BLOCKS
-#ifdef P4_TO_P8
-  second_derivatives_central_using_block(f, fxx, fyy, fzz);
-#else
-  second_derivatives_central_using_block(f, fxx, fyy);
-#endif
-#else // !DXX_USE_BLOCKS
-  // get access to the iternal data
-  double *f_p[n_vecs], *fxx_p[n_vecs], *fyy_p[n_vecs];
-#ifdef P4_TO_P8
-  double *fzz_p[n_vecs];
-#endif
-  for (unsigned int k = 0; k < n_vecs; ++k) {
-    ierr = VecGetArray(f[k],   &f_p[k]  ); CHKERRXX(ierr);
-    ierr = VecGetArray(fxx[k], &fxx_p[k]); CHKERRXX(ierr);
-    ierr = VecGetArray(fyy[k], &fyy_p[k]); CHKERRXX(ierr);
-  #ifdef P4_TO_P8
-    ierr = VecGetArray(fzz[k], &fzz_p[k]); CHKERRXX(ierr);
-  #endif
-  }
-
-  if (is_initialized){
-    // compute the derivatives on the boundary nodes -- fxx
-    for (size_t i=0; i<layer_nodes.size(); i++)
-    {
-      const quad_neighbor_nodes_of_node_t& qnnn = neighbors[layer_nodes[i]];
-      for (unsigned int k = 0; k < n_vecs; ++k)
-        fxx_p[k][layer_nodes[i]] = qnnn.dxx_central(f_p[k]);
-    }
-    // start updating the ghost values
-    for (unsigned int k = 0; k < n_vecs; ++k)
-      ierr = VecGhostUpdateBegin(fxx[k], INSERT_VALUES, SCATTER_FORWARD); CHKERRXX(ierr);
-
-    // compute the derivatives on the boundary nodes -- fyy
-    for (size_t i=0; i<layer_nodes.size(); i++)
-    {
-      const quad_neighbor_nodes_of_node_t& qnnn = neighbors[layer_nodes[i]];
-      for (unsigned int k = 0; k < n_vecs; ++k)
-        fyy_p[k][layer_nodes[i]] = qnnn.dyy_central(f_p[k]);
-    }
-    // start updating the ghost values
-    for (unsigned int k = 0; k < n_vecs; ++k)
-      ierr = VecGhostUpdateBegin(fyy[k], INSERT_VALUES, SCATTER_FORWARD); CHKERRXX(ierr);
-
-  #ifdef P4_TO_P8
-    // compute the derivatives on the boundary nodes -- fzz
-    for (size_t i=0; i<layer_nodes.size(); i++)
-    {
-      const quad_neighbor_nodes_of_node_t& qnnn = neighbors[layer_nodes[i]];
-      for (unsigned int k = 0; k < n_vecs; ++k)
-        fzz_p[k][layer_nodes[i]] = qnnn.dzz_central(f_p[k]);
-    }
-    // start updating the ghost values
-    for (unsigned int k = 0; k < n_vecs; ++k)
-      ierr = VecGhostUpdateBegin(fzz[k], INSERT_VALUES, SCATTER_FORWARD); CHKERRXX(ierr);
-  #endif
-
-    // compute the derivaties for all internal nodes
-    for (size_t i=0; i<local_nodes.size(); i++){
-      const quad_neighbor_nodes_of_node_t& qnnn = neighbors[local_nodes[i]];
-      for (unsigned int k = 0; k < n_vecs; ++k) {
-        fxx_p[k][local_nodes[i]] = qnnn.dxx_central(f_p[k]);
-        fyy_p[k][local_nodes[i]] = qnnn.dyy_central(f_p[k]);
-#ifdef P4_TO_P8
-        fzz_p[k][local_nodes[i]] = qnnn.dzz_central(f_p[k]);
-#endif
-      }
-    }
-
-  } else {
-
-    quad_neighbor_nodes_of_node_t qnnn;
-
-    // compute the derivatives on the boundary nodes -- fxx
-    for (size_t i=0; i<layer_nodes.size(); i++){
-      get_neighbors(layer_nodes[i], qnnn);
-      for (unsigned int k = 0; k < n_vecs; ++k) {
-        fxx_p[k][layer_nodes[i]] = qnnn.dxx_central(f_p[k]);
-        fyy_p[k][layer_nodes[i]] = qnnn.dyy_central(f_p[k]);
-#ifdef P4_TO_P8
-        fzz_p[k][layer_nodes[i]] = qnnn.dzz_central(f_p[k]);
-#endif
-      }
-    }
-    // start updating the ghost values
-    for (unsigned int k = 0; k < n_vecs; ++k) {
-      ierr = VecGhostUpdateBegin(fxx[k], INSERT_VALUES, SCATTER_FORWARD); CHKERRXX(ierr);
-      ierr = VecGhostUpdateBegin(fyy[k], INSERT_VALUES, SCATTER_FORWARD); CHKERRXX(ierr);
-#ifdef P4_TO_P8
-      ierr = VecGhostUpdateBegin(fzz[k], INSERT_VALUES, SCATTER_FORWARD); CHKERRXX(ierr);
-#endif
-    }
-
-    // compute the derivaties for all internal nodes
-    for (size_t i=0; i<local_nodes.size(); i++){
-      get_neighbors(local_nodes[i], qnnn);
-      for (unsigned int k = 0; k < n_vecs; ++k) {
-        fxx_p[k][local_nodes[i]] = qnnn.dxx_central(f_p[k]);
-        fyy_p[k][local_nodes[i]] = qnnn.dyy_central(f_p[k]);
-#ifdef P4_TO_P8
-        fzz_p[k][local_nodes[i]] = qnnn.dzz_central(f_p[k]);
-#endif
-      }
-    }
-  }
-
-  // restore internal data
-  for (unsigned int k = 0; k < n_vecs; ++k) {
-    ierr = VecRestoreArray(f[k],   &f_p[k]  ); CHKERRXX(ierr);
-    // finish the ghost update process to ensure all values are updated
-    ierr = VecGhostUpdateEnd(fyy[k], INSERT_VALUES, SCATTER_FORWARD); CHKERRXX(ierr);
-    ierr = VecGhostUpdateEnd(fxx[k], INSERT_VALUES, SCATTER_FORWARD); CHKERRXX(ierr);
-#ifdef P4_TO_P8
-    ierr = VecGhostUpdateEnd(fzz[k], INSERT_VALUES, SCATTER_FORWARD); CHKERRXX(ierr);
-#endif
-
-    ierr = VecRestoreArray(fxx[k], &fxx_p[k]); CHKERRXX(ierr);
-    ierr = VecRestoreArray(fyy[k], &fyy_p[k]); CHKERRXX(ierr);
-  #ifdef P4_TO_P8
-    ierr = VecRestoreArray(fzz[k], &fzz_p[k]); CHKERRXX(ierr);
-  #endif
-  }
-#endif // !DXX_USE_BLOCKS
-
-  IPMLogRegionEnd("2nd_derivatives");
-  ierr = PetscLogEventEnd(log_my_p4est_node_neighbors_t_2nd_derivatives_central, 0, 0, 0, 0); CHKERRXX(ierr);
-}
-
-#ifdef P4_TO_P8
-void my_p4est_node_neighbors_t::second_derivatives_central_above_threshold(const Vec f, double thr, Vec fxx, Vec fyy, Vec fzz) const
-#else
-void my_p4est_node_neighbors_t::second_derivatives_central_above_threshold(const Vec f, double thr, Vec fxx, Vec fyy) const
-#endif
-{
-  PetscErrorCode ierr;
-  ierr = PetscLogEventBegin(log_my_p4est_node_neighbors_t_2nd_derivatives_central_above_threshold, 0, 0, 0, 0); CHKERRXX(ierr);
-  IPMLogRegionBegin("2nd_derivatives");
-
-#ifdef CASL_THROWS
-  {
-    Vec f_l, fxx_l, fyy_l;
-    PetscInt f_size, fxx_size, fyy_size;
-#ifdef P4_TO_P8
-    Vec fzz_l;
-    PetscInt fzz_size;
-#endif
-
-    // Get local form
-    ierr = VecGhostGetLocalForm(f,   &f_l  ); CHKERRXX(ierr);
-    ierr = VecGhostGetLocalForm(fxx, &fxx_l); CHKERRXX(ierr);
-    ierr = VecGhostGetLocalForm(fyy, &fyy_l); CHKERRXX(ierr);
->>>>>>> 15be4206
 #ifdef P4_TO_P8
       ierr = VecGhostGetLocalForm(fzz[k], &fzz_l); CHKERRXX(ierr);
 #endif
@@ -2399,7 +2024,6 @@
 #endif
   P4EST_ASSERT(bs > 0);
 
-<<<<<<< HEAD
 #ifdef DXX_USE_BLOCKS
 #ifdef P4_TO_P8
   second_derivatives_central_using_block(f, fxx, fyy, fzz, n_vecs, bs);
@@ -2417,27 +2041,199 @@
     ierr = VecGetArrayRead(f[k],  &f_p[k]  ); CHKERRXX(ierr);
     ierr = VecGetArray(fxx[k],    &fxx_p[k]); CHKERRXX(ierr);
     ierr = VecGetArray(fyy[k],    &fyy_p[k]); CHKERRXX(ierr);
-=======
+#ifdef P4_TO_P8
+    ierr = VecGetArray(fzz[k],    &fzz_p[k]); CHKERRXX(ierr);
+#endif
+  }
+
+  if (is_initialized){
+    // compute the derivatives on the boundary nodes -- fxx
+    for (size_t i=0; i<layer_nodes.size(); i++)
+    {
+      p4est_locidx_t node_idx = layer_nodes[i];
+      const quad_neighbor_nodes_of_node_t& qnnn = neighbors[node_idx];
+      (bs==1)? qnnn.dxx_central_insert_in_vectors(f_p, fxx_p, n_vecs) : qnnn.dxx_central_all_components_insert_in_vectors(f_p, fxx_p, n_vecs, bs);
+    }
+    // start updating the ghost values
+    for (unsigned int k = 0; k < n_vecs; ++k)
+      ierr = VecGhostUpdateBegin(fxx[k], INSERT_VALUES, SCATTER_FORWARD); CHKERRXX(ierr);
+
+    // compute the derivatives on the boundary nodes -- fyy
+    for (size_t i=0; i<layer_nodes.size(); i++)
+    {
+      p4est_locidx_t node_idx = layer_nodes[i];
+      const quad_neighbor_nodes_of_node_t& qnnn = neighbors[node_idx];
+      (bs==1)? qnnn.dyy_central_insert_in_vectors(f_p, fyy_p, n_vecs) : qnnn.dyy_central_all_components_insert_in_vectors(f_p, fyy_p, n_vecs, bs);
+    }
+    // start updating the ghost values
+    for (unsigned int k = 0; k < n_vecs; ++k)
+      ierr = VecGhostUpdateBegin(fyy[k], INSERT_VALUES, SCATTER_FORWARD); CHKERRXX(ierr);
+
+#ifdef P4_TO_P8
+    // compute the derivatives on the boundary nodes -- fzz
+    for (size_t i=0; i<layer_nodes.size(); i++)
+    {
+      p4est_locidx_t node_idx = layer_nodes[i];
+      const quad_neighbor_nodes_of_node_t& qnnn = neighbors[node_idx];
+      (bs==1)? qnnn.dzz_central_insert_in_vectors(f_p, fzz_p, n_vecs) : qnnn.dzz_central_all_components_insert_in_vectors(f_p, fzz_p, n_vecs, bs);
+    }
+    // start updating the ghost values
+    for (unsigned int k = 0; k < n_vecs; ++k)
+      ierr = VecGhostUpdateBegin(fzz[k], INSERT_VALUES, SCATTER_FORWARD); CHKERRXX(ierr);
+#endif
+
+    // compute the derivaties for all internal nodes
+    for (size_t i=0; i<local_nodes.size(); i++){
+      p4est_locidx_t node_idx = local_nodes[i];
+      const quad_neighbor_nodes_of_node_t& qnnn = neighbors[node_idx];
+#ifdef P4_TO_P8
+      (bs==1)? qnnn.laplace_insert_in_vectors(f_p, fxx_p, fyy_p, fzz_p,  n_vecs) : qnnn.laplace_all_components_insert_in_vectors(f_p, fxx_p, fyy_p, fzz_p,  n_vecs, bs);
+#else
+      (bs==1)? qnnn.laplace_insert_in_vectors(f_p, fxx_p, fyy_p,         n_vecs) : qnnn.laplace_all_components_insert_in_vectors(f_p, fxx_p, fyy_p,         n_vecs, bs);
+#endif
+    }
+  } else {
+
+    quad_neighbor_nodes_of_node_t qnnn;
+
+    // compute the derivatives on the boundary nodes -- fxx
+    for (size_t i=0; i<layer_nodes.size(); i++){
+      p4est_locidx_t node_idx = layer_nodes[i];
+      get_neighbors(node_idx, qnnn);
+#ifdef P4_TO_P8
+      (bs==1)? qnnn.laplace_insert_in_vectors(f_p, fxx_p, fyy_p, fzz_p,  n_vecs) : qnnn.laplace_all_components_insert_in_vectors(f_p, fxx_p, fyy_p, fzz_p,  n_vecs, bs);
+#else
+      (bs==1)? qnnn.laplace_insert_in_vectors(f_p, fxx_p, fyy_p,         n_vecs) : qnnn.laplace_all_components_insert_in_vectors(f_p, fxx_p, fyy_p,         n_vecs, bs);
+#endif
+    }
+    // start updating the ghost values
+    for (unsigned int k = 0; k < n_vecs; ++k) {
+      ierr = VecGhostUpdateBegin(fxx[k], INSERT_VALUES, SCATTER_FORWARD); CHKERRXX(ierr);
+      ierr = VecGhostUpdateBegin(fyy[k], INSERT_VALUES, SCATTER_FORWARD); CHKERRXX(ierr);
+#ifdef P4_TO_P8
+      ierr = VecGhostUpdateBegin(fzz[k], INSERT_VALUES, SCATTER_FORWARD); CHKERRXX(ierr);
+#endif
+    }
+
+    // compute the derivaties for all internal nodes
+    for (size_t i=0; i<local_nodes.size(); i++){
+      p4est_locidx_t node_idx = local_nodes[i];
+      get_neighbors(node_idx, qnnn);
+#ifdef P4_TO_P8
+      (bs==1)? qnnn.laplace_insert_in_vectors(f_p, fxx_p, fyy_p, fzz_p,  n_vecs) : qnnn.laplace_all_components_insert_in_vectors(f_p, fxx_p, fyy_p, fzz_p,  n_vecs, bs);
+#else
+      (bs==1)? qnnn.laplace_insert_in_vectors(f_p, fxx_p, fyy_p,         n_vecs) : qnnn.laplace_all_components_insert_in_vectors(f_p, fxx_p, fyy_p,         n_vecs, bs);
+#endif
+    }
+  }
+
+  // restore internal data
+  for (unsigned int k = 0; k < n_vecs; ++k) {
+    ierr = VecRestoreArrayRead(f[k], &f_p[k]  ); CHKERRXX(ierr);
+    // finish the ghost update process to ensure all values are updated
+    ierr = VecGhostUpdateEnd(fyy[k], INSERT_VALUES, SCATTER_FORWARD); CHKERRXX(ierr);
+    ierr = VecGhostUpdateEnd(fxx[k], INSERT_VALUES, SCATTER_FORWARD); CHKERRXX(ierr);
+#ifdef P4_TO_P8
+    ierr = VecGhostUpdateEnd(fzz[k], INSERT_VALUES, SCATTER_FORWARD); CHKERRXX(ierr);
+#endif
+
+    ierr = VecRestoreArray(fxx[k], &fxx_p[k]); CHKERRXX(ierr);
+    ierr = VecRestoreArray(fyy[k], &fyy_p[k]); CHKERRXX(ierr);
+#ifdef P4_TO_P8
+    ierr = VecRestoreArray(fzz[k], &fzz_p[k]); CHKERRXX(ierr);
+#endif
+  }
+#endif // !DXX_USE_BLOCKS
+
+  IPMLogRegionEnd("2nd_derivatives");
+  ierr = PetscLogEventEnd(log_my_p4est_node_neighbors_t_2nd_derivatives_central, 0, 0, 0, 0); CHKERRXX(ierr);
+}
+
+#ifdef P4_TO_P8
+void my_p4est_node_neighbors_t::second_derivatives_central_above_threshold(const Vec f, double thr, Vec fxx, Vec fyy, Vec fzz) const
+#else
+void my_p4est_node_neighbors_t::second_derivatives_central_above_threshold(const Vec f, double thr, Vec fxx, Vec fyy) const
+#endif
+{
+  PetscErrorCode ierr;
+  ierr = PetscLogEventBegin(log_my_p4est_node_neighbors_t_2nd_derivatives_central_above_threshold, 0, 0, 0, 0); CHKERRXX(ierr);
+  IPMLogRegionBegin("2nd_derivatives");
+
+#ifdef CASL_THROWS
+  {
+    Vec f_l, fxx_l, fyy_l;
+    PetscInt f_size, fxx_size, fyy_size;
+#ifdef P4_TO_P8
+    Vec fzz_l;
+    PetscInt fzz_size;
+#endif
+
+    // Get local form
+    ierr = VecGhostGetLocalForm(f,   &f_l  ); CHKERRXX(ierr);
+    ierr = VecGhostGetLocalForm(fxx, &fxx_l); CHKERRXX(ierr);
+    ierr = VecGhostGetLocalForm(fyy, &fyy_l); CHKERRXX(ierr);
+#ifdef P4_TO_P8
+    ierr = VecGhostGetLocalForm(fzz, &fzz_l); CHKERRXX(ierr);
+#endif
+
+    // Get sizes
+    ierr = VecGetSize(f_l,   &f_size);   CHKERRXX(ierr);
+    ierr = VecGetSize(fxx_l, &fxx_size); CHKERRXX(ierr);
+    ierr = VecGetSize(fyy_l, &fyy_size); CHKERRXX(ierr);
+#ifdef P4_TO_P8
+    ierr = VecGetSize(fzz_l, &fzz_size); CHKERRXX(ierr);
+#endif
+
+    if (f_size != fxx_size){
+      std::ostringstream oss;
+      oss << "[ERROR]: Vectors must be of same size when computing derivatives"
+          << " f_size = " << f_size << " fxx_size = " << fxx_size << std::endl;
+
+      throw std::invalid_argument(oss.str());
+    }
+
+    if (f_size != fyy_size){
+      std::ostringstream oss;
+      oss << "[ERROR]: Vectors must be of same size when computing derivatives"
+          << " f_size = " << f_size << " fyy_size = " << fyy_size << std::endl;
+
+      throw std::invalid_argument(oss.str());
+    }
+
+#ifdef P4_TO_P8
+    if (f_size != fzz_size){
+      std::ostringstream oss;
+      oss << "[ERROR]: Vectors must be of same size whe computing derivatives"
+          << " f_size = " << f_size << " fzz_size = " << fzz_size << std::endl;
+
+      throw std::invalid_argument(oss.str());
+    }
+#endif
+
+    // Restore local form
+    ierr = VecGhostRestoreLocalForm(f,   &f_l  ); CHKERRXX(ierr);
+    ierr = VecGhostRestoreLocalForm(fxx, &fxx_l); CHKERRXX(ierr);
+    ierr = VecGhostRestoreLocalForm(fyy, &fyy_l); CHKERRXX(ierr);
+#ifdef P4_TO_P8
+    ierr = VecGhostRestoreLocalForm(fzz, &fzz_l); CHKERRXX(ierr);
+#endif
+  }
+#endif
+
   // get access to the iternal data
   double *f_p, *fxx_p, *fyy_p;
   ierr = VecGetArray(f,   &f_p  ); CHKERRXX(ierr);
   ierr = VecGetArray(fxx, &fxx_p); CHKERRXX(ierr);
   ierr = VecGetArray(fyy, &fyy_p); CHKERRXX(ierr);
->>>>>>> 15be4206
-#ifdef P4_TO_P8
-    ierr = VecGetArray(fzz[k],    &fzz_p[k]); CHKERRXX(ierr);
-#endif
-  }
+#ifdef P4_TO_P8
+  double *fzz_p;
+  ierr = VecGetArray(fzz, &fzz_p); CHKERRXX(ierr);
+#endif
 
   if (is_initialized){
     // compute the derivatives on the boundary nodes -- fxx
     for (size_t i=0; i<layer_nodes.size(); i++)
     {
-<<<<<<< HEAD
-      p4est_locidx_t node_idx = layer_nodes[i];
-      const quad_neighbor_nodes_of_node_t& qnnn = neighbors[node_idx];
-      (bs==1)? qnnn.dxx_central_insert_in_vectors(f_p, fxx_p, n_vecs) : qnnn.dxx_central_all_components_insert_in_vectors(f_p, fxx_p, n_vecs, bs);
-=======
       const quad_neighbor_nodes_of_node_t& qnnn = neighbors.at(layer_nodes[i]);
       if(f_p[qnnn.node_000] > thr-EPS
          || f_p[qnnn.node_m00_mm] > thr-EPS || f_p[qnnn.node_m00_pm] > thr-EPS
@@ -2456,20 +2252,13 @@
    #endif
          )
         fxx_p[layer_nodes[i]] = qnnn.dxx_central(f_p);
->>>>>>> 15be4206
     }
     // start updating the ghost values
-    for (unsigned int k = 0; k < n_vecs; ++k)
-      ierr = VecGhostUpdateBegin(fxx[k], INSERT_VALUES, SCATTER_FORWARD); CHKERRXX(ierr);
+    ierr = VecGhostUpdateBegin(fxx, INSERT_VALUES, SCATTER_FORWARD); CHKERRXX(ierr);
 
     // compute the derivatives on the boundary nodes -- fyy
     for (size_t i=0; i<layer_nodes.size(); i++)
     {
-<<<<<<< HEAD
-      p4est_locidx_t node_idx = layer_nodes[i];
-      const quad_neighbor_nodes_of_node_t& qnnn = neighbors[node_idx];
-      (bs==1)? qnnn.dyy_central_insert_in_vectors(f_p, fyy_p, n_vecs) : qnnn.dyy_central_all_components_insert_in_vectors(f_p, fyy_p, n_vecs, bs);
-=======
       const quad_neighbor_nodes_of_node_t& qnnn = neighbors.at(layer_nodes[i]);
       if(f_p[qnnn.node_000] > thr-EPS
          || f_p[qnnn.node_m00_mm] > thr-EPS || f_p[qnnn.node_m00_pm] > thr-EPS
@@ -2488,21 +2277,14 @@
    #endif
          )
         fyy_p[layer_nodes[i]] = qnnn.dyy_central(f_p);
->>>>>>> 15be4206
     }
     // start updating the ghost values
-    for (unsigned int k = 0; k < n_vecs; ++k)
-      ierr = VecGhostUpdateBegin(fyy[k], INSERT_VALUES, SCATTER_FORWARD); CHKERRXX(ierr);
-
-#ifdef P4_TO_P8
+    ierr = VecGhostUpdateBegin(fyy, INSERT_VALUES, SCATTER_FORWARD); CHKERRXX(ierr);
+
+  #ifdef P4_TO_P8
     // compute the derivatives on the boundary nodes -- fzz
     for (size_t i=0; i<layer_nodes.size(); i++)
     {
-<<<<<<< HEAD
-      p4est_locidx_t node_idx = layer_nodes[i];
-      const quad_neighbor_nodes_of_node_t& qnnn = neighbors[node_idx];
-      (bs==1)? qnnn.dzz_central_insert_in_vectors(f_p, fzz_p, n_vecs) : qnnn.dzz_central_all_components_insert_in_vectors(f_p, fzz_p, n_vecs, bs);
-=======
       const quad_neighbor_nodes_of_node_t& qnnn = neighbors.at(layer_nodes[i]);
       if(f_p[qnnn.node_000] > thr-EPS
          || f_p[qnnn.node_m00_mm] > thr-EPS || f_p[qnnn.node_m00_pm] > thr-EPS
@@ -2519,24 +2301,13 @@
          || f_p[qnnn.node_00p_mp] > thr-EPS || f_p[qnnn.node_00p_pp] > thr-EPS
          )
         fzz_p[layer_nodes[i]] = qnnn.dzz_central(f_p);
->>>>>>> 15be4206
     }
     // start updating the ghost values
-    for (unsigned int k = 0; k < n_vecs; ++k)
-      ierr = VecGhostUpdateBegin(fzz[k], INSERT_VALUES, SCATTER_FORWARD); CHKERRXX(ierr);
-#endif
+    ierr = VecGhostUpdateBegin(fzz, INSERT_VALUES, SCATTER_FORWARD); CHKERRXX(ierr);
+  #endif
 
     // compute the derivaties for all internal nodes
     for (size_t i=0; i<local_nodes.size(); i++){
-<<<<<<< HEAD
-      p4est_locidx_t node_idx = local_nodes[i];
-      const quad_neighbor_nodes_of_node_t& qnnn = neighbors[node_idx];
-#ifdef P4_TO_P8
-      (bs==1)? qnnn.laplace_insert_in_vectors(f_p, fxx_p, fyy_p, fzz_p,  n_vecs) : qnnn.laplace_all_components_insert_in_vectors(f_p, fxx_p, fyy_p, fzz_p,  n_vecs, bs);
-#else
-      (bs==1)? qnnn.laplace_insert_in_vectors(f_p, fxx_p, fyy_p,         n_vecs) : qnnn.laplace_all_components_insert_in_vectors(f_p, fxx_p, fyy_p,         n_vecs, bs);
-#endif
-=======
       const quad_neighbor_nodes_of_node_t& qnnn = neighbors.at(local_nodes[i]);
       if(f_p[qnnn.node_000] > thr-EPS
          || f_p[qnnn.node_m00_mm] > thr-EPS || f_p[qnnn.node_m00_pm] > thr-EPS
@@ -2561,22 +2332,14 @@
         fzz_p[local_nodes[i]] = qnnn.dzz_central(f_p);
 #endif
       }
->>>>>>> 15be4206
-    }
+    }
+
   } else {
 
     quad_neighbor_nodes_of_node_t qnnn;
 
     // compute the derivatives on the boundary nodes -- fxx
     for (size_t i=0; i<layer_nodes.size(); i++){
-<<<<<<< HEAD
-      p4est_locidx_t node_idx = layer_nodes[i];
-      get_neighbors(node_idx, qnnn);
-#ifdef P4_TO_P8
-      (bs==1)? qnnn.laplace_insert_in_vectors(f_p, fxx_p, fyy_p, fzz_p,  n_vecs) : qnnn.laplace_all_components_insert_in_vectors(f_p, fxx_p, fyy_p, fzz_p,  n_vecs, bs);
-#else
-      (bs==1)? qnnn.laplace_insert_in_vectors(f_p, fxx_p, fyy_p,         n_vecs) : qnnn.laplace_all_components_insert_in_vectors(f_p, fxx_p, fyy_p,         n_vecs, bs);
-=======
       get_neighbors(layer_nodes[i], qnnn);
       if(f_p[qnnn.node_000] > thr-EPS
          || f_p[qnnn.node_m00_mm] > thr-EPS || f_p[qnnn.node_m00_pm] > thr-EPS
@@ -2599,30 +2362,18 @@
         fyy_p[layer_nodes[i]] = qnnn.dyy_central(f_p);
 #ifdef P4_TO_P8
         fzz_p[layer_nodes[i]] = qnnn.dzz_central(f_p);
->>>>>>> 15be4206
 #endif
       }
     }
     // start updating the ghost values
-    for (unsigned int k = 0; k < n_vecs; ++k) {
-      ierr = VecGhostUpdateBegin(fxx[k], INSERT_VALUES, SCATTER_FORWARD); CHKERRXX(ierr);
-      ierr = VecGhostUpdateBegin(fyy[k], INSERT_VALUES, SCATTER_FORWARD); CHKERRXX(ierr);
-#ifdef P4_TO_P8
-      ierr = VecGhostUpdateBegin(fzz[k], INSERT_VALUES, SCATTER_FORWARD); CHKERRXX(ierr);
-#endif
-    }
+    ierr = VecGhostUpdateBegin(fxx, INSERT_VALUES, SCATTER_FORWARD); CHKERRXX(ierr);
+    ierr = VecGhostUpdateBegin(fyy, INSERT_VALUES, SCATTER_FORWARD); CHKERRXX(ierr);
+#ifdef P4_TO_P8
+    ierr = VecGhostUpdateBegin(fzz, INSERT_VALUES, SCATTER_FORWARD); CHKERRXX(ierr);
+#endif
 
     // compute the derivaties for all internal nodes
     for (size_t i=0; i<local_nodes.size(); i++){
-<<<<<<< HEAD
-      p4est_locidx_t node_idx = local_nodes[i];
-      get_neighbors(node_idx, qnnn);
-#ifdef P4_TO_P8
-      (bs==1)? qnnn.laplace_insert_in_vectors(f_p, fxx_p, fyy_p, fzz_p,  n_vecs) : qnnn.laplace_all_components_insert_in_vectors(f_p, fxx_p, fyy_p, fzz_p,  n_vecs, bs);
-#else
-      (bs==1)? qnnn.laplace_insert_in_vectors(f_p, fxx_p, fyy_p,         n_vecs) : qnnn.laplace_all_components_insert_in_vectors(f_p, fxx_p, fyy_p,         n_vecs, bs);
-#endif
-=======
       get_neighbors(local_nodes[i], qnnn);
       if(f_p[qnnn.node_000] > thr-EPS
          || f_p[qnnn.node_m00_mm] > thr-EPS || f_p[qnnn.node_m00_pm] > thr-EPS
@@ -2647,30 +2398,23 @@
         fzz_p[local_nodes[i]] = qnnn.dzz_central(f_p);
 #endif
       }
->>>>>>> 15be4206
     }
   }
 
   // restore internal data
-  for (unsigned int k = 0; k < n_vecs; ++k) {
-    ierr = VecRestoreArrayRead(f[k], &f_p[k]  ); CHKERRXX(ierr);
-    // finish the ghost update process to ensure all values are updated
-    ierr = VecGhostUpdateEnd(fyy[k], INSERT_VALUES, SCATTER_FORWARD); CHKERRXX(ierr);
-    ierr = VecGhostUpdateEnd(fxx[k], INSERT_VALUES, SCATTER_FORWARD); CHKERRXX(ierr);
-#ifdef P4_TO_P8
-    ierr = VecGhostUpdateEnd(fzz[k], INSERT_VALUES, SCATTER_FORWARD); CHKERRXX(ierr);
-#endif
-
-    ierr = VecRestoreArray(fxx[k], &fxx_p[k]); CHKERRXX(ierr);
-    ierr = VecRestoreArray(fyy[k], &fyy_p[k]); CHKERRXX(ierr);
-#ifdef P4_TO_P8
-    ierr = VecRestoreArray(fzz[k], &fzz_p[k]); CHKERRXX(ierr);
-#endif
-<<<<<<< HEAD
-  }
-#endif // !DXX_USE_BLOCKS
-=======
->>>>>>> 15be4206
+  ierr = VecRestoreArray(f,   &f_p  ); CHKERRXX(ierr);
+  ierr = VecRestoreArray(fxx, &fxx_p); CHKERRXX(ierr);
+  ierr = VecRestoreArray(fyy, &fyy_p); CHKERRXX(ierr);
+#ifdef P4_TO_P8
+  ierr = VecRestoreArray(fzz, &fzz_p); CHKERRXX(ierr);
+#endif
+
+  // finish the ghost update process to ensure all values are updated
+  ierr = VecGhostUpdateEnd(fyy, INSERT_VALUES, SCATTER_FORWARD); CHKERRXX(ierr);
+  ierr = VecGhostUpdateEnd(fxx, INSERT_VALUES, SCATTER_FORWARD); CHKERRXX(ierr);
+#ifdef P4_TO_P8
+  ierr = VecGhostUpdateEnd(fzz, INSERT_VALUES, SCATTER_FORWARD); CHKERRXX(ierr);
+#endif
 
   IPMLogRegionEnd("2nd_derivatives");
   ierr = PetscLogEventEnd(log_my_p4est_node_neighbors_t_2nd_derivatives_central_above_threshold, 0, 0, 0, 0); CHKERRXX(ierr);
@@ -2828,11 +2572,7 @@
       if (f_size != fx_size){
         std::ostringstream oss;
         oss << "[ERROR]: Vectors must be of same size when computing derivatives"
-<<<<<<< HEAD
             << " f_size = " << f_size << " fx_size = " << fx_size << std::endl;
-=======
-            << " f_size = " << f_size << " fx_size[" << i << "] = " << fx_size[i] << std::endl;
->>>>>>> 15be4206
 
         throw std::invalid_argument(oss.str());
       }
