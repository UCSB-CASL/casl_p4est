--- conflicted
+++ resolved
@@ -51,7 +51,8 @@
   friend class my_p4est_multialloy_t;
   friend class my_p4est_navier_stokes_t;
   friend class my_p4est_epitaxy_t;
-<<<<<<< HEAD
+  friend class my_p4est_biomolecules_t;
+  friend class my_p4est_biomolecules_solver_t;
   friend class my_p4est_poisson_nodes_multialloy_t;
   friend class my_p4est_poisson_nodes_mls_sc_t;
   friend class my_p4est_poisson_nodes_mls_t;
@@ -60,11 +61,6 @@
   friend class my_p4est_integration_mls_t;
   friend class my_p4est_scft_t;
   friend class my_p4est_biofilm_t;
-=======
-  friend class my_p4est_biomolecules_t;
-  friend class my_p4est_biomolecules_solver_t;
-  friend class my_p4est_bubbles_t;
->>>>>>> df41de9c
 
   /**
      * Initialize the QuadNeighborNodeOfNode information
