#ifndef MY_P4EST_NODE_NEIGHBORS_H
#define MY_P4EST_NODE_NEIGHBORS_H

#ifdef P4_TO_P8
#include <p8est.h>
#include <p8est_ghost.h>
#include <src/my_p8est_utils.h>
#include <src/my_p8est_nodes.h>
#include <src/my_p8est_quad_neighbor_nodes_of_node.h>
#include <src/my_p8est_hierarchy.h>
#include <p8est_bits.h>
#else
#include <p4est.h>
#include <p4est_ghost.h>
#include <src/my_p4est_utils.h>
#include <src/my_p4est_nodes.h>
#include <src/my_p4est_quad_neighbor_nodes_of_node.h>
#include <src/my_p4est_hierarchy.h>
#include <p4est_bits.h>
#endif

#include <vector>
#include <sstream>

/*!
<<<<<<< HEAD
 * \brief The async_computation_t class represents a type of node-calculation that
 * can be done in an asynchronous fashion. This is a virtual class, the three
 * functions 'foreach_local_node', 'ghost_update_begin', 'ghost_update_end' need to
 * be defined for any class inheriting from this one.
 * --> checkout the function my_p4est_node_neighbors_t::run_async_computation
 * for usage of interest.
 */
class async_computation_t {
public:
  virtual void foreach_local_node(p4est_locidx_t n) const = 0;
  virtual void ghost_update_begin() const = 0;
  virtual void ghost_update_end() const = 0;
  ~async_computation_t () {}
};

/*!
=======
>>>>>>> 3779518e
 * \brief The my_p4est_node_neighbors_t class provides the user with node neighborhood information,
 * but also with routines calculating first and second derivatives of node-sampled fields as well as
 * a distinction between layer and inner local nodes to overlap communications with the bulk local
 * computation.
 * [Note:] several commented functions herebelow are duplicates of the original functions but allowing
 * for the user to not only construct/store the node neighborhood information, but also to construct/
 * store some associated basic operators for calculating (interpolated) neighbor scalar value, first or
 * second derivatives.. The motivating idea was to construct establish those operators once and for all
 * in order to shortcut the geometry-related calculations for every subsequent calls to the relevant
 * routines and make calculations more efficient. However, this slightly complicated the interface and
 * the efficiency gain was marginal for calculations involving single-scalar fields. The corresponding
 * functions have been commented out in this class and in my_p4est_quad_neighbors_nodes_of_node to keep
 * the bulk of that work.
 * [End of note]
 * [Second note:] this class assumes that all building bricks in the macromesh description have the same
 * size (i.e. no contraction/stretching, every building brick is identical).
 * [End of second note]
 */
class my_p4est_node_neighbors_t {
  friend class my_p4est_bialloy_t;
  friend class my_p4est_biofilm_t;
  friend class my_p4est_electroporation_t;
  friend class my_p4est_epitaxy_t;
  friend class my_p4est_integration_mls_t;
  friend class my_p4est_interpolation_cells_t;
  friend class my_p4est_interpolation_faces_t;
  friend class my_p4est_interpolation_nodes_t;
  friend class my_p4est_interpolation_nodes_local_t;
  friend class my_p4est_interpolation_t;
  friend class my_p4est_level_set_cells_t;
  friend class my_p4est_level_set_faces_t;
  friend class my_p4est_level_set_t;
  friend class my_p4est_multialloy_t;
  friend class my_p4est_navier_stokes_t;
  friend class my_p4est_poisson_cells_t;
  friend class my_p4est_poisson_jump_nodes_extended_t;
  friend class my_p4est_poisson_jump_nodes_voronoi_t;
  friend class my_p4est_poisson_jump_voronoi_block_t;
  friend class my_p4est_poisson_nodes_mls_sc_t;
  friend class my_p4est_poisson_nodes_mls_t;
  friend class my_p4est_poisson_nodes_multialloy_t;
  friend class my_p4est_poisson_nodes_t;
  friend class my_p4est_scft_t;
  friend class my_p4est_semi_lagrangian_t;
  friend class my_p4est_two_phase_flows_t;
  friend class my_p4est_xgfm_cells_t;

  /* Self-explanatory member variables */
  my_p4est_hierarchy_t *hierarchy;
  p4est_t *p4est;
  p4est_ghost_t *ghost;
  p4est_nodes_t *nodes;
  my_p4est_brick_t *myb;
  /*!
   * \brief neighbors: standard vector listing the node neighborhood for all node that
   * are locally known such that the neighborhood can be fully determined. This vector
   * is filled and fully determined only if the flag is_initialized is true
   */
  std::vector< quad_neighbor_nodes_of_node_t > neighbors;
#ifdef CASL_THROWS
  /*!
   * \brief is_qnnn_valid: standard vector of validity markers for the nodes that are locally known
   */
  std::vector<bool> is_qnnn_valid;
#endif
  /*!
   * \brief layer_nodes: standard vector of indices for the nodes in the local range on
   * this processor (i.e. indices i such that 0 <= i < nodes->num_owned_indeps) but that
   * are tagged as ghost on at least one other processor
   */
  std::vector<p4est_locidx_t> layer_nodes;
  /*!
   * \brief local_nodes: standard vector of indices for the nodes in the local range on
   * this processor that are not included in the layer_nodes
   */
  std::vector<p4est_locidx_t> local_nodes;  
  /*!
   * \brief is_initialized: flag that is set to true when 'neighbors' is fully set and determined
   */
  bool is_initialized;
  /*!
   * \brief periodic periodicity flag, the domain is periodic along the cartesian directon dir
   * if periodic[dir] is true.
   */
  bool periodic[P4EST_DIM];

  /*!
   * \brief construct_neighbors constructs the full node neighborhood information for a local node
   * \param [in]    n     local index of the node whose neighborhood needs to be constructed
   * \param [out]   qnnn  node neighborhood of the local node of index n on output if valid.
   *                      (The object must exist beforehand)
   * \return a boolean indicating the validity of the constructed node neighborhood qnnn.
   *         IMPORTANT: returns true if invalid, false if valid!
   * [Some details of implementation in brief:]
   * 1) The routine searches for all the possible neighbor quadrants of node n. If any of them is
   *    not known locally, i.e., if the node n lies on the border of the local (ghosted) partition,
   *    the node neighborhood cannot be determined and the routine returns 'true'
   * 2) If all these neighboring cells exist and are well-defined, the node neighborhood is determined
   *    based on the knowledge of these neighboring cells (node indices of neighbors and distances along
   *    cartesian directions)
   * 3) If a neighbor cell cannot be found in a specific direction because node n is a wall node, the
   *    routine tries to fetch the second-degree neighbor in the wall-normal direction. If this is not
   *    successfull, the node neighborhood cannot be determined and the routine returns 'true'. If that
   *    second-degree node neighbor can be found, the index (indices) of the non-existing node neighbor(s)
   *    (i.e., the one(s) that would be across the wall) are mapped to this (these) second-degree neighbor,
   *    with a negative distance.
   *    (--> This last procedure may fail if the smallest quadrant close to a local wall node is a ghost
   *    quadrant and if the ghost layer has only one layer of cells)
   * [end of details of implementation in brief]
   * [Note for developers:]
   * There is a lot of internal code duplication in this function, there must be a way to address that
   * and make it cleaner. Otherwise beware of modifying ALL similar code snippets if any of them needs to
   * be modified.
   * [end of note for developers]
   */
  bool construct_neighbors(p4est_locidx_t n, quad_neighbor_nodes_of_node_t& qnnn) const;
  /* bool construct_neighbors(p4est_locidx_t n, quad_neighbor_nodes_of_node_t& qnnn, const bool &set_and_store_linear_interpolators=false, const bool &set_and_store_second_derivatives_operators=false,
                           const bool &set_and_store_gradient_operator=false, const bool &set_and_store_quadratic_interpolators=false) const;*/

  /*!
   * \brief update_all_but_hierarchy: inner private function to be called by the two different
   * public 'update' functions. This one updates the member variables p4est, ghost, and
   * nodes. It also clears and reconstructs the list of layer and local nodes.
   * If the node neighbors were previously initialized, this routine clears and reconstructs
   * them, as well as their validity flags (in DEBUG).
   * \param [in] p4est_ the new p4est structure;
   * \param [in] ghost_ the new ghost later;
   * \param [in] nodes_ the new node structure.
   */
  void update_all_but_hierarchy(p4est_t* p4est_, p4est_ghost_t* ghost_, p4est_nodes_t* nodes_);
  /* void update_all_but_hierarchy(p4est_t* p4est_, p4est_ghost_t* ghost_, p4est_nodes_t* nodes_, const bool &set_and_store_linear_interpolators=false, const bool &set_and_store_second_derivatives_operators=false,
                                            const bool &set_and_store_gradient_operator=false, const bool &set_and_store_quadratic_interpolators=false); */

  /*!
   * \brief set_layer_and_local_nodes self-explanatory
   */
  inline void set_layer_and_local_nodes()
  {
    /* Compute the layer and local nodes.
     * With this subdivision, ANY computation on the local nodes that needs to be
     * synchronized should be decomposed into four stages:
     * 1) do computation on the layer nodes
     * 2) call VecGhostUpdateBegin so that each processor begins sending (non-blocking) messages
     * 3) do computation on the local nodes
     * 4) call VecGhostUpdateEnd to finish the update process
     *
     * This will effectively hide the communication steps 2,4 with the computation
     * step 3
     */
    layer_nodes.reserve(nodes->num_owned_shared);
    local_nodes.reserve(nodes->num_owned_indeps - nodes->num_owned_shared);

    for (p4est_locidx_t i=0; i<nodes->num_owned_indeps; ++i){
      p4est_indep_t *ni = (p4est_indep_t*)sc_array_index(&nodes->indep_nodes, i + nodes->offset_owned_indeps);
      ni->pad8 == 0 ? local_nodes.push_back(i) : layer_nodes.push_back(i);
      // ni->pad8 is the number of remote process(es) that list ni as one of their ghost nodes
      // Therefore ni is purely local if ni->pad8 is not 0, otherwise it is a layer node
    }
  }

public:
  /*!
   * \brief my_p4est_node_neighbors_t constructor, this does NOT build and store the node neighbors by default,
   * it simply sets the member variables that are required to determine the neighborhood of any node. If you want
   * the node neighbors to be built and stored, you need to call 'init()' after construction!
   * \param [in] hierarchy_ grid hirerachy
   * \param [in] nodes_     grid nodes
   */
  my_p4est_node_neighbors_t( my_p4est_hierarchy_t *hierarchy_, p4est_nodes_t *nodes_)
    : hierarchy(hierarchy_), p4est(hierarchy_->p4est), ghost(hierarchy_->ghost), nodes(nodes_), myb(hierarchy_->myb)
  {
    is_initialized = false;
    for (unsigned char dd = 0; dd < P4EST_DIM; ++dd)
      periodic[dd] = is_periodic(p4est, dd);
    set_layer_and_local_nodes();
  }

  /*!
   * \brief get_hierarchy
   * \return returns a const pointer to the hierarchy structure
   */
  inline const my_p4est_hierarchy_t* get_hierarchy() const { return hierarchy; }

  /*!
   * \brief get_p4est
   * \return returns a const pointer to p4est structure
   */
  inline const p4est_t* get_p4est() const { return p4est; }

  /*!
   * \brief get_ghost
   * \return returns a const pointer to ghost structure
   */
  inline const p4est_ghost_t* get_ghost() const { return ghost; }

  /*!
   * \brief get_nodes
   * \return returns a const pointer to nodes structure
   */
  inline const p4est_nodes_t* get_nodes() const { return nodes; }

  /*!
   * \brief get_brick
   * \return returns a const pointer to brick structure
   */
  inline const my_p4est_brick_t* get_brick() const { return myb; }

  /*!
   * \brief get_layer_size
   * \return the number of nodes that are layer nodes
   */
  inline size_t get_layer_size() const { return layer_nodes.size(); }
  /*!
   * \brief get_local_size
   * \return the number of node that are locally owned and that are not ghost for any other process
   */
  inline size_t get_local_size() const { return local_nodes.size(); }
  /*!
   * \brief get_layer_node: layer nodes accessor
   * \param [in] i index number of the layer node of interet, must be in [0, get_layer_size()[
   * \return the local node index, in the nodes->indep_nodes array, for the ith layer node
   */
  inline p4est_locidx_t get_layer_node(size_t i) const {
#ifdef CASL_THROWS
    return layer_nodes.at(i);
#endif
    return layer_nodes[i];
  }
  /*!
   * \brief get_local_node: local node accessor
   * \param [in] i index number of the local node of interet, must be in [0, get_local_size()[
   * \return the local node index, in the nodes->indep_nodes array, for the ith local node
   */
  inline p4est_locidx_t get_local_node(size_t i) const {
#ifdef CASL_THROWS
    return local_nodes.at(i);
#endif
    return local_nodes[i];
  }

  inline bool neighbors_are_initialized() const { return is_initialized; }

  /*!
   * \brief init_neighbors: initialize the buffers containing the information about the neighboring nodes
   * for every local and ghost nodes provided when instantiating the my_p4est_node_neighbors_t class. This
   * consumes a lot of memory, but it greatly improves the time performances of the code if repetitive access
   * to the neighbor information is required.
   * [commented version:]
   * Equivalent version allowing the user to store local operators besides the node neighborhood information
   * to make execution more efficient if repetitive calls to derivatives are required.
   * [end of commented version]
   */
  void init_neighbors();
  /* void init_neighbors(const bool &set_and_store_linear_interpolators=false, const bool &set_and_store_second_derivatives_operators=false,
                      const bool &set_and_store_gradient_operator=false, const bool &set_and_store_quadratic_interpolators=false); */
  /*!
   * \brief clear_neighbors wipes out the content of the 'neighbors' buffer, their validity flags 'is_qnnn_valid' in DEBUG
   * and resets the flag is_initialized to false.
   */
  void clear_neighbors();
  /*!
   * \brief update updates the member variables hierarchy, p4est, ghost, and nodes. It also clears and reconstructs
   * the list of layer and local nodes.
   * If the node neighbors were previously initialized, this routine clears and reconstructs them, as well as their
   * validity flags in DEBUG.
   * \param [in] hierarchy_ the new grid hierarchy;
   * \param [in] nodes_     the new node structure;
   */
  void update(my_p4est_hierarchy_t *hierarchy_, p4est_nodes_t *nodes_);
  /*!
   * \brief update updates the member variables hierarchy, p4est, ghost, and nodes. IMPORTANT: this one forecfully
   * reconstructs the grid hierarchy: if you have already updated the hierarchy independently, use the above method
   * instead for better performance!
   * This method also clears and reconstructs the list of layer and local nodes.
   * If the node neighbors were previously initialized, this routine clears and reconstructs them, as well as their
   * validity flags in DEBUG.
   * \param [in] p4est_ the new p4est structure;
   * \param [in] ghost_ the new ghost later;
   * \param [in] nodes_ the new node structure.
   */
  void update(p4est_t* p4est_, p4est_ghost_t* ghost_, p4est_nodes_t* nodes_);
  /*
  void update(my_p4est_hierarchy_t *hierarchy_, p4est_nodes_t *nodes_, const bool &set_and_store_linear_interpolators=false, const bool &set_and_store_second_derivatives_operators=false,
              const bool &set_and_store_gradient_operator=false, const bool &set_and_store_quadratic_interpolators=false);
  void update(p4est_t* p4est_, p4est_ghost_t* ghost_, p4est_nodes_t* nodes_, const bool &set_and_store_linear_interpolators=false, const bool &set_and_store_second_derivatives_operators=false,
              const bool &set_and_store_gradient_operator=false, const bool &set_and_store_quadratic_interpolators=false);
  */
  
  /*!
   * \brief operator [] accesses the node neighborhood for local node of index n.
   *                    The my_p4est_node_neighbors MUST be initialized before using this function!
   * \param [in] n      local index of the node whose neighborhood is queried
   * \return a reference to the queried node neighborhood.
   * throws exception in DEBUG if not initialized or if the node neighborhood is invalid
   */
  inline const quad_neighbor_nodes_of_node_t& operator[]( p4est_locidx_t n ) const {
#ifdef CASL_THROWS
    if (!is_initialized)
      throw std::runtime_error("[ERROR]: operator[] can only be used if nodes are buffered. Either initialize the buffer by calling"
                               "'init_neighbors()' or consider calling 'get_neighbors()' to compute the neighbors on the fly.");

    if (is_qnnn_valid[n])
      return neighbors[n];
    else {
      std::ostringstream oss;
      oss << "[ERROR]: The neighborhood information for the node with idx " << n << " on processor " << p4est->mpirank << " is invalid.";
      throw std::invalid_argument(oss.str().c_str());
    }
#else
    return neighbors[n];
#endif
  }

  /*!
   * \brief get_neighbors will provide the user with the node neighborhood information for local node n.
   *        If the my_p4est_node_neighbors was initialized, the neighborhood is accessed from the buffer,
   *        otherwise it is constructed.
   * \param [in] n        local index of the node whose neighborhood is queried
   * \return the queried node neighborhood
   * throws exception in DEBUG if the node neighborhood is invalid
   */
  /*inline quad_neighbor_nodes_of_node_t get_neighbors(p4est_locidx_t n, const bool &set_and_store_linear_interpolators=false, const bool &set_and_store_second_derivatives_operators=false,
                                                     const bool &set_and_store_gradient_operator=false, const bool &set_and_store_quadratic_interpolators=false)*/
  inline quad_neighbor_nodes_of_node_t get_neighbors(p4est_locidx_t n) const
  {
    if (is_initialized) {
#ifdef CASL_THROWS
      if (is_qnnn_valid[n])
        return neighbors[n];
      else {
        std::ostringstream oss;
        oss << "[ERROR]: The neighborhood information for the node with idx " << n << " on processor " << p4est->mpirank << " is invalid.";
        throw std::invalid_argument(oss.str().c_str());
      }
#else
      return neighbors[n];
#endif
    } else {
      quad_neighbor_nodes_of_node_t qnnn;
      bool err = construct_neighbors(n, qnnn);

      /*bool err = construct_neighbors(n, qnnn, set_and_store_linear_interpolators, set_and_store_second_derivatives_operators,
                                     set_and_store_gradient_operator, set_and_store_quadratic_interpolators);*/
      if (err){
        std::ostringstream oss;
        oss << "[ERROR]: Could not construct neighborhood information for the node with idx " << n << " on processor " << p4est->mpirank;
        throw std::invalid_argument(oss.str().c_str());
      }
      return qnnn;
    }
  }

  /*!
   * \brief get_neighbors will provide the user with the node neighborhood information for local node n.
   *        If the my_p4est_node_neighbors was initialized, the neighborhood is accessed from the buffer,
   *        and returned to the user throuht the out argument. Otherwise, it is constructed.
   * \param [in] n        local index of the node whose neighborhood is queried
   * \param [out] qnnn    reference of a node neighborhood, filled with neighborhood for node n on output
   * [note:]
   * This function copies data into the out buffer, which may be slow.
   * [end of note]
   * throws exception in DEBUG if not initialized or if the node neighborhood is invalid
   */
  /*inline void get_neighbors(p4est_locidx_t n, quad_neighbor_nodes_of_node_t& qnnn, const bool &set_and_store_linear_interpolators=false, const bool &set_and_store_second_derivatives_operators=false,
                            const bool &set_and_store_gradient_operator=false, const bool &set_and_store_quadratic_interpolators=false) const */
  inline void get_neighbors(p4est_locidx_t n, quad_neighbor_nodes_of_node_t& qnnn) const
  {
    if (is_initialized) {
#ifdef CASL_THROWS
      if (is_qnnn_valid[n])
        qnnn = neighbors[n];
      else {
        std::ostringstream oss;
        oss << "[ERROR]: The neighborhood information for the node with idx " << n << " on processor " << p4est->mpirank << " is invalid.";
        throw std::invalid_argument(oss.str().c_str());
      }
#else
      qnnn = neighbors[n];
#endif
    }
    else {
#ifdef CASL_THROWS
      bool err = construct_neighbors(n, qnnn/*, set_and_store_linear_interpolators, set_and_store_second_derivatives_operators,
                                     set_and_store_gradient_operator, set_and_store_quadratic_interpolators*/);
      if (err){
        std::ostringstream oss;
        oss << "[ERROR]: Could not construct neighborhood information for the node with idx " << n << " on processor " << p4est->mpirank;
        throw std::invalid_argument(oss.str().c_str());
      }
#else
      construct_neighbors(n, qnnn);
      /* construct_neighbors(n, qnnn, set_and_store_linear_interpolators, set_and_store_second_derivatives_operators,
                          set_and_store_gradient_operator, set_and_store_quadratic_interpolators);*/

#endif
    }
  }

  /*!
   * \brief get_neighbors will provide the user with the node neighborhood information for local node n.
   *        The my_p4est_node_neighbors MUST be initialized before using this function!
   * \param [in] n        local index of the node whose neighborhood is queried
   * \param [out] qnnn    reference of a pointer to a node neighborhood, points to the correct object on output
   * [note:]
   * No data copy besides the pointer, which is much faster than the data copy.
   * [end of note]
   * throws exception in DEBUG if not initialized or if the node neighborhood is invalid
   */
  void inline get_neighbors(p4est_locidx_t n, const quad_neighbor_nodes_of_node_t*& qnnn) const {
    if (is_initialized) {
#ifdef CASL_THROWS
      if (is_qnnn_valid[n])
        qnnn = &neighbors[n];
      else {
        std::ostringstream oss;
        oss << "[ERROR]: const quad_neighbor_nodes_of_node_t* get_neighbors(p4est_locidx_t n): the neighborhood information for the node with idx " << n << " on processor " << p4est->mpirank << " is invalid.";
        throw std::invalid_argument(oss.str().c_str());
        qnnn = NULL;
      }
#else
      qnnn = &neighbors[n];
#endif
    }
    else {
#ifdef CASL_THROWS
      std::ostringstream oss;
      oss << "const quad_neighbor_nodes_of_node_t* get_neighbors(p4est_locidx_t n): cannot be used with uninitialized neighbors; on processor " << p4est->mpirank;
      throw std::runtime_error(oss.str().c_str());
#endif
      qnnn = NULL;
    }
  }

  /*!
   * \brief find_neighbor_cell_of_node finds the neighboring quadrant of a node in the given (i,j, k) direction. The direction
   * must be "diagonal" for the function to work! (e.g. (-1,1,1) ... no cartesian direction!).
   * \param [in] n              local index of the node whose neighboring cell is looked for
   * \param [in] i              the x search direction, -1 or 1
   * \param [in] j              the y search direction, -1 or 1
   * \param [in] k              the z search direction, -1 or 1, only in 3D
   * \param [out] quad_idx      the index of the found quadrant, in cumulative numbering over the trees. To fetch this quadrant
   *                            from its corresponding tree you need to substract the tree quadrant offset.
   *                            If no quadrant was found, this is set to NOT_A_P4EST_QUADRANT (not known from the local ghost
   *                            domain partition) of NOT_A_VALID_QUADRANT (past the edge of a nonperiodic domain)
   * \param [out] nb_tree_idx   the index of the tree in which the quadrant was found (valid and sensible if the quadrant was
   *                            actually found, of course)
   */
<<<<<<< HEAD
  inline void run_async_computation(const async_computation_t& async) const {
    for (size_t i=0; i<layer_nodes.size(); i++)
      async.foreach_local_node(layer_nodes[i]);
    async.ghost_update_begin();
    for (size_t i=0; i<local_nodes.size(); i++)
      async.foreach_local_node(local_nodes[i]);
    async.ghost_update_end();
  }

  /*!
   * \brief find_neighbor_cell_of_node finds the neighboring quadrant of a node in the given (i,j, k) direction. The direction
   * must be "diagonal" for the function to work! (e.g. (-1,1,1) ... no cartesian direction!).
   * \param [in] n              local index of the node whose neighboring cell is looked for
   * \param [in] i              the x search direction, -1 or 1
   * \param [in] j              the y search direction, -1 or 1
   * \param [in] k              the z search direction, -1 or 1, only in 3D
   * \param [out] quad_idx      the index of the found quadrant, in cumulative numbering over the trees. To fetch this quadrant
   *                            from its corresponding tree you need to substract the tree quadrant offset.
   *                            If no quadrant was found, this is set to NOT_A_P4EST_QUADRANT (not known from the local ghost
   *                            domain partition) of NOT_A_VALID_QUADRANT (past the edge of a nonperiodic domain)
   * \param [out] nb_tree_idx   the index of the tree in which the quadrant was found (valid and sensible if the quadrant was
   *                            actually found, of course)
   */
=======
>>>>>>> 3779518e
#ifdef P4_TO_P8
  void find_neighbor_cell_of_node( p4est_locidx_t n, char i, char j, char k, p4est_locidx_t& quad_idx, p4est_topidx_t& nb_tree_idx ) const;
#else
  void find_neighbor_cell_of_node( p4est_locidx_t n, char i, char j, p4est_locidx_t& quad_idx, p4est_topidx_t& nb_tree_idx ) const;
#endif


  /*!
   * \brief dd_central computes the second derivatives along the cartesian direction der on all nodes and updates the ghosts
   * \param [in]  f       (ghosted) PETSc vector(s) to compute the derivatives on. It must be of appropriate node-sampling size and cannot be block-structured.
   * \param [out] fdd     (ghosted) PETSc vector(s) to store the appropriate second derivatives in. A check is done to ensure is has the same size as f on input.
   * \param [in]  n_vecs  number of vectors in the arrays f and fdd
   * \param [in]  der     cartesian direction along which the second derivatives must be calculated (dir::x, dir::y or dir::z)
   */
  void dd_central(const Vec f[], Vec fdd[], const unsigned int& n_vecs, const unsigned char& der) const;
  inline void dd_central(const Vec f, Vec fdd, const unsigned char& der) const
  {
    dd_central(&f, &fdd, 1, der);
  }
  inline void dxx_central(const Vec f, Vec fxx) const
  {
    dd_central(f, fxx, dir::x);
  }
  inline void dyy_central(const Vec f, Vec fyy) const
  {
    dd_central(f, fyy, dir::y);
  }

#ifdef P4_TO_P8
  inline void dzz_central(const Vec f, Vec fzz) const
  {
    dd_central(f, fzz, dir::z);
  }
#endif

  /*!
   * \brief second_derivatives_central computes all second-derivatives of the fields in f at all points and stores
   * them in block-structured output Petsc Parallel vectors in fdd.
   * The field(s) f may be multi-component block-structured vector(s), in which case, all second derivatives of all
   * components of f are calculated within this function!
   * \param [in]  f       array of n_vecs PETSc vector(s) to compute the second derivatives on (can be of block size bs_f >= 1)
   * \param [out] fdd     array of n_vecs PETSc vector(s) to store second derivatives results in, must be of block size bs_f*P4EST_DIM.
   * \param [in]  n_vecs  number of vectors to handle in the f and fdd arrays
   * \param [in]  bs_f    block size of the vectors in f (default is 1)
   */
  void second_derivatives_central(const Vec f[], Vec fdd[], const unsigned int& n_vecs, const unsigned int &bs_f=1) const;
  inline void second_derivatives_central(const Vec f, Vec fdd, const unsigned int &bs_f=1) const
  {
    second_derivatives_central(&f, &fdd, 1, bs_f);
  }

  /*!
   * \brief second_derivatives_central computes dxx, dyy, and dzz central at all points. Similar to the function above
   * except it use two/three regular vector in place of a single blocked vector. Easier to use but more expensive in terms
   * of MPI communications. Also note that fxx, fyy, and fzz cannot be obtained via VecDuplicate as this would share the
   * same VecScatter object and prevents simultanous updates of ghost values.
   *
   * Note that vectors f, fxx, fyy and fzz can all be of blocksize bs >=1 but have to be all of the same size! If bs > 1, the
   * derivatives of all the components of f are calculated within this function.
   * \param [in]  f       array of n_vecs PETSc vector(s) to compute the derivatives on (can be of block size bs >= 1)
   * \param [out] fxx     array of n_vecs PETSc vector(s) to store the xx-derivative(s) results in.
   *                      A check is done in DEBUG to ensure they have the same size as vectors in f
   * \param [out] fyy     array of n_vecs PETSc vector(s) to store the yy-derivative(s) results in.
   *                      A check is done in DEBUG to ensure they have the same size as vectors in f
   * \param [out] fzz     array of n_vecs PETSc vector(s) to store the zz-derivative(s) results in. (only in 3D)
   *                      A check is done in DEBUG to ensure they have the same size as vectors in f
   * \param [in]  n_vecs  number of vectors to handle in the above arrays
   * \param [in]  bs      block size of the vectors in f, fxx, fyy and fzz (default is 1)
   */
#ifdef P4_TO_P8
  void second_derivatives_central(const Vec f[], Vec fxx[], Vec fyy[], Vec fzz[], const unsigned int& n_vecs, const unsigned int &bs=1) const;
  inline void second_derivatives_central(const Vec f, Vec fxx, Vec fyy, Vec fzz, const unsigned int &bs=1) const { second_derivatives_central(&f, &fxx, &fyy, &fzz, 1, bs); }
#else
  void second_derivatives_central(const Vec f[], Vec fxx[], Vec fyy[], const unsigned int& n_vecs, const unsigned int &bs=1) const;
  inline void second_derivatives_central(const Vec f, Vec fxx, Vec fyy, const unsigned int &bs=1) const { second_derivatives_central(&f, &fxx, &fyy, 1, bs); }
#endif

  /*!
   * \brief second_derivatives_central_above_threshold computes dxx, dyy, and dzz
   * central at all points where f is greater than threshold. Similar to the function
   * but disregards points where f < threshold.
   *
   * \param [in]  f   PETSc vector to compute the derivaties on
   * \param [in]  thr double threshold value mentioned above
   * \param [out] fxx PETSc vector to store the results in. A check is done to ensure they have the same size as f
   * \param [out] fyy PETSc vector to store the results in. A check is done to ensure they have the same size as f
   * \param [out] fzz PETSc vector to store the results in. A check is done to ensure they have the same size as f (only in 3D)
   */
#ifdef P4_TO_P8
  void second_derivatives_central_above_threshold(const Vec f, double thr, Vec fxx, Vec fyy, Vec fzz) const;
#else
  void second_derivatives_central_above_threshold(const Vec f, double thr, Vec fxx, Vec fyy) const;
#endif

  /*!
   * \brief second_derivatives_central computes the second derivative
   * \param [in]  f       array of n_vecs PETSc vector(s) to compute the derivatives on
   * \param [out] fxxyyzz array of array(s) of size P4EST_DIM x n_vecs of PETSc vectors to store all results in.
   *                      fxxyyzz[der][k] is the second derivative along cartesian direction der for the kth field, on output.
   * \param [in]  n_vecs  number of vectors to handle
   * \param [in]  bs      block size of the vectors in f, fxx, fyy and fzz (default is 1)
   */
  inline void second_derivatives_central(const Vec f[], Vec *fxxyyzz[P4EST_DIM], const unsigned int &n_vecs, const unsigned int &bs = 1) {
#ifdef P4_TO_P8
    second_derivatives_central(f, fxxyyzz[0], fxxyyzz[1], fxxyyzz[2], n_vecs, bs);
#else
    second_derivatives_central(f, fxxyyzz[0], fxxyyzz[1], n_vecs, bs);
#endif
  }
  inline void second_derivatives_central(const Vec f, Vec fxx[P4EST_DIM], const unsigned int &bs = 1)
  {
#ifdef P4_TO_P8
    second_derivatives_central(&f, &fxx[0], &fxx[1], &fxx[2], 1, bs);
#else
    second_derivatives_central(&f, &fxx[0], &fxx[1], 1, bs);
#endif
  }

  /*!
   * \brief first_derivatives_central computes all first-derivatives of the fields in f at all points and stores
   * them in block-structured output Petsc Parallel vectors in fd.
   * The field(s) f may be multi-component block-structured vector(s), in which case, all first derivatives of all
   * components of f are calculated within this function!
   * \param [in]  f       array of n_vecs PETSc vector(s) to compute the first derivatives on (can be of block size bs_f >= 1)
   * \param [out] fd      array of n_vecs PETSc vector(s) to store first derivatives results in, must be of block size bs_f*P4EST_DIM.
   * \param [in]  n_vecs  number of vectors to handle in the f and fd arrays
   * \param [in]  bs_f    block size of the vectors in f (default is 1)
   */
  void first_derivatives_central(const Vec f[], Vec fd[], const unsigned int& n_vecs, const unsigned int &bs_f=1) const;
  inline void first_derivatives_central(const Vec f, Vec fdd, const unsigned int &bs_f=1) const
  {
    first_derivatives_central(&f, &fdd, 1, bs_f);
  }

  /*!
   * \brief first_derivatives_central computes dx, dy, and dz central at all points. Similar to the function above
   * except it use two/three regular vector in place of a single blocked vector. Easier to use but more expensive in terms
   * of MPI communications. Also note that fx, fy, and fz cannot be obtained via VecDuplicate as this would share the
   * same VecScatter object and prevents simultanous updates of ghost values.
   *
   * Note that vectors f, fx, fy and fz can all be of blocksize bs >=1 but have to be all of the same size! If bs > 1, the
   * derivatives of all the components of f are calculated within this function.
   * \param [in]  f       array of n_vecs PETSc vector(s) to compute the derivatives on (can be of block size bs >= 1)
   * \param [out] fx      array of n_vecs PETSc vector(s) to store the x-derivative(s) results in.
   *                      A check is done in DEBUG to ensure they have the same size as vectors in f
   * \param [out] fy      array of n_vecs PETSc vector(s) to store the y-derivative(s) results in.
   *                      A check is done in DEBUG to ensure they have the same size as vectors in f
   * \param [out] fz      array of n_vecs PETSc vector(s) to store the z-derivative(s) results in. (only in 3D)
   *                      A check is done in DEBUG to ensure they have the same size as vectors in f
   * \param [in]  n_vecs  number of vectors to handle in the above arrays
   * \param [in]  bs      block size of the vectors in f, fx, fy and fz (default is 1)
   */
#ifdef P4_TO_P8
  void first_derivatives_central(const Vec f[], Vec fx[], Vec fy[], Vec fz[], const unsigned int& n_vecs, const unsigned int &bs=1) const;
  inline void first_derivatives_central(const Vec f, Vec fx, Vec fy, Vec fz, const unsigned int &bs=1) const { first_derivatives_central(&f, &fx, &fy, &fz, 1, bs); }
#else
  void first_derivatives_central(const Vec f[], Vec fx[], Vec fy[], const unsigned int& n_vecs, const unsigned int &bs=1) const;
  inline void first_derivatives_central(const Vec f, Vec fx, Vec fy, const unsigned int &bs=1) const { first_derivatives_central(&f, &fx, &fy, 1, bs); }
#endif

  inline void first_derivatives_central(const Vec f[], Vec *fxyz[P4EST_DIM], const unsigned int &n_vecs, const unsigned int &bs=1) const
  {
#ifdef P4_TO_P8
    first_derivatives_central(f, fxyz[0], fxyz[1], fxyz[2], n_vecs, bs);
#else
    first_derivatives_central(f, fxyz[0], fxyz[1], n_vecs, bs);
#endif
  }
  inline void first_derivatives_central(const Vec f, Vec fxyz[P4EST_DIM], const unsigned int &bs=1) const
  {
#ifdef P4_TO_P8
    first_derivatives_central(f, fxyz[0], fxyz[1], fxyz[2], bs);
#else
    first_derivatives_central(f, fxyz[0], fxyz[1], bs);
#endif
  }

  // Daniil would have to commment on this one
  void get_all_neighbors(const p4est_locidx_t n, p4est_locidx_t *neighbors, bool *neighbor_exists) const;

  /*!
   * \brief memory_estimate estimates the memory required to store this my-p4est_node_neighbors_t object in number of bytes
   * \return a lower bound estimation on the rough number of bytes required by this object
   */
  inline size_t memory_estimate() const
  {
    size_t memory = 0;
    memory += neighbors.size()*sizeof (quad_neighbor_nodes_of_node_t);
#ifdef CASL_THROWS
    memory += is_qnnn_valid.size()*sizeof (bool);
#endif
    memory += layer_nodes.size()*sizeof (p4est_locidx_t);
    memory += local_nodes.size()*sizeof (p4est_locidx_t);
    memory += sizeof (is_initialized);
    memory += P4EST_DIM*sizeof (bool); // periodic
    return memory;
  }

private:
  /*!
   * \brief second_derivatives_central_using_block is a private procedure to shortcut the public second_derivatives_central
   *        procedure iff DXX_USE_BLOCKS is defined. In such a case, the object, creates appropriate block vector(s) internally
   *        uses it for internal computation and communication purposes and then remaps the values back to the standard
   *        non-blocked structured vectors. The internally created block-structured vector is destroyed internally as well.
   *        This is not an optimal strategy as it involves quite a lot of data copy, in my opinion: either use non-blocked
   *        vectors and work on those only, or use block-structured vector in the rest of your project(s) as well (i.e. not
   *        only internally)
   *
   * Note that vectors f, fxx, fyy and fzz can all be of blocksize bs >=1 but have to be all of the same size! If bs > 1, the
   * derivatives of all the components of f are calculated within this function.
   * \param [in]  f       array of n_vecs PETSc vector(s) to compute the derivatives on (can be of block size bs >= 1)
   * \param [out] fxx     array of n_vecs PETSc vector(s) to store the xx-derivative(s) results in.
   *                      A check is done in DEBUG to ensure they have the same size as vectors in f
   * \param [out] fyy     array of n_vecs PETSc vector(s) to store the yy-derivative(s) results in.
   *                      A check is done in DEBUG to ensure they have the same size as vectors in f
   * \param [out] fzz     array of n_vecs PETSc vector(s) to store the zz-derivative(s) results in. (only in 3D)
   *                      A check is done in DEBUG to ensure they have the same size as vectors in f
   * \param [in]  n_vecs  number of vectors to handle in the above arrays
   * \param [in]  bs      block size of the vectors in f, fxx, fyy and fzz (default is 1)
   */
#ifdef P4_TO_P8
  void second_derivatives_central_using_block(const Vec f[], Vec fxx[], Vec fyy[], Vec fzz[], const unsigned int& n_vecs, const unsigned int &bs = 1) const;
  inline void second_derivatives_central_using_block(const Vec f, Vec fxx, Vec fyy, Vec fzz, const unsigned int &bs = 1) const
  {
    second_derivatives_central_using_block(&f, &fxx, &fyy, &fzz, 1, bs);
  }
#else
  void second_derivatives_central_using_block(const Vec f[], Vec fxx[], Vec fyy[], const unsigned int& n_vecs, const unsigned int &bs = 1) const;
  inline void second_derivatives_central_using_block(const Vec f, Vec fxx, Vec fyy, const unsigned int &bs = 1) const
  {
    second_derivatives_central_using_block(&f, &fxx, &fyy, 1, bs);
  }
#endif

};

#endif /* !MY_P4EST_NODE_NEIGHBORS_H */<|MERGE_RESOLUTION|>--- conflicted
+++ resolved
@@ -23,25 +23,6 @@
 #include <sstream>
 
 /*!
-<<<<<<< HEAD
- * \brief The async_computation_t class represents a type of node-calculation that
- * can be done in an asynchronous fashion. This is a virtual class, the three
- * functions 'foreach_local_node', 'ghost_update_begin', 'ghost_update_end' need to
- * be defined for any class inheriting from this one.
- * --> checkout the function my_p4est_node_neighbors_t::run_async_computation
- * for usage of interest.
- */
-class async_computation_t {
-public:
-  virtual void foreach_local_node(p4est_locidx_t n) const = 0;
-  virtual void ghost_update_begin() const = 0;
-  virtual void ghost_update_end() const = 0;
-  ~async_computation_t () {}
-};
-
-/*!
-=======
->>>>>>> 3779518e
  * \brief The my_p4est_node_neighbors_t class provides the user with node neighborhood information,
  * but also with routines calculating first and second derivatives of node-sampled fields as well as
  * a distinction between layer and inner local nodes to overlap communications with the bulk local
@@ -49,12 +30,12 @@
  * [Note:] several commented functions herebelow are duplicates of the original functions but allowing
  * for the user to not only construct/store the node neighborhood information, but also to construct/
  * store some associated basic operators for calculating (interpolated) neighbor scalar value, first or
- * second derivatives.. The motivating idea was to construct establish those operators once and for all
- * in order to shortcut the geometry-related calculations for every subsequent calls to the relevant
- * routines and make calculations more efficient. However, this slightly complicated the interface and
- * the efficiency gain was marginal for calculations involving single-scalar fields. The corresponding
- * functions have been commented out in this class and in my_p4est_quad_neighbors_nodes_of_node to keep
- * the bulk of that work.
+ * second derivatives.. The motivating idea was to establish those operators once and for all in order to
+ * shortcut the geometry-related calculations for every subsequent calls to the relevant routines and 
+ * make calculations more efficient. However, this slightly complicated the interface and the efficiency 
+ * gain was marginal for calculations involving single-scalar fields. The corresponding functions have 
+ * been commented out in this class and in my_p4est_quad_neighbors_nodes_of_node to keep the bulk of 
+ * that work.
  * [End of note]
  * [Second note:] this class assumes that all building bricks in the macromesh description have the same
  * size (i.e. no contraction/stretching, every building brick is identical).
@@ -489,37 +470,7 @@
    * \param [out] nb_tree_idx   the index of the tree in which the quadrant was found (valid and sensible if the quadrant was
    *                            actually found, of course)
    */
-<<<<<<< HEAD
-  inline void run_async_computation(const async_computation_t& async) const {
-    for (size_t i=0; i<layer_nodes.size(); i++)
-      async.foreach_local_node(layer_nodes[i]);
-    async.ghost_update_begin();
-    for (size_t i=0; i<local_nodes.size(); i++)
-      async.foreach_local_node(local_nodes[i]);
-    async.ghost_update_end();
-  }
-
-  /*!
-   * \brief find_neighbor_cell_of_node finds the neighboring quadrant of a node in the given (i,j, k) direction. The direction
-   * must be "diagonal" for the function to work! (e.g. (-1,1,1) ... no cartesian direction!).
-   * \param [in] n              local index of the node whose neighboring cell is looked for
-   * \param [in] i              the x search direction, -1 or 1
-   * \param [in] j              the y search direction, -1 or 1
-   * \param [in] k              the z search direction, -1 or 1, only in 3D
-   * \param [out] quad_idx      the index of the found quadrant, in cumulative numbering over the trees. To fetch this quadrant
-   *                            from its corresponding tree you need to substract the tree quadrant offset.
-   *                            If no quadrant was found, this is set to NOT_A_P4EST_QUADRANT (not known from the local ghost
-   *                            domain partition) of NOT_A_VALID_QUADRANT (past the edge of a nonperiodic domain)
-   * \param [out] nb_tree_idx   the index of the tree in which the quadrant was found (valid and sensible if the quadrant was
-   *                            actually found, of course)
-   */
-=======
->>>>>>> 3779518e
-#ifdef P4_TO_P8
-  void find_neighbor_cell_of_node( p4est_locidx_t n, char i, char j, char k, p4est_locidx_t& quad_idx, p4est_topidx_t& nb_tree_idx ) const;
-#else
-  void find_neighbor_cell_of_node( p4est_locidx_t n, char i, char j, p4est_locidx_t& quad_idx, p4est_topidx_t& nb_tree_idx ) const;
-#endif
+   void find_neighbor_cell_of_node( p4est_locidx_t n, DIM(char i, char j, char k), p4est_locidx_t& quad_idx, p4est_topidx_t& nb_tree_idx ) const;
 
 
   /*!
