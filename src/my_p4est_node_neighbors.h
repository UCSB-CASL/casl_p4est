--- conflicted
+++ resolved
@@ -75,8 +75,6 @@
     }
   }
 
-<<<<<<< HEAD
-=======
   inline size_t get_layer_size() const { return layer_nodes.size(); }
   inline size_t get_local_size() const { return local_nodes.size(); }
   inline p4est_locidx_t get_layer_node(size_t i) const {
@@ -94,7 +92,6 @@
     return local_nodes[i];
   }
 
->>>>>>> 4b510608
   void init_neighbors();
   void clear_neighbors();
   void update(my_p4est_hierarchy_t *hierarchy_, p4est_nodes_t *nodes_);
