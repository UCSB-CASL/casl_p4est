--- conflicted
+++ resolved
@@ -47,12 +47,9 @@
   friend class my_p4est_bialloy_t;
   friend class my_p4est_navier_stokes_t;
   friend class my_p4est_epitaxy_t;
-<<<<<<< HEAD
-  friend class my_p4est_surfactant_t;
-=======
   friend class my_p4est_two_phase_flows_t;
   friend class my_p4est_xgfm_cells_t;
->>>>>>> af9bda32
+  friend class my_p4est_surfactant_t;
 
   /**
      * Initialize the QuadNeighborNodeOfNode information
