#ifndef MY_P4EST_NODE_NEIGHBORS_H
#define MY_P4EST_NODE_NEIGHBORS_H

#ifdef P4_TO_P8
#include <p8est.h>
#include <p8est_ghost.h>
#include <src/my_p8est_utils.h>
#include <src/my_p8est_nodes.h>
#include <src/my_p8est_quad_neighbor_nodes_of_node.h>
#include <src/my_p8est_hierarchy.h>
#include <p8est_bits.h>
#else
#include <p4est.h>
#include <p4est_ghost.h>
#include <src/my_p4est_utils.h>
#include <src/my_p4est_nodes.h>
#include <src/my_p4est_quad_neighbor_nodes_of_node.h>
#include <src/my_p4est_hierarchy.h>
#include <p4est_bits.h>
#endif

#include <vector>
#include <sstream>

/*!
 * \brief The async_computation_t class represents a type of node-calculation that
 * can be done in an asynchronous fashion. This is a virtual class, the three
 * functions 'foreach_local_node', 'ghost_update_begin', 'ghost_update_end' need to
 * be defined for any class inheriting from this one.
 * --> checkout the function my_p4est_node_neighbors_t::run_async_computation
 * for usage of interest.
 */
class async_computation_t {
public:
  virtual void foreach_local_node(p4est_locidx_t n) const = 0;
  virtual void ghost_update_begin() const = 0;
  virtual void ghost_update_end() const = 0;
  ~async_computation_t () {}
};

/*!
 * \brief The my_p4est_node_neighbors_t class provides the user with node neighborhood information,
 * but also with routines calculating first and second derivatives of node-sampled fields as well as
 * a distinction between layer and inner local nodes to overlap communications with the bulk local
 * computation.
 * [Note:] several commented functions herebelow are duplicates of the original functions but allowing
 * for the user to not only construct/store the node neighborhood information, but also to construct/
 * store some associated basic operators for calculating (interpolated) neighbor scalar value, first or
 * second derivatives.. The motivating idea was to construct establish those operators once and for all
 * in order to shortcut the geometry-related calculations for every subsequent calls to the relevant
 * routines and make calculations more efficient. However, this slightly complicated the interface and
 * the efficiency gain was marginal for calculations involving single-scalar fields. The corresponding
 * functions have been commented out in this class and in my_p4est_quad_neighbors_nodes_of_node to keep
 * the bulk of that work.
 * [End of note]
 * [Second note:] this class assumes that all building bricks in the macromesh description have the same
 * size (i.e. no contraction/stretching, every building brick is identical).
 * [End of second note]
 */
class my_p4est_node_neighbors_t {
<<<<<<< HEAD
  friend class my_p4est_bialloy_t;
  friend class my_p4est_biofilm_t;
  friend class my_p4est_electroporation_t;
  friend class my_p4est_epitaxy_t;
  friend class my_p4est_integration_mls_t;
=======
  friend class my_p4est_poisson_nodes_t;
  friend class my_p4est_poisson_cells_t;
  friend class my_p4est_poisson_nodes_voronoi_t;
  friend class my_p4est_poisson_jump_nodes_voronoi_t;
  friend class my_p4est_poisson_jump_voronoi_block_t;
  friend class my_p4est_poisson_jump_nodes_extended_t;
  friend class my_p4est_xgfm_cells_t;
  friend class my_p4est_interpolation_t;
  friend class my_p4est_interpolation_nodes_t;
  friend class my_p4est_interpolation_nodes_local_t;
>>>>>>> 15be4206
  friend class my_p4est_interpolation_cells_t;
  friend class my_p4est_interpolation_faces_t;
  friend class my_p4est_interpolation_nodes_t;
  friend class my_p4est_interpolation_nodes_local_t;
  friend class my_p4est_interpolation_t;
  friend class my_p4est_level_set_cells_t;
  friend class my_p4est_level_set_faces_t;
  friend class my_p4est_level_set_t;
  friend class my_p4est_multialloy_t;
  friend class my_p4est_navier_stokes_t;
<<<<<<< HEAD
  friend class my_p4est_poisson_cells_t;
  friend class my_p4est_poisson_jump_nodes_extended_t;
  friend class my_p4est_poisson_jump_nodes_voronoi_t;
  friend class my_p4est_poisson_jump_voronoi_block_t;
=======
  friend class my_p4est_epitaxy_t;
  friend class my_p4est_biomolecules_t;
  friend class my_p4est_biomolecules_solver_t;
  friend class my_p4est_poisson_nodes_multialloy_t;
>>>>>>> 15be4206
  friend class my_p4est_poisson_nodes_mls_sc_t;
  friend class my_p4est_poisson_nodes_mls_t;
  friend class my_p4est_poisson_nodes_multialloy_t;
  friend class my_p4est_poisson_nodes_t;
  friend class my_p4est_scft_t;
<<<<<<< HEAD
  friend class my_p4est_semi_lagrangian_t;
  friend class my_p4est_two_phase_flows_t;
  friend class my_p4est_xgfm_cells_t;
=======
  friend class my_p4est_biofilm_t;
  friend class my_p4est_biomol_nonlinear_t;
  friend class my_p4est_biomol_nonlinear_solver_t;

  /**
     * Initialize the QuadNeighborNodeOfNode information
     */
>>>>>>> 15be4206

  /* Self-explanatory member variables */
  my_p4est_hierarchy_t *hierarchy;
  p4est_t *p4est;
  p4est_ghost_t *ghost;
  p4est_nodes_t *nodes;
  my_p4est_brick_t *myb;
  /*!
   * \brief neighbors: standard vector listing the node neighborhood for all node that
   * are locally known such that the neighborhood can be fully determined. This vector
   * is filled and fully determined only if the flag is_initialized is true
   */
  std::vector< quad_neighbor_nodes_of_node_t > neighbors;
#ifdef CASL_THROWS
  /*!
   * \brief is_qnnn_valid: standard vector of validity markers for the nodes that are locally known
   */
  std::vector<bool> is_qnnn_valid;
#endif
  /*!
   * \brief layer_nodes: standard vector of indices for the nodes in the local range on
   * this processor (i.e. indices i such that 0 <= i < nodes->num_owned_indeps) but that
   * are tagged as ghost on at least one other processor
   */
  std::vector<p4est_locidx_t> layer_nodes;
  /*!
   * \brief local_nodes: standard vector of indices for the nodes in the local range on
   * this processor that are not included in the layer_nodes
   */
  std::vector<p4est_locidx_t> local_nodes;  
  /*!
   * \brief is_initialized: flag that is set to true when 'neighbors' is fully set and determined
   */
  bool is_initialized;
  /*!
   * \brief periodic periodicity flag, the domain is periodic along the cartesian directon dir
   * if periodic[dir] is true.
   */
  bool periodic[P4EST_DIM];

  /*!
   * \brief construct_neighbors constructs the full node neighborhood information for a local node
   * \param [in]    n     local index of the node whose neighborhood needs to be constructed
   * \param [out]   qnnn  node neighborhood of the local node of index n on output if valid.
   *                      (The object must exist beforehand)
   * \return a boolean indicating the validity of the constructed node neighborhood qnnn.
   *         IMPORTANT: returns true if invalid, false if valid!
   * [Some details of implementation in brief:]
   * 1) The routine searches for all the possible neighbor quadrants of node n. If any of them is
   *    not known locally, i.e., if the node n lies on the border of the local (ghosted) partition,
   *    the node neighborhood cannot be determined and the routine returns 'true'
   * 2) If all these neighboring cells exist and are well-defined, the node neighborhood is determined
   *    based on the knowledge of these neighboring cells (node indices of neighbors and distances along
   *    cartesian directions)
   * 3) If a neighbor cell cannot be found in a specific direction because node n is a wall node, the
   *    routine tries to fetch the second-degree neighbor in the wall-normal direction. If this is not
   *    successfull, the node neighborhood cannot be determined and the routine returns 'true'. If that
   *    second-degree node neighbor can be found, the index (indices) of the non-existing node neighbor(s)
   *    (i.e., the one(s) that would be across the wall) are mapped to this (these) second-degree neighbor,
   *    with a negative distance.
   *    (--> This last procedure may fail if the smallest quadrant close to a local wall node is a ghost
   *    quadrant and if the ghost layer has only one layer of cells)
   * [end of details of implementation in brief]
   * [Note for developers:]
   * There is a lot of internal code duplication in this function, there must be a way to address that
   * and make it cleaner. Otherwise beware of modifying ALL similar code snippets if any of them needs to
   * be modified.
   * [end of note for developers]
   */
  bool construct_neighbors(p4est_locidx_t n, quad_neighbor_nodes_of_node_t& qnnn) const;
  /* bool construct_neighbors(p4est_locidx_t n, quad_neighbor_nodes_of_node_t& qnnn, const bool &set_and_store_linear_interpolators=false, const bool &set_and_store_second_derivatives_operators=false,
                           const bool &set_and_store_gradient_operator=false, const bool &set_and_store_quadratic_interpolators=false) const;*/

  /*!
   * \brief update_all_but_hierarchy: inner private function to be called by the two different
   * public 'update' functions. This one updates the member variables p4est, ghost, and
   * nodes. It also clears and reconstructs the list of layer and local nodes.
   * If the node neighbors were previously initialized, this routine clears and reconstructs
   * them, as well as their validity flags (in DEBUG).
   * \param [in] p4est_ the new p4est structure;
   * \param [in] ghost_ the new ghost later;
   * \param [in] nodes_ the new node structure.
   */
  void update_all_but_hierarchy(p4est_t* p4est_, p4est_ghost_t* ghost_, p4est_nodes_t* nodes_);
  /* void update_all_but_hierarchy(p4est_t* p4est_, p4est_ghost_t* ghost_, p4est_nodes_t* nodes_, const bool &set_and_store_linear_interpolators=false, const bool &set_and_store_second_derivatives_operators=false,
                                            const bool &set_and_store_gradient_operator=false, const bool &set_and_store_quadratic_interpolators=false); */

  /*!
   * \brief set_layer_and_local_nodes self-explanatory
   */
  inline void set_layer_and_local_nodes()
  {
    /* Compute the layer and local nodes.
     * With this subdivision, ANY computation on the local nodes that needs to be
     * synchronized should be decomposed into four stages:
     * 1) do computation on the layer nodes
     * 2) call VecGhostUpdateBegin so that each processor begins sending (non-blocking) messages
     * 3) do computation on the local nodes
     * 4) call VecGhostUpdateEnd to finish the update process
     *
     * This will effectively hide the communication steps 2,4 with the computation
     * step 3
     */
    layer_nodes.reserve(nodes->num_owned_shared);
    local_nodes.reserve(nodes->num_owned_indeps - nodes->num_owned_shared);

    for (p4est_locidx_t i=0; i<nodes->num_owned_indeps; ++i){
      p4est_indep_t *ni = (p4est_indep_t*)sc_array_index(&nodes->indep_nodes, i + nodes->offset_owned_indeps);
      ni->pad8 == 0 ? local_nodes.push_back(i) : layer_nodes.push_back(i);
      // ni->pad8 is the number of remote process(es) that list ni as one of their ghost nodes
      // Therefore ni is purely local if ni->pad8 is not 0, otherwise it is a layer node
    }
  }

public:
  /*!
   * \brief my_p4est_node_neighbors_t constructor, this does NOT build and store the node neighbors by default,
   * it simply sets the member variables that are required to determine the neighborhood of any node. If you want
   * the node neighbors to be built and stored, you need to call 'init()' after construction!
   * \param [in] hierarchy_ grid hirerachy
   * \param [in] nodes_     grid nodes
   */
  my_p4est_node_neighbors_t( my_p4est_hierarchy_t *hierarchy_, p4est_nodes_t *nodes_)
    : hierarchy(hierarchy_), p4est(hierarchy_->p4est), ghost(hierarchy_->ghost), nodes(nodes_), myb(hierarchy_->myb)
  {
    is_initialized = false;
    for (unsigned char dd = 0; dd < P4EST_DIM; ++dd)
      periodic[dd] = is_periodic(p4est, dd);
    set_layer_and_local_nodes();
  }

  /*!
   * \brief get_hierarchy
   * \return returns a const pointer to the hierarchy structure
   */
  inline const my_p4est_hierarchy_t* get_hierarchy() const { return hierarchy; }

  /*!
   * \brief get_p4est
   * \return returns a const pointer to p4est structure
   */
  inline const p4est_t* get_p4est() const { return p4est; }

  /*!
   * \brief get_ghost
   * \return returns a const pointer to ghost structure
   */
  inline const p4est_ghost_t* get_ghost() const { return ghost; }

  /*!
   * \brief get_nodes
   * \return returns a const pointer to nodes structure
   */
  inline const p4est_nodes_t* get_nodes() const { return nodes; }

  /*!
   * \brief get_brick
   * \return returns a const pointer to brick structure
   */
  inline const my_p4est_brick_t* get_brick() const { return myb; }

  /*!
   * \brief get_layer_size
   * \return the number of nodes that are layer nodes
   */
  inline size_t get_layer_size() const { return layer_nodes.size(); }
  /*!
   * \brief get_local_size
   * \return the number of node that are locally owned and that are not ghost for any other process
   */
  inline size_t get_local_size() const { return local_nodes.size(); }
  /*!
   * \brief get_layer_node: layer nodes accessor
   * \param [in] i index number of the layer node of interet, must be in [0, get_layer_size()[
   * \return the local node index, in the nodes->indep_nodes array, for the ith layer node
   */
  inline p4est_locidx_t get_layer_node(size_t i) const {
#ifdef CASL_THROWS
    return layer_nodes.at(i);
#endif
    return layer_nodes[i];
  }
  /*!
   * \brief get_local_node: local node accessor
   * \param [in] i index number of the local node of interet, must be in [0, get_local_size()[
   * \return the local node index, in the nodes->indep_nodes array, for the ith local node
   */
  inline p4est_locidx_t get_local_node(size_t i) const {
#ifdef CASL_THROWS
    return local_nodes.at(i);
#endif
    return local_nodes[i];
  }

  /*!
   * \brief init_neighbors: initialize the buffers containing the information about the neighboring nodes
   * for every local and ghost nodes provided when instantiating the my_p4est_node_neighbors_t class. This
   * consumes a lot of memory, but it greatly improves the time performances of the code if repetitive access
   * to the neighbor information is required.
   * [commented version:]
   * Equivalent version allowing the user to store local operators besides the node neighborhood information
   * to make execution more efficient if repetitive calls to derivatives are required.
   * [end of commented version]
   */
  void init_neighbors();
  /* void init_neighbors(const bool &set_and_store_linear_interpolators=false, const bool &set_and_store_second_derivatives_operators=false,
                      const bool &set_and_store_gradient_operator=false, const bool &set_and_store_quadratic_interpolators=false); */
  /*!
   * \brief clear_neighbors wipes out the content of the 'neighbors' buffer, their validity flags 'is_qnnn_valid' in DEBUG
   * and resets the flag is_initialized to false.
   */
  void clear_neighbors();
  /*!
   * \brief update updates the member variables hierarchy, p4est, ghost, and nodes. It also clears and reconstructs
   * the list of layer and local nodes.
   * If the node neighbors were previously initialized, this routine clears and reconstructs them, as well as their
   * validity flags in DEBUG.
   * \param [in] hierarchy_ the new grid hierarchy;
   * \param [in] nodes_     the new node structure;
   */
  void update(my_p4est_hierarchy_t *hierarchy_, p4est_nodes_t *nodes_);
  /*!
   * \brief update updates the member variables hierarchy, p4est, ghost, and nodes. IMPORTANT: this one forecfully
   * reconstructs the grid hierarchy: if you have already updated the hierarchy independently, use the above method
   * instead for better performance!
   * This method also clears and reconstructs the list of layer and local nodes.
   * If the node neighbors were previously initialized, this routine clears and reconstructs them, as well as their
   * validity flags in DEBUG.
   * \param [in] p4est_ the new p4est structure;
   * \param [in] ghost_ the new ghost later;
   * \param [in] nodes_ the new node structure.
   */
  void update(p4est_t* p4est_, p4est_ghost_t* ghost_, p4est_nodes_t* nodes_);
  /*
  void update(my_p4est_hierarchy_t *hierarchy_, p4est_nodes_t *nodes_, const bool &set_and_store_linear_interpolators=false, const bool &set_and_store_second_derivatives_operators=false,
              const bool &set_and_store_gradient_operator=false, const bool &set_and_store_quadratic_interpolators=false);
  void update(p4est_t* p4est_, p4est_ghost_t* ghost_, p4est_nodes_t* nodes_, const bool &set_and_store_linear_interpolators=false, const bool &set_and_store_second_derivatives_operators=false,
              const bool &set_and_store_gradient_operator=false, const bool &set_and_store_quadratic_interpolators=false);
  */
  
  /*!
   * \brief operator [] accesses the node neighborhood for local node of index n.
   *                    The my_p4est_node_neighbors MUST be initialized before using this function!
   * \param [in] n      local index of the node whose neighborhood is queried
   * \return a reference to the queried node neighborhood.
   * throws exception in DEBUG if not initialized or if the node neighborhood is invalid
   */
  inline const quad_neighbor_nodes_of_node_t& operator[]( p4est_locidx_t n ) const {
#ifdef CASL_THROWS
    if (!is_initialized)
      throw std::runtime_error("[ERROR]: operator[] can only be used if nodes are buffered. Either initialize the buffer by calling"
                               "'init_neighbors()' or consider calling 'get_neighbors()' to compute the neighbors on the fly.");

    if (is_qnnn_valid[n])
      return neighbors[n];
    else {
      std::ostringstream oss;
      oss << "[ERROR]: The neighborhood information for the node with idx " << n << " on processor " << p4est->mpirank << " is invalid.";
      throw std::invalid_argument(oss.str().c_str());
    }
#else
    return neighbors[n];
#endif
  }

  /*!
   * \brief get_neighbors will provide the user with the node neighborhood information for local node n.
   *        If the my_p4est_node_neighbors was initialized, the neighborhood is accessed from the buffer,
   *        otherwise it is constructed.
   * \param [in] n        local index of the node whose neighborhood is queried
   * \return the queried node neighborhood
   * throws exception in DEBUG if the node neighborhood is invalid
   */
  /*inline quad_neighbor_nodes_of_node_t get_neighbors(p4est_locidx_t n, const bool &set_and_store_linear_interpolators=false, const bool &set_and_store_second_derivatives_operators=false,
                                                     const bool &set_and_store_gradient_operator=false, const bool &set_and_store_quadratic_interpolators=false)*/
  inline quad_neighbor_nodes_of_node_t get_neighbors(p4est_locidx_t n) const
  {
    if (is_initialized) {
#ifdef CASL_THROWS
      if (is_qnnn_valid[n])
        return neighbors[n];
      else {
        std::ostringstream oss;
        oss << "[ERROR]: The neighborhood information for the node with idx " << n << " on processor " << p4est->mpirank << " is invalid.";
        throw std::invalid_argument(oss.str().c_str());
      }
#else
      return neighbors[n];
#endif
    } else {
      quad_neighbor_nodes_of_node_t qnnn;
      bool err = construct_neighbors(n, qnnn);

      /*bool err = construct_neighbors(n, qnnn, set_and_store_linear_interpolators, set_and_store_second_derivatives_operators,
                                     set_and_store_gradient_operator, set_and_store_quadratic_interpolators);*/
      if (err){
        std::ostringstream oss;
        oss << "[ERROR]: Could not construct neighborhood information for the node with idx " << n << " on processor " << p4est->mpirank;
        throw std::invalid_argument(oss.str().c_str());
      }
      return qnnn;
    }
  }

  /*!
   * \brief get_neighbors will provide the user with the node neighborhood information for local node n.
   *        If the my_p4est_node_neighbors was initialized, the neighborhood is accessed from the buffer,
   *        and returned to the user throuht the out argument. Otherwise, it is constructed.
   * \param [in] n        local index of the node whose neighborhood is queried
   * \param [out] qnnn    reference of a node neighborhood, filled with neighborhood for node n on output
   * [note:]
   * This function copies data into the out buffer, which may be slow.
   * [end of note]
   * throws exception in DEBUG if not initialized or if the node neighborhood is invalid
   */
  /*inline void get_neighbors(p4est_locidx_t n, quad_neighbor_nodes_of_node_t& qnnn, const bool &set_and_store_linear_interpolators=false, const bool &set_and_store_second_derivatives_operators=false,
                            const bool &set_and_store_gradient_operator=false, const bool &set_and_store_quadratic_interpolators=false) const */
  inline void get_neighbors(p4est_locidx_t n, quad_neighbor_nodes_of_node_t& qnnn) const
  {
    if (is_initialized) {
#ifdef CASL_THROWS
      if (is_qnnn_valid[n])
        qnnn = neighbors[n];
      else {
        std::ostringstream oss;
        oss << "[ERROR]: The neighborhood information for the node with idx " << n << " on processor " << p4est->mpirank << " is invalid.";
        throw std::invalid_argument(oss.str().c_str());
      }
#else
      qnnn = neighbors[n];
#endif
    }
    else {
#ifdef CASL_THROWS
      bool err = construct_neighbors(n, qnnn/*, set_and_store_linear_interpolators, set_and_store_second_derivatives_operators,
                                     set_and_store_gradient_operator, set_and_store_quadratic_interpolators*/);
      if (err){
        std::ostringstream oss;
        oss << "[ERROR]: Could not construct neighborhood information for the node with idx " << n << " on processor " << p4est->mpirank;
        throw std::invalid_argument(oss.str().c_str());
      }
#else
      construct_neighbors(n, qnnn);
      /* construct_neighbors(n, qnnn, set_and_store_linear_interpolators, set_and_store_second_derivatives_operators,
                          set_and_store_gradient_operator, set_and_store_quadratic_interpolators);*/

#endif
    }
  }

  /*!
   * \brief get_neighbors will provide the user with the node neighborhood information for local node n.
   *        The my_p4est_node_neighbors MUST be initialized before using this function!
   * \param [in] n        local index of the node whose neighborhood is queried
   * \param [out] qnnn    reference of a pointer to a node neighborhood, points to the correct object on output
   * [note:]
   * No data copy besides the pointer, which is much faster than the data copy.
   * [end of note]
   * throws exception in DEBUG if not initialized or if the node neighborhood is invalid
   */
  void inline get_neighbors(p4est_locidx_t n, const quad_neighbor_nodes_of_node_t*& qnnn) const {
    if (is_initialized) {
#ifdef CASL_THROWS
      if (is_qnnn_valid[n])
        qnnn = &neighbors[n];
      else {
        std::ostringstream oss;
        oss << "[ERROR]: const quad_neighbor_nodes_of_node_t* get_neighbors(p4est_locidx_t n): the neighborhood information for the node with idx " << n << " on processor " << p4est->mpirank << " is invalid.";
        throw std::invalid_argument(oss.str().c_str());
        qnnn = NULL;
      }
#else
      qnnn = &neighbors[n];
#endif
    }
    else {
#ifdef CASL_THROWS
      std::ostringstream oss;
      oss << "const quad_neighbor_nodes_of_node_t* get_neighbors(p4est_locidx_t n): cannot be used with uninitialized neighbors; on processor " << p4est->mpirank;
      throw std::runtime_error(oss.str().c_str());
#endif
      qnnn = NULL;
    }
  }

  /*!
   * \brief run_async_computation runs an asynchronous computation across processors by overlapping computation and communication
   * \param async the abstract computation that needs to be run for each local node
   */
  inline void run_async_computation(const async_computation_t& async) const {
    for (size_t i=0; i<layer_nodes.size(); i++)
      async.foreach_local_node(layer_nodes[i]);
    async.ghost_update_begin();
    for (size_t i=0; i<local_nodes.size(); i++)
      async.foreach_local_node(local_nodes[i]);
    async.ghost_update_end();
  }

  /*!
   * \brief find_neighbor_cell_of_node finds the neighboring quadrant of a node in the given (i,j, k) direction. The direction
   * must be "diagonal" for the function to work! (e.g. (-1,1,1) ... no cartesian direction!).
   * \param [in] n              local index of the node whose neighboring cell is looked for
   * \param [in] i              the x search direction, -1 or 1
   * \param [in] j              the y search direction, -1 or 1
   * \param [in] k              the z search direction, -1 or 1, only in 3D
   * \param [out] quad_idx      the index of the found quadrant, in cumulative numbering over the trees. To fetch this quadrant
   *                            from its corresponding tree you need to substract the tree quadrant offset.
   *                            If no quadrant was found, this is set to NOT_A_P4EST_QUADRANT (not known from the local ghost
   *                            domain partition) of NOT_A_VALID_QUADRANT (past the edge of a nonperiodic domain)
   * \param [out] nb_tree_idx   the index of the tree in which the quadrant was found (valid and sensible if the quadrant was
   *                            actually found, of course)
   */
#ifdef P4_TO_P8
  void find_neighbor_cell_of_node( p4est_locidx_t n, char i, char j, char k, p4est_locidx_t& quad_idx, p4est_topidx_t& nb_tree_idx ) const;
#else
  void find_neighbor_cell_of_node( p4est_locidx_t n, char i, char j, p4est_locidx_t& quad_idx, p4est_topidx_t& nb_tree_idx ) const;
#endif


  /*!
   * \brief dd_central computes the second derivatives along the cartesian direction der on all nodes and updates the ghosts
   * \param [in]  f       (ghosted) PETSc vector(s) to compute the derivatives on. It must be of appropriate node-sampling size and cannot be block-structured.
   * \param [out] fdd     (ghosted) PETSc vector(s) to store the appropriate second derivatives in. A check is done to ensure is has the same size as f on input.
   * \param [in]  n_vecs  number of vectors in the arrays f and fdd
   * \param [in]  der     cartesian direction along which the second derivatives must be calculated (dir::x, dir::y or dir::z)
   */
  void dd_central(const Vec f[], Vec fdd[], const unsigned int& n_vecs, const unsigned char& der) const;
  inline void dd_central(const Vec f, Vec fdd, const unsigned char& der) const
  {
    dd_central(&f, &fdd, 1, der);
  }
  inline void dxx_central(const Vec f, Vec fxx) const
  {
    dd_central(f, fxx, dir::x);
  }
  inline void dyy_central(const Vec f, Vec fyy) const
  {
    dd_central(f, fyy, dir::y);
  }

#ifdef P4_TO_P8
  inline void dzz_central(const Vec f, Vec fzz) const
  {
    dd_central(f, fzz, dir::z);
  }
#endif

  /*!
   * \brief second_derivatives_central computes all second-derivatives of the fields in f at all points and stores
   * them in block-structured output Petsc Parallel vectors in fdd.
   * The field(s) f may be multi-component block-structured vector(s), in which case, all second derivatives of all
   * components of f are calculated within this function!
   * \param [in]  f       array of n_vecs PETSc vector(s) to compute the second derivatives on (can be of block size bs_f >= 1)
   * \param [out] fdd     array of n_vecs PETSc vector(s) to store second derivatives results in, must be of block size bs_f*P4EST_DIM.
   * \param [in]  n_vecs  number of vectors to handle in the f and fdd arrays
   * \param [in]  bs_f    block size of the vectors in f (default is 1)
   */
  void second_derivatives_central(const Vec f[], Vec fdd[], const unsigned int& n_vecs, const unsigned int &bs_f=1) const;
  inline void second_derivatives_central(const Vec f, Vec fdd, const unsigned int &bs_f=1) const
  {
    second_derivatives_central(&f, &fdd, 1, bs_f);
  }

  /*!
   * \brief second_derivatives_central computes dxx, dyy, and dzz central at all points. Similar to the function above
   * except it use two/three regular vector in place of a single blocked vector. Easier to use but more expensive in terms
   * of MPI communications. Also note that fxx, fyy, and fzz cannot be obtained via VecDuplicate as this would share the
   * same VecScatter object and prevents simultanous updates of ghost values.
   *
<<<<<<< HEAD
   * Note that vectors f, fxx, fyy and fzz can all be of blocksize bs >=1 but have to be all of the same size! If bs > 1, the
   * derivatives of all the components of f are calculated within this function.
   * \param [in]  f       array of n_vecs PETSc vector(s) to compute the derivatives on (can be of block size bs >= 1)
   * \param [out] fxx     array of n_vecs PETSc vector(s) to store the xx-derivative(s) results in.
   *                      A check is done in DEBUG to ensure they have the same size as vectors in f
   * \param [out] fyy     array of n_vecs PETSc vector(s) to store the yy-derivative(s) results in.
   *                      A check is done in DEBUG to ensure they have the same size as vectors in f
   * \param [out] fzz     array of n_vecs PETSc vector(s) to store the zz-derivative(s) results in. (only in 3D)
   *                      A check is done in DEBUG to ensure they have the same size as vectors in f
   * \param [in]  n_vecs  number of vectors to handle in the above arrays
   * \param [in]  bs      block size of the vectors in f, fxx, fyy and fzz (default is 1)
   */
#ifdef P4_TO_P8
  void second_derivatives_central(const Vec f[], Vec fxx[], Vec fyy[], Vec fzz[], const unsigned int& n_vecs, const unsigned int &bs=1) const;
  inline void second_derivatives_central(const Vec f, Vec fxx, Vec fyy, Vec fzz, const unsigned int &bs=1) const { second_derivatives_central(&f, &fxx, &fyy, &fzz, 1, bs); }
#else
  void second_derivatives_central(const Vec f[], Vec fxx[], Vec fyy[], const unsigned int& n_vecs, const unsigned int &bs=1) const;
  inline void second_derivatives_central(const Vec f, Vec fxx, Vec fyy, const unsigned int &bs=1) const { second_derivatives_central(&f, &fxx, &fyy, 1, bs); }
=======
   * \param [in]  f   PETSc vector to compute the derivaties on
   * \param [out] fxx PETSc vector to store the results in. A check is done to ensure they have the same size as f
   * \param [out] fyy PETSc vector to store the results in. A check is done to ensure they have the same size as f
   * \param [out] fzz PETSc vector to store the results in. A check is done to ensure they have the same size as f (only in 3D)
   */
#ifdef P4_TO_P8
  void second_derivatives_central(const Vec f, Vec fxx, Vec fyy, Vec fzz) const { second_derivatives_central(&f, &fxx, &fyy, &fzz, 1); }
  void second_derivatives_central(const Vec f[], Vec fxx[], Vec fyy[], Vec fzz[], unsigned int n_vecs) const;
#else
  void second_derivatives_central(const Vec f, Vec fxx, Vec fyy) const { second_derivatives_central(&f, &fxx, &fyy, 1); }
  void second_derivatives_central(const Vec f[], Vec fxx[], Vec fyy[], unsigned int n_vecs) const;
#endif

  /*!
   * \brief second_derivatives_central_above_threshold computes dxx, dyy, and dzz
   * central at all points where f is greater than threshold. Similar to the function
   * but disregards points where f < threshold.
   *
   * \param [in]  f   PETSc vector to compute the derivaties on
   * \param [in]  thr double threshold value mentioned above
   * \param [out] fxx PETSc vector to store the results in. A check is done to ensure they have the same size as f
   * \param [out] fyy PETSc vector to store the results in. A check is done to ensure they have the same size as f
   * \param [out] fzz PETSc vector to store the results in. A check is done to ensure they have the same size as f (only in 3D)
   */
#ifdef P4_TO_P8
  void second_derivatives_central_above_threshold(const Vec f, double thr, Vec fxx, Vec fyy, Vec fzz) const;
#else
  void second_derivatives_central_above_threshold(const Vec f, double thr, Vec fxx, Vec fyy) const;
>>>>>>> 15be4206
#endif

  /*!
   * \brief second_derivatives_central computes the second derivative
   * \param [in]  f       array of n_vecs PETSc vector(s) to compute the derivatives on
   * \param [out] fxxyyzz array of array(s) of size P4EST_DIM x n_vecs of PETSc vectors to store all results in.
   *                      fxxyyzz[der][k] is the second derivative along cartesian direction der for the kth field, on output.
   * \param [in]  n_vecs  number of vectors to handle
   * \param [in]  bs      block size of the vectors in f, fxx, fyy and fzz (default is 1)
   */
  inline void second_derivatives_central(const Vec f[], Vec *fxxyyzz[P4EST_DIM], const unsigned int &n_vecs, const unsigned int &bs = 1) {
#ifdef P4_TO_P8
    second_derivatives_central(f, fxxyyzz[0], fxxyyzz[1], fxxyyzz[2], n_vecs, bs);
#else
    second_derivatives_central(f, fxxyyzz[0], fxxyyzz[1], n_vecs, bs);
#endif
  }
  inline void second_derivatives_central(const Vec f, Vec fxx[P4EST_DIM], const unsigned int &bs = 1)
  {
#ifdef P4_TO_P8
    second_derivatives_central(&f, &fxx[0], &fxx[1], &fxx[2], 1, bs);
#else
    second_derivatives_central(&f, &fxx[0], &fxx[1], 1, bs);
#endif
  }

  /*!
   * \brief first_derivatives_central computes all first-derivatives of the fields in f at all points and stores
   * them in block-structured output Petsc Parallel vectors in fd.
   * The field(s) f may be multi-component block-structured vector(s), in which case, all first derivatives of all
   * components of f are calculated within this function!
   * \param [in]  f       array of n_vecs PETSc vector(s) to compute the first derivatives on (can be of block size bs_f >= 1)
   * \param [out] fd      array of n_vecs PETSc vector(s) to store first derivatives results in, must be of block size bs_f*P4EST_DIM.
   * \param [in]  n_vecs  number of vectors to handle in the f and fd arrays
   * \param [in]  bs_f    block size of the vectors in f (default is 1)
   */
  void first_derivatives_central(const Vec f[], Vec fd[], const unsigned int& n_vecs, const unsigned int &bs_f=1) const;
  inline void first_derivatives_central(const Vec f, Vec fdd, const unsigned int &bs_f=1) const
  {
    first_derivatives_central(&f, &fdd, 1, bs_f);
  }

  /*!
   * \brief first_derivatives_central computes dx, dy, and dz central at all points. Similar to the function above
   * except it use two/three regular vector in place of a single blocked vector. Easier to use but more expensive in terms
   * of MPI communications. Also note that fx, fy, and fz cannot be obtained via VecDuplicate as this would share the
   * same VecScatter object and prevents simultanous updates of ghost values.
   *
   * Note that vectors f, fx, fy and fz can all be of blocksize bs >=1 but have to be all of the same size! If bs > 1, the
   * derivatives of all the components of f are calculated within this function.
   * \param [in]  f       array of n_vecs PETSc vector(s) to compute the derivatives on (can be of block size bs >= 1)
   * \param [out] fx      array of n_vecs PETSc vector(s) to store the x-derivative(s) results in.
   *                      A check is done in DEBUG to ensure they have the same size as vectors in f
   * \param [out] fy      array of n_vecs PETSc vector(s) to store the y-derivative(s) results in.
   *                      A check is done in DEBUG to ensure they have the same size as vectors in f
   * \param [out] fz      array of n_vecs PETSc vector(s) to store the z-derivative(s) results in. (only in 3D)
   *                      A check is done in DEBUG to ensure they have the same size as vectors in f
   * \param [in]  n_vecs  number of vectors to handle in the above arrays
   * \param [in]  bs      block size of the vectors in f, fx, fy and fz (default is 1)
   */
#ifdef P4_TO_P8
  void first_derivatives_central(const Vec f[], Vec fx[], Vec fy[], Vec fz[], const unsigned int& n_vecs, const unsigned int &bs=1) const;
  inline void first_derivatives_central(const Vec f, Vec fx, Vec fy, Vec fz, const unsigned int &bs=1) const { first_derivatives_central(&f, &fx, &fy, &fz, 1, bs); }
#else
  void first_derivatives_central(const Vec f[], Vec fx[], Vec fy[], const unsigned int& n_vecs, const unsigned int &bs=1) const;
  inline void first_derivatives_central(const Vec f, Vec fx, Vec fy, const unsigned int &bs=1) const { first_derivatives_central(&f, &fx, &fy, 1, bs); }
#endif

  inline void first_derivatives_central(const Vec f[], Vec *fxyz[P4EST_DIM], const unsigned int &n_vecs, const unsigned int &bs=1) const
  {
#ifdef P4_TO_P8
    first_derivatives_central(f, fxyz[0], fxyz[1], fxyz[2], n_vecs, bs);
#else
    first_derivatives_central(f, fxyz[0], fxyz[1], n_vecs, bs);
#endif
  }
  inline void first_derivatives_central(const Vec f, Vec fxyz[P4EST_DIM], const unsigned int &bs=1) const
  {
#ifdef P4_TO_P8
    first_derivatives_central(f, fxyz[0], fxyz[1], fxyz[2], bs);
#else
    first_derivatives_central(f, fxyz[0], fxyz[1], bs);
#endif
  }

  // Daniil would have to commment on this one
  void get_all_neighbors(const p4est_locidx_t n, p4est_locidx_t *neighbors, bool *neighbor_exists) const;

  /*!
   * \brief memory_estimate estimates the memory required to store this my-p4est_node_neighbors_t object in number of bytes
   * \return a lower bound estimation on the rough number of bytes required by this object
   */
  inline size_t memory_estimate() const
  {
    size_t memory = 0;
    memory += neighbors.size()*sizeof (quad_neighbor_nodes_of_node_t);
#ifdef CASL_THROWS
    memory += is_qnnn_valid.size()*sizeof (bool);
#endif
    memory += layer_nodes.size()*sizeof (p4est_locidx_t);
    memory += local_nodes.size()*sizeof (p4est_locidx_t);
    memory += sizeof (is_initialized);
    memory += P4EST_DIM*sizeof (bool); // periodic
    return memory;
  }

private:
  /*!
   * \brief second_derivatives_central_using_block is a private procedure to shortcut the public second_derivatives_central
   *        procedure iff DXX_USE_BLOCKS is defined. In such a case, the object, creates appropriate block vector(s) internally
   *        uses it for internal computation and communication purposes and then remaps the values back to the standard
   *        non-blocked structured vectors. The internally created block-structured vector is destroyed internally as well.
   *        This is not an optimal strategy as it involves quite a lot of data copy, in my opinion: either use non-blocked
   *        vectors and work on those only, or use block-structured vector in the rest of your project(s) as well (i.e. not
   *        only internally)
   *
   * Note that vectors f, fxx, fyy and fzz can all be of blocksize bs >=1 but have to be all of the same size! If bs > 1, the
   * derivatives of all the components of f are calculated within this function.
   * \param [in]  f       array of n_vecs PETSc vector(s) to compute the derivatives on (can be of block size bs >= 1)
   * \param [out] fxx     array of n_vecs PETSc vector(s) to store the xx-derivative(s) results in.
   *                      A check is done in DEBUG to ensure they have the same size as vectors in f
   * \param [out] fyy     array of n_vecs PETSc vector(s) to store the yy-derivative(s) results in.
   *                      A check is done in DEBUG to ensure they have the same size as vectors in f
   * \param [out] fzz     array of n_vecs PETSc vector(s) to store the zz-derivative(s) results in. (only in 3D)
   *                      A check is done in DEBUG to ensure they have the same size as vectors in f
   * \param [in]  n_vecs  number of vectors to handle in the above arrays
   * \param [in]  bs      block size of the vectors in f, fxx, fyy and fzz (default is 1)
   */
#ifdef P4_TO_P8
  void second_derivatives_central_using_block(const Vec f[], Vec fxx[], Vec fyy[], Vec fzz[], const unsigned int& n_vecs, const unsigned int &bs = 1) const;
  inline void second_derivatives_central_using_block(const Vec f, Vec fxx, Vec fyy, Vec fzz, const unsigned int &bs = 1) const
  {
    second_derivatives_central_using_block(&f, &fxx, &fyy, &fzz, 1, bs);
  }
#else
  void second_derivatives_central_using_block(const Vec f[], Vec fxx[], Vec fyy[], const unsigned int& n_vecs, const unsigned int &bs = 1) const;
  inline void second_derivatives_central_using_block(const Vec f, Vec fxx, Vec fyy, const unsigned int &bs = 1) const
  {
    second_derivatives_central_using_block(&f, &fxx, &fyy, 1, bs);
  }
#endif

};

#endif /* !MY_P4EST_NODE_NEIGHBORS_H */<|MERGE_RESOLUTION|>--- conflicted
+++ resolved
@@ -58,24 +58,11 @@
  * [End of second note]
  */
 class my_p4est_node_neighbors_t {
-<<<<<<< HEAD
   friend class my_p4est_bialloy_t;
   friend class my_p4est_biofilm_t;
   friend class my_p4est_electroporation_t;
   friend class my_p4est_epitaxy_t;
   friend class my_p4est_integration_mls_t;
-=======
-  friend class my_p4est_poisson_nodes_t;
-  friend class my_p4est_poisson_cells_t;
-  friend class my_p4est_poisson_nodes_voronoi_t;
-  friend class my_p4est_poisson_jump_nodes_voronoi_t;
-  friend class my_p4est_poisson_jump_voronoi_block_t;
-  friend class my_p4est_poisson_jump_nodes_extended_t;
-  friend class my_p4est_xgfm_cells_t;
-  friend class my_p4est_interpolation_t;
-  friend class my_p4est_interpolation_nodes_t;
-  friend class my_p4est_interpolation_nodes_local_t;
->>>>>>> 15be4206
   friend class my_p4est_interpolation_cells_t;
   friend class my_p4est_interpolation_faces_t;
   friend class my_p4est_interpolation_nodes_t;
@@ -86,35 +73,18 @@
   friend class my_p4est_level_set_t;
   friend class my_p4est_multialloy_t;
   friend class my_p4est_navier_stokes_t;
-<<<<<<< HEAD
   friend class my_p4est_poisson_cells_t;
   friend class my_p4est_poisson_jump_nodes_extended_t;
   friend class my_p4est_poisson_jump_nodes_voronoi_t;
   friend class my_p4est_poisson_jump_voronoi_block_t;
-=======
-  friend class my_p4est_epitaxy_t;
-  friend class my_p4est_biomolecules_t;
-  friend class my_p4est_biomolecules_solver_t;
-  friend class my_p4est_poisson_nodes_multialloy_t;
->>>>>>> 15be4206
   friend class my_p4est_poisson_nodes_mls_sc_t;
   friend class my_p4est_poisson_nodes_mls_t;
   friend class my_p4est_poisson_nodes_multialloy_t;
   friend class my_p4est_poisson_nodes_t;
   friend class my_p4est_scft_t;
-<<<<<<< HEAD
   friend class my_p4est_semi_lagrangian_t;
   friend class my_p4est_two_phase_flows_t;
   friend class my_p4est_xgfm_cells_t;
-=======
-  friend class my_p4est_biofilm_t;
-  friend class my_p4est_biomol_nonlinear_t;
-  friend class my_p4est_biomol_nonlinear_solver_t;
-
-  /**
-     * Initialize the QuadNeighborNodeOfNode information
-     */
->>>>>>> 15be4206
 
   /* Self-explanatory member variables */
   my_p4est_hierarchy_t *hierarchy;
@@ -584,7 +554,6 @@
    * of MPI communications. Also note that fxx, fyy, and fzz cannot be obtained via VecDuplicate as this would share the
    * same VecScatter object and prevents simultanous updates of ghost values.
    *
-<<<<<<< HEAD
    * Note that vectors f, fxx, fyy and fzz can all be of blocksize bs >=1 but have to be all of the same size! If bs > 1, the
    * derivatives of all the components of f are calculated within this function.
    * \param [in]  f       array of n_vecs PETSc vector(s) to compute the derivatives on (can be of block size bs >= 1)
@@ -603,18 +572,6 @@
 #else
   void second_derivatives_central(const Vec f[], Vec fxx[], Vec fyy[], const unsigned int& n_vecs, const unsigned int &bs=1) const;
   inline void second_derivatives_central(const Vec f, Vec fxx, Vec fyy, const unsigned int &bs=1) const { second_derivatives_central(&f, &fxx, &fyy, 1, bs); }
-=======
-   * \param [in]  f   PETSc vector to compute the derivaties on
-   * \param [out] fxx PETSc vector to store the results in. A check is done to ensure they have the same size as f
-   * \param [out] fyy PETSc vector to store the results in. A check is done to ensure they have the same size as f
-   * \param [out] fzz PETSc vector to store the results in. A check is done to ensure they have the same size as f (only in 3D)
-   */
-#ifdef P4_TO_P8
-  void second_derivatives_central(const Vec f, Vec fxx, Vec fyy, Vec fzz) const { second_derivatives_central(&f, &fxx, &fyy, &fzz, 1); }
-  void second_derivatives_central(const Vec f[], Vec fxx[], Vec fyy[], Vec fzz[], unsigned int n_vecs) const;
-#else
-  void second_derivatives_central(const Vec f, Vec fxx, Vec fyy) const { second_derivatives_central(&f, &fxx, &fyy, 1); }
-  void second_derivatives_central(const Vec f[], Vec fxx[], Vec fyy[], unsigned int n_vecs) const;
 #endif
 
   /*!
@@ -632,7 +589,6 @@
   void second_derivatives_central_above_threshold(const Vec f, double thr, Vec fxx, Vec fyy, Vec fzz) const;
 #else
   void second_derivatives_central_above_threshold(const Vec f, double thr, Vec fxx, Vec fyy) const;
->>>>>>> 15be4206
 #endif
 
   /*!
