--- conflicted
+++ resolved
@@ -702,11 +702,7 @@
         //                       inkey.x, inkey.y, inkey.level);
       }
       P4EST_ASSERT (found);
-<<<<<<< HEAD
       P4EST_ASSERT ((p4est_locidx_t) position >= offset_owned_indeps);// && (p4est_locidx_t) position < end_owned_indeps);
-=======
-      P4EST_ASSERT ((p4est_locidx_t) position >= offset_owned_indeps); //  && (p4est_locidx_t) position < end_owned_indeps);
->>>>>>> 4b2001de
       node_number = (p4est_locidx_t *) xyz;
       *node_number = (p4est_locidx_t) position - offset_owned_indeps;
       in = (p4est_indep_t *) sc_array_index (inda, position);
