/*
  This file is part of p4est.
  p4est is a C library to manage a collection (a forest) of multiple
  connected adaptive quadtrees or octrees in parallel.

  Copyright (C) 2010 The University of Texas System
  Written by Carsten Burstedde, Lucas C. Wilcox, and Tobin Isaac

  p4est is free software; you can redistribute it and/or modify
  it under the terms of the GNU General Public License as published by
  the Free Software Foundation; either version 2 of the License, or
  (at your option) any later version.

  p4est is distributed in the hope that it will be useful,
  but WITHOUT ANY WARRANTY; without even the implied warranty of
  MERCHANTABILITY or FITNESS FOR A PARTICULAR PURPOSE.  See the
  GNU General Public License for more details.

  You should have received a copy of the GNU General Public License
  along with p4est; if not, write to the Free Software Foundation, Inc.,
  51 Franklin Street, Fifth Floor, Boston, MA 02110-1301, USA.
*/

#ifndef MY_P4EST_NODES_H
#define MY_P4EST_NODES_H

#include <p4est_nodes.h>

#ifdef __cplusplus
extern              "C"
{
#if 0
}
#endif
#endif

/** Create node information.
 * All nodes, including hanging nodes, are considered unique and independent.
 * Function is compatible with p4est_nodes_is_valid and p4est_nodes_destroy.
 * \param [in] p4est    The forest.  Does not need to be balanced.
 * \return              A fully allocated and valid p4est_nodes_t structure.
 *                      It does not consider any node as hanging.
 *                      See p4est_nodes.h for details.
 */
p4est_nodes_t      *my_p4est_nodes_new (p4est_t * p4est);

<<<<<<< HEAD

SC_EXTERN_C_END;
=======
#ifdef __cplusplus
#if 0
{
#endif
}
#endif
>>>>>>> e1bdafe0

#endif /* !MY_P4EST_NODES_H */<|MERGE_RESOLUTION|>--- conflicted
+++ resolved
@@ -44,16 +44,11 @@
  */
 p4est_nodes_t      *my_p4est_nodes_new (p4est_t * p4est);
 
-<<<<<<< HEAD
-
-SC_EXTERN_C_END;
-=======
 #ifdef __cplusplus
 #if 0
 {
 #endif
 }
 #endif
->>>>>>> e1bdafe0
 
 #endif /* !MY_P4EST_NODES_H */