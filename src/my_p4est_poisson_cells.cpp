#ifdef P4_TO_P8
#include "my_p8est_poisson_cells.h"
#include <src/my_p8est_refine_coarsen.h>
#include <src/cube3.h>
#include <src/cube2.h>
#else
#include "my_p4est_poisson_cells.h"
#include <src/my_p4est_refine_coarsen.h>
#include <src/cube2.h>
#endif

#include <src/petsc_compatibility.h>
#include <src/math.h>
#include <algorithm>

// logging variables -- defined in src/petsc_logging.cpp
#ifndef CASL_LOG_EVENTS
#undef PetscLogEventBegin
#undef PetscLogEventEnd
#define PetscLogEventBegin(e, o1, o2, o3, o4) 0
#define PetscLogEventEnd(e, o1, o2, o3, o4) 0
#else
extern PetscLogEvent log_my_p4est_poisson_cells_matrix_preallocation;
extern PetscLogEvent log_my_p4est_poisson_cells_matrix_setup;
extern PetscLogEvent log_my_p4est_poisson_cells_rhsvec_setup;
extern PetscLogEvent log_my_p4est_poisson_cells_solve;
extern PetscLogEvent log_my_p4est_poisson_cells_KSPSolve;
#endif
#ifndef CASL_LOG_FLOPS
#undef PetscLogFlops
#define PetscLogFlops(n) 0
#endif
#define bcstrength 1.0

my_p4est_poisson_cells_t::my_p4est_poisson_cells_t(const my_p4est_cell_neighbors_t *ngbd_c,
                                                   const my_p4est_node_neighbors_t *ngbd_n)
  : ngbd_c(ngbd_c), ngbd_n(ngbd_n),
    p4est(ngbd_c->p4est), nodes(ngbd_n->nodes), ghost(ngbd_c->ghost), myb(ngbd_c->myb),
    mu(1.), diag_add(0.),
    is_matrix_ready(false), matrix_has_nullspace(false),
    bc(NULL),
    nullspace_use_fixed_point(false),
    A(NULL), A_null_space(NULL),
    null_space(NULL),
    rhs(NULL), phi(NULL), add(NULL)
{
  // set up the KSP solver
  ierr = KSPCreate(p4est->mpicomm, &ksp); CHKERRXX(ierr);

  splitting_criteria_t *data = (splitting_criteria_t*)p4est->user_pointer;

  // compute grid parameters
  p4est_topidx_t vm = p4est->connectivity->tree_to_vertex[0 + 0];
  p4est_topidx_t vp = p4est->connectivity->tree_to_vertex[0 + P4EST_CHILDREN-1];
  for(int dir=0; dir<P4EST_DIM; ++dir)
  {
    xyz_min[dir] = p4est->connectivity->vertices[3*vm + dir];
    xyz_max[dir] = p4est->connectivity->vertices[3*vp + dir];
    dxyz_min[dir] = (xyz_max[dir]-xyz_min[dir]) / pow(2.,(double) data->max_lvl);
  }

#ifdef P4_TO_P8
  d_min = MIN(dxyz_min[0], dxyz_min[1], dxyz_min[2]);
  diag_min = sqrt(SQR(dxyz_min[0]) + SQR(dxyz_min[1]) + SQR(dxyz_min[2]));
#else
  d_min = MIN(dxyz_min[0], dxyz_min[1]);
  diag_min = sqrt(SQR(dxyz_min[0]) + SQR(dxyz_min[1]));
#endif
}

my_p4est_poisson_cells_t::~my_p4est_poisson_cells_t()
{
  if (A             != NULL) { ierr = MatDestroy(A);                      CHKERRXX(ierr); }
  if (A_null_space  != NULL) { ierr = MatNullSpaceDestroy (A_null_space); CHKERRXX(ierr); }
  if (null_space    != NULL) { ierr = VecDestroy(null_space);             CHKERRXX(ierr); }
  if (ksp           != NULL) { ierr = KSPDestroy(ksp);                    CHKERRXX(ierr); }
}

void my_p4est_poisson_cells_t::preallocate_matrix()
{
  // enable logging for the preallocation
  ierr = PetscLogEventBegin(log_my_p4est_poisson_cells_matrix_preallocation, A, 0, 0, 0); CHKERRXX(ierr);

  PetscInt num_owned_global = p4est->global_num_quadrants;
  PetscInt num_owned_local  = p4est->local_num_quadrants;

  std::vector<p4est_quadrant_t> ngbd;

  if (A != NULL)
    ierr = MatDestroy(A); CHKERRXX(ierr);

  // set up the matrix
  ierr = MatCreate(p4est->mpicomm, &A); CHKERRXX(ierr);
  ierr = MatSetType(A, MATAIJ); CHKERRXX(ierr);
  ierr = MatSetSizes(A, num_owned_local , num_owned_local,
                     num_owned_global, num_owned_global); CHKERRXX(ierr);
  ierr = MatSetFromOptions(A); CHKERRXX(ierr);

  std::vector<PetscInt> d_nnz(num_owned_local, 1), o_nnz(num_owned_local, 0);
  double *phi_p;
  ierr = VecGetArray(phi, &phi_p); CHKERRXX(ierr);

  const p4est_locidx_t *q2n = nodes->local_nodes;
  std::vector<p4est_locidx_t> indices;

  for (p4est_topidx_t tree_idx = p4est->first_local_tree; tree_idx <= p4est->last_local_tree; ++tree_idx){
    p4est_tree_t *tree = (p4est_tree_t*)sc_array_index(p4est->trees, tree_idx);
    for (size_t q=0; q<tree->quadrants.elem_count; q++)
    {
      const p4est_quadrant_t *quad  = (const p4est_quadrant_t*)sc_array_index(&tree->quadrants, q);
      p4est_locidx_t quad_idx = q + tree->quadrants_offset;

      /* check if we are in the Omega^- domain */
      double phi_c = 0;
      bool all_pos = true;
      for (short i=0; i<P4EST_CHILDREN; i++)
      {
        double tmp = phi_p[q2n[quad_idx*P4EST_CHILDREN + i]];
        phi_c += tmp;
        all_pos = all_pos && (tmp>0);
      }
      phi_c /= (double)P4EST_CHILDREN;

      if((bc->interfaceType()==DIRICHLET && phi_c > 0) || (bc->interfaceType()==NEUMANN && all_pos))
        continue;

      indices.resize(0);

      /*
     * Check for neighboring cells:
     * 1) If they exist and are local quads, increment d_nnz[n]
     * 2) If they exist but are not local quads, increment o_nnz[n]
     * 3) If they do not exist, simply skip
     */
      for(int dir=0; dir<P4EST_FACES; ++dir)
      {
        ngbd.resize(0);
        ngbd_c->find_neighbor_cells_of_cell(ngbd, quad_idx, tree_idx, dir);

        if(ngbd.size()==1 && ngbd[0].level<quad->level)
        {
          p4est_locidx_t q_tmp = ngbd[0].p.piggy3.local_num;
          p4est_topidx_t t_tmp = ngbd[0].p.piggy3.which_tree;

          /* no need to add this one to "indices" since it can't be found with a search in another direction */
          if(q_tmp<num_owned_local) d_nnz[quad_idx]++;
          else                      o_nnz[quad_idx]++;

          ngbd.resize(0);
          ngbd_c->find_neighbor_cells_of_cell(ngbd, q_tmp, t_tmp, dir%2==0 ? dir+1 : dir-1);
          for(unsigned int m=0; m<ngbd.size(); ++m)
          {
            if(ngbd[m].p.piggy3.local_num!=quad_idx && std::find(indices.begin(), indices.end(), ngbd[m].p.piggy3.local_num)==indices.end())
            {
              indices.push_back(ngbd[m].p.piggy3.local_num);
              if(ngbd[m].p.piggy3.local_num<num_owned_local) d_nnz[quad_idx]++;
              else                                           o_nnz[quad_idx]++;
            }
          }
        }
        else
        {
          for(unsigned int m=0; m<ngbd.size(); ++m)
          {
            if(std::find(indices.begin(), indices.end(), ngbd[m].p.piggy3.local_num)==indices.end())
            {
              indices.push_back(ngbd[m].p.piggy3.local_num);
              if(ngbd[m].p.piggy3.local_num<num_owned_local) d_nnz[quad_idx]++;
              else                                           o_nnz[quad_idx]++;
            }
          }
        }
      }
    }
  }

  ierr = VecRestoreArray(phi, &phi_p); CHKERRXX(ierr);

  ierr = MatSeqAIJSetPreallocation(A, 0, (const PetscInt*)&d_nnz[0]); CHKERRXX(ierr);
  ierr = MatMPIAIJSetPreallocation(A, 0, (const PetscInt*)&d_nnz[0], 0, (const PetscInt*)&o_nnz[0]); CHKERRXX(ierr);

  ierr = PetscLogEventEnd(log_my_p4est_poisson_cells_matrix_preallocation, A, 0, 0, 0); CHKERRXX(ierr);
}

void my_p4est_poisson_cells_t::solve(Vec solution, bool use_nonzero_initial_guess, KSPType ksp_type, PCType pc_type)
{
  ierr = PetscLogEventBegin(log_my_p4est_poisson_cells_solve, A, rhs, ksp, 0); CHKERRXX(ierr);

#ifdef CASL_THROWS
  if(bc == NULL) throw std::domain_error("[CASL_ERROR]: the boundary conditions have not been set.");

  {
    PetscInt sol_size;
    ierr = VecGetLocalSize(solution, &sol_size); CHKERRXX(ierr);
    if (sol_size != p4est->local_num_quadrants){
      std::ostringstream oss;
      oss << "[CASL_ERROR]: solution vector must be preallocated and locally have the same size as num_owned_indeps"
          << "solution.local_size = " << sol_size << " p4est->local_num_quadrants = " << p4est->local_num_quadrants << std::endl;
      throw std::invalid_argument(oss.str());
    }
  }
#endif

  // set local add if none was given
  bool local_add = false;
  if(add == NULL)
  {
    local_add = true;
    ierr = VecCreateSeq(PETSC_COMM_SELF, p4est->local_num_quadrants, &add); CHKERRXX(ierr);
    ierr = VecSet(add, diag_add); CHKERRXX(ierr);
  }

  // set a local phi if not was given
  bool local_phi = false;
  if(phi == NULL)
  {
    local_phi = true;
    ierr = VecCreateSeq(PETSC_COMM_SELF, nodes->num_owned_indeps, &phi); CHKERRXX(ierr);
    ierr = VecSet(phi, -1.); CHKERRXX(ierr);
  }

  /*
   * Here we set the matrix, ksp, and pc. If the matrix is not changed during
   * successive solves, we will reuse the same preconditioner, otherwise we
   * have to recompute the preconditioner
   */
  if (!is_matrix_ready)
  {
    matrix_has_nullspace = true;
    setup_negative_laplace_matrix();

    ierr = KSPSetOperators(ksp, A, A, SAME_NONZERO_PATTERN); CHKERRXX(ierr);
  } else {
    ierr = KSPSetOperators(ksp, A, A, SAME_PRECONDITIONER);  CHKERRXX(ierr);
  }

  // setup rhs
  setup_negative_laplace_rhsvec();

  // set ksp type
  ierr = KSPSetType(ksp, ksp_type); CHKERRXX(ierr);
  ierr = KSPSetTolerances(ksp, 1e-12, PETSC_DEFAULT, PETSC_DEFAULT, PETSC_DEFAULT); CHKERRXX(ierr);
  if (use_nonzero_initial_guess)
  {
    ierr = KSPSetInitialGuessNonzero(ksp, PETSC_TRUE); CHKERRXX(ierr);
  }
  ierr = KSPSetFromOptions(ksp); CHKERRXX(ierr);

  // set pc type
  PC pc;
  ierr = KSPGetPC(ksp, &pc); CHKERRXX(ierr);
  ierr = PCSetType(pc, pc_type); CHKERRXX(ierr);

  /* If using hypre, we can make some adjustments here. The most important parameters to be set are:
   * 1- Strong Threshold
   * 2- Coarsennig Type
   * 3- Truncation Factor
   *
   * Plerase refer to HYPRE manual for more information on the actual importance or check Mohammad Mirzadeh's
   * summary of HYPRE papers! Also for a complete list of all the options that can be set from PETSc, one can
   * consult the 'src/ksp/pc/impls/hypre.c' in the PETSc home directory.
   */
  if (!strcmp(pc_type, PCHYPRE)){
    /* 1- Strong threshold:
     * Between 0 to 1
     * "0 "gives better convergence rate (in 3D).
     * Suggested values (By Hypre manual): 0.25 for 2D, 0.5 for 3D
    */
    ierr = PetscOptionsSetValue("-pc_hypre_boomeramg_strong_threshold", "0.5"); CHKERRXX(ierr);

    /* 2- Coarsening type
     * Available Options:
     * "CLJP","Ruge-Stueben","modifiedRuge-Stueben","Falgout", "PMIS", "HMIS". Falgout is usually the best.
     */
    ierr = PetscOptionsSetValue("-pc_hypre_boomeramg_coarsen_type", "Falgout"); CHKERRXX(ierr);

    /* 3- Trancation factor
     * Greater than zero.
     * Use zero for the best convergence. However, if you have memory problems, use greate than zero to save some memory.
     */
    ierr = PetscOptionsSetValue("-pc_hypre_boomeramg_truncfactor", "0.1"); CHKERRXX(ierr);

    // Finally, if matrix has a nullspace, one should _NOT_ use Gaussian-Elimination as the smoother for the coarsest grid
    if (matrix_has_nullspace && !nullspace_use_fixed_point){
      ierr = PetscOptionsSetValue("-pc_hypre_boomeramg_relax_type_coarse", "symmetric-SOR/Jacobi"); CHKERRXX(ierr);
    }
  }
  ierr = PCSetFromOptions(pc); CHKERRXX(ierr);

  // Solve the system
  ierr = PetscLogEventBegin(log_my_p4est_poisson_cells_KSPSolve, solution, rhs, ksp, 0); CHKERRXX(ierr);
  ierr = KSPSolve(ksp, rhs, solution); CHKERRXX(ierr);
  ierr = PetscLogEventEnd(log_my_p4est_poisson_cells_KSPSolve, solution, rhs, ksp, 0); CHKERRXX(ierr);

  // get rid of local stuff
  if(local_add)
  {
    ierr = VecDestroy(add); CHKERRXX(ierr);
    add = NULL;
  }
  if(local_phi)
  {
    ierr = VecDestroy(phi); CHKERRXX(ierr);
    phi = NULL;
  }

  ierr = VecGhostUpdateBegin(solution, INSERT_VALUES, SCATTER_FORWARD); CHKERRXX(ierr);
  ierr = VecGhostUpdateEnd  (solution, INSERT_VALUES, SCATTER_FORWARD); CHKERRXX(ierr);

  ierr = PetscLogEventEnd(log_my_p4est_poisson_cells_solve, A, rhs, ksp, 0); CHKERRXX(ierr);
}

void my_p4est_poisson_cells_t::setup_negative_laplace_matrix()
{
  preallocate_matrix();

  double *null_space_p;
  if(!nullspace_use_fixed_point)
  {
    ierr = VecDuplicate(rhs, &null_space); CHKERRXX(ierr);
    ierr = VecGetArray(null_space, &null_space_p); CHKERRXX(ierr);
  }

  fixed_value_idx_g = p4est->global_num_quadrants;

  // register for logging purpose
  ierr = PetscLogEventBegin(log_my_p4est_poisson_cells_matrix_setup, A, 0, 0, 0); CHKERRXX(ierr);
  double *phi_p, *add_p;

  ierr = VecGetArray(phi,    &phi_p);    CHKERRXX(ierr);
  ierr = VecGetArray(add,    &add_p);    CHKERRXX(ierr);

#ifdef P4_TO_P8
  Cube3 cube;
#else
  Cube2 cube;
#endif

  std::vector<p4est_quadrant_t> ngbd;

  for(p4est_topidx_t tree_idx = p4est->first_local_tree; tree_idx <= p4est->last_local_tree; ++tree_idx){
    p4est_tree_t *tree = (p4est_tree_t*)sc_array_index(p4est->trees, tree_idx);

    for (size_t q=0; q<tree->quadrants.elem_count; ++q){
      const p4est_quadrant_t *quad = (const p4est_quadrant_t*)sc_array_index(&tree->quadrants, q);
      p4est_locidx_t quad_idx = q + tree->quadrants_offset;
      PetscInt quad_gloidx = quad_idx + p4est->global_first_quadrant[p4est->mpirank];

      p4est_locidx_t corners[P4EST_CHILDREN];
      for(int i=0; i<P4EST_CHILDREN; ++i)
        corners[i] = nodes->local_nodes[quad_idx*P4EST_CHILDREN + i];

      double phi_q = phi_cell(quad_idx, phi_p);

      double dtmp = (double)P4EST_QUADRANT_LEN(quad->level)/(double)P4EST_ROOT_LEN;
      double dx = (xyz_max[0]-xyz_min[0]) * dtmp;
      double dy = (xyz_max[1]-xyz_min[1]) * dtmp;
  #ifdef P4_TO_P8
      double dz = (xyz_max[2]-xyz_min[2]) * dtmp;
  #endif

      double x = quad_x_fr_q(quad_idx, tree_idx, p4est, ghost);
      double y = quad_y_fr_q(quad_idx, tree_idx, p4est, ghost);
#ifdef P4_TO_P8
      double z = quad_z_fr_q(quad_idx, tree_idx, p4est, ghost);
#endif

      bool all_pos = true;
      for(int i=0; i<P4EST_CHILDREN; ++i)
        all_pos = all_pos && (phi_p[corners[i]]>0);

      cube.x0 = x - 0.5*dx;
      cube.x1 = x + 0.5*dx;
      cube.y0 = y - 0.5*dy;
      cube.y1 = y + 0.5*dy;

#ifdef P4_TO_P8
      OctValue  p(phi_p[corners[dir::v_mmm]], phi_p[corners[dir::v_mmp]],
                  phi_p[corners[dir::v_mpm]], phi_p[corners[dir::v_mpp]],
                  phi_p[corners[dir::v_pmm]], phi_p[corners[dir::v_pmp]],
                  phi_p[corners[dir::v_ppm]], phi_p[corners[dir::v_ppp]]);

      cube.z0 = z - 0.5*dz;
      cube.z1 = z + 0.5*dz;
      double volume_cut_cell = cube.volume_In_Negative_Domain(p);
#else
      QuadValue p(phi_p[corners[dir::v_mmm]], phi_p[corners[dir::v_mpm]], phi_p[corners[dir::v_pmm]], phi_p[corners[dir::v_ppm]]);
      double volume_cut_cell = cube.area_In_Negative_Domain(p);
#endif

      /* Way inside omega_plus and we dont care! */
      if((bc->interfaceType()==DIRICHLET && phi_q>0) ||
         (bc->interfaceType()==NEUMANN && (all_pos || volume_cut_cell<EPS)))
      {
        ierr = MatSetValue(A, quad_gloidx, quad_gloidx, 1, ADD_VALUES); CHKERRXX(ierr);
        if(!nullspace_use_fixed_point) null_space_p[quad_idx] = 0;
        continue;
      }

      if(!nullspace_use_fixed_point) null_space_p[quad_idx] = 1;

      /* First add the diagonal term */
      if(add_p[quad_idx]!=0)
      {
        ierr = MatSetValue(A, quad_gloidx, quad_gloidx, volume_cut_cell*add_p[quad_idx], ADD_VALUES); CHKERRXX(ierr);
        matrix_has_nullspace = false;
      }

      double s;
#ifdef P4_TO_P8
      QuadValue q2;
      Cube2 c2;
#endif

      for(int dir=0; dir<P4EST_FACES; ++dir)
      {
        /* first check if the cell is a wall */
        if(is_quad_Wall(p4est, tree_idx, quad, dir))
        {
          switch(dir)
          {
          case dir::f_m00:
#ifdef P4_TO_P8
            if(bc->wallType(x-.5*dx, y, z)==DIRICHLET)
#else
            if(bc->wallType(x-.5*dx, y)==DIRICHLET)
#endif
            {
              matrix_has_nullspace = false;
#ifdef P4_TO_P8
              c2.x0 = cube.y0; c2.x1 = cube.y1;
              c2.y0 = cube.z0; c2.y1 = cube.z1;
              q2.val00 = p.val000; q2.val01 = p.val001;
              q2.val10 = p.val010; q2.val11 = p.val011;
              s = c2.area_In_Negative_Domain(q2);
#else
              s = dy * fraction_Interval_Covered_By_Irregular_Domain(p.val00, p.val01, dy, dy);
#endif
              ierr = MatSetValue(A, quad_gloidx, quad_gloidx, 2*mu*s/dx, ADD_VALUES); CHKERRXX(ierr);
            }
            break;

          case dir::f_p00:
#ifdef P4_TO_P8
            if(bc->wallType(x+.5*dx, y, z)==DIRICHLET)
#else
            if(bc->wallType(x+.5*dx, y)==DIRICHLET)
#endif
            {
              matrix_has_nullspace = false;
#ifdef P4_TO_P8
              c2.x0 = cube.y0; c2.x1 = cube.y1;
              c2.y0 = cube.z0; c2.y1 = cube.z1;
              q2.val00 = p.val100; q2.val01 = p.val101;
              q2.val10 = p.val110; q2.val11 = p.val111;
              s = c2.area_In_Negative_Domain(q2);
#else
              s = dy * fraction_Interval_Covered_By_Irregular_Domain(p.val10, p.val11, dy, dy);
#endif
              ierr = MatSetValue(A, quad_gloidx, quad_gloidx, 2*mu*s/dx, ADD_VALUES); CHKERRXX(ierr);
            }
            break;

          case dir::f_0m0:
#ifdef P4_TO_P8
            if(bc->wallType(x, y-.5*dy, z)==DIRICHLET)
#else
            if(bc->wallType(x, y-.5*dy)==DIRICHLET)
#endif
            {
              matrix_has_nullspace = false;
#ifdef P4_TO_P8
              c2.x0 = cube.x0; c2.x1 = cube.x1;
              c2.y0 = cube.z0; c2.y1 = cube.z1;
              q2.val00 = p.val000; q2.val01 = p.val001;
              q2.val10 = p.val100; q2.val11 = p.val101;
              s = c2.area_In_Negative_Domain(q2);
#else
              s = dx * fraction_Interval_Covered_By_Irregular_Domain(p.val00, p.val10, dx, dx);
#endif
              ierr = MatSetValue(A, quad_gloidx, quad_gloidx, 2*mu*s/dy, ADD_VALUES); CHKERRXX(ierr);
            }
            break;

          case dir::f_0p0:
#ifdef P4_TO_P8
            if(bc->wallType(x, y+.5*dy, z)==DIRICHLET)
#else
            if(bc->wallType(x, y+.5*dy)==DIRICHLET)
#endif
            {
              matrix_has_nullspace = false;
#ifdef P4_TO_P8
              c2.x0 = cube.x0; c2.x1 = cube.x1;
              c2.y0 = cube.z0; c2.y1 = cube.z1;
              q2.val00 = p.val010; q2.val01 = p.val011;
              q2.val10 = p.val110; q2.val11 = p.val111;
              s = c2.area_In_Negative_Domain(q2);
#else
              s = dx * fraction_Interval_Covered_By_Irregular_Domain(p.val01, p.val11, dx, dx);
#endif
              ierr = MatSetValue(A, quad_gloidx, quad_gloidx, 2*mu*s/dy, ADD_VALUES); CHKERRXX(ierr);
            }
            break;

#ifdef P4_TO_P8
          case dir::f_00m:
            if(bc->wallType(x, y, z-.5*dz)==DIRICHLET)
            {
              matrix_has_nullspace = false;
              c2.x0 = cube.x0; c2.x1 = cube.x1;
              c2.y0 = cube.y0; c2.y1 = cube.y1;
              q2.val00 = p.val000; q2.val01 = p.val010;
              q2.val10 = p.val100; q2.val11 = p.val110;
              s = c2.area_In_Negative_Domain(q2);

              ierr = MatSetValue(A, quad_gloidx, quad_gloidx, 2*mu*s/dz, ADD_VALUES); CHKERRXX(ierr);
            }
            break;

          case dir::f_00p:
            if(bc->wallType(x, y, z+.5*dz)==DIRICHLET)
            {
              matrix_has_nullspace = false;
              c2.x0 = cube.x0; c2.x1 = cube.x1;
              c2.y0 = cube.y0; c2.y1 = cube.y1;
              q2.val00 = p.val001; q2.val01 = p.val011;
              q2.val10 = p.val101; q2.val11 = p.val111;
              s = c2.area_In_Negative_Domain(q2);

              ierr = MatSetValue(A, quad_gloidx, quad_gloidx, 2*mu*s/dz, ADD_VALUES); CHKERRXX(ierr);
            }
            break;
#endif
          }

          continue;
        }


        /* now get the neighbors */
        ngbd.resize(0);
        ngbd_c->find_neighbor_cells_of_cell(ngbd, quad_idx, tree_idx, dir);

        if(ngbd.size()==1)
        {
          int8_t level_tmp = ngbd[0].level;
          p4est_locidx_t quad_tmp_idx = ngbd[0].p.piggy3.local_num;
          p4est_locidx_t tree_tmp_idx = ngbd[0].p.piggy3.which_tree;

          /* make sure the neighbor is well defined ... important for the nullspace to be correct */
          p4est_locidx_t corners_tmp[P4EST_CHILDREN];
          for(int i=0; i<P4EST_CHILDREN; ++i)
            corners_tmp[i] = nodes->local_nodes[quad_tmp_idx*P4EST_CHILDREN + i];

          double x_tmp = quad_x_fr_q(quad_tmp_idx, tree_tmp_idx, p4est, ghost);
          double y_tmp = quad_y_fr_q(quad_tmp_idx, tree_tmp_idx, p4est, ghost);
#ifdef P4_TO_P8
          double z_tmp = quad_z_fr_q(quad_tmp_idx, tree_tmp_idx, p4est, ghost);
          Cube3 cube_tmp;
#else
          Cube2 cube_tmp;
#endif
          cube_tmp.x0 = x_tmp - 0.5*dx;
          cube_tmp.x1 = x_tmp + 0.5*dx;
          cube_tmp.y0 = y_tmp - 0.5*dy;
          cube_tmp.y1 = y_tmp + 0.5*dy;

#ifdef P4_TO_P8
          OctValue  p_tmp(phi_p[corners_tmp[dir::v_mmm]], phi_p[corners_tmp[dir::v_mmp]],
                          phi_p[corners_tmp[dir::v_mpm]], phi_p[corners_tmp[dir::v_mpp]],
                          phi_p[corners_tmp[dir::v_pmm]], phi_p[corners_tmp[dir::v_pmp]],
                          phi_p[corners_tmp[dir::v_ppm]], phi_p[corners_tmp[dir::v_ppp]]);

          cube_tmp.z0 = z_tmp - 0.5*dz;
          cube_tmp.z1 = z_tmp + 0.5*dz;
          double volume_cut_cell_tmp = cube_tmp.volume_In_Negative_Domain(p_tmp);
#else
          QuadValue p_tmp(phi_p[corners_tmp[dir::v_mmm]], phi_p[corners_tmp[dir::v_mpm]], phi_p[corners_tmp[dir::v_pmm]], phi_p[corners_tmp[dir::v_ppm]]);
          double volume_cut_cell_tmp = cube_tmp.area_In_Negative_Domain(p_tmp);
#endif

          double phi_tmp = phi_cell(quad_tmp_idx, phi_p);

          bool is_pos = false;
          bool is_neg = false;
          switch(dir)
          {
#ifdef P4_TO_P8
          case dir::f_m00:
            is_pos = p.val000>0 || p.val001>0 || p.val010>0 ||p.val011>0;
            is_neg = p.val000<0 || p.val001<0 || p.val010<0 ||p.val011<0; break;
          case dir::f_p00:
            is_pos = p.val100>0 || p.val101>0 || p.val110>0 ||p.val111>0;
            is_neg = p.val100<0 || p.val101<0 || p.val110<0 ||p.val111<0; break;
          case dir::f_0m0:
            is_pos = p.val000>0 || p.val001>0 || p.val100>0 ||p.val101>0;
            is_neg = p.val000<0 || p.val001<0 || p.val100<0 ||p.val101<0; break;
          case dir::f_0p0:
            is_pos = p.val010>0 || p.val011>0 || p.val110>0 ||p.val111>0;
            is_neg = p.val010<0 || p.val011<0 || p.val110<0 ||p.val111<0; break;
          case dir::f_00m:
            is_pos = p.val000>0 || p.val010>0 || p.val100>0 ||p.val110>0;
            is_neg = p.val000<0 || p.val010<0 || p.val100<0 ||p.val110<0; break;
          case dir::f_00p:
            is_pos = p.val001>0 || p.val011>0 || p.val101>0 ||p.val111>0;
            is_neg = p.val001<0 || p.val011<0 || p.val101<0 ||p.val111<0; break;
#else
          case dir::f_m00: is_pos = p.val00>0 || p.val01>0; is_neg = p.val00<0 || p.val01<0; break;
          case dir::f_p00: is_pos = p.val10>0 || p.val11>0; is_neg = p.val10<0 || p.val11<0; break;
          case dir::f_0m0: is_pos = p.val00>0 || p.val10>0; is_neg = p.val00<0 || p.val10<0; break;
          case dir::f_0p0: is_pos = p.val01>0 || p.val11>0; is_neg = p.val01<0 || p.val11<0; break;
#endif
          }

          /* DIRICHLET Boundary Condition */
          if(bc->interfaceType()==DIRICHLET && phi_tmp>0)
          {
            matrix_has_nullspace = false;
            double dtmp;
            switch(dir)
            {
            case dir::f_m00: case dir::f_p00: dtmp = dx; break;
            case dir::f_0m0: case dir::f_0p0: dtmp = dy; break;
#ifdef P4_TO_P8
            case dir::f_00m: case dir::f_00p: dtmp = dz; break;
#endif
            default: throw std::invalid_argument("[ERROR]: unknown direction.");
            }

            double theta = fraction_Interval_Covered_By_Irregular_Domain(phi_q, phi_tmp, dtmp, dtmp);
            if(theta<EPS) theta = EPS;
            if(theta>1  ) theta = 1;
            switch(dir)
            {
#ifdef P4_TO_P8
            case dir::f_m00:
            case dir::f_p00:
              ierr = MatSetValue(A, quad_gloidx, quad_gloidx, mu/theta * dy*dz/dx, ADD_VALUES); CHKERRXX(ierr);
              break;
            case dir::f_0m0:
            case dir::f_0p0:
              ierr = MatSetValue(A, quad_gloidx, quad_gloidx, mu/theta * dx*dz/dy, ADD_VALUES); CHKERRXX(ierr);
              break;
            case dir::f_00m:
            case dir::f_00p:
              ierr = MatSetValue(A, quad_gloidx, quad_gloidx, mu/theta * dx*dy/dz, ADD_VALUES); CHKERRXX(ierr);
              break;
#else
            case dir::f_m00:
            case dir::f_p00:
              ierr = MatSetValue(A, quad_gloidx, quad_gloidx, mu/theta * dy/dx, ADD_VALUES); CHKERRXX(ierr);
              break;
            case dir::f_0m0:
            case dir::f_0p0:
              ierr = MatSetValue(A, quad_gloidx, quad_gloidx, mu/theta * dx/dy, ADD_VALUES); CHKERRXX(ierr);
              break;
#endif
            }
          }
          /* NEUMANN Boundary Condition */
          else if(bc->interfaceType()==NEUMANN && is_pos && is_neg && volume_cut_cell_tmp>EPS)
          {
            double d;
            switch(dir)
            {
#ifdef P4_TO_P8
            case dir::f_m00:
              c2.x0 = cube.y0; c2.x1 = cube.y1; c2.y0 = cube.z0; c2.y1 = cube.z1;
              q2.val00 = p.val000; q2.val01 = p.val001; q2.val10 = p.val010; q2.val11 = p.val011;
              s = c2.area_In_Negative_Domain(q2); d = dx;
              break;
            case dir::f_p00:
              c2.x0 = cube.y0; c2.x1 = cube.y1; c2.y0 = cube.z0; c2.y1 = cube.z1;
              q2.val00 = p.val100; q2.val01 = p.val101; q2.val10 = p.val110; q2.val11 = p.val111;
              s = c2.area_In_Negative_Domain(q2); d = dx;
              break;
            case dir::f_0m0:
              c2.x0 = cube.x0; c2.x1 = cube.x1; c2.y0 = cube.z0; c2.y1 = cube.z1;
              q2.val00 = p.val000; q2.val01 = p.val001; q2.val10 = p.val100; q2.val11 = p.val101;
              s = c2.area_In_Negative_Domain(q2); d = dy;
              break;
            case dir::f_0p0:
              c2.x0 = cube.x0; c2.x1 = cube.x1; c2.y0 = cube.z0; c2.y1 = cube.z1;
              q2.val00 = p.val010; q2.val01 = p.val011; q2.val10 = p.val110; q2.val11 = p.val111;
              s = c2.area_In_Negative_Domain(q2); d = dy;
              break;
            case dir::f_00m:
              c2.x0 = cube.x0; c2.x1 = cube.x1; c2.y0 = cube.y0; c2.y1 = cube.y1;
              q2.val00 = p.val000; q2.val01 = p.val010; q2.val10 = p.val100; q2.val11 = p.val110;
              s = c2.area_In_Negative_Domain(q2); d = dz;
              break;
            case dir::f_00p:
              c2.x0 = cube.x0; c2.x1 = cube.x1; c2.y0 = cube.y0; c2.y1 = cube.y1;
              q2.val00 = p.val001; q2.val01 = p.val011; q2.val10 = p.val101; q2.val11 = p.val111;
              s = c2.area_In_Negative_Domain(q2); d = dz;
              break;
#else
            case dir::f_m00: s = dy*fraction_Interval_Covered_By_Irregular_Domain(p.val00, p.val01, dy, dy); d = dx; break;
            case dir::f_p00: s = dy*fraction_Interval_Covered_By_Irregular_Domain(p.val10, p.val11, dy, dy); d = dx; break;
            case dir::f_0m0: s = dx*fraction_Interval_Covered_By_Irregular_Domain(p.val00, p.val10, dx, dx); d = dy; break;
            case dir::f_0p0: s = dx*fraction_Interval_Covered_By_Irregular_Domain(p.val01, p.val11, dx, dx); d = dy; break;
#endif
            }

            if(s>EPS)
            {
              ierr = MatSetValue(A, quad_gloidx, quad_gloidx                       ,  mu*s/d, ADD_VALUES); CHKERRXX(ierr);
              ierr = MatSetValue(A, quad_gloidx, compute_global_index(quad_tmp_idx), -mu*s/d, ADD_VALUES); CHKERRXX(ierr);
            }
          }
          /* no interface - regular discretization */
          else if(is_neg && !(bc->interfaceType()==NEUMANN && volume_cut_cell_tmp<EPS))
          {
            double s_tmp = pow((double)P4EST_QUADRANT_LEN(ngbd[0].level)/(double)P4EST_ROOT_LEN, (double)P4EST_DIM-1);

            ngbd.resize(0);
            ngbd_c->find_neighbor_cells_of_cell(ngbd, quad_tmp_idx, tree_tmp_idx, dir%2==0 ? dir+1 : dir-1);

            std::vector<double> s_ng(ngbd.size());
            for(unsigned int i=0; i<ngbd.size(); ++i)
              s_ng[i] = pow((double)P4EST_QUADRANT_LEN(ngbd[i].level)/(double)P4EST_ROOT_LEN, (double)P4EST_DIM-1);

            double d = 0;
            for(unsigned int i=0; i<ngbd.size(); ++i)
              d += s_ng[i]/s_tmp * 0.5 * (double)(P4EST_QUADRANT_LEN(level_tmp)+P4EST_QUADRANT_LEN(ngbd[i].level))/(double)P4EST_ROOT_LEN;

            d *= (xyz_max[dir/2]-xyz_min[dir/2]);

            switch(dir)
            {
#ifdef P4_TO_P8
            case dir::f_m00: case dir::f_p00: s = dy*dz; break;
            case dir::f_0m0: case dir::f_0p0: s = dx*dz; break;
            case dir::f_00m: case dir::f_00p: s = dx*dy; break;
#else
            case dir::f_m00: case dir::f_p00: s = dy; break;
            case dir::f_0m0: case dir::f_0p0: s = dx; break;
#endif
            default: throw std::invalid_argument("[ERROR]: unknown direction.");
            }

            for(unsigned int i=0; i<ngbd.size(); ++i)
            {
              ierr = MatSetValue(A, quad_gloidx, compute_global_index(ngbd[i].p.piggy3.local_num), mu*s * s_ng[i]/s_tmp/d, ADD_VALUES); CHKERRXX(ierr);
            }

            ierr = MatSetValue(A, quad_gloidx, compute_global_index(quad_tmp_idx), -mu*s/d, ADD_VALUES); CHKERRXX(ierr);

            if(nullspace_use_fixed_point && quad_gloidx<fixed_value_idx_g)
            {
              fixed_value_idx_l = quad_idx;
              fixed_value_idx_g = quad_gloidx;
            }
          }
        }
        /* there is more than one neighbor, regular bulk case. This assumes uniform on interface ! */
        else if(ngbd.size()>1)
        {
          double s_tmp = pow((double)P4EST_QUADRANT_LEN(quad->level)/(double)P4EST_ROOT_LEN, (double)P4EST_DIM-1);

          std::vector<double> s_ng(ngbd.size());
          for(unsigned int i=0; i<ngbd.size(); ++i)
            s_ng[i] = pow((double)P4EST_QUADRANT_LEN(ngbd[i].level)/(double)P4EST_ROOT_LEN, (double)P4EST_DIM-1);

          double d = 0;
          for(unsigned int i=0; i<ngbd.size(); ++i)
            d += s_ng[i]/s_tmp * 0.5 * (double)(P4EST_QUADRANT_LEN(quad->level)+P4EST_QUADRANT_LEN(ngbd[i].level))/(double)P4EST_ROOT_LEN;

          d *= (xyz_max[dir/2]-xyz_min[dir/2]);

          switch(dir)
          {
#ifdef P4_TO_P8
          case dir::f_m00: case dir::f_p00: s = dy*dz; break;
          case dir::f_0m0: case dir::f_0p0: s = dx*dz; break;
          case dir::f_00m: case dir::f_00p: s = dx*dy; break;
#else
          case dir::f_m00: case dir::f_p00: s = dy; break;
          case dir::f_0m0: case dir::f_0p0: s = dx; break;
#endif
          default: throw std::invalid_argument("[ERROR]: unknown direction.");
          }

          for(unsigned int i=0; i<ngbd.size(); ++i)
          {
            ierr = MatSetValue(A, quad_gloidx, compute_global_index(ngbd[i].p.piggy3.local_num), -mu*s * s_ng[i]/s_tmp/d, ADD_VALUES); CHKERRXX(ierr);
          }

          ierr = MatSetValue(A, quad_gloidx, quad_gloidx, mu*s/d, ADD_VALUES); CHKERRXX(ierr);

          if(nullspace_use_fixed_point && quad_gloidx<fixed_value_idx_g)
          {
            fixed_value_idx_l = quad_idx;
            fixed_value_idx_g = quad_gloidx;
          }
        }
      }
    }
  }

  if(!nullspace_use_fixed_point)
  {
    ierr = VecRestoreArray(null_space, &null_space_p); CHKERRXX(ierr);
  }

  // Assemble the matrix
  ierr = MatAssemblyBegin(A, MAT_FINAL_ASSEMBLY); CHKERRXX(ierr);
  ierr = MatAssemblyEnd  (A, MAT_FINAL_ASSEMBLY); CHKERRXX(ierr);

  // restore pointers
  ierr = VecRestoreArray(phi,    &phi_p   ); CHKERRXX(ierr);
  ierr = VecRestoreArray(add,    &add_p   ); CHKERRXX(ierr);

//  PetscViewer view;
//  char name[1000];
//  sprintf(name, "/home/guittet/code/Output/p4est_navier_stokes/mat_p4est.m");
//  ierr = PetscViewerASCIIOpen(p4est->mpicomm, name, &view); CHKERRXX(ierr);
//  ierr = PetscViewerSetFormat(view, PETSC_VIEWER_ASCII_MATLAB); CHKERRXX(ierr);
//  ierr = MatView(A, view); CHKERRXX(ierr);

//  sprintf(name, "/home/guittet/code/Output/p4est_navier_stokes/rhs_p4est.m");
//  ierr = PetscViewerASCIIOpen(p4est->mpicomm, name, &view); CHKERRXX(ierr);
//  ierr = PetscViewerSetFormat(view, PETSC_VIEWER_ASCII_MATLAB); CHKERRXX(ierr);
//  ierr = VecView(rhs, view); CHKERRXX(ierr);

  // check for null space
  ierr = MPI_Allreduce(MPI_IN_PLACE, &matrix_has_nullspace, 1, MPI_INT, MPI_LAND, p4est->mpicomm); CHKERRXX(ierr);
  if (matrix_has_nullspace)
  {
    if(!nullspace_use_fixed_point)
    {
      if(A_null_space != NULL)
      {
        ierr = MatNullSpaceDestroy(A_null_space); CHKERRXX(ierr);
      }

      ierr = VecGhostUpdateBegin(null_space, INSERT_VALUES, SCATTER_FORWARD); CHKERRXX(ierr);
      ierr = VecGhostUpdateEnd  (null_space, INSERT_VALUES, SCATTER_FORWARD); CHKERRXX(ierr);

      double norm;
      ierr = VecNormalize(null_space, &norm); CHKERRXX(ierr);
      ierr = MatNullSpaceCreate(p4est->mpicomm, PETSC_FALSE, 1, &null_space, &A_null_space); CHKERRXX(ierr);

      ierr = MatSetNullSpace(A, A_null_space); CHKERRXX(ierr);
      ierr = MatSetTransposeNullSpace(A, A_null_space); CHKERRXX(ierr);
    } else {
      ierr = MatSetOption(A, MAT_NO_OFF_PROC_ZERO_ROWS, PETSC_TRUE); CHKERRXX(ierr);
      p4est_gloidx_t fixed_value_idx;
      MPI_Allreduce(&fixed_value_idx_g, &fixed_value_idx, 1, MPI_LONG_LONG_INT, MPI_MIN, p4est->mpicomm);
      if(fixed_value_idx_g>=p4est->global_num_quadrants)
        throw std::invalid_argument("my_p4est_poisson_cells_t->setup_negative_laplace_matrix: could not fix value for all neumann problem. Maybe there is no point inside the domain and away from the interface?");
      if (fixed_value_idx_g != fixed_value_idx){ // we are not setting the fixed value
        fixed_value_idx_l = -1;
        fixed_value_idx_g = fixed_value_idx;
        ierr = MatZeroRows(A, 0, (PetscInt*)(&fixed_value_idx_g), 1.0, NULL, NULL); CHKERRXX(ierr);
      } else {
      // reset the value
        ierr = MatZeroRows(A, 1, (PetscInt*)(&fixed_value_idx_g), 1.0, NULL, NULL); CHKERRXX(ierr);
<<<<<<< HEAD
=======
      }
>>>>>>> 4b2001de
    }
  }

  if(!nullspace_use_fixed_point)
  {
    ierr = VecDestroy(null_space); CHKERRXX(ierr);
  }

  ierr = PetscLogEventEnd(log_my_p4est_poisson_cells_matrix_setup, A, 0, 0, 0); CHKERRXX(ierr);

//  PetscViewer view;
//  char name[1000];
//  sprintf(name, "/home/guittet/code/Output/p4est_navier_stokes/mat_%d.m", p4est->mpisize);
//  ierr = PetscViewerASCIIOpen(p4est->mpicomm, name, &view); CHKERRXX(ierr);
//  ierr = PetscViewerSetFormat(view, PETSC_VIEWER_ASCII_MATLAB); CHKERRXX(ierr);
//  ierr = MatView(A, view); CHKERRXX(ierr);
//  MatView(A, PETSC_VIEWER_STDOUT_WORLD);
}



void my_p4est_poisson_cells_t::setup_negative_laplace_rhsvec()
{
  // register for logging purpose
  ierr = PetscLogEventBegin(log_my_p4est_poisson_cells_rhsvec_setup, 0, 0, 0, 0); CHKERRXX(ierr);

  double *phi_p, *add_p, *rhs_p;
  ierr = VecGetArray(phi,    &phi_p   ); CHKERRXX(ierr);
  ierr = VecGetArray(add,    &add_p   ); CHKERRXX(ierr);
  ierr = VecGetArray(rhs,    &rhs_p   ); CHKERRXX(ierr);

#ifdef P4_TO_P8
  Cube3 cube;
#else
  Cube2 cube;
#endif

  std::vector<p4est_quadrant_t> ngbd;

  /* Main loop over all local quadrant */
  for(p4est_topidx_t tree_idx = p4est->first_local_tree; tree_idx <= p4est->last_local_tree; ++tree_idx){
    p4est_tree_t *tree = (p4est_tree_t*)sc_array_index(p4est->trees, tree_idx);

    for (size_t q=0; q<tree->quadrants.elem_count; ++q){
      const p4est_quadrant_t *quad = (const p4est_quadrant_t*)sc_array_index(&tree->quadrants, q);
      p4est_locidx_t quad_idx = q + tree->quadrants_offset;

      p4est_locidx_t corners[P4EST_CHILDREN];
      for(int i=0; i<P4EST_CHILDREN; ++i)
        corners[i] = nodes->local_nodes[quad_idx*P4EST_CHILDREN + i];

      double phi_q = phi_cell(quad_idx, phi_p);

      double dtmp = (double)P4EST_QUADRANT_LEN(quad->level)/(double)P4EST_ROOT_LEN;
      double dx = (xyz_max[0]-xyz_min[0]) * dtmp;
      double dy = (xyz_max[1]-xyz_min[1]) * dtmp;
  #ifdef P4_TO_P8
      double dz = (xyz_max[2]-xyz_min[2]) * dtmp;
  #endif

      double x = quad_x_fr_q(quad_idx, tree_idx, p4est, ghost);
      double y = quad_y_fr_q(quad_idx, tree_idx, p4est, ghost);
#ifdef P4_TO_P8
      double z = quad_z_fr_q(quad_idx, tree_idx, p4est, ghost);
#endif

      bool all_pos = true;
      bool is_pos = false;
      for(int i=0; i<P4EST_CHILDREN; ++i)
      {
        all_pos = all_pos && (phi_p[corners[i]]>0);
        is_pos = is_pos || (phi_p[corners[i]]>0);
      }

      cube.x0 = x - 0.5*dx;
      cube.x1 = x + 0.5*dx;
      cube.y0 = y - 0.5*dy;
      cube.y1 = y + 0.5*dy;

#ifdef P4_TO_P8
      OctValue  p(phi_p[corners[dir::v_mmm]], phi_p[corners[dir::v_mmp]],
                  phi_p[corners[dir::v_mpm]], phi_p[corners[dir::v_mpp]],
                  phi_p[corners[dir::v_pmm]], phi_p[corners[dir::v_pmp]],
                  phi_p[corners[dir::v_ppm]], phi_p[corners[dir::v_ppp]]);

      cube.z0 = z - 0.5*dz;
      cube.z1 = z + 0.5*dz;
      double volume_cut_cell = cube.volume_In_Negative_Domain(p);
#else
      QuadValue p(phi_p[corners[dir::v_mmm]], phi_p[corners[dir::v_mpm]], phi_p[corners[dir::v_pmm]], phi_p[corners[dir::v_ppm]]);
      double volume_cut_cell = cube.area_In_Negative_Domain(p);
#endif

      /* Way inside omega_plus and we dont care! */
      if((bc->interfaceType()==DIRICHLET && phi_q>0) ||
         (bc->interfaceType()==NEUMANN && (all_pos || volume_cut_cell<EPS)))
      {
        rhs_p[quad_idx] = 0;
        continue;
      }

      rhs_p[quad_idx] *= volume_cut_cell;

      /* Neumann BC */
      if( bc->interfaceType()==NEUMANN && is_pos )
      {
#ifdef P4_TO_P8
        OctValue interface_values;
        interface_values.val000 = bc->interfaceValue(cube.x0, cube.y0, cube.z0);
        interface_values.val001 = bc->interfaceValue(cube.x0, cube.y0, cube.z1);
        interface_values.val010 = bc->interfaceValue(cube.x0, cube.y1, cube.z0);
        interface_values.val011 = bc->interfaceValue(cube.x0, cube.y1, cube.z1);
        interface_values.val100 = bc->interfaceValue(cube.x1, cube.y0, cube.z0);
        interface_values.val101 = bc->interfaceValue(cube.x1, cube.y0, cube.z1);
        interface_values.val110 = bc->interfaceValue(cube.x1, cube.y1, cube.z0);
        interface_values.val111 = bc->interfaceValue(cube.x1, cube.y1, cube.z1);
#else
        QuadValue interface_values;
        interface_values.val00 = bc->interfaceValue(cube.x0, cube.y0);
        interface_values.val01 = bc->interfaceValue(cube.x0, cube.y1);
        interface_values.val10 = bc->interfaceValue(cube.x1, cube.y0);
        interface_values.val11 = bc->interfaceValue(cube.x1, cube.y1);
#endif

        double val_interface = cube.integrate_Over_Interface(interface_values,p);
        rhs_p[quad_idx] += mu*val_interface;
      }

      /* Dirichlet BC */
      if(bc->interfaceType()==DIRICHLET && fabs(phi_q)<=diag_min)
      {
        for(int dir=0; dir<P4EST_FACES; ++dir)
        {
          if(!is_quad_Wall(p4est, tree_idx, quad, dir))
          {
            ngbd.resize(0);
            ngbd_c->find_neighbor_cells_of_cell(ngbd, quad_idx, tree_idx, dir);

            double phi_tmp = phi_cell(ngbd[0].p.piggy3.local_num, phi_p);

            if(phi_tmp*phi_q < 0)
            {
              double dtmp;
              switch(dir)
              {
              case dir::f_m00: case dir::f_p00: dtmp = dx; break;
              case dir::f_0m0: case dir::f_0p0: dtmp = dy; break;
#ifdef P4_TO_P8
              case dir::f_00m: case dir::f_00p: dtmp = dz; break;
#endif
              default: throw std::invalid_argument("[ERROR]: unknown direction.");
              }

              double theta = fraction_Interval_Covered_By_Irregular_Domain(phi_q, phi_tmp, dtmp, dtmp);
              if (theta < EPS) theta = EPS;
              if (theta > 1  ) theta = 1;

              switch(dir)
              {
#ifdef P4_TO_P8
              case dir::f_m00: rhs_p[quad_idx] += mu*dy*dz/dx/theta * bc->interfaceValue(x-theta*dx, y, z); break;
              case dir::f_p00: rhs_p[quad_idx] += mu*dy*dz/dx/theta * bc->interfaceValue(x+theta*dx, y, z); break;
              case dir::f_0m0: rhs_p[quad_idx] += mu*dx*dz/dy/theta * bc->interfaceValue(x, y-theta*dy, z); break;
              case dir::f_0p0: rhs_p[quad_idx] += mu*dx*dz/dy/theta * bc->interfaceValue(x, y+theta*dy, z); break;
              case dir::f_00m: rhs_p[quad_idx] += mu*dx*dy/dz/theta * bc->interfaceValue(x, y, z-theta*dz); break;
              case dir::f_00p: rhs_p[quad_idx] += mu*dx*dy/dz/theta * bc->interfaceValue(x, y, z+theta*dz); break;
#else
              case dir::f_m00: rhs_p[quad_idx] += mu*dy/dx/theta * bc->interfaceValue(x-theta*dx, y); break;
              case dir::f_p00: rhs_p[quad_idx] += mu*dy/dx/theta * bc->interfaceValue(x+theta*dx, y); break;
              case dir::f_0m0: rhs_p[quad_idx] += mu*dx/dy/theta * bc->interfaceValue(x, y-theta*dy); break;
              case dir::f_0p0: rhs_p[quad_idx] += mu*dx/dy/theta * bc->interfaceValue(x, y+theta*dy); break;
#endif
              }
            }
          }
        }
      }

#ifdef P4_TO_P8
      Cube2 c2;
      QuadValue qval;
#endif
      double val_wall;
      double s;
      double d;
      BoundaryConditionType bc_wtype;

      /* accounting for the contributions from the wall */
      for(int dir=0; dir<P4EST_FACES; ++dir)
      {
        if(is_quad_Wall(p4est, tree_idx, quad, dir))
        {
          switch(dir)
          {
#ifdef P4_TO_P8
          case dir::f_m00:
            bc_wtype = bc->wallType (x-.5*dx, y, z);
            val_wall = bc->wallValue(x-.5*dx, y, z);
            c2.x0 = cube.y0; c2.x1 = cube.y1;
            c2.y0 = cube.z0; c2.y1 = cube.z1;
            qval.val00 = p.val000; qval.val01 = p.val001;
            qval.val10 = p.val010; qval.val11 = p.val011;
            s = c2.area_In_Negative_Domain(qval);
            d = dx;
            break;
          case dir::f_p00:
            bc_wtype = bc->wallType (x+.5*dx, y, z);
            val_wall = bc->wallValue(x+.5*dx, y, z);
            c2.x0 = cube.y0; c2.x1 = cube.y1;
            c2.y0 = cube.z0; c2.y1 = cube.z1;
            qval.val00 = p.val100; qval.val01 = p.val101;
            qval.val10 = p.val110; qval.val11 = p.val111;
            s = c2.area_In_Negative_Domain(qval);
            d = dx;
            break;
          case dir::f_0m0:
            bc_wtype = bc->wallType (x, y-.5*dy, z);
            val_wall = bc->wallValue(x, y-.5*dy, z);
            c2.x0 = cube.x0; c2.x1 = cube.x1;
            c2.y0 = cube.z0; c2.y1 = cube.z1;
            qval.val00 = p.val000; qval.val01 = p.val001;
            qval.val10 = p.val100; qval.val11 = p.val101;
            s = c2.area_In_Negative_Domain(qval);
            d = dy;
            break;
          case dir::f_0p0:
            bc_wtype = bc->wallType (x, y+.5*dy, z);
            val_wall = bc->wallValue(x, y+.5*dy, z);
            c2.x0 = cube.x0; c2.x1 = cube.x1;
            c2.y0 = cube.z0; c2.y1 = cube.z1;
            qval.val00 = p.val010; qval.val01 = p.val011;
            qval.val10 = p.val110; qval.val11 = p.val111;
            s = c2.area_In_Negative_Domain(qval);
            d = dy;
            break;
          case dir::f_00m:
            bc_wtype = bc->wallType (x, y, z-.5*dz);
            val_wall = bc->wallValue(x, y, z-.5*dz);
            c2.x0 = cube.x0; c2.x1 = cube.x1;
            c2.y0 = cube.y0; c2.y1 = cube.y1;
            qval.val00 = p.val000; qval.val01 = p.val010;
            qval.val10 = p.val100; qval.val11 = p.val110;
            s = c2.area_In_Negative_Domain(qval);
            d = dz;
            break;
          case dir::f_00p:
            bc_wtype = bc->wallType (x, y, z+.5*dz);
            val_wall = bc->wallValue(x, y, z+.5*dz);
            c2.x0 = cube.x0; c2.x1 = cube.x1;
            c2.y0 = cube.y0; c2.y1 = cube.y1;
            qval.val00 = p.val001; qval.val01 = p.val011;
            qval.val10 = p.val101; qval.val11 = p.val111;
            s = c2.area_In_Negative_Domain(qval);
            d = dz;
            break;
#else
          case dir::f_m00:
            bc_wtype = bc->wallType (x-.5*dx, y);
            val_wall = bc->wallValue(x-.5*dx, y);
            s = dy*fraction_Interval_Covered_By_Irregular_Domain(p.val00, p.val01, dx, dx);
            d = dx;
            break;
          case dir::f_p00:
            bc_wtype = bc->wallType (x+.5*dx, y);
            val_wall = bc->wallValue(x+.5*dx, y);
            s = dy*fraction_Interval_Covered_By_Irregular_Domain(p.val10, p.val11, dx, dx);
            d = dx;
            break;
          case dir::f_0m0:
            bc_wtype = bc->wallType (x, y-.5*dy);
            val_wall = bc->wallValue(x, y-.5*dy);
            s = dx*fraction_Interval_Covered_By_Irregular_Domain(p.val00, p.val10, dy, dy);
            d = dy;
            break;
          case dir::f_0p0:
            bc_wtype = bc->wallType (x, y+.5*dy);
            val_wall = bc->wallValue(x, y+.5*dy);
            s = dx*fraction_Interval_Covered_By_Irregular_Domain(p.val01, p.val11, dy, dy);
            d = dy;
            break;
#endif
          }

          switch(bc_wtype)
          {
          case DIRICHLET:
            rhs_p[quad_idx] += 2*mu*val_wall/d * s;
            break;
          case NEUMANN:
            rhs_p[quad_idx] += mu*val_wall * s;
            break;
          default:
            throw std::invalid_argument("[ERROR]: my_p4est_poisson_cell_base->setup_negative_laplace_rhsvec: unknown boundary condition.");
          }
        }
      }
    }
  }

//  PetscViewer view;
//  char name[1000];
//  sprintf(name, "/home/guittet/code/Output/p4est_navier_stokes/rhs_p4est.m");
//  ierr = PetscViewerASCIIOpen(p4est->mpicomm, name, &view); CHKERRXX(ierr);
//  ierr = PetscViewerSetFormat(view, PETSC_VIEWER_ASCII_MATLAB); CHKERRXX(ierr);
//  ierr = VecView(rhs, view); CHKERRXX(ierr);

  if (matrix_has_nullspace)
  {
    if(!nullspace_use_fixed_point)
    {
      ierr = MatNullSpaceRemove(A_null_space, rhs, NULL); CHKERRXX(ierr);
    }
    else if(fixed_value_idx_l >= 0)
      rhs_p[fixed_value_idx_l] = 0;
  }

  // restore the pointers
  ierr = VecRestoreArray(phi,    &phi_p   ); CHKERRXX(ierr);
  ierr = VecRestoreArray(add,    &add_p   ); CHKERRXX(ierr);
  ierr = VecRestoreArray(rhs,    &rhs_p   ); CHKERRXX(ierr);

  ierr = PetscLogEventEnd(log_my_p4est_poisson_cells_rhsvec_setup, rhs, 0, 0, 0); CHKERRXX(ierr);

//  PetscViewer view;
//  char name[1000];
//  sprintf(name, "/home/guittet/code/Output/p4est_navier_stokes/rhs_%d.m", p4est->mpisize);
//  ierr = PetscViewerASCIIOpen(p4est->mpicomm, name, &view); CHKERRXX(ierr);
//  ierr = PetscViewerSetFormat(view, PETSC_VIEWER_ASCII_MATLAB); CHKERRXX(ierr);
//  ierr = VecView(rhs, view); CHKERRXX(ierr);
//  PetscPrintf(p4est->mpicomm, "SAVED RHS\n");
}
<|MERGE_RESOLUTION|>--- conflicted
+++ resolved
@@ -857,10 +857,7 @@
       } else {
       // reset the value
         ierr = MatZeroRows(A, 1, (PetscInt*)(&fixed_value_idx_g), 1.0, NULL, NULL); CHKERRXX(ierr);
-<<<<<<< HEAD
-=======
       }
->>>>>>> 4b2001de
     }
   }
 
