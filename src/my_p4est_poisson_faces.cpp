#ifdef P4_TO_P8
#include "my_p8est_poisson_faces.h"
#include <src/my_p8est_refine_coarsen.h>
#include <src/my_p8est_interpolation_faces.h>
#include <src/cube2.h>
#include <src/cube3.h>
#else
#include "my_p4est_poisson_faces.h"
#include <src/my_p4est_refine_coarsen.h>
#include <src/my_p4est_interpolation_faces.h>
#endif

#include <src/petsc_compatibility.h>
#include <src/casl_math.h>
#include <vector>

// logging variables -- defined in src/petsc_logging.cpp
#ifndef CASL_LOG_EVENTS
#undef PetscLogEventBegin
#undef PetscLogEventEnd
#define PetscLogEventBegin(e, o1, o2, o3, o4) 0
#define PetscLogEventEnd(e, o1, o2, o3, o4) 0
#else
extern PetscLogEvent log_my_p4est_poisson_faces_matrix_preallocation;
extern PetscLogEvent log_my_p4est_poisson_faces_setup_linear_system;
extern PetscLogEvent log_my_p4est_poisson_faces_solve;
extern PetscLogEvent log_my_p4est_poisson_faces_KSPSolve;
#endif
#ifndef CASL_LOG_FLOPS
#undef PetscLogFlops
#define PetscLogFlops(n) 0
#endif

using std::vector;

my_p4est_poisson_faces_t::my_p4est_poisson_faces_t(const my_p4est_faces_t *faces, const my_p4est_node_neighbors_t *ngbd_n)
  : faces(faces), p4est(faces->p4est), ngbd_c(faces->ngbd_c), ngbd_n(ngbd_n), interp_phi(ngbd_n),
<<<<<<< HEAD
    phi(NULL), apply_hodge_second_derivative_if_neumann(false), bc(NULL), bc_hodge(NULL), dxyz_hodge(NULL)
=======
    phi(NULL), apply_hodge_second_derivative_if_neumann(false), bc(NULL), dxyz_hodge(NULL)
>>>>>>> 3779518e
{
  PetscErrorCode ierr;

  p4est_topidx_t vtx_0_max      = p4est->connectivity->tree_to_vertex[0*P4EST_CHILDREN + P4EST_CHILDREN - 1];
  p4est_topidx_t vtx_0_min      = p4est->connectivity->tree_to_vertex[0*P4EST_CHILDREN + 0];
  /* set up the KSP solvers and other parameters*/
<<<<<<< HEAD
  for (short dim = 0; dim < P4EST_DIM; ++dim) {
=======
  for (unsigned char dim = 0; dim < P4EST_DIM; ++dim) {
>>>>>>> 3779518e
    A[dim]            = NULL;
    A_null_space[dim] = NULL;
    null_space[dim]   = NULL;
    ierr = KSPCreate(p4est->mpicomm, &ksp[dim]); CHKERRXX(ierr);
    ierr = KSPSetTolerances(ksp[dim], 1e-12, PETSC_DEFAULT, PETSC_DEFAULT, PETSC_DEFAULT); CHKERRXX(ierr);
    pc_is_set_from_options[dim]   = false;
    ksp_is_set_from_options[dim]  = false;
<<<<<<< HEAD
    is_matrix_ready[dim]          = false;
=======
    matrix_is_ready[dim]          = false;
>>>>>>> 3779518e
    only_diag_is_modified[dim]    = false;
    matrix_has_nullspace[dim]     = false;
    current_diag[dim]             = 0.0;
    desired_diag[dim]             = 0.0;
    tree_dimensions[dim]          = p4est->connectivity->vertices[3*vtx_0_max + dim] - p4est->connectivity->vertices[3*vtx_0_min + dim] ;
<<<<<<< HEAD
=======
    periodic[dim]                 = is_periodic(p4est, dim);
>>>>>>> 3779518e
  }

  xyz_min_max(p4est, xyz_min, xyz_max);
  dxyz_min(p4est, dxyz);

  compute_partition_on_the_fly = false;
<<<<<<< HEAD
  mu = 1;
=======
  mu = 1.0;
>>>>>>> 3779518e
}

my_p4est_poisson_faces_t::~my_p4est_poisson_faces_t()
{
  PetscErrorCode ierr;
<<<<<<< HEAD
  for (short dim = 0; dim < P4EST_DIM; ++dim) {
    if(A[dim]!=NULL)              { ierr = MatDestroy(A[dim]);                     CHKERRXX(ierr); }
    if(null_space[dim]!=NULL)     { ierr = VecDestroy(null_space[dim]);            CHKERRXX(ierr); }
    if(A_null_space[dim] != NULL) { ierr = MatNullSpaceDestroy(A_null_space[dim]); CHKERRXX(ierr); }
    if(ksp[dim]!=NULL)            { ierr = KSPDestroy(ksp[dim]);                   CHKERRXX(ierr); }
=======
  for (unsigned char dim = 0; dim < P4EST_DIM; ++dim) {
    if(A[dim] != NULL)              { ierr = MatDestroy(A[dim]);                     CHKERRXX(ierr); }
    if(null_space[dim] != NULL)     { ierr = VecDestroy(null_space[dim]);            CHKERRXX(ierr); }
    if(A_null_space[dim]  !=  NULL) { ierr = MatNullSpaceDestroy(A_null_space[dim]); CHKERRXX(ierr); }
    if(ksp[dim] != NULL)            { ierr = KSPDestroy(ksp[dim]);                   CHKERRXX(ierr); }
>>>>>>> 3779518e
  }
}

void my_p4est_poisson_faces_t::setup_linear_solver(int dim, bool use_nonzero_initial_guess, KSPType ksp_type, PCType pc_type)
{
  PetscErrorCode ierr;

  P4EST_ASSERT(ksp[dim] != NULL);
  /* set ksp type */
  KSPType ksp_type_as_such;
  ierr = KSPGetType(ksp[dim], &ksp_type_as_such); CHKERRXX(ierr);
<<<<<<< HEAD
  if(ksp_type != ksp_type_as_such)
  {
    ierr = KSPSetType(ksp[dim], ksp_type); CHKERRXX(ierr);
  }
  PetscBool ksp_initial_guess;
  ierr = KSPGetInitialGuessNonzero(ksp[dim], &ksp_initial_guess); CHKERRXX(ierr);
  if (ksp_initial_guess != ((PetscBool) use_nonzero_initial_guess))
  {
    ierr = KSPSetInitialGuessNonzero(ksp[dim], ((PetscBool) use_nonzero_initial_guess)); CHKERRXX(ierr);
  }
  if(!ksp_is_set_from_options[dim])
  {
    ierr = KSPSetFromOptions(ksp[dim]); CHKERRXX(ierr);
    ksp_is_set_from_options[dim] = true;
  }
=======
  if(ksp_type != ksp_type_as_such){
    ierr = KSPSetType(ksp[dim], ksp_type); CHKERRXX(ierr); }

  PetscBool ksp_initial_guess;
  ierr = KSPGetInitialGuessNonzero(ksp[dim], &ksp_initial_guess); CHKERRXX(ierr);
  if (ksp_initial_guess != ((PetscBool) use_nonzero_initial_guess)){
    ierr = KSPSetInitialGuessNonzero(ksp[dim], ((PetscBool) use_nonzero_initial_guess)); CHKERRXX(ierr); }
  if(!ksp_is_set_from_options[dim])
  {
    ierr = KSPSetFromOptions(ksp[dim]); CHKERRXX(ierr);
    ksp_is_set_from_options[dim] = true;
  }
>>>>>>> 3779518e

  /* set pc type */
  PC pc;
  ierr = KSPGetPC(ksp[dim], &pc); CHKERRXX(ierr);
  P4EST_ASSERT(pc != NULL);
  PCType pc_type_as_such;
  ierr = PCGetType(pc, &pc_type_as_such); CHKERRXX(ierr);
  if(pc_type_as_such != pc_type)
  {
    ierr = PCSetType(pc, pc_type); CHKERRXX(ierr);

    /* If using hypre, we can make some adjustments here. The most important parameters to be set are:
     * 1- Strong Threshold
     * 2- Coarsennig Type
     * 3- Truncation Factor
     *
     * Please refer to HYPRE manual for more information on the actual importance or check Mohammad Mirzadeh's
     * summary of HYPRE papers! Also for a complete list of all the options that can be set from PETSc, one can
     * consult the 'src/ksp/pc/impls/hypre.c' in the PETSc home directory.
     */
    if (!strcmp(pc_type, PCHYPRE)){
      /* 1- Strong threshold:
       * Between 0 to 1
       * "0 "gives better convergence rate (in 3D).
       * Suggested values (By Hypre manual): 0.25 for 2D, 0.5 for 3D
      */
      ierr = PetscOptionsSetValue("-pc_hypre_boomeramg_strong_threshold", "0.5"); CHKERRXX(ierr);

      /* 2- Coarsening type
       * Available Options:
       * "CLJP","Ruge-Stueben","modifiedRuge-Stueben","Falgout", "PMIS", "HMIS". Falgout is usually the best.
       */
      ierr = PetscOptionsSetValue("-pc_hypre_boomeramg_coarsen_type", "Falgout"); CHKERRXX(ierr);

      /* 3- Truncation factor
       * Greater than zero.
<<<<<<< HEAD
       * Use zero for the best convergence. However, if you have memory problems, use greate than zero to save some memory.
=======
       * Use zero for the best convergence. However, if you have memory problems, use greater than zero to save some memory.
>>>>>>> 3779518e
       */
      ierr = PetscOptionsSetValue("-pc_hypre_boomeramg_truncfactor", "0.1"); CHKERRXX(ierr);
    }
  }
  if(!pc_is_set_from_options[dim])
  {
    ierr = PCSetFromOptions(pc); CHKERRXX(ierr);
    pc_is_set_from_options[dim] = true;
  }
}

<<<<<<< HEAD

=======
>>>>>>> 3779518e
void my_p4est_poisson_faces_t::set_phi(Vec phi_)
{
  this->phi = phi_;
  interp_phi.set_input(phi, linear);
<<<<<<< HEAD
  for (short dim = 0; dim < P4EST_DIM; ++dim)
  {
    is_matrix_ready[dim]        = false;
=======
  for (unsigned char dim = 0; dim < P4EST_DIM; ++dim)
  {
    matrix_is_ready[dim]        = false;
>>>>>>> 3779518e
    only_diag_is_modified[dim]  = false;
  }
}

void my_p4est_poisson_faces_t::set_rhs(Vec *rhs)
{
  this->rhs = rhs;
}

void my_p4est_poisson_faces_t::set_diagonal(double add)
{
<<<<<<< HEAD
  for (short dim = 0; dim < P4EST_DIM; ++dim) {
    desired_diag[dim]           = add;
    if(!current_diag_is_as_desired(dim))
    {
      // actual modification of diag, do not change the flag values otherwise, especially not of is_matrix_ready
      only_diag_is_modified[dim]  = is_matrix_ready[dim];
      is_matrix_ready[dim]        = false;
=======
  for (unsigned char dim = 0; dim < P4EST_DIM; ++dim) {
    desired_diag[dim]           = add;
    if(!current_diag_is_as_desired(dim))
    {
      // actual modification of diag, do not change the flag values otherwise, especially not of matrix_is_ready
      only_diag_is_modified[dim]  = matrix_is_ready[dim];
      matrix_is_ready[dim]        = false;
>>>>>>> 3779518e
    }
  }
}


void my_p4est_poisson_faces_t::set_mu(double mu_)
{
  P4EST_ASSERT(mu > 0.0);
<<<<<<< HEAD
  if(fabs(this->mu - mu) > EPS*MAX(this->mu, mu)) // actual modification of mu
    for (short dim = 0; dim < P4EST_DIM; ++dim) {
      only_diag_is_modified[dim]  = false;
      is_matrix_ready[dim]        = false;
    }
  this->mu = mu;
}

#ifdef P4_TO_P8
void my_p4est_poisson_faces_t::set_bc(const BoundaryConditions3D *bc, Vec *dxyz_hodge, Vec *face_is_well_defined, const BoundaryConditions3D *bc_hodge_)
#else
void my_p4est_poisson_faces_t::set_bc(const BoundaryConditions2D *bc, Vec *dxyz_hodge, Vec *face_is_well_defined, const BoundaryConditions2D *bc_hodge_)
#endif
{
  this->bc = bc;
  this->bc_hodge = bc_hodge_;
  this->dxyz_hodge = dxyz_hodge;
  this->face_is_well_defined = face_is_well_defined;
  for (short dim = 0; dim < P4EST_DIM; ++dim) {
    only_diag_is_modified[dim]  = false;
    is_matrix_ready[dim]        = false;
=======
  if(fabs(this->mu - mu_) > EPS*MAX(this->mu, mu_)) // actual modification of mu
    for (unsigned char dim = 0; dim < P4EST_DIM; ++dim) {
      only_diag_is_modified[dim]  = false;
      matrix_is_ready[dim]        = false;
    }
  this->mu = mu_;
}

void my_p4est_poisson_faces_t::set_bc(const BoundaryConditionsDIM *bc_, Vec *dxyz_hodge_, Vec *face_is_well_defined_)
{
  this->bc = bc_;
  this->dxyz_hodge = dxyz_hodge_;
  this->face_is_well_defined = face_is_well_defined_;
  // change of bc and/or face_is_well_defined --> a full reset is needed!
  for (unsigned char dim = 0; dim < P4EST_DIM; ++dim) {
    only_diag_is_modified[dim]  = false;
    matrix_is_ready[dim]        = false;
>>>>>>> 3779518e
  }
}


void my_p4est_poisson_faces_t::set_compute_partition_on_the_fly(bool do_it_on_the_fly)
{
  this->compute_partition_on_the_fly = do_it_on_the_fly;
}


void my_p4est_poisson_faces_t::solve(Vec *solution, bool use_nonzero_initial_guess, KSPType ksp_type, PCType pc_type)
{
  PetscErrorCode ierr;

#ifdef CASL_THROWS
  if(bc == NULL) throw std::domain_error("[CASL_ERROR]: the boundary conditions have not been set.");
  for(unsigned char dir=0; dir < P4EST_DIM; ++dir)
  {
    PetscInt sol_size;
    ierr = VecGetLocalSize(solution[dir], &sol_size); CHKERRXX(ierr);
    if (sol_size != faces->num_local[dir]){
      std::ostringstream oss;
      oss << "[CASL_ERROR]: solution vector must be preallocated and locally have the same size as the number of faces"
          << "solution.local_size = " << sol_size << " faces->num_local[" << dir << "] = " << faces->num_local[dir] << std::endl;
      throw std::invalid_argument(oss.str());
    }
  }
#endif

  ierr = PetscLogEventBegin(log_my_p4est_poisson_faces_solve, A, rhs, solution, 0); CHKERRXX(ierr);

  for(unsigned char dir = 0; dir < P4EST_DIM; ++dir)
  {
    /* assemble the linear system if required, and initialize the Krylov solver and its preconditioner based on that*/
    setup_linear_system(dir);

    setup_linear_solver(dir, use_nonzero_initial_guess, ksp_type, pc_type);

    /* solve the system */
    ierr = PetscLogEventBegin(log_my_p4est_poisson_faces_KSPSolve, ksp, rhs[dir], solution[dir], 0); CHKERRXX(ierr);

    ierr = KSPSolve(ksp[dir], rhs[dir], solution[dir]); CHKERRXX(ierr);
    ierr = PetscLogEventEnd(log_my_p4est_poisson_faces_KSPSolve, ksp, rhs[dir], solution[dir], 0); CHKERRXX(ierr);

    /* update ghosts */
    ierr = VecGhostUpdateBegin(solution[dir], INSERT_VALUES, SCATTER_FORWARD); CHKERRXX(ierr);
    ierr = VecGhostUpdateEnd  (solution[dir], INSERT_VALUES, SCATTER_FORWARD); CHKERRXX(ierr);
//    std::string filename = "/home/regan/workspace/projects/free_surface/2d/vtu/test/voronoi_faces" + std::to_string(dir) + ".vtk";
//    print_partition_VTK(filename.c_str(), dir);
  }

  ierr = PetscLogEventEnd(log_my_p4est_poisson_faces_solve, A, rhs, solution, 0); CHKERRXX(ierr);
}

<<<<<<< HEAD


void my_p4est_poisson_faces_t::compute_voronoi_cell(p4est_locidx_t f_idx, int dir)
{
  PetscErrorCode ierr;

  ierr = PetscLogEventBegin(log_my_p4est_poisson_faces_compute_voronoi_cell, 0, 0, 0, 0); CHKERRXX(ierr);

#ifdef P4_TO_P8
  Voronoi3D &voro_tmp = compute_partition_on_the_fly ? voro[dir][0] : voro[dir][f_idx];
#else
  Voronoi2D &voro_tmp = compute_partition_on_the_fly ? voro[dir][0] : voro[dir][f_idx];
#endif
  voro_tmp.clear();

  p4est_locidx_t quad_idx;
  p4est_topidx_t tree_idx;

  const PetscScalar *face_is_well_defined_p;
  ierr = VecGetArrayRead(face_is_well_defined[dir], &face_is_well_defined_p); CHKERRXX(ierr);

  int dir_m = 2*dir;
  int dir_p = 2*dir+1;

  faces->f2q(f_idx, dir, quad_idx, tree_idx);

  p4est_tree_t *tree = (p4est_tree_t*) sc_array_index(p4est->trees, tree_idx);
  p4est_quadrant_t *quad = (p4est_quadrant_t*) sc_array_index(&tree->quadrants, quad_idx-tree->quadrants_offset);

  p4est_topidx_t vp = p4est->connectivity->tree_to_vertex[0 + P4EST_CHILDREN-1];
  double xtmp = p4est->connectivity->vertices[3*vp + 0];
  double ytmp = p4est->connectivity->vertices[3*vp + 1];
  double dmin = (double)P4EST_QUADRANT_LEN(quad->level)/(double)P4EST_ROOT_LEN;
  double dx = (xtmp-xyz_min[0]) * dmin;
  double dy = (ytmp-xyz_min[1]) * dmin;
#ifdef P4_TO_P8
  double ztmp = p4est->connectivity->vertices[3*vp + 2];
  double dz = (ztmp-xyz_min[2]) * dmin;
#endif

  double x = faces->x_fr_f(f_idx, dir);
  double y = faces->y_fr_f(f_idx, dir);
#ifdef P4_TO_P8
  double z = faces->z_fr_f(f_idx, dir);
#endif

  /* far in the positive domain */
  if(!face_is_well_defined_p[f_idx])
  {
    ierr = VecRestoreArrayRead(face_is_well_defined[dir], &face_is_well_defined_p); CHKERRXX(ierr);
    ierr = PetscLogEventEnd(log_my_p4est_poisson_faces_compute_voronoi_cell, 0, 0, 0, 0); CHKERRXX(ierr);
    return;
  }
  ierr = VecRestoreArrayRead(face_is_well_defined[dir], &face_is_well_defined_p); CHKERRXX(ierr);

  p4est_locidx_t qm_idx=-1, qp_idx=-1;
  p4est_topidx_t tm_idx=-1, tp_idx=-1;
  p4est_quadrant_t qm, qp;
  vector<p4est_quadrant_t> ngbd;
  if(faces->q2f(quad_idx, dir_m)==f_idx)
  {
    qp_idx = quad_idx;
    tp_idx = tree_idx;
    qp = *quad; qp.p.piggy3.local_num = qp_idx;
    ngbd.clear();
    ngbd_c->find_neighbor_cells_of_cell(ngbd, quad_idx, tree_idx, dir_m);
    if(ngbd.size()>0)
    {
      qm = ngbd[0];
      qm_idx = ngbd[0].p.piggy3.local_num;
      tm_idx = ngbd[0].p.piggy3.which_tree;
    }
  }
  else
  {
    qm_idx = quad_idx;
    tm_idx = tree_idx;
    qm = *quad; qm.p.piggy3.local_num = qm_idx;
    ngbd.clear();
    ngbd_c->find_neighbor_cells_of_cell(ngbd, quad_idx, tree_idx, dir_p);
    if(ngbd.size()>0)
    {
      qp = ngbd[0];
      qp_idx = ngbd[0].p.piggy3.local_num;
      tp_idx = ngbd[0].p.piggy3.which_tree;
    }
  }

  /* check for walls */
#ifdef P4_TO_P8
  if(qm_idx==-1 && bc[dir].wallType(x,y,z)==DIRICHLET) { ierr = PetscLogEventEnd(log_my_p4est_poisson_faces_compute_voronoi_cell, 0, 0, 0, 0); CHKERRXX(ierr); return; }
  if(qp_idx==-1 && bc[dir].wallType(x,y,z)==DIRICHLET) { ierr = PetscLogEventEnd(log_my_p4est_poisson_faces_compute_voronoi_cell, 0, 0, 0, 0); CHKERRXX(ierr); return; }
#else
  if(qm_idx==-1 && bc[dir].wallType(x,y)==DIRICHLET) { ierr = PetscLogEventEnd(log_my_p4est_poisson_faces_compute_voronoi_cell, 0, 0, 0, 0); CHKERRXX(ierr); return; }
  if(qp_idx==-1 && bc[dir].wallType(x,y)==DIRICHLET) { ierr = PetscLogEventEnd(log_my_p4est_poisson_faces_compute_voronoi_cell, 0, 0, 0, 0); CHKERRXX(ierr); return; }
#endif

  /* find direct neighbors */
  vector<p4est_quadrant_t> ngbd_m_m0, ngbd_p_m0;
  vector<p4est_quadrant_t> ngbd_m_p0, ngbd_p_p0;
#ifdef P4_TO_P8
  vector<p4est_quadrant_t> ngbd_m_0m, ngbd_p_0m;
  vector<p4est_quadrant_t> ngbd_m_0p, ngbd_p_0p;
#endif
  if(qm_idx!=-1)
  {
    switch(dir)
    {
#ifdef P4_TO_P8
    case dir::x:
      ngbd_c->find_neighbor_cells_of_cell(ngbd_m_m0, qm_idx, tm_idx, 0,-1, 0);
      ngbd_c->find_neighbor_cells_of_cell(ngbd_m_p0, qm_idx, tm_idx, 0, 1, 0);
      ngbd_c->find_neighbor_cells_of_cell(ngbd_m_0m, qm_idx, tm_idx, 0, 0,-1);
      ngbd_c->find_neighbor_cells_of_cell(ngbd_m_0p, qm_idx, tm_idx, 0, 0, 1);
      break;
    case dir::y:
      ngbd_c->find_neighbor_cells_of_cell(ngbd_m_m0, qm_idx, tm_idx,-1, 0, 0);
      ngbd_c->find_neighbor_cells_of_cell(ngbd_m_p0, qm_idx, tm_idx, 1, 0, 0);
      ngbd_c->find_neighbor_cells_of_cell(ngbd_m_0m, qm_idx, tm_idx, 0, 0,-1);
      ngbd_c->find_neighbor_cells_of_cell(ngbd_m_0p, qm_idx, tm_idx, 0, 0, 1);
      break;
    case dir::z:
      ngbd_c->find_neighbor_cells_of_cell(ngbd_m_m0, qm_idx, tm_idx,-1, 0, 0);
      ngbd_c->find_neighbor_cells_of_cell(ngbd_m_p0, qm_idx, tm_idx, 1, 0, 0);
      ngbd_c->find_neighbor_cells_of_cell(ngbd_m_0m, qm_idx, tm_idx, 0,-1, 0);
      ngbd_c->find_neighbor_cells_of_cell(ngbd_m_0p, qm_idx, tm_idx, 0, 1, 0);
      break;
#else
    case dir::x:
      ngbd_c->find_neighbor_cells_of_cell(ngbd_m_m0, qm_idx, tm_idx, 0,-1);
      ngbd_c->find_neighbor_cells_of_cell(ngbd_m_p0, qm_idx, tm_idx, 0, 1);
      break;
    case dir::y:
      ngbd_c->find_neighbor_cells_of_cell(ngbd_m_m0, qm_idx, tm_idx,-1, 0);
      ngbd_c->find_neighbor_cells_of_cell(ngbd_m_p0, qm_idx, tm_idx, 1, 0);
      break;
#endif
    }
  }
  if(qp_idx!=-1)
  {
    switch(dir)
    {
#ifdef P4_TO_P8
    case dir::x:
      ngbd_c->find_neighbor_cells_of_cell(ngbd_p_m0, qp_idx, tp_idx, 0,-1, 0);
      ngbd_c->find_neighbor_cells_of_cell(ngbd_p_p0, qp_idx, tp_idx, 0, 1, 0);
      ngbd_c->find_neighbor_cells_of_cell(ngbd_p_0m, qp_idx, tp_idx, 0, 0,-1);
      ngbd_c->find_neighbor_cells_of_cell(ngbd_p_0p, qp_idx, tp_idx, 0, 0, 1);
      break;
    case dir::y:
      ngbd_c->find_neighbor_cells_of_cell(ngbd_p_m0, qp_idx, tp_idx,-1, 0, 0);
      ngbd_c->find_neighbor_cells_of_cell(ngbd_p_p0, qp_idx, tp_idx, 1, 0, 0);
      ngbd_c->find_neighbor_cells_of_cell(ngbd_p_0m, qp_idx, tp_idx, 0, 0,-1);
      ngbd_c->find_neighbor_cells_of_cell(ngbd_p_0p, qp_idx, tp_idx, 0, 0, 1);
      break;
    case dir::z:
      ngbd_c->find_neighbor_cells_of_cell(ngbd_p_m0, qp_idx, tp_idx,-1, 0, 0);
      ngbd_c->find_neighbor_cells_of_cell(ngbd_p_p0, qp_idx, tp_idx, 1, 0, 0);
      ngbd_c->find_neighbor_cells_of_cell(ngbd_p_0m, qp_idx, tp_idx, 0,-1, 0);
      ngbd_c->find_neighbor_cells_of_cell(ngbd_p_0p, qp_idx, tp_idx, 0, 1, 0);
      break;
#else
    case dir::x:
      ngbd_c->find_neighbor_cells_of_cell(ngbd_p_m0, qp_idx, tp_idx, 0,-1);
      ngbd_c->find_neighbor_cells_of_cell(ngbd_p_p0, qp_idx, tp_idx, 0, 1);
      break;
    case dir::y:
      ngbd_c->find_neighbor_cells_of_cell(ngbd_p_m0, qp_idx, tp_idx,-1, 0);
      ngbd_c->find_neighbor_cells_of_cell(ngbd_p_p0, qp_idx, tp_idx, 1, 0);
      break;
#endif
    }
  }

  /* now gather the neighbor cells to get the potential voronoi neighbors */
#ifdef P4_TO_P8
  voro_tmp.set_center_point(f_idx,x,y,z);
#else
  voro_tmp.set_center_point(x,y);
#endif

  /* check for uniform case, if so build voronoi partition by hand */
  if(qm.level==qp.level &&
     (ngbd_p_m0.size()==1 && ngbd_m_m0.size()==1 && ngbd_m_m0[0].level==qm.level && ngbd_p_m0[0].level==qp.level &&
      faces->q2f(ngbd_m_m0[0].p.piggy3.local_num,2*dir)!=NO_VELOCITY && faces->q2f(ngbd_p_m0[0].p.piggy3.local_num,2*dir+1)!=NO_VELOCITY) &&
     (ngbd_p_p0.size()==1 && ngbd_m_p0.size()==1 && ngbd_m_p0[0].level==qm.level && ngbd_p_p0[0].level==qp.level &&
      faces->q2f(ngbd_m_p0[0].p.piggy3.local_num,2*dir)!=NO_VELOCITY && faces->q2f(ngbd_p_p0[0].p.piggy3.local_num,2*dir+1)!=NO_VELOCITY) &&
   #ifdef P4_TO_P8
     (ngbd_p_0m.size()==1 && ngbd_m_0m.size()==1 && ngbd_m_0m[0].level==qm.level && ngbd_p_0m[0].level==qp.level &&
      faces->q2f(ngbd_m_0m[0].p.piggy3.local_num,2*dir)!=NO_VELOCITY && faces->q2f(ngbd_p_0m[0].p.piggy3.local_num,2*dir+1)!=NO_VELOCITY) &&
     (ngbd_p_0p.size()==1 && ngbd_m_0p.size()==1 && ngbd_m_0p[0].level==qm.level && ngbd_p_0p[0].level==qp.level &&
      faces->q2f(ngbd_m_0p[0].p.piggy3.local_num,2*dir)!=NO_VELOCITY && faces->q2f(ngbd_p_0p[0].p.piggy3.local_num,2*dir+1)!=NO_VELOCITY) &&
   #endif
     faces->q2f(qm_idx,2*dir)!=NO_VELOCITY && faces->q2f(qp_idx,2*dir+1)!=NO_VELOCITY)
  {
#ifdef P4_TO_P8
    vector<ngbd3Dseed> points(6);
    points[0].n = faces->q2f(qp_idx,2*dir+1);
    points[0].p.x = faces->x_fr_f(points[0].n,dir);
    points[0].p.y = faces->y_fr_f(points[0].n,dir);
    points[0].p.z = faces->z_fr_f(points[0].n,dir);
    points[0].s = dir==dir::x ? dy*dz : (dir==dir::y ? dx*dz : dx*dy);

    points[1].n = faces->q2f(qm_idx,2*dir);
    points[1].p.x = faces->x_fr_f(points[1].n,dir);
    points[1].p.y = faces->y_fr_f(points[1].n,dir);
    points[1].p.z = faces->z_fr_f(points[1].n,dir);
    points[1].s = dir==dir::x ? dy*dz : (dir==dir::y ? dx*dz : dx*dy);

    points[2].n = faces->q2f(ngbd_p_m0[0].p.piggy3.local_num,2*dir);
    points[2].p.x = faces->x_fr_f(points[2].n,dir);
    points[2].p.y = faces->y_fr_f(points[2].n,dir);
    points[2].p.z = faces->z_fr_f(points[2].n,dir);
    points[2].s = dir==dir::x ? dx*dz : (dir==dir::y ? dy*dz : dy*dz);

    points[3].n = faces->q2f(ngbd_p_p0[0].p.piggy3.local_num,2*dir);
    points[3].p.x = faces->x_fr_f(points[3].n,dir);
    points[3].p.y = faces->y_fr_f(points[3].n,dir);
    points[3].p.z = faces->z_fr_f(points[3].n,dir);
    points[3].s = dir==dir::x ? dx*dz : (dir==dir::y ? dy*dz : dy*dz);

    points[4].n = faces->q2f(ngbd_p_0m[0].p.piggy3.local_num,2*dir);
    points[4].p.x = faces->x_fr_f(points[4].n,dir);
    points[4].p.y = faces->y_fr_f(points[4].n,dir);
    points[4].p.z = faces->z_fr_f(points[4].n,dir);
    points[4].s = dir==dir::x ? dx*dy : (dir==dir::y ? dx*dy : dx*dz);

    points[5].n = faces->q2f(ngbd_p_0p[0].p.piggy3.local_num,2*dir);
    points[5].p.x = faces->x_fr_f(points[5].n,dir);
    points[5].p.y = faces->y_fr_f(points[5].n,dir);
    points[5].p.z = faces->z_fr_f(points[5].n,dir);
    points[5].s = dir==dir::x ? dx*dy : (dir==dir::y ? dx*dy : dx*dz);

    voro_tmp.set_cell(points, dx*dy*dz);
#else
    vector<ngbd2Dseed> points(4);
    vector<Point2> partition(4);

    points[0].n = faces->q2f(qm_idx,2*dir);
    points[0].p.x = faces->x_fr_f(points[0].n,dir);
    points[0].p.y = faces->y_fr_f(points[0].n,dir);
    points[0].theta = 0;

    points[2].n = faces->q2f(qp_idx,2*dir+1);
    points[2].p.x = faces->x_fr_f(points[2].n,dir);
    points[2].p.y = faces->y_fr_f(points[2].n,dir);
    points[2].theta = PI;

    switch(dir)
    {
    case dir::x:
      partition[0].x = x-dx/2; partition[0].y = y-dy/2;
      partition[1].x = x+dx/2; partition[1].y = y-dy/2;
      partition[2].x = x+dx/2; partition[2].y = y+dy/2;
      partition[3].x = x-dx/2; partition[3].y = y+dy/2;

      points[1].n = faces->q2f(ngbd_p_m0[0].p.piggy3.local_num,2*dir);
      points[1].p.x = faces->x_fr_f(points[1].n,dir);
      points[1].p.y = faces->y_fr_f(points[1].n,dir);
      points[1].theta = PI/2;

      points[3].n = faces->q2f(ngbd_p_p0[0].p.piggy3.local_num,2*dir);
      points[3].p.x = faces->x_fr_f(points[3].n,dir);
      points[3].p.y = faces->y_fr_f(points[3].n,dir);
      points[3].theta = 3*PI/2;
      break;
    case dir::y:
      partition[0].x = x+dx/2; partition[0].y = y-dy/2;
      partition[1].x = x+dx/2; partition[1].y = y+dy/2;
      partition[2].x = x-dx/2; partition[2].y = y+dy/2;
      partition[3].x = x-dx/2; partition[3].y = y-dy/2;

      points[1].n = faces->q2f(ngbd_p_p0[0].p.piggy3.local_num,2*dir);
      points[1].p.x = faces->x_fr_f(points[1].n,dir);
      points[1].p.y = faces->y_fr_f(points[1].n,dir);
      points[1].theta = PI/2;

      points[3].n = faces->q2f(ngbd_p_m0[0].p.piggy3.local_num,2*dir);
      points[3].p.x = faces->x_fr_f(points[3].n,dir);
      points[3].p.y = faces->y_fr_f(points[3].n,dir);
      points[3].theta = 3*PI/2;
      break;
    }

    voro_tmp.set_neighbors_and_partition(points, partition, dx*dy);
#endif
  }

  /* otherwise, there is a T-junction and the grid is not uniform, need to compute the voronoi cell */
  else
  {
    const bool periodic[] = {is_periodic(p4est, dir::x), is_periodic(p4est, dir::y)
                         #ifdef P4_TO_P8
                             , is_periodic(p4est, dir::z)
                         #endif
                            };
    /* note that the walls are dealt with by voro++ in 3D */
#ifndef P4_TO_P8
    switch(dir)
    {
    case dir::x:
      if(qm_idx==-1 && bc[dir].wallType(x,y)==NEUMANN) voro_tmp.push(WALL_m00, x-dx, y, periodic, xyz_min, xyz_max);
      if(qp_idx==-1 && bc[dir].wallType(x,y)==NEUMANN) voro_tmp.push(WALL_p00, x+dx, y, periodic, xyz_min, xyz_max);
      if( (qm_idx==-1 || is_quad_ymWall(p4est, tm_idx, &qm)) && (qp_idx==-1 || is_quad_ymWall(p4est, tp_idx, &qp)) ) voro_tmp.push(WALL_0m0, x, y-dy, periodic, xyz_min, xyz_max);
      if( (qm_idx==-1 || is_quad_ypWall(p4est, tm_idx, &qm)) && (qp_idx==-1 || is_quad_ypWall(p4est, tp_idx, &qp)) ) voro_tmp.push(WALL_0p0, x, y+dy, periodic, xyz_min, xyz_max);
      break;
    case dir::y:
      if( (qm_idx==-1 || is_quad_xmWall(p4est, tm_idx, &qm)) && (qp_idx==-1 || is_quad_xmWall(p4est, tp_idx, &qp)) ) voro_tmp.push(WALL_m00, x-dx, y, periodic, xyz_min, xyz_max);
      if( (qm_idx==-1 || is_quad_xpWall(p4est, tm_idx, &qm)) && (qp_idx==-1 || is_quad_xpWall(p4est, tp_idx, &qp)) ) voro_tmp.push(WALL_p00, x+dx, y, periodic, xyz_min, xyz_max);
      if(qm_idx==-1 && bc[dir].wallType(x,y)==NEUMANN) voro_tmp.push(WALL_0m0, x, y-dy, periodic, xyz_min, xyz_max);
      if(qp_idx==-1 && bc[dir].wallType(x,y)==NEUMANN) voro_tmp.push(WALL_0p0, x, y+dy, periodic, xyz_min, xyz_max);
      break;
    }
#endif

    /* gather neighbor cells */
    ngbd.clear();
    if(qm_idx!=-1)
    {
      ngbd.push_back(qm);

      if(faces->q2f(qm_idx,2*dir)==NO_VELOCITY)
        ngbd_c->find_neighbor_cells_of_cell(ngbd, qm_idx, tm_idx, 2*dir);

      switch(dir)
      {
#ifdef P4_TO_P8
      case dir::x:
        ngbd_c->find_neighbor_cells_of_cell(ngbd, qm_idx, tm_idx, 0,-1, 0);
        ngbd_c->find_neighbor_cells_of_cell(ngbd, qm_idx, tm_idx, 0, 1, 0);
        ngbd_c->find_neighbor_cells_of_cell(ngbd, qm_idx, tm_idx, 0, 0,-1);
        ngbd_c->find_neighbor_cells_of_cell(ngbd, qm_idx, tm_idx, 0, 0, 1);

        ngbd_c->find_neighbor_cells_of_cell(ngbd, qm_idx, tm_idx, 0,-1,-1);
        ngbd_c->find_neighbor_cells_of_cell(ngbd, qm_idx, tm_idx, 0,-1, 1);
        ngbd_c->find_neighbor_cells_of_cell(ngbd, qm_idx, tm_idx, 0, 1,-1);
        ngbd_c->find_neighbor_cells_of_cell(ngbd, qm_idx, tm_idx, 0, 1, 1);

        ngbd_c->find_neighbor_cells_of_cell(ngbd, qm_idx, tm_idx,-1,-1, 0);
        ngbd_c->find_neighbor_cells_of_cell(ngbd, qm_idx, tm_idx,-1, 1, 0);
        ngbd_c->find_neighbor_cells_of_cell(ngbd, qm_idx, tm_idx,-1, 0,-1);
        ngbd_c->find_neighbor_cells_of_cell(ngbd, qm_idx, tm_idx,-1, 0, 1);

        ngbd_c->find_neighbor_cells_of_cell(ngbd, qm_idx, tm_idx,-1,-1,-1);
        ngbd_c->find_neighbor_cells_of_cell(ngbd, qm_idx, tm_idx,-1,-1, 1);
        ngbd_c->find_neighbor_cells_of_cell(ngbd, qm_idx, tm_idx,-1, 1,-1);
        ngbd_c->find_neighbor_cells_of_cell(ngbd, qm_idx, tm_idx,-1, 1, 1);
        break;
      case dir::y:
        ngbd_c->find_neighbor_cells_of_cell(ngbd, qm_idx, tm_idx,-1, 0, 0);
        ngbd_c->find_neighbor_cells_of_cell(ngbd, qm_idx, tm_idx, 1, 0, 0);
        ngbd_c->find_neighbor_cells_of_cell(ngbd, qm_idx, tm_idx, 0, 0,-1);
        ngbd_c->find_neighbor_cells_of_cell(ngbd, qm_idx, tm_idx, 0, 0, 1);

        ngbd_c->find_neighbor_cells_of_cell(ngbd, qm_idx, tm_idx,-1, 0,-1);
        ngbd_c->find_neighbor_cells_of_cell(ngbd, qm_idx, tm_idx,-1, 0, 1);
        ngbd_c->find_neighbor_cells_of_cell(ngbd, qm_idx, tm_idx, 1, 0,-1);
        ngbd_c->find_neighbor_cells_of_cell(ngbd, qm_idx, tm_idx, 1, 0, 1);

        ngbd_c->find_neighbor_cells_of_cell(ngbd, qm_idx, tm_idx,-1,-1, 0);
        ngbd_c->find_neighbor_cells_of_cell(ngbd, qm_idx, tm_idx, 1,-1, 0);
        ngbd_c->find_neighbor_cells_of_cell(ngbd, qm_idx, tm_idx, 0,-1,-1);
        ngbd_c->find_neighbor_cells_of_cell(ngbd, qm_idx, tm_idx, 0,-1, 1);

        ngbd_c->find_neighbor_cells_of_cell(ngbd, qm_idx, tm_idx,-1,-1,-1);
        ngbd_c->find_neighbor_cells_of_cell(ngbd, qm_idx, tm_idx,-1,-1, 1);
        ngbd_c->find_neighbor_cells_of_cell(ngbd, qm_idx, tm_idx, 1,-1,-1);
        ngbd_c->find_neighbor_cells_of_cell(ngbd, qm_idx, tm_idx, 1,-1, 1);
        break;
      case dir::z:
        ngbd_c->find_neighbor_cells_of_cell(ngbd, qm_idx, tm_idx,-1, 0, 0);
        ngbd_c->find_neighbor_cells_of_cell(ngbd, qm_idx, tm_idx, 1, 0, 0);
        ngbd_c->find_neighbor_cells_of_cell(ngbd, qm_idx, tm_idx, 0,-1, 0);
        ngbd_c->find_neighbor_cells_of_cell(ngbd, qm_idx, tm_idx, 0, 1, 0);

        ngbd_c->find_neighbor_cells_of_cell(ngbd, qm_idx, tm_idx,-1,-1, 0);
        ngbd_c->find_neighbor_cells_of_cell(ngbd, qm_idx, tm_idx,-1, 1, 0);
        ngbd_c->find_neighbor_cells_of_cell(ngbd, qm_idx, tm_idx, 1,-1, 0);
        ngbd_c->find_neighbor_cells_of_cell(ngbd, qm_idx, tm_idx, 1, 1, 0);

        ngbd_c->find_neighbor_cells_of_cell(ngbd, qm_idx, tm_idx,-1, 0,-1);
        ngbd_c->find_neighbor_cells_of_cell(ngbd, qm_idx, tm_idx, 1, 0,-1);
        ngbd_c->find_neighbor_cells_of_cell(ngbd, qm_idx, tm_idx, 0,-1,-1);
        ngbd_c->find_neighbor_cells_of_cell(ngbd, qm_idx, tm_idx, 0, 1,-1);

        ngbd_c->find_neighbor_cells_of_cell(ngbd, qm_idx, tm_idx,-1,-1,-1);
        ngbd_c->find_neighbor_cells_of_cell(ngbd, qm_idx, tm_idx,-1, 1,-1);
        ngbd_c->find_neighbor_cells_of_cell(ngbd, qm_idx, tm_idx, 1,-1,-1);
        ngbd_c->find_neighbor_cells_of_cell(ngbd, qm_idx, tm_idx, 1, 1,-1);
        break;
#else
      case dir::x:
        ngbd_c->find_neighbor_cells_of_cell(ngbd, qm_idx, tm_idx,-1,-1);
        ngbd_c->find_neighbor_cells_of_cell(ngbd, qm_idx, tm_idx,-1, 1);
        break;
      case dir::y:
        ngbd_c->find_neighbor_cells_of_cell(ngbd, qm_idx, tm_idx,-1,-1);
        ngbd_c->find_neighbor_cells_of_cell(ngbd, qm_idx, tm_idx, 1,-1);
        break;
#endif
      }

      for(unsigned int i=0; i<ngbd_m_m0.size(); ++i) ngbd.push_back(ngbd_m_m0[i]);
      for(unsigned int i=0; i<ngbd_m_p0.size(); ++i) ngbd.push_back(ngbd_m_p0[i]);
#ifdef P4_TO_P8
      for(unsigned int i=0; i<ngbd_m_0m.size(); ++i) ngbd.push_back(ngbd_m_0m[i]);
      for(unsigned int i=0; i<ngbd_m_0p.size(); ++i) ngbd.push_back(ngbd_m_0p[i]);
#endif
    }
    if(qp_idx!=-1)
    {
      ngbd.push_back(qp);

      if(faces->q2f(qp_idx,2*dir+1)==NO_VELOCITY)
        ngbd_c->find_neighbor_cells_of_cell(ngbd, qp_idx, tp_idx, 2*dir+1);

      switch(dir)
      {
#ifdef P4_TO_P8
      case dir::x:
        ngbd_c->find_neighbor_cells_of_cell(ngbd, qp_idx, tp_idx, 0,-1, 0);
        ngbd_c->find_neighbor_cells_of_cell(ngbd, qp_idx, tp_idx, 0, 1, 0);
        ngbd_c->find_neighbor_cells_of_cell(ngbd, qp_idx, tp_idx, 0, 0,-1);
        ngbd_c->find_neighbor_cells_of_cell(ngbd, qp_idx, tp_idx, 0, 0, 1);

        ngbd_c->find_neighbor_cells_of_cell(ngbd, qp_idx, tp_idx, 0,-1,-1);
        ngbd_c->find_neighbor_cells_of_cell(ngbd, qp_idx, tp_idx, 0,-1, 1);
        ngbd_c->find_neighbor_cells_of_cell(ngbd, qp_idx, tp_idx, 0, 1,-1);
        ngbd_c->find_neighbor_cells_of_cell(ngbd, qp_idx, tp_idx, 0, 1, 1);

        ngbd_c->find_neighbor_cells_of_cell(ngbd, qp_idx, tp_idx, 1,-1, 0);
        ngbd_c->find_neighbor_cells_of_cell(ngbd, qp_idx, tp_idx, 1, 1, 0);
        ngbd_c->find_neighbor_cells_of_cell(ngbd, qp_idx, tp_idx, 1, 0,-1);
        ngbd_c->find_neighbor_cells_of_cell(ngbd, qp_idx, tp_idx, 1, 0, 1);

        ngbd_c->find_neighbor_cells_of_cell(ngbd, qp_idx, tp_idx, 1,-1,-1);
        ngbd_c->find_neighbor_cells_of_cell(ngbd, qp_idx, tp_idx, 1,-1, 1);
        ngbd_c->find_neighbor_cells_of_cell(ngbd, qp_idx, tp_idx, 1, 1,-1);
        ngbd_c->find_neighbor_cells_of_cell(ngbd, qp_idx, tp_idx, 1, 1, 1);
        break;
      case dir::y:
        ngbd_c->find_neighbor_cells_of_cell(ngbd, qp_idx, tp_idx,-1, 0, 0);
        ngbd_c->find_neighbor_cells_of_cell(ngbd, qp_idx, tp_idx, 1, 0, 0);
        ngbd_c->find_neighbor_cells_of_cell(ngbd, qp_idx, tp_idx, 0, 0,-1);
        ngbd_c->find_neighbor_cells_of_cell(ngbd, qp_idx, tp_idx, 0, 0, 1);

        ngbd_c->find_neighbor_cells_of_cell(ngbd, qp_idx, tp_idx,-1, 0,-1);
        ngbd_c->find_neighbor_cells_of_cell(ngbd, qp_idx, tp_idx,-1, 0, 1);
        ngbd_c->find_neighbor_cells_of_cell(ngbd, qp_idx, tp_idx, 1, 0,-1);
        ngbd_c->find_neighbor_cells_of_cell(ngbd, qp_idx, tp_idx, 1, 0, 1);

        ngbd_c->find_neighbor_cells_of_cell(ngbd, qp_idx, tp_idx,-1, 1, 0);
        ngbd_c->find_neighbor_cells_of_cell(ngbd, qp_idx, tp_idx, 1, 1, 0);
        ngbd_c->find_neighbor_cells_of_cell(ngbd, qp_idx, tp_idx, 0, 1,-1);
        ngbd_c->find_neighbor_cells_of_cell(ngbd, qp_idx, tp_idx, 0, 1, 1);

        ngbd_c->find_neighbor_cells_of_cell(ngbd, qp_idx, tp_idx,-1, 1,-1);
        ngbd_c->find_neighbor_cells_of_cell(ngbd, qp_idx, tp_idx,-1, 1, 1);
        ngbd_c->find_neighbor_cells_of_cell(ngbd, qp_idx, tp_idx, 1, 1,-1);
        ngbd_c->find_neighbor_cells_of_cell(ngbd, qp_idx, tp_idx, 1, 1, 1);
        break;
      case dir::z:
        ngbd_c->find_neighbor_cells_of_cell(ngbd, qp_idx, tp_idx,-1, 0, 0);
        ngbd_c->find_neighbor_cells_of_cell(ngbd, qp_idx, tp_idx, 1, 0, 0);
        ngbd_c->find_neighbor_cells_of_cell(ngbd, qp_idx, tp_idx, 0,-1, 0);
        ngbd_c->find_neighbor_cells_of_cell(ngbd, qp_idx, tp_idx, 0, 1, 0);

        ngbd_c->find_neighbor_cells_of_cell(ngbd, qp_idx, tp_idx,-1,-1, 0);
        ngbd_c->find_neighbor_cells_of_cell(ngbd, qp_idx, tp_idx,-1, 1, 0);
        ngbd_c->find_neighbor_cells_of_cell(ngbd, qp_idx, tp_idx, 1,-1, 0);
        ngbd_c->find_neighbor_cells_of_cell(ngbd, qp_idx, tp_idx, 1, 1, 0);

        ngbd_c->find_neighbor_cells_of_cell(ngbd, qp_idx, tp_idx,-1, 0, 1);
        ngbd_c->find_neighbor_cells_of_cell(ngbd, qp_idx, tp_idx, 1, 0, 1);
        ngbd_c->find_neighbor_cells_of_cell(ngbd, qp_idx, tp_idx, 0,-1, 1);
        ngbd_c->find_neighbor_cells_of_cell(ngbd, qp_idx, tp_idx, 0, 1, 1);

        ngbd_c->find_neighbor_cells_of_cell(ngbd, qp_idx, tp_idx,-1,-1, 1);
        ngbd_c->find_neighbor_cells_of_cell(ngbd, qp_idx, tp_idx,-1, 1, 1);
        ngbd_c->find_neighbor_cells_of_cell(ngbd, qp_idx, tp_idx, 1,-1, 1);
        ngbd_c->find_neighbor_cells_of_cell(ngbd, qp_idx, tp_idx, 1, 1, 1);
        break;
#else
      case dir::x:
        ngbd_c->find_neighbor_cells_of_cell(ngbd, qp_idx, tp_idx, 1,-1);
        ngbd_c->find_neighbor_cells_of_cell(ngbd, qp_idx, tp_idx, 1, 1);
        break;
      case dir::y:
        ngbd_c->find_neighbor_cells_of_cell(ngbd, qp_idx, tp_idx,-1, 1);
        ngbd_c->find_neighbor_cells_of_cell(ngbd, qp_idx, tp_idx, 1, 1);
        break;
#endif
      }

      for(unsigned int i=0; i<ngbd_p_m0.size(); ++i) ngbd.push_back(ngbd_p_m0[i]);
      for(unsigned int i=0; i<ngbd_p_p0.size(); ++i) ngbd.push_back(ngbd_p_p0[i]);
#ifdef P4_TO_P8
      for(unsigned int i=0; i<ngbd_p_0m.size(); ++i) ngbd.push_back(ngbd_p_0m[i]);
      for(unsigned int i=0; i<ngbd_p_0p.size(); ++i) ngbd.push_back(ngbd_p_0p[i]);
#endif
    }

    /* add the faces to the voronoi partition */
    for(unsigned int m=0; m<ngbd.size(); ++m)
    {
      p4est_locidx_t q_tmp = ngbd[m].p.piggy3.local_num;
      p4est_locidx_t f_tmp = faces->q2f(q_tmp, dir_m);
      double xyz_tmp[P4EST_DIM];
      if(f_tmp!=NO_VELOCITY && f_tmp!=f_idx)
      {
        faces->xyz_fr_f(f_tmp, dir, xyz_tmp);
#ifdef P4_TO_P8
        voro_tmp.push(f_tmp, xyz_tmp[0], xyz_tmp[1], xyz_tmp[2], periodic, xyz_min, xyz_max);
#else
        voro_tmp.push(f_tmp, xyz_tmp[0], xyz_tmp[1], periodic, xyz_min, xyz_max);
#endif
      }

      f_tmp = faces->q2f(q_tmp, dir_p);
      if(f_tmp!=NO_VELOCITY && f_tmp!=f_idx)
      {
        faces->xyz_fr_f(f_tmp, dir, xyz_tmp);
#ifdef P4_TO_P8
        voro_tmp.push(f_tmp, xyz_tmp[0], xyz_tmp[1], xyz_tmp[2], periodic, xyz_min, xyz_max);
#else
        voro_tmp.push(f_tmp, xyz_tmp[0], xyz_tmp[1], periodic, xyz_min, xyz_max);
#endif
      }

    }

#ifdef P4_TO_P8
    voro_tmp.construct_partition(xyz_min, xyz_max, periodic);
#else
    voro_tmp.construct_partition();
    voro_tmp.compute_volume();
#endif

    // in case of very stretched grids, problems might occur at the boundaries
#ifdef P4_TO_P8
    const bool might_need_more_care = !is_periodic(p4est, dir) && ((dir==dir::x)? (MIN(dx/dy, dx/dz)  < sqrt(3.0)/4.0): ((dir==dir::y)? (MIN(dy/dx, dy/dz)  < sqrt(3.0)/4.0): (MIN(dz/dx, dz/dy) < sqrt(3.0)/4.0)));
#else
    const bool might_need_more_care = !is_periodic(p4est, dir) && ((dir==dir::x)? (dx/dy              < sqrt(3.0)/4.0): (dy/dx                              < sqrt(3.0)/4.0));
#endif
    if(might_need_more_care)
    {
#ifdef P4_TO_P8
      const vector<ngbd3Dseed> *neighbor_seeds;
      int parallel_wall_m = ((dir==dir::x)? WALL_m00: ((dir==dir::y)? WALL_0m0: WALL_00m));
      int parallel_wall_p = ((dir==dir::x)? WALL_p00: ((dir==dir::y)? WALL_0p0: WALL_00p));
#else
      vector<ngbd2Dseed> *neighbor_seeds;
      int parallel_wall_m = ((dir==dir::x)? WALL_m00: WALL_0m0);
      int parallel_wall_p = ((dir==dir::x)? WALL_p00: WALL_0p0);
#endif
      voro_tmp.get_neighbor_seeds(neighbor_seeds);
      bool wall_added_manually = false;
      for (unsigned int m=0; m<neighbor_seeds->size(); ++m) {
        if((neighbor_seeds->at(m).n == parallel_wall_m) || (neighbor_seeds->at(m).n == parallel_wall_p))
        {
          try {
#ifdef P4_TO_P8
            double xyz_projected_point[P4EST_DIM] = {x, y, z};
#else
            double xyz_projected_point[P4EST_DIM] = {x, y};
#endif
            xyz_projected_point[dir] = ((neighbor_seeds->at(m).n == parallel_wall_m)? xyz_min[dir]: xyz_max[dir]);
            BoundaryConditionType bc_type_on_pojected_point = bc[dir].wallType(xyz_projected_point);
            if(bc_type_on_pojected_point == DIRICHLET)
#ifdef P4_TO_P8
              voro_tmp.push(WALL_parallel_to_face, xyz_projected_point[0], xyz_projected_point[1], xyz_projected_point[2], periodic, xyz_min, xyz_max);
#else
              voro_tmp.push(WALL_parallel_to_face, xyz_projected_point[0], xyz_projected_point[1], periodic, xyz_min, xyz_max);
#endif
          } catch (std::exception e) {
            throw std::runtime_error("my_p4est_poisson_faces_t: the boundary condition type needs to be readable from everywhere in the domain when using such stretched grids and non-periodic wall conditions, sorry...");
          }
          wall_added_manually = true;
        }
      }
      if(wall_added_manually)
      {
#ifdef P4_TO_P8
        voro_tmp.construct_partition(xyz_min, xyz_max, periodic);
#else
        voro_tmp.construct_partition();
        voro_tmp.compute_volume();
#endif
      }
    }
  }

  ierr = PetscLogEventEnd(log_my_p4est_poisson_faces_compute_voronoi_cell, 0, 0, 0, 0); CHKERRXX(ierr);
}



=======
>>>>>>> 3779518e
#ifndef P4_TO_P8
void my_p4est_poisson_faces_t::clip_voro_cell_by_interface(Voronoi2D &voro_cell, const p4est_locidx_t &f_idx, const unsigned char &dir)
{
<<<<<<< HEAD
  Voronoi2D &voro_tmp = compute_partition_on_the_fly ? voro[dir][0] : voro[dir][f_idx];
  vector<ngbd2Dseed> *points;
  vector<Point2> *partition;

  voro_tmp.get_neighbor_seeds(points);
  voro_tmp.get_partition(partition);
=======
  const vector<ngbd2Dseed> *points;
  vector<Point2> *partition;

  voro_cell.get_neighbor_seeds(points);
  voro_cell.get_partition(partition);
>>>>>>> 3779518e

  /* first clip the voronoi partition at the boundary of the domain */
  const unsigned char other_dir = (dir + 1)%P4EST_DIM;
  for(size_t m = 0; m < points->size(); m++)
    if((*points)[m].n < 0 &&  (-1 - (*points)[m].n)/2 == dir) // there is a "wall" point added because of a parallel wall
    {
      const unsigned char which_wall = (-1 - (*points)[m].n)%2;
      for(char i = -1; i < 1; ++i)
      {
        size_t k                        = mod(m + i                 , partition->size());
        size_t tmp                      = mod(k + (i == -1 ? -1 : 1), partition->size());
        Point2 segment                  = (*partition)[tmp] - (*partition)[k];
        double lambda                   = ((which_wall == 0 ? xyz_min[dir] : xyz_max[dir]) - (*partition)[k].xyz(dir))/segment.xyz(dir);
        (*partition)[k].xyz(dir)        = (which_wall == 0 ? xyz_min[dir] : xyz_max[dir]);
        (*partition)[k].xyz(other_dir)  = (*partition)[k].xyz(other_dir) + lambda*segment.xyz(other_dir);
      }
    }

  /* clip the partition by the irregular interface */
  vector<double> phi_values(partition->size());
  bool is_pos = false;
  for(size_t m = 0; m < partition->size(); m++)
  {
    phi_values[m] = interp_phi((*partition)[m].x, (*partition)[m].y);
    is_pos = is_pos || phi_values[m] > 0.0;
  }

  /* clip the voronoi partition with the interface */
  if(is_pos)
  {
<<<<<<< HEAD
    double x = faces->x_fr_f(f_idx, dir);
    double y = faces->y_fr_f(f_idx, dir);
    double phi_c = interp_phi(x,y);
    voro_tmp.set_level_set_values(phi_values, phi_c);
    voro_tmp.clip_interface();
=======
    double xyz_face[P4EST_DIM]; faces->xyz_fr_f(f_idx, dir, xyz_face);
    double phi_c = interp_phi(xyz_face);
    voro_cell.set_level_set_values(phi_values, phi_c);
    voro_cell.clip_interface();
>>>>>>> 3779518e
  }

  voro_cell.compute_volume();
}
#endif

void my_p4est_poisson_faces_t::preallocate_matrix(const unsigned char &dir)
{
  PetscErrorCode ierr;

  ierr = PetscLogEventBegin(log_my_p4est_poisson_faces_matrix_preallocation, A, 0, 0, 0); CHKERRXX(ierr);

  PetscInt num_owned_local  = (PetscInt) faces->num_local[dir];
  PetscInt num_owned_global = (PetscInt) faces->proc_offset[dir][p4est->mpisize];

<<<<<<< HEAD
  if(A[dir]!=NULL){
    ierr = MatDestroy(A[dir]); CHKERRXX(ierr);}
=======
  if(A[dir] != NULL){
    ierr = MatDestroy(A[dir]); CHKERRXX(ierr); }
>>>>>>> 3779518e

  /* set up the matrix */
  ierr = MatCreate(p4est->mpicomm, &A[dir]); CHKERRXX(ierr);
  ierr = MatSetType(A[dir], MATAIJ); CHKERRXX(ierr);
  ierr = MatSetSizes(A[dir], num_owned_local , num_owned_local,
                     num_owned_global, num_owned_global); CHKERRXX(ierr);
  ierr = MatSetFromOptions(A[dir]); CHKERRXX(ierr);

  vector<PetscInt> d_nnz(num_owned_local, 1), o_nnz(num_owned_local, 0);

  if(compute_partition_on_the_fly) voro[dir].resize(1);
  else                           { voro[dir].clear(); voro[dir].resize(faces->num_local[dir]); }

<<<<<<< HEAD
  for(p4est_locidx_t f_idx=0; f_idx<faces->num_local[dir]; ++f_idx)
  {
    double xyz[] = {
      faces->x_fr_f(f_idx, dir),
      faces->y_fr_f(f_idx, dir)
  #ifdef P4_TO_P8
      , faces->z_fr_f(f_idx, dir)
  #endif
    };
    double phi_c = interp_phi(xyz);

#ifdef P4_TO_P8
    if(bc[dir].interfaceType(xyz)==NOINTERFACE ||
       (bc[dir].interfaceType(xyz)==DIRICHLET && phi_c<0.5*MIN(dxyz[0],dxyz[1],dxyz[2])) ||
       (bc[dir].interfaceType(xyz)==NEUMANN   && phi_c<2*MAX(dxyz[0],dxyz[1],dxyz[2])) )
#else
    if(bc[dir].interfaceType(xyz)==NOINTERFACE ||
       (bc[dir].interfaceType(xyz)==DIRICHLET && phi_c<0.5*MIN(dxyz[0],dxyz[1])) ||
       (bc[dir].interfaceType(xyz)==NEUMANN   && phi_c<2*MAX(dxyz[0],dxyz[1])) )
#endif
=======
  const PetscScalar *face_is_well_defined_p;
  ierr = VecGetArrayRead(face_is_well_defined[dir], &face_is_well_defined_p); CHKERRXX(ierr);

  for(p4est_locidx_t f_idx = 0; f_idx < faces->num_local[dir]; ++f_idx)
  {
    double xyz[P4EST_DIM]; faces->xyz_fr_f(f_idx, dir, xyz);
    double phi_c = interp_phi(xyz);

    if(bc[dir].interfaceType(xyz) == NOINTERFACE ||
       (bc[dir].interfaceType(xyz) == DIRICHLET && phi_c < 0.5*MIN(DIM(dxyz[0],dxyz[1],dxyz[2]))) ||
       (bc[dir].interfaceType(xyz) == NEUMANN   && phi_c < 2.0*MAX(DIM(dxyz[0],dxyz[1],dxyz[2]))))
>>>>>>> 3779518e
    {
      Voronoi_DIM &voro_cell = (compute_partition_on_the_fly ? voro[dir][0] : voro[dir][f_idx]);
      compute_voronoi_cell(voro_cell, faces, f_idx, dir, bc, face_is_well_defined_p);

#ifdef P4_TO_P8
      const vector<ngbd3Dseed> *points;
#else
      vector<ngbd2Dseed> *points;
#endif
      voro_cell.get_neighbor_seeds(points);

<<<<<<< HEAD
      if(compute_partition_on_the_fly) voro[dir][0].get_neighbor_seeds(points);
      else                             voro[dir][f_idx].get_neighbor_seeds(points);

      for(unsigned int n=0; n<points->size(); ++n)
      {
        if((*points)[n].n>=0)
=======
      for(size_t n = 0; n < points->size(); ++n)
        if((*points)[n].n >= 0)
>>>>>>> 3779518e
        {
          if((*points)[n].n < num_owned_local)  d_nnz[f_idx]++;
          else                                  o_nnz[f_idx]++;
        }

#ifndef P4_TO_P8
      /* in 2D, clip the partition by the interface and by the walls of the domain */
<<<<<<< HEAD
      try {
        clip_voro_cell_by_interface(f_idx, dir);
      } catch (std::exception e) {
        // [FIXME]: I found this issue but I have other urgent things to do for now... Raphael
        std::cout<<"Face index is : "<<f_idx<< " in direction "<<dir << " , x = "<<faces->x_fr_f(f_idx,dir) <<", y = "<< faces->y_fr_f(f_idx,dir) << " on process "<<p4est->mpirank<<std::endl;
        throw std::runtime_error("Error when clipping voronoi cell in 2D... consider using an aspect ratio closer to 1");
      }
=======
      clip_voro_cell_by_interface(voro_cell, f_idx, dir);
>>>>>>> 3779518e
#endif
    }
  }
  ierr = VecRestoreArrayRead(face_is_well_defined[dir], &face_is_well_defined_p); CHKERRXX(ierr);

  ierr = MatSeqAIJSetPreallocation(A[dir], 0, (const PetscInt*)&d_nnz[0]); CHKERRXX(ierr);
  ierr = MatMPIAIJSetPreallocation(A[dir], 0, (const PetscInt*)&d_nnz[0], 0, (const PetscInt*)&o_nnz[0]); CHKERRXX(ierr);

  ierr = PetscLogEventEnd(log_my_p4est_poisson_faces_matrix_preallocation, A, 0, 0, 0); CHKERRXX(ierr);
}

<<<<<<< HEAD

void my_p4est_poisson_faces_t::setup_linear_system(int dir)
{ //E: Sets up the linear system for a given direction --
=======
void my_p4est_poisson_faces_t::setup_linear_system(const unsigned char &dir)
{
>>>>>>> 3779518e
  PetscErrorCode ierr;
  ierr = PetscLogEventBegin(log_my_p4est_poisson_faces_setup_linear_system, A, rhs[dir], 0, 0); CHKERRXX(ierr);

  // check that the current "diagonal" is as desired if the matrix is ready to go...
<<<<<<< HEAD
  P4EST_ASSERT(!is_matrix_ready[dir] || current_diag_is_as_desired(dir));
  if(!only_diag_is_modified[dir] && !is_matrix_ready[dir])
=======
  P4EST_ASSERT(!matrix_is_ready[dir] || current_diag_is_as_desired(dir));
  if(!only_diag_is_modified[dir] && !matrix_is_ready[dir])
>>>>>>> 3779518e
  {
    reset_current_diag(dir);
    /* preallocate the matrix and compute the voronoi partition */
    preallocate_matrix(dir);
  }
<<<<<<< HEAD

  p4est_locidx_t quad_idx;
  p4est_topidx_t tree_idx;
  matrix_has_nullspace[dir] = true;

  int dir_m = 2*dir; // E: Set an index for the minus direction face in the given direction (ie. x, y, z)
  int dir_p = 2*dir+1; // E: Set an index for the plus direction face in the given direction (ie. x, y, z)
=======

  matrix_has_nullspace[dir] = true;
>>>>>>> 3779518e

  const PetscScalar *face_is_well_defined_p;
  double *rhs_p, *null_space_p;
  if(null_space[dir] != NULL) {
    ierr = VecDestroy(null_space[dir]); CHKERRXX(ierr); }
  ierr = VecDuplicate(rhs[dir], &null_space[dir]); CHKERRXX(ierr);
  ierr = VecGetArrayRead(face_is_well_defined[dir], &face_is_well_defined_p); CHKERRXX(ierr);
  ierr = VecGetArray(rhs[dir], &rhs_p); CHKERRXX(ierr);
<<<<<<< HEAD

  if(null_space[dir] != NULL)
  {
    ierr = VecDestroy(null_space[dir]); CHKERRXX(ierr);
  }
  ierr = VecDuplicate(rhs[dir], &null_space[dir]); CHKERRXX(ierr);
  double *null_space_p;
=======
>>>>>>> 3779518e
  ierr = VecGetArray(null_space[dir], &null_space_p); CHKERRXX(ierr);

  std::vector<double> bc_coeffs;
  std::vector<p4est_locidx_t> bc_index; bc_index.resize(0);
  my_p4est_interpolation_faces_t interp_dxyz_hodge(ngbd_n, faces);
  interp_dxyz_hodge.set_input(dxyz_hodge[dir], dir, 1, face_is_well_defined[dir]);

<<<<<<< HEAD
  // E: Loop over all faces in the given direction (ie. all x faces on local processor, or all y faces on local processor)
  for(p4est_locidx_t f_idx=0; f_idx<faces->num_local[dir]; ++f_idx)
  {
    null_space_p[f_idx] = 1;
    p4est_gloidx_t f_idx_g = f_idx + proc_offset[dir][p4est->mpirank]; //E: Grab the global index for the given face

    faces->f2q(f_idx, dir, quad_idx, tree_idx); //E: Grabs the local index of quadrant that owns the face (in the given direction) (since faces are accounted for by their index and direction)

    p4est_tree_t *tree = (p4est_tree_t*) sc_array_index(p4est->trees, tree_idx);
    p4est_quadrant_t *quad = (p4est_quadrant_t*) sc_array_index(&tree->quadrants, quad_idx-tree->quadrants_offset);

    // E: Get the coordinates of the center of the given face
    double xyz[] = {
      faces->x_fr_f(f_idx, dir)
      , faces->y_fr_f(f_idx, dir)
  #ifdef P4_TO_P8
      , faces->z_fr_f(f_idx, dir)
  #endif
    };

    //E: Get LSF value interpolated to the face center
    double phi_c = interp_phi(xyz);
    /* far in the positive domain, E: AKA in the part of the domain that we are not concerned in getting a solution*/
    if(!face_is_well_defined_p[f_idx])
    {
      if(!only_diag_is_modified[dir] && !is_matrix_ready[dir])
      {
        ierr = MatSetValue(A[dir], f_idx_g, f_idx_g, 1, ADD_VALUES); CHKERRXX(ierr); // only needs to be done if full reset
      }
=======
  for(p4est_locidx_t f_idx = 0; f_idx < faces->num_local[dir]; ++f_idx)
  {
    null_space_p[f_idx] = 1;
    p4est_gloidx_t f_idx_g = faces->global_index(f_idx, dir);

    p4est_locidx_t quad_idx;
    p4est_topidx_t tree_idx;
    faces->f2q(f_idx, dir, quad_idx, tree_idx);

#ifdef CASL_THROWS
    p4est_tree_t *tree = p4est_tree_array_index(p4est->trees, tree_idx);
    p4est_quadrant_t *quad = p4est_quadrant_array_index(&tree->quadrants, quad_idx-tree->quadrants_offset);
#endif

    double xyz[P4EST_DIM]; faces->xyz_fr_f(f_idx, dir, xyz);

    double phi_c = interp_phi(xyz);
    /* far in the positive domain */
    if(!face_is_well_defined_p[f_idx])
    {
      if(!only_diag_is_modified[dir] && !matrix_is_ready[dir]) {
        ierr = MatSetValue(A[dir], f_idx_g, f_idx_g, 1, ADD_VALUES); CHKERRXX(ierr); } // needs to be done only if fully reset
>>>>>>> 3779518e
      rhs_p[f_idx] = 0;
      null_space_p[f_idx] = 0;
      continue;
    }

    p4est_quadrant_t qm, qp;
<<<<<<< HEAD
    p4est_topidx_t tm_idx=-1, tp_idx=-1;

    /*//E: Check if a face is the positive or negative face of its owner quad cell in specified direction, and index the quadrant and its neighbor accordingly
    * --> ex.) If a face is the minus face of the quad, then the quad that owns that face is listed as a plus quad( aka position is positive relative to minus face),
    *     and the face neighbor is listed as a minus quad (aka in  the minus direction relative to the face)
    * --> Vice versa, positive face --> owning quad is listed as minus position relative to face, and the neighbor quad is positive position relative to face
    */
    if(faces->q2f(quad_idx, dir_m)==f_idx) //E: If the current face is the minus face of its owner quad cell
    {
      qp_idx = quad_idx;
      tp_idx = tree_idx;
      qp = *quad; qp.p.piggy3.local_num = qp_idx;
      ngbd.clear();
      ngbd_c->find_neighbor_cells_of_cell(ngbd, quad_idx, tree_idx, dir_m);
      /* note that the potential neighbor has to be the same size or bigger */
      if(ngbd.size()>0)
      {
        qm = ngbd[0];
        qm_idx = ngbd[0].p.piggy3.local_num;
        tm_idx = ngbd[0].p.piggy3.which_tree;
      }
    }
    else //E: If the current face is the plus face of its owner quad cell
    {
      qm_idx = quad_idx;
      tm_idx = tree_idx;
      qm = *quad; qm.p.piggy3.local_num = qm_idx;
      ngbd.clear();
      ngbd_c->find_neighbor_cells_of_cell(ngbd, quad_idx, tree_idx, dir_p);
      /* note that the potential neighbor has to be the same size or bigger */
      if(ngbd.size()>0)
      {
        qp = ngbd[0];
        qp_idx = ngbd[0].p.piggy3.local_num;
        tp_idx = ngbd[0].p.piggy3.which_tree;
      }
    }

    /* -------------------------------------------------------------------------------------------------------------------------------------------------------------------------------------------------------*/
    /* CHECK FOR WALLS -- Apply Dirichlet Wall Conditions if they are specified on the given wall*/
    /* -------------------------------------------------------------------------------------------------------------------------------------------------------------------------------------------------------*/

    // E: If the qm_idx or the qp_idx remain unchanged from their initialized values of (-1), that implies there is no neighbor in the given direction, thus there is a wall
    // E: If there is a wall, apply appropriate diagonal term to A matrix, and add BC value to the RHS
    if(qm_idx==-1 && bc[dir].wallType(xyz)==DIRICHLET)
    {
      matrix_has_nullspace[dir] = false;
      if(!only_diag_is_modified[dir] && !is_matrix_ready[dir])
      {
        ierr = MatSetValue(A[dir], f_idx_g, f_idx_g, 1, ADD_VALUES); CHKERRXX(ierr); // only needs to be done if full reset
      }
=======
    faces->find_quads_touching_face(f_idx, dir, qm, qp);

    /* check for walls */
    if(qm.p.piggy3.local_num == -1 && bc[dir].wallType(xyz) == DIRICHLET)
    {
      matrix_has_nullspace[dir] = false;
      if(!only_diag_is_modified[dir] && !matrix_is_ready[dir]) {
        ierr = MatSetValue(A[dir], f_idx_g, f_idx_g, 1, ADD_VALUES); CHKERRXX(ierr); } // needs to be done only if fully reset
>>>>>>> 3779518e
      rhs_p[f_idx] = bc[dir].wallValue(xyz) + interp_dxyz_hodge(xyz);
      continue;
    }

<<<<<<< HEAD
    if(qp_idx==-1 && bc[dir].wallType(xyz)==DIRICHLET)
    {
      matrix_has_nullspace[dir] = false;
      if(!only_diag_is_modified[dir] && !is_matrix_ready[dir])
      {
        ierr = MatSetValue(A[dir], f_idx_g, f_idx_g, 1, ADD_VALUES); CHKERRXX(ierr); // only needs to be done if full reset
      }
=======
    if(qp.p.piggy3.local_num == -1 && bc[dir].wallType(xyz) == DIRICHLET)
    {
      matrix_has_nullspace[dir] = false;
      if(!only_diag_is_modified[dir] && !matrix_is_ready[dir]) {
        ierr = MatSetValue(A[dir], f_idx_g, f_idx_g, 1, ADD_VALUES); CHKERRXX(ierr); }// needs to be done only if fully reset
>>>>>>> 3779518e
      rhs_p[f_idx] = bc[dir].wallValue(xyz) + interp_dxyz_hodge(xyz);
      continue;
    }

    bool wall[P4EST_FACES];
<<<<<<< HEAD
    //E: Loop over each direction and record for both plus and minus faces whether or not there is a wall present
    for(int d=0; d<P4EST_DIM; ++d)
=======
    for(unsigned char d = 0; d < P4EST_DIM; ++d)
>>>>>>> 3779518e
    {
      unsigned char f_m = 2*d;
      unsigned char f_p = 2*d+1;
      if(d == dir)
      {
        wall[f_m] = qm.p.piggy3.local_num == -1;
        wall[f_p] = qp.p.piggy3.local_num == -1;
      }
      else
      {
        wall[f_m] = (qm.p.piggy3.local_num == -1 || is_quad_Wall(p4est, qm.p.piggy3.which_tree, &qm, f_m)) && (qp.p.piggy3.local_num == -1 || is_quad_Wall(p4est, qp.p.piggy3.which_tree, &qp, f_m));
        wall[f_p] = (qm.p.piggy3.local_num == -1 || is_quad_Wall(p4est, qm.p.piggy3.which_tree, &qm, f_p)) && (qp.p.piggy3.local_num == -1 || is_quad_Wall(p4est, qp.p.piggy3.which_tree, &qp, f_p));
      }
    }

<<<<<<< HEAD
    /*-----------------------------------------------------------------------------------------------------------------------------------------------------------------------------------------------
     * Compute the Voronoi Cell for the given face
     * Then store the Voronoi partition and points
     -----------------------------------------------------------------------------------------------------------------------------------------------------------------------------------------------*/
=======
    Voronoi_DIM &voro_tmp = compute_partition_on_the_fly ? voro[dir][0] : voro[dir][f_idx];
>>>>>>> 3779518e

    if(compute_partition_on_the_fly)
    {
      compute_voronoi_cell(voro_tmp, faces, f_idx, dir, bc, face_is_well_defined_p);
#ifndef P4_TO_P8
      clip_voro_cell_by_interface(voro_tmp, f_idx, dir);
#endif
    }

#ifdef P4_TO_P8
<<<<<<< HEAD
    Voronoi3D &voro_tmp = compute_partition_on_the_fly ? voro[dir][0] : voro[dir][f_idx];
    const vector<ngbd3Dseed> *points;
#else
    Voronoi2D &voro_tmp = compute_partition_on_the_fly ? voro[dir][0] : voro[dir][f_idx];
    vector<ngbd2Dseed> *points;
    vector<Point2> *partition;

    // E: Store Voronoi partition and points:
=======
    const vector<ngbd3Dseed> *points;
#else
    vector<ngbd2Dseed> *points;
    vector<Point2> *partition;
>>>>>>> 3779518e
    voro_tmp.get_partition(partition);
#endif
    voro_tmp.get_neighbor_seeds(points);

<<<<<<< HEAD
    /* -----------------------------------------------------------------------------------------------------------------------------------------------------------------------------------------------
     * Apply Dirichelt Interfacial Conditions  -- close to interface and dirichlet => finite differences
     ------------------------------------------------------------------------------------------------------------------------------------------------------------------------------------------------*/
#ifdef P4_TO_P8
    if(bc[dir].interfaceType(xyz)==DIRICHLET && phi_c>-2*MAX(dxyz[0],dxyz[1],dxyz[2]))
#else
    if(bc[dir].interfaceType(xyz)==DIRICHLET && phi_c>-2*MAX(dxyz[0],dxyz[1])) //E: Check if interface is within 2 cells (?)
#endif
    {
      if(fabs(phi_c) < EPS) // E: If interface is directly at the face
      {
        if(!only_diag_is_modified[dir] && !is_matrix_ready[dir])
        {
          ierr = MatSetValue(A[dir], f_idx_g, f_idx_g, 1, ADD_VALUES); CHKERRXX(ierr); // only needs to be done if full reset
        }
        rhs_p[f_idx] = bc[dir].interfaceValue(xyz); // E: Add Interface bc value to RHS
        interp_dxyz_hodge.add_point(bc_index.size(), xyz); // E: Add xyz location of face to list of points to interpolate grad(hodge) at
        bc_index.push_back(f_idx);                         // E: Add face index to list of bc index
        bc_coeffs.push_back(1);                            // E: Add 1 to lsit of bc coefficients
=======
    /*
     * close to interface and dirichlet => finite differences
     */
    if(bc[dir].interfaceType(xyz) == DIRICHLET && phi_c > -2.0*MAX(DIM(dxyz[0],dxyz[1],dxyz[2])))
    {
      if(fabs(phi_c) < EPS*MIN(DIM(tree_dimensions[0], tree_dimensions[1], tree_dimensions[2]))) // dimensionally-consistent check
      {
        if(!only_diag_is_modified[dir] && !matrix_is_ready[dir]) {
          ierr = MatSetValue(A[dir], f_idx_g, f_idx_g, 1, ADD_VALUES); CHKERRXX(ierr); } // needs to be done only if fully reset
        rhs_p[f_idx] = bc[dir].interfaceValue(xyz);
        interp_dxyz_hodge.add_point(bc_index.size(), xyz);
        bc_index.push_back(f_idx);
        bc_coeffs.push_back(1);
>>>>>>> 3779518e
        matrix_has_nullspace[dir] = false;
        continue;
      }

      if(phi_c > 0.0)
      {
<<<<<<< HEAD
        if(!only_diag_is_modified[dir] && !is_matrix_ready[dir])
        {
          ierr = MatSetValue(A[dir], f_idx_g, f_idx_g, 1, ADD_VALUES); CHKERRXX(ierr); // only needs to be done if full reset
        }
=======
        if(!only_diag_is_modified[dir] && !matrix_is_ready[dir]) {
          ierr = MatSetValue(A[dir], f_idx_g, f_idx_g, 1, ADD_VALUES); CHKERRXX(ierr); } // needs to be done only if fully reset
>>>>>>> 3779518e
        rhs_p[f_idx] = 0;
        null_space_p[f_idx] = 0;
        continue;
      }

      // E: Now get the values of the LSF in the area surrounding the quadrant --> Used to detect the presence of the interface in the area around the current face
      // Also save the distances used
      /*
       ie.)
                                         -------------- | ----------------
                                          |             |               |
                                          |             |               |
                                          |      phi(xyz(f_idx) + dy)   |
                                          |             ^        ^      |
                                          |             |        |      |
                                          |             dy       d_[3]  |
                                          |             |        |      |
                                          |----------dir: fopo----------|
                                          |             |        |      |
                                          |   <-d_[0]-> |        |      |
           phi(xyz(f_idx) -dx)<--dx-- dir: fm00  .....f_idx..... v    dir: fp00 --dx--> phi(xyz(f_idx) + dx)
                                          |      ^      |   <-d_[1]->   |
                                          |      |      |               |
                                          |-----------dir: f0m0---------|
                                          |      |      |               |
                                          |     d_[2]   dy              |
                                          |      |      |               |
                                          |      v      v               |
                                          |     phi(xyz(f_idx) - dy)    |
                                          |             |               |
                                          |             |               |
                                           ------------ | ----------------

      */
      double phi[P4EST_FACES];
<<<<<<< HEAD
#ifdef P4_TO_P8
      phi[dir::f_m00] = interp_phi(xyz[0]-dxyz[0], xyz[1], xyz[2]);
      phi[dir::f_p00] = interp_phi(xyz[0]+dxyz[0], xyz[1], xyz[2]);
      phi[dir::f_0m0] = interp_phi(xyz[0], xyz[1]-dxyz[1], xyz[2]);
      phi[dir::f_0p0] = interp_phi(xyz[0], xyz[1]+dxyz[1], xyz[2]);
      phi[dir::f_00m] = interp_phi(xyz[0], xyz[1], xyz[2]-dxyz[2]);
      phi[dir::f_00p] = interp_phi(xyz[0], xyz[1], xyz[2]+dxyz[2]);
#else
      //E: Get value of LSF in each direction around the face
      phi[dir::f_m00] = interp_phi(xyz[0]-dxyz[0], xyz[1]);
      phi[dir::f_p00] = interp_phi(xyz[0]+dxyz[0], xyz[1]);
      phi[dir::f_0m0] = interp_phi(xyz[0], xyz[1]-dxyz[1]);
      phi[dir::f_0p0] = interp_phi(xyz[0], xyz[1]+dxyz[1]);
#endif

      // E: Check for presence of interface via a sign change in LSF and by checking the Voronoi points
      bool is_interface = false;
      for(int i=0; i<P4EST_FACES; ++i)
        is_interface = is_interface || phi[i]>0;
      for(unsigned int i=0; i<points->size(); ++i)
        is_interface = is_interface || (*points)[i].n==INTERFACE;

      if(is_interface)
      {
        bool is_interface[P4EST_FACES];
        bool is_crossed_by_interface = false;
        double val_interface[P4EST_FACES];
        for(int f=0; f<P4EST_FACES; ++f)
        {
          is_interface[f] = !wall[f] && phi[f]*phi_c<=0; //E: Interface present if sign change in LSF between face value and value in local area
          is_crossed_by_interface = is_crossed_by_interface || is_interface[f];
          val_interface[f] = 0;
        }

        if(is_crossed_by_interface)
          matrix_has_nullspace[dir] = false;

        double d_[P4EST_FACES]; // E: Get the local dx,dy,or dz to the next face or wall(if near a wall, grab distance between face and wall)
        d_[dir::f_m00] = wall[dir::f_m00] ? xyz[0]-xyz_min[0] : dxyz[0];
        d_[dir::f_p00] = wall[dir::f_p00] ? xyz_max[0]-xyz[0] : dxyz[0];
        d_[dir::f_0m0] = wall[dir::f_0m0] ? xyz[1]-xyz_min[1] : dxyz[1];
        d_[dir::f_0p0] = wall[dir::f_0p0] ? xyz_max[1]-xyz[1] : dxyz[1];
#ifdef P4_TO_P8
        d_[dir::f_00m] = wall[dir::f_00m] ? xyz[2]-xyz_min[2] : dxyz[2];
        d_[dir::f_00p] = wall[dir::f_00p] ? xyz_max[2]-xyz[2] : dxyz[2];
=======
      bool is_interface = false;
      for (unsigned char ff = 0; ff < P4EST_FACES; ++ff) {
        double xyz_ngbd[P4EST_DIM] = {DIM(xyz[0], xyz[1], xyz[2])};
        xyz_ngbd[ff/2] += (ff%2 == 1 ? +dxyz[ff/2] : -dxyz[ff/2]);
        phi[ff] = interp_phi(xyz_ngbd);
        is_interface = is_interface || phi[ff] > 0.0;
      }

#ifndef P4_TO_P8
      for (size_t i=0; i < points->size() && !is_interface; ++i)
        is_interface = is_interface || (*points)[i].n == INTERFACE;
>>>>>>> 3779518e
#endif

      if(is_interface)
      {
        bool face_is_across[P4EST_FACES];
        double stencil_arm[P4EST_FACES], val_interface[P4EST_FACES];
        for (unsigned char ff = 0; ff < P4EST_FACES; ++ff)
        {
<<<<<<< HEAD
          if(is_interface[f]) {
            theta[f] = interface_Location(0, d_[f], phi_c, phi[f]);
            theta[f] = MAX(EPS, MIN(d_[f], theta[f])); //E: Grab distance from face to interface location (if the distance is smaller than the grid resolution)
            d_[f] = theta[f]; // E: Shorten the dx,dy,or dz arm to the length to the interface (Shortley Weller method)
            switch(f)
            {
#ifdef P4_TO_P8
            case dir::f_m00: val_interface[f] = bc[dir].interfaceValue(xyz[0] - theta[f], xyz[1], xyz[2]); break;
            case dir::f_p00: val_interface[f] = bc[dir].interfaceValue(xyz[0] + theta[f], xyz[1], xyz[2]); break;
            case dir::f_0m0: val_interface[f] = bc[dir].interfaceValue(xyz[0], xyz[1] - theta[f], xyz[2]); break;
            case dir::f_0p0: val_interface[f] = bc[dir].interfaceValue(xyz[0], xyz[1] + theta[f], xyz[2]); break;
            case dir::f_00m: val_interface[f] = bc[dir].interfaceValue(xyz[0], xyz[1], xyz[2] - theta[f]); break;
            case dir::f_00p: val_interface[f] = bc[dir].interfaceValue(xyz[0], xyz[1], xyz[2] + theta[f]); break;
#else
            // E: Evaluate the boundary condition at the location of the interface that has been found
            case dir::f_m00: val_interface[f] = bc[dir].interfaceValue(xyz[0] - theta[f], xyz[1]); break;
            case dir::f_p00: val_interface[f] = bc[dir].interfaceValue(xyz[0] + theta[f], xyz[1]); break;
            case dir::f_0m0: val_interface[f] = bc[dir].interfaceValue(xyz[0], xyz[1] - theta[f]); break;
            case dir::f_0p0: val_interface[f] = bc[dir].interfaceValue(xyz[0], xyz[1] + theta[f]); break;
#endif
            }

          }
        }

        // if the face lies on a wall and the solver reaches this line, it must be a non-DIRICHLET wall boundary condition...
        // --> assumed to be NEUMANN...
        if(wall[dir_m]) d_[dir_m] = d_[dir_p];
        if(wall[dir_p]) d_[dir_p] = d_[dir_m];

        double desired_coeff[P4EST_FACES], current_coeff[P4EST_FACES];
        double desired_scaling = desired_diag[dir];
        double current_scaling = ((!only_diag_is_modified[dir] && !is_matrix_ready[dir])? 0.0: current_diag[dir]);
        for(int f=0; f<P4EST_FACES; ++f)
        {
          int ff = f%2==0 ? f+1 : f-1;
          desired_coeff[f] = current_coeff[f] = -2*mu/d_[f]/(d_[f]+d_[ff]);
          desired_scaling -= desired_coeff[f];
          current_scaling -= current_coeff[f];
=======
          face_is_across[ff] = !wall[ff] && phi[ff]*phi_c <= 0.0;
          matrix_has_nullspace[dir] = matrix_has_nullspace[dir] && !face_is_across[ff]; // interface point with Dirichlet boundary condition --> no nullspace
          stencil_arm[ff] = (wall[ff] ? (ff%2 ==1 ? xyz_max[ff/2] - xyz[ff/2] : xyz[ff/2] - xyz_min[ff/2]) : dxyz[ff/2]);
          val_interface[ff] = 0.0; // irrelevant, but undefined if no interface, otherwise (should not be a problem though)
          if(face_is_across[ff]) {
            stencil_arm[ff] = interface_Location(0, stencil_arm[ff], phi_c, phi[ff]);
            stencil_arm[ff] = MAX(EPS*tree_dimensions[ff/2], stencil_arm[ff]);
            double xyz_intfc[P4EST_DIM] = {DIM(xyz[0], xyz[1], xyz[2])};
            xyz_intfc[ff/2]  += (ff%2 == 1 ? +stencil_arm[ff] : -stencil_arm[ff]);
            val_interface[ff] = bc[dir].interfaceValue(xyz_intfc);
          }
        }

        // if the face is a wall-face and the solver reaches this line, it MUST be a non-DIRICHLET wall boundary condition...
        // --> assumed to be NEUMANN...
        if(wall[2*dir])     stencil_arm[2*dir]     = stencil_arm[2*dir +1 ];
        if(wall[2*dir + 1]) stencil_arm[2*dir + 1] = stencil_arm[2*dir];

        double desired_coeff[P4EST_FACES], current_coeff[P4EST_FACES];
        double desired_scaling = desired_diag[dir];
        double current_scaling = (!only_diag_is_modified[dir] && !matrix_is_ready[dir] ? 0.0: current_diag[dir]);
        for(unsigned char ff = 0; ff < P4EST_FACES; ++ff)
        {
          unsigned char fff = ff%2 == 0 ? ff + 1 : ff - 1;
          desired_coeff[ff] = current_coeff[ff] = -2*mu/stencil_arm[ff]/(stencil_arm[ff]+stencil_arm[fff]);
          desired_scaling -= desired_coeff[ff];
          current_scaling -= current_coeff[ff];
>>>>>>> 3779518e
        }

        //---------------------------------------------------------------------
        // diag scaling
        //---------------------------------------------------------------------
<<<<<<< HEAD
        for(int f=0; f<P4EST_FACES; ++f)
        {
          desired_coeff[f] /= desired_scaling;
          if(only_diag_is_modified[dir] || is_matrix_ready[dir])
            current_coeff[f] /= current_scaling;
          else
            current_coeff[f] = 0.0;
=======
        for(unsigned char ff = 0; ff < P4EST_FACES; ++ff)
        {
          desired_coeff[ff] /= desired_scaling;
          if(only_diag_is_modified[dir] || matrix_is_ready[dir])
            current_coeff[ff] /= current_scaling;
          else
            current_coeff[ff] = 0.0;
>>>>>>> 3779518e
        }

        rhs_p[f_idx] /= desired_scaling;

<<<<<<< HEAD
        if(desired_diag[dir] > 0) matrix_has_nullspace[dir] = false;
=======
        if(desired_diag[dir] > 0.0) matrix_has_nullspace[dir] = false;
>>>>>>> 3779518e

        //---------------------------------------------------------------------
        // insert the coefficients in the matrix
        //---------------------------------------------------------------------
<<<<<<< HEAD
        if(!only_diag_is_modified[dir] && !is_matrix_ready[dir])
        {
          ierr = MatSetValue(A[dir], f_idx_g, f_idx_g, 1, ADD_VALUES); CHKERRXX(ierr); // needs to be done if full reset only, the (raw) diag term will always be 1.0 for this...
        }
=======
        if(!only_diag_is_modified[dir] && !matrix_is_ready[dir]) {
          ierr = MatSetValue(A[dir], f_idx_g, f_idx_g, 1, ADD_VALUES); CHKERRXX(ierr); } // needs to be done if full reset only, the (raw) diag term will always be 1.0 for this...
>>>>>>> 3779518e

        for(unsigned char ff = 0; ff < P4EST_FACES; ++ff)
        {
          /* this is the cartesian direction for which the linear system is assembled.
           * the treatment is different, for example x-velocity can be ON the x-walls
           */
<<<<<<< HEAD
          if(f/2==dir) // E: If the face is in direction we are currently solving for
          {
            if(wall[f]) // E: If the face f of the quad owning f_idx is on the wall
=======
          if(ff/2 == dir)
          {
            if(wall[ff]) // wall face
>>>>>>> 3779518e
            {
              /*
               * if the code reaches this point, it must be a non-DIRICHLET wall boundary condition.
               * --> assumed to be NEUMANN! The treatment is using a ghost node across the wall, though:
               * the values at the wall and the closest inner faces neighbor (if defined) are still solved
               * for. The ghost value, however is defined as
               *
               * value_ghost = value_inner_face_neighbor (or value_inner_interface_point)
               *               + (d_[f] + d_[f_op])*(bc.wall_value(xyz) + second_order_derivative_of_hodge)
               * (the second_order_derivative_of_hodge term is calculated only if apply_hodge_second_derivative_if_neumann is true)
               *
<<<<<<< HEAD
               * NB: d_[f] and  d_[f_op] are made equal beforehand in this case (mirror symmetry, see above + comment)
               */
              int f_op = f%2==0 ? f+1 : f-1; /* the opposite direction. if f = f_m00, then f_op = f_p00 */
              double xyz_op[P4EST_DIM];
              if(!is_interface[f_op])
              {
                p4est_locidx_t face_opp_loc_idx = ((f%2 == 0)? faces->q2f(qp_idx, dir_p) : faces->q2f(qm_idx, dir_m));
                if(!is_matrix_ready[dir])
                {
                  p4est_gloidx_t f_tmp_g = face_global_number(face_opp_loc_idx, dir);
                  ierr = MatSetValue(A[dir], f_idx_g, f_tmp_g, (desired_coeff[f] - current_coeff[f]), ADD_VALUES); CHKERRXX(ierr);
                }
                if(apply_hodge_second_derivative_if_neumann)
                {
                  faces->xyz_fr_f(face_opp_loc_idx, dir, xyz_op);
                  interp_dxyz_hodge.add_point(bc_index.size(),xyz_op);
                  bc_index.push_back(f_idx);
                  bc_coeffs.push_back(-desired_coeff[f]*(d_[f]+d_[f_op])*(-1.0/d_[f_op]));
=======
               * NB: d_[ff] and  d_[ff_op] are made equal beforehand in this case (mirror symmetry, see above + comment)
               */
              unsigned char ff_op = ff%2 == 0 ? ff + 1 : ff - 1; /* the opposite direction. if ff = f_m00, then ff_op = f_p00 */
              if(!face_is_across[ff_op]) // --> Neumann wall face but opposite face is not across the interface
              {
                p4est_locidx_t face_opp_loc_idx = (ff%2 == 0? faces->q2f(qp.p.piggy3.local_num, 2*dir + 1) : faces->q2f(qm.p.piggy3.local_num, 2*dir));
                if(!matrix_is_ready[dir])
                {
                  p4est_gloidx_t f_tmp_g = faces->global_index(face_opp_loc_idx, dir);
                  ierr = MatSetValue(A[dir], f_idx_g, f_tmp_g, (desired_coeff[ff] - current_coeff[ff]), ADD_VALUES); CHKERRXX(ierr);
                }
                if(apply_hodge_second_derivative_if_neumann)
                {
                  double xyz_op[P4EST_DIM]; faces->xyz_fr_f(face_opp_loc_idx, dir, xyz_op);
                  interp_dxyz_hodge.add_point(bc_index.size(), xyz_op);
                  bc_index.push_back(f_idx);
                  bc_coeffs.push_back(-desired_coeff[ff]*(stencil_arm[ff] + stencil_arm[ff_op])*(-1.0/stencil_arm[ff_op]));
>>>>>>> 3779518e
                }
              }
              else // --> Neumann wall face and opposite face is across the Dirichlet interface
              {
<<<<<<< HEAD
                rhs_p[f_idx] -= desired_coeff[f] * val_interface[f_op];
                xyz_op[0] = (f_op==dir::f_m00 ? xyz[0]-theta[f_op] : (f_op==dir::f_p00 ? xyz[0]+theta[f_op] : xyz[0]));
                xyz_op[1] = (f_op==dir::f_0m0 ? xyz[1]-theta[f_op] : (f_op==dir::f_0p0 ? xyz[1]+theta[f_op] : xyz[1]));
#ifdef P4_TO_P8
                xyz_op[2] = (f_op==dir::f_00m ? xyz[2]-theta[f_op] : (f_op==dir::f_00p ? xyz[2]+theta[f_op] : xyz[2]));
#endif
                interp_dxyz_hodge.add_point(bc_index.size(),xyz_op);
                bc_index.push_back(f_idx);
                bc_coeffs.push_back(-desired_coeff[f]*(1.0 + (d_[f]+d_[f_op])*((apply_hodge_second_derivative_if_neumann) ? (-1.0/d_[f_op]): 0.0)));
              }
              rhs_p[f_idx] -= desired_coeff[f] * (d_[f]+d_[f_op]) * (bc[dir].wallValue(xyz) + ((apply_hodge_second_derivative_if_neumann)? (interp_dxyz_hodge(xyz)/d_[f_op]): 0.0));
=======
                rhs_p[f_idx] -= desired_coeff[ff] * val_interface[ff_op];
                double xyz_op[P4EST_DIM];
                for (unsigned char dd = 0; dd < P4EST_DIM; ++dd)
                  xyz_op[dd] = xyz[dd] + (ff_op/2 == dd ? (ff_op%2 == 1 ? +stencil_arm[ff_op] : -stencil_arm[ff_op]) : 0.0);
                interp_dxyz_hodge.add_point(bc_index.size(), xyz_op);
                bc_index.push_back(f_idx);
                bc_coeffs.push_back(-desired_coeff[ff]*(1.0 + (stencil_arm[ff] + stencil_arm[ff_op])*(apply_hodge_second_derivative_if_neumann ? -1.0/stencil_arm[ff_op]: 0.0)));
              }
              rhs_p[f_idx] -= desired_coeff[ff] * (stencil_arm[ff] + stencil_arm[ff_op]) * (bc[dir].wallValue(xyz) + (apply_hodge_second_derivative_if_neumann? interp_dxyz_hodge(xyz)/stencil_arm[ff_op]: 0.0));
>>>>>>> 3779518e
              // modified by Raphael Egan, the former discretization of Neumann wall boundary conditions was dimensionally inconsistent
              // --> introduced a flag 'apply_hodge_second_derivative_if_neumann' to enforce an approximation of what is required
              // if apply_hodge_second_derivative_if_neumann == false, the correction is disregarded!
            }
            else if(!face_is_across[ff]) // regular stuff, nothing particular, no interface, no wall
            {
<<<<<<< HEAD
              if(!is_matrix_ready[dir])
              {
                  if (faces->q2f(qp_idx, dir_p) == NO_VELOCITY){

                     std::cout<< "(x, y) = ("<<xyz[0] << ", "<< xyz[1]<<") \n"<<std::endl;

                    };

                P4EST_ASSERT(faces->q2f(qp_idx, dir_p)!=NO_VELOCITY);
                p4est_gloidx_t f_tmp_g = f%2==0 ? face_global_number(faces->q2f(qm_idx, dir_m), dir)
                                                : face_global_number(faces->q2f(qp_idx, dir_p), dir);
                ierr = MatSetValue(A[dir], f_idx_g, f_tmp_g, (desired_coeff[f] - current_coeff[f]), ADD_VALUES); CHKERRXX(ierr);
=======
              if(!matrix_is_ready[dir])
              {
                p4est_gloidx_t f_tmp_g = ff%2 == 0 ? faces->global_index(faces->q2f(qm.p.piggy3.local_num, 2*dir), dir)
                                                   : faces->global_index(faces->q2f(qp.p.piggy3.local_num, 2*dir + 1), dir);
                ierr = MatSetValue(A[dir], f_idx_g, f_tmp_g, (desired_coeff[ff] - current_coeff[ff]), ADD_VALUES); CHKERRXX(ierr);
>>>>>>> 3779518e
              }
            }
            else // not a wall face but neighbor face is across the Dirichlet interface
            {
<<<<<<< HEAD
              rhs_p[f_idx] -= desired_coeff[f]*val_interface[f];
              double xyz_[P4EST_DIM];
              xyz_[0] = (f==dir::f_m00 ? xyz[0]-theta[f] : (f==dir::f_p00 ? xyz[0]+theta[f] : xyz[0]));
              xyz_[1] = (f==dir::f_0m0 ? xyz[1]-theta[f] : (f==dir::f_0p0 ? xyz[1]+theta[f] : xyz[1]));
#ifdef P4_TO_P8
              xyz_[2] = (f==dir::f_00m ? xyz[2]-theta[f] : (f==dir::f_00p ? xyz[2]+theta[f] : xyz[2]));
#endif
              interp_dxyz_hodge.add_point(bc_index.size(),xyz_);
              bc_index.push_back(f_idx);
              bc_coeffs.push_back(-desired_coeff[f]);
=======
              rhs_p[f_idx] -= desired_coeff[ff]*val_interface[ff];
              double xyz_[P4EST_DIM] = {DIM(xyz[0], xyz[1], xyz[2])};
              xyz_[ff/2] += (ff%2 == 1 ? stencil_arm[ff] : -stencil_arm[ff]);
              interp_dxyz_hodge.add_point(bc_index.size(),xyz_);
              bc_index.push_back(f_idx);
              bc_coeffs.push_back(-desired_coeff[ff]);
>>>>>>> 3779518e
            }
          }
          else /* if the direction ff is not the direction in which the linear system is being assembled */
          {
            if(wall[ff]) // wall neighbor
            {
<<<<<<< HEAD
              double w_xyz[P4EST_DIM];
              for (short dim = 0; dim < P4EST_DIM; ++dim)
              {
                if(dim != f/2)
                  w_xyz[dim] = xyz[dim];
                else
                  w_xyz[dim] = ((f%2==0)? xyz_min[dim] : xyz_max[dim]);
              }
=======
              double w_xyz[P4EST_DIM] = {DIM(xyz[0], xyz[1], xyz[2])};
              w_xyz[ff/2] = (ff%2 == 0 ? xyz_min[ff/2] : xyz_max[ff/2]);

              BoundaryConditionType bc_w_type = bc[dir].wallType(w_xyz);
              double bc_w_value = bc[dir].wallValue(w_xyz) + (bc_w_type == DIRICHLET? interp_dxyz_hodge(w_xyz) : (apply_hodge_second_derivative_if_neumann ? (interp_dxyz_hodge(w_xyz) - interp_dxyz_hodge(xyz))/stencil_arm[ff] : 0.0));
>>>>>>> 3779518e

              BoundaryConditionType bc_w_type = bc[dir].wallType(w_xyz);
              double bc_w_value = bc[dir].wallValue(w_xyz) + ((bc_w_type == DIRICHLET)? interp_dxyz_hodge(w_xyz) : ((apply_hodge_second_derivative_if_neumann)? ((interp_dxyz_hodge(w_xyz) - interp_dxyz_hodge(xyz))/d_[f]):0.0));

              switch(bc_w_type)
              {
              case DIRICHLET:
<<<<<<< HEAD
                 rhs_p[f_idx] -= desired_coeff[f]*bc_w_value;
                 break;
              case NEUMANN:
                if(!is_matrix_ready[dir])
                {
                  ierr = MatSetValue(A[dir], f_idx_g, f_idx_g, (desired_coeff[f]-current_coeff[f]), ADD_VALUES); CHKERRXX(ierr); // should be correct like that (Raphael)
                }
                rhs_p[f_idx] -= desired_coeff[f] * d_[f] * bc_w_value;
=======
                 rhs_p[f_idx] -= desired_coeff[ff]*bc_w_value;
                 break;
              case NEUMANN:
                if(!matrix_is_ready[dir]) {
                  ierr = MatSetValue(A[dir], f_idx_g, f_idx_g, (desired_coeff[ff]-current_coeff[ff]), ADD_VALUES); CHKERRXX(ierr); } // should be correct like that (Raphael)
                rhs_p[f_idx] -= desired_coeff[ff] * stencil_arm[ff] * bc_w_value;
>>>>>>> 3779518e
                break;
              default:
                throw std::invalid_argument("[CASL_ERROR]: my_p4est_poisson_faces_t->setup_linear_system: invalid boundary condition.");
              }
            }
<<<<<<< HEAD
            else if(!is_interface[f])
            {
              if(!is_matrix_ready[dir])
              {
                ngbd.resize(0);
                ngbd_c->find_neighbor_cells_of_cell(ngbd, quad_idx, tree_idx, f);
#ifdef CASL_THROWS
                P4EST_ASSERT((ngbd.size()==1) && (ngbd[0].level == quad->level));
                // std::invalid_argument("[CASL_ERROR]: my_p4est_poisson_faces_t->setup_linear_system: the grid is not uniform close to the interface.");
#endif
                p4est_gloidx_t f_tmp_g;
                if(quad_idx==qm_idx) f_tmp_g = face_global_number(faces->q2f(ngbd[0].p.piggy3.local_num, dir_p), dir);
                else                 f_tmp_g = face_global_number(faces->q2f(ngbd[0].p.piggy3.local_num, dir_m), dir);
                ierr = MatSetValue(A[dir], f_idx_g, f_tmp_g, (desired_coeff[f] - current_coeff[f]), ADD_VALUES); CHKERRXX(ierr);
=======
            else if(!face_is_across[ff]) // regular neighbor
            {
              if(!matrix_is_ready[dir])
              {
                set_of_neighboring_quadrants ngbd; ngbd.clear();
                ngbd_c->find_neighbor_cells_of_cell(ngbd, quad_idx, tree_idx, ff);
#ifdef CASL_THROWS
                if(ngbd.size() != 1 || ngbd.begin()->level != quad->level)
                  throw std::invalid_argument("[CASL_ERROR]: my_p4est_poisson_faces_t->setup_linear_system: the grid is not uniform close to the interface.");
#endif
                p4est_gloidx_t f_tmp_g;
                if(quad_idx == qm.p.piggy3.local_num) f_tmp_g = faces->global_index(faces->q2f(ngbd.begin()->p.piggy3.local_num, 2*dir + 1), dir);
                else                                  f_tmp_g = faces->global_index(faces->q2f(ngbd.begin()->p.piggy3.local_num, 2*dir), dir);
                ierr = MatSetValue(A[dir], f_idx_g, f_tmp_g, (desired_coeff[ff] - current_coeff[ff]), ADD_VALUES); CHKERRXX(ierr);
>>>>>>> 3779518e
              }
            }
            else // not a wall face but neighbor face is across the Dirichlet interface
            {
<<<<<<< HEAD
              rhs_p[f_idx] -= desired_coeff[f]*val_interface[f];
              double xyz_[P4EST_DIM];
              xyz_[0] = (f==dir::f_m00 ? xyz[0]-theta[f] : (f==dir::f_p00 ? xyz[0]+theta[f] : xyz[0]));
              xyz_[1] = (f==dir::f_0m0 ? xyz[1]-theta[f] : (f==dir::f_0p0 ? xyz[1]+theta[f] : xyz[1]));
#ifdef P4_TO_P8
              xyz_[2] = (f==dir::f_00m ? xyz[2]-theta[f] : (f==dir::f_00p ? xyz[2]+theta[f] : xyz[2]));
#endif
              interp_dxyz_hodge.add_point(bc_index.size(),xyz_);
              bc_index.push_back(f_idx);
              bc_coeffs.push_back(-desired_coeff[f]);
=======
              rhs_p[f_idx] -= desired_coeff[ff]*val_interface[ff];
              double xyz_[P4EST_DIM] = {DIM(xyz[0], xyz[1],xyz[2])};
              xyz_[ff/2] += (ff%2 == 1 ? stencil_arm[ff] : -stencil_arm[ff]);
              interp_dxyz_hodge.add_point(bc_index.size(),xyz_);
              bc_index.push_back(f_idx);
              bc_coeffs.push_back(-desired_coeff[ff]);
>>>>>>> 3779518e
            }
          }
        } /* end of going through P4EST_FACES to assemble the system with finite differences */
        continue;
      }
    } // End of if bcType.interface == DIRICHLET and LSF relatively close to 0

#ifdef P4_TO_P8
    /* --------------------------------------------------------------------------------------------------------------------------
     * If close to the interface and Neumann bc, do finite volume by hand
     * since cutting the voronoi cells in 3D with voro++ to have a nice level set is a nightmare ...
     * In 2D, cutting the partition is easy ... so Neumann interface is handled in the bulk case
<<<<<<< HEAD
     --------------------------------------------------------------------------------------------------------------------------*/
    if(bc[dir].interfaceType(xyz)==NEUMANN && phi_c>-2*MAX(dxyz[0], dxyz[1], dxyz[2]))
=======
     */
    if(bc[dir].interfaceType(xyz) == NEUMANN && phi_c > -2.0*MAX(dxyz[0], dxyz[1], dxyz[2]))
>>>>>>> 3779518e
    {
      Cube3 c3;
      OctValue op;
      OctValue iv;

<<<<<<< HEAD
      c3.x0 = (dir==dir::x && qm_idx==-1) ? xyz[0] : xyz[0]-dxyz[0]/2;
      c3.x1 = (dir==dir::x && qp_idx==-1) ? xyz[0] : xyz[0]+dxyz[0]/2;
      c3.y0 = (dir==dir::y && qm_idx==-1) ? xyz[1] : xyz[1]-dxyz[1]/2;
      c3.y1 = (dir==dir::y && qp_idx==-1) ? xyz[1] : xyz[1]+dxyz[1]/2;
      c3.z0 = (dir==dir::z && qm_idx==-1) ? xyz[2] : xyz[2]-dxyz[2]/2;
      c3.z1 = (dir==dir::z && qp_idx==-1) ? xyz[2] : xyz[2]+dxyz[2]/2;
=======
      for (unsigned char dd = 0; dd < P4EST_DIM; ++dd) {
        c3.xyz_mmm[dd] = (dir == dd && qm.p.piggy3.local_num == -1 ? xyz[dd] : xyz[dd] - dxyz[dd]/2);
        c3.xyz_ppp[dd] = (dir == dd && qp.p.piggy3.local_num == -1 ? xyz[dd] : xyz[dd] + dxyz[dd]/2);
      }
>>>>>>> 3779518e

      double hodge_correction = 0.0;
      if(apply_hodge_second_derivative_if_neumann)
      {
        double n_comp[P4EST_DIM];
<<<<<<< HEAD
        n_comp[0] = (interp_phi(c3.x1,  xyz[1], xyz[2]) - interp_phi(c3.x0,   xyz[1], xyz[2]))/(c3.x1 - c3.x0);
        n_comp[1] = (interp_phi(xyz[0], c3.y1,  xyz[2]) - interp_phi(xyz[0],  c3.y0,  xyz[2]))/(c3.y1 - c3.y0);
        n_comp[2] = (interp_phi(xyz[0], xyz[1], c3.z1)  - interp_phi(xyz[0],  xyz[1], c3.z0)) /(c3.z1 - c3.z0);
        double n_norm = 0.0;
        for (short dd = 0; dd < P4EST_DIM; ++dd)
          n_norm += SQR(n_comp[dd]);
        n_norm = sqrt(n_norm);
        P4EST_ASSERT(n_norm > EPS);
        n_comp[0] /= n_norm;
        hodge_correction += n_comp[0]*(interp_dxyz_hodge(c3.x1,  xyz[1], xyz[2])  - interp_dxyz_hodge(c3.x0,   xyz[1], xyz[2]))/(c3.x1 - c3.x0);
        n_comp[1] /= n_norm;
        hodge_correction += n_comp[1]*(interp_dxyz_hodge(xyz[0], c3.y1,  xyz[2])  - interp_dxyz_hodge(xyz[0],  c3.y0,  xyz[2]))/(c3.y1 - c3.y0);
        n_comp[2] /= n_norm;
        hodge_correction += n_comp[2]*(interp_dxyz_hodge(xyz[0], xyz[1], c3.z1)   - interp_dxyz_hodge(xyz[0],  xyz[1], c3.z0)) /(c3.z1 - c3.z0);
      }

      iv.val000 = bc[dir].interfaceValue(c3.x0, c3.y0, c3.z0) + hodge_correction;
      iv.val001 = bc[dir].interfaceValue(c3.x0, c3.y0, c3.z1) + hodge_correction;
      iv.val010 = bc[dir].interfaceValue(c3.x0, c3.y1, c3.z0) + hodge_correction;
      iv.val011 = bc[dir].interfaceValue(c3.x0, c3.y1, c3.z1) + hodge_correction;
      iv.val100 = bc[dir].interfaceValue(c3.x1, c3.y0, c3.z0) + hodge_correction;
      iv.val101 = bc[dir].interfaceValue(c3.x1, c3.y0, c3.z1) + hodge_correction;
      iv.val110 = bc[dir].interfaceValue(c3.x1, c3.y1, c3.z0) + hodge_correction;
      iv.val111 = bc[dir].interfaceValue(c3.x1, c3.y1, c3.z1) + hodge_correction;

      op.val000 = interp_phi(c3.x0, c3.y0, c3.z0);
      op.val001 = interp_phi(c3.x0, c3.y0, c3.z1);
      op.val010 = interp_phi(c3.x0, c3.y1, c3.z0);
      op.val011 = interp_phi(c3.x0, c3.y1, c3.z1);
      op.val100 = interp_phi(c3.x1, c3.y0, c3.z0);
      op.val101 = interp_phi(c3.x1, c3.y0, c3.z1);
      op.val110 = interp_phi(c3.x1, c3.y1, c3.z0);
      op.val111 = interp_phi(c3.x1, c3.y1, c3.z1);

      double volume = c3.volume_In_Negative_Domain(op);

      bool is_pos = (op.val000>0 || op.val001>0 || op.val010>0 || op.val011>0 ||
                     op.val100>0 || op.val101>0 || op.val110>0 || op.val111>0 );
      bool is_neg = (op.val000<=0 || op.val001<=0 || op.val010<=0 || op.val011<=0 ||
                     op.val100<=0 || op.val101<=0 || op.val110<=0 || op.val111<=0 );
=======
        double n_norm = 0.0;
        n_comp[0] = (interp_phi(c3.xyz_ppp[0],  xyz[1], xyz[2]) - interp_phi(c3.xyz_mmm[0],   xyz[1], xyz[2]))/(c3.xyz_ppp[0] - c3.xyz_mmm[0]); n_norm += SQR(n_comp[0]);
        n_comp[1] = (interp_phi(xyz[0], c3.xyz_ppp[1],  xyz[2]) - interp_phi(xyz[0],  c3.xyz_mmm[1],  xyz[2]))/(c3.xyz_ppp[1] - c3.xyz_mmm[1]); n_norm += SQR(n_comp[1]);
        n_comp[2] = (interp_phi(xyz[0], xyz[1], c3.xyz_ppp[2])  - interp_phi(xyz[0],  xyz[1], c3.xyz_mmm[2] ))/(c3.xyz_ppp[2] - c3.xyz_mmm[2]); n_norm += SQR(n_comp[2]);
        n_norm = sqrt(n_norm);
        P4EST_ASSERT(n_norm > EPS);
        n_comp[0] /= n_norm;
        hodge_correction += n_comp[0]*(interp_dxyz_hodge(c3.xyz_ppp[0],  xyz[1], xyz[2])  - interp_dxyz_hodge(c3.xyz_mmm[0],   xyz[1], xyz[2]))/(c3.xyz_ppp[0] - c3.xyz_mmm[0]);
        n_comp[1] /= n_norm;
        hodge_correction += n_comp[1]*(interp_dxyz_hodge(xyz[0], c3.xyz_ppp[1],  xyz[2])  - interp_dxyz_hodge(xyz[0],  c3.xyz_mmm[1],  xyz[2]))/(c3.xyz_ppp[1] - c3.xyz_mmm[1]);
        n_comp[2] /= n_norm;
        hodge_correction += n_comp[2]*(interp_dxyz_hodge(xyz[0], xyz[1], c3.xyz_ppp[2])   - interp_dxyz_hodge(xyz[0],  xyz[1], c3.xyz_mmm[2])) /(c3.xyz_ppp[2] - c3.xyz_mmm[2]);
      }

      bool is_pos = false;
      bool is_neg = false;

      for (unsigned char xd = 0; xd < 2; ++xd)
        for (unsigned char yd = 0; yd < 2; ++yd)
          for (unsigned char zd = 0; zd < 2; ++zd)
          {
            double xyz_eval[3] = {(xd == 0 ? c3.xyz_mmm[0] : c3.xyz_ppp[0]), (yd == 0 ? c3.xyz_mmm[1] : c3.xyz_ppp[1]), (zd == 0 ? c3.xyz_mmm[2] : c3.xyz_ppp[2])};
            iv.val[4*xd+2*yd+zd] = bc[dir].interfaceValue(xyz_eval) + hodge_correction;
            op.val[4*xd+2*yd+zd] = interp_phi(xyz_eval);
            is_pos = is_pos || op.val[4*xd+2*yd+zd] > 0.0;
            is_neg = is_neg || op.val[4*xd+2*yd+zd] <= 0.0;
          }
      const double volume = c3.volume_In_Negative_Domain(op);
>>>>>>> 3779518e

      /* entirely in the positive domain */
      if(!is_neg) // should be !face_is_well_defined_p[f_idx], though...
      {
<<<<<<< HEAD
        if(!only_diag_is_modified[dir] && !is_matrix_ready[dir])
        {
          ierr = MatSetValue(A[dir], f_idx_g, f_idx_g, 1, ADD_VALUES); CHKERRXX(ierr); // needs to be done only if fully reset
        }
=======
        if(!only_diag_is_modified[dir] && !matrix_is_ready[dir]) {
          ierr = MatSetValue(A[dir], f_idx_g, f_idx_g, 1, ADD_VALUES); CHKERRXX(ierr); } // needs to be done only if fully reset
>>>>>>> 3779518e
        rhs_p[f_idx] = 0;
        null_space_p[f_idx] = 0;
        continue;
      }

      if(is_pos)
      {
<<<<<<< HEAD
        if(!is_matrix_ready[dir])
        {
          ierr = MatSetValue(A[dir], f_idx_g, f_idx_g, volume*(desired_diag[dir] - current_diag[dir]), ADD_VALUES); CHKERRXX(ierr);
        }
        if(desired_diag[dir] > 0) matrix_has_nullspace[dir] = false;
        rhs_p[f_idx] *= volume;
        rhs_p[f_idx] += mu * c3.integrate_Over_Interface(iv, op);

        Cube2 c2;
        QuadValue qp;

        /* m00 */
        c2.x0 = c3.y0; c2.y0 = c3.z0;
        c2.x1 = c3.y1; c2.y1 = c3.z1;
        qp.val00 = op.val000;
        qp.val01 = op.val001;
        qp.val10 = op.val010;
        qp.val11 = op.val011;

        double s_m00 = c2.area_In_Negative_Domain(qp);

        if(s_m00 > EPS*dxyz[1]*dxyz[2]) // --> non-zero interaction area between control volumes
        {
          if(wall[dir::f_m00])
          {
            double w_xyz[P4EST_DIM] = {xyz_min[0], xyz[1], xyz[2]};
            if(bc[dir].wallType(w_xyz) == DIRICHLET)
            {
              rhs_p[f_idx] += mu * s_m00 * bc[dir].wallValue(w_xyz) / (xyz[0] - w_xyz[0]); // cannot be division by 0 as it would mean that the face is ON the wall --> treated earlier...
              interp_dxyz_hodge.add_point(bc_index.size(),w_xyz);
              bc_index.push_back(f_idx);
              bc_coeffs.push_back(mu * s_m00/ (xyz[0] - w_xyz[0]));
              if(!only_diag_is_modified[dir] && !is_matrix_ready[dir])
              {
                ierr = MatSetValue(A[dir], f_idx_g, f_idx_g, mu*s_m00/(xyz[0] - w_xyz[0]), ADD_VALUES); CHKERRXX(ierr); // needs to be done only if fully reset
              }
            }
            else
            {
              rhs_p[f_idx] += mu * s_m00 * (bc[dir].wallValue(xyz_min[0], xyz[1], xyz[2]) + ((apply_hodge_second_derivative_if_neumann)? (-interp_dxyz_hodge(xyz)/(xyz[0] - w_xyz[0])): 0.0));
              if(apply_hodge_second_derivative_if_neumann)
              {
                interp_dxyz_hodge.add_point(bc_index.size(),w_xyz);
                bc_index.push_back(f_idx);
                bc_coeffs.push_back(mu * s_m00/ (xyz[0] - w_xyz[0]));
              }
            }
          }
          else
          {
            if(!only_diag_is_modified[dir] && !is_matrix_ready[dir]) // needs only to be done if fully reset
            {
              p4est_gloidx_t f_tmp_g;
              if(dir==dir::x)
                f_tmp_g = face_global_number(faces->q2f(qm_idx, dir::f_m00), dir);
              else
              {
                ngbd.resize(0);
                ngbd_c->find_neighbor_cells_of_cell(ngbd, quad_idx, tree_idx,-1, 0, 0);
                P4EST_ASSERT((ngbd.size()==1) && (ngbd[0].level == quad->level)); // must have a uniform tesselation with maximum refinement
                if(quad_idx==qm_idx)
                {
                  P4EST_ASSERT(faces->q2f(ngbd[0].p.piggy3.local_num, dir_p) != NO_VELOCITY);
                  f_tmp_g = face_global_number(faces->q2f(ngbd[0].p.piggy3.local_num, dir_p), dir);
                }
                else
                {
                  P4EST_ASSERT(faces->q2f(ngbd[0].p.piggy3.local_num, dir_m) != NO_VELOCITY);
                  f_tmp_g = face_global_number(faces->q2f(ngbd[0].p.piggy3.local_num, dir_m), dir);
                }
              }
              ierr = MatSetValue(A[dir], f_idx_g, f_idx_g, mu*s_m00/dxyz[0], ADD_VALUES); CHKERRXX(ierr);
              ierr = MatSetValue(A[dir], f_idx_g, f_tmp_g,-mu*s_m00/dxyz[0], ADD_VALUES); CHKERRXX(ierr);
            }
          }
        }

        /* p00 */
        qp.val00 = op.val100;
        qp.val01 = op.val101;
        qp.val10 = op.val110;
        qp.val11 = op.val111;

        double s_p00 = c2.area_In_Negative_Domain(qp);

        if(s_p00 > EPS*dxyz[1]*dxyz[2]) // --> non-zero interaction area between control volumes
        {
          if(wall[dir::f_p00])
          {
            double w_xyz[P4EST_DIM] = {xyz_max[0], xyz[1], xyz[2]};
            if(bc[dir].wallType(w_xyz) == DIRICHLET)
            {
              rhs_p[f_idx] += mu * s_p00 * bc[dir].wallValue(w_xyz) / (w_xyz[0] - xyz[0]); // cannot be division by 0 as it would mean that the face is ON the wall --> treated earlier...
              interp_dxyz_hodge.add_point(bc_index.size(),w_xyz);
              bc_index.push_back(f_idx);
              bc_coeffs.push_back(mu * s_p00/ (w_xyz[0] - xyz[0]));
              if(!only_diag_is_modified[dir] && !is_matrix_ready[dir])
              {
                ierr = MatSetValue(A[dir], f_idx_g, f_idx_g, mu*s_p00/(w_xyz[0] - xyz[0]), ADD_VALUES); CHKERRXX(ierr); // needs to be done only if fully reset
              }
            }
            else
            {
              rhs_p[f_idx] += mu * s_p00 * (bc[dir].wallValue(xyz_max[0], xyz[1], xyz[2]) + ((apply_hodge_second_derivative_if_neumann)? (-interp_dxyz_hodge(xyz)/(w_xyz[0] - xyz[0])): 0.0));
              if(apply_hodge_second_derivative_if_neumann)
              {
                interp_dxyz_hodge.add_point(bc_index.size(),w_xyz);
                bc_index.push_back(f_idx);
                bc_coeffs.push_back(mu * s_p00/ (w_xyz[0] - xyz[0]));
              }
            }
          }
          else
          {
            if(!only_diag_is_modified[dir] && !is_matrix_ready[dir]) // needs only to be done if fully reset
            {
              p4est_gloidx_t f_tmp_g;
              if(dir==dir::x)
                f_tmp_g = face_global_number(faces->q2f(qp_idx, dir::f_p00), dir);
              else
              {
                ngbd.resize(0);
                ngbd_c->find_neighbor_cells_of_cell(ngbd, quad_idx, tree_idx, 1, 0, 0);
                P4EST_ASSERT((ngbd.size()==1) && (ngbd[0].level == quad->level)); // must have a uniform tesselation with maximum refinement
                if(quad_idx==qm_idx)
                {
                  P4EST_ASSERT(faces->q2f(ngbd[0].p.piggy3.local_num, dir_p) != NO_VELOCITY);
                  f_tmp_g = face_global_number(faces->q2f(ngbd[0].p.piggy3.local_num, dir_p), dir);
                }
                else
                {
                  P4EST_ASSERT(faces->q2f(ngbd[0].p.piggy3.local_num, dir_m) != NO_VELOCITY);
                  f_tmp_g = face_global_number(faces->q2f(ngbd[0].p.piggy3.local_num, dir_m), dir);
                }
              }
              ierr = MatSetValue(A[dir], f_idx_g, f_idx_g, mu*s_p00/dxyz[0], ADD_VALUES); CHKERRXX(ierr);
              ierr = MatSetValue(A[dir], f_idx_g, f_tmp_g,-mu*s_p00/dxyz[0], ADD_VALUES); CHKERRXX(ierr);
            }
          }
        }
=======
        if(!matrix_is_ready[dir]) {
          ierr = MatSetValue(A[dir], f_idx_g, f_idx_g, volume*(desired_diag[dir] - current_diag[dir]), ADD_VALUES); CHKERRXX(ierr); }

        if(desired_diag[dir] > 0.0) matrix_has_nullspace[dir] = false;
        rhs_p[f_idx] *= volume;
        rhs_p[f_idx] += mu * c3.integrate_Over_Interface(iv, op);

        Cube2 cube_face;
        QuadValue ls_values_on_cube_face;

        const unsigned char increment[3] = {4, 2, 1};
        for (unsigned char ngbd_dir = 0; ngbd_dir < P4EST_FACES; ++ngbd_dir)
        {
          const unsigned char first_dir   = (ngbd_dir/2 == dir::x ? dir::y : dir::x);
          const unsigned char second_dir  = (ngbd_dir/2 == dir::z ? dir::y : dir::z);
          cube_face.xyz_mmm[0] = c3.xyz_mmm[first_dir];  cube_face.xyz_ppp[0] = c3.xyz_ppp[first_dir];
          cube_face.xyz_mmm[1] = c3.xyz_mmm[second_dir]; cube_face.xyz_ppp[1] = c3.xyz_ppp[second_dir];
>>>>>>> 3779518e

          const unsigned char offset = (ngbd_dir%2 == 1 ? increment[ngbd_dir/2] : 0);
          for (unsigned char d1 = 0; d1 < 2; ++d1)
            for (unsigned char d2 = 0; d2 < 2; ++d2)
              ls_values_on_cube_face.val[2*d1 + d2] = op.val[offset + d1*increment[first_dir] + d2*increment[second_dir]];

          const double exchange_surface = cube_face.area_In_Negative_Domain(ls_values_on_cube_face);

<<<<<<< HEAD
        double s_0m0 = c2.area_In_Negative_Domain(qp);

        if(s_0m0 > EPS*dxyz[0]*dxyz[2]) // --> non-zero interaction area between control volumes
        {
          if(wall[dir::f_0m0])
          {
            double w_xyz[P4EST_DIM] = {xyz[0], xyz_min[1], xyz[2]};
            if(bc[dir].wallType(w_xyz) == DIRICHLET)
            {
              rhs_p[f_idx] += mu * s_0m0 * bc[dir].wallValue(w_xyz) / (xyz[1] - w_xyz[1]); // cannot be division by 0 as it would mean that the face is ON the wall --> treated earlier...
              interp_dxyz_hodge.add_point(bc_index.size(),w_xyz);
              bc_index.push_back(f_idx);
              bc_coeffs.push_back(mu * s_0m0/ (xyz[1] - w_xyz[1]));
              if(!only_diag_is_modified[dir] && !is_matrix_ready[dir])
              {
                ierr = MatSetValue(A[dir], f_idx_g, f_idx_g, mu*s_0m0/(xyz[1] - w_xyz[1]), ADD_VALUES); CHKERRXX(ierr); // needs to be done only if fully reset
              }
            }
            else
            {
              rhs_p[f_idx] += mu * s_0m0 * (bc[dir].wallValue(xyz[0], xyz_min[1], xyz[2]) + ((apply_hodge_second_derivative_if_neumann)? (-interp_dxyz_hodge(xyz)/(xyz[1] - w_xyz[1])): 0.0));
              if(apply_hodge_second_derivative_if_neumann)
              {
                interp_dxyz_hodge.add_point(bc_index.size(),w_xyz);
                bc_index.push_back(f_idx);
                bc_coeffs.push_back(mu * s_0m0/ (xyz[1] - w_xyz[1]));
              }
            }
          }
          else
          {
            if(!only_diag_is_modified[dir] && !is_matrix_ready[dir]) // needs only to be done if fully reset
            {
              p4est_gloidx_t f_tmp_g;
              if(dir==dir::y)
                f_tmp_g = face_global_number(faces->q2f(qm_idx, dir::f_0m0), dir);
              else
              {
                ngbd.resize(0);
                ngbd_c->find_neighbor_cells_of_cell(ngbd, quad_idx, tree_idx, 0,-1, 0);
                P4EST_ASSERT((ngbd.size()==1) && (ngbd[0].level == quad->level)); // must have a uniform tesselation with maximum refinement
                if(quad_idx==qm_idx)
                {
                  P4EST_ASSERT(faces->q2f(ngbd[0].p.piggy3.local_num, dir_p) != NO_VELOCITY);
                  f_tmp_g = face_global_number(faces->q2f(ngbd[0].p.piggy3.local_num, dir_p), dir);
                }
                else
                {
                  P4EST_ASSERT(faces->q2f(ngbd[0].p.piggy3.local_num, dir_m) != NO_VELOCITY);
                  f_tmp_g = face_global_number(faces->q2f(ngbd[0].p.piggy3.local_num, dir_m), dir);
                }
              }
              ierr = MatSetValue(A[dir], f_idx_g, f_idx_g, mu*s_0m0/dxyz[1], ADD_VALUES); CHKERRXX(ierr);
              ierr = MatSetValue(A[dir], f_idx_g, f_tmp_g,-mu*s_0m0/dxyz[1], ADD_VALUES); CHKERRXX(ierr);
            }
          }
        }


        /* 0p0 */
        qp.val00 = op.val010;
        qp.val01 = op.val011;
        qp.val10 = op.val110;
        qp.val11 = op.val111;

        double s_0p0 = c2.area_In_Negative_Domain(qp);

        if(s_0p0 > EPS*dxyz[0]*dxyz[2]) // --> non-zero interaction area between control volumes
        {
          if(wall[dir::f_0m0])
          {
            double w_xyz[P4EST_DIM] = {xyz[0], xyz_max[1], xyz[2]};
            if(bc[dir].wallType(w_xyz) == DIRICHLET)
            {
              rhs_p[f_idx] += mu * s_0p0 * bc[dir].wallValue(w_xyz) / (w_xyz[1] - xyz[1]); // cannot be division by 0 as it would mean that the face is ON the wall --> treated earlier...
              interp_dxyz_hodge.add_point(bc_index.size(),w_xyz);
              bc_index.push_back(f_idx);
              bc_coeffs.push_back(mu * s_0p0/ (w_xyz[1] - xyz[1]));
              if(!only_diag_is_modified[dir] && !is_matrix_ready[dir])
              {
                ierr = MatSetValue(A[dir], f_idx_g, f_idx_g, mu*s_0p0/(w_xyz[1] - xyz[1]), ADD_VALUES); CHKERRXX(ierr); // needs to be done only if fully reset
              }
            }
            else
            {
              rhs_p[f_idx] += mu * s_0p0 * (bc[dir].wallValue(xyz[0], xyz_max[1], xyz[2])+ ((apply_hodge_second_derivative_if_neumann)? (-interp_dxyz_hodge(xyz)/(w_xyz[1] - xyz[1])): 0.0));
              if(apply_hodge_second_derivative_if_neumann)
              {
                interp_dxyz_hodge.add_point(bc_index.size(),w_xyz);
                bc_index.push_back(f_idx);
                bc_coeffs.push_back(mu * s_0p0/ (w_xyz[1] - xyz[1]));
              }
            }
          }
          else
          {
            if(!only_diag_is_modified[dir] && !is_matrix_ready[dir]) // needs only to be done if fully reset
            {
              p4est_gloidx_t f_tmp_g;
              if(dir==dir::y)
                f_tmp_g = face_global_number(faces->q2f(qp_idx, dir::f_0p0), dir);
              else
              {
                ngbd.resize(0);
                ngbd_c->find_neighbor_cells_of_cell(ngbd, quad_idx, tree_idx, 0, 1, 0);
                P4EST_ASSERT((ngbd.size()==1) && (ngbd[0].level == quad->level)); // must have a uniform tesselation with maximum refinement
                if(quad_idx==qm_idx)
                {
                  P4EST_ASSERT(faces->q2f(ngbd[0].p.piggy3.local_num, dir_p) != NO_VELOCITY);
                  f_tmp_g = face_global_number(faces->q2f(ngbd[0].p.piggy3.local_num, dir_p), dir);
                }
                else
                {
                  P4EST_ASSERT(faces->q2f(ngbd[0].p.piggy3.local_num, dir_m) != NO_VELOCITY);
                  f_tmp_g = face_global_number(faces->q2f(ngbd[0].p.piggy3.local_num, dir_m), dir);
                }
              }
              ierr = MatSetValue(A[dir], f_idx_g, f_idx_g, mu*s_0p0/dxyz[1], ADD_VALUES); CHKERRXX(ierr);
              ierr = MatSetValue(A[dir], f_idx_g, f_tmp_g,-mu*s_0p0/dxyz[1], ADD_VALUES); CHKERRXX(ierr);
            }
          }
        }


        /* 00m */
        c2.x0 = c3.x0; c2.y0 = c3.y0;
        c2.x1 = c3.x1; c2.y1 = c3.y1;
        qp.val00 = op.val000;
        qp.val01 = op.val010;
        qp.val10 = op.val100;
        qp.val11 = op.val110;

        double s_00m = c2.area_In_Negative_Domain(qp);

        if(s_00m > EPS*dxyz[0]*dxyz[1]) // --> non-zero interaction area between control volumes
        {
          if(wall[dir::f_00m])
          {
            double w_xyz[P4EST_DIM] = {xyz[0], xyz[1], xyz_min[2]};
            if(bc[dir].wallType(w_xyz) == DIRICHLET)
            {
              rhs_p[f_idx] += mu * s_00m * bc[dir].wallValue(w_xyz) / (xyz[2] - w_xyz[2]); // cannot be division by 0 as it would mean that the face is ON the wall --> treated earlier...
              interp_dxyz_hodge.add_point(bc_index.size(),w_xyz);
              bc_index.push_back(f_idx);
              bc_coeffs.push_back(mu * s_00m/ (xyz[2] - w_xyz[2]));
              if(!only_diag_is_modified[dir] && !is_matrix_ready[dir])
              {
                ierr = MatSetValue(A[dir], f_idx_g, f_idx_g, mu*s_00m/(xyz[2] - w_xyz[2]), ADD_VALUES); CHKERRXX(ierr); // needs to be done only if fully reset
              }
            }
            else
            {
              rhs_p[f_idx] += mu * s_00m * (bc[dir].wallValue(xyz[0], xyz[1], xyz_min[2]) + ((apply_hodge_second_derivative_if_neumann)? (-interp_dxyz_hodge(xyz)/(xyz[2] - w_xyz[2])): 0.0));
              if(apply_hodge_second_derivative_if_neumann)
              {
                interp_dxyz_hodge.add_point(bc_index.size(),w_xyz);
                bc_index.push_back(f_idx);
                bc_coeffs.push_back(mu * s_00m/ (xyz[2] - w_xyz[2]));
              }
            }
          }
          else
          {
            if(!only_diag_is_modified[dir] && !is_matrix_ready[dir]) // needs only to be done if fully reset
            {
              p4est_gloidx_t f_tmp_g;
              if(dir==dir::z)
                f_tmp_g = face_global_number(faces->q2f(qm_idx, dir::f_00m), dir);
              else
              {
                ngbd.resize(0);
                ngbd_c->find_neighbor_cells_of_cell(ngbd, quad_idx, tree_idx, 0, 0,-1);
                P4EST_ASSERT((ngbd.size()==1) && (ngbd[0].level == quad->level)); // must have a uniform tesselation with maximum refinement
                if(quad_idx==qm_idx)
                {
                  P4EST_ASSERT(faces->q2f(ngbd[0].p.piggy3.local_num, dir_p) != NO_VELOCITY);
                  f_tmp_g = face_global_number(faces->q2f(ngbd[0].p.piggy3.local_num, dir_p), dir);
                }
                else
                {
                  P4EST_ASSERT(faces->q2f(ngbd[0].p.piggy3.local_num, dir_m) != NO_VELOCITY);
                  f_tmp_g = face_global_number(faces->q2f(ngbd[0].p.piggy3.local_num, dir_m), dir);
                }
              }
              ierr = MatSetValue(A[dir], f_idx_g, f_idx_g, mu*s_00m/dxyz[2], ADD_VALUES); CHKERRXX(ierr);
              ierr = MatSetValue(A[dir], f_idx_g, f_tmp_g,-mu*s_00m/dxyz[2], ADD_VALUES); CHKERRXX(ierr);
            }
          }
        }


        /* 00p */
        qp.val00 = op.val001;
        qp.val01 = op.val011;
        qp.val10 = op.val101;
        qp.val11 = op.val111;

        double s_00p = c2.area_In_Negative_Domain(qp);

        if(s_00p > EPS*dxyz[0]*dxyz[1]) // --> non-zero interaction area between control volumes
        {
          if(wall[dir::f_00p])
          {
            double w_xyz[P4EST_DIM] = {xyz[0], xyz[1], xyz_max[2]};
            if(bc[dir].wallType(w_xyz) == DIRICHLET)
            {
              rhs_p[f_idx] += mu * s_00p * bc[dir].wallValue(w_xyz) / (w_xyz[2] - xyz[2]); // cannot be division by 0 as it would mean that the face is ON the wall --> treated earlier...
              interp_dxyz_hodge.add_point(bc_index.size(),w_xyz);
              bc_index.push_back(f_idx);
              bc_coeffs.push_back(mu * s_00p/ (w_xyz[2] - xyz[2]));
              if(!only_diag_is_modified[dir] && !is_matrix_ready[dir])
              {
                ierr = MatSetValue(A[dir], f_idx_g, f_idx_g, mu*s_00p/(w_xyz[2] - xyz[2]), ADD_VALUES); CHKERRXX(ierr); // needs to be done only if fully reset
              }
            }
            else
            {
              rhs_p[f_idx] += mu * s_00p * (bc[dir].wallValue(xyz[0], xyz[1], xyz_max[2])+ ((apply_hodge_second_derivative_if_neumann)? (-interp_dxyz_hodge(xyz)/(w_xyz[2] - xyz[2])): 0.0));
              if(apply_hodge_second_derivative_if_neumann)
              {
                interp_dxyz_hodge.add_point(bc_index.size(),w_xyz);
                bc_index.push_back(f_idx);
                bc_coeffs.push_back(mu * s_00p/ (w_xyz[2] - xyz[2]));
              }
            }
          }
          else
          {
            if(!only_diag_is_modified[dir] && !is_matrix_ready[dir]) // needs only to be done if fully reset
            {
              p4est_gloidx_t f_tmp_g;
              if(dir==dir::z)
                f_tmp_g = face_global_number(faces->q2f(qp_idx, dir::f_00p), dir);
              else
              {
                ngbd.resize(0);
                ngbd_c->find_neighbor_cells_of_cell(ngbd, quad_idx, tree_idx, 0, 0, 1);
                P4EST_ASSERT((ngbd.size()==1) && (ngbd[0].level == quad->level)); // must have a uniform tesselation with maximum refinement
                if(quad_idx==qm_idx)
                {
                  P4EST_ASSERT(faces->q2f(ngbd[0].p.piggy3.local_num, dir_p) != NO_VELOCITY);
                  f_tmp_g = face_global_number(faces->q2f(ngbd[0].p.piggy3.local_num, dir_p), dir);
                }
                else
                {
                  P4EST_ASSERT(faces->q2f(ngbd[0].p.piggy3.local_num, dir_m) != NO_VELOCITY);
                  f_tmp_g = face_global_number(faces->q2f(ngbd[0].p.piggy3.local_num, dir_m), dir);
                }
              }
              ierr = MatSetValue(A[dir], f_idx_g, f_idx_g, mu*s_00p/dxyz[2], ADD_VALUES); CHKERRXX(ierr);
              ierr = MatSetValue(A[dir], f_idx_g, f_tmp_g,-mu*s_00p/dxyz[2], ADD_VALUES); CHKERRXX(ierr);
=======
          if(exchange_surface > EPS*dxyz[first_dir]*dxyz[second_dir]) // --> non-zero interaction area between control volumes
          {
            if(wall[ngbd_dir]) // neighbor is a wall
            {
              double w_xyz[P4EST_DIM] = {xyz[0], xyz[1], xyz[2]};
              w_xyz[ngbd_dir/2] = (ngbd_dir%2 == 1 ? xyz_max[ngbd_dir/2] : xyz_min[ngbd_dir/2]);
              const double wall_distance = (ngbd_dir%2 == 0 ? xyz[ngbd_dir/2] - w_xyz[ngbd_dir/2] : w_xyz[ngbd_dir/2] - xyz[ngbd_dir/2]);
              if(bc[dir].wallType(w_xyz) == DIRICHLET) // Dirichlet wall neighbor
              {
                rhs_p[f_idx] += mu * exchange_surface * bc[dir].wallValue(w_xyz)/wall_distance; // cannot be division by 0 as it would mean that the face is ON the wall --> treated earlier...
                interp_dxyz_hodge.add_point(bc_index.size(),w_xyz);
                bc_index.push_back(f_idx);
                bc_coeffs.push_back(mu * exchange_surface/wall_distance);
                if(!only_diag_is_modified[dir] && !matrix_is_ready[dir]) {
                  ierr = MatSetValue(A[dir], f_idx_g, f_idx_g, mu*exchange_surface/wall_distance, ADD_VALUES); CHKERRXX(ierr); } // needs to be done only if fully reset
              }
              else // Neumann wall neighbor
              {
                rhs_p[f_idx] += mu * exchange_surface * (bc[dir].wallValue(w_xyz) + (apply_hodge_second_derivative_if_neumann ? -interp_dxyz_hodge(xyz)/wall_distance : 0.0));
                if(apply_hodge_second_derivative_if_neumann)
                {
                  interp_dxyz_hodge.add_point(bc_index.size(), w_xyz);
                  bc_index.push_back(f_idx);
                  bc_coeffs.push_back(mu * exchange_surface/ wall_distance);
                }
              }
            }
            else // neighbor is not a wall
            {
              if(!only_diag_is_modified[dir] && !matrix_is_ready[dir]) // needs only to be done if fully reset
              {
                p4est_gloidx_t f_tmp_g;
                // find the index of the neighbor
                if(dir == ngbd_dir/2)
                  f_tmp_g = faces->global_index(faces->q2f((ngbd_dir%2 == 1 ? qp.p.piggy3.local_num : qm.p.piggy3.local_num), ngbd_dir), dir);
                else
                {
                  set_of_neighboring_quadrants ngbd; ngbd.clear();
                  char search[P4EST_DIM] = {0, 0, 0}; search[ngbd_dir/2] = (ngbd_dir%2 == 1 ? 1 : -1);
                  ngbd_c->find_neighbor_cells_of_cell(ngbd, quad_idx, tree_idx, search[0], search[1], search[2]);
                  P4EST_ASSERT(ngbd.size() == 1 && ngbd.begin()->level == quad->level); // must have a uniform tesselation with maximum refinement
                  if(quad_idx == qm.p.piggy3.local_num)
                  {
                    P4EST_ASSERT(faces->q2f(ngbd.begin()->p.piggy3.local_num, 2*dir + 1) != NO_VELOCITY);
                    f_tmp_g = faces->global_index(faces->q2f(ngbd.begin()->p.piggy3.local_num, 2*dir + 1), dir);
                  }
                  else
                  {
                    P4EST_ASSERT(faces->q2f(ngbd.begin()->p.piggy3.local_num, 2*dir) != NO_VELOCITY);
                    f_tmp_g = faces->global_index(faces->q2f(ngbd.begin()->p.piggy3.local_num, 2*dir), dir);
                  }
                }
                ierr = MatSetValue(A[dir], f_idx_g, f_idx_g, mu*exchange_surface/dxyz[0], ADD_VALUES); CHKERRXX(ierr);
                ierr = MatSetValue(A[dir], f_idx_g, f_tmp_g,-mu*exchange_surface/dxyz[0], ADD_VALUES); CHKERRXX(ierr);
              }
>>>>>>> 3779518e
            }
          }
        }

        continue;
      }
    }
#endif

    /* ----------------------------------------------------------------------------------------------------------------------------------------------------------------
     * BULK CASE: Finite Volume Discretization using Voronoi Cells
     * ------------------------
     * Bulk case, away from the interface
     * Use finite volumes on the voronoi cells
     ----------------------------------------------------------------------------------------------------------------------------------------------------------------*/

    /* integrally in positive domain */
#ifndef P4_TO_P8
    if(partition->size() == 0)
    {
<<<<<<< HEAD
      if(!only_diag_is_modified[dir] && !is_matrix_ready[dir])
      {
        ierr = MatSetValue(A[dir], f_idx_g, f_idx_g, 1, ADD_VALUES); CHKERRXX(ierr); // needs only to be done if fully reset
      }
=======
      if(!only_diag_is_modified[dir] && !matrix_is_ready[dir]) {
        ierr = MatSetValue(A[dir], f_idx_g, f_idx_g, 1, ADD_VALUES); CHKERRXX(ierr); } // needs only to be done if fully reset
>>>>>>> 3779518e
      rhs_p[f_idx] = 0;
      null_space_p[f_idx] = 0;
      continue;
    }
#endif

<<<<<<< HEAD
    double volume = voro_tmp.get_volume();
    if(!is_matrix_ready[dir])
    {
      ierr = MatSetValue(A[dir], f_idx_g, f_idx_g, volume*(desired_diag[dir] - current_diag[dir]), ADD_VALUES); CHKERRXX(ierr);
    }
    rhs_p[f_idx] *= volume;
    if(desired_diag[dir]>0) matrix_has_nullspace[dir] = false;

    /* bulk case, finite volume on voronoi cell */
#ifdef P4_TO_P8
    Point3 pc(xyz[0],xyz[1],xyz[2]);
#else
    Point2 pc(xyz[0],xyz[1]); // E: The face center, which is the center point of the Voronoi cell
#endif

    double x_pert = xyz[0];
    double y_pert = xyz[1];
#ifdef P4_TO_P8
    double z_pert = xyz[2];
#endif

    switch(dir)
    {
    case dir::x:
      if(fabs(xyz[0]-xyz_min[0])<EPS*tree_dimensions[0]) x_pert = xyz_min[0]+2*EPS*(xyz_max[0]-xyz_min[0]);
      if(fabs(xyz[0]-xyz_max[0])<EPS*tree_dimensions[0]) x_pert = xyz_max[0]-2*EPS*(xyz_max[0]-xyz_min[0]);
      break;
    case dir::y:
      if(fabs(xyz[1]-xyz_min[1])<EPS*tree_dimensions[1]) y_pert = xyz_min[1]+2*EPS*(xyz_max[1]-xyz_min[1]);
      if(fabs(xyz[1]-xyz_max[1])<EPS*tree_dimensions[1]) y_pert = xyz_max[1]-2*EPS*(xyz_max[1]-xyz_min[1]);
      break;
#ifdef P4_TO_P8
    case dir::z:
      if(fabs(xyz[2]-xyz_min[2])<EPS*tree_dimensions[2]) z_pert = xyz_min[2]+2*EPS*(xyz_max[2]-xyz_min[2]);
      if(fabs(xyz[2]-xyz_max[2])<EPS*tree_dimensions[2]) z_pert = xyz_max[2]-2*EPS*(xyz_max[2]-xyz_min[2]);
      break;
#endif
    }

    for(unsigned int m=0; m<points->size(); ++m) //E: Loop over the Voronoi points in the given face's associated Voronoi cell
=======
    const double volume = voro_tmp.get_volume();
    if(!matrix_is_ready[dir]) {
      ierr = MatSetValue(A[dir], f_idx_g, f_idx_g, volume*(desired_diag[dir] - current_diag[dir]), ADD_VALUES); CHKERRXX(ierr); }
    rhs_p[f_idx] *= volume;
    if(desired_diag[dir] > 0.0) matrix_has_nullspace[dir] = false;

    /* bulk case, finite volume on voronoi cell */
    PointDIM pc(DIM(xyz[0], xyz[1], xyz[2]));
    double xyz_pert[P4EST_DIM] = {DIM(xyz[0], xyz[1], xyz[2])};
    if(fabs(xyz[dir] - xyz_min[dir]) < EPS*tree_dimensions[dir]) xyz_pert[dir] = xyz_min[dir] + 2.0*EPS*(xyz_max[dir] - xyz_min[dir]);
    if(fabs(xyz[dir] - xyz_max[dir]) < EPS*tree_dimensions[dir]) xyz_pert[dir] = xyz_max[dir] - 2.0*EPS*(xyz_max[dir] - xyz_min[dir]);

    for(size_t m = 0; m < points->size(); ++m)
>>>>>>> 3779518e
    {
      PetscInt m_idx_g;

#ifdef P4_TO_P8
      const double surface = (*points)[m].s;
#else
<<<<<<< HEAD
      int k = mod(m-1, points->size());
      double s = ((*partition)[m] - (*partition)[k]).norm_L2(); //E: Distance s of the edge joining two points
#endif
      double d = ((*points)[m].p - pc).norm_L2(); // E: Distance d between the center point of the Voronoi cell and the mth Voronoi point (distance to each neighbor value)
=======
      size_t k = mod(m-1, points->size());
      const double surface = ((*partition)[m] - (*partition)[k]).norm_L2();
#endif
      double distance_to_neighbor = ((*points)[m].p - pc).norm_L2();
>>>>>>> 3779518e

      switch((*points)[m].n) // E: *points[m].n returns the index of the point, which corresponds to what kind of face the point lies on
      {
      case WALL_parallel_to_face:
      {
        matrix_has_nullspace[dir] = false;
        // no need to divide d by 2 in this special case, by construction in Voronoi2/3D
        if(!only_diag_is_modified[dir] && !is_matrix_ready[dir])
        {
          ierr = MatSetValue(A[dir], f_idx_g, f_idx_g, mu*s/d, ADD_VALUES); CHKERRXX(ierr); // needs only to be done if fully reset
        }
        try {
#ifdef P4_TO_P8
          if(bc_hodge!=NULL && (bc_hodge->wallType((*points)[m].p.x, (*points)[m].p.y, (*points)[m].p.z)==NEUMANN))
          {
            bool positive = ((dir==dir::x)? ((*points)[m].p.x > xyz[0]):((dir==dir::y)? ((*points)[m].p.y > xyz[1]): ((*points)[m].p.z > xyz[2])));
            rhs_p[f_idx] += mu*s*(bc[dir].wallValue((*points)[m].p.x, (*points)[m].p.y, (*points)[m].p.z) + (positive?+1.0:-1.0)*bc_hodge->wallValue((*points)[m].p.x, (*points)[m].p.y, (*points)[m].p.z)) / d;
          }
          else
          {
            // this is the least desirable scenario and main reason for the try-catch:
            // the user wants to use a stretched grid, but does not provide bc's that can easily be evaluated from everywhere so the solver's usage requires locality: if dxyz_hodge can't be interpolated where it's desired this is very likely to throw an exception
            rhs_p[f_idx] += mu*s*(bc[dir].wallValue((*points)[m].p.x, (*points)[m].p.y, (*points)[m].p.z) + interp_dxyz_hodge((*points)[m].p.x, (*points)[m].p.y, (*points)[m].p.z)) / d;
          }
#else
          if(bc_hodge!=NULL && (bc_hodge->wallType((*points)[m].p.x, (*points)[m].p.y)==NEUMANN))
          {
            bool positive = ((dir==dir::x)? ((*points)[m].p.x > xyz[0]): ((*points)[m].p.y > xyz[1]));
            rhs_p[f_idx] += mu*s*(bc[dir].wallValue((*points)[m].p.x, (*points)[m].p.y) + (positive?+1.0:-1.0)*bc_hodge->wallValue((*points)[m].p.x, (*points)[m].p.y)) / d;
          }
          else
          {
            // this is the least desirable scenario and main reason for the try-catch:
            // the user wants to use a stretched grid, but does not provide bc's that can easily be evaluated from everywhere so the solver's usage requires locality: if dxyz_hodge can't be interpolated where it's desired this is very likely to throw an exception
            rhs_p[f_idx] += mu*s*(bc[dir].wallValue((*points)[m].p.x, (*points)[m].p.y) + interp_dxyz_hodge((*points)[m].p.x, (*points)[m].p.y)) / d;
          }
#endif
        } catch (std::exception e) {
          throw std::runtime_error("my_p4est_poisson_faces_t: the boundary condition value needs to be readable from everywhere in the domain when using such stretched grids and non-periodic wall conditions, sorry...");
        }
        break;
      }
      case WALL_m00:
<<<<<<< HEAD
      {
#ifdef P4_TO_P8
        switch(bc[dir].wallType(xyz_min[0],y_pert,z_pert))
#else
        switch(bc[dir].wallType(xyz_min[0],y_pert))
#endif
        {
        case DIRICHLET:
          if(dir==dir::x)
            throw std::runtime_error("[CASL_ERROR]: my_p4est_poisson_faces_t->setup_linear_system: dirichlet conditions on walls should have been done before. Are you using a rectangular grid ?");
          matrix_has_nullspace[dir] = false;
          d /= 2;
          if(!only_diag_is_modified[dir] && !is_matrix_ready[dir])
          {
            ierr = MatSetValue(A[dir], f_idx_g, f_idx_g, mu*s/d, ADD_VALUES); CHKERRXX(ierr); // needs only to be done if fully reset
          }
#ifdef P4_TO_P8
          rhs_p[f_idx] += mu*s*(bc[dir].wallValue(xyz_min[0],y_pert,z_pert) + interp_dxyz_hodge(xyz_min[0],y_pert,z_pert)) / d;
#else
          rhs_p[f_idx] += mu*s*(bc[dir].wallValue(xyz_min[0],y_pert) + interp_dxyz_hodge(xyz_min[0],y_pert)) / d;
#endif
          break;
        case NEUMANN:
#ifdef P4_TO_P8
          rhs_p[f_idx] += mu*s*(bc[dir].wallValue(xyz_min[0],y_pert,z_pert) + ((apply_hodge_second_derivative_if_neumann)? 0.0 : 0.0)); // apply_hodge_second_derivative_if_neumann: would need to be fixed later on
#else
          rhs_p[f_idx] += mu*s*(bc[dir].wallValue(xyz_min[0],y_pert) + ((apply_hodge_second_derivative_if_neumann)? 0.0 : 0.0)); // apply_hodge_second_derivative_if_neumann: would need to be fixed later on
#endif
          break;
        default:
          std::cout<<"BC Type is "<< bc[dir].wallType(xyz_min[0],y_pert)<< " at point : ("<< xyz_min[0] << ", "<< y_pert << ") in dir: "<<dir <<std::endl;
          throw std::invalid_argument("[CASL_ERROR]: my_p4est_poisson_faces_t: unknown boundary condition type. Issue on Wall m00");
        }
        break;


      }
      case WALL_p00:
      {
#ifdef P4_TO_P8
        switch(bc[dir].wallType(xyz_max[0],y_pert,z_pert))
#else
        switch(bc[dir].wallType(xyz_max[0],y_pert))
#endif
        {
        case DIRICHLET:
          if(dir==dir::x)
            throw std::runtime_error("[CASL_ERROR]: my_p4est_poisson_faces_t->setup_linear_system: dirichlet conditions on walls should have been done before. Are you using a rectangular grid ?");
          matrix_has_nullspace[dir] = false;
          d /= 2;
          if(!only_diag_is_modified[dir] && !is_matrix_ready[dir])
          {
            ierr = MatSetValue(A[dir], f_idx_g, f_idx_g, mu*s/d, ADD_VALUES); CHKERRXX(ierr); // needs only to be done if fully reset
          }
#ifdef P4_TO_P8
          rhs_p[f_idx] += mu*s*(bc[dir].wallValue(xyz_max[0],y_pert,z_pert) + interp_dxyz_hodge(xyz_max[0],y_pert,z_pert)) / d;
#else
          rhs_p[f_idx] += mu*s*(bc[dir].wallValue(xyz_max[0],y_pert) + interp_dxyz_hodge(xyz_max[0],y_pert)) / d;
#endif
          break;
        case NEUMANN:
#ifdef P4_TO_P8
          rhs_p[f_idx] += mu*s*(bc[dir].wallValue(xyz_max[0],y_pert,z_pert) + ((apply_hodge_second_derivative_if_neumann)? 0.0 : 0.0)); // apply_hodge_second_derivative_if_neumann: would need to be fixed later on
#else
          rhs_p[f_idx] += mu*s*(bc[dir].wallValue(xyz_max[0],y_pert) + ((apply_hodge_second_derivative_if_neumann)? 0.0 : 0.0)); // apply_hodge_second_derivative_if_neumann: would need to be fixed later on
#endif
          break;
        default:
          throw std::invalid_argument("[CASL_ERROR]: my_p4est_poisson_faces_t: unknown boundary condition type. Issue on Wall p00");
        }
        break;
      }
      case WALL_0m0:
      {
#ifdef P4_TO_P8
        switch(bc[dir].wallType(x_pert,xyz_min[1],z_pert))
#else
        switch(bc[dir].wallType(x_pert,xyz_min[1]))
#endif
        {
        case DIRICHLET:
          if(dir==dir::y)
            throw std::runtime_error("[CASL_ERROR]: my_p4est_poisson_faces_t->setup_linear_system: dirichlet conditions on walls should have been done before. Are you using a rectangular grid ?");
          matrix_has_nullspace[dir] = false;
          d /= 2;
          if(!only_diag_is_modified[dir] && !is_matrix_ready[dir])
          {
            ierr = MatSetValue(A[dir], f_idx_g, f_idx_g, mu*s/d, ADD_VALUES); CHKERRXX(ierr); // needs only to be done if fully reset
          }
#ifdef P4_TO_P8
          rhs_p[f_idx] += mu*s*(bc[dir].wallValue(x_pert,xyz_min[1],z_pert) + interp_dxyz_hodge(x_pert,xyz_min[1],z_pert)) / d;
#else
          rhs_p[f_idx] += mu*s*(bc[dir].wallValue(x_pert,xyz_min[1]) + interp_dxyz_hodge(x_pert,xyz_min[1])) / d;
#endif
          break;
        case NEUMANN:
#ifdef P4_TO_P8
          rhs_p[f_idx] += mu*s*(bc[dir].wallValue(x_pert,xyz_min[1],z_pert) + ((apply_hodge_second_derivative_if_neumann)? 0.0 : 0.0)); // apply_hodge_second_derivative_if_neumann: would need to be fixed later on
#else
          rhs_p[f_idx] += mu*s*(bc[dir].wallValue(x_pert,xyz_min[1]) + ((apply_hodge_second_derivative_if_neumann)? 0.0 : 0.0)); // apply_hodge_second_derivative_if_neumann: would need to be fixed later on
#endif
          break;
        default:
          throw std::invalid_argument("[CASL_ERROR]: my_p4est_poisson_faces_t: unknown boundary condition type. Issue on Wall 0m0");
        }
        break;
      }

=======
      case WALL_p00:
      case WALL_0m0:
>>>>>>> 3779518e
      case WALL_0p0:
      {
#ifdef P4_TO_P8
<<<<<<< HEAD
        switch(bc[dir].wallType(x_pert,xyz_max[1],z_pert))
#else
        switch(bc[dir].wallType(x_pert,xyz_max[1]))
#endif
        {
        case DIRICHLET:
          if(dir==dir::y)
            throw std::runtime_error("[CASL_ERROR]: my_p4est_poisson_faces_t->setup_linear_system: dirichlet conditions on walls should have been done before. Are you using a rectangular grid ?");
          matrix_has_nullspace[dir] = false;
          d /= 2;
          if(!only_diag_is_modified[dir] && !is_matrix_ready[dir])
          {
            ierr = MatSetValue(A[dir], f_idx_g, f_idx_g, mu*s/d, ADD_VALUES); CHKERRXX(ierr); // needs only to be done if fully reset
          }
#ifdef P4_TO_P8
          rhs_p[f_idx] += mu*s*(bc[dir].wallValue(x_pert,xyz_max[1],z_pert) + interp_dxyz_hodge(x_pert,xyz_max[1],z_pert)) / d;
#else
          rhs_p[f_idx] += mu*s*(bc[dir].wallValue(x_pert,xyz_max[1]) + interp_dxyz_hodge(x_pert,xyz_max[1])) / d;
#endif
          break;
        case NEUMANN:
#ifdef P4_TO_P8
          rhs_p[f_idx] += mu*s*(bc[dir].wallValue(x_pert,xyz_max[1],z_pert) + ((apply_hodge_second_derivative_if_neumann)? 0.0 : 0.0)); // apply_hodge_second_derivative_if_neumann: would need to be fixed later on
#else
          rhs_p[f_idx] += mu*s*(bc[dir].wallValue(x_pert,xyz_max[1]) + ((apply_hodge_second_derivative_if_neumann)? 0.0 : 0.0)); // apply_hodge_second_derivative_if_neumann: would need to be fixed later on
#endif
          break;
        default:

          throw std::invalid_argument("[CASL_ERROR]: my_p4est_poisson_faces_t: unknown boundary condition type. Issue on Wall 0p0");
        }
        break;
      }
#ifdef P4_TO_P8
      case WALL_00m:
        switch(bc[dir].wallType(x_pert,y_pert,xyz_min[2]))
        {
        case DIRICHLET:
          if(dir==dir::z)
            throw std::runtime_error("[CASL_ERROR]: my_p4est_poisson_faces_t->setup_linear_system: dirichlet conditions on walls should have been done before. Are you using a rectangular grid ?");
          matrix_has_nullspace[dir] = false;
          d /= 2;
          if(!only_diag_is_modified[dir] && !is_matrix_ready[dir])
          {
            ierr = MatSetValue(A[dir], f_idx_g, f_idx_g, mu*s/d, ADD_VALUES); CHKERRXX(ierr); // needs only to be done if fully reset
          }
          rhs_p[f_idx] += mu*s*(bc[dir].wallValue(x_pert,y_pert,xyz_min[2]) + interp_dxyz_hodge(x_pert,y_pert,xyz_min[2])) / d;
          break;
        case NEUMANN:
          rhs_p[f_idx] += mu*s*(bc[dir].wallValue(x_pert,y_pert,xyz_min[2]) + ((apply_hodge_second_derivative_if_neumann)? 0.0 : 0.0)); // apply_hodge_second_derivative_if_neumann: would need to be fixed later on
          break;
        default:
          throw std::invalid_argument("[CASL_ERROR]: my_p4est_poisson_faces_t: unknown boundary condition type. Issue on Wall 00m");
        }
        break;

      case WALL_00p:
        switch(bc[dir].wallType(x_pert,xyz[1],xyz_max[2]))
=======
      case WALL_00m:
      case WALL_00p:
#endif
      {
        char wall_orientation = -1 - (*points)[m].n;
        P4EST_ASSERT(wall_orientation >= 0 && wall_orientation < P4EST_FACES);
        double wall_eval[P4EST_DIM] = {DIM(xyz_pert[0], xyz_pert[1], xyz_pert[2])}; wall_eval[wall_orientation/2] = (wall_orientation%2 == 1 ? xyz_max[wall_orientation/2] : xyz_min[wall_orientation/2]);
        switch(bc[dir].wallType(wall_eval))
>>>>>>> 3779518e
        {
        case DIRICHLET:
          if(dir == wall_orientation/2)
            throw std::runtime_error("[CASL_ERROR]: my_p4est_poisson_faces_t->setup_linear_system: dirichlet conditions on walls parallel to faces should have been done before. Are you using a rectangular grid ?");
          matrix_has_nullspace[dir] = false;
<<<<<<< HEAD
          d /= 2;
          if(!only_diag_is_modified[dir] && !is_matrix_ready[dir])
          {
            ierr = MatSetValue(A[dir], f_idx_g, f_idx_g, mu*s/d, ADD_VALUES); CHKERRXX(ierr); // needs only to be done if fully reset
          }
          rhs_p[f_idx] += mu*s*(bc[dir].wallValue(x_pert,y_pert,xyz_max[2]) + interp_dxyz_hodge(x_pert,y_pert,xyz_max[2])) / d;
          break;
        case NEUMANN:
          /* nothing to do for the matrix */
          rhs_p[f_idx] += mu*s*(bc[dir].wallValue(x_pert,y_pert,xyz_max[2]) + ((apply_hodge_second_derivative_if_neumann)? 0.0 : 0.0)); // apply_hodge_second_derivative_if_neumann: would need to be fixed later on
=======
          distance_to_neighbor /= 2;
          if(!only_diag_is_modified[dir] && !matrix_is_ready[dir]) {
            ierr = MatSetValue(A[dir], f_idx_g, f_idx_g, mu*surface/distance_to_neighbor, ADD_VALUES); CHKERRXX(ierr); } // needs only to be done if fully reset
          rhs_p[f_idx] += mu*surface*(bc[dir].wallValue(wall_eval) + interp_dxyz_hodge(wall_eval))/distance_to_neighbor;
          break;
        case NEUMANN:
          rhs_p[f_idx] += mu*surface*(bc[dir].wallValue(wall_eval) + (apply_hodge_second_derivative_if_neumann ? 0.0 : 0.0)); // apply_hodge_second_derivative_if_neumann: would need to be fixed later --> good luck!
>>>>>>> 3779518e
          break;
        default:
          throw std::invalid_argument("[CASL_ERROR]: my_p4est_poisson_faces_t: unknown boundary condition type. Issue on Wall 00p");
        }
        break;
      }
      case INTERFACE:
        switch( bc[dir].interfaceType(xyz))
        {
        /* note that DIRICHLET done with finite differences */
        case NEUMANN:
#ifdef P4_TO_P8
          throw std::invalid_argument("[CASL_ERROR]: my_p4est_poisson_faces_t: Neumann boundary conditions should be treated separately in 3D ...");
#else
<<<<<<< HEAD
          rhs_p[f_idx] += mu*s*( bc[dir].interfaceValue(((*points)[m].p.x+xyz[0])/2.,((*points)[m].p.y+xyz[1])/2.) + ((apply_hodge_second_derivative_if_neumann)? 0.0 : 0.0)); // apply_hodge_second_derivative_if_neumann: would need to be fixed later on
=======
          rhs_p[f_idx] += mu*surface*(bc[dir].interfaceValue(((*points)[m].p.x + xyz[0])/2., ((*points)[m].p.y + xyz[1])/2.) + (apply_hodge_second_derivative_if_neumann ? 0.0 : 0.0)); // apply_hodge_second_derivative_if_neumann: would need to be fixed later on
>>>>>>> 3779518e
#endif
          break;
        default:
          std::cout<<"\n Interface BC Type is: "<< bc[dir].interfaceType(xyz)<< " at ( "<< xyz[0]<< ", "<<xyz[1]<< ")"<<std::endl;
          throw std::invalid_argument("[CASL_ERROR]: my_p4est_poisson_faces_t: unknown boundary condition type. Issue on interface");
        }
        break;

      default:
<<<<<<< HEAD
        if(!only_diag_is_modified[dir] && !is_matrix_ready[dir])
        {
          /* add coefficients in the matrix */
          m_idx_g = face_global_number((*points)[m].n, dir);

          ierr = MatSetValue(A[dir], f_idx_g, f_idx_g, mu*s/d, ADD_VALUES); CHKERRXX(ierr);
          ierr = MatSetValue(A[dir], f_idx_g, m_idx_g,-mu*s/d, ADD_VALUES); CHKERRXX(ierr);
=======
        if(!only_diag_is_modified[dir] && !matrix_is_ready[dir])
        {
          /* add coefficients in the matrix */
          m_idx_g = faces->global_index((*points)[m].n, dir);

          ierr = MatSetValue(A[dir], f_idx_g, f_idx_g, mu*surface/distance_to_neighbor, ADD_VALUES); CHKERRXX(ierr);
          ierr = MatSetValue(A[dir], f_idx_g, m_idx_g,-mu*surface/distance_to_neighbor, ADD_VALUES); CHKERRXX(ierr);
>>>>>>> 3779518e
        }
      }
    }
  } // End of loop through all faces in the direction dir (ie. end of loop through all x faces)

  ierr = VecRestoreArrayRead(face_is_well_defined[dir], &face_is_well_defined_p); CHKERRXX(ierr);

  int global_size_bc_index = bc_index.size();
<<<<<<< HEAD
  int mpiret = MPI_Allreduce(MPI_IN_PLACE, &global_size_bc_index, 1, MPI_INT, MPI_SUM, p4est->mpicomm); SC_CHECK_MPI(mpiret); //E: Sum the number of BC additions to the RHS to make across all processors,
                                                                                                                              //store on all processors as global_size_bc_index


  /* -----------------------------------------------------------------------------------------------------------------
   * Complete the right hand side with correct boundary condition: bc_v + grad(dxyz_hodge) (Aka, complete the applying of the Interfacial Dirichlet boundary condition)
   *-----------------------------------------------------------------------------------------------------------------*/
  if(global_size_bc_index > 0 /*bc[dir].interfaceType()==DIRICHLET*/)
=======
  int mpiret = MPI_Allreduce(MPI_IN_PLACE, &global_size_bc_index, 1, MPI_INT, MPI_SUM, p4est->mpicomm); SC_CHECK_MPI(mpiret);

  /* complete the right hand side with correct boundary condition: bc_v + grad(dxyz_hodge) */
  if(global_size_bc_index > 0)
>>>>>>> 3779518e
  {
    std::vector<double> bc_val(bc_index.size());
    interp_dxyz_hodge.interpolate(bc_val.data());
    interp_dxyz_hodge.clear();
    for(size_t n = 0; n < bc_index.size(); ++n)
      rhs_p[bc_index[n]] += bc_coeffs[n]*bc_val[n];
    bc_val.clear();
    bc_index.clear();
    bc_coeffs.clear();
  }
<<<<<<< HEAD
  /* -----------------------------------------------------------------------------------------------------------------
   * Finish Assembling the Linear System
   *-----------------------------------------------------------------------------------------------------------------*/
  ierr = VecRestoreArray(null_space[dir], &null_space_p); CHKERRXX(ierr);
  ierr = VecRestoreArray(rhs[dir], &rhs_p); CHKERRXX(ierr);

  if(!is_matrix_ready[dir])
=======

  ierr = VecRestoreArray(null_space[dir], &null_space_p); CHKERRXX(ierr);
  ierr = VecRestoreArray(rhs[dir], &rhs_p); CHKERRXX(ierr);

  if(!matrix_is_ready[dir])
>>>>>>> 3779518e
  {
    /* Assemble the matrix */
    ierr = MatAssemblyBegin(A[dir], MAT_FINAL_ASSEMBLY); CHKERRXX(ierr);
    ierr = MatAssemblyEnd  (A[dir], MAT_FINAL_ASSEMBLY); CHKERRXX(ierr);
  }
<<<<<<< HEAD


//  if(dir==1)
//  {
//    PetscViewer view;
//    char name[1000];
//    sprintf(name, "/home/guittet/code/Output/p4est_navier_stokes/mat_p4est_%d.m", p4est->mpisize);
//    ierr = PetscViewerASCIIOpen(p4est->mpicomm, name, &view); CHKERRXX(ierr);
//    ierr = PetscViewerSetFormat(view, PETSC_VIEWER_ASCII_MATLAB); CHKERRXX(ierr);
//    ierr = MatView(A, view); CHKERRXX(ierr);

//    sprintf(name, "/home/guittet/code/Output/p4est_navier_stokes/rhs_p4est_%d.m", p4est->mpisize);
//    ierr = PetscViewerASCIIOpen(p4est->mpicomm, name, &view); CHKERRXX(ierr);
//    ierr = PetscViewerSetFormat(view, PETSC_VIEWER_ASCII_MATLAB); CHKERRXX(ierr);
//    VecView(rhs[dir], view);

//    PetscViewerSetFormat(PETSC_VIEWER_STDOUT_WORLD, PETSC_VIEWER_ASCII_MATLAB);
//    MatView(A, PETSC_VIEWER_STDOUT_WORLD);
//    PetscViewerSetFormat(PETSC_VIEWER_STDOUT_WORLD, PETSC_VIEWER_ASCII_MATLAB);
//    VecView(rhs[dir], PETSC_VIEWER_STDOUT_WORLD);
//  }
=======
>>>>>>> 3779518e

  /* take care of the nullspace if needed */
  mpiret = MPI_Allreduce(MPI_IN_PLACE, &matrix_has_nullspace[dir], 1, MPI_INT, MPI_LAND, p4est->mpicomm); SC_CHECK_MPI(mpiret);
  if(matrix_has_nullspace[dir])
  {
    ierr = VecGhostUpdateBegin(null_space[dir], INSERT_VALUES, SCATTER_FORWARD); CHKERRXX(ierr);
    ierr = VecGhostUpdateEnd  (null_space[dir], INSERT_VALUES, SCATTER_FORWARD); CHKERRXX(ierr);

    double norm;
    ierr = VecNormalize(null_space[dir], &norm); CHKERRXX(ierr);

    ierr = MatNullSpaceCreate(p4est->mpicomm, PETSC_FALSE, 1, &null_space[dir], &A_null_space[dir]); CHKERRXX(ierr);
    ierr = MatSetNullSpace(A[dir], A_null_space[dir]); CHKERRXX(ierr);
    ierr = MatNullSpaceRemove(A_null_space[dir], rhs[dir], NULL); CHKERRXX(ierr);
    ierr = MatNullSpaceDestroy(A_null_space[dir]); CHKERRXX(ierr);
  }
  ierr = VecDestroy(null_space[dir]); CHKERRXX(ierr);
  null_space[dir] = NULL;

  ierr = KSPSetOperators(ksp[dir], A[dir], A[dir], SAME_NONZERO_PATTERN); CHKERRXX(ierr);
  /* [Raphael Egan:] Starting from version 3.5, the last argument in KSPSetOperators became
   * irrelevant and is now simply disregarded in the above call. The matrices now keep track
   * of changes to their values and/or to their nonzero pattern by themselves. If no
   * modification was made to the matrix, the ksp environment can figure it out and knows
   * that the current preconditioner is still valid, thus it won't be recomputed.
   * If one desires to force reusing the current preconditioner EVEN IF a modification was
   * made to the matrix, one needs to call
   * ierr = KSPSetReusePreconditioner(ksp, PETSC_TRUE); CHKERRXX(ierr);
   * before the subsequent call to KSPSolve().
   * I have decided not to enforce that...
   */
<<<<<<< HEAD
  is_matrix_ready[dir]        = true;
=======
  matrix_is_ready[dir]        = true;
>>>>>>> 3779518e
  current_diag[dir]           = desired_diag[dir];
  P4EST_ASSERT(current_diag_is_as_desired(dir));

  ierr = PetscLogEventEnd(log_my_p4est_poisson_faces_setup_linear_system, A, rhs[dir], 0, 0); CHKERRXX(ierr);
}

<<<<<<< HEAD
void my_p4est_poisson_faces_t::print_partition_VTK(const char *file, int dir)
=======
void my_p4est_poisson_faces_t::print_partition_VTK(const char *file, const unsigned char &dir)
>>>>>>> 3779518e
{
  if(compute_partition_on_the_fly)
    throw std::invalid_argument("[ERROR]: my_p4est_poisson_faces_t->print_partition_VTK: please don't use compute_partition_on_the_fly if you want to output the voronoi partition.");
  else
  {
#ifdef P4_TO_P8
    bool periodic[] = {0, 0, 0};
    Voronoi3D::print_VTK_format(voro[dir], file, xyz_min, xyz_max, periodic);
#else
    Voronoi2D::print_VTK_format(voro[dir], file);
#endif
  }
}<|MERGE_RESOLUTION|>--- conflicted
+++ resolved
@@ -35,22 +35,14 @@
 
 my_p4est_poisson_faces_t::my_p4est_poisson_faces_t(const my_p4est_faces_t *faces, const my_p4est_node_neighbors_t *ngbd_n)
   : faces(faces), p4est(faces->p4est), ngbd_c(faces->ngbd_c), ngbd_n(ngbd_n), interp_phi(ngbd_n),
-<<<<<<< HEAD
     phi(NULL), apply_hodge_second_derivative_if_neumann(false), bc(NULL), bc_hodge(NULL), dxyz_hodge(NULL)
-=======
-    phi(NULL), apply_hodge_second_derivative_if_neumann(false), bc(NULL), dxyz_hodge(NULL)
->>>>>>> 3779518e
 {
   PetscErrorCode ierr;
 
   p4est_topidx_t vtx_0_max      = p4est->connectivity->tree_to_vertex[0*P4EST_CHILDREN + P4EST_CHILDREN - 1];
   p4est_topidx_t vtx_0_min      = p4est->connectivity->tree_to_vertex[0*P4EST_CHILDREN + 0];
   /* set up the KSP solvers and other parameters*/
-<<<<<<< HEAD
-  for (short dim = 0; dim < P4EST_DIM; ++dim) {
-=======
   for (unsigned char dim = 0; dim < P4EST_DIM; ++dim) {
->>>>>>> 3779518e
     A[dim]            = NULL;
     A_null_space[dim] = NULL;
     null_space[dim]   = NULL;
@@ -58,49 +50,30 @@
     ierr = KSPSetTolerances(ksp[dim], 1e-12, PETSC_DEFAULT, PETSC_DEFAULT, PETSC_DEFAULT); CHKERRXX(ierr);
     pc_is_set_from_options[dim]   = false;
     ksp_is_set_from_options[dim]  = false;
-<<<<<<< HEAD
-    is_matrix_ready[dim]          = false;
-=======
     matrix_is_ready[dim]          = false;
->>>>>>> 3779518e
     only_diag_is_modified[dim]    = false;
     matrix_has_nullspace[dim]     = false;
     current_diag[dim]             = 0.0;
     desired_diag[dim]             = 0.0;
     tree_dimensions[dim]          = p4est->connectivity->vertices[3*vtx_0_max + dim] - p4est->connectivity->vertices[3*vtx_0_min + dim] ;
-<<<<<<< HEAD
-=======
     periodic[dim]                 = is_periodic(p4est, dim);
->>>>>>> 3779518e
   }
 
   xyz_min_max(p4est, xyz_min, xyz_max);
   dxyz_min(p4est, dxyz);
 
   compute_partition_on_the_fly = false;
-<<<<<<< HEAD
-  mu = 1;
-=======
   mu = 1.0;
->>>>>>> 3779518e
 }
 
 my_p4est_poisson_faces_t::~my_p4est_poisson_faces_t()
 {
   PetscErrorCode ierr;
-<<<<<<< HEAD
-  for (short dim = 0; dim < P4EST_DIM; ++dim) {
-    if(A[dim]!=NULL)              { ierr = MatDestroy(A[dim]);                     CHKERRXX(ierr); }
-    if(null_space[dim]!=NULL)     { ierr = VecDestroy(null_space[dim]);            CHKERRXX(ierr); }
-    if(A_null_space[dim] != NULL) { ierr = MatNullSpaceDestroy(A_null_space[dim]); CHKERRXX(ierr); }
-    if(ksp[dim]!=NULL)            { ierr = KSPDestroy(ksp[dim]);                   CHKERRXX(ierr); }
-=======
   for (unsigned char dim = 0; dim < P4EST_DIM; ++dim) {
     if(A[dim] != NULL)              { ierr = MatDestroy(A[dim]);                     CHKERRXX(ierr); }
     if(null_space[dim] != NULL)     { ierr = VecDestroy(null_space[dim]);            CHKERRXX(ierr); }
     if(A_null_space[dim]  !=  NULL) { ierr = MatNullSpaceDestroy(A_null_space[dim]); CHKERRXX(ierr); }
     if(ksp[dim] != NULL)            { ierr = KSPDestroy(ksp[dim]);                   CHKERRXX(ierr); }
->>>>>>> 3779518e
   }
 }
 
@@ -112,23 +85,6 @@
   /* set ksp type */
   KSPType ksp_type_as_such;
   ierr = KSPGetType(ksp[dim], &ksp_type_as_such); CHKERRXX(ierr);
-<<<<<<< HEAD
-  if(ksp_type != ksp_type_as_such)
-  {
-    ierr = KSPSetType(ksp[dim], ksp_type); CHKERRXX(ierr);
-  }
-  PetscBool ksp_initial_guess;
-  ierr = KSPGetInitialGuessNonzero(ksp[dim], &ksp_initial_guess); CHKERRXX(ierr);
-  if (ksp_initial_guess != ((PetscBool) use_nonzero_initial_guess))
-  {
-    ierr = KSPSetInitialGuessNonzero(ksp[dim], ((PetscBool) use_nonzero_initial_guess)); CHKERRXX(ierr);
-  }
-  if(!ksp_is_set_from_options[dim])
-  {
-    ierr = KSPSetFromOptions(ksp[dim]); CHKERRXX(ierr);
-    ksp_is_set_from_options[dim] = true;
-  }
-=======
   if(ksp_type != ksp_type_as_such){
     ierr = KSPSetType(ksp[dim], ksp_type); CHKERRXX(ierr); }
 
@@ -141,7 +97,6 @@
     ierr = KSPSetFromOptions(ksp[dim]); CHKERRXX(ierr);
     ksp_is_set_from_options[dim] = true;
   }
->>>>>>> 3779518e
 
   /* set pc type */
   PC pc;
@@ -178,11 +133,7 @@
 
       /* 3- Truncation factor
        * Greater than zero.
-<<<<<<< HEAD
-       * Use zero for the best convergence. However, if you have memory problems, use greate than zero to save some memory.
-=======
        * Use zero for the best convergence. However, if you have memory problems, use greater than zero to save some memory.
->>>>>>> 3779518e
        */
       ierr = PetscOptionsSetValue("-pc_hypre_boomeramg_truncfactor", "0.1"); CHKERRXX(ierr);
     }
@@ -194,23 +145,13 @@
   }
 }
 
-<<<<<<< HEAD
-
-=======
->>>>>>> 3779518e
 void my_p4est_poisson_faces_t::set_phi(Vec phi_)
 {
   this->phi = phi_;
   interp_phi.set_input(phi, linear);
-<<<<<<< HEAD
-  for (short dim = 0; dim < P4EST_DIM; ++dim)
-  {
-    is_matrix_ready[dim]        = false;
-=======
   for (unsigned char dim = 0; dim < P4EST_DIM; ++dim)
   {
     matrix_is_ready[dim]        = false;
->>>>>>> 3779518e
     only_diag_is_modified[dim]  = false;
   }
 }
@@ -222,15 +163,6 @@
 
 void my_p4est_poisson_faces_t::set_diagonal(double add)
 {
-<<<<<<< HEAD
-  for (short dim = 0; dim < P4EST_DIM; ++dim) {
-    desired_diag[dim]           = add;
-    if(!current_diag_is_as_desired(dim))
-    {
-      // actual modification of diag, do not change the flag values otherwise, especially not of is_matrix_ready
-      only_diag_is_modified[dim]  = is_matrix_ready[dim];
-      is_matrix_ready[dim]        = false;
-=======
   for (unsigned char dim = 0; dim < P4EST_DIM; ++dim) {
     desired_diag[dim]           = add;
     if(!current_diag_is_as_desired(dim))
@@ -238,7 +170,6 @@
       // actual modification of diag, do not change the flag values otherwise, especially not of matrix_is_ready
       only_diag_is_modified[dim]  = matrix_is_ready[dim];
       matrix_is_ready[dim]        = false;
->>>>>>> 3779518e
     }
   }
 }
@@ -247,29 +178,6 @@
 void my_p4est_poisson_faces_t::set_mu(double mu_)
 {
   P4EST_ASSERT(mu > 0.0);
-<<<<<<< HEAD
-  if(fabs(this->mu - mu) > EPS*MAX(this->mu, mu)) // actual modification of mu
-    for (short dim = 0; dim < P4EST_DIM; ++dim) {
-      only_diag_is_modified[dim]  = false;
-      is_matrix_ready[dim]        = false;
-    }
-  this->mu = mu;
-}
-
-#ifdef P4_TO_P8
-void my_p4est_poisson_faces_t::set_bc(const BoundaryConditions3D *bc, Vec *dxyz_hodge, Vec *face_is_well_defined, const BoundaryConditions3D *bc_hodge_)
-#else
-void my_p4est_poisson_faces_t::set_bc(const BoundaryConditions2D *bc, Vec *dxyz_hodge, Vec *face_is_well_defined, const BoundaryConditions2D *bc_hodge_)
-#endif
-{
-  this->bc = bc;
-  this->bc_hodge = bc_hodge_;
-  this->dxyz_hodge = dxyz_hodge;
-  this->face_is_well_defined = face_is_well_defined;
-  for (short dim = 0; dim < P4EST_DIM; ++dim) {
-    only_diag_is_modified[dim]  = false;
-    is_matrix_ready[dim]        = false;
-=======
   if(fabs(this->mu - mu_) > EPS*MAX(this->mu, mu_)) // actual modification of mu
     for (unsigned char dim = 0; dim < P4EST_DIM; ++dim) {
       only_diag_is_modified[dim]  = false;
@@ -278,16 +186,16 @@
   this->mu = mu_;
 }
 
-void my_p4est_poisson_faces_t::set_bc(const BoundaryConditionsDIM *bc_, Vec *dxyz_hodge_, Vec *face_is_well_defined_)
+void my_p4est_poisson_faces_t::set_bc(const BoundaryConditionsDIM *bc_, Vec *dxyz_hodge_, Vec *face_is_well_defined_, const BoundaryConditionsDIM *bc_hodge_)
 {
   this->bc = bc_;
+  this->bc_hodge = bc_hodge_;
   this->dxyz_hodge = dxyz_hodge_;
   this->face_is_well_defined = face_is_well_defined_;
   // change of bc and/or face_is_well_defined --> a full reset is needed!
   for (unsigned char dim = 0; dim < P4EST_DIM; ++dim) {
     only_diag_is_modified[dim]  = false;
     matrix_is_ready[dim]        = false;
->>>>>>> 3779518e
   }
 }
 
@@ -335,631 +243,19 @@
     /* update ghosts */
     ierr = VecGhostUpdateBegin(solution[dir], INSERT_VALUES, SCATTER_FORWARD); CHKERRXX(ierr);
     ierr = VecGhostUpdateEnd  (solution[dir], INSERT_VALUES, SCATTER_FORWARD); CHKERRXX(ierr);
-//    std::string filename = "/home/regan/workspace/projects/free_surface/2d/vtu/test/voronoi_faces" + std::to_string(dir) + ".vtk";
-//    print_partition_VTK(filename.c_str(), dir);
   }
 
   ierr = PetscLogEventEnd(log_my_p4est_poisson_faces_solve, A, rhs, solution, 0); CHKERRXX(ierr);
 }
 
-<<<<<<< HEAD
-
-
-void my_p4est_poisson_faces_t::compute_voronoi_cell(p4est_locidx_t f_idx, int dir)
-{
-  PetscErrorCode ierr;
-
-  ierr = PetscLogEventBegin(log_my_p4est_poisson_faces_compute_voronoi_cell, 0, 0, 0, 0); CHKERRXX(ierr);
-
-#ifdef P4_TO_P8
-  Voronoi3D &voro_tmp = compute_partition_on_the_fly ? voro[dir][0] : voro[dir][f_idx];
-#else
-  Voronoi2D &voro_tmp = compute_partition_on_the_fly ? voro[dir][0] : voro[dir][f_idx];
-#endif
-  voro_tmp.clear();
-
-  p4est_locidx_t quad_idx;
-  p4est_topidx_t tree_idx;
-
-  const PetscScalar *face_is_well_defined_p;
-  ierr = VecGetArrayRead(face_is_well_defined[dir], &face_is_well_defined_p); CHKERRXX(ierr);
-
-  int dir_m = 2*dir;
-  int dir_p = 2*dir+1;
-
-  faces->f2q(f_idx, dir, quad_idx, tree_idx);
-
-  p4est_tree_t *tree = (p4est_tree_t*) sc_array_index(p4est->trees, tree_idx);
-  p4est_quadrant_t *quad = (p4est_quadrant_t*) sc_array_index(&tree->quadrants, quad_idx-tree->quadrants_offset);
-
-  p4est_topidx_t vp = p4est->connectivity->tree_to_vertex[0 + P4EST_CHILDREN-1];
-  double xtmp = p4est->connectivity->vertices[3*vp + 0];
-  double ytmp = p4est->connectivity->vertices[3*vp + 1];
-  double dmin = (double)P4EST_QUADRANT_LEN(quad->level)/(double)P4EST_ROOT_LEN;
-  double dx = (xtmp-xyz_min[0]) * dmin;
-  double dy = (ytmp-xyz_min[1]) * dmin;
-#ifdef P4_TO_P8
-  double ztmp = p4est->connectivity->vertices[3*vp + 2];
-  double dz = (ztmp-xyz_min[2]) * dmin;
-#endif
-
-  double x = faces->x_fr_f(f_idx, dir);
-  double y = faces->y_fr_f(f_idx, dir);
-#ifdef P4_TO_P8
-  double z = faces->z_fr_f(f_idx, dir);
-#endif
-
-  /* far in the positive domain */
-  if(!face_is_well_defined_p[f_idx])
-  {
-    ierr = VecRestoreArrayRead(face_is_well_defined[dir], &face_is_well_defined_p); CHKERRXX(ierr);
-    ierr = PetscLogEventEnd(log_my_p4est_poisson_faces_compute_voronoi_cell, 0, 0, 0, 0); CHKERRXX(ierr);
-    return;
-  }
-  ierr = VecRestoreArrayRead(face_is_well_defined[dir], &face_is_well_defined_p); CHKERRXX(ierr);
-
-  p4est_locidx_t qm_idx=-1, qp_idx=-1;
-  p4est_topidx_t tm_idx=-1, tp_idx=-1;
-  p4est_quadrant_t qm, qp;
-  vector<p4est_quadrant_t> ngbd;
-  if(faces->q2f(quad_idx, dir_m)==f_idx)
-  {
-    qp_idx = quad_idx;
-    tp_idx = tree_idx;
-    qp = *quad; qp.p.piggy3.local_num = qp_idx;
-    ngbd.clear();
-    ngbd_c->find_neighbor_cells_of_cell(ngbd, quad_idx, tree_idx, dir_m);
-    if(ngbd.size()>0)
-    {
-      qm = ngbd[0];
-      qm_idx = ngbd[0].p.piggy3.local_num;
-      tm_idx = ngbd[0].p.piggy3.which_tree;
-    }
-  }
-  else
-  {
-    qm_idx = quad_idx;
-    tm_idx = tree_idx;
-    qm = *quad; qm.p.piggy3.local_num = qm_idx;
-    ngbd.clear();
-    ngbd_c->find_neighbor_cells_of_cell(ngbd, quad_idx, tree_idx, dir_p);
-    if(ngbd.size()>0)
-    {
-      qp = ngbd[0];
-      qp_idx = ngbd[0].p.piggy3.local_num;
-      tp_idx = ngbd[0].p.piggy3.which_tree;
-    }
-  }
-
-  /* check for walls */
-#ifdef P4_TO_P8
-  if(qm_idx==-1 && bc[dir].wallType(x,y,z)==DIRICHLET) { ierr = PetscLogEventEnd(log_my_p4est_poisson_faces_compute_voronoi_cell, 0, 0, 0, 0); CHKERRXX(ierr); return; }
-  if(qp_idx==-1 && bc[dir].wallType(x,y,z)==DIRICHLET) { ierr = PetscLogEventEnd(log_my_p4est_poisson_faces_compute_voronoi_cell, 0, 0, 0, 0); CHKERRXX(ierr); return; }
-#else
-  if(qm_idx==-1 && bc[dir].wallType(x,y)==DIRICHLET) { ierr = PetscLogEventEnd(log_my_p4est_poisson_faces_compute_voronoi_cell, 0, 0, 0, 0); CHKERRXX(ierr); return; }
-  if(qp_idx==-1 && bc[dir].wallType(x,y)==DIRICHLET) { ierr = PetscLogEventEnd(log_my_p4est_poisson_faces_compute_voronoi_cell, 0, 0, 0, 0); CHKERRXX(ierr); return; }
-#endif
-
-  /* find direct neighbors */
-  vector<p4est_quadrant_t> ngbd_m_m0, ngbd_p_m0;
-  vector<p4est_quadrant_t> ngbd_m_p0, ngbd_p_p0;
-#ifdef P4_TO_P8
-  vector<p4est_quadrant_t> ngbd_m_0m, ngbd_p_0m;
-  vector<p4est_quadrant_t> ngbd_m_0p, ngbd_p_0p;
-#endif
-  if(qm_idx!=-1)
-  {
-    switch(dir)
-    {
-#ifdef P4_TO_P8
-    case dir::x:
-      ngbd_c->find_neighbor_cells_of_cell(ngbd_m_m0, qm_idx, tm_idx, 0,-1, 0);
-      ngbd_c->find_neighbor_cells_of_cell(ngbd_m_p0, qm_idx, tm_idx, 0, 1, 0);
-      ngbd_c->find_neighbor_cells_of_cell(ngbd_m_0m, qm_idx, tm_idx, 0, 0,-1);
-      ngbd_c->find_neighbor_cells_of_cell(ngbd_m_0p, qm_idx, tm_idx, 0, 0, 1);
-      break;
-    case dir::y:
-      ngbd_c->find_neighbor_cells_of_cell(ngbd_m_m0, qm_idx, tm_idx,-1, 0, 0);
-      ngbd_c->find_neighbor_cells_of_cell(ngbd_m_p0, qm_idx, tm_idx, 1, 0, 0);
-      ngbd_c->find_neighbor_cells_of_cell(ngbd_m_0m, qm_idx, tm_idx, 0, 0,-1);
-      ngbd_c->find_neighbor_cells_of_cell(ngbd_m_0p, qm_idx, tm_idx, 0, 0, 1);
-      break;
-    case dir::z:
-      ngbd_c->find_neighbor_cells_of_cell(ngbd_m_m0, qm_idx, tm_idx,-1, 0, 0);
-      ngbd_c->find_neighbor_cells_of_cell(ngbd_m_p0, qm_idx, tm_idx, 1, 0, 0);
-      ngbd_c->find_neighbor_cells_of_cell(ngbd_m_0m, qm_idx, tm_idx, 0,-1, 0);
-      ngbd_c->find_neighbor_cells_of_cell(ngbd_m_0p, qm_idx, tm_idx, 0, 1, 0);
-      break;
-#else
-    case dir::x:
-      ngbd_c->find_neighbor_cells_of_cell(ngbd_m_m0, qm_idx, tm_idx, 0,-1);
-      ngbd_c->find_neighbor_cells_of_cell(ngbd_m_p0, qm_idx, tm_idx, 0, 1);
-      break;
-    case dir::y:
-      ngbd_c->find_neighbor_cells_of_cell(ngbd_m_m0, qm_idx, tm_idx,-1, 0);
-      ngbd_c->find_neighbor_cells_of_cell(ngbd_m_p0, qm_idx, tm_idx, 1, 0);
-      break;
-#endif
-    }
-  }
-  if(qp_idx!=-1)
-  {
-    switch(dir)
-    {
-#ifdef P4_TO_P8
-    case dir::x:
-      ngbd_c->find_neighbor_cells_of_cell(ngbd_p_m0, qp_idx, tp_idx, 0,-1, 0);
-      ngbd_c->find_neighbor_cells_of_cell(ngbd_p_p0, qp_idx, tp_idx, 0, 1, 0);
-      ngbd_c->find_neighbor_cells_of_cell(ngbd_p_0m, qp_idx, tp_idx, 0, 0,-1);
-      ngbd_c->find_neighbor_cells_of_cell(ngbd_p_0p, qp_idx, tp_idx, 0, 0, 1);
-      break;
-    case dir::y:
-      ngbd_c->find_neighbor_cells_of_cell(ngbd_p_m0, qp_idx, tp_idx,-1, 0, 0);
-      ngbd_c->find_neighbor_cells_of_cell(ngbd_p_p0, qp_idx, tp_idx, 1, 0, 0);
-      ngbd_c->find_neighbor_cells_of_cell(ngbd_p_0m, qp_idx, tp_idx, 0, 0,-1);
-      ngbd_c->find_neighbor_cells_of_cell(ngbd_p_0p, qp_idx, tp_idx, 0, 0, 1);
-      break;
-    case dir::z:
-      ngbd_c->find_neighbor_cells_of_cell(ngbd_p_m0, qp_idx, tp_idx,-1, 0, 0);
-      ngbd_c->find_neighbor_cells_of_cell(ngbd_p_p0, qp_idx, tp_idx, 1, 0, 0);
-      ngbd_c->find_neighbor_cells_of_cell(ngbd_p_0m, qp_idx, tp_idx, 0,-1, 0);
-      ngbd_c->find_neighbor_cells_of_cell(ngbd_p_0p, qp_idx, tp_idx, 0, 1, 0);
-      break;
-#else
-    case dir::x:
-      ngbd_c->find_neighbor_cells_of_cell(ngbd_p_m0, qp_idx, tp_idx, 0,-1);
-      ngbd_c->find_neighbor_cells_of_cell(ngbd_p_p0, qp_idx, tp_idx, 0, 1);
-      break;
-    case dir::y:
-      ngbd_c->find_neighbor_cells_of_cell(ngbd_p_m0, qp_idx, tp_idx,-1, 0);
-      ngbd_c->find_neighbor_cells_of_cell(ngbd_p_p0, qp_idx, tp_idx, 1, 0);
-      break;
-#endif
-    }
-  }
-
-  /* now gather the neighbor cells to get the potential voronoi neighbors */
-#ifdef P4_TO_P8
-  voro_tmp.set_center_point(f_idx,x,y,z);
-#else
-  voro_tmp.set_center_point(x,y);
-#endif
-
-  /* check for uniform case, if so build voronoi partition by hand */
-  if(qm.level==qp.level &&
-     (ngbd_p_m0.size()==1 && ngbd_m_m0.size()==1 && ngbd_m_m0[0].level==qm.level && ngbd_p_m0[0].level==qp.level &&
-      faces->q2f(ngbd_m_m0[0].p.piggy3.local_num,2*dir)!=NO_VELOCITY && faces->q2f(ngbd_p_m0[0].p.piggy3.local_num,2*dir+1)!=NO_VELOCITY) &&
-     (ngbd_p_p0.size()==1 && ngbd_m_p0.size()==1 && ngbd_m_p0[0].level==qm.level && ngbd_p_p0[0].level==qp.level &&
-      faces->q2f(ngbd_m_p0[0].p.piggy3.local_num,2*dir)!=NO_VELOCITY && faces->q2f(ngbd_p_p0[0].p.piggy3.local_num,2*dir+1)!=NO_VELOCITY) &&
-   #ifdef P4_TO_P8
-     (ngbd_p_0m.size()==1 && ngbd_m_0m.size()==1 && ngbd_m_0m[0].level==qm.level && ngbd_p_0m[0].level==qp.level &&
-      faces->q2f(ngbd_m_0m[0].p.piggy3.local_num,2*dir)!=NO_VELOCITY && faces->q2f(ngbd_p_0m[0].p.piggy3.local_num,2*dir+1)!=NO_VELOCITY) &&
-     (ngbd_p_0p.size()==1 && ngbd_m_0p.size()==1 && ngbd_m_0p[0].level==qm.level && ngbd_p_0p[0].level==qp.level &&
-      faces->q2f(ngbd_m_0p[0].p.piggy3.local_num,2*dir)!=NO_VELOCITY && faces->q2f(ngbd_p_0p[0].p.piggy3.local_num,2*dir+1)!=NO_VELOCITY) &&
-   #endif
-     faces->q2f(qm_idx,2*dir)!=NO_VELOCITY && faces->q2f(qp_idx,2*dir+1)!=NO_VELOCITY)
-  {
-#ifdef P4_TO_P8
-    vector<ngbd3Dseed> points(6);
-    points[0].n = faces->q2f(qp_idx,2*dir+1);
-    points[0].p.x = faces->x_fr_f(points[0].n,dir);
-    points[0].p.y = faces->y_fr_f(points[0].n,dir);
-    points[0].p.z = faces->z_fr_f(points[0].n,dir);
-    points[0].s = dir==dir::x ? dy*dz : (dir==dir::y ? dx*dz : dx*dy);
-
-    points[1].n = faces->q2f(qm_idx,2*dir);
-    points[1].p.x = faces->x_fr_f(points[1].n,dir);
-    points[1].p.y = faces->y_fr_f(points[1].n,dir);
-    points[1].p.z = faces->z_fr_f(points[1].n,dir);
-    points[1].s = dir==dir::x ? dy*dz : (dir==dir::y ? dx*dz : dx*dy);
-
-    points[2].n = faces->q2f(ngbd_p_m0[0].p.piggy3.local_num,2*dir);
-    points[2].p.x = faces->x_fr_f(points[2].n,dir);
-    points[2].p.y = faces->y_fr_f(points[2].n,dir);
-    points[2].p.z = faces->z_fr_f(points[2].n,dir);
-    points[2].s = dir==dir::x ? dx*dz : (dir==dir::y ? dy*dz : dy*dz);
-
-    points[3].n = faces->q2f(ngbd_p_p0[0].p.piggy3.local_num,2*dir);
-    points[3].p.x = faces->x_fr_f(points[3].n,dir);
-    points[3].p.y = faces->y_fr_f(points[3].n,dir);
-    points[3].p.z = faces->z_fr_f(points[3].n,dir);
-    points[3].s = dir==dir::x ? dx*dz : (dir==dir::y ? dy*dz : dy*dz);
-
-    points[4].n = faces->q2f(ngbd_p_0m[0].p.piggy3.local_num,2*dir);
-    points[4].p.x = faces->x_fr_f(points[4].n,dir);
-    points[4].p.y = faces->y_fr_f(points[4].n,dir);
-    points[4].p.z = faces->z_fr_f(points[4].n,dir);
-    points[4].s = dir==dir::x ? dx*dy : (dir==dir::y ? dx*dy : dx*dz);
-
-    points[5].n = faces->q2f(ngbd_p_0p[0].p.piggy3.local_num,2*dir);
-    points[5].p.x = faces->x_fr_f(points[5].n,dir);
-    points[5].p.y = faces->y_fr_f(points[5].n,dir);
-    points[5].p.z = faces->z_fr_f(points[5].n,dir);
-    points[5].s = dir==dir::x ? dx*dy : (dir==dir::y ? dx*dy : dx*dz);
-
-    voro_tmp.set_cell(points, dx*dy*dz);
-#else
-    vector<ngbd2Dseed> points(4);
-    vector<Point2> partition(4);
-
-    points[0].n = faces->q2f(qm_idx,2*dir);
-    points[0].p.x = faces->x_fr_f(points[0].n,dir);
-    points[0].p.y = faces->y_fr_f(points[0].n,dir);
-    points[0].theta = 0;
-
-    points[2].n = faces->q2f(qp_idx,2*dir+1);
-    points[2].p.x = faces->x_fr_f(points[2].n,dir);
-    points[2].p.y = faces->y_fr_f(points[2].n,dir);
-    points[2].theta = PI;
-
-    switch(dir)
-    {
-    case dir::x:
-      partition[0].x = x-dx/2; partition[0].y = y-dy/2;
-      partition[1].x = x+dx/2; partition[1].y = y-dy/2;
-      partition[2].x = x+dx/2; partition[2].y = y+dy/2;
-      partition[3].x = x-dx/2; partition[3].y = y+dy/2;
-
-      points[1].n = faces->q2f(ngbd_p_m0[0].p.piggy3.local_num,2*dir);
-      points[1].p.x = faces->x_fr_f(points[1].n,dir);
-      points[1].p.y = faces->y_fr_f(points[1].n,dir);
-      points[1].theta = PI/2;
-
-      points[3].n = faces->q2f(ngbd_p_p0[0].p.piggy3.local_num,2*dir);
-      points[3].p.x = faces->x_fr_f(points[3].n,dir);
-      points[3].p.y = faces->y_fr_f(points[3].n,dir);
-      points[3].theta = 3*PI/2;
-      break;
-    case dir::y:
-      partition[0].x = x+dx/2; partition[0].y = y-dy/2;
-      partition[1].x = x+dx/2; partition[1].y = y+dy/2;
-      partition[2].x = x-dx/2; partition[2].y = y+dy/2;
-      partition[3].x = x-dx/2; partition[3].y = y-dy/2;
-
-      points[1].n = faces->q2f(ngbd_p_p0[0].p.piggy3.local_num,2*dir);
-      points[1].p.x = faces->x_fr_f(points[1].n,dir);
-      points[1].p.y = faces->y_fr_f(points[1].n,dir);
-      points[1].theta = PI/2;
-
-      points[3].n = faces->q2f(ngbd_p_m0[0].p.piggy3.local_num,2*dir);
-      points[3].p.x = faces->x_fr_f(points[3].n,dir);
-      points[3].p.y = faces->y_fr_f(points[3].n,dir);
-      points[3].theta = 3*PI/2;
-      break;
-    }
-
-    voro_tmp.set_neighbors_and_partition(points, partition, dx*dy);
-#endif
-  }
-
-  /* otherwise, there is a T-junction and the grid is not uniform, need to compute the voronoi cell */
-  else
-  {
-    const bool periodic[] = {is_periodic(p4est, dir::x), is_periodic(p4est, dir::y)
-                         #ifdef P4_TO_P8
-                             , is_periodic(p4est, dir::z)
-                         #endif
-                            };
-    /* note that the walls are dealt with by voro++ in 3D */
-#ifndef P4_TO_P8
-    switch(dir)
-    {
-    case dir::x:
-      if(qm_idx==-1 && bc[dir].wallType(x,y)==NEUMANN) voro_tmp.push(WALL_m00, x-dx, y, periodic, xyz_min, xyz_max);
-      if(qp_idx==-1 && bc[dir].wallType(x,y)==NEUMANN) voro_tmp.push(WALL_p00, x+dx, y, periodic, xyz_min, xyz_max);
-      if( (qm_idx==-1 || is_quad_ymWall(p4est, tm_idx, &qm)) && (qp_idx==-1 || is_quad_ymWall(p4est, tp_idx, &qp)) ) voro_tmp.push(WALL_0m0, x, y-dy, periodic, xyz_min, xyz_max);
-      if( (qm_idx==-1 || is_quad_ypWall(p4est, tm_idx, &qm)) && (qp_idx==-1 || is_quad_ypWall(p4est, tp_idx, &qp)) ) voro_tmp.push(WALL_0p0, x, y+dy, periodic, xyz_min, xyz_max);
-      break;
-    case dir::y:
-      if( (qm_idx==-1 || is_quad_xmWall(p4est, tm_idx, &qm)) && (qp_idx==-1 || is_quad_xmWall(p4est, tp_idx, &qp)) ) voro_tmp.push(WALL_m00, x-dx, y, periodic, xyz_min, xyz_max);
-      if( (qm_idx==-1 || is_quad_xpWall(p4est, tm_idx, &qm)) && (qp_idx==-1 || is_quad_xpWall(p4est, tp_idx, &qp)) ) voro_tmp.push(WALL_p00, x+dx, y, periodic, xyz_min, xyz_max);
-      if(qm_idx==-1 && bc[dir].wallType(x,y)==NEUMANN) voro_tmp.push(WALL_0m0, x, y-dy, periodic, xyz_min, xyz_max);
-      if(qp_idx==-1 && bc[dir].wallType(x,y)==NEUMANN) voro_tmp.push(WALL_0p0, x, y+dy, periodic, xyz_min, xyz_max);
-      break;
-    }
-#endif
-
-    /* gather neighbor cells */
-    ngbd.clear();
-    if(qm_idx!=-1)
-    {
-      ngbd.push_back(qm);
-
-      if(faces->q2f(qm_idx,2*dir)==NO_VELOCITY)
-        ngbd_c->find_neighbor_cells_of_cell(ngbd, qm_idx, tm_idx, 2*dir);
-
-      switch(dir)
-      {
-#ifdef P4_TO_P8
-      case dir::x:
-        ngbd_c->find_neighbor_cells_of_cell(ngbd, qm_idx, tm_idx, 0,-1, 0);
-        ngbd_c->find_neighbor_cells_of_cell(ngbd, qm_idx, tm_idx, 0, 1, 0);
-        ngbd_c->find_neighbor_cells_of_cell(ngbd, qm_idx, tm_idx, 0, 0,-1);
-        ngbd_c->find_neighbor_cells_of_cell(ngbd, qm_idx, tm_idx, 0, 0, 1);
-
-        ngbd_c->find_neighbor_cells_of_cell(ngbd, qm_idx, tm_idx, 0,-1,-1);
-        ngbd_c->find_neighbor_cells_of_cell(ngbd, qm_idx, tm_idx, 0,-1, 1);
-        ngbd_c->find_neighbor_cells_of_cell(ngbd, qm_idx, tm_idx, 0, 1,-1);
-        ngbd_c->find_neighbor_cells_of_cell(ngbd, qm_idx, tm_idx, 0, 1, 1);
-
-        ngbd_c->find_neighbor_cells_of_cell(ngbd, qm_idx, tm_idx,-1,-1, 0);
-        ngbd_c->find_neighbor_cells_of_cell(ngbd, qm_idx, tm_idx,-1, 1, 0);
-        ngbd_c->find_neighbor_cells_of_cell(ngbd, qm_idx, tm_idx,-1, 0,-1);
-        ngbd_c->find_neighbor_cells_of_cell(ngbd, qm_idx, tm_idx,-1, 0, 1);
-
-        ngbd_c->find_neighbor_cells_of_cell(ngbd, qm_idx, tm_idx,-1,-1,-1);
-        ngbd_c->find_neighbor_cells_of_cell(ngbd, qm_idx, tm_idx,-1,-1, 1);
-        ngbd_c->find_neighbor_cells_of_cell(ngbd, qm_idx, tm_idx,-1, 1,-1);
-        ngbd_c->find_neighbor_cells_of_cell(ngbd, qm_idx, tm_idx,-1, 1, 1);
-        break;
-      case dir::y:
-        ngbd_c->find_neighbor_cells_of_cell(ngbd, qm_idx, tm_idx,-1, 0, 0);
-        ngbd_c->find_neighbor_cells_of_cell(ngbd, qm_idx, tm_idx, 1, 0, 0);
-        ngbd_c->find_neighbor_cells_of_cell(ngbd, qm_idx, tm_idx, 0, 0,-1);
-        ngbd_c->find_neighbor_cells_of_cell(ngbd, qm_idx, tm_idx, 0, 0, 1);
-
-        ngbd_c->find_neighbor_cells_of_cell(ngbd, qm_idx, tm_idx,-1, 0,-1);
-        ngbd_c->find_neighbor_cells_of_cell(ngbd, qm_idx, tm_idx,-1, 0, 1);
-        ngbd_c->find_neighbor_cells_of_cell(ngbd, qm_idx, tm_idx, 1, 0,-1);
-        ngbd_c->find_neighbor_cells_of_cell(ngbd, qm_idx, tm_idx, 1, 0, 1);
-
-        ngbd_c->find_neighbor_cells_of_cell(ngbd, qm_idx, tm_idx,-1,-1, 0);
-        ngbd_c->find_neighbor_cells_of_cell(ngbd, qm_idx, tm_idx, 1,-1, 0);
-        ngbd_c->find_neighbor_cells_of_cell(ngbd, qm_idx, tm_idx, 0,-1,-1);
-        ngbd_c->find_neighbor_cells_of_cell(ngbd, qm_idx, tm_idx, 0,-1, 1);
-
-        ngbd_c->find_neighbor_cells_of_cell(ngbd, qm_idx, tm_idx,-1,-1,-1);
-        ngbd_c->find_neighbor_cells_of_cell(ngbd, qm_idx, tm_idx,-1,-1, 1);
-        ngbd_c->find_neighbor_cells_of_cell(ngbd, qm_idx, tm_idx, 1,-1,-1);
-        ngbd_c->find_neighbor_cells_of_cell(ngbd, qm_idx, tm_idx, 1,-1, 1);
-        break;
-      case dir::z:
-        ngbd_c->find_neighbor_cells_of_cell(ngbd, qm_idx, tm_idx,-1, 0, 0);
-        ngbd_c->find_neighbor_cells_of_cell(ngbd, qm_idx, tm_idx, 1, 0, 0);
-        ngbd_c->find_neighbor_cells_of_cell(ngbd, qm_idx, tm_idx, 0,-1, 0);
-        ngbd_c->find_neighbor_cells_of_cell(ngbd, qm_idx, tm_idx, 0, 1, 0);
-
-        ngbd_c->find_neighbor_cells_of_cell(ngbd, qm_idx, tm_idx,-1,-1, 0);
-        ngbd_c->find_neighbor_cells_of_cell(ngbd, qm_idx, tm_idx,-1, 1, 0);
-        ngbd_c->find_neighbor_cells_of_cell(ngbd, qm_idx, tm_idx, 1,-1, 0);
-        ngbd_c->find_neighbor_cells_of_cell(ngbd, qm_idx, tm_idx, 1, 1, 0);
-
-        ngbd_c->find_neighbor_cells_of_cell(ngbd, qm_idx, tm_idx,-1, 0,-1);
-        ngbd_c->find_neighbor_cells_of_cell(ngbd, qm_idx, tm_idx, 1, 0,-1);
-        ngbd_c->find_neighbor_cells_of_cell(ngbd, qm_idx, tm_idx, 0,-1,-1);
-        ngbd_c->find_neighbor_cells_of_cell(ngbd, qm_idx, tm_idx, 0, 1,-1);
-
-        ngbd_c->find_neighbor_cells_of_cell(ngbd, qm_idx, tm_idx,-1,-1,-1);
-        ngbd_c->find_neighbor_cells_of_cell(ngbd, qm_idx, tm_idx,-1, 1,-1);
-        ngbd_c->find_neighbor_cells_of_cell(ngbd, qm_idx, tm_idx, 1,-1,-1);
-        ngbd_c->find_neighbor_cells_of_cell(ngbd, qm_idx, tm_idx, 1, 1,-1);
-        break;
-#else
-      case dir::x:
-        ngbd_c->find_neighbor_cells_of_cell(ngbd, qm_idx, tm_idx,-1,-1);
-        ngbd_c->find_neighbor_cells_of_cell(ngbd, qm_idx, tm_idx,-1, 1);
-        break;
-      case dir::y:
-        ngbd_c->find_neighbor_cells_of_cell(ngbd, qm_idx, tm_idx,-1,-1);
-        ngbd_c->find_neighbor_cells_of_cell(ngbd, qm_idx, tm_idx, 1,-1);
-        break;
-#endif
-      }
-
-      for(unsigned int i=0; i<ngbd_m_m0.size(); ++i) ngbd.push_back(ngbd_m_m0[i]);
-      for(unsigned int i=0; i<ngbd_m_p0.size(); ++i) ngbd.push_back(ngbd_m_p0[i]);
-#ifdef P4_TO_P8
-      for(unsigned int i=0; i<ngbd_m_0m.size(); ++i) ngbd.push_back(ngbd_m_0m[i]);
-      for(unsigned int i=0; i<ngbd_m_0p.size(); ++i) ngbd.push_back(ngbd_m_0p[i]);
-#endif
-    }
-    if(qp_idx!=-1)
-    {
-      ngbd.push_back(qp);
-
-      if(faces->q2f(qp_idx,2*dir+1)==NO_VELOCITY)
-        ngbd_c->find_neighbor_cells_of_cell(ngbd, qp_idx, tp_idx, 2*dir+1);
-
-      switch(dir)
-      {
-#ifdef P4_TO_P8
-      case dir::x:
-        ngbd_c->find_neighbor_cells_of_cell(ngbd, qp_idx, tp_idx, 0,-1, 0);
-        ngbd_c->find_neighbor_cells_of_cell(ngbd, qp_idx, tp_idx, 0, 1, 0);
-        ngbd_c->find_neighbor_cells_of_cell(ngbd, qp_idx, tp_idx, 0, 0,-1);
-        ngbd_c->find_neighbor_cells_of_cell(ngbd, qp_idx, tp_idx, 0, 0, 1);
-
-        ngbd_c->find_neighbor_cells_of_cell(ngbd, qp_idx, tp_idx, 0,-1,-1);
-        ngbd_c->find_neighbor_cells_of_cell(ngbd, qp_idx, tp_idx, 0,-1, 1);
-        ngbd_c->find_neighbor_cells_of_cell(ngbd, qp_idx, tp_idx, 0, 1,-1);
-        ngbd_c->find_neighbor_cells_of_cell(ngbd, qp_idx, tp_idx, 0, 1, 1);
-
-        ngbd_c->find_neighbor_cells_of_cell(ngbd, qp_idx, tp_idx, 1,-1, 0);
-        ngbd_c->find_neighbor_cells_of_cell(ngbd, qp_idx, tp_idx, 1, 1, 0);
-        ngbd_c->find_neighbor_cells_of_cell(ngbd, qp_idx, tp_idx, 1, 0,-1);
-        ngbd_c->find_neighbor_cells_of_cell(ngbd, qp_idx, tp_idx, 1, 0, 1);
-
-        ngbd_c->find_neighbor_cells_of_cell(ngbd, qp_idx, tp_idx, 1,-1,-1);
-        ngbd_c->find_neighbor_cells_of_cell(ngbd, qp_idx, tp_idx, 1,-1, 1);
-        ngbd_c->find_neighbor_cells_of_cell(ngbd, qp_idx, tp_idx, 1, 1,-1);
-        ngbd_c->find_neighbor_cells_of_cell(ngbd, qp_idx, tp_idx, 1, 1, 1);
-        break;
-      case dir::y:
-        ngbd_c->find_neighbor_cells_of_cell(ngbd, qp_idx, tp_idx,-1, 0, 0);
-        ngbd_c->find_neighbor_cells_of_cell(ngbd, qp_idx, tp_idx, 1, 0, 0);
-        ngbd_c->find_neighbor_cells_of_cell(ngbd, qp_idx, tp_idx, 0, 0,-1);
-        ngbd_c->find_neighbor_cells_of_cell(ngbd, qp_idx, tp_idx, 0, 0, 1);
-
-        ngbd_c->find_neighbor_cells_of_cell(ngbd, qp_idx, tp_idx,-1, 0,-1);
-        ngbd_c->find_neighbor_cells_of_cell(ngbd, qp_idx, tp_idx,-1, 0, 1);
-        ngbd_c->find_neighbor_cells_of_cell(ngbd, qp_idx, tp_idx, 1, 0,-1);
-        ngbd_c->find_neighbor_cells_of_cell(ngbd, qp_idx, tp_idx, 1, 0, 1);
-
-        ngbd_c->find_neighbor_cells_of_cell(ngbd, qp_idx, tp_idx,-1, 1, 0);
-        ngbd_c->find_neighbor_cells_of_cell(ngbd, qp_idx, tp_idx, 1, 1, 0);
-        ngbd_c->find_neighbor_cells_of_cell(ngbd, qp_idx, tp_idx, 0, 1,-1);
-        ngbd_c->find_neighbor_cells_of_cell(ngbd, qp_idx, tp_idx, 0, 1, 1);
-
-        ngbd_c->find_neighbor_cells_of_cell(ngbd, qp_idx, tp_idx,-1, 1,-1);
-        ngbd_c->find_neighbor_cells_of_cell(ngbd, qp_idx, tp_idx,-1, 1, 1);
-        ngbd_c->find_neighbor_cells_of_cell(ngbd, qp_idx, tp_idx, 1, 1,-1);
-        ngbd_c->find_neighbor_cells_of_cell(ngbd, qp_idx, tp_idx, 1, 1, 1);
-        break;
-      case dir::z:
-        ngbd_c->find_neighbor_cells_of_cell(ngbd, qp_idx, tp_idx,-1, 0, 0);
-        ngbd_c->find_neighbor_cells_of_cell(ngbd, qp_idx, tp_idx, 1, 0, 0);
-        ngbd_c->find_neighbor_cells_of_cell(ngbd, qp_idx, tp_idx, 0,-1, 0);
-        ngbd_c->find_neighbor_cells_of_cell(ngbd, qp_idx, tp_idx, 0, 1, 0);
-
-        ngbd_c->find_neighbor_cells_of_cell(ngbd, qp_idx, tp_idx,-1,-1, 0);
-        ngbd_c->find_neighbor_cells_of_cell(ngbd, qp_idx, tp_idx,-1, 1, 0);
-        ngbd_c->find_neighbor_cells_of_cell(ngbd, qp_idx, tp_idx, 1,-1, 0);
-        ngbd_c->find_neighbor_cells_of_cell(ngbd, qp_idx, tp_idx, 1, 1, 0);
-
-        ngbd_c->find_neighbor_cells_of_cell(ngbd, qp_idx, tp_idx,-1, 0, 1);
-        ngbd_c->find_neighbor_cells_of_cell(ngbd, qp_idx, tp_idx, 1, 0, 1);
-        ngbd_c->find_neighbor_cells_of_cell(ngbd, qp_idx, tp_idx, 0,-1, 1);
-        ngbd_c->find_neighbor_cells_of_cell(ngbd, qp_idx, tp_idx, 0, 1, 1);
-
-        ngbd_c->find_neighbor_cells_of_cell(ngbd, qp_idx, tp_idx,-1,-1, 1);
-        ngbd_c->find_neighbor_cells_of_cell(ngbd, qp_idx, tp_idx,-1, 1, 1);
-        ngbd_c->find_neighbor_cells_of_cell(ngbd, qp_idx, tp_idx, 1,-1, 1);
-        ngbd_c->find_neighbor_cells_of_cell(ngbd, qp_idx, tp_idx, 1, 1, 1);
-        break;
-#else
-      case dir::x:
-        ngbd_c->find_neighbor_cells_of_cell(ngbd, qp_idx, tp_idx, 1,-1);
-        ngbd_c->find_neighbor_cells_of_cell(ngbd, qp_idx, tp_idx, 1, 1);
-        break;
-      case dir::y:
-        ngbd_c->find_neighbor_cells_of_cell(ngbd, qp_idx, tp_idx,-1, 1);
-        ngbd_c->find_neighbor_cells_of_cell(ngbd, qp_idx, tp_idx, 1, 1);
-        break;
-#endif
-      }
-
-      for(unsigned int i=0; i<ngbd_p_m0.size(); ++i) ngbd.push_back(ngbd_p_m0[i]);
-      for(unsigned int i=0; i<ngbd_p_p0.size(); ++i) ngbd.push_back(ngbd_p_p0[i]);
-#ifdef P4_TO_P8
-      for(unsigned int i=0; i<ngbd_p_0m.size(); ++i) ngbd.push_back(ngbd_p_0m[i]);
-      for(unsigned int i=0; i<ngbd_p_0p.size(); ++i) ngbd.push_back(ngbd_p_0p[i]);
-#endif
-    }
-
-    /* add the faces to the voronoi partition */
-    for(unsigned int m=0; m<ngbd.size(); ++m)
-    {
-      p4est_locidx_t q_tmp = ngbd[m].p.piggy3.local_num;
-      p4est_locidx_t f_tmp = faces->q2f(q_tmp, dir_m);
-      double xyz_tmp[P4EST_DIM];
-      if(f_tmp!=NO_VELOCITY && f_tmp!=f_idx)
-      {
-        faces->xyz_fr_f(f_tmp, dir, xyz_tmp);
-#ifdef P4_TO_P8
-        voro_tmp.push(f_tmp, xyz_tmp[0], xyz_tmp[1], xyz_tmp[2], periodic, xyz_min, xyz_max);
-#else
-        voro_tmp.push(f_tmp, xyz_tmp[0], xyz_tmp[1], periodic, xyz_min, xyz_max);
-#endif
-      }
-
-      f_tmp = faces->q2f(q_tmp, dir_p);
-      if(f_tmp!=NO_VELOCITY && f_tmp!=f_idx)
-      {
-        faces->xyz_fr_f(f_tmp, dir, xyz_tmp);
-#ifdef P4_TO_P8
-        voro_tmp.push(f_tmp, xyz_tmp[0], xyz_tmp[1], xyz_tmp[2], periodic, xyz_min, xyz_max);
-#else
-        voro_tmp.push(f_tmp, xyz_tmp[0], xyz_tmp[1], periodic, xyz_min, xyz_max);
-#endif
-      }
-
-    }
-
-#ifdef P4_TO_P8
-    voro_tmp.construct_partition(xyz_min, xyz_max, periodic);
-#else
-    voro_tmp.construct_partition();
-    voro_tmp.compute_volume();
-#endif
-
-    // in case of very stretched grids, problems might occur at the boundaries
-#ifdef P4_TO_P8
-    const bool might_need_more_care = !is_periodic(p4est, dir) && ((dir==dir::x)? (MIN(dx/dy, dx/dz)  < sqrt(3.0)/4.0): ((dir==dir::y)? (MIN(dy/dx, dy/dz)  < sqrt(3.0)/4.0): (MIN(dz/dx, dz/dy) < sqrt(3.0)/4.0)));
-#else
-    const bool might_need_more_care = !is_periodic(p4est, dir) && ((dir==dir::x)? (dx/dy              < sqrt(3.0)/4.0): (dy/dx                              < sqrt(3.0)/4.0));
-#endif
-    if(might_need_more_care)
-    {
-#ifdef P4_TO_P8
-      const vector<ngbd3Dseed> *neighbor_seeds;
-      int parallel_wall_m = ((dir==dir::x)? WALL_m00: ((dir==dir::y)? WALL_0m0: WALL_00m));
-      int parallel_wall_p = ((dir==dir::x)? WALL_p00: ((dir==dir::y)? WALL_0p0: WALL_00p));
-#else
-      vector<ngbd2Dseed> *neighbor_seeds;
-      int parallel_wall_m = ((dir==dir::x)? WALL_m00: WALL_0m0);
-      int parallel_wall_p = ((dir==dir::x)? WALL_p00: WALL_0p0);
-#endif
-      voro_tmp.get_neighbor_seeds(neighbor_seeds);
-      bool wall_added_manually = false;
-      for (unsigned int m=0; m<neighbor_seeds->size(); ++m) {
-        if((neighbor_seeds->at(m).n == parallel_wall_m) || (neighbor_seeds->at(m).n == parallel_wall_p))
-        {
-          try {
-#ifdef P4_TO_P8
-            double xyz_projected_point[P4EST_DIM] = {x, y, z};
-#else
-            double xyz_projected_point[P4EST_DIM] = {x, y};
-#endif
-            xyz_projected_point[dir] = ((neighbor_seeds->at(m).n == parallel_wall_m)? xyz_min[dir]: xyz_max[dir]);
-            BoundaryConditionType bc_type_on_pojected_point = bc[dir].wallType(xyz_projected_point);
-            if(bc_type_on_pojected_point == DIRICHLET)
-#ifdef P4_TO_P8
-              voro_tmp.push(WALL_parallel_to_face, xyz_projected_point[0], xyz_projected_point[1], xyz_projected_point[2], periodic, xyz_min, xyz_max);
-#else
-              voro_tmp.push(WALL_parallel_to_face, xyz_projected_point[0], xyz_projected_point[1], periodic, xyz_min, xyz_max);
-#endif
-          } catch (std::exception e) {
-            throw std::runtime_error("my_p4est_poisson_faces_t: the boundary condition type needs to be readable from everywhere in the domain when using such stretched grids and non-periodic wall conditions, sorry...");
-          }
-          wall_added_manually = true;
-        }
-      }
-      if(wall_added_manually)
-      {
-#ifdef P4_TO_P8
-        voro_tmp.construct_partition(xyz_min, xyz_max, periodic);
-#else
-        voro_tmp.construct_partition();
-        voro_tmp.compute_volume();
-#endif
-      }
-    }
-  }
-
-  ierr = PetscLogEventEnd(log_my_p4est_poisson_faces_compute_voronoi_cell, 0, 0, 0, 0); CHKERRXX(ierr);
-}
-
-
-
-=======
->>>>>>> 3779518e
 #ifndef P4_TO_P8
 void my_p4est_poisson_faces_t::clip_voro_cell_by_interface(Voronoi2D &voro_cell, const p4est_locidx_t &f_idx, const unsigned char &dir)
 {
-<<<<<<< HEAD
-  Voronoi2D &voro_tmp = compute_partition_on_the_fly ? voro[dir][0] : voro[dir][f_idx];
-  vector<ngbd2Dseed> *points;
-  vector<Point2> *partition;
-
-  voro_tmp.get_neighbor_seeds(points);
-  voro_tmp.get_partition(partition);
-=======
   const vector<ngbd2Dseed> *points;
   vector<Point2> *partition;
 
   voro_cell.get_neighbor_seeds(points);
   voro_cell.get_partition(partition);
->>>>>>> 3779518e
 
   /* first clip the voronoi partition at the boundary of the domain */
   const unsigned char other_dir = (dir + 1)%P4EST_DIM;
@@ -990,18 +286,10 @@
   /* clip the voronoi partition with the interface */
   if(is_pos)
   {
-<<<<<<< HEAD
-    double x = faces->x_fr_f(f_idx, dir);
-    double y = faces->y_fr_f(f_idx, dir);
-    double phi_c = interp_phi(x,y);
-    voro_tmp.set_level_set_values(phi_values, phi_c);
-    voro_tmp.clip_interface();
-=======
     double xyz_face[P4EST_DIM]; faces->xyz_fr_f(f_idx, dir, xyz_face);
     double phi_c = interp_phi(xyz_face);
     voro_cell.set_level_set_values(phi_values, phi_c);
     voro_cell.clip_interface();
->>>>>>> 3779518e
   }
 
   voro_cell.compute_volume();
@@ -1017,13 +305,8 @@
   PetscInt num_owned_local  = (PetscInt) faces->num_local[dir];
   PetscInt num_owned_global = (PetscInt) faces->proc_offset[dir][p4est->mpisize];
 
-<<<<<<< HEAD
-  if(A[dir]!=NULL){
-    ierr = MatDestroy(A[dir]); CHKERRXX(ierr);}
-=======
   if(A[dir] != NULL){
     ierr = MatDestroy(A[dir]); CHKERRXX(ierr); }
->>>>>>> 3779518e
 
   /* set up the matrix */
   ierr = MatCreate(p4est->mpicomm, &A[dir]); CHKERRXX(ierr);
@@ -1037,28 +320,6 @@
   if(compute_partition_on_the_fly) voro[dir].resize(1);
   else                           { voro[dir].clear(); voro[dir].resize(faces->num_local[dir]); }
 
-<<<<<<< HEAD
-  for(p4est_locidx_t f_idx=0; f_idx<faces->num_local[dir]; ++f_idx)
-  {
-    double xyz[] = {
-      faces->x_fr_f(f_idx, dir),
-      faces->y_fr_f(f_idx, dir)
-  #ifdef P4_TO_P8
-      , faces->z_fr_f(f_idx, dir)
-  #endif
-    };
-    double phi_c = interp_phi(xyz);
-
-#ifdef P4_TO_P8
-    if(bc[dir].interfaceType(xyz)==NOINTERFACE ||
-       (bc[dir].interfaceType(xyz)==DIRICHLET && phi_c<0.5*MIN(dxyz[0],dxyz[1],dxyz[2])) ||
-       (bc[dir].interfaceType(xyz)==NEUMANN   && phi_c<2*MAX(dxyz[0],dxyz[1],dxyz[2])) )
-#else
-    if(bc[dir].interfaceType(xyz)==NOINTERFACE ||
-       (bc[dir].interfaceType(xyz)==DIRICHLET && phi_c<0.5*MIN(dxyz[0],dxyz[1])) ||
-       (bc[dir].interfaceType(xyz)==NEUMANN   && phi_c<2*MAX(dxyz[0],dxyz[1])) )
-#endif
-=======
   const PetscScalar *face_is_well_defined_p;
   ierr = VecGetArrayRead(face_is_well_defined[dir], &face_is_well_defined_p); CHKERRXX(ierr);
 
@@ -1070,7 +331,6 @@
     if(bc[dir].interfaceType(xyz) == NOINTERFACE ||
        (bc[dir].interfaceType(xyz) == DIRICHLET && phi_c < 0.5*MIN(DIM(dxyz[0],dxyz[1],dxyz[2]))) ||
        (bc[dir].interfaceType(xyz) == NEUMANN   && phi_c < 2.0*MAX(DIM(dxyz[0],dxyz[1],dxyz[2]))))
->>>>>>> 3779518e
     {
       Voronoi_DIM &voro_cell = (compute_partition_on_the_fly ? voro[dir][0] : voro[dir][f_idx]);
       compute_voronoi_cell(voro_cell, faces, f_idx, dir, bc, face_is_well_defined_p);
@@ -1082,17 +342,8 @@
 #endif
       voro_cell.get_neighbor_seeds(points);
 
-<<<<<<< HEAD
-      if(compute_partition_on_the_fly) voro[dir][0].get_neighbor_seeds(points);
-      else                             voro[dir][f_idx].get_neighbor_seeds(points);
-
-      for(unsigned int n=0; n<points->size(); ++n)
-      {
-        if((*points)[n].n>=0)
-=======
       for(size_t n = 0; n < points->size(); ++n)
         if((*points)[n].n >= 0)
->>>>>>> 3779518e
         {
           if((*points)[n].n < num_owned_local)  d_nnz[f_idx]++;
           else                                  o_nnz[f_idx]++;
@@ -1100,17 +351,13 @@
 
 #ifndef P4_TO_P8
       /* in 2D, clip the partition by the interface and by the walls of the domain */
-<<<<<<< HEAD
       try {
-        clip_voro_cell_by_interface(f_idx, dir);
+        clip_voro_cell_by_interface(voro_cell, f_idx, dir);
       } catch (std::exception e) {
         // [FIXME]: I found this issue but I have other urgent things to do for now... Raphael
         std::cout<<"Face index is : "<<f_idx<< " in direction "<<dir << " , x = "<<faces->x_fr_f(f_idx,dir) <<", y = "<< faces->y_fr_f(f_idx,dir) << " on process "<<p4est->mpirank<<std::endl;
         throw std::runtime_error("Error when clipping voronoi cell in 2D... consider using an aspect ratio closer to 1");
       }
-=======
-      clip_voro_cell_by_interface(voro_cell, f_idx, dir);
->>>>>>> 3779518e
 #endif
     }
   }
@@ -1122,42 +369,21 @@
   ierr = PetscLogEventEnd(log_my_p4est_poisson_faces_matrix_preallocation, A, 0, 0, 0); CHKERRXX(ierr);
 }
 
-<<<<<<< HEAD
-
-void my_p4est_poisson_faces_t::setup_linear_system(int dir)
+void my_p4est_poisson_faces_t::setup_linear_system(const unsigned char &dir)
 { //E: Sets up the linear system for a given direction --
-=======
-void my_p4est_poisson_faces_t::setup_linear_system(const unsigned char &dir)
-{
->>>>>>> 3779518e
   PetscErrorCode ierr;
   ierr = PetscLogEventBegin(log_my_p4est_poisson_faces_setup_linear_system, A, rhs[dir], 0, 0); CHKERRXX(ierr);
 
   // check that the current "diagonal" is as desired if the matrix is ready to go...
-<<<<<<< HEAD
-  P4EST_ASSERT(!is_matrix_ready[dir] || current_diag_is_as_desired(dir));
-  if(!only_diag_is_modified[dir] && !is_matrix_ready[dir])
-=======
   P4EST_ASSERT(!matrix_is_ready[dir] || current_diag_is_as_desired(dir));
   if(!only_diag_is_modified[dir] && !matrix_is_ready[dir])
->>>>>>> 3779518e
   {
     reset_current_diag(dir);
     /* preallocate the matrix and compute the voronoi partition */
     preallocate_matrix(dir);
   }
-<<<<<<< HEAD
-
-  p4est_locidx_t quad_idx;
-  p4est_topidx_t tree_idx;
+
   matrix_has_nullspace[dir] = true;
-
-  int dir_m = 2*dir; // E: Set an index for the minus direction face in the given direction (ie. x, y, z)
-  int dir_p = 2*dir+1; // E: Set an index for the plus direction face in the given direction (ie. x, y, z)
-=======
-
-  matrix_has_nullspace[dir] = true;
->>>>>>> 3779518e
 
   const PetscScalar *face_is_well_defined_p;
   double *rhs_p, *null_space_p;
@@ -1166,16 +392,6 @@
   ierr = VecDuplicate(rhs[dir], &null_space[dir]); CHKERRXX(ierr);
   ierr = VecGetArrayRead(face_is_well_defined[dir], &face_is_well_defined_p); CHKERRXX(ierr);
   ierr = VecGetArray(rhs[dir], &rhs_p); CHKERRXX(ierr);
-<<<<<<< HEAD
-
-  if(null_space[dir] != NULL)
-  {
-    ierr = VecDestroy(null_space[dir]); CHKERRXX(ierr);
-  }
-  ierr = VecDuplicate(rhs[dir], &null_space[dir]); CHKERRXX(ierr);
-  double *null_space_p;
-=======
->>>>>>> 3779518e
   ierr = VecGetArray(null_space[dir], &null_space_p); CHKERRXX(ierr);
 
   std::vector<double> bc_coeffs;
@@ -1183,104 +399,38 @@
   my_p4est_interpolation_faces_t interp_dxyz_hodge(ngbd_n, faces);
   interp_dxyz_hodge.set_input(dxyz_hodge[dir], dir, 1, face_is_well_defined[dir]);
 
-<<<<<<< HEAD
   // E: Loop over all faces in the given direction (ie. all x faces on local processor, or all y faces on local processor)
-  for(p4est_locidx_t f_idx=0; f_idx<faces->num_local[dir]; ++f_idx)
+  for(p4est_locidx_t f_idx = 0; f_idx < faces->num_local[dir]; ++f_idx)
   {
     null_space_p[f_idx] = 1;
-    p4est_gloidx_t f_idx_g = f_idx + proc_offset[dir][p4est->mpirank]; //E: Grab the global index for the given face
-
+    p4est_gloidx_t f_idx_g = faces->global_index(f_idx, dir);
+
+    p4est_locidx_t quad_idx;
+    p4est_topidx_t tree_idx;
     faces->f2q(f_idx, dir, quad_idx, tree_idx); //E: Grabs the local index of quadrant that owns the face (in the given direction) (since faces are accounted for by their index and direction)
 
-    p4est_tree_t *tree = (p4est_tree_t*) sc_array_index(p4est->trees, tree_idx);
-    p4est_quadrant_t *quad = (p4est_quadrant_t*) sc_array_index(&tree->quadrants, quad_idx-tree->quadrants_offset);
+#ifdef CASL_THROWS
+    p4est_tree_t *tree = p4est_tree_array_index(p4est->trees, tree_idx);
+    p4est_quadrant_t *quad = p4est_quadrant_array_index(&tree->quadrants, quad_idx-tree->quadrants_offset);
+#endif
 
     // E: Get the coordinates of the center of the given face
-    double xyz[] = {
-      faces->x_fr_f(f_idx, dir)
-      , faces->y_fr_f(f_idx, dir)
-  #ifdef P4_TO_P8
-      , faces->z_fr_f(f_idx, dir)
-  #endif
-    };
+    double xyz[P4EST_DIM]; faces->xyz_fr_f(f_idx, dir, xyz);
 
     //E: Get LSF value interpolated to the face center
     double phi_c = interp_phi(xyz);
     /* far in the positive domain, E: AKA in the part of the domain that we are not concerned in getting a solution*/
     if(!face_is_well_defined_p[f_idx])
     {
-      if(!only_diag_is_modified[dir] && !is_matrix_ready[dir])
-      {
-        ierr = MatSetValue(A[dir], f_idx_g, f_idx_g, 1, ADD_VALUES); CHKERRXX(ierr); // only needs to be done if full reset
-      }
-=======
-  for(p4est_locidx_t f_idx = 0; f_idx < faces->num_local[dir]; ++f_idx)
-  {
-    null_space_p[f_idx] = 1;
-    p4est_gloidx_t f_idx_g = faces->global_index(f_idx, dir);
-
-    p4est_locidx_t quad_idx;
-    p4est_topidx_t tree_idx;
-    faces->f2q(f_idx, dir, quad_idx, tree_idx);
-
-#ifdef CASL_THROWS
-    p4est_tree_t *tree = p4est_tree_array_index(p4est->trees, tree_idx);
-    p4est_quadrant_t *quad = p4est_quadrant_array_index(&tree->quadrants, quad_idx-tree->quadrants_offset);
-#endif
-
-    double xyz[P4EST_DIM]; faces->xyz_fr_f(f_idx, dir, xyz);
-
-    double phi_c = interp_phi(xyz);
-    /* far in the positive domain */
-    if(!face_is_well_defined_p[f_idx])
-    {
       if(!only_diag_is_modified[dir] && !matrix_is_ready[dir]) {
         ierr = MatSetValue(A[dir], f_idx_g, f_idx_g, 1, ADD_VALUES); CHKERRXX(ierr); } // needs to be done only if fully reset
->>>>>>> 3779518e
       rhs_p[f_idx] = 0;
       null_space_p[f_idx] = 0;
       continue;
     }
 
     p4est_quadrant_t qm, qp;
-<<<<<<< HEAD
-    p4est_topidx_t tm_idx=-1, tp_idx=-1;
-
-    /*//E: Check if a face is the positive or negative face of its owner quad cell in specified direction, and index the quadrant and its neighbor accordingly
-    * --> ex.) If a face is the minus face of the quad, then the quad that owns that face is listed as a plus quad( aka position is positive relative to minus face),
-    *     and the face neighbor is listed as a minus quad (aka in  the minus direction relative to the face)
-    * --> Vice versa, positive face --> owning quad is listed as minus position relative to face, and the neighbor quad is positive position relative to face
-    */
-    if(faces->q2f(quad_idx, dir_m)==f_idx) //E: If the current face is the minus face of its owner quad cell
-    {
-      qp_idx = quad_idx;
-      tp_idx = tree_idx;
-      qp = *quad; qp.p.piggy3.local_num = qp_idx;
-      ngbd.clear();
-      ngbd_c->find_neighbor_cells_of_cell(ngbd, quad_idx, tree_idx, dir_m);
-      /* note that the potential neighbor has to be the same size or bigger */
-      if(ngbd.size()>0)
-      {
-        qm = ngbd[0];
-        qm_idx = ngbd[0].p.piggy3.local_num;
-        tm_idx = ngbd[0].p.piggy3.which_tree;
-      }
-    }
-    else //E: If the current face is the plus face of its owner quad cell
-    {
-      qm_idx = quad_idx;
-      tm_idx = tree_idx;
-      qm = *quad; qm.p.piggy3.local_num = qm_idx;
-      ngbd.clear();
-      ngbd_c->find_neighbor_cells_of_cell(ngbd, quad_idx, tree_idx, dir_p);
-      /* note that the potential neighbor has to be the same size or bigger */
-      if(ngbd.size()>0)
-      {
-        qp = ngbd[0];
-        qp_idx = ngbd[0].p.piggy3.local_num;
-        tp_idx = ngbd[0].p.piggy3.which_tree;
-      }
-    }
+    faces->find_quads_touching_face(f_idx, dir, qm, qp);
 
     /* -------------------------------------------------------------------------------------------------------------------------------------------------------------------------------------------------------*/
     /* CHECK FOR WALLS -- Apply Dirichlet Wall Conditions if they are specified on the given wall*/
@@ -1288,53 +438,27 @@
 
     // E: If the qm_idx or the qp_idx remain unchanged from their initialized values of (-1), that implies there is no neighbor in the given direction, thus there is a wall
     // E: If there is a wall, apply appropriate diagonal term to A matrix, and add BC value to the RHS
-    if(qm_idx==-1 && bc[dir].wallType(xyz)==DIRICHLET)
-    {
-      matrix_has_nullspace[dir] = false;
-      if(!only_diag_is_modified[dir] && !is_matrix_ready[dir])
-      {
-        ierr = MatSetValue(A[dir], f_idx_g, f_idx_g, 1, ADD_VALUES); CHKERRXX(ierr); // only needs to be done if full reset
-      }
-=======
-    faces->find_quads_touching_face(f_idx, dir, qm, qp);
-
-    /* check for walls */
     if(qm.p.piggy3.local_num == -1 && bc[dir].wallType(xyz) == DIRICHLET)
     {
       matrix_has_nullspace[dir] = false;
       if(!only_diag_is_modified[dir] && !matrix_is_ready[dir]) {
         ierr = MatSetValue(A[dir], f_idx_g, f_idx_g, 1, ADD_VALUES); CHKERRXX(ierr); } // needs to be done only if fully reset
->>>>>>> 3779518e
       rhs_p[f_idx] = bc[dir].wallValue(xyz) + interp_dxyz_hodge(xyz);
       continue;
     }
 
-<<<<<<< HEAD
-    if(qp_idx==-1 && bc[dir].wallType(xyz)==DIRICHLET)
-    {
-      matrix_has_nullspace[dir] = false;
-      if(!only_diag_is_modified[dir] && !is_matrix_ready[dir])
-      {
-        ierr = MatSetValue(A[dir], f_idx_g, f_idx_g, 1, ADD_VALUES); CHKERRXX(ierr); // only needs to be done if full reset
-      }
-=======
     if(qp.p.piggy3.local_num == -1 && bc[dir].wallType(xyz) == DIRICHLET)
     {
       matrix_has_nullspace[dir] = false;
       if(!only_diag_is_modified[dir] && !matrix_is_ready[dir]) {
         ierr = MatSetValue(A[dir], f_idx_g, f_idx_g, 1, ADD_VALUES); CHKERRXX(ierr); }// needs to be done only if fully reset
->>>>>>> 3779518e
       rhs_p[f_idx] = bc[dir].wallValue(xyz) + interp_dxyz_hodge(xyz);
       continue;
     }
 
     bool wall[P4EST_FACES];
-<<<<<<< HEAD
     //E: Loop over each direction and record for both plus and minus faces whether or not there is a wall present
-    for(int d=0; d<P4EST_DIM; ++d)
-=======
     for(unsigned char d = 0; d < P4EST_DIM; ++d)
->>>>>>> 3779518e
     {
       unsigned char f_m = 2*d;
       unsigned char f_p = 2*d+1;
@@ -1350,14 +474,11 @@
       }
     }
 
-<<<<<<< HEAD
     /*-----------------------------------------------------------------------------------------------------------------------------------------------------------------------------------------------
      * Compute the Voronoi Cell for the given face
      * Then store the Voronoi partition and points
      -----------------------------------------------------------------------------------------------------------------------------------------------------------------------------------------------*/
-=======
     Voronoi_DIM &voro_tmp = compute_partition_on_the_fly ? voro[dir][0] : voro[dir][f_idx];
->>>>>>> 3779518e
 
     if(compute_partition_on_the_fly)
     {
@@ -1368,75 +489,37 @@
     }
 
 #ifdef P4_TO_P8
-<<<<<<< HEAD
-    Voronoi3D &voro_tmp = compute_partition_on_the_fly ? voro[dir][0] : voro[dir][f_idx];
-    const vector<ngbd3Dseed> *points;
-#else
-    Voronoi2D &voro_tmp = compute_partition_on_the_fly ? voro[dir][0] : voro[dir][f_idx];
-    vector<ngbd2Dseed> *points;
-    vector<Point2> *partition;
-
-    // E: Store Voronoi partition and points:
-=======
     const vector<ngbd3Dseed> *points;
 #else
     vector<ngbd2Dseed> *points;
     vector<Point2> *partition;
->>>>>>> 3779518e
+
+    // E: Store Voronoi partition and points:
     voro_tmp.get_partition(partition);
 #endif
     voro_tmp.get_neighbor_seeds(points);
 
-<<<<<<< HEAD
     /* -----------------------------------------------------------------------------------------------------------------------------------------------------------------------------------------------
      * Apply Dirichelt Interfacial Conditions  -- close to interface and dirichlet => finite differences
      ------------------------------------------------------------------------------------------------------------------------------------------------------------------------------------------------*/
-#ifdef P4_TO_P8
-    if(bc[dir].interfaceType(xyz)==DIRICHLET && phi_c>-2*MAX(dxyz[0],dxyz[1],dxyz[2]))
-#else
-    if(bc[dir].interfaceType(xyz)==DIRICHLET && phi_c>-2*MAX(dxyz[0],dxyz[1])) //E: Check if interface is within 2 cells (?)
-#endif
+    if(bc[dir].interfaceType(xyz) == DIRICHLET && phi_c > -2.0*MAX(DIM(dxyz[0], dxyz[1], dxyz[2])))
     {
-      if(fabs(phi_c) < EPS) // E: If interface is directly at the face
+      if(fabs(phi_c) < EPS*MIN(DIM(tree_dimensions[0], tree_dimensions[1], tree_dimensions[2]))) // E: If interface is directly at the face (with dimensionally-consistent check)
       {
-        if(!only_diag_is_modified[dir] && !is_matrix_ready[dir])
-        {
-          ierr = MatSetValue(A[dir], f_idx_g, f_idx_g, 1, ADD_VALUES); CHKERRXX(ierr); // only needs to be done if full reset
-        }
+        if(!only_diag_is_modified[dir] && !matrix_is_ready[dir]) {
+          ierr = MatSetValue(A[dir], f_idx_g, f_idx_g, 1, ADD_VALUES); CHKERRXX(ierr); } // needs to be done only if fully reset
         rhs_p[f_idx] = bc[dir].interfaceValue(xyz); // E: Add Interface bc value to RHS
         interp_dxyz_hodge.add_point(bc_index.size(), xyz); // E: Add xyz location of face to list of points to interpolate grad(hodge) at
         bc_index.push_back(f_idx);                         // E: Add face index to list of bc index
         bc_coeffs.push_back(1);                            // E: Add 1 to lsit of bc coefficients
-=======
-    /*
-     * close to interface and dirichlet => finite differences
-     */
-    if(bc[dir].interfaceType(xyz) == DIRICHLET && phi_c > -2.0*MAX(DIM(dxyz[0],dxyz[1],dxyz[2])))
-    {
-      if(fabs(phi_c) < EPS*MIN(DIM(tree_dimensions[0], tree_dimensions[1], tree_dimensions[2]))) // dimensionally-consistent check
+        matrix_has_nullspace[dir] = false;
+        continue;
+      }
+
+      if(phi_c > 0.0)
       {
         if(!only_diag_is_modified[dir] && !matrix_is_ready[dir]) {
           ierr = MatSetValue(A[dir], f_idx_g, f_idx_g, 1, ADD_VALUES); CHKERRXX(ierr); } // needs to be done only if fully reset
-        rhs_p[f_idx] = bc[dir].interfaceValue(xyz);
-        interp_dxyz_hodge.add_point(bc_index.size(), xyz);
-        bc_index.push_back(f_idx);
-        bc_coeffs.push_back(1);
->>>>>>> 3779518e
-        matrix_has_nullspace[dir] = false;
-        continue;
-      }
-
-      if(phi_c > 0.0)
-      {
-<<<<<<< HEAD
-        if(!only_diag_is_modified[dir] && !is_matrix_ready[dir])
-        {
-          ierr = MatSetValue(A[dir], f_idx_g, f_idx_g, 1, ADD_VALUES); CHKERRXX(ierr); // only needs to be done if full reset
-        }
-=======
-        if(!only_diag_is_modified[dir] && !matrix_is_ready[dir]) {
-          ierr = MatSetValue(A[dir], f_idx_g, f_idx_g, 1, ADD_VALUES); CHKERRXX(ierr); } // needs to be done only if fully reset
->>>>>>> 3779518e
         rhs_p[f_idx] = 0;
         null_space_p[f_idx] = 0;
         continue;
@@ -1472,53 +555,7 @@
 
       */
       double phi[P4EST_FACES];
-<<<<<<< HEAD
-#ifdef P4_TO_P8
-      phi[dir::f_m00] = interp_phi(xyz[0]-dxyz[0], xyz[1], xyz[2]);
-      phi[dir::f_p00] = interp_phi(xyz[0]+dxyz[0], xyz[1], xyz[2]);
-      phi[dir::f_0m0] = interp_phi(xyz[0], xyz[1]-dxyz[1], xyz[2]);
-      phi[dir::f_0p0] = interp_phi(xyz[0], xyz[1]+dxyz[1], xyz[2]);
-      phi[dir::f_00m] = interp_phi(xyz[0], xyz[1], xyz[2]-dxyz[2]);
-      phi[dir::f_00p] = interp_phi(xyz[0], xyz[1], xyz[2]+dxyz[2]);
-#else
-      //E: Get value of LSF in each direction around the face
-      phi[dir::f_m00] = interp_phi(xyz[0]-dxyz[0], xyz[1]);
-      phi[dir::f_p00] = interp_phi(xyz[0]+dxyz[0], xyz[1]);
-      phi[dir::f_0m0] = interp_phi(xyz[0], xyz[1]-dxyz[1]);
-      phi[dir::f_0p0] = interp_phi(xyz[0], xyz[1]+dxyz[1]);
-#endif
-
       // E: Check for presence of interface via a sign change in LSF and by checking the Voronoi points
-      bool is_interface = false;
-      for(int i=0; i<P4EST_FACES; ++i)
-        is_interface = is_interface || phi[i]>0;
-      for(unsigned int i=0; i<points->size(); ++i)
-        is_interface = is_interface || (*points)[i].n==INTERFACE;
-
-      if(is_interface)
-      {
-        bool is_interface[P4EST_FACES];
-        bool is_crossed_by_interface = false;
-        double val_interface[P4EST_FACES];
-        for(int f=0; f<P4EST_FACES; ++f)
-        {
-          is_interface[f] = !wall[f] && phi[f]*phi_c<=0; //E: Interface present if sign change in LSF between face value and value in local area
-          is_crossed_by_interface = is_crossed_by_interface || is_interface[f];
-          val_interface[f] = 0;
-        }
-
-        if(is_crossed_by_interface)
-          matrix_has_nullspace[dir] = false;
-
-        double d_[P4EST_FACES]; // E: Get the local dx,dy,or dz to the next face or wall(if near a wall, grab distance between face and wall)
-        d_[dir::f_m00] = wall[dir::f_m00] ? xyz[0]-xyz_min[0] : dxyz[0];
-        d_[dir::f_p00] = wall[dir::f_p00] ? xyz_max[0]-xyz[0] : dxyz[0];
-        d_[dir::f_0m0] = wall[dir::f_0m0] ? xyz[1]-xyz_min[1] : dxyz[1];
-        d_[dir::f_0p0] = wall[dir::f_0p0] ? xyz_max[1]-xyz[1] : dxyz[1];
-#ifdef P4_TO_P8
-        d_[dir::f_00m] = wall[dir::f_00m] ? xyz[2]-xyz_min[2] : dxyz[2];
-        d_[dir::f_00p] = wall[dir::f_00p] ? xyz_max[2]-xyz[2] : dxyz[2];
-=======
       bool is_interface = false;
       for (unsigned char ff = 0; ff < P4EST_FACES; ++ff) {
         double xyz_ngbd[P4EST_DIM] = {DIM(xyz[0], xyz[1], xyz[2])};
@@ -1530,7 +567,6 @@
 #ifndef P4_TO_P8
       for (size_t i=0; i < points->size() && !is_interface; ++i)
         is_interface = is_interface || (*points)[i].n == INTERFACE;
->>>>>>> 3779518e
 #endif
 
       if(is_interface)
@@ -1539,47 +575,6 @@
         double stencil_arm[P4EST_FACES], val_interface[P4EST_FACES];
         for (unsigned char ff = 0; ff < P4EST_FACES; ++ff)
         {
-<<<<<<< HEAD
-          if(is_interface[f]) {
-            theta[f] = interface_Location(0, d_[f], phi_c, phi[f]);
-            theta[f] = MAX(EPS, MIN(d_[f], theta[f])); //E: Grab distance from face to interface location (if the distance is smaller than the grid resolution)
-            d_[f] = theta[f]; // E: Shorten the dx,dy,or dz arm to the length to the interface (Shortley Weller method)
-            switch(f)
-            {
-#ifdef P4_TO_P8
-            case dir::f_m00: val_interface[f] = bc[dir].interfaceValue(xyz[0] - theta[f], xyz[1], xyz[2]); break;
-            case dir::f_p00: val_interface[f] = bc[dir].interfaceValue(xyz[0] + theta[f], xyz[1], xyz[2]); break;
-            case dir::f_0m0: val_interface[f] = bc[dir].interfaceValue(xyz[0], xyz[1] - theta[f], xyz[2]); break;
-            case dir::f_0p0: val_interface[f] = bc[dir].interfaceValue(xyz[0], xyz[1] + theta[f], xyz[2]); break;
-            case dir::f_00m: val_interface[f] = bc[dir].interfaceValue(xyz[0], xyz[1], xyz[2] - theta[f]); break;
-            case dir::f_00p: val_interface[f] = bc[dir].interfaceValue(xyz[0], xyz[1], xyz[2] + theta[f]); break;
-#else
-            // E: Evaluate the boundary condition at the location of the interface that has been found
-            case dir::f_m00: val_interface[f] = bc[dir].interfaceValue(xyz[0] - theta[f], xyz[1]); break;
-            case dir::f_p00: val_interface[f] = bc[dir].interfaceValue(xyz[0] + theta[f], xyz[1]); break;
-            case dir::f_0m0: val_interface[f] = bc[dir].interfaceValue(xyz[0], xyz[1] - theta[f]); break;
-            case dir::f_0p0: val_interface[f] = bc[dir].interfaceValue(xyz[0], xyz[1] + theta[f]); break;
-#endif
-            }
-
-          }
-        }
-
-        // if the face lies on a wall and the solver reaches this line, it must be a non-DIRICHLET wall boundary condition...
-        // --> assumed to be NEUMANN...
-        if(wall[dir_m]) d_[dir_m] = d_[dir_p];
-        if(wall[dir_p]) d_[dir_p] = d_[dir_m];
-
-        double desired_coeff[P4EST_FACES], current_coeff[P4EST_FACES];
-        double desired_scaling = desired_diag[dir];
-        double current_scaling = ((!only_diag_is_modified[dir] && !is_matrix_ready[dir])? 0.0: current_diag[dir]);
-        for(int f=0; f<P4EST_FACES; ++f)
-        {
-          int ff = f%2==0 ? f+1 : f-1;
-          desired_coeff[f] = current_coeff[f] = -2*mu/d_[f]/(d_[f]+d_[ff]);
-          desired_scaling -= desired_coeff[f];
-          current_scaling -= current_coeff[f];
-=======
           face_is_across[ff] = !wall[ff] && phi[ff]*phi_c <= 0.0;
           matrix_has_nullspace[dir] = matrix_has_nullspace[dir] && !face_is_across[ff]; // interface point with Dirichlet boundary condition --> no nullspace
           stencil_arm[ff] = (wall[ff] ? (ff%2 ==1 ? xyz_max[ff/2] - xyz[ff/2] : xyz[ff/2] - xyz_min[ff/2]) : dxyz[ff/2]);
@@ -1607,21 +602,11 @@
           desired_coeff[ff] = current_coeff[ff] = -2*mu/stencil_arm[ff]/(stencil_arm[ff]+stencil_arm[fff]);
           desired_scaling -= desired_coeff[ff];
           current_scaling -= current_coeff[ff];
->>>>>>> 3779518e
         }
 
         //---------------------------------------------------------------------
         // diag scaling
         //---------------------------------------------------------------------
-<<<<<<< HEAD
-        for(int f=0; f<P4EST_FACES; ++f)
-        {
-          desired_coeff[f] /= desired_scaling;
-          if(only_diag_is_modified[dir] || is_matrix_ready[dir])
-            current_coeff[f] /= current_scaling;
-          else
-            current_coeff[f] = 0.0;
-=======
         for(unsigned char ff = 0; ff < P4EST_FACES; ++ff)
         {
           desired_coeff[ff] /= desired_scaling;
@@ -1629,44 +614,26 @@
             current_coeff[ff] /= current_scaling;
           else
             current_coeff[ff] = 0.0;
->>>>>>> 3779518e
         }
 
         rhs_p[f_idx] /= desired_scaling;
 
-<<<<<<< HEAD
-        if(desired_diag[dir] > 0) matrix_has_nullspace[dir] = false;
-=======
         if(desired_diag[dir] > 0.0) matrix_has_nullspace[dir] = false;
->>>>>>> 3779518e
 
         //---------------------------------------------------------------------
         // insert the coefficients in the matrix
         //---------------------------------------------------------------------
-<<<<<<< HEAD
-        if(!only_diag_is_modified[dir] && !is_matrix_ready[dir])
-        {
-          ierr = MatSetValue(A[dir], f_idx_g, f_idx_g, 1, ADD_VALUES); CHKERRXX(ierr); // needs to be done if full reset only, the (raw) diag term will always be 1.0 for this...
-        }
-=======
         if(!only_diag_is_modified[dir] && !matrix_is_ready[dir]) {
           ierr = MatSetValue(A[dir], f_idx_g, f_idx_g, 1, ADD_VALUES); CHKERRXX(ierr); } // needs to be done if full reset only, the (raw) diag term will always be 1.0 for this...
->>>>>>> 3779518e
 
         for(unsigned char ff = 0; ff < P4EST_FACES; ++ff)
         {
           /* this is the cartesian direction for which the linear system is assembled.
            * the treatment is different, for example x-velocity can be ON the x-walls
            */
-<<<<<<< HEAD
-          if(f/2==dir) // E: If the face is in direction we are currently solving for
+          if(ff/2 == dir) // E: If the face is in the direction we are currently solving for
           {
-            if(wall[f]) // E: If the face f of the quad owning f_idx is on the wall
-=======
-          if(ff/2 == dir)
-          {
-            if(wall[ff]) // wall face
->>>>>>> 3779518e
+            if(wall[ff]) // E: If the face f of the quad owning f_idx is on the wall
             {
               /*
                * if the code reaches this point, it must be a non-DIRICHLET wall boundary condition.
@@ -1678,26 +645,6 @@
                *               + (d_[f] + d_[f_op])*(bc.wall_value(xyz) + second_order_derivative_of_hodge)
                * (the second_order_derivative_of_hodge term is calculated only if apply_hodge_second_derivative_if_neumann is true)
                *
-<<<<<<< HEAD
-               * NB: d_[f] and  d_[f_op] are made equal beforehand in this case (mirror symmetry, see above + comment)
-               */
-              int f_op = f%2==0 ? f+1 : f-1; /* the opposite direction. if f = f_m00, then f_op = f_p00 */
-              double xyz_op[P4EST_DIM];
-              if(!is_interface[f_op])
-              {
-                p4est_locidx_t face_opp_loc_idx = ((f%2 == 0)? faces->q2f(qp_idx, dir_p) : faces->q2f(qm_idx, dir_m));
-                if(!is_matrix_ready[dir])
-                {
-                  p4est_gloidx_t f_tmp_g = face_global_number(face_opp_loc_idx, dir);
-                  ierr = MatSetValue(A[dir], f_idx_g, f_tmp_g, (desired_coeff[f] - current_coeff[f]), ADD_VALUES); CHKERRXX(ierr);
-                }
-                if(apply_hodge_second_derivative_if_neumann)
-                {
-                  faces->xyz_fr_f(face_opp_loc_idx, dir, xyz_op);
-                  interp_dxyz_hodge.add_point(bc_index.size(),xyz_op);
-                  bc_index.push_back(f_idx);
-                  bc_coeffs.push_back(-desired_coeff[f]*(d_[f]+d_[f_op])*(-1.0/d_[f_op]));
-=======
                * NB: d_[ff] and  d_[ff_op] are made equal beforehand in this case (mirror symmetry, see above + comment)
                */
               unsigned char ff_op = ff%2 == 0 ? ff + 1 : ff - 1; /* the opposite direction. if ff = f_m00, then ff_op = f_p00 */
@@ -1715,24 +662,10 @@
                   interp_dxyz_hodge.add_point(bc_index.size(), xyz_op);
                   bc_index.push_back(f_idx);
                   bc_coeffs.push_back(-desired_coeff[ff]*(stencil_arm[ff] + stencil_arm[ff_op])*(-1.0/stencil_arm[ff_op]));
->>>>>>> 3779518e
                 }
               }
               else // --> Neumann wall face and opposite face is across the Dirichlet interface
               {
-<<<<<<< HEAD
-                rhs_p[f_idx] -= desired_coeff[f] * val_interface[f_op];
-                xyz_op[0] = (f_op==dir::f_m00 ? xyz[0]-theta[f_op] : (f_op==dir::f_p00 ? xyz[0]+theta[f_op] : xyz[0]));
-                xyz_op[1] = (f_op==dir::f_0m0 ? xyz[1]-theta[f_op] : (f_op==dir::f_0p0 ? xyz[1]+theta[f_op] : xyz[1]));
-#ifdef P4_TO_P8
-                xyz_op[2] = (f_op==dir::f_00m ? xyz[2]-theta[f_op] : (f_op==dir::f_00p ? xyz[2]+theta[f_op] : xyz[2]));
-#endif
-                interp_dxyz_hodge.add_point(bc_index.size(),xyz_op);
-                bc_index.push_back(f_idx);
-                bc_coeffs.push_back(-desired_coeff[f]*(1.0 + (d_[f]+d_[f_op])*((apply_hodge_second_derivative_if_neumann) ? (-1.0/d_[f_op]): 0.0)));
-              }
-              rhs_p[f_idx] -= desired_coeff[f] * (d_[f]+d_[f_op]) * (bc[dir].wallValue(xyz) + ((apply_hodge_second_derivative_if_neumann)? (interp_dxyz_hodge(xyz)/d_[f_op]): 0.0));
-=======
                 rhs_p[f_idx] -= desired_coeff[ff] * val_interface[ff_op];
                 double xyz_op[P4EST_DIM];
                 for (unsigned char dd = 0; dd < P4EST_DIM; ++dd)
@@ -1742,123 +675,53 @@
                 bc_coeffs.push_back(-desired_coeff[ff]*(1.0 + (stencil_arm[ff] + stencil_arm[ff_op])*(apply_hodge_second_derivative_if_neumann ? -1.0/stencil_arm[ff_op]: 0.0)));
               }
               rhs_p[f_idx] -= desired_coeff[ff] * (stencil_arm[ff] + stencil_arm[ff_op]) * (bc[dir].wallValue(xyz) + (apply_hodge_second_derivative_if_neumann? interp_dxyz_hodge(xyz)/stencil_arm[ff_op]: 0.0));
->>>>>>> 3779518e
               // modified by Raphael Egan, the former discretization of Neumann wall boundary conditions was dimensionally inconsistent
               // --> introduced a flag 'apply_hodge_second_derivative_if_neumann' to enforce an approximation of what is required
               // if apply_hodge_second_derivative_if_neumann == false, the correction is disregarded!
             }
             else if(!face_is_across[ff]) // regular stuff, nothing particular, no interface, no wall
             {
-<<<<<<< HEAD
-              if(!is_matrix_ready[dir])
-              {
-                  if (faces->q2f(qp_idx, dir_p) == NO_VELOCITY){
-
-                     std::cout<< "(x, y) = ("<<xyz[0] << ", "<< xyz[1]<<") \n"<<std::endl;
-
-                    };
-
-                P4EST_ASSERT(faces->q2f(qp_idx, dir_p)!=NO_VELOCITY);
-                p4est_gloidx_t f_tmp_g = f%2==0 ? face_global_number(faces->q2f(qm_idx, dir_m), dir)
-                                                : face_global_number(faces->q2f(qp_idx, dir_p), dir);
-                ierr = MatSetValue(A[dir], f_idx_g, f_tmp_g, (desired_coeff[f] - current_coeff[f]), ADD_VALUES); CHKERRXX(ierr);
-=======
               if(!matrix_is_ready[dir])
               {
                 p4est_gloidx_t f_tmp_g = ff%2 == 0 ? faces->global_index(faces->q2f(qm.p.piggy3.local_num, 2*dir), dir)
                                                    : faces->global_index(faces->q2f(qp.p.piggy3.local_num, 2*dir + 1), dir);
                 ierr = MatSetValue(A[dir], f_idx_g, f_tmp_g, (desired_coeff[ff] - current_coeff[ff]), ADD_VALUES); CHKERRXX(ierr);
->>>>>>> 3779518e
               }
             }
             else // not a wall face but neighbor face is across the Dirichlet interface
             {
-<<<<<<< HEAD
-              rhs_p[f_idx] -= desired_coeff[f]*val_interface[f];
-              double xyz_[P4EST_DIM];
-              xyz_[0] = (f==dir::f_m00 ? xyz[0]-theta[f] : (f==dir::f_p00 ? xyz[0]+theta[f] : xyz[0]));
-              xyz_[1] = (f==dir::f_0m0 ? xyz[1]-theta[f] : (f==dir::f_0p0 ? xyz[1]+theta[f] : xyz[1]));
-#ifdef P4_TO_P8
-              xyz_[2] = (f==dir::f_00m ? xyz[2]-theta[f] : (f==dir::f_00p ? xyz[2]+theta[f] : xyz[2]));
-#endif
-              interp_dxyz_hodge.add_point(bc_index.size(),xyz_);
-              bc_index.push_back(f_idx);
-              bc_coeffs.push_back(-desired_coeff[f]);
-=======
               rhs_p[f_idx] -= desired_coeff[ff]*val_interface[ff];
               double xyz_[P4EST_DIM] = {DIM(xyz[0], xyz[1], xyz[2])};
               xyz_[ff/2] += (ff%2 == 1 ? stencil_arm[ff] : -stencil_arm[ff]);
               interp_dxyz_hodge.add_point(bc_index.size(),xyz_);
               bc_index.push_back(f_idx);
               bc_coeffs.push_back(-desired_coeff[ff]);
->>>>>>> 3779518e
             }
           }
           else /* if the direction ff is not the direction in which the linear system is being assembled */
           {
             if(wall[ff]) // wall neighbor
             {
-<<<<<<< HEAD
-              double w_xyz[P4EST_DIM];
-              for (short dim = 0; dim < P4EST_DIM; ++dim)
-              {
-                if(dim != f/2)
-                  w_xyz[dim] = xyz[dim];
-                else
-                  w_xyz[dim] = ((f%2==0)? xyz_min[dim] : xyz_max[dim]);
-              }
-=======
               double w_xyz[P4EST_DIM] = {DIM(xyz[0], xyz[1], xyz[2])};
               w_xyz[ff/2] = (ff%2 == 0 ? xyz_min[ff/2] : xyz_max[ff/2]);
 
               BoundaryConditionType bc_w_type = bc[dir].wallType(w_xyz);
               double bc_w_value = bc[dir].wallValue(w_xyz) + (bc_w_type == DIRICHLET? interp_dxyz_hodge(w_xyz) : (apply_hodge_second_derivative_if_neumann ? (interp_dxyz_hodge(w_xyz) - interp_dxyz_hodge(xyz))/stencil_arm[ff] : 0.0));
->>>>>>> 3779518e
-
-              BoundaryConditionType bc_w_type = bc[dir].wallType(w_xyz);
-              double bc_w_value = bc[dir].wallValue(w_xyz) + ((bc_w_type == DIRICHLET)? interp_dxyz_hodge(w_xyz) : ((apply_hodge_second_derivative_if_neumann)? ((interp_dxyz_hodge(w_xyz) - interp_dxyz_hodge(xyz))/d_[f]):0.0));
 
               switch(bc_w_type)
               {
               case DIRICHLET:
-<<<<<<< HEAD
-                 rhs_p[f_idx] -= desired_coeff[f]*bc_w_value;
-                 break;
-              case NEUMANN:
-                if(!is_matrix_ready[dir])
-                {
-                  ierr = MatSetValue(A[dir], f_idx_g, f_idx_g, (desired_coeff[f]-current_coeff[f]), ADD_VALUES); CHKERRXX(ierr); // should be correct like that (Raphael)
-                }
-                rhs_p[f_idx] -= desired_coeff[f] * d_[f] * bc_w_value;
-=======
                  rhs_p[f_idx] -= desired_coeff[ff]*bc_w_value;
                  break;
               case NEUMANN:
                 if(!matrix_is_ready[dir]) {
                   ierr = MatSetValue(A[dir], f_idx_g, f_idx_g, (desired_coeff[ff]-current_coeff[ff]), ADD_VALUES); CHKERRXX(ierr); } // should be correct like that (Raphael)
                 rhs_p[f_idx] -= desired_coeff[ff] * stencil_arm[ff] * bc_w_value;
->>>>>>> 3779518e
                 break;
               default:
                 throw std::invalid_argument("[CASL_ERROR]: my_p4est_poisson_faces_t->setup_linear_system: invalid boundary condition.");
               }
             }
-<<<<<<< HEAD
-            else if(!is_interface[f])
-            {
-              if(!is_matrix_ready[dir])
-              {
-                ngbd.resize(0);
-                ngbd_c->find_neighbor_cells_of_cell(ngbd, quad_idx, tree_idx, f);
-#ifdef CASL_THROWS
-                P4EST_ASSERT((ngbd.size()==1) && (ngbd[0].level == quad->level));
-                // std::invalid_argument("[CASL_ERROR]: my_p4est_poisson_faces_t->setup_linear_system: the grid is not uniform close to the interface.");
-#endif
-                p4est_gloidx_t f_tmp_g;
-                if(quad_idx==qm_idx) f_tmp_g = face_global_number(faces->q2f(ngbd[0].p.piggy3.local_num, dir_p), dir);
-                else                 f_tmp_g = face_global_number(faces->q2f(ngbd[0].p.piggy3.local_num, dir_m), dir);
-                ierr = MatSetValue(A[dir], f_idx_g, f_tmp_g, (desired_coeff[f] - current_coeff[f]), ADD_VALUES); CHKERRXX(ierr);
-=======
             else if(!face_is_across[ff]) // regular neighbor
             {
               if(!matrix_is_ready[dir])
@@ -1866,37 +729,23 @@
                 set_of_neighboring_quadrants ngbd; ngbd.clear();
                 ngbd_c->find_neighbor_cells_of_cell(ngbd, quad_idx, tree_idx, ff);
 #ifdef CASL_THROWS
-                if(ngbd.size() != 1 || ngbd.begin()->level != quad->level)
-                  throw std::invalid_argument("[CASL_ERROR]: my_p4est_poisson_faces_t->setup_linear_system: the grid is not uniform close to the interface.");
+                P4EST_ASSERT(ngbd.size() != 1 || ngbd.begin()->level != quad->level);
+                // throw std::invalid_argument("[CASL_ERROR]: my_p4est_poisson_faces_t->setup_linear_system: the grid is not uniform close to the interface.");
 #endif
                 p4est_gloidx_t f_tmp_g;
                 if(quad_idx == qm.p.piggy3.local_num) f_tmp_g = faces->global_index(faces->q2f(ngbd.begin()->p.piggy3.local_num, 2*dir + 1), dir);
                 else                                  f_tmp_g = faces->global_index(faces->q2f(ngbd.begin()->p.piggy3.local_num, 2*dir), dir);
                 ierr = MatSetValue(A[dir], f_idx_g, f_tmp_g, (desired_coeff[ff] - current_coeff[ff]), ADD_VALUES); CHKERRXX(ierr);
->>>>>>> 3779518e
               }
             }
             else // not a wall face but neighbor face is across the Dirichlet interface
             {
-<<<<<<< HEAD
-              rhs_p[f_idx] -= desired_coeff[f]*val_interface[f];
-              double xyz_[P4EST_DIM];
-              xyz_[0] = (f==dir::f_m00 ? xyz[0]-theta[f] : (f==dir::f_p00 ? xyz[0]+theta[f] : xyz[0]));
-              xyz_[1] = (f==dir::f_0m0 ? xyz[1]-theta[f] : (f==dir::f_0p0 ? xyz[1]+theta[f] : xyz[1]));
-#ifdef P4_TO_P8
-              xyz_[2] = (f==dir::f_00m ? xyz[2]-theta[f] : (f==dir::f_00p ? xyz[2]+theta[f] : xyz[2]));
-#endif
-              interp_dxyz_hodge.add_point(bc_index.size(),xyz_);
-              bc_index.push_back(f_idx);
-              bc_coeffs.push_back(-desired_coeff[f]);
-=======
               rhs_p[f_idx] -= desired_coeff[ff]*val_interface[ff];
               double xyz_[P4EST_DIM] = {DIM(xyz[0], xyz[1],xyz[2])};
               xyz_[ff/2] += (ff%2 == 1 ? stencil_arm[ff] : -stencil_arm[ff]);
               interp_dxyz_hodge.add_point(bc_index.size(),xyz_);
               bc_index.push_back(f_idx);
               bc_coeffs.push_back(-desired_coeff[ff]);
->>>>>>> 3779518e
             }
           }
         } /* end of going through P4EST_FACES to assemble the system with finite differences */
@@ -1909,78 +758,22 @@
      * If close to the interface and Neumann bc, do finite volume by hand
      * since cutting the voronoi cells in 3D with voro++ to have a nice level set is a nightmare ...
      * In 2D, cutting the partition is easy ... so Neumann interface is handled in the bulk case
-<<<<<<< HEAD
      --------------------------------------------------------------------------------------------------------------------------*/
-    if(bc[dir].interfaceType(xyz)==NEUMANN && phi_c>-2*MAX(dxyz[0], dxyz[1], dxyz[2]))
-=======
-     */
     if(bc[dir].interfaceType(xyz) == NEUMANN && phi_c > -2.0*MAX(dxyz[0], dxyz[1], dxyz[2]))
->>>>>>> 3779518e
     {
       Cube3 c3;
       OctValue op;
       OctValue iv;
 
-<<<<<<< HEAD
-      c3.x0 = (dir==dir::x && qm_idx==-1) ? xyz[0] : xyz[0]-dxyz[0]/2;
-      c3.x1 = (dir==dir::x && qp_idx==-1) ? xyz[0] : xyz[0]+dxyz[0]/2;
-      c3.y0 = (dir==dir::y && qm_idx==-1) ? xyz[1] : xyz[1]-dxyz[1]/2;
-      c3.y1 = (dir==dir::y && qp_idx==-1) ? xyz[1] : xyz[1]+dxyz[1]/2;
-      c3.z0 = (dir==dir::z && qm_idx==-1) ? xyz[2] : xyz[2]-dxyz[2]/2;
-      c3.z1 = (dir==dir::z && qp_idx==-1) ? xyz[2] : xyz[2]+dxyz[2]/2;
-=======
       for (unsigned char dd = 0; dd < P4EST_DIM; ++dd) {
         c3.xyz_mmm[dd] = (dir == dd && qm.p.piggy3.local_num == -1 ? xyz[dd] : xyz[dd] - dxyz[dd]/2);
         c3.xyz_ppp[dd] = (dir == dd && qp.p.piggy3.local_num == -1 ? xyz[dd] : xyz[dd] + dxyz[dd]/2);
       }
->>>>>>> 3779518e
 
       double hodge_correction = 0.0;
       if(apply_hodge_second_derivative_if_neumann)
       {
         double n_comp[P4EST_DIM];
-<<<<<<< HEAD
-        n_comp[0] = (interp_phi(c3.x1,  xyz[1], xyz[2]) - interp_phi(c3.x0,   xyz[1], xyz[2]))/(c3.x1 - c3.x0);
-        n_comp[1] = (interp_phi(xyz[0], c3.y1,  xyz[2]) - interp_phi(xyz[0],  c3.y0,  xyz[2]))/(c3.y1 - c3.y0);
-        n_comp[2] = (interp_phi(xyz[0], xyz[1], c3.z1)  - interp_phi(xyz[0],  xyz[1], c3.z0)) /(c3.z1 - c3.z0);
-        double n_norm = 0.0;
-        for (short dd = 0; dd < P4EST_DIM; ++dd)
-          n_norm += SQR(n_comp[dd]);
-        n_norm = sqrt(n_norm);
-        P4EST_ASSERT(n_norm > EPS);
-        n_comp[0] /= n_norm;
-        hodge_correction += n_comp[0]*(interp_dxyz_hodge(c3.x1,  xyz[1], xyz[2])  - interp_dxyz_hodge(c3.x0,   xyz[1], xyz[2]))/(c3.x1 - c3.x0);
-        n_comp[1] /= n_norm;
-        hodge_correction += n_comp[1]*(interp_dxyz_hodge(xyz[0], c3.y1,  xyz[2])  - interp_dxyz_hodge(xyz[0],  c3.y0,  xyz[2]))/(c3.y1 - c3.y0);
-        n_comp[2] /= n_norm;
-        hodge_correction += n_comp[2]*(interp_dxyz_hodge(xyz[0], xyz[1], c3.z1)   - interp_dxyz_hodge(xyz[0],  xyz[1], c3.z0)) /(c3.z1 - c3.z0);
-      }
-
-      iv.val000 = bc[dir].interfaceValue(c3.x0, c3.y0, c3.z0) + hodge_correction;
-      iv.val001 = bc[dir].interfaceValue(c3.x0, c3.y0, c3.z1) + hodge_correction;
-      iv.val010 = bc[dir].interfaceValue(c3.x0, c3.y1, c3.z0) + hodge_correction;
-      iv.val011 = bc[dir].interfaceValue(c3.x0, c3.y1, c3.z1) + hodge_correction;
-      iv.val100 = bc[dir].interfaceValue(c3.x1, c3.y0, c3.z0) + hodge_correction;
-      iv.val101 = bc[dir].interfaceValue(c3.x1, c3.y0, c3.z1) + hodge_correction;
-      iv.val110 = bc[dir].interfaceValue(c3.x1, c3.y1, c3.z0) + hodge_correction;
-      iv.val111 = bc[dir].interfaceValue(c3.x1, c3.y1, c3.z1) + hodge_correction;
-
-      op.val000 = interp_phi(c3.x0, c3.y0, c3.z0);
-      op.val001 = interp_phi(c3.x0, c3.y0, c3.z1);
-      op.val010 = interp_phi(c3.x0, c3.y1, c3.z0);
-      op.val011 = interp_phi(c3.x0, c3.y1, c3.z1);
-      op.val100 = interp_phi(c3.x1, c3.y0, c3.z0);
-      op.val101 = interp_phi(c3.x1, c3.y0, c3.z1);
-      op.val110 = interp_phi(c3.x1, c3.y1, c3.z0);
-      op.val111 = interp_phi(c3.x1, c3.y1, c3.z1);
-
-      double volume = c3.volume_In_Negative_Domain(op);
-
-      bool is_pos = (op.val000>0 || op.val001>0 || op.val010>0 || op.val011>0 ||
-                     op.val100>0 || op.val101>0 || op.val110>0 || op.val111>0 );
-      bool is_neg = (op.val000<=0 || op.val001<=0 || op.val010<=0 || op.val011<=0 ||
-                     op.val100<=0 || op.val101<=0 || op.val110<=0 || op.val111<=0 );
-=======
         double n_norm = 0.0;
         n_comp[0] = (interp_phi(c3.xyz_ppp[0],  xyz[1], xyz[2]) - interp_phi(c3.xyz_mmm[0],   xyz[1], xyz[2]))/(c3.xyz_ppp[0] - c3.xyz_mmm[0]); n_norm += SQR(n_comp[0]);
         n_comp[1] = (interp_phi(xyz[0], c3.xyz_ppp[1],  xyz[2]) - interp_phi(xyz[0],  c3.xyz_mmm[1],  xyz[2]))/(c3.xyz_ppp[1] - c3.xyz_mmm[1]); n_norm += SQR(n_comp[1]);
@@ -2009,20 +802,12 @@
             is_neg = is_neg || op.val[4*xd+2*yd+zd] <= 0.0;
           }
       const double volume = c3.volume_In_Negative_Domain(op);
->>>>>>> 3779518e
 
       /* entirely in the positive domain */
       if(!is_neg) // should be !face_is_well_defined_p[f_idx], though...
       {
-<<<<<<< HEAD
-        if(!only_diag_is_modified[dir] && !is_matrix_ready[dir])
-        {
-          ierr = MatSetValue(A[dir], f_idx_g, f_idx_g, 1, ADD_VALUES); CHKERRXX(ierr); // needs to be done only if fully reset
-        }
-=======
         if(!only_diag_is_modified[dir] && !matrix_is_ready[dir]) {
           ierr = MatSetValue(A[dir], f_idx_g, f_idx_g, 1, ADD_VALUES); CHKERRXX(ierr); } // needs to be done only if fully reset
->>>>>>> 3779518e
         rhs_p[f_idx] = 0;
         null_space_p[f_idx] = 0;
         continue;
@@ -2030,148 +815,6 @@
 
       if(is_pos)
       {
-<<<<<<< HEAD
-        if(!is_matrix_ready[dir])
-        {
-          ierr = MatSetValue(A[dir], f_idx_g, f_idx_g, volume*(desired_diag[dir] - current_diag[dir]), ADD_VALUES); CHKERRXX(ierr);
-        }
-        if(desired_diag[dir] > 0) matrix_has_nullspace[dir] = false;
-        rhs_p[f_idx] *= volume;
-        rhs_p[f_idx] += mu * c3.integrate_Over_Interface(iv, op);
-
-        Cube2 c2;
-        QuadValue qp;
-
-        /* m00 */
-        c2.x0 = c3.y0; c2.y0 = c3.z0;
-        c2.x1 = c3.y1; c2.y1 = c3.z1;
-        qp.val00 = op.val000;
-        qp.val01 = op.val001;
-        qp.val10 = op.val010;
-        qp.val11 = op.val011;
-
-        double s_m00 = c2.area_In_Negative_Domain(qp);
-
-        if(s_m00 > EPS*dxyz[1]*dxyz[2]) // --> non-zero interaction area between control volumes
-        {
-          if(wall[dir::f_m00])
-          {
-            double w_xyz[P4EST_DIM] = {xyz_min[0], xyz[1], xyz[2]};
-            if(bc[dir].wallType(w_xyz) == DIRICHLET)
-            {
-              rhs_p[f_idx] += mu * s_m00 * bc[dir].wallValue(w_xyz) / (xyz[0] - w_xyz[0]); // cannot be division by 0 as it would mean that the face is ON the wall --> treated earlier...
-              interp_dxyz_hodge.add_point(bc_index.size(),w_xyz);
-              bc_index.push_back(f_idx);
-              bc_coeffs.push_back(mu * s_m00/ (xyz[0] - w_xyz[0]));
-              if(!only_diag_is_modified[dir] && !is_matrix_ready[dir])
-              {
-                ierr = MatSetValue(A[dir], f_idx_g, f_idx_g, mu*s_m00/(xyz[0] - w_xyz[0]), ADD_VALUES); CHKERRXX(ierr); // needs to be done only if fully reset
-              }
-            }
-            else
-            {
-              rhs_p[f_idx] += mu * s_m00 * (bc[dir].wallValue(xyz_min[0], xyz[1], xyz[2]) + ((apply_hodge_second_derivative_if_neumann)? (-interp_dxyz_hodge(xyz)/(xyz[0] - w_xyz[0])): 0.0));
-              if(apply_hodge_second_derivative_if_neumann)
-              {
-                interp_dxyz_hodge.add_point(bc_index.size(),w_xyz);
-                bc_index.push_back(f_idx);
-                bc_coeffs.push_back(mu * s_m00/ (xyz[0] - w_xyz[0]));
-              }
-            }
-          }
-          else
-          {
-            if(!only_diag_is_modified[dir] && !is_matrix_ready[dir]) // needs only to be done if fully reset
-            {
-              p4est_gloidx_t f_tmp_g;
-              if(dir==dir::x)
-                f_tmp_g = face_global_number(faces->q2f(qm_idx, dir::f_m00), dir);
-              else
-              {
-                ngbd.resize(0);
-                ngbd_c->find_neighbor_cells_of_cell(ngbd, quad_idx, tree_idx,-1, 0, 0);
-                P4EST_ASSERT((ngbd.size()==1) && (ngbd[0].level == quad->level)); // must have a uniform tesselation with maximum refinement
-                if(quad_idx==qm_idx)
-                {
-                  P4EST_ASSERT(faces->q2f(ngbd[0].p.piggy3.local_num, dir_p) != NO_VELOCITY);
-                  f_tmp_g = face_global_number(faces->q2f(ngbd[0].p.piggy3.local_num, dir_p), dir);
-                }
-                else
-                {
-                  P4EST_ASSERT(faces->q2f(ngbd[0].p.piggy3.local_num, dir_m) != NO_VELOCITY);
-                  f_tmp_g = face_global_number(faces->q2f(ngbd[0].p.piggy3.local_num, dir_m), dir);
-                }
-              }
-              ierr = MatSetValue(A[dir], f_idx_g, f_idx_g, mu*s_m00/dxyz[0], ADD_VALUES); CHKERRXX(ierr);
-              ierr = MatSetValue(A[dir], f_idx_g, f_tmp_g,-mu*s_m00/dxyz[0], ADD_VALUES); CHKERRXX(ierr);
-            }
-          }
-        }
-
-        /* p00 */
-        qp.val00 = op.val100;
-        qp.val01 = op.val101;
-        qp.val10 = op.val110;
-        qp.val11 = op.val111;
-
-        double s_p00 = c2.area_In_Negative_Domain(qp);
-
-        if(s_p00 > EPS*dxyz[1]*dxyz[2]) // --> non-zero interaction area between control volumes
-        {
-          if(wall[dir::f_p00])
-          {
-            double w_xyz[P4EST_DIM] = {xyz_max[0], xyz[1], xyz[2]};
-            if(bc[dir].wallType(w_xyz) == DIRICHLET)
-            {
-              rhs_p[f_idx] += mu * s_p00 * bc[dir].wallValue(w_xyz) / (w_xyz[0] - xyz[0]); // cannot be division by 0 as it would mean that the face is ON the wall --> treated earlier...
-              interp_dxyz_hodge.add_point(bc_index.size(),w_xyz);
-              bc_index.push_back(f_idx);
-              bc_coeffs.push_back(mu * s_p00/ (w_xyz[0] - xyz[0]));
-              if(!only_diag_is_modified[dir] && !is_matrix_ready[dir])
-              {
-                ierr = MatSetValue(A[dir], f_idx_g, f_idx_g, mu*s_p00/(w_xyz[0] - xyz[0]), ADD_VALUES); CHKERRXX(ierr); // needs to be done only if fully reset
-              }
-            }
-            else
-            {
-              rhs_p[f_idx] += mu * s_p00 * (bc[dir].wallValue(xyz_max[0], xyz[1], xyz[2]) + ((apply_hodge_second_derivative_if_neumann)? (-interp_dxyz_hodge(xyz)/(w_xyz[0] - xyz[0])): 0.0));
-              if(apply_hodge_second_derivative_if_neumann)
-              {
-                interp_dxyz_hodge.add_point(bc_index.size(),w_xyz);
-                bc_index.push_back(f_idx);
-                bc_coeffs.push_back(mu * s_p00/ (w_xyz[0] - xyz[0]));
-              }
-            }
-          }
-          else
-          {
-            if(!only_diag_is_modified[dir] && !is_matrix_ready[dir]) // needs only to be done if fully reset
-            {
-              p4est_gloidx_t f_tmp_g;
-              if(dir==dir::x)
-                f_tmp_g = face_global_number(faces->q2f(qp_idx, dir::f_p00), dir);
-              else
-              {
-                ngbd.resize(0);
-                ngbd_c->find_neighbor_cells_of_cell(ngbd, quad_idx, tree_idx, 1, 0, 0);
-                P4EST_ASSERT((ngbd.size()==1) && (ngbd[0].level == quad->level)); // must have a uniform tesselation with maximum refinement
-                if(quad_idx==qm_idx)
-                {
-                  P4EST_ASSERT(faces->q2f(ngbd[0].p.piggy3.local_num, dir_p) != NO_VELOCITY);
-                  f_tmp_g = face_global_number(faces->q2f(ngbd[0].p.piggy3.local_num, dir_p), dir);
-                }
-                else
-                {
-                  P4EST_ASSERT(faces->q2f(ngbd[0].p.piggy3.local_num, dir_m) != NO_VELOCITY);
-                  f_tmp_g = face_global_number(faces->q2f(ngbd[0].p.piggy3.local_num, dir_m), dir);
-                }
-              }
-              ierr = MatSetValue(A[dir], f_idx_g, f_idx_g, mu*s_p00/dxyz[0], ADD_VALUES); CHKERRXX(ierr);
-              ierr = MatSetValue(A[dir], f_idx_g, f_tmp_g,-mu*s_p00/dxyz[0], ADD_VALUES); CHKERRXX(ierr);
-            }
-          }
-        }
-=======
         if(!matrix_is_ready[dir]) {
           ierr = MatSetValue(A[dir], f_idx_g, f_idx_g, volume*(desired_diag[dir] - current_diag[dir]), ADD_VALUES); CHKERRXX(ierr); }
 
@@ -2189,7 +832,6 @@
           const unsigned char second_dir  = (ngbd_dir/2 == dir::z ? dir::y : dir::z);
           cube_face.xyz_mmm[0] = c3.xyz_mmm[first_dir];  cube_face.xyz_ppp[0] = c3.xyz_ppp[first_dir];
           cube_face.xyz_mmm[1] = c3.xyz_mmm[second_dir]; cube_face.xyz_ppp[1] = c3.xyz_ppp[second_dir];
->>>>>>> 3779518e
 
           const unsigned char offset = (ngbd_dir%2 == 1 ? increment[ngbd_dir/2] : 0);
           for (unsigned char d1 = 0; d1 < 2; ++d1)
@@ -2198,259 +840,6 @@
 
           const double exchange_surface = cube_face.area_In_Negative_Domain(ls_values_on_cube_face);
 
-<<<<<<< HEAD
-        double s_0m0 = c2.area_In_Negative_Domain(qp);
-
-        if(s_0m0 > EPS*dxyz[0]*dxyz[2]) // --> non-zero interaction area between control volumes
-        {
-          if(wall[dir::f_0m0])
-          {
-            double w_xyz[P4EST_DIM] = {xyz[0], xyz_min[1], xyz[2]};
-            if(bc[dir].wallType(w_xyz) == DIRICHLET)
-            {
-              rhs_p[f_idx] += mu * s_0m0 * bc[dir].wallValue(w_xyz) / (xyz[1] - w_xyz[1]); // cannot be division by 0 as it would mean that the face is ON the wall --> treated earlier...
-              interp_dxyz_hodge.add_point(bc_index.size(),w_xyz);
-              bc_index.push_back(f_idx);
-              bc_coeffs.push_back(mu * s_0m0/ (xyz[1] - w_xyz[1]));
-              if(!only_diag_is_modified[dir] && !is_matrix_ready[dir])
-              {
-                ierr = MatSetValue(A[dir], f_idx_g, f_idx_g, mu*s_0m0/(xyz[1] - w_xyz[1]), ADD_VALUES); CHKERRXX(ierr); // needs to be done only if fully reset
-              }
-            }
-            else
-            {
-              rhs_p[f_idx] += mu * s_0m0 * (bc[dir].wallValue(xyz[0], xyz_min[1], xyz[2]) + ((apply_hodge_second_derivative_if_neumann)? (-interp_dxyz_hodge(xyz)/(xyz[1] - w_xyz[1])): 0.0));
-              if(apply_hodge_second_derivative_if_neumann)
-              {
-                interp_dxyz_hodge.add_point(bc_index.size(),w_xyz);
-                bc_index.push_back(f_idx);
-                bc_coeffs.push_back(mu * s_0m0/ (xyz[1] - w_xyz[1]));
-              }
-            }
-          }
-          else
-          {
-            if(!only_diag_is_modified[dir] && !is_matrix_ready[dir]) // needs only to be done if fully reset
-            {
-              p4est_gloidx_t f_tmp_g;
-              if(dir==dir::y)
-                f_tmp_g = face_global_number(faces->q2f(qm_idx, dir::f_0m0), dir);
-              else
-              {
-                ngbd.resize(0);
-                ngbd_c->find_neighbor_cells_of_cell(ngbd, quad_idx, tree_idx, 0,-1, 0);
-                P4EST_ASSERT((ngbd.size()==1) && (ngbd[0].level == quad->level)); // must have a uniform tesselation with maximum refinement
-                if(quad_idx==qm_idx)
-                {
-                  P4EST_ASSERT(faces->q2f(ngbd[0].p.piggy3.local_num, dir_p) != NO_VELOCITY);
-                  f_tmp_g = face_global_number(faces->q2f(ngbd[0].p.piggy3.local_num, dir_p), dir);
-                }
-                else
-                {
-                  P4EST_ASSERT(faces->q2f(ngbd[0].p.piggy3.local_num, dir_m) != NO_VELOCITY);
-                  f_tmp_g = face_global_number(faces->q2f(ngbd[0].p.piggy3.local_num, dir_m), dir);
-                }
-              }
-              ierr = MatSetValue(A[dir], f_idx_g, f_idx_g, mu*s_0m0/dxyz[1], ADD_VALUES); CHKERRXX(ierr);
-              ierr = MatSetValue(A[dir], f_idx_g, f_tmp_g,-mu*s_0m0/dxyz[1], ADD_VALUES); CHKERRXX(ierr);
-            }
-          }
-        }
-
-
-        /* 0p0 */
-        qp.val00 = op.val010;
-        qp.val01 = op.val011;
-        qp.val10 = op.val110;
-        qp.val11 = op.val111;
-
-        double s_0p0 = c2.area_In_Negative_Domain(qp);
-
-        if(s_0p0 > EPS*dxyz[0]*dxyz[2]) // --> non-zero interaction area between control volumes
-        {
-          if(wall[dir::f_0m0])
-          {
-            double w_xyz[P4EST_DIM] = {xyz[0], xyz_max[1], xyz[2]};
-            if(bc[dir].wallType(w_xyz) == DIRICHLET)
-            {
-              rhs_p[f_idx] += mu * s_0p0 * bc[dir].wallValue(w_xyz) / (w_xyz[1] - xyz[1]); // cannot be division by 0 as it would mean that the face is ON the wall --> treated earlier...
-              interp_dxyz_hodge.add_point(bc_index.size(),w_xyz);
-              bc_index.push_back(f_idx);
-              bc_coeffs.push_back(mu * s_0p0/ (w_xyz[1] - xyz[1]));
-              if(!only_diag_is_modified[dir] && !is_matrix_ready[dir])
-              {
-                ierr = MatSetValue(A[dir], f_idx_g, f_idx_g, mu*s_0p0/(w_xyz[1] - xyz[1]), ADD_VALUES); CHKERRXX(ierr); // needs to be done only if fully reset
-              }
-            }
-            else
-            {
-              rhs_p[f_idx] += mu * s_0p0 * (bc[dir].wallValue(xyz[0], xyz_max[1], xyz[2])+ ((apply_hodge_second_derivative_if_neumann)? (-interp_dxyz_hodge(xyz)/(w_xyz[1] - xyz[1])): 0.0));
-              if(apply_hodge_second_derivative_if_neumann)
-              {
-                interp_dxyz_hodge.add_point(bc_index.size(),w_xyz);
-                bc_index.push_back(f_idx);
-                bc_coeffs.push_back(mu * s_0p0/ (w_xyz[1] - xyz[1]));
-              }
-            }
-          }
-          else
-          {
-            if(!only_diag_is_modified[dir] && !is_matrix_ready[dir]) // needs only to be done if fully reset
-            {
-              p4est_gloidx_t f_tmp_g;
-              if(dir==dir::y)
-                f_tmp_g = face_global_number(faces->q2f(qp_idx, dir::f_0p0), dir);
-              else
-              {
-                ngbd.resize(0);
-                ngbd_c->find_neighbor_cells_of_cell(ngbd, quad_idx, tree_idx, 0, 1, 0);
-                P4EST_ASSERT((ngbd.size()==1) && (ngbd[0].level == quad->level)); // must have a uniform tesselation with maximum refinement
-                if(quad_idx==qm_idx)
-                {
-                  P4EST_ASSERT(faces->q2f(ngbd[0].p.piggy3.local_num, dir_p) != NO_VELOCITY);
-                  f_tmp_g = face_global_number(faces->q2f(ngbd[0].p.piggy3.local_num, dir_p), dir);
-                }
-                else
-                {
-                  P4EST_ASSERT(faces->q2f(ngbd[0].p.piggy3.local_num, dir_m) != NO_VELOCITY);
-                  f_tmp_g = face_global_number(faces->q2f(ngbd[0].p.piggy3.local_num, dir_m), dir);
-                }
-              }
-              ierr = MatSetValue(A[dir], f_idx_g, f_idx_g, mu*s_0p0/dxyz[1], ADD_VALUES); CHKERRXX(ierr);
-              ierr = MatSetValue(A[dir], f_idx_g, f_tmp_g,-mu*s_0p0/dxyz[1], ADD_VALUES); CHKERRXX(ierr);
-            }
-          }
-        }
-
-
-        /* 00m */
-        c2.x0 = c3.x0; c2.y0 = c3.y0;
-        c2.x1 = c3.x1; c2.y1 = c3.y1;
-        qp.val00 = op.val000;
-        qp.val01 = op.val010;
-        qp.val10 = op.val100;
-        qp.val11 = op.val110;
-
-        double s_00m = c2.area_In_Negative_Domain(qp);
-
-        if(s_00m > EPS*dxyz[0]*dxyz[1]) // --> non-zero interaction area between control volumes
-        {
-          if(wall[dir::f_00m])
-          {
-            double w_xyz[P4EST_DIM] = {xyz[0], xyz[1], xyz_min[2]};
-            if(bc[dir].wallType(w_xyz) == DIRICHLET)
-            {
-              rhs_p[f_idx] += mu * s_00m * bc[dir].wallValue(w_xyz) / (xyz[2] - w_xyz[2]); // cannot be division by 0 as it would mean that the face is ON the wall --> treated earlier...
-              interp_dxyz_hodge.add_point(bc_index.size(),w_xyz);
-              bc_index.push_back(f_idx);
-              bc_coeffs.push_back(mu * s_00m/ (xyz[2] - w_xyz[2]));
-              if(!only_diag_is_modified[dir] && !is_matrix_ready[dir])
-              {
-                ierr = MatSetValue(A[dir], f_idx_g, f_idx_g, mu*s_00m/(xyz[2] - w_xyz[2]), ADD_VALUES); CHKERRXX(ierr); // needs to be done only if fully reset
-              }
-            }
-            else
-            {
-              rhs_p[f_idx] += mu * s_00m * (bc[dir].wallValue(xyz[0], xyz[1], xyz_min[2]) + ((apply_hodge_second_derivative_if_neumann)? (-interp_dxyz_hodge(xyz)/(xyz[2] - w_xyz[2])): 0.0));
-              if(apply_hodge_second_derivative_if_neumann)
-              {
-                interp_dxyz_hodge.add_point(bc_index.size(),w_xyz);
-                bc_index.push_back(f_idx);
-                bc_coeffs.push_back(mu * s_00m/ (xyz[2] - w_xyz[2]));
-              }
-            }
-          }
-          else
-          {
-            if(!only_diag_is_modified[dir] && !is_matrix_ready[dir]) // needs only to be done if fully reset
-            {
-              p4est_gloidx_t f_tmp_g;
-              if(dir==dir::z)
-                f_tmp_g = face_global_number(faces->q2f(qm_idx, dir::f_00m), dir);
-              else
-              {
-                ngbd.resize(0);
-                ngbd_c->find_neighbor_cells_of_cell(ngbd, quad_idx, tree_idx, 0, 0,-1);
-                P4EST_ASSERT((ngbd.size()==1) && (ngbd[0].level == quad->level)); // must have a uniform tesselation with maximum refinement
-                if(quad_idx==qm_idx)
-                {
-                  P4EST_ASSERT(faces->q2f(ngbd[0].p.piggy3.local_num, dir_p) != NO_VELOCITY);
-                  f_tmp_g = face_global_number(faces->q2f(ngbd[0].p.piggy3.local_num, dir_p), dir);
-                }
-                else
-                {
-                  P4EST_ASSERT(faces->q2f(ngbd[0].p.piggy3.local_num, dir_m) != NO_VELOCITY);
-                  f_tmp_g = face_global_number(faces->q2f(ngbd[0].p.piggy3.local_num, dir_m), dir);
-                }
-              }
-              ierr = MatSetValue(A[dir], f_idx_g, f_idx_g, mu*s_00m/dxyz[2], ADD_VALUES); CHKERRXX(ierr);
-              ierr = MatSetValue(A[dir], f_idx_g, f_tmp_g,-mu*s_00m/dxyz[2], ADD_VALUES); CHKERRXX(ierr);
-            }
-          }
-        }
-
-
-        /* 00p */
-        qp.val00 = op.val001;
-        qp.val01 = op.val011;
-        qp.val10 = op.val101;
-        qp.val11 = op.val111;
-
-        double s_00p = c2.area_In_Negative_Domain(qp);
-
-        if(s_00p > EPS*dxyz[0]*dxyz[1]) // --> non-zero interaction area between control volumes
-        {
-          if(wall[dir::f_00p])
-          {
-            double w_xyz[P4EST_DIM] = {xyz[0], xyz[1], xyz_max[2]};
-            if(bc[dir].wallType(w_xyz) == DIRICHLET)
-            {
-              rhs_p[f_idx] += mu * s_00p * bc[dir].wallValue(w_xyz) / (w_xyz[2] - xyz[2]); // cannot be division by 0 as it would mean that the face is ON the wall --> treated earlier...
-              interp_dxyz_hodge.add_point(bc_index.size(),w_xyz);
-              bc_index.push_back(f_idx);
-              bc_coeffs.push_back(mu * s_00p/ (w_xyz[2] - xyz[2]));
-              if(!only_diag_is_modified[dir] && !is_matrix_ready[dir])
-              {
-                ierr = MatSetValue(A[dir], f_idx_g, f_idx_g, mu*s_00p/(w_xyz[2] - xyz[2]), ADD_VALUES); CHKERRXX(ierr); // needs to be done only if fully reset
-              }
-            }
-            else
-            {
-              rhs_p[f_idx] += mu * s_00p * (bc[dir].wallValue(xyz[0], xyz[1], xyz_max[2])+ ((apply_hodge_second_derivative_if_neumann)? (-interp_dxyz_hodge(xyz)/(w_xyz[2] - xyz[2])): 0.0));
-              if(apply_hodge_second_derivative_if_neumann)
-              {
-                interp_dxyz_hodge.add_point(bc_index.size(),w_xyz);
-                bc_index.push_back(f_idx);
-                bc_coeffs.push_back(mu * s_00p/ (w_xyz[2] - xyz[2]));
-              }
-            }
-          }
-          else
-          {
-            if(!only_diag_is_modified[dir] && !is_matrix_ready[dir]) // needs only to be done if fully reset
-            {
-              p4est_gloidx_t f_tmp_g;
-              if(dir==dir::z)
-                f_tmp_g = face_global_number(faces->q2f(qp_idx, dir::f_00p), dir);
-              else
-              {
-                ngbd.resize(0);
-                ngbd_c->find_neighbor_cells_of_cell(ngbd, quad_idx, tree_idx, 0, 0, 1);
-                P4EST_ASSERT((ngbd.size()==1) && (ngbd[0].level == quad->level)); // must have a uniform tesselation with maximum refinement
-                if(quad_idx==qm_idx)
-                {
-                  P4EST_ASSERT(faces->q2f(ngbd[0].p.piggy3.local_num, dir_p) != NO_VELOCITY);
-                  f_tmp_g = face_global_number(faces->q2f(ngbd[0].p.piggy3.local_num, dir_p), dir);
-                }
-                else
-                {
-                  P4EST_ASSERT(faces->q2f(ngbd[0].p.piggy3.local_num, dir_m) != NO_VELOCITY);
-                  f_tmp_g = face_global_number(faces->q2f(ngbd[0].p.piggy3.local_num, dir_m), dir);
-                }
-              }
-              ierr = MatSetValue(A[dir], f_idx_g, f_idx_g, mu*s_00p/dxyz[2], ADD_VALUES); CHKERRXX(ierr);
-              ierr = MatSetValue(A[dir], f_idx_g, f_tmp_g,-mu*s_00p/dxyz[2], ADD_VALUES); CHKERRXX(ierr);
-=======
           if(exchange_surface > EPS*dxyz[first_dir]*dxyz[second_dir]) // --> non-zero interaction area between control volumes
           {
             if(wall[ngbd_dir]) // neighbor is a wall
@@ -2503,10 +892,9 @@
                     f_tmp_g = faces->global_index(faces->q2f(ngbd.begin()->p.piggy3.local_num, 2*dir), dir);
                   }
                 }
-                ierr = MatSetValue(A[dir], f_idx_g, f_idx_g, mu*exchange_surface/dxyz[0], ADD_VALUES); CHKERRXX(ierr);
-                ierr = MatSetValue(A[dir], f_idx_g, f_tmp_g,-mu*exchange_surface/dxyz[0], ADD_VALUES); CHKERRXX(ierr);
+                ierr = MatSetValue(A[dir], f_idx_g, f_idx_g, mu*exchange_surface/dxyz[ngbd_dir/2], ADD_VALUES); CHKERRXX(ierr);
+                ierr = MatSetValue(A[dir], f_idx_g, f_tmp_g,-mu*exchange_surface/dxyz[ngbd_dir/2], ADD_VALUES); CHKERRXX(ierr);
               }
->>>>>>> 3779518e
             }
           }
         }
@@ -2527,63 +915,14 @@
 #ifndef P4_TO_P8
     if(partition->size() == 0)
     {
-<<<<<<< HEAD
-      if(!only_diag_is_modified[dir] && !is_matrix_ready[dir])
-      {
-        ierr = MatSetValue(A[dir], f_idx_g, f_idx_g, 1, ADD_VALUES); CHKERRXX(ierr); // needs only to be done if fully reset
-      }
-=======
       if(!only_diag_is_modified[dir] && !matrix_is_ready[dir]) {
         ierr = MatSetValue(A[dir], f_idx_g, f_idx_g, 1, ADD_VALUES); CHKERRXX(ierr); } // needs only to be done if fully reset
->>>>>>> 3779518e
       rhs_p[f_idx] = 0;
       null_space_p[f_idx] = 0;
       continue;
     }
 #endif
 
-<<<<<<< HEAD
-    double volume = voro_tmp.get_volume();
-    if(!is_matrix_ready[dir])
-    {
-      ierr = MatSetValue(A[dir], f_idx_g, f_idx_g, volume*(desired_diag[dir] - current_diag[dir]), ADD_VALUES); CHKERRXX(ierr);
-    }
-    rhs_p[f_idx] *= volume;
-    if(desired_diag[dir]>0) matrix_has_nullspace[dir] = false;
-
-    /* bulk case, finite volume on voronoi cell */
-#ifdef P4_TO_P8
-    Point3 pc(xyz[0],xyz[1],xyz[2]);
-#else
-    Point2 pc(xyz[0],xyz[1]); // E: The face center, which is the center point of the Voronoi cell
-#endif
-
-    double x_pert = xyz[0];
-    double y_pert = xyz[1];
-#ifdef P4_TO_P8
-    double z_pert = xyz[2];
-#endif
-
-    switch(dir)
-    {
-    case dir::x:
-      if(fabs(xyz[0]-xyz_min[0])<EPS*tree_dimensions[0]) x_pert = xyz_min[0]+2*EPS*(xyz_max[0]-xyz_min[0]);
-      if(fabs(xyz[0]-xyz_max[0])<EPS*tree_dimensions[0]) x_pert = xyz_max[0]-2*EPS*(xyz_max[0]-xyz_min[0]);
-      break;
-    case dir::y:
-      if(fabs(xyz[1]-xyz_min[1])<EPS*tree_dimensions[1]) y_pert = xyz_min[1]+2*EPS*(xyz_max[1]-xyz_min[1]);
-      if(fabs(xyz[1]-xyz_max[1])<EPS*tree_dimensions[1]) y_pert = xyz_max[1]-2*EPS*(xyz_max[1]-xyz_min[1]);
-      break;
-#ifdef P4_TO_P8
-    case dir::z:
-      if(fabs(xyz[2]-xyz_min[2])<EPS*tree_dimensions[2]) z_pert = xyz_min[2]+2*EPS*(xyz_max[2]-xyz_min[2]);
-      if(fabs(xyz[2]-xyz_max[2])<EPS*tree_dimensions[2]) z_pert = xyz_max[2]-2*EPS*(xyz_max[2]-xyz_min[2]);
-      break;
-#endif
-    }
-
-    for(unsigned int m=0; m<points->size(); ++m) //E: Loop over the Voronoi points in the given face's associated Voronoi cell
-=======
     const double volume = voro_tmp.get_volume();
     if(!matrix_is_ready[dir]) {
       ierr = MatSetValue(A[dir], f_idx_g, f_idx_g, volume*(desired_diag[dir] - current_diag[dir]), ADD_VALUES); CHKERRXX(ierr); }
@@ -2596,25 +935,17 @@
     if(fabs(xyz[dir] - xyz_min[dir]) < EPS*tree_dimensions[dir]) xyz_pert[dir] = xyz_min[dir] + 2.0*EPS*(xyz_max[dir] - xyz_min[dir]);
     if(fabs(xyz[dir] - xyz_max[dir]) < EPS*tree_dimensions[dir]) xyz_pert[dir] = xyz_max[dir] - 2.0*EPS*(xyz_max[dir] - xyz_min[dir]);
 
-    for(size_t m = 0; m < points->size(); ++m)
->>>>>>> 3779518e
+    for(size_t m = 0; m < points->size(); ++m) // E: Loop over the Voronoi points in the given face's associated Voronoi cell
     {
       PetscInt m_idx_g;
 
 #ifdef P4_TO_P8
       const double surface = (*points)[m].s;
 #else
-<<<<<<< HEAD
-      int k = mod(m-1, points->size());
-      double s = ((*partition)[m] - (*partition)[k]).norm_L2(); //E: Distance s of the edge joining two points
-#endif
-      double d = ((*points)[m].p - pc).norm_L2(); // E: Distance d between the center point of the Voronoi cell and the mth Voronoi point (distance to each neighbor value)
-=======
-      size_t k = mod(m-1, points->size());
+      size_t k = mod(m - 1, points->size());
       const double surface = ((*partition)[m] - (*partition)[k]).norm_L2();
 #endif
-      double distance_to_neighbor = ((*points)[m].p - pc).norm_L2();
->>>>>>> 3779518e
+      double distance_to_neighbor = ((*points)[m].p - pc).norm_L2(); // E: Distance between the center point of the Voronoi cell and the mth Voronoi point (distance to each neighbor value)
 
       switch((*points)[m].n) // E: *points[m].n returns the index of the point, which corresponds to what kind of face the point lies on
       {
@@ -2658,182 +989,10 @@
         break;
       }
       case WALL_m00:
-<<<<<<< HEAD
-      {
-#ifdef P4_TO_P8
-        switch(bc[dir].wallType(xyz_min[0],y_pert,z_pert))
-#else
-        switch(bc[dir].wallType(xyz_min[0],y_pert))
-#endif
-        {
-        case DIRICHLET:
-          if(dir==dir::x)
-            throw std::runtime_error("[CASL_ERROR]: my_p4est_poisson_faces_t->setup_linear_system: dirichlet conditions on walls should have been done before. Are you using a rectangular grid ?");
-          matrix_has_nullspace[dir] = false;
-          d /= 2;
-          if(!only_diag_is_modified[dir] && !is_matrix_ready[dir])
-          {
-            ierr = MatSetValue(A[dir], f_idx_g, f_idx_g, mu*s/d, ADD_VALUES); CHKERRXX(ierr); // needs only to be done if fully reset
-          }
-#ifdef P4_TO_P8
-          rhs_p[f_idx] += mu*s*(bc[dir].wallValue(xyz_min[0],y_pert,z_pert) + interp_dxyz_hodge(xyz_min[0],y_pert,z_pert)) / d;
-#else
-          rhs_p[f_idx] += mu*s*(bc[dir].wallValue(xyz_min[0],y_pert) + interp_dxyz_hodge(xyz_min[0],y_pert)) / d;
-#endif
-          break;
-        case NEUMANN:
-#ifdef P4_TO_P8
-          rhs_p[f_idx] += mu*s*(bc[dir].wallValue(xyz_min[0],y_pert,z_pert) + ((apply_hodge_second_derivative_if_neumann)? 0.0 : 0.0)); // apply_hodge_second_derivative_if_neumann: would need to be fixed later on
-#else
-          rhs_p[f_idx] += mu*s*(bc[dir].wallValue(xyz_min[0],y_pert) + ((apply_hodge_second_derivative_if_neumann)? 0.0 : 0.0)); // apply_hodge_second_derivative_if_neumann: would need to be fixed later on
-#endif
-          break;
-        default:
-          std::cout<<"BC Type is "<< bc[dir].wallType(xyz_min[0],y_pert)<< " at point : ("<< xyz_min[0] << ", "<< y_pert << ") in dir: "<<dir <<std::endl;
-          throw std::invalid_argument("[CASL_ERROR]: my_p4est_poisson_faces_t: unknown boundary condition type. Issue on Wall m00");
-        }
-        break;
-
-
-      }
-      case WALL_p00:
-      {
-#ifdef P4_TO_P8
-        switch(bc[dir].wallType(xyz_max[0],y_pert,z_pert))
-#else
-        switch(bc[dir].wallType(xyz_max[0],y_pert))
-#endif
-        {
-        case DIRICHLET:
-          if(dir==dir::x)
-            throw std::runtime_error("[CASL_ERROR]: my_p4est_poisson_faces_t->setup_linear_system: dirichlet conditions on walls should have been done before. Are you using a rectangular grid ?");
-          matrix_has_nullspace[dir] = false;
-          d /= 2;
-          if(!only_diag_is_modified[dir] && !is_matrix_ready[dir])
-          {
-            ierr = MatSetValue(A[dir], f_idx_g, f_idx_g, mu*s/d, ADD_VALUES); CHKERRXX(ierr); // needs only to be done if fully reset
-          }
-#ifdef P4_TO_P8
-          rhs_p[f_idx] += mu*s*(bc[dir].wallValue(xyz_max[0],y_pert,z_pert) + interp_dxyz_hodge(xyz_max[0],y_pert,z_pert)) / d;
-#else
-          rhs_p[f_idx] += mu*s*(bc[dir].wallValue(xyz_max[0],y_pert) + interp_dxyz_hodge(xyz_max[0],y_pert)) / d;
-#endif
-          break;
-        case NEUMANN:
-#ifdef P4_TO_P8
-          rhs_p[f_idx] += mu*s*(bc[dir].wallValue(xyz_max[0],y_pert,z_pert) + ((apply_hodge_second_derivative_if_neumann)? 0.0 : 0.0)); // apply_hodge_second_derivative_if_neumann: would need to be fixed later on
-#else
-          rhs_p[f_idx] += mu*s*(bc[dir].wallValue(xyz_max[0],y_pert) + ((apply_hodge_second_derivative_if_neumann)? 0.0 : 0.0)); // apply_hodge_second_derivative_if_neumann: would need to be fixed later on
-#endif
-          break;
-        default:
-          throw std::invalid_argument("[CASL_ERROR]: my_p4est_poisson_faces_t: unknown boundary condition type. Issue on Wall p00");
-        }
-        break;
-      }
-      case WALL_0m0:
-      {
-#ifdef P4_TO_P8
-        switch(bc[dir].wallType(x_pert,xyz_min[1],z_pert))
-#else
-        switch(bc[dir].wallType(x_pert,xyz_min[1]))
-#endif
-        {
-        case DIRICHLET:
-          if(dir==dir::y)
-            throw std::runtime_error("[CASL_ERROR]: my_p4est_poisson_faces_t->setup_linear_system: dirichlet conditions on walls should have been done before. Are you using a rectangular grid ?");
-          matrix_has_nullspace[dir] = false;
-          d /= 2;
-          if(!only_diag_is_modified[dir] && !is_matrix_ready[dir])
-          {
-            ierr = MatSetValue(A[dir], f_idx_g, f_idx_g, mu*s/d, ADD_VALUES); CHKERRXX(ierr); // needs only to be done if fully reset
-          }
-#ifdef P4_TO_P8
-          rhs_p[f_idx] += mu*s*(bc[dir].wallValue(x_pert,xyz_min[1],z_pert) + interp_dxyz_hodge(x_pert,xyz_min[1],z_pert)) / d;
-#else
-          rhs_p[f_idx] += mu*s*(bc[dir].wallValue(x_pert,xyz_min[1]) + interp_dxyz_hodge(x_pert,xyz_min[1])) / d;
-#endif
-          break;
-        case NEUMANN:
-#ifdef P4_TO_P8
-          rhs_p[f_idx] += mu*s*(bc[dir].wallValue(x_pert,xyz_min[1],z_pert) + ((apply_hodge_second_derivative_if_neumann)? 0.0 : 0.0)); // apply_hodge_second_derivative_if_neumann: would need to be fixed later on
-#else
-          rhs_p[f_idx] += mu*s*(bc[dir].wallValue(x_pert,xyz_min[1]) + ((apply_hodge_second_derivative_if_neumann)? 0.0 : 0.0)); // apply_hodge_second_derivative_if_neumann: would need to be fixed later on
-#endif
-          break;
-        default:
-          throw std::invalid_argument("[CASL_ERROR]: my_p4est_poisson_faces_t: unknown boundary condition type. Issue on Wall 0m0");
-        }
-        break;
-      }
-
-=======
       case WALL_p00:
       case WALL_0m0:
->>>>>>> 3779518e
       case WALL_0p0:
-      {
 #ifdef P4_TO_P8
-<<<<<<< HEAD
-        switch(bc[dir].wallType(x_pert,xyz_max[1],z_pert))
-#else
-        switch(bc[dir].wallType(x_pert,xyz_max[1]))
-#endif
-        {
-        case DIRICHLET:
-          if(dir==dir::y)
-            throw std::runtime_error("[CASL_ERROR]: my_p4est_poisson_faces_t->setup_linear_system: dirichlet conditions on walls should have been done before. Are you using a rectangular grid ?");
-          matrix_has_nullspace[dir] = false;
-          d /= 2;
-          if(!only_diag_is_modified[dir] && !is_matrix_ready[dir])
-          {
-            ierr = MatSetValue(A[dir], f_idx_g, f_idx_g, mu*s/d, ADD_VALUES); CHKERRXX(ierr); // needs only to be done if fully reset
-          }
-#ifdef P4_TO_P8
-          rhs_p[f_idx] += mu*s*(bc[dir].wallValue(x_pert,xyz_max[1],z_pert) + interp_dxyz_hodge(x_pert,xyz_max[1],z_pert)) / d;
-#else
-          rhs_p[f_idx] += mu*s*(bc[dir].wallValue(x_pert,xyz_max[1]) + interp_dxyz_hodge(x_pert,xyz_max[1])) / d;
-#endif
-          break;
-        case NEUMANN:
-#ifdef P4_TO_P8
-          rhs_p[f_idx] += mu*s*(bc[dir].wallValue(x_pert,xyz_max[1],z_pert) + ((apply_hodge_second_derivative_if_neumann)? 0.0 : 0.0)); // apply_hodge_second_derivative_if_neumann: would need to be fixed later on
-#else
-          rhs_p[f_idx] += mu*s*(bc[dir].wallValue(x_pert,xyz_max[1]) + ((apply_hodge_second_derivative_if_neumann)? 0.0 : 0.0)); // apply_hodge_second_derivative_if_neumann: would need to be fixed later on
-#endif
-          break;
-        default:
-
-          throw std::invalid_argument("[CASL_ERROR]: my_p4est_poisson_faces_t: unknown boundary condition type. Issue on Wall 0p0");
-        }
-        break;
-      }
-#ifdef P4_TO_P8
-      case WALL_00m:
-        switch(bc[dir].wallType(x_pert,y_pert,xyz_min[2]))
-        {
-        case DIRICHLET:
-          if(dir==dir::z)
-            throw std::runtime_error("[CASL_ERROR]: my_p4est_poisson_faces_t->setup_linear_system: dirichlet conditions on walls should have been done before. Are you using a rectangular grid ?");
-          matrix_has_nullspace[dir] = false;
-          d /= 2;
-          if(!only_diag_is_modified[dir] && !is_matrix_ready[dir])
-          {
-            ierr = MatSetValue(A[dir], f_idx_g, f_idx_g, mu*s/d, ADD_VALUES); CHKERRXX(ierr); // needs only to be done if fully reset
-          }
-          rhs_p[f_idx] += mu*s*(bc[dir].wallValue(x_pert,y_pert,xyz_min[2]) + interp_dxyz_hodge(x_pert,y_pert,xyz_min[2])) / d;
-          break;
-        case NEUMANN:
-          rhs_p[f_idx] += mu*s*(bc[dir].wallValue(x_pert,y_pert,xyz_min[2]) + ((apply_hodge_second_derivative_if_neumann)? 0.0 : 0.0)); // apply_hodge_second_derivative_if_neumann: would need to be fixed later on
-          break;
-        default:
-          throw std::invalid_argument("[CASL_ERROR]: my_p4est_poisson_faces_t: unknown boundary condition type. Issue on Wall 00m");
-        }
-        break;
-
-      case WALL_00p:
-        switch(bc[dir].wallType(x_pert,xyz[1],xyz_max[2]))
-=======
       case WALL_00m:
       case WALL_00p:
 #endif
@@ -2842,24 +1001,11 @@
         P4EST_ASSERT(wall_orientation >= 0 && wall_orientation < P4EST_FACES);
         double wall_eval[P4EST_DIM] = {DIM(xyz_pert[0], xyz_pert[1], xyz_pert[2])}; wall_eval[wall_orientation/2] = (wall_orientation%2 == 1 ? xyz_max[wall_orientation/2] : xyz_min[wall_orientation/2]);
         switch(bc[dir].wallType(wall_eval))
->>>>>>> 3779518e
         {
         case DIRICHLET:
           if(dir == wall_orientation/2)
             throw std::runtime_error("[CASL_ERROR]: my_p4est_poisson_faces_t->setup_linear_system: dirichlet conditions on walls parallel to faces should have been done before. Are you using a rectangular grid ?");
           matrix_has_nullspace[dir] = false;
-<<<<<<< HEAD
-          d /= 2;
-          if(!only_diag_is_modified[dir] && !is_matrix_ready[dir])
-          {
-            ierr = MatSetValue(A[dir], f_idx_g, f_idx_g, mu*s/d, ADD_VALUES); CHKERRXX(ierr); // needs only to be done if fully reset
-          }
-          rhs_p[f_idx] += mu*s*(bc[dir].wallValue(x_pert,y_pert,xyz_max[2]) + interp_dxyz_hodge(x_pert,y_pert,xyz_max[2])) / d;
-          break;
-        case NEUMANN:
-          /* nothing to do for the matrix */
-          rhs_p[f_idx] += mu*s*(bc[dir].wallValue(x_pert,y_pert,xyz_max[2]) + ((apply_hodge_second_derivative_if_neumann)? 0.0 : 0.0)); // apply_hodge_second_derivative_if_neumann: would need to be fixed later on
-=======
           distance_to_neighbor /= 2;
           if(!only_diag_is_modified[dir] && !matrix_is_ready[dir]) {
             ierr = MatSetValue(A[dir], f_idx_g, f_idx_g, mu*surface/distance_to_neighbor, ADD_VALUES); CHKERRXX(ierr); } // needs only to be done if fully reset
@@ -2867,7 +1013,6 @@
           break;
         case NEUMANN:
           rhs_p[f_idx] += mu*surface*(bc[dir].wallValue(wall_eval) + (apply_hodge_second_derivative_if_neumann ? 0.0 : 0.0)); // apply_hodge_second_derivative_if_neumann: would need to be fixed later --> good luck!
->>>>>>> 3779518e
           break;
         default:
           throw std::invalid_argument("[CASL_ERROR]: my_p4est_poisson_faces_t: unknown boundary condition type. Issue on Wall 00p");
@@ -2882,11 +1027,7 @@
 #ifdef P4_TO_P8
           throw std::invalid_argument("[CASL_ERROR]: my_p4est_poisson_faces_t: Neumann boundary conditions should be treated separately in 3D ...");
 #else
-<<<<<<< HEAD
-          rhs_p[f_idx] += mu*s*( bc[dir].interfaceValue(((*points)[m].p.x+xyz[0])/2.,((*points)[m].p.y+xyz[1])/2.) + ((apply_hodge_second_derivative_if_neumann)? 0.0 : 0.0)); // apply_hodge_second_derivative_if_neumann: would need to be fixed later on
-=======
           rhs_p[f_idx] += mu*surface*(bc[dir].interfaceValue(((*points)[m].p.x + xyz[0])/2., ((*points)[m].p.y + xyz[1])/2.) + (apply_hodge_second_derivative_if_neumann ? 0.0 : 0.0)); // apply_hodge_second_derivative_if_neumann: would need to be fixed later on
->>>>>>> 3779518e
 #endif
           break;
         default:
@@ -2896,15 +1037,6 @@
         break;
 
       default:
-<<<<<<< HEAD
-        if(!only_diag_is_modified[dir] && !is_matrix_ready[dir])
-        {
-          /* add coefficients in the matrix */
-          m_idx_g = face_global_number((*points)[m].n, dir);
-
-          ierr = MatSetValue(A[dir], f_idx_g, f_idx_g, mu*s/d, ADD_VALUES); CHKERRXX(ierr);
-          ierr = MatSetValue(A[dir], f_idx_g, m_idx_g,-mu*s/d, ADD_VALUES); CHKERRXX(ierr);
-=======
         if(!only_diag_is_modified[dir] && !matrix_is_ready[dir])
         {
           /* add coefficients in the matrix */
@@ -2912,7 +1044,6 @@
 
           ierr = MatSetValue(A[dir], f_idx_g, f_idx_g, mu*surface/distance_to_neighbor, ADD_VALUES); CHKERRXX(ierr);
           ierr = MatSetValue(A[dir], f_idx_g, m_idx_g,-mu*surface/distance_to_neighbor, ADD_VALUES); CHKERRXX(ierr);
->>>>>>> 3779518e
         }
       }
     }
@@ -2921,21 +1052,13 @@
   ierr = VecRestoreArrayRead(face_is_well_defined[dir], &face_is_well_defined_p); CHKERRXX(ierr);
 
   int global_size_bc_index = bc_index.size();
-<<<<<<< HEAD
   int mpiret = MPI_Allreduce(MPI_IN_PLACE, &global_size_bc_index, 1, MPI_INT, MPI_SUM, p4est->mpicomm); SC_CHECK_MPI(mpiret); //E: Sum the number of BC additions to the RHS to make across all processors,
                                                                                                                               //store on all processors as global_size_bc_index
-
 
   /* -----------------------------------------------------------------------------------------------------------------
    * Complete the right hand side with correct boundary condition: bc_v + grad(dxyz_hodge) (Aka, complete the applying of the Interfacial Dirichlet boundary condition)
    *-----------------------------------------------------------------------------------------------------------------*/
-  if(global_size_bc_index > 0 /*bc[dir].interfaceType()==DIRICHLET*/)
-=======
-  int mpiret = MPI_Allreduce(MPI_IN_PLACE, &global_size_bc_index, 1, MPI_INT, MPI_SUM, p4est->mpicomm); SC_CHECK_MPI(mpiret);
-
-  /* complete the right hand side with correct boundary condition: bc_v + grad(dxyz_hodge) */
   if(global_size_bc_index > 0)
->>>>>>> 3779518e
   {
     std::vector<double> bc_val(bc_index.size());
     interp_dxyz_hodge.interpolate(bc_val.data());
@@ -2946,50 +1069,18 @@
     bc_index.clear();
     bc_coeffs.clear();
   }
-<<<<<<< HEAD
   /* -----------------------------------------------------------------------------------------------------------------
    * Finish Assembling the Linear System
    *-----------------------------------------------------------------------------------------------------------------*/
   ierr = VecRestoreArray(null_space[dir], &null_space_p); CHKERRXX(ierr);
   ierr = VecRestoreArray(rhs[dir], &rhs_p); CHKERRXX(ierr);
 
-  if(!is_matrix_ready[dir])
-=======
-
-  ierr = VecRestoreArray(null_space[dir], &null_space_p); CHKERRXX(ierr);
-  ierr = VecRestoreArray(rhs[dir], &rhs_p); CHKERRXX(ierr);
-
   if(!matrix_is_ready[dir])
->>>>>>> 3779518e
   {
     /* Assemble the matrix */
     ierr = MatAssemblyBegin(A[dir], MAT_FINAL_ASSEMBLY); CHKERRXX(ierr);
     ierr = MatAssemblyEnd  (A[dir], MAT_FINAL_ASSEMBLY); CHKERRXX(ierr);
   }
-<<<<<<< HEAD
-
-
-//  if(dir==1)
-//  {
-//    PetscViewer view;
-//    char name[1000];
-//    sprintf(name, "/home/guittet/code/Output/p4est_navier_stokes/mat_p4est_%d.m", p4est->mpisize);
-//    ierr = PetscViewerASCIIOpen(p4est->mpicomm, name, &view); CHKERRXX(ierr);
-//    ierr = PetscViewerSetFormat(view, PETSC_VIEWER_ASCII_MATLAB); CHKERRXX(ierr);
-//    ierr = MatView(A, view); CHKERRXX(ierr);
-
-//    sprintf(name, "/home/guittet/code/Output/p4est_navier_stokes/rhs_p4est_%d.m", p4est->mpisize);
-//    ierr = PetscViewerASCIIOpen(p4est->mpicomm, name, &view); CHKERRXX(ierr);
-//    ierr = PetscViewerSetFormat(view, PETSC_VIEWER_ASCII_MATLAB); CHKERRXX(ierr);
-//    VecView(rhs[dir], view);
-
-//    PetscViewerSetFormat(PETSC_VIEWER_STDOUT_WORLD, PETSC_VIEWER_ASCII_MATLAB);
-//    MatView(A, PETSC_VIEWER_STDOUT_WORLD);
-//    PetscViewerSetFormat(PETSC_VIEWER_STDOUT_WORLD, PETSC_VIEWER_ASCII_MATLAB);
-//    VecView(rhs[dir], PETSC_VIEWER_STDOUT_WORLD);
-//  }
-=======
->>>>>>> 3779518e
 
   /* take care of the nullspace if needed */
   mpiret = MPI_Allreduce(MPI_IN_PLACE, &matrix_has_nullspace[dir], 1, MPI_INT, MPI_LAND, p4est->mpicomm); SC_CHECK_MPI(mpiret);
@@ -3021,22 +1112,14 @@
    * before the subsequent call to KSPSolve().
    * I have decided not to enforce that...
    */
-<<<<<<< HEAD
-  is_matrix_ready[dir]        = true;
-=======
   matrix_is_ready[dir]        = true;
->>>>>>> 3779518e
   current_diag[dir]           = desired_diag[dir];
   P4EST_ASSERT(current_diag_is_as_desired(dir));
 
   ierr = PetscLogEventEnd(log_my_p4est_poisson_faces_setup_linear_system, A, rhs[dir], 0, 0); CHKERRXX(ierr);
 }
 
-<<<<<<< HEAD
-void my_p4est_poisson_faces_t::print_partition_VTK(const char *file, int dir)
-=======
 void my_p4est_poisson_faces_t::print_partition_VTK(const char *file, const unsigned char &dir)
->>>>>>> 3779518e
 {
   if(compute_partition_on_the_fly)
     throw std::invalid_argument("[ERROR]: my_p4est_poisson_faces_t->print_partition_VTK: please don't use compute_partition_on_the_fly if you want to output the voronoi partition.");
