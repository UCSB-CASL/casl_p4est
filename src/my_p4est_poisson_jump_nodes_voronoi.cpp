--- conflicted
+++ resolved
@@ -149,10 +149,6 @@
   is_matrix_computed = false;
 }
 
-<<<<<<< HEAD
-=======
-
->>>>>>> 8ed46a31
 void my_p4est_poisson_jump_nodes_voronoi_t::set_mu(double mu_m_, double mu_p_)
 {
   if(local_mu)
@@ -202,27 +198,14 @@
   local_mu_grad_u_jump = true;
 }
 
-<<<<<<< HEAD
-void my_p4est_poisson_jump_nodes_voronoi_t::solve(Vec solution, bool use_nonzero_initial_guess, KSPType ksp_type, PCType pc_type, const bool destroy_solution_on_voronoi_mesh)
-=======
 
 void my_p4est_poisson_jump_nodes_voronoi_t::solve(Vec solution, bool use_nonzero_initial_guess, KSPType ksp_type, PCType pc_type, bool delete_sol_voro, bool interpolate_solution_back_on_tree)
->>>>>>> 8ed46a31
 {
   ierr = PetscLogEventBegin(log_PoissonSolverNodeBasedJump_solve, A, rhs, ksp, 0); CHKERRXX(ierr);
 
 #ifdef CASL_THROWS
   if(bc == NULL) throw std::domain_error("[CASL_ERROR]: the boundary conditions have not been set.");
 
-<<<<<<< HEAD
-  PetscInt sol_size;
-  ierr = VecGetLocalSize(solution, &sol_size); CHKERRXX(ierr);
-  if (sol_size != nodes->num_owned_indeps){
-    std::ostringstream oss;
-    oss << "[CASL_ERROR]: solution vector must be preallocated and locally have the same size as num_owned_indeps"
-        << "solution.local_size = " << sol_size << " nodes->num_owned_indeps = " << nodes->num_owned_indeps << std::endl;
-    throw std::invalid_argument(oss.str());
-=======
   if(interpolate_solution_back_on_tree)
   {
     PetscInt sol_size;
@@ -233,7 +216,6 @@
           << "solution.local_size = " << sol_size << " nodes->num_owned_indeps = " << nodes->num_owned_indeps << std::endl;
       throw std::invalid_argument(oss.str());
     }
->>>>>>> 8ed46a31
   }
 #endif
 
@@ -247,15 +229,8 @@
   /* first compute the voronoi partition */
   if(!is_voronoi_partition_constructed)
   {
-<<<<<<< HEAD
     compute_voronoi_points();
     is_voronoi_partition_constructed = true;
-=======
-    is_voronoi_partition_constructed = true;
-    compute_voronoi_points();
-//    for (unsigned int k = 0; k < num_local_voro; ++k)
-//      std::cout << "voro_points[" << k << "] = " << voro_points[k];
->>>>>>> 8ed46a31
   }
 
   /*
@@ -311,13 +286,10 @@
      * Use zero for the best convergence. However, if you have memory problems, use greate than zero to save some memory.
      */
     ierr = PetscOptionsSetValue("-pc_hypre_boomeramg_truncfactor", "0.1"); CHKERRXX(ierr);
-<<<<<<< HEAD
     // Finally, if matrix has a nullspace, one should _NOT_ use Gaussian-Elimination as the smoother for the coarsest grid
     if (matrix_has_nullspace){
       ierr = PetscOptionsSetValue("-pc_hypre_boomeramg_relax_type_coarse", "symmetric-SOR/Jacobi"); CHKERRXX(ierr);
     }
-=======
->>>>>>> 8ed46a31
   }
   ierr = PCSetFromOptions(pc); CHKERRXX(ierr);
 
@@ -357,15 +329,9 @@
   if(interpolate_solution_back_on_tree)
     interpolate_solution_from_voronoi_to_tree(solution);
 
-<<<<<<< HEAD
   if(destroy_solution_on_voronoi_mesh)
   {
     ierr = VecDestroy(sol_voro); sol_voro = PETSC_NULL; CHKERRXX(ierr);
-=======
-  if(delete_sol_voro)
-  {
-    ierr = VecDestroy(sol_voro); sol_voro = NULL; CHKERRXX(ierr);
->>>>>>> 8ed46a31
   }
 
   ierr = PetscLogEventEnd(log_PoissonSolverNodeBasedJump_solve, A, rhs, ksp, 0); CHKERRXX(ierr);
@@ -482,27 +448,16 @@
 #else
       Point2 dp((*ngbd_n).get_neighbors(n).dx_central(phi_read_only_p), (*ngbd_n).get_neighbors(n).dy_central(phi_read_only_p));
 #endif
-<<<<<<< HEAD
-      // note: if phi is somehow a signed distance, dp has no dimension
-      if(dp.norm_L2() > EPS) // no issue to calculate the projected point, so do it
-=======
     {
       if(is_node_Wall(p4est, node))
         marked_nodes.push_back(n); // when the interface is close to the boundary, add the boundary point too
       double d = phi_p[n];
-#ifdef P4_TO_P8
-      Point3 dp((*ngbd_n).get_neighbors(n).dx_central(phi_p), (*ngbd_n).get_neighbors(n).dy_central(phi_p), (*ngbd_n).get_neighbors(n).dz_central(phi_p));
-#else
-      // FIXME: These kind of operations would be expensive if neighbors is not initialized!
-      Point2 dp((*ngbd_n).get_neighbors(n).dx_central(phi_p), (*ngbd_n).get_neighbors(n).dy_central(phi_p));
-#endif
-      if(dp.norm_L2() > EPS)
->>>>>>> 8ed46a31
+      // note: if phi is somehow a signed distance, dp has no dimension
+      if(dp.norm_L2() > EPS) // no issue to calculate the projected point, so do it
       {
         dp /= dp.norm_L2();
         double xn = node_x_fr_n(n, p4est, nodes);
         double yn = node_y_fr_n(n, p4est, nodes);
-<<<<<<< HEAD
         projected_point_t projected_point_n;
         projected_point_n.x = xn-d*dp.x;
         projected_point_n.y = yn-d*dp.y;
@@ -521,27 +476,6 @@
       }
       else if(!already_added) // the projected point can't be calculated in a reliable way, the gradient is ill-defined (e.g. center of an under-resolved sphere)
         marked_nodes.push_back(n); // then, we add the grid node to the seeds as well
-=======
-        added_point_t added_point_n;
-        added_point_n.x = xn-d*dp.x;
-        added_point_n.y = yn-d*dp.y;
-        added_point_n.dx = dp.x;
-        added_point_n.dy = dp.y;
-#ifdef P4_TO_P8
-        double zn = node_z_fr_n(n, p4est, nodes);
-        added_point_n.z = zn-d*dp.z;
-        added_point_n.dz = dp.z;
-#endif
-
-        for(size_t s=0; s<num_sharers; ++s)
-        {
-          buff_shared_added_points_send[sharers[s]].push_back(added_point_n);
-        }
-        buff_shared_added_points_recv[p4est->mpirank].push_back(added_point_n);
-      }
-      else
-        marked_nodes.push_back(n);
->>>>>>> 8ed46a31
     }
     else if (!already_added)
       marked_nodes.push_back(n); // the point is far from the interface so add it to the seeds, if not already done
@@ -666,8 +600,6 @@
       grid2voro[n].push_back(voro_seeds.size());
       voro_seeds.push_back(p);
     }
-<<<<<<< HEAD
-=======
     else
     {
       if(is_node_Wall(p4est, ((p4est_indep_t*)sc_array_index(&nodes->indep_nodes, n))))
@@ -704,7 +636,6 @@
         voro_points.push_back(p);
       }
     }
->>>>>>> 8ed46a31
   }
   /* compute how many messages (buffers of "ghost" projected points) we are expecting to receive */
   int nb_rcv;
@@ -785,11 +716,7 @@
     Point2 dp((*ngbd_n).get_neighbors(n).dx_central(phi_read_only_p), (*ngbd_n).get_neighbors(n).dy_central(phi_read_only_p));
 #endif
 
-<<<<<<< HEAD
     double d = phi_read_only_p[n];
-=======
-    double d = phi_p[n];
->>>>>>> 8ed46a31
     P4EST_ASSERT(dp.norm_L2() > EPS);
     dp /= dp.norm_L2();
 
@@ -1113,23 +1040,15 @@
   std::vector<p4est_quadrant_t> nb_quads;
 
   /* if exactly on a grid node */
-<<<<<<< HEAD
   if( (fabs(xyz[0]-(qx-qh[0]/2))<(xyz_max[0] - xyz_min[0])*EPS || fabs(xyz[0]-(qx+qh[0]/2))<(xyz_max[0] - xyz_min[0])*EPS)
       && (fabs(xyz[1]-(qy-qh[1]/2))<(xyz_max[1] - xyz_min[1])*EPS || fabs(xyz[1]-(qy+qh[1]/2))<(xyz_max[1] - xyz_min[1])*EPS)
     #ifdef P4_TO_P8
       && (fabs(xyz[2]-(qz-qh[2]/2))<(xyz_max[2] - xyz_min[2])*EPS || fabs(xyz[2]-(qz+qh[2]/2))<(xyz_max[2] - xyz_min[2])*EPS)
-=======
-  if( (fabs(xyz[0]-(qx-qh[0]/2))<(xyz_max[0]-xyz_min[0])*EPS || fabs(xyz[0]-(qx+qh[0]/2))<(xyz_max[0]-xyz_min[0])*EPS) &&
-      (fabs(xyz[1]-(qy-qh[1]/2))<(xyz_max[1]-xyz_min[1])*EPS || fabs(xyz[1]-(qy+qh[1]/2))<(xyz_max[1]-xyz_min[1])*EPS)
-    #ifdef P4_TO_P8
-      && (fabs(xyz[2]-(qz-qh[2]/2))<(xyz_max[2]-xyz_min[2])*EPS || fabs(xyz[2]-(qz+qh[2]/2))<(xyz_max[2]-xyz_min[2])*EPS)
->>>>>>> 8ed46a31
     #endif
       )
   {
     // find that grid node
 #ifdef P4_TO_P8
-<<<<<<< HEAD
     int dir = (fabs(xyz[0]-(qx-qh[0]/2))<(xyz_max[0] - xyz_min[0])*EPS ?
           (fabs(xyz[1]-(qy-qh[1]/2))<(xyz_max[1] - xyz_min[1])*EPS ?
             (fabs(xyz[2]-(qz-qh[2]/2))<(xyz_max[2] - xyz_min[2])*EPS ? dir::v_mmm : dir::v_mmp)
@@ -1141,19 +1060,6 @@
     int dir = (fabs(xyz[0]-(qx-qh[0]/2))<(xyz_max[0] - xyz_min[0])*EPS ?
           (fabs(xyz[1]-(qy-qh[1]/2))<(xyz_max[1] - xyz_min[1])*EPS ? dir::v_mmm : dir::v_mpm)
         : (fabs(xyz[1]-(qy-qh[1]/2))<(xyz_max[1] - xyz_min[1])*EPS ? dir::v_pmm : dir::v_ppm) );
-=======
-    int dir = (fabs(xyz[0]-(qx-qh[0]/2))<(xyz_max[0]-xyz_min[0])*EPS ?
-          (fabs(xyz[1]-(qy-qh[1]/2))<(xyz_max[1]-xyz_min[1])*EPS ?
-            (fabs(xyz[2]-(qz-qh[2]/2))<(xyz_max[2]-xyz_min[2])*EPS ? dir::v_mmm : dir::v_mmp)
-        : (fabs(xyz[2]-(qz-qh[2]/2))<(xyz_max[2]-xyz_min[2])*EPS ? dir::v_mpm : dir::v_mpp) )
-        : (fabs(xyz[1]-(qy-qh[1]/2))<(xyz_max[1]-xyz_min[1])*EPS ?
-        (fabs(xyz[2]-(qz-qh[2]/2))<(xyz_max[2]-xyz_min[2])*EPS ? dir::v_pmm : dir::v_pmp)
-        : (fabs(xyz[2]-(qz-qh[2]/2))<(xyz_max[2]-xyz_min[2])*EPS ? dir::v_ppm : dir::v_ppp) ) );
-#else
-    int dir = (fabs(xyz[0]-(qx-qh[0]/2))<(xyz_max[0]-xyz_min[0])*EPS ?
-          (fabs(xyz[1]-(qy-qh[1]/2))<(xyz_max[1]-xyz_min[1])*EPS ? dir::v_mmm : dir::v_mpm)
-        : (fabs(xyz[1]-(qy-qh[1]/2))<(xyz_max[1]-xyz_min[1])*EPS ? dir::v_pmm : dir::v_ppm) );
->>>>>>> 8ed46a31
 #endif
     p4est_locidx_t node = nodes->local_nodes[P4EST_CHILDREN*owner_quad_idx + dir];
 
@@ -1342,17 +1248,10 @@
 
   /* add the walls (hard-coded in 2D, handled by Voronoi3D in the periodicity conditions otherwise) */
 #ifndef P4_TO_P8
-<<<<<<< HEAD
   if(is_quad_xmWall(p4est, owner_quad.p.piggy3.which_tree, &owner_quad)) voro.push(WALL_m00, center_seed.x-MAX((xyz_max[0]-xyz_min[0])*EPS, 2*(center_seed.x-xyz_min[0])), center_seed.y , periodic, xyz_min, xyz_max);
   if(is_quad_xpWall(p4est, owner_quad.p.piggy3.which_tree, &owner_quad)) voro.push(WALL_p00, center_seed.x+MAX((xyz_max[0]-xyz_min[0])*EPS, 2*(xyz_max[0]-center_seed.x)), center_seed.y , periodic, xyz_min, xyz_max);
   if(is_quad_ymWall(p4est, owner_quad.p.piggy3.which_tree, &owner_quad)) voro.push(WALL_0m0, center_seed.x, center_seed.y-MAX((xyz_max[1]-xyz_min[1])*EPS, 2*(center_seed.y-xyz_min[1])) , periodic, xyz_min, xyz_max);
   if(is_quad_ypWall(p4est, owner_quad.p.piggy3.which_tree, &owner_quad)) voro.push(WALL_0p0, center_seed.x, center_seed.y+MAX((xyz_max[1]-xyz_min[1])*EPS, 2*(xyz_max[1]-center_seed.y)) , periodic, xyz_min, xyz_max);
-=======
-  if(is_quad_xmWall(p4est, quad.p.piggy3.which_tree, &quad)) voro.push(WALL_m00, pc.x-MAX((xyz_max[0]-xyz_min[0])*EPS, 2*(pc.x-xyz_min[0])), pc.y );
-  if(is_quad_xpWall(p4est, quad.p.piggy3.which_tree, &quad)) voro.push(WALL_p00, pc.x+MAX((xyz_max[0]-xyz_min[0])*EPS, 2*(xyz_max[0]-pc.x)), pc.y );
-  if(is_quad_ymWall(p4est, quad.p.piggy3.which_tree, &quad)) voro.push(WALL_0m0, pc.x, pc.y-MAX((xyz_max[1]-xyz_min[1])*EPS, 2*(pc.y-xyz_min[1])));
-  if(is_quad_ypWall(p4est, quad.p.piggy3.which_tree, &quad)) voro.push(WALL_0p0, pc.x, pc.y+MAX((xyz_max[1]-xyz_min[1])*EPS, 2*(xyz_max[1]-pc.y)));
->>>>>>> 8ed46a31
 #endif
 
   /* finally, construct the partition */
@@ -1384,17 +1283,10 @@
 #else
     Point2 pc = voro_seeds[n];
 #endif
-<<<<<<< HEAD
     if( ( ((!is_periodic(p4est, 0)) && (ABS(pc.x-xyz_min[0])<(xyz_max[0]-xyz_min[0])*EPS || ABS(pc.x-xyz_max[0])<(xyz_max[0]-xyz_min[0])*EPS))
          || ( (!is_periodic(p4est, 1)) && (ABS(pc.y-xyz_min[1])<(xyz_max[1]-xyz_min[1])*EPS || ABS(pc.y-xyz_max[1])<(xyz_max[1]-xyz_min[1])*EPS))
      #ifdef P4_TO_P8
          || ( (!is_periodic(p4est, 2)) && (ABS(pc.z-xyz_min[2])<(xyz_max[2]-xyz_min[2])*EPS || ABS(pc.z-xyz_max[2])<(xyz_max[2]-xyz_min[2])*EPS))
-=======
-    if( (ABS(pc.x-xyz_min[0])<(xyz_max[0]-xyz_min[0])*EPS || ABS(pc.x-xyz_max[0])<(xyz_max[0]-xyz_min[0])*EPS ||
-         ABS(pc.y-xyz_min[1])<(xyz_max[1]-xyz_min[1])*EPS || ABS(pc.y-xyz_max[1])<(xyz_max[1]-xyz_min[1])*EPS
-     #ifdef P4_TO_P8
-         || ABS(pc.z-xyz_min[2])<(xyz_max[2]-xyz_min[2])*EPS || ABS(pc.z-xyz_max[2])<(xyz_max[2]-xyz_min[2])*EPS
->>>>>>> 8ed46a31
          ) && bc->wallType(pc.x,pc.y, pc.z)==DIRICHLET)
 #else
          ) && bc->wallType(pc.x,pc.y)==DIRICHLET)
@@ -1544,7 +1436,6 @@
         /* perturb the corners to differentiate between the edges of the domain ... otherwise 1st order only at the corners */
 #ifdef P4_TO_P8
         double z_tmp = pc.z;
-<<<<<<< HEAD
         if(fabs(pc.x-xyz_min[0])<(xyz_max[0]-xyz_min[0])*EPS && ( (*neighbor_seeds)[l].n==WALL_0m0  || (*neighbor_seeds)[l].n==WALL_0p0 || (*neighbor_seeds)[l].n==WALL_00m  || (*neighbor_seeds)[l].n==WALL_00p) ) x_tmp += 2*EPS*(xyz_max[0]-xyz_min[0]);
         if(fabs(pc.x-xyz_max[0])<(xyz_max[0]-xyz_min[0])*EPS && ( (*neighbor_seeds)[l].n==WALL_0m0  || (*neighbor_seeds)[l].n==WALL_0p0 || (*neighbor_seeds)[l].n==WALL_00m  || (*neighbor_seeds)[l].n==WALL_00p) ) x_tmp -= 2*EPS*(xyz_max[0]-xyz_min[0]);
         if(fabs(pc.y-xyz_min[1])<(xyz_max[1]-xyz_min[1])*EPS && ( (*neighbor_seeds)[l].n==WALL_m00  || (*neighbor_seeds)[l].n==WALL_p00 || (*neighbor_seeds)[l].n==WALL_00m  || (*neighbor_seeds)[l].n==WALL_00p) ) y_tmp += 2*EPS*(xyz_max[1]-xyz_min[1]);
@@ -1557,20 +1448,6 @@
         if(fabs(pc.x-xyz_max[0])<(xyz_max[0]-xyz_min[0])*EPS && ((*neighbor_seeds)[l].n==WALL_0m0  || (*neighbor_seeds)[l].n==WALL_0p0)) x_tmp -= 2*EPS*(xyz_max[0]-xyz_min[0]);
         if(fabs(pc.y-xyz_min[1])<(xyz_max[1]-xyz_min[1])*EPS && ((*neighbor_seeds)[l].n==WALL_m00  || (*neighbor_seeds)[l].n==WALL_p00)) y_tmp += 2*EPS*(xyz_max[1]-xyz_min[1]);
         if(fabs(pc.y-xyz_max[1])<(xyz_max[1]-xyz_min[1])*EPS && ((*neighbor_seeds)[l].n==WALL_m00  || (*neighbor_seeds)[l].n==WALL_p00)) y_tmp -= 2*EPS*(xyz_max[1]-xyz_min[1]);
-=======
-        if(fabs(pc.x-xyz_min[0])<(xyz_max[0]-xyz_min[0])*EPS && ( (*points)[l].n==WALL_0m0  || (*points)[l].n==WALL_0p0 || (*points)[l].n==WALL_00m  || (*points)[l].n==WALL_00p) ) x_tmp += 2*EPS*(xyz_max[0]-xyz_min[0]);
-        if(fabs(pc.x-xyz_max[0])<(xyz_max[0]-xyz_min[0])*EPS && ( (*points)[l].n==WALL_0m0  || (*points)[l].n==WALL_0p0 || (*points)[l].n==WALL_00m  || (*points)[l].n==WALL_00p) ) x_tmp -= 2*EPS*(xyz_max[0]-xyz_min[0]);
-        if(fabs(pc.y-xyz_min[1])<(xyz_max[1]-xyz_min[1])*EPS && ( (*points)[l].n==WALL_m00  || (*points)[l].n==WALL_p00 || (*points)[l].n==WALL_00m  || (*points)[l].n==WALL_00p) ) y_tmp += 2*EPS*(xyz_max[1]-xyz_min[1]);
-        if(fabs(pc.y-xyz_max[1])<(xyz_max[1]-xyz_min[1])*EPS && ( (*points)[l].n==WALL_m00  || (*points)[l].n==WALL_p00 || (*points)[l].n==WALL_00m  || (*points)[l].n==WALL_00p) ) y_tmp -= 2*EPS*(xyz_max[1]-xyz_min[1]);
-        if(fabs(pc.z-xyz_min[2])<(xyz_max[2]-xyz_min[2])*EPS && ( (*points)[l].n==WALL_m00  || (*points)[l].n==WALL_p00 || (*points)[l].n==WALL_0m0  || (*points)[l].n==WALL_0p0) ) z_tmp += 2*EPS*(xyz_max[2]-xyz_min[2]);
-        if(fabs(pc.z-xyz_max[2])<(xyz_max[2]-xyz_min[2])*EPS && ( (*points)[l].n==WALL_m00  || (*points)[l].n==WALL_p00 || (*points)[l].n==WALL_0m0  || (*points)[l].n==WALL_0p0) ) z_tmp -= 2*EPS*(xyz_max[2]-xyz_min[2]);
-        rhs_p[n] += s*mu_n * bc->wallValue(x_tmp, y_tmp, z_tmp);
-#else
-        if(fabs(pc.x-xyz_min[0])<(xyz_max[0]-xyz_min[0])*EPS && ((*points)[l].n==WALL_0m0  || (*points)[l].n==WALL_0p0)) x_tmp += 2*EPS*(xyz_max[0]-xyz_min[0]);
-        if(fabs(pc.x-xyz_max[0])<(xyz_max[0]-xyz_min[0])*EPS && ((*points)[l].n==WALL_0m0  || (*points)[l].n==WALL_0p0)) x_tmp -= 2*EPS*(xyz_max[0]-xyz_min[0]);
-        if(fabs(pc.y-xyz_min[1])<(xyz_max[1]-xyz_min[1])*EPS && ((*points)[l].n==WALL_m00  || (*points)[l].n==WALL_p00)) y_tmp += 2*EPS*(xyz_max[1]-xyz_min[1]);
-        if(fabs(pc.y-xyz_max[1])<(xyz_max[1]-xyz_min[1])*EPS && ((*points)[l].n==WALL_m00  || (*points)[l].n==WALL_p00)) y_tmp -= 2*EPS*(xyz_max[1]-xyz_min[1]);
->>>>>>> 8ed46a31
         rhs_p[n] += s*mu_n * bc->wallValue(x_tmp, y_tmp);
 #endif
       }
@@ -1631,13 +1508,8 @@
   ierr = PetscLogEventEnd(log_PoissonSolverNodeBasedJump_setup_linear_system, A, 0, 0, 0); CHKERRXX(ierr);
 
 
-<<<<<<< HEAD
 //  const std::string name = "/home/egan/workspace/projects/jump_solver/output/matrix_" +std::to_string(xyz_max[0]-xyz_min[0]);
 //  const std::string name_rhs = "/home/egan/workspace/projects/jump_solver/output/rhs_" +std::to_string(xyz_max[0]-xyz_min[0]);
-=======
-//  const std::string name = "/home/raphael/Bureau/workspaceCASL/projects/biomol/output/validation/matrix_" +std::to_string(xyz_max[0]-xyz_min[0]);
-//  const std::string name_rhs = "/home/raphael/Bureau/workspaceCASL/projects/biomol/output/validation/rhs_" +std::to_string(xyz_max[0]-xyz_min[0]);
->>>>>>> 8ed46a31
 //  PetscViewer viewer, viewer_rhs;
 //  ierr = PetscViewerASCIIOpen(p4est->mpicomm, name.c_str(), &viewer); CHKERRXX(ierr);
 //  ierr = PetscViewerASCIIOpen(p4est->mpicomm, name_rhs.c_str(), &viewer_rhs); CHKERRXX(ierr);
@@ -1828,13 +1700,8 @@
   /* first check if the node is a voronoi point */
   for(unsigned int m=0; m<grid2voro[node_idx].size(); ++m)
   {
-<<<<<<< HEAD
     p_seed = voro_seeds[grid2voro[node_idx][m]];
     if((p_node-p_seed).norm_L2()<sqrt(SQR(xyz_max[0]-xyz_min[0])+SQR(xyz_max[1]-xyz_min[1])
-=======
-    pm = voro_points[grid2voro[n][m]];
-    if((pn-pm).norm_L2()<sqrt(SQR(xyz_max[0]-xyz_min[0])+SQR(xyz_max[1]-xyz_min[1])
->>>>>>> 8ed46a31
                           #ifdef P4_TO_P8
                                 +SQR(xyz_max[2]-xyz_min[2])
                           #endif
@@ -2075,68 +1942,12 @@
 #ifdef P4_TO_P8
   p3 -= p_node;
 
-<<<<<<< HEAD
   double den  = ((p1-p0).cross(p2-p0)).dot(p3-p0);
   double c0   = (p1.cross(p2)).dot(p3)/den;
   double c1   =-(p0.cross(p2)).dot(p3)/den;
   double c2   = (p0.cross(p1)).dot(p3)/den;
   double c3   = 1.0-c0-c1-c2;
 
-=======
-  /*
-     * solving A*C = F,
-     *     | x0 y0 z0 1 |      | c0 |      | f0 |
-     *     | x1 y1 z1 1 |      | c1 |      | f1 |
-     * A = | x2 y2 z2 1 |, C = | c2 |, F = | f2 |
-     *     | x3 y3 z3 1 |      | c3 |      | f3 |
-     *
-     *               | b00 b01 b02 b03 |       | c0 |        | f0 |
-     *  -1           | b10 b11 b12 b13 |       | c1 |    -1  | f1 |
-     * A   = 1/det * | b20 b21 b22 b23 |, and  | c2 | = A  * | f2 |
-     *               | b30 b31 b32 b33 |       | c3 |        | f3 |
-     *
-     */
-  /*
-  double b00 =  ( p1.y*p2.z + p2.y*p3.z + p3.y*p1.z - p1.y*p3.z - p2.y*p1.z - p3.y*p2.z );
-  double b01 = -( p0.y*p2.z + p2.y*p3.z + p3.y*p0.z - p0.y*p3.z - p2.y*p0.z - p3.y*p2.z );
-  double b02 =  ( p0.y*p1.z + p1.y*p3.z + p3.y*p0.z - p0.y*p3.z - p1.y*p0.z - p3.y*p1.z );
-  double b03 = -( p0.y*p1.z + p1.y*p2.z + p2.y*p0.z - p0.y*p2.z - p1.y*p0.z - p2.y*p1.z );
-
-  double b10 = -( p1.x*p2.z + p2.x*p3.z + p3.x*p1.z - p1.x*p3.z - p2.x*p1.z - p3.x*p2.z );
-  double b11 =  ( p0.x*p2.z + p2.x*p3.z + p3.x*p0.z - p0.x*p3.z - p2.x*p0.z - p3.x*p2.z );
-  double b12 = -( p0.x*p1.z + p1.x*p3.z + p3.x*p0.z - p0.x*p3.z - p1.x*p0.z - p3.x*p1.z );
-  double b13 =  ( p0.x*p1.z + p1.x*p2.z + p2.x*p0.z - p0.x*p2.z - p1.x*p0.z - p2.x*p1.z );
-
-  double b20 =  ( p1.x*p2.y + p2.x*p3.y + p3.x*p1.y - p1.x*p3.y - p2.x*p1.y - p3.x*p2.y );
-  double b21 = -( p0.x*p2.y + p2.x*p3.y + p3.x*p0.y - p0.x*p3.y - p2.x*p0.y - p3.x*p2.y );
-  double b22 =  ( p0.x*p1.y + p1.x*p3.y + p3.x*p0.y - p0.x*p3.y - p1.x*p0.y - p3.x*p1.y );
-  double b23 = -( p0.x*p1.y + p1.x*p2.y + p2.x*p0.y - p0.x*p2.y - p1.x*p0.y - p2.x*p1.y );
-
-  double b30 = -( p1.x*p2.y*p3.z + p2.x*p3.y*p1.z + p3.x*p1.y*p2.z - p1.x*p3.y*p2.z - p2.x*p1.y*p3.z - p3.x*p2.y*p1.z );
-  double b31 =  ( p0.x*p2.y*p3.z + p2.x*p3.y*p0.z + p3.x*p0.y*p2.z - p0.x*p3.y*p2.z - p2.x*p0.y*p3.z - p3.x*p2.y*p0.z );
-  double b32 = -( p0.x*p1.y*p3.z + p1.x*p3.y*p0.z + p3.x*p0.y*p1.z - p0.x*p3.y*p1.z - p1.x*p0.y*p3.z - p3.x*p1.y*p0.z );
-  double b33 =  ( p0.x*p1.y*p2.z + p1.x*p2.y*p0.z + p2.x*p0.y*p1.z - p0.x*p2.y*p1.z - p1.x*p0.y*p2.z - p2.x*p1.y*p0.z );
-
-  double c0 = (b00*f0 + b01*f1 + b02*f2 + b03*f3) / det;
-  double c1 = (b10*f0 + b11*f1 + b12*f2 + b13*f3) / det;
-  double c2 = (b20*f0 + b21*f1 + b22*f2 + b23*f3) / det;
-  double c3 = (b30*f0 + b31*f1 + b32*f2 + b33*f3) / det;
-
-  return c0*pn.x + c1*pn.y + c2*pn.z + c3;
-  */
-
-  p0 -= pn;
-  p1 -= pn;
-  p2 -= pn;
-  p3 -= pn;
-
-  double den  = ((p1-p0).cross(p2-p0)).dot(p3-p0);
-  double c0   = (p1.cross(p2)).dot(p3)/den;
-  double c1   = (p2.cross(p0)).dot(p3)/den;
-  double c2   = (p0.cross(p1)).dot(p3)/den;
-  double c3   = 1.0-c0-c1-c2;
-
->>>>>>> 8ed46a31
   return (f0*c0+f1*c1+f2*c2+f3*c3);
 #else
 
@@ -2172,45 +1983,6 @@
   double *solution_p;
   ierr = VecGetArray(solution, &solution_p); CHKERRXX(ierr);
 
-<<<<<<< HEAD
-=======
-  /* for debugging, compute the error on the voronoi mesh */
-//  // bousouf
-//  if(1)
-//  {
-//    double *sol_voro_p;
-//    ierr = VecGetArray(sol_voro, &sol_voro_p); CHKERRXX(ierr);
-
-//    double err = 0;
-//    for(unsigned int n=0; n<num_local_voro; ++n)
-//    {
-//      double u_ex;
-//#ifdef P4_TO_P8
-//      Point3 pc = voro_points[n];
-
-//      double phi_n = interp_phi(pc.x, pc.y, pc.z);
-//      u_ex = cos(pc.x)*sin(pc.y)*exp(pc.z);
-//      if(phi_n<0) u_ex = exp(pc.z);
-//      else        u_ex = cos(pc.x)*sin(pc.y);
-//#else
-//      Point2 pc = voro_points[n];
-
-//      double phi_n = interp_phi(pc.x, pc.y);
-//      //      u_ex = cos(pc.x)*sin(pc.y);
-//      if(phi_n<0) u_ex = exp(pc.x);
-//      else        u_ex = cos(pc.x)*sin(pc.y);
-//#endif
-
-//      err = std::max(err, ABS(u_ex - sol_voro_p[n]));
-//    }
-
-//    ierr = VecRestoreArray(sol_voro, &sol_voro_p); CHKERRXX(ierr);
-
-//    MPI_Allreduce(MPI_IN_PLACE, &err, 1, MPI_DOUBLE, MPI_MAX, p4est->mpicomm);
-////    PetscPrintf(p4est->mpicomm, "Error on voronoi : %g\n", err);
-//  }
-
->>>>>>> 8ed46a31
   for(size_t i=0; i<ngbd_n->get_layer_size(); ++i)
   {
     p4est_locidx_t n = ngbd_n->get_layer_node(i);
@@ -2252,7 +2024,6 @@
     /* first check if the node is a voronoi point */
     for(unsigned int m=0; m<grid2voro[n].size(); ++m)
     {
-<<<<<<< HEAD
       if(((pn-voro_seeds[grid2voro[n][m]]).norm_L2()< sqrt(SQR(xyz_max[0]-xyz_min[0])+SQR(xyz_max[1]-xyz_min[1])
                                                      #ifdef P4_TO_P8
                                                            +SQR(xyz_max[2]-xyz_min[2])
@@ -2261,17 +2032,6 @@
         voro_seeds_that_are_local_grid_nodes[p4est->mpirank]++;
       else if(grid2voro[n][m] < num_local_voro)
         independent_voro_seeds_that_are_close_to_local_grid_nodes[p4est->mpirank]++;
-=======
-      if((pn-voro_points[grid2voro[n][m]]).norm_L2()< sqrt(SQR(xyz_max[0]-xyz_min[0])+SQR(xyz_max[1]-xyz_min[1])
-                                                     #ifdef P4_TO_P8
-                                                           +SQR(xyz_max[2]-xyz_min[2])
-                                                     #endif
-                                                           )*EPS)
-      {
-        nodes_voro[p4est->mpirank]++;
-        goto next_point;
-      }
->>>>>>> 8ed46a31
     }
   }
 
@@ -2338,15 +2098,9 @@
 
 #ifdef P4_TO_P8
   bool periodic[P4EST_DIM] = {false, false, false};
-<<<<<<< HEAD
   Voronoi3D::print_VTK_format(voro, name, xyz_min, xyz_max, periodic);
 #else
   Voronoi2D::print_VTK_format(voro, name);
-=======
-  Voronoi3D::print_VTK_Format(voro, name, xyz_min, xyz_max, periodic);
-#else
-  Voronoi2D::print_VTK_Format(voro, name);
->>>>>>> 8ed46a31
 #endif
 }
 
