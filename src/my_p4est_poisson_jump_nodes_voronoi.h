--- conflicted
+++ resolved
@@ -22,28 +22,12 @@
 struct error_sample
 {
   double error_value;
-<<<<<<< HEAD
-  double error_location_x;
-  double error_location_y;
-#ifdef P4_TO_P8
-  double error_location_z;
-#endif
-  void operator=(error_sample& rhs)
-  {
-    this->error_value       = rhs.error_value;
-    this->error_location_x  = rhs.error_location_x;
-    this->error_location_y  = rhs.error_location_y;
-#ifdef P4_TO_P8
-    this->error_location_z  = rhs.error_location_z;
-#endif
-=======
   double error_location_xyz[P4EST_DIM];
   void operator=(error_sample& rhs)
   {
     this->error_value       = rhs.error_value;
     for (unsigned char dim = 0; dim < P4EST_DIM; ++dim)
       this->error_location_xyz[dim] = rhs.error_location_xyz[dim];
->>>>>>> 3779518e
   }
   bool operator>(error_sample& rhs)
   {
@@ -52,25 +36,6 @@
   error_sample()
   {
     this->error_value       = 0.0;
-<<<<<<< HEAD
-    this->error_location_x  = -DBL_MAX;
-    this->error_location_y  = -DBL_MAX;
-#ifdef P4_TO_P8
-    this->error_location_z  = -DBL_MAX;
-#endif
-  }
-  error_sample(double value, double x_loc, double y_loc
-             #ifdef P4_TO_P8
-               , double z_loc
-             #endif
-               )
-  {
-    this->error_value       = value;
-    this->error_location_x  = x_loc;
-    this->error_location_y  = y_loc;
-#ifdef P4_TO_P8
-    this->error_location_z  = z_loc;
-=======
     for (unsigned char dim = 0; dim < P4EST_DIM; ++dim)
       this->error_location_xyz[dim] = -DBL_MAX;
   }
@@ -81,7 +46,6 @@
     this->error_location_xyz[1] = y_loc;
 #ifdef P4_TO_P8
     this->error_location_xyz[2] = z_loc;
->>>>>>> 3779518e
 #endif
   }
 };
@@ -104,47 +68,14 @@
   typedef struct
   {
     p4est_locidx_t local_num;
-<<<<<<< HEAD
-    double x;
-    double y;
-#ifdef P4_TO_P8
-    double z;
-#endif
-=======
     double xyz[P4EST_DIM];
->>>>>>> 3779518e
   } voro_seed_comm_t;
 
   typedef struct
   {
-<<<<<<< HEAD
-    double x;
-    double y;
-#ifdef P4_TO_P8
-    double z;
-#endif
-    double dx;
-    double dy;
-#ifdef P4_TO_P8
-    double dz;
-#endif
-  } projected_point_t;
-
-  struct neighbor_seed
-  {
-    size_t local_seed_idx;
-    double distance;
-    inline bool operator <(const neighbor_seed& rhs_seed) const
-    {
-      return (this->distance < rhs_seed.distance);
-    }
-  };
-
-=======
     double xyz[P4EST_DIM];
     double dxdydz[P4EST_DIM];
   } projected_point_t;
->>>>>>> 3779518e
 
   struct neighbor_seed
   {
@@ -156,38 +87,8 @@
     }
   };
 
-<<<<<<< HEAD
-  class MU_CONSTANT: public CF_3
-  {
-  private:
-    double cst;
-  public:
-    MU_CONSTANT() { cst = 1; }
-    void set(double cst) { this->cst = cst; }
-    double operator()(double, double, double) const
-    {
-      return cst;
-    }
-  };
-
-  class ADD_CONSTANT: public CF_3
-  {
-  private:
-    double cst;
-  public:
-    ADD_CONSTANT() { cst = 0; }
-    void set(double cst) { this->cst = cst; }
-    double operator()(double, double, double) const
-    {
-      return cst;
-    }
-  };
-#else
-  class ZERO: public CF_2
-=======
 
   class ZERO: public CF_DIM
->>>>>>> 3779518e
   {
   public:
     double operator()(DIM(double, double, double)) const
@@ -208,12 +109,7 @@
       return cst;
     }
   };
-<<<<<<< HEAD
-
-  class ADD_CONSTANT: public CF_2
-=======
   class ADD_CONSTANT: public CF_DIM
->>>>>>> 3779518e
   {
   private:
     double cst;
@@ -225,13 +121,6 @@
       return cst;
     }
   };
-<<<<<<< HEAD
-#endif
-=======
-
-  MU_CONSTANT   mu_constant_m, mu_constant_p;
-  ADD_CONSTANT  add_constant_m, add_constant_p;
->>>>>>> 3779518e
 
   MU_CONSTANT   mu_constant_m, mu_constant_p;
   ADD_CONSTANT  add_constant_m, add_constant_p;
@@ -256,34 +145,18 @@
   Vec phi;
   Vec rhs;
   Vec sol_voro;
-<<<<<<< HEAD
-  unsigned int num_local_voro; // number of locally owned Voronoi seeds
-=======
   int num_local_voro; // number of locally owned Voronoi seeds
->>>>>>> 3779518e
   /*!
    * \brief voro_seeds: vector of Voronoi seeds, contains num_local_voro
    * locally owned Voronoi seeds, first, then all the ghost Voronoi seeds
    */
-<<<<<<< HEAD
-#ifdef P4_TO_P8
-  std::vector<Point3> voro_seeds;
-#else
-  std::vector<Point2> voro_seeds;
-#endif
-=======
   std::vector<PointDIM> voro_seeds;
->>>>>>> 3779518e
   /*!
    * \brief grid2voro: map between grid nodes and closest Voronoi seeds
    * grid2voro[k] is a vector of local indices in Voronoi seeds in
    * voro_seeds that are close to grid node of local index k
    */
-<<<<<<< HEAD
-  std::vector< std::vector<size_t> > grid2voro;
-=======
   std::vector< std::vector<int> > grid2voro;
->>>>>>> 3779518e
 
   /*!
    * \brief voro_global_offset: each rank's offset to compute global index
@@ -309,15 +182,7 @@
    */
   std::vector<p4est_locidx_t> voro_ghost_rank;
 
-<<<<<<< HEAD
-#ifdef P4_TO_P8
-  BoundaryConditions3D *bc;
-#else
-  BoundaryConditions2D *bc;
-#endif
-=======
   BoundaryConditionsDIM *bc;
->>>>>>> 3779518e
 
   my_p4est_interpolation_nodes_t interp_phi;
   my_p4est_interpolation_nodes_t rhs_m;
@@ -328,27 +193,11 @@
   bool local_u_jump;
   bool local_mu_grad_u_jump;
 
-<<<<<<< HEAD
-#ifdef P4_TO_P8
-  CF_3 *mu_m, *mu_p;
-//  CF_3 *add;
-  CF_3 *add_m, *add_p;
-  CF_3 *u_jump;
-  CF_3 *mu_grad_u_jump;
-#else
-  CF_2 *mu_m, *mu_p;
-//  CF_2 *add;
-  CF_2 *add_m, *add_p;
-  CF_2 *u_jump;
-  CF_2 *mu_grad_u_jump;
-#endif
-=======
   CF_DIM *mu_m, *mu_p;
 //  CF_DIM *add;
   CF_DIM *add_m, *add_p;
   CF_DIM *u_jump;
   CF_DIM *mu_grad_u_jump;
->>>>>>> 3779518e
 
   // PETSc objects
   Mat A;
@@ -460,42 +309,7 @@
    * That would ensure geomertical consistency and avoid ill-behaved problems when points are very
    * close to vertices or numerically considered as non-vertices]
    */
-<<<<<<< HEAD
-#ifdef P4_TO_P8
-  void compute_voronoi_cell(unsigned int seed_idx, Voronoi3D &voro) const;
-#else
-  void compute_voronoi_cell(unsigned int seed_idx, Voronoi2D &voro) const;
-#endif
-  /*!
-   * \brief push_quad_idx_to_list adds a local quadrant index to a list if not already in it
-   * \param loc_quad_idx: local index of the quadrant under consideration
-   * \param list_of_quad_idx: list of local quadrant indices
-   */
-  inline void push_quad_idx_to_list(const p4est_locidx_t loc_quad_idx, std::vector<p4est_locidx_t>& list_of_quad_idx) const
-  {
-    if(loc_quad_idx >= 0) // invalid quad if loc_quad_idx < 0
-    {
-      bool add_it = true;
-      for(unsigned int nn=0; nn<list_of_quad_idx.size(); ++nn)
-        if(list_of_quad_idx[nn] == loc_quad_idx)
-        {
-          add_it = false;
-          break;
-        }
-      if(add_it)
-      {
-#ifndef P4_TO_P8
-        std::cout << std::endl;
-        std::cout << "GUESS WHAT; I'm NOT useless" << std::endl; // see comment above in compute_voronoi_cell
-        std::cout << std::endl;
-#endif
-        list_of_quad_idx.push_back(loc_quad_idx);
-      }
-    }
-  }
-=======
   void compute_voronoi_cell(int seed_idx, Voronoi_DIM &voro) const;
->>>>>>> 3779518e
   /*!
    * \brief setup_linear_system: self-explanatory, core of the solver, see Arthur's paper
    * "Solving elliptic problems with discontinuities on irregular domains – the Voronoi Interface Method"
@@ -539,8 +353,7 @@
     ierr = KSPSetTolerances(ksp, rtol, atol, dtol, itmax); CHKERRXX(ierr);
   }
 
-<<<<<<< HEAD
-  void solve(Vec solution, bool use_nonzero_initial_guess = false, KSPType ksp_type = KSPBCGS, PCType pc_type = PCSOR, const bool destroy_solution_on_voronoi_mesh = true);
+  void solve(Vec solution, bool use_nonzero_initial_guess = false, KSPType ksp_type = KSPBCGS, PCType pc_type = PCSOR, bool destroy_solution_on_voronoi_mesh = true, bool interpolate_solution_back_on_tree = true);
 
   void destroy_solution()
   {
@@ -550,18 +363,6 @@
     }
   }
 
-=======
-  void solve(Vec solution, bool use_nonzero_initial_guess = false, KSPType ksp_type = KSPBCGS, PCType pc_type = PCSOR, bool destroy_solution_on_voronoi_mesh = true, bool interpolate_solution_back_on_tree = true);
-
-  void destroy_solution()
-  {
-    if(sol_voro != PETSC_NULL)
-    {
-      ierr = VecDestroy(sol_voro); CHKERRXX(ierr); sol_voro = NULL;
-    }
-  }
-
->>>>>>> 3779518e
   /*!
    * \brief interpolate_solution_from_voronoi_to_tree_on_node_n self-explanatory
    * \param n: local index of the grid node of interest
@@ -636,18 +437,7 @@
    */
   void check_voronoi_partition() const;
 
-<<<<<<< HEAD
-  void get_max_error_at_seed_locations(error_sample& max_error_on_seeds, int& rank_max_error,
-                                     #ifdef P4_TO_P8
-                                       double (*exact_solution) (double, double, double),
-                                     #else
-                                       double (*exact_solution) (double, double),
-                                     #endif
-                                       const double& shift_value = 0.0
-                                       )  const;
-=======
   void get_max_error_at_seed_locations(error_sample& max_error_on_seeds, int& rank_max_error, double (*exact_solution) (DIM(double, double, double)), const double& shift_value = 0.0)  const;
->>>>>>> 3779518e
 };
 /*
 POTENTIAL IMPROVEMENTS [Raphael]
