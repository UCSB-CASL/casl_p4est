#include <src/my_p4est_poisson_jump_voronoi_block.h>
#include <src/my_p4est_refine_coarsen.h>

#include <algorithm>
#include <cassert>

#include <src/petsc_compatibility.h>
#include <src/casl_math.h>

// logging variables -- defined in src/petsc_logging.cpp
#ifndef CASL_LOG_EVENTS
#undef PetscLogEventBegin
#undef PetscLogEventEnd
#define PetscLogEventBegin(e, o1, o2, o3, o4) 0
#define PetscLogEventEnd(e, o1, o2, o3, o4) 0
#else
extern PetscLogEvent log_PoissonSolverNodeBasedJump_matrix_preallocation;
extern PetscLogEvent log_PoissonSolverNodeBasedJump_setup_linear_system;
extern PetscLogEvent log_PoissonSolverNodeBasedJump_rhsvec_setup;
extern PetscLogEvent log_PoissonSolverNodeBasedJump_KSPSolve;
extern PetscLogEvent log_PoissonSolverNodeBasedJump_solve;
extern PetscLogEvent log_PoissonSolverNodeBasedJump_compute_voronoi_points;
extern PetscLogEvent log_PoissonSolverNodeBasedJump_compute_voronoi_cell;
extern PetscLogEvent log_PoissonSolverNodeBasedJump_interpolate_to_tree;
#endif
#ifndef CASL_LOG_FLOPS
#undef PetscLogFlops
#define PetscLogFlops(n) 0
#endif
#define bc_strength 1.0

my_p4est_poisson_jump_voronoi_block_t::my_p4est_poisson_jump_voronoi_block_t(
    int block_size,
    const my_p4est_node_neighbors_t *node_neighbors,
    const my_p4est_cell_neighbors_t *cell_neighbors)
  : block_size(block_size), ngbd_n(node_neighbors),  ngbd_c(cell_neighbors), myb(node_neighbors->myb),
    p4est(node_neighbors->p4est), ghost(node_neighbors->ghost), nodes(node_neighbors->nodes),
    phi(NULL), rhs(NULL), sol_voro(NULL),
    voro_global_offset(p4est->mpisize),
    interp_phi(node_neighbors),
    rhs_m(block_size),
    rhs_p(block_size),
    A(PETSC_NULL), A_null_space(PETSC_NULL), ksp(PETSC_NULL),
    is_voronoi_partition_constructed(false), is_matrix_computed(false), matrix_has_nullspace(false)
{
  // set up the KSP solver
  ierr = KSPCreate(p4est->mpicomm, &ksp); CHKERRXX(ierr);
  ierr = KSPSetTolerances(ksp, 1e-12, PETSC_DEFAULT, PETSC_DEFAULT, PETSC_DEFAULT); CHKERRXX(ierr);

  // compute grid parameters
  // NOTE: Assuming all trees are of the same size [0, 1]^d
  p4est_xyz_min(p4est, xyz_min);
  p4est_xyz_max(p4est, xyz_max);

  xmin = xyz_min[0], ymin = xyz_min[1];
  xmax = xyz_max[0], ymax = xyz_max[1];
#ifdef P4_TO_P8
  zmin = xyz_min[2];
  zmax = xyz_max[2];
#endif

  p4est_dxyz_min(p4est, dxyz_min_);

  dx_min = dxyz_min_[0], dy_min = dxyz_min_[1];

#ifdef P4_TO_P8
  dz_min = dxyz_min_[2];
  d_min = MIN(dx_min, dy_min, dz_min);
  diag_min = sqrt(dx_min*dx_min + dy_min*dy_min + dz_min*dz_min);
#else
  d_min = MIN(dx_min, dy_min);
  diag_min = sqrt(dx_min*dx_min + dy_min*dy_min);
#endif
}


my_p4est_poisson_jump_voronoi_block_t::~my_p4est_poisson_jump_voronoi_block_t()
{
  if(A            != PETSC_NULL) { ierr = MatDestroy(A);                     CHKERRXX(ierr); }
  if(A_null_space != PETSC_NULL) { ierr = MatNullSpaceDestroy(A_null_space); CHKERRXX(ierr); }
  if(ksp          != PETSC_NULL) { ierr = KSPDestroy(ksp);                   CHKERRXX(ierr); }
  if(rhs          != PETSC_NULL) { ierr = VecDestroy(rhs);                   CHKERRXX(ierr); }
  for (int i=0; i<block_size; i++) {
    delete rhs_m[i];
    delete rhs_p[i];
  }
}


PetscErrorCode my_p4est_poisson_jump_voronoi_block_t::VecCreateGhostVoronoiRhs()
{
  PetscErrorCode ierr = 0;
  PetscInt num_local = num_local_voro;
  PetscInt num_global = voro_global_offset[p4est->mpisize];

  std::vector<PetscInt> ghost_voro(voro_points.size() - num_local, 0);

  for (size_t i = 0; i<ghost_voro.size(); ++i)
  {
    ghost_voro[i] = voro_ghost_local_num[i] + voro_global_offset[voro_ghost_rank[i]];
  }

  if(rhs!=PETSC_NULL) VecDestroy(rhs);

  ierr = VecCreateGhostBlock(p4est->mpicomm,
                             block_size, block_size*num_local_voro, block_size*num_global,
                             ghost_voro.size(), (const PetscInt*)&ghost_voro[0], &rhs); CHKERRQ(ierr);
  ierr = VecSetFromOptions(rhs); CHKERRQ(ierr);

  return ierr;
}

void my_p4est_poisson_jump_voronoi_block_t::inverse(double* mue, double* mue_inv)
{
  if (block_size == 1) {
    mue_inv[0] = 1.0 / mue[0];
    return;

  } else if (block_size == 2) {
    double det = mue[0]*mue[3] - mue[1]*mue[2];
    mue_inv[0] =  mue[3]/det;
    mue_inv[1] = -mue[1]/det;
    mue_inv[2] = -mue[2]/det;
    mue_inv[3] =  mue[0]/det;

    return;
  } else {
    throw std::invalid_argument("The block solver currently only works with 2x2 system\n");
  }
}

void my_p4est_poisson_jump_voronoi_block_t::matmult(double* mue_1, double* mue_2, double* mue)
{
  for (int i=0; i<block_size; i++) {
    for (int j=0; j<block_size; j++) {
      mue[i*block_size+j] = 0;
      for (int k=0; k<block_size; k++) {
        mue[i*block_size + j] += mue_1[i*block_size+k]*mue_2[k*block_size+j];
      }
    }
  }
}

void my_p4est_poisson_jump_voronoi_block_t::set_phi(Vec phi)
{
  this->phi = phi;
  interp_phi.set_input(phi, linear);
}

void my_p4est_poisson_jump_voronoi_block_t::set_rhs(Vec rhs_m[], Vec rhs_p[])
{
  for (int i = 0; i<block_size; i++) {
    this->rhs_m[i] = new my_p4est_interpolation_nodes_t(ngbd_n);
    this->rhs_m[i]->set_input(rhs_m[i], linear);

    this->rhs_p[i] = new my_p4est_interpolation_nodes_t(ngbd_n);
    this->rhs_p[i]->set_input(rhs_p[i], linear);
  }
}

void my_p4est_poisson_jump_voronoi_block_t::set_diagonal(vector<vector<cf_t*> >& add)
{
  this->add = add;
}

void my_p4est_poisson_jump_voronoi_block_t::set_bc(vector<bc_t> &bc)
{
  this->bc = bc;
  is_matrix_computed = false;
}

void my_p4est_poisson_jump_voronoi_block_t::set_mu(vector<vector<cf_t*> >& mu_m, vector<vector<cf_t*> > &mu_p)
{
  this->mu_m = mu_m;
  this->mu_p = mu_p;
}

void my_p4est_poisson_jump_voronoi_block_t::set_u_jump(vector<cf_t*> &u_jump)
{
  this->u_jump = u_jump;
}

void my_p4est_poisson_jump_voronoi_block_t::set_mu_grad_u_jump(vector<cf_t*> &mu_grad_u_jump)
{
  this->mu_grad_u_jump = mu_grad_u_jump;
}

void my_p4est_poisson_jump_voronoi_block_t::solve(Vec solution[], bool use_nonzero_initial_guess, KSPType ksp_type, PCType pc_type)
{
  ierr = PetscLogEventBegin(log_PoissonSolverNodeBasedJump_solve, A, rhs, ksp, 0); CHKERRXX(ierr);

#ifdef CASL_THROWS
  for (int i=0; i<block_size; i++) {
    PetscInt sol_size;
    ierr = VecGetLocalSize(solution[i], &sol_size); CHKERRXX(ierr);
    if (sol_size != nodes->num_owned_indeps){
      std::ostringstream oss;
      oss << "[CASL_ERROR]: solution vector must be preallocated and locally have the same size as num_owned_indeps"
          << "solution.local_size = " << sol_size << " nodes->num_owned_indeps = " << nodes->num_owned_indeps << std::endl;
      throw std::invalid_argument(oss.str());
    }
  }
#endif

  // set ksp type
  ierr = KSPSetType(ksp, ksp_type); CHKERRXX(ierr);
  if (use_nonzero_initial_guess)
    ierr = KSPSetInitialGuessNonzero(ksp, PETSC_TRUE); CHKERRXX(ierr);
  ierr = KSPSetFromOptions(ksp); CHKERRXX(ierr);

  /* first compute the voronoi partition */
  if(!is_voronoi_partition_constructed)
  {
    is_voronoi_partition_constructed = true;
    //    ierr = PetscPrintf(p4est->mpicomm, "Computing voronoi points ...\n"); CHKERRXX(ierr);
    compute_voronoi_points();
    //    ierr = PetscPrintf(p4est->mpicomm, "Done computing voronoi points.\n"); CHKERRXX(ierr);
  }

  /*
   * Here we set the matrix, ksp, and pc. If the matrix is not changed during
   * successive solves, we will reuse the same preconditioner, otherwise we
   * have to recompute the preconditioner
   */
  if(!is_matrix_computed)
  {
    matrix_has_nullspace = true;

    //    ierr = PetscPrintf(p4est->mpicomm, "Assembling linear system ...\n"); CHKERRXX(ierr);
    setup_linear_system();
    //    ierr = PetscPrintf(p4est->mpicomm, "Done assembling linear system.\n"); CHKERRXX(ierr);

    is_matrix_computed = true;
    ierr = KSPSetOperators(ksp, A, A, SAME_NONZERO_PATTERN); CHKERRXX(ierr);
  } else {
    // setup_negative_laplace_rhsvec();
    setup_linear_system();
    ierr = KSPSetOperators(ksp, A, A, SAME_PRECONDITIONER);  CHKERRXX(ierr);
  }

  // set pc type
  PC pc;
  ierr = KSPGetPC(ksp, &pc); CHKERRXX(ierr);
  ierr = PCSetType(pc, pc_type); CHKERRXX(ierr);

  /* If using hypre, we can make some adjustments here. The most important parameters to be set are:
   * 1- Strong Threshold
   * 2- Coarsennig Type
   * 3- Truncation Factor
   *
   * Plerase refer to HYPRE manual for more information on the actual importance or check Mohammad Mirzadeh's
   * summary of HYPRE papers! Also for a complete list of all the options that can be set from PETSc, one can
   * consult the 'src/ksp/pc/impls/hypre.c' in the PETSc home directory.
   */
  if (!strcmp(pc_type, PCHYPRE)){
    /* 1- Strong threshold:
     * Between 0 to 1
     * "0 "gives better convergence rate (in 3D).
     * Suggested values (By Hypre manual): 0.25 for 2D, 0.5 for 3D
    */
    ierr = PetscOptionsSetValue("-pc_hypre_boomeramg_strong_threshold", "0.5"); CHKERRXX(ierr);

    /* 2- Coarsening type
     * Available Options:
     * "CLJP","Ruge-Stueben","modifiedRuge-Stueben","Falgout", "PMIS", "HMIS". Falgout is usually the best.
     */
    ierr = PetscOptionsSetValue("-pc_hypre_boomeramg_coarsen_type", "Falgout"); CHKERRXX(ierr);

    /* 3- Trancation factor
     * Greater than zero.
     * Use zero for the best convergence. However, if you have memory problems, use greate than zero to save some memory.
     */
    ierr = PetscOptionsSetValue("-pc_hypre_boomeramg_truncfactor", "0.1"); CHKERRXX(ierr);

    // Finally, if matrix has a nullspace, one should _NOT_ use Gaussian-Elimination as the smoother for the coarsest grid
    if (matrix_has_nullspace){
      ierr = PetscOptionsSetValue("-pc_hypre_boomeramg_relax_type_coarse", "symmetric-SOR/Jacobi"); CHKERRXX(ierr);
    }
  }
  ierr = PCSetFromOptions(pc); CHKERRXX(ierr);

  /* set the nullspace */
  if (matrix_has_nullspace){
    // PETSc removed the KSPSetNullSpace in 3.6.0 ... Use MatSetNullSpace instead
#if PETSC_VERSION_GE(3,6,0)
    ierr = MatSetNullSpace(A, A_null_space); CHKERRXX(ierr);
    //    ierr = MatSetTransposeNullSpace(A, A_null_space); CHKERRXX(ierr);
#else
    ierr = KSPSetNullSpace(ksp, A_null_space); CHKERRXX(ierr);
#endif
  }

  /* Solve the system */
  ierr = VecDuplicate(rhs, &sol_voro); CHKERRXX(ierr);

  double res;
  ierr = KSPGetResidualNorm(ksp, &res); CHKERRXX(ierr);


  ierr = PetscPrintf(p4est->mpicomm, "Solving linear system. Residual: %f \n", res); CHKERRXX(ierr);
  //ierr = PetscPrintf(p4est->mpicomm, "Solving linear system ...\n"); CHKERRXX(ierr);
  ierr = PetscLogEventBegin(log_PoissonSolverNodeBasedJump_KSPSolve, ksp, rhs, sol_voro, 0); CHKERRXX(ierr);
  ierr = KSPSolve(ksp, rhs, sol_voro); CHKERRXX(ierr);
  ierr = PetscLogEventEnd  (log_PoissonSolverNodeBasedJump_KSPSolve, ksp, rhs, sol_voro, 0); CHKERRXX(ierr);
  //ierr = PetscPrintf(p4est->mpicomm, "Done solving linear system.\n"); CHKERRXX(ierr);
  ierr = KSPGetResidualNorm(ksp, &res); CHKERRXX(ierr);
  ierr = PetscPrintf(p4est->mpicomm, "Done solving linear system. Residual: %f \n", res); CHKERRXX(ierr);

  /* update ghosts */
  ierr = VecGhostUpdateBegin(sol_voro, INSERT_VALUES, SCATTER_FORWARD); CHKERRXX(ierr);
  ierr = VecGhostUpdateEnd  (sol_voro, INSERT_VALUES, SCATTER_FORWARD); CHKERRXX(ierr);

  /* interpolate the solution back onto the original mesh */
  interpolate_solution_from_voronoi_to_tree(solution);

  ierr = VecDestroy(sol_voro); CHKERRXX(ierr);

  ierr = PetscLogEventEnd(log_PoissonSolverNodeBasedJump_solve, A, rhs, ksp, 0); CHKERRXX(ierr);
}


void my_p4est_poisson_jump_voronoi_block_t::compute_voronoi_points()
{
  ierr = PetscLogEventBegin(log_PoissonSolverNodeBasedJump_compute_voronoi_points, 0, 0, 0, 0); CHKERRXX(ierr);

  if(grid2voro.size()!=0)
  {
    for(unsigned int n=0; n<grid2voro.size(); ++n)
      grid2voro[n].clear();
  }
  grid2voro.resize(nodes->indep_nodes.elem_count);

  voro_points.clear();

  double *phi_p;
  ierr = VecGetArray(phi, &phi_p); CHKERRXX(ierr);

  std::vector<p4est_locidx_t> marked_nodes;

  /* find the projected points associated to shared nodes
   * if a projected point is shared, all larger rank are informed.
   * The goal here is to avoid building two close projected points at a processor boundary
   * and to have a consistent partition across processes
   */
  std::vector< std::vector<added_point_t> > buff_shared_added_points_send(p4est->mpisize);
  std::vector< std::vector<added_point_t> > buff_shared_added_points_recv(p4est->mpisize);
  std::vector<bool> send_shared_to(p4est->mpisize, false);

  for(size_t l=0; l<ngbd_n->get_layer_size(); ++l)
  {
    p4est_locidx_t n = ngbd_n->get_layer_node(l);
    p4est_indep_t *node = (p4est_indep_t*)sc_array_index(&nodes->indep_nodes, n);
    size_t num_sharers = (size_t) node->pad8;

    sc_recycle_array_t *rec = (sc_recycle_array_t*)sc_array_index(&nodes->shared_indeps, num_sharers - 1);
    int *sharers;
    size_t sharers_index;
    if(nodes->shared_offsets == NULL)
    {
      P4EST_ASSERT(node->pad16 >= 0);
      sharers_index = (size_t) node->pad16;
    }
    else
    {
      P4EST_ASSERT(node->pad16 == -1);
      sharers_index = (size_t) nodes->shared_offsets[n];
    }

    sharers = (int*) sc_array_index(&rec->a, sharers_index);
    for(size_t s=0; s<num_sharers; ++s)
      send_shared_to[sharers[s]] = true;

#ifdef P4_TO_P8
    double p_000, p_m00, p_p00, p_0m0, p_0p0, p_00m, p_00p;
    (*ngbd_n).get_neighbors(n).ngbd_with_quadratic_interpolation(phi_p, p_000, p_m00, p_p00, p_0m0, p_0p0, p_00m, p_00p);
    if(p_000*p_m00<=0 || p_000*p_p00<=0 || p_000*p_0m0<=0 || p_000*p_0p0<=0 || p_000*p_00m<=0 || p_000*p_00p<=0)
#else
    double p_00, p_m0, p_p0, p_0m, p_0p;
    (*ngbd_n).get_neighbors(n).ngbd_with_quadratic_interpolation(phi_p, p_00, p_m0, p_p0, p_0m, p_0p);
    if(p_00*p_m0<=0 || p_00*p_p0<=0 || p_00*p_0m<=0 || p_00*p_0p<=0)
#endif
    {
      double d = phi_p[n];
#ifdef P4_TO_P8
      Point3 dp((*ngbd_n).get_neighbors(n).dx_central(phi_p), (*ngbd_n).get_neighbors(n).dy_central(phi_p), (*ngbd_n).get_neighbors(n).dz_central(phi_p));
#else
      // FIXME: These kind of operations would be expensive if neighbors is not initialized!
      Point2 dp((*ngbd_n).get_neighbors(n).dx_central(phi_p), (*ngbd_n).get_neighbors(n).dy_central(phi_p));
#endif
      dp /= dp.norm_L2();
      double xn = node_x_fr_n(n, p4est, nodes);
      double yn = node_y_fr_n(n, p4est, nodes);
      added_point_t added_point_n;
      added_point_n.x = xn-d*dp.x;
      added_point_n.y = yn-d*dp.y;
      added_point_n.dx = dp.x;
      added_point_n.dy = dp.y;
#ifdef P4_TO_P8
      double zn = node_z_fr_n(n, p4est, nodes);
      added_point_n.z = zn-d*dp.z;
      added_point_n.dz = dp.z;
#endif

      for(size_t s=0; s<num_sharers; ++s)
      {
        buff_shared_added_points_send[sharers[s]].push_back(added_point_n);
      }
      buff_shared_added_points_recv[p4est->mpirank].push_back(added_point_n);
    }
    else
      marked_nodes.push_back(n);
  }

  /* send the shared points to the corresponding neighbors ranks
   * note that some messages have a size 0 since the processes can't know who is going to send them data
   * in order to find that out, one needs to call ngbd_with_quadratic_interpolation on ghost nodes...
   */
  std::vector<MPI_Request> req_shared_added_points;
  for(int r=0; r<p4est->mpisize; ++r)
  {
    if(send_shared_to[r]==true)
    {
      MPI_Request req;
      MPI_Isend(&buff_shared_added_points_send[r][0], buff_shared_added_points_send[r].size()*sizeof(added_point_t), MPI_BYTE, r, 4, p4est->mpicomm, &req);
      req_shared_added_points.push_back(req);
    }
  }

  /* add the nodes that are actual voronoi points (not close to interface)
   * to the list of voronoi points
   */
  /* layer nodes first */
  for(unsigned int i=0; i<marked_nodes.size(); ++i)
  {
    p4est_locidx_t n = marked_nodes[i];
    double xn = node_x_fr_n(n, p4est, nodes);
    double yn = node_y_fr_n(n, p4est, nodes);
#ifdef P4_TO_P8
    double zn = node_z_fr_n(n, p4est, nodes);
    Point3 p(xn, yn, zn);
#else
    Point2 p(xn, yn);
#endif
    grid2voro[n].push_back(voro_points.size());
    voro_points.push_back(p);
  }

  /* now local nodes */
  marked_nodes.clear();
  for(size_t l=0; l<ngbd_n->get_local_size(); ++l)
  {
    p4est_locidx_t n = ngbd_n->get_local_node(l);
#ifdef P4_TO_P8
    double p_000, p_m00, p_p00, p_0m0, p_0p0, p_00m, p_00p;
    (*ngbd_n).get_neighbors(n).ngbd_with_quadratic_interpolation(phi_p, p_000, p_m00, p_p00, p_0m0, p_0p0, p_00m, p_00p);
    if(!(p_000*p_m00<=0 || p_000*p_p00<=0 || p_000*p_0m0<=0 || p_000*p_0p0<=0 || p_000*p_00m<=0 || p_000*p_00p<=0))
#else
    double p_00, p_m0, p_p0, p_0m, p_0p;
    (*ngbd_n).get_neighbors(n).ngbd_with_quadratic_interpolation(phi_p, p_00, p_m0, p_p0, p_0m, p_0p);
    if(!(p_00*p_m0<=0 || p_00*p_p0<=0 || p_00*p_0m<=0 || p_00*p_0p<=0))
#endif
    {
      double xn = node_x_fr_n(n, p4est, nodes);
      double yn = node_y_fr_n(n, p4est, nodes);
#ifdef P4_TO_P8
      double zn = node_z_fr_n(n, p4est, nodes);
      Point3 p(xn, yn, zn);
#else
      Point2 p(xn, yn);
#endif
      grid2voro[n].push_back(voro_points.size());
      voro_points.push_back(p);
    }
    else
      marked_nodes.push_back(n);
  }

  /* compute how many messages we are expecting to receive */
  std::vector<bool> recv_shared_fr(p4est->mpisize, false);
  for(size_t n=nodes->num_owned_indeps; n<nodes->indep_nodes.elem_count; ++n)
    recv_shared_fr[nodes->nonlocal_ranks[n-nodes->num_owned_indeps]] = true;

  int nb_rcv = 0;
  for(int r=0; r<p4est->mpisize; ++r)
    if(recv_shared_fr[r]==true) nb_rcv++;

  /* now receive the points */
  while(nb_rcv>0)
  {
    MPI_Status status;
    MPI_Probe(MPI_ANY_SOURCE, 4, p4est->mpicomm, &status);
    int vec_size;
    MPI_Get_count(&status, MPI_BYTE, &vec_size);
    vec_size /= sizeof(added_point_t);

    buff_shared_added_points_recv[status.MPI_SOURCE].resize(vec_size);
    MPI_Recv(&buff_shared_added_points_recv[status.MPI_SOURCE][0], vec_size*sizeof(added_point_t), MPI_BYTE, status.MPI_SOURCE, 4, p4est->mpicomm, &status);

    nb_rcv--;
  }

  /* now add the points to the list of projected points */
#ifdef P4_TO_P8
  std::vector<Point3> added_points;
  std::vector<Point3> added_points_grad;
#else
  std::vector<Point2> added_points;
  std::vector<Point2> added_points_grad;
#endif
  for(int r=0; r<p4est->mpisize; ++r)
  {
    for(unsigned int m=0; m<buff_shared_added_points_recv[r].size(); ++m)
    {
#ifdef P4_TO_P8
      Point3 p(buff_shared_added_points_recv[r][m].x, buff_shared_added_points_recv[r][m].y, buff_shared_added_points_recv[r][m].z);
#else
      Point2 p(buff_shared_added_points_recv[r][m].x, buff_shared_added_points_recv[r][m].y);
#endif

      bool already_added = false;
      for(unsigned int k=0; k<added_points.size(); ++k)
      {
        if((p-added_points[k]).norm_L2() < diag_min/10)
        {
          already_added = true;
          break;
        }
      }

      if(!already_added)
      {
        added_points.push_back(p);
#ifdef P4_TO_P8
        Point3 dp(buff_shared_added_points_recv[r][m].dx, buff_shared_added_points_recv[r][m].dy, buff_shared_added_points_recv[r][m].dz);
#else
        Point2 dp(buff_shared_added_points_recv[r][m].dx, buff_shared_added_points_recv[r][m].dy);
#endif
        added_points_grad.push_back(dp);
      }
    }

    //    buff_shared_added_points_send[r].clear();
    buff_shared_added_points_recv[r].clear();
  }

  //  buff_shared_added_points_send.clear();
  buff_shared_added_points_recv.clear();

  /* add the local points to the list of projected points */
  for(size_t i=0; i<marked_nodes.size(); ++i)
  {
    p4est_locidx_t n = marked_nodes[i];

    double xn = node_x_fr_n(n, p4est, nodes);
    double yn = node_y_fr_n(n, p4est, nodes);
#ifdef P4_TO_P8
    double zn = node_z_fr_n(n, p4est, nodes);
    Point3 dp((*ngbd_n).get_neighbors(n).dx_central(phi_p), (*ngbd_n).get_neighbors(n).dy_central(phi_p), (*ngbd_n).get_neighbors(n).dz_central(phi_p));
#else
    Point2 dp((*ngbd_n).get_neighbors(n).dx_central(phi_p), (*ngbd_n).get_neighbors(n).dy_central(phi_p));
#endif

    double d = phi_p[n];
    dp /= dp.norm_L2();

#ifdef P4_TO_P8
    Point3 p_proj(xn-d*dp.x, yn-d*dp.y, zn-d*dp.z);
#else
    Point2 p_proj(xn-d*dp.x, yn-d*dp.y);
#endif

    bool already_added = false;
    for(unsigned int m=0; m<added_points.size(); ++m)
    {
      if((p_proj-added_points[m]).norm_L2() < diag_min/10)
      {
        already_added = true;
        break;
      }
    }

    if(!already_added)
    {
      added_points.push_back(p_proj);
      added_points_grad.push_back(dp);
    }
  }

  /* finally build the voronoi points from the list of projected points */
  double band = diag_min/10;
  for(unsigned int n=0; n<added_points.size(); ++n)
  {
#ifdef P4_TO_P8
    Point3 p_proj = added_points[n];
    Point3 dp = added_points_grad[n];
#else
    Point2 p_proj = added_points[n];
    Point2 dp = added_points_grad[n];
#endif

    /* add first point */
    double xyz1 [] =
    {
      std::min(xyz_max[0], std::max(xyz_min[0], p_proj.x + band*dp.x)),
      std::min(xyz_max[1], std::max(xyz_min[1], p_proj.y + band*dp.y))
  #ifdef P4_TO_P8
      , std::min(xyz_max[2], std::max(xyz_min[2], p_proj.z + band*dp.z))
  #endif
    };

    p4est_quadrant_t quad;
    std::vector<p4est_quadrant_t> remote_matches;
    int rank_found = ngbd_n->hierarchy->find_smallest_quadrant_containing_point(xyz1, quad, remote_matches);

    if(rank_found==p4est->mpirank)
    {
      p4est_topidx_t tree_idx = quad.p.piggy3.which_tree;
      p4est_tree_t* tree = p4est_tree_array_index(p4est->trees, tree_idx);
      p4est_locidx_t quad_idx = quad.p.piggy3.local_num + tree->quadrants_offset;

      double qx = quad_x_fr_q(quad_idx, tree_idx, p4est, ghost);
      double qy = quad_y_fr_q(quad_idx, tree_idx, p4est, ghost);
#ifdef P4_TO_P8
      double qz = quad_z_fr_q(quad_idx, tree_idx, p4est, ghost);
#endif

      p4est_locidx_t node = -1;
#ifdef P4_TO_P8
      if     (xyz1[0]<=qx && xyz1[1]<=qy && xyz1[2]<=qz) node = nodes->local_nodes[P4EST_CHILDREN*quad_idx + dir::v_mmm];
      else if(xyz1[0]<=qx && xyz1[1]<=qy && xyz1[2]> qz) node = nodes->local_nodes[P4EST_CHILDREN*quad_idx + dir::v_mmp];
      else if(xyz1[0]<=qx && xyz1[1]> qy && xyz1[2]<=qz) node = nodes->local_nodes[P4EST_CHILDREN*quad_idx + dir::v_mpm];
      else if(xyz1[0]<=qx && xyz1[1]> qy && xyz1[2]> qz) node = nodes->local_nodes[P4EST_CHILDREN*quad_idx + dir::v_mpp];
      else if(xyz1[0]> qx && xyz1[1]<=qy && xyz1[2]<=qz) node = nodes->local_nodes[P4EST_CHILDREN*quad_idx + dir::v_pmm];
      else if(xyz1[0]> qx && xyz1[1]<=qy && xyz1[2]> qz) node = nodes->local_nodes[P4EST_CHILDREN*quad_idx + dir::v_pmp];
      else if(xyz1[0]> qx && xyz1[1]> qy && xyz1[2]<=qz) node = nodes->local_nodes[P4EST_CHILDREN*quad_idx + dir::v_ppm];
      else if(xyz1[0]> qx && xyz1[1]> qy && xyz1[2]> qz) node = nodes->local_nodes[P4EST_CHILDREN*quad_idx + dir::v_ppp];
#else
      if     (xyz1[0]<=qx && xyz1[1]<=qy) node = nodes->local_nodes[P4EST_CHILDREN*quad_idx + dir::v_mmm];
      else if(xyz1[0]<=qx && xyz1[1]> qy) node = nodes->local_nodes[P4EST_CHILDREN*quad_idx + dir::v_mpm];
      else if(xyz1[0]> qx && xyz1[1]<=qy) node = nodes->local_nodes[P4EST_CHILDREN*quad_idx + dir::v_pmm];
      else if(xyz1[0]> qx && xyz1[1]> qy) node = nodes->local_nodes[P4EST_CHILDREN*quad_idx + dir::v_ppm];
#endif

      grid2voro[node].push_back(voro_points.size());
#ifdef P4_TO_P8
      Point3 p(xyz1[0], xyz1[1], xyz1[2]);
#else
      Point2 p(xyz1[0], xyz1[1]);
#endif
      voro_points.push_back(p);
    }

    /* add second point */
    double xyz2 [] =
    {
      std::min(xyz_max[0], std::max(xyz_min[0], p_proj.x - band*dp.x)),
      std::min(xyz_max[1], std::max(xyz_min[1], p_proj.y - band*dp.y))
  #ifdef P4_TO_P8
      , std::min(xyz_max[2], std::max(xyz_min[2], p_proj.z - band*dp.z))
  #endif
    };

    remote_matches.clear();
    rank_found = ngbd_n->hierarchy->find_smallest_quadrant_containing_point(xyz2, quad, remote_matches);

    if(rank_found==p4est->mpirank)
    {
      p4est_topidx_t tree_idx = quad.p.piggy3.which_tree;
      p4est_tree_t* tree = p4est_tree_array_index(p4est->trees, tree_idx);
      p4est_locidx_t quad_idx = quad.p.piggy3.local_num + tree->quadrants_offset;

      double qx = quad_x_fr_q(quad_idx, tree_idx, p4est, ghost);
      double qy = quad_y_fr_q(quad_idx, tree_idx, p4est, ghost);
#ifdef P4_TO_P8
      double qz = quad_z_fr_q(quad_idx, tree_idx, p4est, ghost);
#endif

      p4est_locidx_t node = -1;
#ifdef P4_TO_P8
      if     (xyz2[0]<=qx && xyz2[1]<=qy && xyz2[2]<=qz) node = nodes->local_nodes[P4EST_CHILDREN*quad_idx + dir::v_mmm];
      else if(xyz2[0]<=qx && xyz2[1]<=qy && xyz2[2]> qz) node = nodes->local_nodes[P4EST_CHILDREN*quad_idx + dir::v_mmp];
      else if(xyz2[0]<=qx && xyz2[1]> qy && xyz2[2]<=qz) node = nodes->local_nodes[P4EST_CHILDREN*quad_idx + dir::v_mpm];
      else if(xyz2[0]<=qx && xyz2[1]> qy && xyz2[2]> qz) node = nodes->local_nodes[P4EST_CHILDREN*quad_idx + dir::v_mpp];
      else if(xyz2[0]> qx && xyz2[1]<=qy && xyz2[2]<=qz) node = nodes->local_nodes[P4EST_CHILDREN*quad_idx + dir::v_pmm];
      else if(xyz2[0]> qx && xyz2[1]<=qy && xyz2[2]> qz) node = nodes->local_nodes[P4EST_CHILDREN*quad_idx + dir::v_pmp];
      else if(xyz2[0]> qx && xyz2[1]> qy && xyz2[2]<=qz) node = nodes->local_nodes[P4EST_CHILDREN*quad_idx + dir::v_ppm];
      else if(xyz2[0]> qx && xyz2[1]> qy && xyz2[2]> qz) node = nodes->local_nodes[P4EST_CHILDREN*quad_idx + dir::v_ppp];
#else
      if     (xyz2[0]<=qx && xyz2[1]<=qy) node = nodes->local_nodes[P4EST_CHILDREN*quad_idx + dir::v_mmm];
      else if(xyz2[0]<=qx && xyz2[1]> qy) node = nodes->local_nodes[P4EST_CHILDREN*quad_idx + dir::v_mpm];
      else if(xyz2[0]> qx && xyz2[1]<=qy) node = nodes->local_nodes[P4EST_CHILDREN*quad_idx + dir::v_pmm];
      else if(xyz2[0]> qx && xyz2[1]> qy) node = nodes->local_nodes[P4EST_CHILDREN*quad_idx + dir::v_ppm];
#endif

      grid2voro[node].push_back(voro_points.size());
#ifdef P4_TO_P8
      Point3 p(xyz2[0], xyz2[1], xyz2[2]);
#else
      Point2 p(xyz2[0], xyz2[1]);
#endif
      voro_points.push_back(p);
    }
  }

  added_points.clear();
  added_points_grad.clear();

  /* prepare the buffer to send shared local voro points */
  std::vector< std::vector<voro_comm_t> > buff_send_points(p4est->mpisize);
  std::vector<bool> send_to(p4est->mpisize, false);

  for(size_t n=0; n<nodes->indep_nodes.elem_count; ++n)
  {
    /* if the node is shared, add to corresponding buffer
     * note that we are sending empty messages to some processes, this is
     * because checking who is going to send a message requires a communication ...
     * so we just send a message to all possible processes, even if the message is empty
     */
    p4est_indep_t *node = (p4est_indep_t*)sc_array_index(&nodes->indep_nodes, n);
    size_t num_sharers = (size_t) node->pad8;
    if(num_sharers>0)
    {
      sc_recycle_array_t *rec = (sc_recycle_array_t*)sc_array_index(&nodes->shared_indeps, num_sharers - 1);
      int *sharers;
      size_t sharers_index;
      if(nodes->shared_offsets == NULL)
      {
        P4EST_ASSERT(node->pad16 >= 0);
        sharers_index = (size_t) node->pad16;
      }
      else
      {
        P4EST_ASSERT(node->pad16 == -1);
        sharers_index = (size_t) nodes->shared_offsets[n];
      }

      sharers = (int*) sc_array_index(&rec->a, sharers_index);

      for(size_t s=0; s<num_sharers; ++s)
      {
        send_to[sharers[s]] = true;

        for(unsigned int m=0; m<grid2voro[n].size(); ++m)
        {
          voro_comm_t v;
          v.local_num = grid2voro[n][m];
          v.x = voro_points[grid2voro[n][m]].x;
          v.y = voro_points[grid2voro[n][m]].y;
#ifdef P4_TO_P8
          v.z = voro_points[grid2voro[n][m]].z;
#endif
          buff_send_points[sharers[s]].push_back(v);
        }
      }
    }
  }

  ierr = VecRestoreArray(phi, &phi_p); CHKERRXX(ierr);

  /* send the data to remote processes */
  std::vector<MPI_Request> req_send_points;
  for(int r=0; r<p4est->mpisize; ++r)
  {
    if(send_to[r]==true)
    {
      MPI_Request req;
      MPI_Isend((void*)&buff_send_points[r][0], buff_send_points[r].size()*sizeof(voro_comm_t), MPI_BYTE, r, 2, p4est->mpicomm, &req);
      req_send_points.push_back(req);
    }
  }

  /* get local number of voronoi points for every processor */
  num_local_voro = voro_points.size();
  voro_global_offset[p4est->mpirank] = num_local_voro;
  MPI_Allgather(MPI_IN_PLACE, 1, MPI_INT, &voro_global_offset[0], 1, MPI_INT, p4est->mpicomm);
  for(int r=1; r<p4est->mpisize; ++r)
  {
    voro_global_offset[r] += voro_global_offset[r-1];
  }

  voro_global_offset.insert(voro_global_offset.begin(), 0);
  //  ierr = PetscPrintf(p4est->mpicomm, "Number of voronoi points : %d\n", voro_global_offset[p4est->mpisize]);

  /* initialize the buffer to receive remote points */
  std::vector<bool> recv_fr(p4est->mpisize);
  for(size_t n=0; n<nodes->indep_nodes.elem_count; ++n)
  {
    p4est_indep_t *node = (p4est_indep_t*)sc_array_index(&nodes->indep_nodes, n);
    size_t num_sharers = (size_t) node->pad8;
    if(num_sharers>0)
    {
      sc_recycle_array_t *rec = (sc_recycle_array_t*)sc_array_index(&nodes->shared_indeps, num_sharers - 1);
      int *sharers;
      size_t sharers_index;
      if(nodes->shared_offsets == NULL)
      {
        P4EST_ASSERT(node->pad16 >= 0);
        sharers_index = (size_t) node->pad16;
      }
      else
      {
        P4EST_ASSERT(node->pad16 == -1);
        sharers_index = (size_t) nodes->shared_offsets[n];
      }

      sharers = (int*) sc_array_index(&rec->a, sharers_index);

      for(size_t s=0; s<num_sharers; ++s)
      {
        recv_fr[sharers[s]] = true;
      }
    }
  }

  nb_rcv = 0;
  for(int r=0; r<p4est->mpisize; ++r)
    if(recv_fr[r]) nb_rcv++;

  /* now receive the data */
  while(nb_rcv>0)
  {
    MPI_Status status;
    MPI_Probe(MPI_ANY_SOURCE, 2, p4est->mpicomm, &status);

    int nb_points;
    MPI_Get_count(&status, MPI_BYTE, &nb_points);
    nb_points /= sizeof(voro_comm_t);

    std::vector<voro_comm_t> buff_recv_points(nb_points);

    int sender_rank = status.MPI_SOURCE;
    MPI_Recv(&buff_recv_points[0], nb_points*sizeof(voro_comm_t), MPI_BYTE, sender_rank, status.MPI_TAG, p4est->mpicomm, &status);

    /* now associate the received voronoi points to the corresponding local/ghost nodes */
    for(int n=0; n<nb_points; ++n)
    {
      double xyz[] =
      {
        buff_recv_points[n].x,
        buff_recv_points[n].y
  #ifdef P4_TO_P8
        , buff_recv_points[n].z
  #endif
      };

      p4est_quadrant_t quad;
      std::vector<p4est_quadrant_t> remote_matches;
      int rank_found = ngbd_n->hierarchy->find_smallest_quadrant_containing_point(xyz, quad, remote_matches);

      if(rank_found!=-1)
      {
        p4est_topidx_t tree_idx = quad.p.piggy3.which_tree;
        p4est_tree_t *tree = p4est_tree_array_index(p4est->trees, tree_idx);
        p4est_locidx_t quad_idx;
        if(rank_found==p4est->mpirank) quad_idx = quad.p.piggy3.local_num + tree->quadrants_offset;
        else                           quad_idx = quad.p.piggy3.local_num + p4est->local_num_quadrants;

        double qx = quad_x_fr_q(quad_idx, tree_idx, p4est, ghost);
        double qy = quad_y_fr_q(quad_idx, tree_idx, p4est, ghost);
#ifdef P4_TO_P8
        double qz = quad_z_fr_q(quad_idx, tree_idx, p4est, ghost);
#endif

        p4est_locidx_t node = -1;
#ifdef P4_TO_P8
        if     (xyz[0]<=qx && xyz[1]<=qy && xyz[2]<=qz) node = nodes->local_nodes[P4EST_CHILDREN*quad_idx + dir::v_mmm];
        else if(xyz[0]<=qx && xyz[1]<=qy && xyz[2]> qz) node = nodes->local_nodes[P4EST_CHILDREN*quad_idx + dir::v_mmp];
        else if(xyz[0]<=qx && xyz[1]> qy && xyz[2]<=qz) node = nodes->local_nodes[P4EST_CHILDREN*quad_idx + dir::v_mpm];
        else if(xyz[0]<=qx && xyz[1]> qy && xyz[2]> qz) node = nodes->local_nodes[P4EST_CHILDREN*quad_idx + dir::v_mpp];
        else if(xyz[0]> qx && xyz[1]<=qy && xyz[2]<=qz) node = nodes->local_nodes[P4EST_CHILDREN*quad_idx + dir::v_pmm];
        else if(xyz[0]> qx && xyz[1]<=qy && xyz[2]> qz) node = nodes->local_nodes[P4EST_CHILDREN*quad_idx + dir::v_pmp];
        else if(xyz[0]> qx && xyz[1]> qy && xyz[2]<=qz) node = nodes->local_nodes[P4EST_CHILDREN*quad_idx + dir::v_ppm];
        else if(xyz[0]> qx && xyz[1]> qy && xyz[2]> qz) node = nodes->local_nodes[P4EST_CHILDREN*quad_idx + dir::v_ppp];
#else
        if     (xyz[0]<=qx && xyz[1]<=qy) node = nodes->local_nodes[P4EST_CHILDREN*quad_idx + dir::v_mmm];
        else if(xyz[0]<=qx && xyz[1]> qy) node = nodes->local_nodes[P4EST_CHILDREN*quad_idx + dir::v_mpm];
        else if(xyz[0]> qx && xyz[1]<=qy) node = nodes->local_nodes[P4EST_CHILDREN*quad_idx + dir::v_pmm];
        else if(xyz[0]> qx && xyz[1]> qy) node = nodes->local_nodes[P4EST_CHILDREN*quad_idx + dir::v_ppm];
#endif

        grid2voro[node].push_back(voro_points.size());
#ifdef P4_TO_P8
        Point3 p(xyz[0], xyz[1], xyz[2]);
#else
        Point2 p(xyz[0], xyz[1]);
#endif
        voro_points.push_back(p);

        voro_ghost_local_num.push_back(buff_recv_points[n].local_num);
        voro_ghost_rank.push_back(sender_rank);
      }
    }

    nb_rcv--;
  }

  MPI_Waitall(req_shared_added_points.size(), &req_shared_added_points[0], MPI_STATUSES_IGNORE);
  MPI_Waitall(req_send_points.size(), &req_send_points[0], MPI_STATUSES_IGNORE);

  /* clear buffers */
  //  for(int r=0; r<p4est->mpisize; ++r)
  //    buff_send_points[r].clear();
  //  buff_send_points.clear();
  send_to.clear();
  recv_fr.clear();

  ierr = VecCreateGhostVoronoiRhs(); CHKERRXX(ierr);

  ierr = PetscLogEventEnd(log_PoissonSolverNodeBasedJump_compute_voronoi_points, 0, 0, 0, 0); CHKERRXX(ierr);
}




#ifdef P4_TO_P8
void my_p4est_poisson_jump_voronoi_block_t::compute_voronoi_cell(unsigned int n, Voronoi3D &voro) const
#else
void my_p4est_poisson_jump_voronoi_block_t::compute_voronoi_cell(unsigned int n, Voronoi2D &voro) const
#endif
{
  PetscErrorCode ierr;
  ierr = PetscLogEventBegin(log_PoissonSolverNodeBasedJump_compute_voronoi_cell, 0, 0, 0, 0); CHKERRXX(ierr);

  /* find the cell to which this point belongs */
#ifdef P4_TO_P8
  Point3 pc;
#else
  Point2 pc;
#endif
  pc = voro_points[n];

  double xyz [] =
  {
    pc.x,
    pc.y
  #ifdef P4_TO_P8
    , pc.z
  #endif
  };
  p4est_quadrant_t quad;
  std::vector<p4est_quadrant_t> remote_matches;
  int rank_found = ngbd_n->hierarchy->find_smallest_quadrant_containing_point(xyz, quad, remote_matches);

  /* check if the point is exactly a node */
  p4est_topidx_t tree_idx = quad.p.piggy3.which_tree;
  p4est_tree_t* tree = p4est_tree_array_index(p4est->trees, tree_idx);

  // FIXME: This does not work if domain size is not the same in xyz directions
  double qhx = quad_dx(p4est, &quad);
  double qx  = quad_x(p4est,  &quad);
  double qhy = quad_dy(p4est, &quad);
  double qy  = quad_y(p4est,  &quad);
#ifdef P4_TO_P8
  double qz  = quad_z(p4est,  &quad);
  double qhz = quad_dz(p4est, &quad);
#endif

#ifdef P4_TO_P8
  // FIXME: Is this correct? comprare to old voronoi solver
  voro.set_center_point(n,pc);
#else
  voro.set_center_point(pc);
#endif

  p4est_locidx_t quad_idx;
#ifdef CASL_THROWS
  if(rank_found==-1)
    throw std::invalid_argument("[CASL_ERROR]: my_p4est_poisson_jump_nodes_voronoi_t->compute_voronoi_mesh: found remote quadrant.");
#endif
  if(rank_found==p4est->mpirank) quad_idx = quad.p.piggy3.local_num + tree->quadrants_offset;
  else                           quad_idx = quad.p.piggy3.local_num + p4est->local_num_quadrants;

  std::vector<p4est_locidx_t> ngbd_quads;

  /* if exactly on a grid node */
  if( (fabs(xyz[0]-(qx-0.5*qhx))<EPS || fabs(xyz[0]-(qx+0.5*qhx))<EPS) &&
      (fabs(xyz[1]-(qy-0.5*qhy))<EPS || fabs(xyz[1]-(qy+0.5*qhy))<EPS)
    #ifdef P4_TO_P8
      && (fabs(xyz[2]-(qz-0.5*qhz))<EPS || fabs(xyz[2]-(qz+0.5*qhz))<EPS)
    #endif
      )
  {
#ifdef P4_TO_P8
    int dir = (fabs(xyz[0]-(qx-0.5*qhx))<EPS ?
          (fabs(xyz[1]-(qy-0.5*qhy))<EPS ?
            (fabs(xyz[2]-(qz-0.5*qhz))<EPS ? dir::v_mmm : dir::v_mmp)
        : (fabs(xyz[2]-(qz-0.5*qhz))<EPS ? dir::v_mpm : dir::v_mpp) )
        : (fabs(xyz[1]-(qy-0.5*qhy))<EPS ?
        (fabs(xyz[2]-(qz-0.5*qhz))<EPS ? dir::v_pmm : dir::v_pmp)
        : (fabs(xyz[2]-(qz-0.5*qhz))<EPS ? dir::v_ppm : dir::v_ppp) ) );
#else
    int dir = (fabs(xyz[0]-(qx-0.5*qhx))<EPS ?
          (fabs(xyz[1]-(qy-0.5*qhy))<EPS ? dir::v_mmm : dir::v_mpm)
        : (fabs(xyz[1]-(qy-0.5*qhy))<EPS ? dir::v_pmm : dir::v_ppm) );
#endif
    p4est_locidx_t node = nodes->local_nodes[P4EST_CHILDREN*quad_idx + dir];

    p4est_locidx_t quad_idx;

    set_of_neighboring_quadrants tmp;
#ifdef P4_TO_P8
    for(char i=-1; i<=1; i+=2)
    {
      for(char j=-1; j<=1; j+=2)
      {
        for(char k=-1; k<=1; k+=2)
        {
          ngbd_n->find_neighbor_cell_of_node(node,  i,  j, k, quad_idx, tree_idx);
          if(quad_idx>=0)
          {
            ngbd_quads.push_back(quad_idx);
            ngbd_c->find_neighbor_cells_of_cell(tmp, quad_idx, tree_idx, i, 0, 0);
            ngbd_c->find_neighbor_cells_of_cell(tmp, quad_idx, tree_idx, 0, j, 0);
            ngbd_c->find_neighbor_cells_of_cell(tmp, quad_idx, tree_idx, 0, 0, k);
            ngbd_c->find_neighbor_cells_of_cell(tmp, quad_idx, tree_idx, i, j, 0);
            ngbd_c->find_neighbor_cells_of_cell(tmp, quad_idx, tree_idx, i, 0, k);
            ngbd_c->find_neighbor_cells_of_cell(tmp, quad_idx, tree_idx, 0, j, k);
            for (set_of_neighboring_quadrants::const_iterator it = tmp.begin(); it != tmp.end(); ++it)
              ngbd_quads.push_back(it->p.piggy3.local_num);
            tmp.clear();
          }
        }
      }
    }
#else
    for(char i=-1; i<=1; i+=2)
    {
      for(char j=-1; j<=1; j+=2)
      {
        ngbd_n->find_neighbor_cell_of_node(node,  i,  j, quad_idx, tree_idx);
        if(quad_idx>=0)
        {
          ngbd_quads.push_back(quad_idx);
          ngbd_c->find_neighbor_cells_of_cell(tmp, quad_idx, tree_idx, i, 0);
          ngbd_c->find_neighbor_cells_of_cell(tmp, quad_idx, tree_idx, 0, j);
          for (set_of_neighboring_quadrants::const_iterator it = tmp.begin(); it != tmp.end(); ++it)
            ngbd_quads.push_back(it->p.piggy3.local_num);
          tmp.clear();
        }
      }
    }
#endif
  }
  /* the voronoi point is not a grid node */
  else
  {
    ngbd_quads.push_back(quad_idx);

    set_of_neighboring_quadrants tmp;
#ifdef P4_TO_P8
    ngbd_c->find_neighbor_cells_of_cell(tmp, quad_idx, tree_idx, -1,  0,  0);
    ngbd_c->find_neighbor_cells_of_cell(tmp, quad_idx, tree_idx,  1,  0,  0);
    ngbd_c->find_neighbor_cells_of_cell(tmp, quad_idx, tree_idx,  0,  1,  0);
    ngbd_c->find_neighbor_cells_of_cell(tmp, quad_idx, tree_idx,  0, -1,  0);
    ngbd_c->find_neighbor_cells_of_cell(tmp, quad_idx, tree_idx,  0,  0, -1);
    ngbd_c->find_neighbor_cells_of_cell(tmp, quad_idx, tree_idx,  0,  0,  1);
#else
    ngbd_c->find_neighbor_cells_of_cell(tmp, quad_idx, tree_idx, -1,  0);
    ngbd_c->find_neighbor_cells_of_cell(tmp, quad_idx, tree_idx,  1,  0);
    ngbd_c->find_neighbor_cells_of_cell(tmp, quad_idx, tree_idx,  0,  1);
    ngbd_c->find_neighbor_cells_of_cell(tmp, quad_idx, tree_idx,  0, -1);
#endif

    for (set_of_neighboring_quadrants::const_iterator it = tmp.begin(); it != tmp.end(); ++it)
      ngbd_quads.push_back(it->p.piggy3.local_num);

    p4est_locidx_t n_idx;
    p4est_locidx_t q_idx;
    p4est_topidx_t t_idx;
#ifdef P4_TO_P8
    n_idx = nodes->local_nodes[ngbd_quads[0]*P4EST_CHILDREN + dir::v_mmm];
    ngbd_n->find_neighbor_cell_of_node(n_idx, -1, -1, -1, q_idx, t_idx); if(q_idx>=0) ngbd_quads.push_back(q_idx);
    n_idx = nodes->local_nodes[ngbd_quads[0]*P4EST_CHILDREN + dir::v_mpm];
    ngbd_n->find_neighbor_cell_of_node(n_idx, -1,  1, -1, q_idx, t_idx); if(q_idx>=0) ngbd_quads.push_back(q_idx);
    n_idx = nodes->local_nodes[ngbd_quads[0]*P4EST_CHILDREN + dir::v_pmm];
    ngbd_n->find_neighbor_cell_of_node(n_idx,  1, -1, -1, q_idx, t_idx); if(q_idx>=0) ngbd_quads.push_back(q_idx);
    n_idx = nodes->local_nodes[ngbd_quads[0]*P4EST_CHILDREN + dir::v_ppm];
    ngbd_n->find_neighbor_cell_of_node(n_idx,  1,  1, -1, q_idx, t_idx); if(q_idx>=0) ngbd_quads.push_back(q_idx);

    n_idx = nodes->local_nodes[ngbd_quads[0]*P4EST_CHILDREN + dir::v_mmp];
    ngbd_n->find_neighbor_cell_of_node(n_idx, -1, -1,  1, q_idx, t_idx); if(q_idx>=0) ngbd_quads.push_back(q_idx);
    n_idx = nodes->local_nodes[ngbd_quads[0]*P4EST_CHILDREN + dir::v_mpp];
    ngbd_n->find_neighbor_cell_of_node(n_idx, -1,  1,  1, q_idx, t_idx); if(q_idx>=0) ngbd_quads.push_back(q_idx);
    n_idx = nodes->local_nodes[ngbd_quads[0]*P4EST_CHILDREN + dir::v_pmp];
    ngbd_n->find_neighbor_cell_of_node(n_idx,  1, -1,  1, q_idx, t_idx); if(q_idx>=0) ngbd_quads.push_back(q_idx);
    n_idx = nodes->local_nodes[ngbd_quads[0]*P4EST_CHILDREN + dir::v_ppp];
    ngbd_n->find_neighbor_cell_of_node(n_idx,  1,  1,  1, q_idx, t_idx); if(q_idx>=0) ngbd_quads.push_back(q_idx);
#else
    n_idx = nodes->local_nodes[ngbd_quads[0]*P4EST_CHILDREN + dir::v_mmm];
    ngbd_n->find_neighbor_cell_of_node(n_idx, -1, -1, q_idx, t_idx); if(q_idx>=0) ngbd_quads.push_back(q_idx);
    n_idx = nodes->local_nodes[ngbd_quads[0]*P4EST_CHILDREN + dir::v_mpm];
    ngbd_n->find_neighbor_cell_of_node(n_idx, -1,  1, q_idx, t_idx); if(q_idx>=0) ngbd_quads.push_back(q_idx);
    n_idx = nodes->local_nodes[ngbd_quads[0]*P4EST_CHILDREN + dir::v_pmm];
    ngbd_n->find_neighbor_cell_of_node(n_idx,  1, -1, q_idx, t_idx); if(q_idx>=0) ngbd_quads.push_back(q_idx);
    n_idx = nodes->local_nodes[ngbd_quads[0]*P4EST_CHILDREN + dir::v_ppm];
    ngbd_n->find_neighbor_cell_of_node(n_idx,  1,  1, q_idx, t_idx); if(q_idx>=0) ngbd_quads.push_back(q_idx);
#endif

    set_of_neighboring_quadrants tmp2;
    for (set_of_neighboring_quadrants::const_iterator it = tmp.begin(); it != tmp.end(); ++it)
    {
#ifdef P4_TO_P8
      ngbd_c->find_neighbor_cells_of_cell(tmp2, it->p.piggy3.local_num, it->p.piggy3.which_tree, -1,  0,  0);
      ngbd_c->find_neighbor_cells_of_cell(tmp2, it->p.piggy3.local_num, it->p.piggy3.which_tree,  1,  0,  0);
      ngbd_c->find_neighbor_cells_of_cell(tmp2, it->p.piggy3.local_num, it->p.piggy3.which_tree,  0, -1,  0);
      ngbd_c->find_neighbor_cells_of_cell(tmp2, it->p.piggy3.local_num, it->p.piggy3.which_tree,  0,  1,  0);
      ngbd_c->find_neighbor_cells_of_cell(tmp2, it->p.piggy3.local_num, it->p.piggy3.which_tree,  0,  0, -1);
      ngbd_c->find_neighbor_cells_of_cell(tmp2, it->p.piggy3.local_num, it->p.piggy3.which_tree,  0,  0,  1);
#else
      ngbd_c->find_neighbor_cells_of_cell(tmp2, it->p.piggy3.local_num, it->p.piggy3.which_tree, -1,  0);
      ngbd_c->find_neighbor_cells_of_cell(tmp2, it->p.piggy3.local_num, it->p.piggy3.which_tree,  1,  0);
      ngbd_c->find_neighbor_cells_of_cell(tmp2, it->p.piggy3.local_num, it->p.piggy3.which_tree,  0, -1);
      ngbd_c->find_neighbor_cells_of_cell(tmp2, it->p.piggy3.local_num, it->p.piggy3.which_tree,  0,  1);
#endif

      for (set_of_neighboring_quadrants::const_iterator itt = tmp2.begin(); itt != tmp2.end(); ++itt)
        ngbd_quads.push_back(itt->p.piggy3.local_num);
      tmp2.clear();
    }
  }

#ifdef P4_TO_P8
  const bool periodic []  = {false, false, false};
  double xyz_min [] = {xmin, ymin, zmin};
  double xyz_max [] = {xmax, ymax, zmax};
#else
  const bool periodic []  = {false, false};
  double xyz_min [] = {xmin, ymin};
  double xyz_max [] = {xmax, ymax};
#endif

  /* now create the list of nodes */
  for(unsigned int k=0; k<ngbd_quads.size(); ++k)
  {
    for(int dir=0; dir<P4EST_CHILDREN; ++dir)
    {
      p4est_locidx_t n_idx = nodes->local_nodes[P4EST_CHILDREN*ngbd_quads[k] + dir];
      for(unsigned int m=0; m<grid2voro[n_idx].size(); ++m)
      {
        if(grid2voro[n_idx][m] != n)
        {
#ifdef P4_TO_P8
          Point3 pm = voro_points[grid2voro[n_idx][m]];
          voro.push(grid2voro[n_idx][m], pm.x, pm.y, pm.z, periodic, xyz_min, xyz_max);
#else
          Point2 pm = voro_points[grid2voro[n_idx][m]];
          voro.push(grid2voro[n_idx][m], pm.x, pm.y, periodic, xyz_min, xyz_max);
#endif
        }
      }
    }
  }

  /* add the walls */
#ifdef P4_TO_P8
  if(is_quad_xmWall(p4est, quad.p.piggy3.which_tree, &quad)) voro.push(WALL_m00, pc.x-MAX(EPS, 2*(pc.x-xmin)), pc.y, pc.z, periodic, xyz_min, xyz_max);
  if(is_quad_xpWall(p4est, quad.p.piggy3.which_tree, &quad)) voro.push(WALL_p00, pc.x+MAX(EPS, 2*(xmax-pc.x)), pc.y, pc.z, periodic, xyz_min, xyz_max);
  if(is_quad_ymWall(p4est, quad.p.piggy3.which_tree, &quad)) voro.push(WALL_0m0, pc.x, pc.y-MAX(EPS, 2*(pc.y-ymin)), pc.z, periodic, xyz_min, xyz_max);
  if(is_quad_ypWall(p4est, quad.p.piggy3.which_tree, &quad)) voro.push(WALL_0p0, pc.x, pc.y+MAX(EPS, 2*(ymax-pc.y)), pc.z, periodic, xyz_min, xyz_max);
  if(is_quad_zmWall(p4est, quad.p.piggy3.which_tree, &quad)) voro.push(WALL_00m, pc.x, pc.y, pc.z-MAX(EPS, 2*(pc.z-zmin)), periodic, xyz_min, xyz_max);
  if(is_quad_zpWall(p4est, quad.p.piggy3.which_tree, &quad)) voro.push(WALL_00p, pc.x, pc.y, pc.z+MAX(EPS, 2*(zmax-pc.z)), periodic, xyz_min, xyz_max);
#else
  if(is_quad_xmWall(p4est, quad.p.piggy3.which_tree, &quad)) voro.push(WALL_m00, pc.x-MAX(EPS, 2*(pc.x-xmin)), pc.y, periodic, xyz_min, xyz_max );
  if(is_quad_xpWall(p4est, quad.p.piggy3.which_tree, &quad)) voro.push(WALL_p00, pc.x+MAX(EPS, 2*(xmax-pc.x)), pc.y, periodic, xyz_min, xyz_max );
  if(is_quad_ymWall(p4est, quad.p.piggy3.which_tree, &quad)) voro.push(WALL_0m0, pc.x, pc.y-MAX(EPS, 2*(pc.y-ymin)), periodic, xyz_min, xyz_max );
  if(is_quad_ypWall(p4est, quad.p.piggy3.which_tree, &quad)) voro.push(WALL_0p0, pc.x, pc.y+MAX(EPS, 2*(ymax-pc.y)), periodic, xyz_min, xyz_max );
#endif

  /* finally, construct the partition */
#ifdef P4_TO_P8
  voro.construct_partition(xyz_min, xyz_max, periodic);
#else
  voro.construct_partition();
#endif

  ierr = PetscLogEventEnd(log_PoissonSolverNodeBasedJump_compute_voronoi_cell, 0, 0, 0, 0); CHKERRXX(ierr);
}



void my_p4est_poisson_jump_voronoi_block_t::setup_linear_system()
{
  ierr = PetscLogEventBegin(log_PoissonSolverNodeBasedJump_setup_linear_system, A, 0, 0, 0); CHKERRXX(ierr);

  double *rhs_p;
  ierr = VecGetArray(rhs, &rhs_p); CHKERRXX(ierr);

  typedef struct entry
  {
    double val;
    PetscInt n;
  } entry_t;

  std::vector< std::vector<entry_t> > matrix_entries(block_size*num_local_voro);
  std::vector<PetscInt> d_nnz(block_size*num_local_voro, block_size), o_nnz(block_size*num_local_voro, 0);

  for(unsigned int n=0; n<num_local_voro; ++n) {
    PetscInt global_n_idx = n+voro_global_offset[p4est->mpirank];

#ifdef P4_TO_P8
    Point3 pc = voro_points[n];
#else
    Point2 pc = voro_points[n];
#endif

#ifdef P4_TO_P8
    Voronoi3D voro;
#else
    Voronoi2D voro;
#endif
    compute_voronoi_cell(n, voro);

#ifdef P4_TO_P8
    const std::vector<ngbd3Dseed> *points;
#else
    const std::vector<Point2> *partition;
    const std::vector<ngbd2Dseed> *points;
    voro.get_partition(partition);
#endif
    voro.get_neighbor_seeds(points);
#ifndef P4_TO_P8
    voro.compute_volume();
#endif
    double volume = voro.get_volume();

#ifdef P4_TO_P8
    double phi_n = interp_phi(pc.x, pc.y, pc.z);
#else
    double phi_n = interp_phi(pc.x, pc.y);
#endif

    double mue_n[block_size][block_size],
        mue_l[block_size][block_size],
        mue_h[block_size][block_size],
        mue_tmp[block_size][block_size],
        mue_inv[block_size][block_size];

    // compute mue
    for (int bi=0; bi<block_size; bi++) {
      for (int bj=0; bj<block_size; bj++) {
        if (phi_n < 0) {
#ifdef P4_TO_P8
          mue_n[bi][bj] = (*mu_m[bi][bj])(pc.x, pc.y, pc.z);
#else
          mue_n[bi][bj] = (*mu_m[bi][bj])(pc.x, pc.y);
#endif
        } else {
#ifdef P4_TO_P8
          mue_n[bi][bj] = (*mu_p[bi][bj])(pc.x, pc.y, pc.z);
#else
          mue_n[bi][bj] = (*mu_p[bi][bj])(pc.x, pc.y);
#endif
        }
      }
    }

    for (int bi = 0; bi<block_size; bi++) {
      if( (ABS(pc.x-xmin)<EPS || ABS(pc.x-xmax)<EPS ||
           ABS(pc.y-ymin)<EPS || ABS(pc.y-ymax)<EPS
     #ifdef P4_TO_P8
           || ABS(pc.z-zmin)<EPS || ABS(pc.z-zmax)<EPS
           ) && bc[bi].wallType(pc.x,pc.y, pc.z)==DIRICHLET)
#else
           ) && bc[bi].wallType(pc.x,pc.y)==DIRICHLET)
#endif
      {
        matrix_has_nullspace = false;
        entry_t ent; ent.n = block_size*global_n_idx + bi; ent.val = 1;
        matrix_entries[block_size*n+bi].push_back(ent);
#ifdef P4_TO_P8
        rhs_p[block_size*n+bi] = bc[bi].wallValue(pc.x, pc.y, pc.z);
#else
        rhs_p[block_size*n+bi] = bc[bi].wallValue(pc.x, pc.y);
#endif

        continue;
      }

      for (int bj = 0; bj<block_size; bj++){
        // compute add
#ifdef P4_TO_P8
        double add_n = (*add[bi][bj])(pc.x, pc.y, pc.z);
#else
        double add_n = (*add[bi][bj])(pc.x, pc.y);
#endif

        if(add_n>EPS) matrix_has_nullspace = false;

        // add the central value
        entry_t ent; ent.n = block_size*global_n_idx + bj; ent.val = volume*add_n;
        matrix_entries[block_size*n + bi].push_back(ent);
      }

      // compute rhs
      if(phi_n<0) {
#ifdef P4_TO_P8
        rhs_p[block_size*n+bi] = (*this->rhs_m[bi])(pc.x, pc.y, pc.z) * volume;
#else
        rhs_p[block_size*n+bi] = (*this->rhs_m[bi])(pc.x, pc.y) * volume;
#endif
      } else {
#ifdef P4_TO_P8
        rhs_p[block_size*n+bi] = (*this->rhs_p[bi])(pc.x, pc.y, pc.z) * volume;
#else
        rhs_p[block_size*n+bi] = (*this->rhs_p[bi])(pc.x, pc.y) * volume;
#endif
      }

      // add contribution for all neighboring points
      for(unsigned int l=0; l<points->size(); ++l) {
#ifdef P4_TO_P8
        double s = (*points)[l].s;
#else
        int k = (l+partition->size()-1) % partition->size();
        double s = ((*partition)[k]-(*partition)[l]).norm_L2();
#endif

        if((*points)[l].n>=0) {
          /* regular point */
#ifdef P4_TO_P8
          Point3 pl = (*points)[l].p;
          double phi_l = interp_phi(pl.x, pl.y, pl.z);
#else
          Point2 pl = (*points)[l].p;
          double phi_l = interp_phi(pl.x, pl.y);
#endif
          double d = (pc - pl).norm_L2();

          for (int bbi = 0; bbi<block_size; bbi++) {
            for (int bbj = 0; bbj<block_size; bbj++) {

#ifdef P4_TO_P8
              if(phi_l<0) mue_l[bbi][bbj] = (*mu_m[bbi][bbj])(pl.x, pl.y, pl.z);
              else        mue_l[bbi][bbj] = (*mu_p[bbi][bbj])(pl.x, pl.y, pl.z);
#else
              if(phi_l<0) mue_l[bbi][bbj] = (*mu_m[bbi][bbj])(pl.x, pl.y);
              else        mue_l[bbi][bbj] = (*mu_p[bbi][bbj])(pl.x, pl.y);
#endif
              mue_tmp[bbi][bbj] = 0.5*(mue_n[bbi][bbj] + mue_l[bbi][bbj]);
            }
          }

          inverse((double*)mue_tmp, (double*)mue_inv);
          matmult((double*)mue_n,   (double*)mue_inv, (double*)mue_tmp);
          matmult((double*)mue_tmp, (double*)mue_l,   (double*)mue_h);

          PetscInt global_l_idx;

          if((unsigned int)(*points)[l].n<num_local_voro) {
            global_l_idx = (*points)[l].n + voro_global_offset[p4est->mpirank];
            d_nnz[block_size*n + bi] += block_size;
          } else {
            global_l_idx = voro_ghost_local_num[(*points)[l].n-num_local_voro] + voro_global_offset[voro_ghost_rank[(*points)[l].n-num_local_voro]];
            o_nnz[block_size*n + bi] += block_size;
          }

          for (int bj = 0; bj<block_size; bj++) {

            entry_t ent; ent.n = block_size*global_l_idx + bj; ent.val = -s*mue_h[bi][bj]/d;
            matrix_entries[block_size*n+bi][bj].val += s*mue_h[bi][bj]/d;
            matrix_entries[block_size*n+bi].push_back(ent);

            if(phi_n*phi_l<0) {
#ifdef P4_TO_P8
              Point3 p_ln = (pc+pl)/2;
#else
              Point2 p_ln = (pc+pl)/2;
#endif

              // mue_tmp = mue_h * mue_l^{-1} = mue_n * mue_inv * mue_l * mue_l{-1} = mue_n * mue_inv
#ifdef P4_TO_P8
              rhs_p[block_size*n+bi] += s*mue_h[bi][bj]/d * SIGN(phi_n) * (*u_jump[bj])(p_ln.x, p_ln.y, p_ln.z);
              rhs_p[block_size*n+bi] -= mue_tmp[bi][bj] * s/2 * (*mu_grad_u_jump[bj])(p_ln.x, p_ln.y, p_ln.z);
#else
              rhs_p[block_size*n+bi] += s*mue_h[bi][bj]/d * SIGN(phi_n) * (*u_jump[bj])(p_ln.x, p_ln.y);
              rhs_p[block_size*n+bi] -= mue_tmp[bi][bj] * s/2 * (*mu_grad_u_jump[bj])(p_ln.x, p_ln.y);
#endif
            }

          }

        }
        else /* wall with neumann */
        {
          double x_tmp = pc.x;
          double y_tmp = pc.y;

          /* perturb the corners to differentiate between the edges of the domain ... otherwise 1st order only at the corners */
#ifdef P4_TO_P8
          double z_tmp = pc.z;
          if(pc.x==xmin && ( (*points)[l].n==WALL_0m0  || (*points)[l].n==WALL_0p0 || (*points)[l].n==WALL_00m  || (*points)[l].n==WALL_00p) ) x_tmp += 2*EPS;
          if(pc.x==xmax && ( (*points)[l].n==WALL_0m0  || (*points)[l].n==WALL_0p0 || (*points)[l].n==WALL_00m  || (*points)[l].n==WALL_00p) ) x_tmp -= 2*EPS;
          if(pc.y==ymin && ( (*points)[l].n==WALL_m00  || (*points)[l].n==WALL_p00 || (*points)[l].n==WALL_00m  || (*points)[l].n==WALL_00p) ) y_tmp += 2*EPS;
          if(pc.y==ymax && ( (*points)[l].n==WALL_m00  || (*points)[l].n==WALL_p00 || (*points)[l].n==WALL_00m  || (*points)[l].n==WALL_00p) ) y_tmp -= 2*EPS;
          if(pc.z==zmin && ( (*points)[l].n==WALL_m00  || (*points)[l].n==WALL_p00 || (*points)[l].n==WALL_0m0  || (*points)[l].n==WALL_0p0) ) z_tmp += 2*EPS;
          if(pc.z==zmax && ( (*points)[l].n==WALL_m00  || (*points)[l].n==WALL_p00 || (*points)[l].n==WALL_0m0  || (*points)[l].n==WALL_0p0) ) z_tmp -= 2*EPS;
          rhs_p[block_size*n+bi] += s*mue_n[bi][bi] * bc[bi].wallValue(x_tmp, y_tmp, z_tmp);
#else
          if(pc.x==xmin && ((*points)[l].n==WALL_0m0  || (*points)[l].n==WALL_0p0)) x_tmp += 2*EPS;
          if(pc.x==xmax && ((*points)[l].n==WALL_0m0  || (*points)[l].n==WALL_0p0)) x_tmp -= 2*EPS;
          if(pc.y==ymin && ((*points)[l].n==WALL_m00  || (*points)[l].n==WALL_p00)) y_tmp += 2*EPS;
          if(pc.y==ymax && ((*points)[l].n==WALL_m00  || (*points)[l].n==WALL_p00)) y_tmp -= 2*EPS;
          rhs_p[block_size*n+bi] += s*mue_n[bi][bi] * bc[bi].wallValue(x_tmp, y_tmp);
#endif
        }
      } // l loop
    } // bi loop
  } // n loop

  ierr = VecRestoreArray(rhs, &rhs_p); CHKERRXX(ierr);

  PetscInt num_owned_global = voro_global_offset[p4est->mpisize];
  PetscInt num_owned_local  = (PetscInt) num_local_voro;

  if (A != NULL)
    ierr = MatDestroy(A); CHKERRXX(ierr);

  /* set up the matrix */
  ierr = MatCreate(p4est->mpicomm, &A); CHKERRXX(ierr);
  ierr = MatSetType(A, MATAIJ); CHKERRXX(ierr);
  ierr = MatSetSizes(A, block_size*num_owned_local , block_size*num_owned_local,
                     block_size*num_owned_global, block_size*num_owned_global); CHKERRXX(ierr);
  ierr = MatSetBlockSize(A, block_size); CHKERRXX(ierr);
  ierr = MatSetFromOptions(A); CHKERRXX(ierr);

  /* allocate the matrix */
  ierr = MatSeqAIJSetPreallocation(A, 0, (const PetscInt*)&d_nnz[0]); CHKERRXX(ierr);
  ierr = MatMPIAIJSetPreallocation(A, 0, (const PetscInt*)&d_nnz[0], 0, (const PetscInt*)&o_nnz[0]); CHKERRXX(ierr);

  /* fill the matrix with the values */
  for(unsigned int n=0; n<num_local_voro; ++n)
  {
    PetscInt global_n_idx = n+voro_global_offset[p4est->mpirank];
    for (int bi = 0; bi < block_size; bi++) {
      vector<entry_t>& row = matrix_entries[block_size*n+bi];
      for(unsigned int m=0; m<row.size(); ++m) {
        ierr = MatSetValue(A, block_size*global_n_idx + bi, row[m].n, row[m].val, ADD_VALUES); CHKERRXX(ierr);
      }
    }
  }

  /* assemble the matrix */
  ierr = MatAssemblyBegin(A, MAT_FINAL_ASSEMBLY); CHKERRXX(ierr);
  ierr = MatAssemblyEnd  (A, MAT_FINAL_ASSEMBLY);   CHKERRXX(ierr);

  /* check for null space */
  MPI_Allreduce(MPI_IN_PLACE, &matrix_has_nullspace, 1, MPI_INT, MPI_LAND, p4est->mpicomm);
  if (matrix_has_nullspace)
  {
    if (A_null_space == NULL)
    {
      ierr = MatNullSpaceCreate(p4est->mpicomm, PETSC_TRUE, 0, PETSC_NULL, &A_null_space); CHKERRXX(ierr);
    }
    ierr = MatSetNullSpace(A, A_null_space); CHKERRXX(ierr);
    //ierr = MatSetTransposeNullSpace(A, A_null_space); CHKERRXX(ierr);
    //    ierr = MatNullSpaceRemove(A_null_space, rhs, NULL); CHKERRXX(ierr);
  }

  ierr = PetscLogEventEnd(log_PoissonSolverNodeBasedJump_setup_linear_system, A, 0, 0, 0); CHKERRXX(ierr);
}

#if 0
void my_p4est_poisson_jump_voronoi_block_t::setup_negative_laplace_rhsvec()
{
  ierr = PetscLogEventBegin(log_PoissonSolverNodeBasedJump_rhsvec_setup, rhs, 0, 0, 0); CHKERRXX(ierr);

  double *rhs_p;
  ierr = VecGetArray(rhs, &rhs_p); CHKERRXX(ierr);

  for(unsigned int n=0; n<num_local_voro; ++n)
  {
#ifdef P4_TO_P8
    Point3 pc = voro_points[n];
#else
    Point2 pc = voro_points[n];
#endif
    if( (ABS(pc.x-xmin)<EPS || ABS(pc.x-xmax)<EPS ||
         ABS(pc.y-ymin)<EPS || ABS(pc.y-ymax)<EPS
     #ifdef P4_TO_P8
         || ABS(pc.z-zmin)<EPS || ABS(pc.z-zmax)<EPS
         ) && bc->wallType(pc.x,pc.y, pc.z)==DIRICHLET)
#else
         ) && bc->wallType(pc.x,pc.y)==DIRICHLET)
#endif
    {
#ifdef P4_TO_P8
      rhs_p[n] = bc->wallValue(pc.x, pc.y, pc.z);
#else
      rhs_p[n] = bc->wallValue(pc.x, pc.y);
#endif
      continue;
    }

#ifdef P4_TO_P8
    Voronoi3D voro;
#else
    Voronoi2D voro;
#endif
    compute_voronoi_cell(n, voro);

#ifdef P4_TO_P8
    const std::vector<Voronoi3DPoint> *points;
#else
    const std::vector<Point2> *partition;
    const std::vector<Voronoi2DPoint> *points;
    voro.get_Partition(partition);
#endif
    voro.get_Points(points);

#ifdef P4_TO_P8
    double phi_n = interp_phi(pc.x, pc.y, pc.z);
#else
    double phi_n = interp_phi(pc.x, pc.y);
#endif
    double mu_n;

    if(phi_n<0)
    {
#ifdef P4_TO_P8
      rhs_p[n] = this->rhs_m(pc.x, pc.y, pc.z);
      mu_n     = (*mu_m)(pc.x, pc.y, pc.z);
#else
      rhs_p[n] = this->rhs_m(pc.x, pc.y);
      mu_n     = (*mu_m)(pc.x, pc.y);
#endif
    }
    else
    {
#ifdef P4_TO_P8
      rhs_p[n] = this->rhs_p(pc.x, pc.y, pc.z);
      mu_n     = (*mu_p)(pc.x, pc.y, pc.z);
#else
      rhs_p[n] = this->rhs_p(pc.x, pc.y);
      mu_n     = (*mu_p)(pc.x, pc.y);
#endif
    }

#ifndef P4_TO_P8
    voro.compute_volume();
#endif
    rhs_p[n] *= voro.get_volume();

    for(unsigned int l=0; l<points->size(); ++l)
    {
#ifdef P4_TO_P8
      double s = (*points)[l].s;
#else
      int k = (l+partition->size()-1) % partition->size();
      double s = ((*partition)[k]-(*partition)[l]).norm_L2();
#endif
      if((*points)[l].n>=0)
      {
#ifdef P4_TO_P8
        Point3 pl = (*points)[l].p;
        double phi_l = interp_phi(pl.x, pl.y, pl.z);
#else
        Point2 pl = (*points)[l].p;
        double phi_l = interp_phi(pl.x, pl.y);
#endif
        double d = (pc - pl).norm_L2();
        if(phi_n*phi_l<0)
        {
          double mu_l;
#ifdef P4_TO_P8
          if(phi_l<0) mu_l = (*mu_m)(pl.x, pl.y, pl.z);
          else        mu_l = (*mu_p)(pl.x, pl.y, pl.z);
          Point3 p_ln = (pc+pl)/2;
#else
          if(phi_l<0) mu_l = (*mu_m)(pl.x, pl.y);
          else        mu_l = (*mu_p)(pl.x, pl.y);
          Point2 p_ln = (pc+pl)/2;
#endif

          double mu_harmonic = 2*mu_n*mu_l/(mu_n + mu_l);

#ifdef P4_TO_P8
          rhs_p[n] += s*mu_harmonic/d * SIGN(phi_n) * (*u_jump)(p_ln.x, p_ln.y, p_ln.z);
          rhs_p[n] -= mu_harmonic/mu_l * s/2 * (*mu_grad_u_jump)(p_ln.x, p_ln.y, p_ln.z);
#else
          rhs_p[n] += s*mu_harmonic/d * SIGN(phi_n) * (*u_jump)(p_ln.x, p_ln.y);
          rhs_p[n] -= mu_harmonic/mu_l * s/2 * (*mu_grad_u_jump)(p_ln.x, p_ln.y);
#endif
        }
      }
      else /* wall with neumann */
      {
        double x_tmp = pc.x;
        double y_tmp = pc.y;

        /* perturb the corners to differentiate between the edges of the domain ... otherwise 1st order only at the corners */
#ifdef P4_TO_P8
        double z_tmp = pc.z;
        if(pc.x==xmin && ((*points)[l].n==WALL_0m0  || (*points)[l].n==WALL_0p0 || (*points)[l].n==WALL_00m  || (*points)[l].n==WALL_00p) ) x_tmp += 2*EPS;
        if(pc.x==xmax && ((*points)[l].n==WALL_0m0  || (*points)[l].n==WALL_0p0 || (*points)[l].n==WALL_00m  || (*points)[l].n==WALL_00p) ) x_tmp -= 2*EPS;
        if(pc.y==ymin && ((*points)[l].n==WALL_m00  || (*points)[l].n==WALL_p00 || (*points)[l].n==WALL_00m  || (*points)[l].n==WALL_00p) ) y_tmp += 2*EPS;
        if(pc.y==ymax && ((*points)[l].n==WALL_m00  || (*points)[l].n==WALL_p00 || (*points)[l].n==WALL_00m  || (*points)[l].n==WALL_00p) ) y_tmp -= 2*EPS;
        if(pc.z==zmin && ((*points)[l].n==WALL_m00  || (*points)[l].n==WALL_p00 || (*points)[l].n==WALL_0m0  || (*points)[l].n==WALL_0p0) ) z_tmp += 2*EPS;
        if(pc.z==zmax && ((*points)[l].n==WALL_m00  || (*points)[l].n==WALL_p00 || (*points)[l].n==WALL_0m0  || (*points)[l].n==WALL_0p0) ) z_tmp -= 2*EPS;
        rhs_p[n] += s*mu_n * bc->wallValue(x_tmp, y_tmp, z_tmp);
#else
        if(pc.x==xmin && ((*points)[l].n==WALL_0m0  || (*points)[l].n==WALL_0p0)) x_tmp += 2*EPS;
        if(pc.x==xmax && ((*points)[l].n==WALL_0m0  || (*points)[l].n==WALL_0p0)) x_tmp -= 2*EPS;
        if(pc.y==ymin && ((*points)[l].n==WALL_m00  || (*points)[l].n==WALL_p00)) y_tmp += 2*EPS;
        if(pc.y==ymax && ((*points)[l].n==WALL_m00  || (*points)[l].n==WALL_p00)) y_tmp -= 2*EPS;
        rhs_p[n] += s*mu_n * bc->wallValue(x_tmp, y_tmp);
#endif
      }
    }
  }

  ierr = VecRestoreArray(rhs, &rhs_p); CHKERRXX(ierr);

  if (matrix_has_nullspace)
    ierr = MatNullSpaceRemove(A_null_space, rhs, NULL); CHKERRXX(ierr);

  ierr = PetscLogEventEnd(log_PoissonSolverNodeBasedJump_rhsvec_setup, rhs, 0, 0, 0); CHKERRXX(ierr);
}
#endif


void my_p4est_poisson_jump_voronoi_block_t::interpolate_solution_from_voronoi_to_tree_on_node_n(p4est_locidx_t n,vector<double>& vals) const
{
  PetscErrorCode ierr;

  double *sol_voro_p;
  ierr = VecGetArray(sol_voro, &sol_voro_p); CHKERRXX(ierr);

#ifdef P4_TO_P8
  Point3 pn(node_x_fr_n(n, p4est, nodes), node_y_fr_n(n, p4est, nodes), node_z_fr_n(n, p4est, nodes));
#else
  Point2 pn(node_x_fr_n(n, p4est, nodes), node_y_fr_n(n, p4est, nodes));
#endif

#ifdef P4_TO_P8
  Point3 pm;
#else
  Point2 pm;
#endif
  /* first check if the node is a voronoi point */
  for(unsigned int m=0; m<grid2voro[n].size(); ++m)
  {
    pm = voro_points[grid2voro[n][m]];
    if((pn-pm).norm_L2()<EPS)
    {
      for (int i=0; i<block_size; i++) {
        vals[i] = sol_voro_p[block_size*grid2voro[n][m] + i];
      }
      ierr = VecRestoreArray(sol_voro, &sol_voro_p); CHKERRXX(ierr);
      return;
    }
  }

  double *phi_p;
  ierr = VecGetArray(phi, &phi_p); CHKERRXX(ierr);

  /* if not a grid point, gather all the neighbor voro points and find the
     * three closest with the same sign for phi */
  p4est_locidx_t quad_idx;
  p4est_topidx_t tree_idx;

  std::vector<p4est_locidx_t> ngbd_quads;

#ifdef P4_TO_P8
<<<<<<< HEAD
  std::vector<p4est_quadrant_t> tmp;
=======
  set_of_neighboring_quadrants tmp;
  for(char i=-1; i<=1; i+=2)
  {
    for(char j=-1; j<=1; j+=2)
    {
      for(char k=-1; k<=1; k+=2)
      {
        ngbd_n->find_neighbor_cell_of_node(n,  i,  j, k, quad_idx, tree_idx);
        if(quad_idx>=0)
        {
          ngbd_quads.push_back(quad_idx);
          ngbd_c->find_neighbor_cells_of_cell(tmp, quad_idx, tree_idx, i, 0, 0);
          ngbd_c->find_neighbor_cells_of_cell(tmp, quad_idx, tree_idx, 0, j, 0);
          ngbd_c->find_neighbor_cells_of_cell(tmp, quad_idx, tree_idx, 0, 0, k);
          ngbd_c->find_neighbor_cells_of_cell(tmp, quad_idx, tree_idx, i, j, 0);
          ngbd_c->find_neighbor_cells_of_cell(tmp, quad_idx, tree_idx, i, 0, k);
          ngbd_c->find_neighbor_cells_of_cell(tmp, quad_idx, tree_idx, 0, j, k);
          ngbd_c->find_neighbor_cells_of_cell(tmp, quad_idx, tree_idx, i, j, k);
          for(set_of_neighboring_quadrants::const_iterator it = tmp.begin(); it != tmp.end(); ++it)
            ngbd_quads.push_back(it->p.piggy3.local_num);
          tmp.clear();
        }
      }
    }
  }
#else
  set_of_neighboring_quadrants tmp;
>>>>>>> 3779518e
  for(char i=-1; i<=1; i+=2)
  {
    for(char j=-1; j<=1; j+=2)
    {
<<<<<<< HEAD
      for(char k=-1; k<=1; k+=2)
      {
        ngbd_n->find_neighbor_cell_of_node(n,  i,  j, k, quad_idx, tree_idx);
        if(quad_idx>=0)
        {
          ngbd_quads.push_back(quad_idx);
          ngbd_c->find_neighbor_cells_of_cell(tmp, quad_idx, tree_idx, i, 0, 0);
          ngbd_c->find_neighbor_cells_of_cell(tmp, quad_idx, tree_idx, 0, j, 0);
          ngbd_c->find_neighbor_cells_of_cell(tmp, quad_idx, tree_idx, 0, 0, k);
          ngbd_c->find_neighbor_cells_of_cell(tmp, quad_idx, tree_idx, i, j, 0);
          ngbd_c->find_neighbor_cells_of_cell(tmp, quad_idx, tree_idx, i, 0, k);
          ngbd_c->find_neighbor_cells_of_cell(tmp, quad_idx, tree_idx, 0, j, k);
          ngbd_c->find_neighbor_cells_of_cell(tmp, quad_idx, tree_idx, i, j, k);
          for(unsigned int m=0; m<tmp.size(); ++m)
            ngbd_quads.push_back(tmp[m].p.piggy3.local_num);
          tmp.clear();
        }
      }
    }
  }
#else
  std::vector<p4est_quadrant_t> tmp;
  for(char i=-1; i<=1; i+=2)
  {
    for(char j=-1; j<=1; j+=2)
    {
      ngbd_n->find_neighbor_cell_of_node(n,  i,  j, quad_idx, tree_idx);
      if(quad_idx>=0)
      {
        ngbd_quads.push_back(quad_idx);
        ngbd_c->find_neighbor_cells_of_cell(tmp, quad_idx, tree_idx, i, 0);
        ngbd_c->find_neighbor_cells_of_cell(tmp, quad_idx, tree_idx, 0, j);
        ngbd_c->find_neighbor_cells_of_cell(tmp, quad_idx, tree_idx, i, j);
        for(unsigned int m=0; m<tmp.size(); ++m)
          ngbd_quads.push_back(tmp[m].p.piggy3.local_num);
        tmp.clear();
      }
    }
  }
=======
      ngbd_n->find_neighbor_cell_of_node(n,  i,  j, quad_idx, tree_idx);
      if(quad_idx>=0)
      {
        ngbd_quads.push_back(quad_idx);
        ngbd_c->find_neighbor_cells_of_cell(tmp, quad_idx, tree_idx, i, 0);
        ngbd_c->find_neighbor_cells_of_cell(tmp, quad_idx, tree_idx, 0, j);
        ngbd_c->find_neighbor_cells_of_cell(tmp, quad_idx, tree_idx, i, j);
        for(set_of_neighboring_quadrants::const_iterator it = tmp.begin(); it != tmp.end(); ++it)
          ngbd_quads.push_back(it->p.piggy3.local_num);
        tmp.clear();
      }
    }
  }
>>>>>>> 3779518e
#endif

  /* now find the two voronoi points closest to the node */
  double phi_n = phi_p[n];
#ifdef P4_TO_P8
  double di[] = {DBL_MAX, DBL_MAX, DBL_MAX, DBL_MAX};
  unsigned int ni[] = {UINT_MAX, UINT_MAX, UINT_MAX, UINT_MAX};
#else
  double di[] = {DBL_MAX, DBL_MAX, DBL_MAX};
  unsigned int ni[] = {UINT_MAX, UINT_MAX, UINT_MAX};
#endif
  for(unsigned int k=0; k<ngbd_quads.size(); ++k)
  {
    for(int dir=0; dir<P4EST_CHILDREN; ++dir)
    {
      p4est_locidx_t n_idx = nodes->local_nodes[P4EST_CHILDREN*ngbd_quads[k] + dir];
      for(unsigned int m=0; m<grid2voro[n_idx].size(); ++m)
      {
        /* if point is not already in the list */
        if( ni[0]!=grid2voro[n_idx][m] &&
            ni[1]!=grid2voro[n_idx][m] )
        {
          pm = voro_points[grid2voro[n_idx][m]];
#ifdef P4_TO_P8
          double xyz[] = {pm.x, pm.y, pm.z};
#else
          double xyz[] = {pm.x, pm.y};
#endif
          p4est_quadrant_t quad;
          std::vector<p4est_quadrant_t> remote_matches;

          int rank = ngbd_n->hierarchy->find_smallest_quadrant_containing_point(xyz, quad, remote_matches);
          if(rank!=-1)
          {
#ifdef P4_TO_P8
            double phi_m = interp_phi(pm.x, pm.y, pm.z);
#else
            double phi_m = interp_phi(pm.x, pm.y);
#endif
            if(phi_m*phi_n>=0)
            {
              double d = (pm-pn).norm_L2();

              if(d<di[0])
              {
                ni[1]=ni[0]; di[1]=di[0];
                ni[0]=grid2voro[n_idx][m]; di[0]=d;
              }
              else if(d<di[1])
              {
                ni[1]=grid2voro[n_idx][m]; di[1]=d;
              }
            }
          } else {
            throw std::runtime_error("Found rank = -1 in voronoi interpolaiton. This should not happen. SHIT SHIT SHIT");
          }
        }
      }
    }
  }

  assert(ni[0] != UINT_MAX && ni[1] != UINT_MAX);
#ifdef P4_TO_P8
  Point3 p0(voro_points[ni[0]]);
  Point3 p1(voro_points[ni[1]]);
#else
  Point2 p0(voro_points[ni[0]]);
  Point2 p1(voro_points[ni[1]]);
#endif

  /* find a third point forming a non-flat triangle */
  for(unsigned int k=0; k<ngbd_quads.size(); ++k)
  {
    for(int dir=0; dir<P4EST_CHILDREN; ++dir)
    {
      p4est_locidx_t n_idx = nodes->local_nodes[P4EST_CHILDREN*ngbd_quads[k] + dir];
      for(unsigned int m=0; m<grid2voro[n_idx].size(); ++m)
      {
        /* if point is not already in the list */
        if( ni[0]!=grid2voro[n_idx][m] &&
            ni[1]!=grid2voro[n_idx][m] &&
            ni[2]!=grid2voro[n_idx][m])
        {
          pm = voro_points[grid2voro[n_idx][m]];
#ifdef P4_TO_P8
          double xyz[] = {pm.x, pm.y, pm.z};
#else
          double xyz[] = {pm.x, pm.y};
#endif
          p4est_quadrant_t quad;
          std::vector<p4est_quadrant_t> remote_matches;

          int rank = ngbd_n->hierarchy->find_smallest_quadrant_containing_point(xyz, quad, remote_matches);
          if(rank!=-1)
          {
#ifdef P4_TO_P8
            double phi_m = interp_phi(pm.x, pm.y, pm.z);
#else
            double phi_m = interp_phi(pm.x, pm.y);
#endif
            if(phi_m*phi_n>=0)
            {
              double d = (pm-pn).norm_L2();

#ifdef P4_TO_P8
              if( d<di[2] && ((p0-p1).normalize().cross((pm-p1).normalize())).norm_L2() > sin(PI/10) )
#else
              if(d<di[2] && ABS((p0-p1).normalize().cross((pm-p1).normalize())) > sin(PI/5))
#endif
              {
                ni[2]=grid2voro[n_idx][m]; di[2]=d;
              }
            }
          } else {
            throw std::runtime_error("Found rank = -1 in voronoi interpolaiton. This should not happen. SHIT SHIT SHIT");
          }
        }
      }
    }
  }

  assert(ni[2] != UINT_MAX);
#ifdef P4_TO_P8
  Point3 p2(voro_points[ni[2]]);
#else
  Point2 p2(voro_points[ni[2]]);
#endif

#ifdef P4_TO_P8
  /* in 3D, found a fourth point to form a non-flat tetrahedron */
  for(unsigned int k=0; k<ngbd_quads.size(); ++k)
  {
    for(int dir=0; dir<P4EST_CHILDREN; ++dir)
    {
      p4est_locidx_t n_idx = nodes->local_nodes[P4EST_CHILDREN*ngbd_quads[k] + dir];
      for(unsigned int m=0; m<grid2voro[n_idx].size(); ++m)
      {
        /* if point is not already in the list */
        if( ni[0]!=grid2voro[n_idx][m] &&
            ni[1]!=grid2voro[n_idx][m] &&
            ni[2]!=grid2voro[n_idx][m] &&
            ni[3]!=grid2voro[n_idx][m])
        {
          pm = voro_points[grid2voro[n_idx][m]];
          double xyz[] = {pm.x, pm.y, pm.z};
          p4est_quadrant_t quad;
          std::vector<p4est_quadrant_t> remote_matches;

          int rank = ngbd_n->hierarchy->find_smallest_quadrant_containing_point(xyz, quad, remote_matches);
          if(rank!=-1)
          {
            double phi_m = interp_phi(pm.x, pm.y, pm.z);
            if(phi_m*phi_n>=0)
            {
              double d = (pm-pn).norm_L2();

              Point3 n = (p1-p0).cross(p2-p0).normalize();
              double h = ABS((pm-p0).dot(n));

              if(d<di[3] && h > diag_min/5)
              {
                ni[3]=grid2voro[n_idx][m]; di[3]=d;
              }
            }
          } else {
            throw std::runtime_error("Found rank = -1 in voronoi interpolaiton. This should not happen. SHIT SHIT SHIT");
          }
        }
      }
    }
  }

  assert(ni[3] != UINT_MAX);
  Point3 p3(voro_points[ni[3]]);
#endif

  /* make sure we found 3 points */
#ifdef P4_TO_P8
  if(di[0]==DBL_MAX || di[1]==DBL_MAX || di[2]==DBL_MAX || di[3]==DBL_MAX)
#else
  if(di[0]==DBL_MAX || di[1]==DBL_MAX || di[2]==DBL_MAX)
#endif
  {
    std::cerr << "my_p4est_poisson_jump_nodes_voronoi_t->interpolate_solution_from_voronoi_to_tree: not enough points found." << std::endl;
    for (int i=0; i<block_size; i++) {
      vals[i] = sol_voro_p[block_size*ni[0] + i];
    }
    ierr = VecRestoreArray(phi     , &phi_p     ); CHKERRXX(ierr);
    ierr = VecRestoreArray(sol_voro, &sol_voro_p); CHKERRXX(ierr);
    return;
  }

#ifdef P4_TO_P8
  if(ni[0]==ni[1] || ni[0]==ni[2] || ni[0]==ni[3] || ni[1]==ni[2] || ni[1]==ni[3] || ni[2]==ni[3])
#else
  if(ni[0]==ni[1] || ni[0]==ni[2] || ni[1]==ni[2])
#endif
    std::cerr << "my_p4est_poisson_jump_nodes_voronoi_t->interpolate_solution_from_voronoi_to_tree: point is double !" << std::endl;

  vector<double> f0(block_size), f1(block_size), f2(block_size);
#ifdef P4_TO_P8
  vector<double> f3(block_size);
#endif
  for (int i=0; i<block_size; i++) {
    f0[i] = sol_voro_p[block_size*ni[0]+i];
    f1[i] = sol_voro_p[block_size*ni[1]+i];
    f2[i] = sol_voro_p[block_size*ni[2]+i];
#ifdef P4_TO_P8
    f3[i] = sol_voro_p[block_size*ni[3]+i];
#endif
  }

#ifdef P4_TO_P8
  double det = ( -( p1.x*p2.y*p3.z + p2.x*p3.y*p1.z + p3.x*p1.y*p2.z - p3.x*p2.y*p1.z - p2.x*p1.y*p3.z - p1.x*p3.y*p2.z )
                 +( p0.x*p2.y*p3.z + p2.x*p3.y*p0.z + p3.x*p0.y*p2.z - p3.x*p2.y*p0.z - p2.x*p0.y*p3.z - p0.x*p3.y*p2.z )
                 -( p0.x*p1.y*p3.z + p1.x*p3.y*p0.z + p3.x*p0.y*p1.z - p3.x*p1.y*p0.z - p1.x*p0.y*p3.z - p0.x*p3.y*p1.z )
                 +( p0.x*p1.y*p2.z + p1.x*p2.y*p0.z + p2.x*p0.y*p1.z - p2.x*p1.y*p0.z - p1.x*p0.y*p2.z - p0.x*p2.y*p1.z ) );
#else
  double det = p0.x*p1.y + p1.x*p2.y + p2.x*p0.y - p1.x*p0.y - p2.x*p1.y - p0.x*p2.y;
#endif

#ifdef CASL_THROWS
  if(ABS(det)<EPS)
  {
    std::cout << p0 << p1 << p2
             #ifdef P4_TO_P8
              << p3;
#else
                 ;
#endif
    throw std::invalid_argument("[CASL_ERROR]: interpolation_Voronoi: could not invert system ...");
  }
#endif

  ierr = VecRestoreArray(phi     , &phi_p     ); CHKERRXX(ierr);
  ierr = VecRestoreArray(sol_voro, &sol_voro_p); CHKERRXX(ierr);

#ifdef P4_TO_P8

  /*
     * solving A*C = F,
     *     | x0 y0 z0 1 |      | c0 |      | f0 |
     *     | x1 y1 z1 1 |      | c1 |      | f1 |
     * A = | x2 y2 z2 1 |, C = | c2 |, F = | f2 |
     *     | x3 y3 z3 1 |      | c3 |      | f3 |
     *
     *               | b00 b01 b02 b03 |       | c0 |        | f0 |
     *  -1           | b10 b11 b12 b13 |       | c1 |    -1  | f1 |
     * A   = 1/det * | b20 b21 b22 b23 |, and  | c2 | = A  * | f2 |
     *               | b30 b31 b32 b33 |       | c3 |        | f3 |
     *
     */

  double b00 =  ( p1.y*p2.z + p2.y*p3.z + p3.y*p1.z - p1.y*p3.z - p2.y*p1.z - p3.y*p2.z );
  double b01 = -( p0.y*p2.z + p2.y*p3.z + p3.y*p0.z - p0.y*p3.z - p2.y*p0.z - p3.y*p2.z );
  double b02 =  ( p0.y*p1.z + p1.y*p3.z + p3.y*p0.z - p0.y*p3.z - p1.y*p0.z - p3.y*p1.z );
  double b03 = -( p0.y*p1.z + p1.y*p2.z + p2.y*p0.z - p0.y*p2.z - p1.y*p0.z - p2.y*p1.z );

  double b10 = -( p1.x*p2.z + p2.x*p3.z + p3.x*p1.z - p1.x*p3.z - p2.x*p1.z - p3.x*p2.z );
  double b11 =  ( p0.x*p2.z + p2.x*p3.z + p3.x*p0.z - p0.x*p3.z - p2.x*p0.z - p3.x*p2.z );
  double b12 = -( p0.x*p1.z + p1.x*p3.z + p3.x*p0.z - p0.x*p3.z - p1.x*p0.z - p3.x*p1.z );
  double b13 =  ( p0.x*p1.z + p1.x*p2.z + p2.x*p0.z - p0.x*p2.z - p1.x*p0.z - p2.x*p1.z );

  double b20 =  ( p1.x*p2.y + p2.x*p3.y + p3.x*p1.y - p1.x*p3.y - p2.x*p1.y - p3.x*p2.y );
  double b21 = -( p0.x*p2.y + p2.x*p3.y + p3.x*p0.y - p0.x*p3.y - p2.x*p0.y - p3.x*p2.y );
  double b22 =  ( p0.x*p1.y + p1.x*p3.y + p3.x*p0.y - p0.x*p3.y - p1.x*p0.y - p3.x*p1.y );
  double b23 = -( p0.x*p1.y + p1.x*p2.y + p2.x*p0.y - p0.x*p2.y - p1.x*p0.y - p2.x*p1.y );

  double b30 = -( p1.x*p2.y*p3.z + p2.x*p3.y*p1.z + p3.x*p1.y*p2.z - p1.x*p3.y*p2.z - p2.x*p1.y*p3.z - p3.x*p2.y*p1.z );
  double b31 =  ( p0.x*p2.y*p3.z + p2.x*p3.y*p0.z + p3.x*p0.y*p2.z - p0.x*p3.y*p2.z - p2.x*p0.y*p3.z - p3.x*p2.y*p0.z );
  double b32 = -( p0.x*p1.y*p3.z + p1.x*p3.y*p0.z + p3.x*p0.y*p1.z - p0.x*p3.y*p1.z - p1.x*p0.y*p3.z - p3.x*p1.y*p0.z );
  double b33 =  ( p0.x*p1.y*p2.z + p1.x*p2.y*p0.z + p2.x*p0.y*p1.z - p0.x*p2.y*p1.z - p1.x*p0.y*p2.z - p2.x*p1.y*p0.z );

  double c0, c1, c2, c3;
  for (int i=0; i<block_size; i++) {
    c0 = (b00*f0[i] + b01*f1[i] + b02*f2[i] + b03*f3[i]) / det;
    c1 = (b10*f0[i] + b11*f1[i] + b12*f2[i] + b13*f3[i]) / det;
    c2 = (b20*f0[i] + b21*f1[i] + b22*f2[i] + b23*f3[i]) / det;
    c3 = (b30*f0[i] + b31*f1[i] + b32*f2[i] + b33*f3[i]) / det;

    vals[i] = c0*pn.x + c1*pn.y + c2*pn.z + c3;
  }


#else

  double c0, c1, c2;
  for (int i=0; i<block_size; i++) {
    c0 = ( (p1.y* 1- 1*p2.y)*f0[i] + ( 1*p2.y-p0.y* 1)*f1[i] + (p0.y* 1- 1*p1.y)*f2[i] ) / det;
    c1 = ( ( 1*p2.x-p1.x* 1)*f0[i] + (p0.x* 1- 1*p2.x)*f1[i] + ( 1*p1.x-p0.x* 1)*f2[i] ) / det;
    c2 = ( (p1.x*p2.y-p2.x*p1.y)*f0[i] + (p2.x*p0.y-p0.x*p2.y)*f1[i] + (p0.x*p1.y-p1.x*p0.y)*f2[i] ) / det;

    vals[i] = c0*pn.x + c1*pn.y + c2;
  }
#endif
}



void my_p4est_poisson_jump_voronoi_block_t::interpolate_solution_from_voronoi_to_tree(Vec solution[]) const
{
  PetscErrorCode ierr;

  ierr = PetscLogEventBegin(log_PoissonSolverNodeBasedJump_interpolate_to_tree, phi, sol_voro, solution, 0); CHKERRXX(ierr);

  double* solution_p[block_size];
  for (int i=0; i<block_size; i++){
    ierr = VecGetArray(solution[i], &solution_p[i]); CHKERRXX(ierr);
  }

  /* for debugging, compute the error on the voronoi mesh */
  // bousouf
  if(0)
  {
    double *sol_voro_p;
    ierr = VecGetArray(sol_voro, &sol_voro_p); CHKERRXX(ierr);

    double err = 0;
    for(unsigned int n=0; n<num_local_voro; ++n)
    {
      double u_ex;
#ifdef P4_TO_P8
      Point3 pc = voro_points[n];

      double phi_n = interp_phi(pc.x, pc.y, pc.z);
      u_ex = cos(pc.x)*sin(pc.y)*exp(pc.z);
      if(phi_n<0) u_ex = exp(pc.z);
      else        u_ex = cos(pc.x)*sin(pc.y);
#else
      Point2 pc = voro_points[n];

      double phi_n = interp_phi(pc.x, pc.y);
      //      u_ex = cos(pc.x)*sin(pc.y);
      if(phi_n<0) u_ex = exp(pc.x);
      else        u_ex = cos(pc.x)*sin(pc.y);
#endif

      err = std::max(err, ABS(u_ex - sol_voro_p[n]));
    }

    ierr = VecRestoreArray(sol_voro, &sol_voro_p); CHKERRXX(ierr);

    MPI_Allreduce(MPI_IN_PLACE, &err, 1, MPI_DOUBLE, MPI_MAX, p4est->mpicomm);
    //    PetscPrintf(p4est->mpicomm, "Error on voronoi : %g\n", err);
  }

  vector<double> vals(block_size);
  for(size_t i=0; i<ngbd_n->get_layer_size(); ++i)
  {
    p4est_locidx_t n = ngbd_n->get_layer_node(i);
    interpolate_solution_from_voronoi_to_tree_on_node_n(n, vals);
    for (int s=0; s<block_size; s++) {
      solution_p[s][n] = vals[s];
    }
  }

  for (int i = 0; i<block_size; i++) {
    ierr = VecGhostUpdateBegin(solution[i], INSERT_VALUES, SCATTER_FORWARD); CHKERRXX(ierr);
  }

  for(size_t i=0; i<ngbd_n->get_local_size(); ++i)
  {
    p4est_locidx_t n = ngbd_n->get_local_node(i);
    interpolate_solution_from_voronoi_to_tree_on_node_n(n, vals);
    for (int s=0; s<block_size; s++) {
      solution_p[s][n] = vals[s];
    }
  }

  for (int i = 0; i<block_size; i++) {
    ierr = VecGhostUpdateEnd  (solution[i], INSERT_VALUES, SCATTER_FORWARD); CHKERRXX(ierr);
  }

  for (int i = 0; i<block_size; i++) {
    ierr = VecRestoreArray(solution[i], &solution_p[i]); CHKERRXX(ierr);
  }

  ierr = PetscLogEventEnd(log_PoissonSolverNodeBasedJump_interpolate_to_tree, phi, sol_voro, solution, 0); CHKERRXX(ierr);
}

void my_p4est_poisson_jump_voronoi_block_t::write_stats(const char *path) const
{
  std::vector<unsigned int> nodes_voro(p4est->mpisize, 0);
  std::vector<unsigned int> indep_voro(p4est->mpisize, 0);

  for(p4est_locidx_t n=0; n<nodes->num_owned_indeps; ++n)
  {
#ifdef P4_TO_P8
    Point3 pn(node_x_fr_n(n, p4est, nodes), node_y_fr_n(n, p4est, nodes), node_z_fr_n(n, p4est, nodes));
#else
    Point2 pn(node_x_fr_n(n, p4est, nodes), node_y_fr_n(n, p4est, nodes));
#endif

    /* first check if the node is a voronoi point */
    for(unsigned int m=0; m<grid2voro[n].size(); ++m)
    {
      if((pn-voro_points[grid2voro[n][m]]).norm_L2()<EPS)
      {
        nodes_voro[p4est->mpirank]++;
        goto next_point;
      }
    }

    indep_voro[p4est->mpirank]++;
next_point:
    ;
  }

  MPI_Allgather(MPI_IN_PLACE, 1, MPI_UNSIGNED, &nodes_voro[0], 1, MPI_UNSIGNED, p4est->mpicomm);
  MPI_Allgather(MPI_IN_PLACE, 1, MPI_UNSIGNED, &indep_voro[0], 1, MPI_UNSIGNED, p4est->mpicomm);

  /* write voronoi stats */
  if(p4est->mpirank==0)
  {
    FILE *f = fopen(path, "w");
    fprintf(f, "%% rank  |  nb_voro  |  nb_indep_voro  |  nb_nodes_voro\n");
    for(int i=0; i<p4est->mpisize; ++i)
      fprintf(f,
        #if defined(PETSC_USE_64BIT_INDICES)
              "%d %ld %u %u\n",
        #else
              "%d %d %u %u\n",
        #endif
              i, voro_global_offset[i+1]-voro_global_offset[i], indep_voro[i], nodes_voro[i]);
    fclose(f);
  }
}




void my_p4est_poisson_jump_voronoi_block_t::print_voronoi_VTK(const char* path) const
{
#ifdef P4_TO_P8
  std::vector<Voronoi3D> voro(num_local_voro);
#else
  std::vector<Voronoi2D> voro(num_local_voro);
#endif
  for(unsigned int n=0; n<num_local_voro; ++n)
    compute_voronoi_cell(n, voro[n]);

  char name[1000];
  sprintf(name, "%s_%d.vtk", path, p4est->mpirank);

#ifdef P4_TO_P8
  //  Voronoi3D::print_VTK_Format(voro, name, xmin, xmax, ymin, ymax, zmin, zmax, false, false, false);
#else
  Voronoi2D::print_VTK_format(voro, name);
#endif
}


void my_p4est_poisson_jump_voronoi_block_t::check_voronoi_partition() const
{
  PetscErrorCode ierr;
  ierr = PetscPrintf(p4est->mpicomm, "Checking partition ...\n"); CHKERRXX(ierr);
#ifdef P4_TO_P8
  std::vector<Voronoi3D> voro(num_local_voro);
  const std::vector<ngbd3Dseed> *points;
  const std::vector<ngbd3Dseed> *pts;
#else
  std::vector<Voronoi2D> voro(num_local_voro);
  const std::vector<ngbd2Dseed> *points;
  const std::vector<ngbd2Dseed> *pts;
#endif

  std::vector< std::vector<check_comm_t> > buff_send(p4est->mpisize);

  for(unsigned int n=0; n<num_local_voro; ++n)
    compute_voronoi_cell(n, voro[n]);

  int nb_bad = 0;
  for(unsigned int n=0; n<num_local_voro; ++n)
  {
    voro[n].get_neighbor_seeds(points);

    for(unsigned int m=0; m<points->size(); ++m)
    {
      if((*points)[m].n>=0)
      {
        if((*points)[m].n<(int) num_local_voro)
        {
          voro[(*points)[m].n].get_neighbor_seeds(pts);
          bool ok = false;
          for(unsigned int k=0; k<pts->size(); ++k)
          {
            if((*pts)[k].n==(int) n)
            {
              ok = true;
              continue;
            }
          }

          if(ok==false)
          {
            std::cout << p4est->mpirank << " found bad voronoi cell for point # " << n << " : " << (*points)[m].n << ", \t Centerd on : " << voro[n].get_center_point();
            nb_bad++;
          }
        }
        else if(voro_ghost_rank[(*points)[m].n-num_local_voro]<p4est->mpirank)
        {
          check_comm_t tmp;
          tmp.n = n;
          tmp.k = voro_ghost_local_num[(*points)[m].n-num_local_voro];
          buff_send[voro_ghost_rank[(*points)[m].n-num_local_voro]].push_back(tmp);
        }
      }
    }
  }

  /* initiate communication */
  std::vector<MPI_Request> req(p4est->mpirank);
  for(int r=0; r<p4est->mpirank; ++r)
  {
    MPI_Isend(&buff_send[r][0], buff_send[r].size()*sizeof(check_comm_t), MPI_BYTE, r, 8, p4est->mpicomm, &req[r]);
  }

  /* now receive */
  int nb_recv = p4est->mpisize-(p4est->mpirank+1);
  while(nb_recv>0)
  {
    MPI_Status status;
    MPI_Probe(MPI_ANY_SOURCE, 8, p4est->mpicomm, &status);
    int vec_size;
    MPI_Get_count(&status, MPI_BYTE, &vec_size);
    vec_size /= sizeof(check_comm_t);

    std::vector<check_comm_t> buff_recv(vec_size);
    MPI_Recv(&buff_recv[0], vec_size*sizeof(check_comm_t), MPI_BYTE, status.MPI_SOURCE, status.MPI_TAG, p4est->mpicomm, &status);

    for(unsigned int s=0; s<buff_recv.size(); ++s)
    {
      int local_idx = buff_recv[s].k;
      int ghost_idx = buff_recv[s].n;

      if(local_idx<0 || local_idx>=(int) num_local_voro)
        throw std::invalid_argument("my_p4est_poisson_jump_nodes_voronoi_t->check_voronoi_partition: asked to check a non local point or a wall.");

      voro[local_idx].get_neighbor_seeds(pts);
      bool ok = false;
      for(unsigned int k=0; k<pts->size(); ++k)
      {
        if((*pts)[k].n>=(int) num_local_voro && voro_ghost_local_num[(*pts)[k].n-num_local_voro]==ghost_idx)
        {
          ok = true;
          continue;
        }
      }

      if(ok==false)
      {
        std::cout << p4est->mpirank << " found bad ghost voronoi cell for point # " << local_idx << " : " << ghost_idx << ", \t Centerd on : " << voro[local_idx].get_center_point();
        nb_bad++;
      }
    }

    nb_recv--;
  }

  MPI_Waitall(req.size(), &req[0], MPI_STATUSES_IGNORE);

  MPI_Allreduce(MPI_IN_PLACE, (void*) &nb_bad, 1, MPI_INT, MPI_SUM, p4est->mpicomm);

  if(nb_bad==0) { ierr = PetscPrintf(p4est->mpicomm, "Partition is good.\n"); CHKERRXX(ierr); }
  else          { ierr = PetscPrintf(p4est->mpicomm, "Partition is NOT good, %d problem found.\n", nb_bad); CHKERRXX(ierr); }
}<|MERGE_RESOLUTION|>--- conflicted
+++ resolved
@@ -1661,9 +1661,6 @@
   std::vector<p4est_locidx_t> ngbd_quads;
 
 #ifdef P4_TO_P8
-<<<<<<< HEAD
-  std::vector<p4est_quadrant_t> tmp;
-=======
   set_of_neighboring_quadrants tmp;
   for(char i=-1; i<=1; i+=2)
   {
@@ -1691,52 +1688,10 @@
   }
 #else
   set_of_neighboring_quadrants tmp;
->>>>>>> 3779518e
   for(char i=-1; i<=1; i+=2)
   {
     for(char j=-1; j<=1; j+=2)
     {
-<<<<<<< HEAD
-      for(char k=-1; k<=1; k+=2)
-      {
-        ngbd_n->find_neighbor_cell_of_node(n,  i,  j, k, quad_idx, tree_idx);
-        if(quad_idx>=0)
-        {
-          ngbd_quads.push_back(quad_idx);
-          ngbd_c->find_neighbor_cells_of_cell(tmp, quad_idx, tree_idx, i, 0, 0);
-          ngbd_c->find_neighbor_cells_of_cell(tmp, quad_idx, tree_idx, 0, j, 0);
-          ngbd_c->find_neighbor_cells_of_cell(tmp, quad_idx, tree_idx, 0, 0, k);
-          ngbd_c->find_neighbor_cells_of_cell(tmp, quad_idx, tree_idx, i, j, 0);
-          ngbd_c->find_neighbor_cells_of_cell(tmp, quad_idx, tree_idx, i, 0, k);
-          ngbd_c->find_neighbor_cells_of_cell(tmp, quad_idx, tree_idx, 0, j, k);
-          ngbd_c->find_neighbor_cells_of_cell(tmp, quad_idx, tree_idx, i, j, k);
-          for(unsigned int m=0; m<tmp.size(); ++m)
-            ngbd_quads.push_back(tmp[m].p.piggy3.local_num);
-          tmp.clear();
-        }
-      }
-    }
-  }
-#else
-  std::vector<p4est_quadrant_t> tmp;
-  for(char i=-1; i<=1; i+=2)
-  {
-    for(char j=-1; j<=1; j+=2)
-    {
-      ngbd_n->find_neighbor_cell_of_node(n,  i,  j, quad_idx, tree_idx);
-      if(quad_idx>=0)
-      {
-        ngbd_quads.push_back(quad_idx);
-        ngbd_c->find_neighbor_cells_of_cell(tmp, quad_idx, tree_idx, i, 0);
-        ngbd_c->find_neighbor_cells_of_cell(tmp, quad_idx, tree_idx, 0, j);
-        ngbd_c->find_neighbor_cells_of_cell(tmp, quad_idx, tree_idx, i, j);
-        for(unsigned int m=0; m<tmp.size(); ++m)
-          ngbd_quads.push_back(tmp[m].p.piggy3.local_num);
-        tmp.clear();
-      }
-    }
-  }
-=======
       ngbd_n->find_neighbor_cell_of_node(n,  i,  j, quad_idx, tree_idx);
       if(quad_idx>=0)
       {
@@ -1750,7 +1705,6 @@
       }
     }
   }
->>>>>>> 3779518e
 #endif
 
   /* now find the two voronoi points closest to the node */
