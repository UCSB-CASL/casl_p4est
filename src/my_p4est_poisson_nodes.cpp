#ifdef P4_TO_P8
#include "my_p8est_poisson_nodes.h"
#include <src/my_p8est_refine_coarsen.h>
#include <src/cube3.h>
#include <src/cube2.h>
#else
#include "my_p4est_poisson_nodes.h"
#include <src/my_p4est_refine_coarsen.h>
#include <src/cube2.h>
#endif

#include <src/petsc_compatibility.h>
#include <src/casl_math.h>

// logging variables -- defined in src/petsc_logging.cpp
#ifndef CASL_LOG_EVENTS
#undef PetscLogEventBegin
#undef PetscLogEventEnd
#define PetscLogEventBegin(e, o1, o2, o3, o4) 0
#define PetscLogEventEnd(e, o1, o2, o3, o4) 0
#else
extern PetscLogEvent log_my_p4est_poisson_nodes_matrix_preallocation;
extern PetscLogEvent log_my_p4est_poisson_nodes_matrix_setup;
extern PetscLogEvent log_my_p4est_poisson_nodes_rhsvec_setup;
extern PetscLogEvent log_my_p4est_poisson_nodes_KSPSolve;
extern PetscLogEvent log_my_p4est_poisson_nodes_solve;
#endif
#ifndef CASL_LOG_FLOPS
#undef PetscLogFlops
#define PetscLogFlops(n) 0
#endif
#define bc_strength 1.0


my_p4est_poisson_nodes_t::my_p4est_poisson_nodes_t(const my_p4est_node_neighbors_t *node_neighbors)
  : node_neighbors_(node_neighbors),
    p4est(node_neighbors->p4est), nodes(node_neighbors->nodes), ghost(node_neighbors->ghost), myb_(node_neighbors->myb),
    phi_interp(node_neighbors),
    neumann_wall_first_order(false),
    mu_(1.), diag_add_(0.),
    is_matrix_computed(false), matrix_has_nullspace(false),
    bc_(NULL), A(NULL),
    is_phi_dd_owned(false), is_mue_dd_owned(false),
    rhs_(NULL), phi_(NULL), add_(NULL), mue_(NULL),
    phi_xx_(NULL), phi_yy_(NULL), mue_xx_(NULL), mue_yy_(NULL), robin_coef_(NULL)
  #ifdef P4_TO_P8
    ,
    phi_zz_(NULL), mue_zz_(NULL)
  #endif
{
  /*
   * TODO: We can compute the exact number of enteries in the matrix and just
   * allocate that many elements. My guess is its not going to change the memory
   * consumption that much anyway so we might as well allocate for the worst
   * case scenario which is 6 element per row. In places where the grid is
   * uniform we really need 5. In 3D this is 12 vs 7 so its more important ...
   *
   * Also, we only really should allocate 1 per row for points in omega^+ and
   * points for which we use Dirichlet. In the end we are allocating more than
   * we need which may or may not be a real issue in practice ...
   *
   * If we want to do this the correct way, we should first precompute all the
   * weights and probably put them in SparseCRS matrix (CASL) and then construct
   * PETSc matrix such that it uses the same memory space. Note that If copy the
   * stuff its (probably) going to both take longer to execute and consume more
   * memory eventually ...
   *
   * Another simpler approach is to forget about Dirichlet points and also
   * omega^+ domain, but consider the T-junctions and allocate the correct
   * number of elements at least for T-junctions. This does not require
   * precomputation and we only need to chech if a node is T-junction which is
   * much simpler ...
   *
   * We'll see if this becomes a real issue in memory consumption,. My GUESS is
   * it really does not matter in 2D but __might__ be important in 3D for really
   * big problems ...
   */

  // compute global numbering of nodes
  global_node_offset.resize(p4est->mpisize+1, 0);

  // Calculate the global number of points
  for (int r = 0; r<p4est->mpisize; ++r)
    global_node_offset[r+1] = global_node_offset[r] + (PetscInt)nodes->global_owned_indeps[r];

  // set up the KSP solver
  ierr = KSPCreate(p4est->mpicomm, &ksp); CHKERRXX(ierr);
  ierr = KSPSetTolerances(ksp, 1e-12, PETSC_DEFAULT, PETSC_DEFAULT, PETSC_DEFAULT); CHKERRXX(ierr);

  splitting_criteria_t *data = (splitting_criteria_t*)p4est->user_pointer;

  // compute grid parameters
  // NOTE: Assuming all trees are of the same size. Must be generalized if different trees have
  // different sizes
  p4est_topidx_t vm = p4est->connectivity->tree_to_vertex[0 + 0];
  p4est_topidx_t vp = p4est->connectivity->tree_to_vertex[0 + P4EST_CHILDREN-1];
  double xmin = p4est->connectivity->vertices[3*vm + 0];
  double ymin = p4est->connectivity->vertices[3*vm + 1];
  double xmax = p4est->connectivity->vertices[3*vp + 0];
  double ymax = p4est->connectivity->vertices[3*vp + 1];
  dx_min = (xmax-xmin) / pow(2.,(double) data->max_lvl);
  dy_min = (ymax-ymin) / pow(2.,(double) data->max_lvl);

#ifdef P4_TO_P8
  double zmin = p4est->connectivity->vertices[3*vm + 2];
  double zmax = p4est->connectivity->vertices[3*vp + 2];
  dz_min = (zmax-zmin) / pow(2.,(double) data->max_lvl);
#endif
#ifdef P4_TO_P8
  d_min = MIN(dx_min, dy_min, dz_min);
  diag_min = sqrt(dx_min*dx_min + dy_min*dy_min + dz_min*dz_min);
#else
  d_min = MIN(dx_min, dy_min);
  diag_min = sqrt(dx_min*dx_min + dy_min*dy_min);
#endif

  // construct petsc global indices
  petsc_gloidx.resize(nodes->indep_nodes.elem_count);

  // local nodes
  for (p4est_locidx_t i = 0; i<nodes->num_owned_indeps; i++)
    petsc_gloidx[i] = global_node_offset[p4est->mpirank] + i;

  // ghost nodes
  p4est_locidx_t ghost_size = nodes->indep_nodes.elem_count - nodes->num_owned_indeps;
  for (p4est_locidx_t i = 0; i<ghost_size; i++){
    p4est_indep_t *ni = (p4est_indep_t*)sc_array_index(&nodes->indep_nodes, i + nodes->num_owned_indeps);
    petsc_gloidx[i+nodes->num_owned_indeps] = global_node_offset[nodes->nonlocal_ranks[i]] + ni->p.piggy3.local_num;
  }

  /* We handle the all-neumann situation by fixing the solution at some point inside the domain.
   * In general this method is _NOT_ recommended as it pollutes the eigen-value spectrum.
   *
   * The other (and preferred) method to solve siongular matrices is to set the nullspace. If the
   * matrix is non-symmetric (which is the case for us) one has to compute the left nullspace, that
   * is the nuullspace of A^T instead of A. This is because it is the left nullspace that is orthogonal
   * complement of Range(A). Unfortunately teh general way of computing the nullspace is the SVD algorithm
   * which is more expensive than the linear system solution itself! Unless you can come up with a
   * smart way to "guess" the left nullspace, this is not recommened.
   *
   * To fix the solution, every processor sets up the matrix as if it was non-singular. Next, if all
   * processes agree that the matrix is singular, the process with the first interior node fixes the
   * value at that point to zero. This is done by modifing the row corresponding to 'fixed_value_idx_g'
   * index in the matrix.
   */
  fixed_value_idx_g = global_node_offset[p4est->mpisize];
}

my_p4est_poisson_nodes_t::~my_p4est_poisson_nodes_t()
{
  if (A             != NULL) ierr = MatDestroy(A);                      CHKERRXX(ierr);
  if (ksp           != NULL) ierr = KSPDestroy(ksp);                    CHKERRXX(ierr);
  if (is_phi_dd_owned){
    if (phi_xx_     != NULL) ierr = VecDestroy(phi_xx_);                CHKERRXX(ierr);
    if (phi_yy_     != NULL) ierr = VecDestroy(phi_yy_);                CHKERRXX(ierr);
#ifdef P4_TO_P8
    if (phi_zz_     != NULL) ierr = VecDestroy(phi_zz_);                CHKERRXX(ierr);
#endif
  }

  if (is_mue_dd_owned){
    if (mue_xx_     != NULL) ierr = VecDestroy(mue_xx_);                CHKERRXX(ierr);
    if (mue_yy_     != NULL) ierr = VecDestroy(mue_yy_);                CHKERRXX(ierr);
#ifdef P4_TO_P8
    if (mue_zz_     != NULL) ierr = VecDestroy(mue_zz_);                CHKERRXX(ierr);
#endif
  }
}

void my_p4est_poisson_nodes_t::preallocate_matrix()
{  
  // enable logging for the preallocation
  ierr = PetscLogEventBegin(log_my_p4est_poisson_nodes_matrix_preallocation, A, 0, 0, 0); CHKERRXX(ierr);

  PetscInt num_owned_global = global_node_offset[p4est->mpisize];
  PetscInt num_owned_local  = (PetscInt)(nodes->num_owned_indeps);

  if (A != NULL)
    ierr = MatDestroy(A); CHKERRXX(ierr);

  // set up the matrix
  ierr = MatCreate(p4est->mpicomm, &A); CHKERRXX(ierr);
  ierr = MatSetType(A, MATAIJ); CHKERRXX(ierr);
  ierr = MatSetSizes(A, num_owned_local , num_owned_local,
                     num_owned_global, num_owned_global); CHKERRXX(ierr);
  ierr = MatSetFromOptions(A); CHKERRXX(ierr);

  /* preallocate space for matrix
   * This is done by computing the exact number of neighbors that will be used
   * to discretize Poisson equation which means it will adapt to T-junction
   * whenever necessary so it should have a fairly good estimate of non-zeros
   *
   * Note that this method overpredicts the actual number of non-zeros since
   * it assumes the PDE is discretized at boundary points and also points in
   * \Omega^+ that are within diag_min distance away from interface. For a
   * simple test (circle) this resulted in memory allocation for about 15%
   * extra points. Note that this does not mean there are actually 15% more
   * nonzeros, but simply that many more bytes are allocated and thus wasted.
   * This number will be smaller if there are small cells not only near the
   * interface but also inside the domain. (Note that use of worst-case estimate
   *, i.e d_nz = o_nz = 9 in 2D, in this case resulted in about 450% extra
   * memory consumption. So, getting 15% here with a simple change is a good
   * compromise here!)
   *
   * If this is still too much memory consumption, the ultimate choice is save
   * results in intermediate arrays and only allocate as much space as needed.
   * This is left for future optimizations if necessary.
   */
  std::vector<PetscInt> d_nnz(num_owned_local, 1), o_nnz(num_owned_local, 0);
  double *phi_p;
  ierr = VecGetArray(phi_, &phi_p); CHKERRXX(ierr);

  for (p4est_locidx_t n=0; n<num_owned_local; n++)
  {
    const quad_neighbor_nodes_of_node_t qnnn = node_neighbors_->get_neighbors(n);

    /*
     * Check for neighboring nodes:
     * 1) If they exist and are local nodes, increment d_nnz[n]
     * 2) If they exist but are not local nodes, increment o_nnz[n]
     * 3) If they do not exist, simply skip
     */

//    if (phi_p[n] > 4*diag_min)
//      continue;

#ifdef P4_TO_P8
    if (qnnn.d_m00_p0*qnnn.d_m00_0p != 0) // node_m00_mm will enter discretization
      qnnn.node_m00_mm < num_owned_local ? d_nnz[n]++ : o_nnz[n]++;
    if (qnnn.d_m00_m0*qnnn.d_m00_0p != 0) // node_m00_pm will enter discretization
      qnnn.node_m00_pm < num_owned_local ? d_nnz[n]++ : o_nnz[n]++;
    if (qnnn.d_m00_p0*qnnn.d_m00_0m != 0) // node_m00_mp will enter discretization
      qnnn.node_m00_mp < num_owned_local ? d_nnz[n]++ : o_nnz[n]++;
    if (qnnn.d_m00_m0*qnnn.d_m00_0m != 0) // node_m00_pp will enter discretization
      qnnn.node_m00_pp < num_owned_local ? d_nnz[n]++ : o_nnz[n]++;
#else
    if (qnnn.d_m00_p0 != 0) // node_m00_mm will enter discretization
      qnnn.node_m00_mm < num_owned_local ? d_nnz[n]++ : o_nnz[n]++;
    if (qnnn.d_m00_m0 != 0) // node_m00_pm will enter discretization
      qnnn.node_m00_pm < num_owned_local ? d_nnz[n]++ : o_nnz[n]++;
#endif

#ifdef P4_TO_P8
    if (qnnn.d_p00_p0*qnnn.d_p00_0p != 0) // node_p00_mm will enter discretization
      qnnn.node_p00_mm < num_owned_local ? d_nnz[n]++ : o_nnz[n]++;
    if (qnnn.d_p00_m0*qnnn.d_p00_0p != 0) // node_p00_pm will enter discretization
      qnnn.node_p00_pm < num_owned_local ? d_nnz[n]++ : o_nnz[n]++;
    if (qnnn.d_p00_p0*qnnn.d_p00_0m != 0) // node_p00_mp will enter discretization
      qnnn.node_p00_mp < num_owned_local ? d_nnz[n]++ : o_nnz[n]++;
    if (qnnn.d_p00_m0*qnnn.d_p00_0m != 0) // node_p00_pp will enter discretization
      qnnn.node_p00_pp < num_owned_local ? d_nnz[n]++ : o_nnz[n]++;
#else
    if (qnnn.d_p00_p0 != 0) // node_p0_m will enter discretization
      qnnn.node_p00_mm < num_owned_local ? d_nnz[n]++ : o_nnz[n]++;
    if (qnnn.d_p00_m0 != 0) // node_p0_p will enter discretization
      qnnn.node_p00_pm < num_owned_local ? d_nnz[n]++ : o_nnz[n]++;
#endif

#ifdef P4_TO_P8
    if (qnnn.d_0m0_p0*qnnn.d_0m0_0p != 0) // node_0m0_mm will enter discretization
      qnnn.node_0m0_mm < num_owned_local ? d_nnz[n]++ : o_nnz[n]++;
    if (qnnn.d_0m0_m0*qnnn.d_0m0_0p != 0) // node_0m0_pm will enter discretization
      qnnn.node_0m0_pm < num_owned_local ? d_nnz[n]++ : o_nnz[n]++;
    if (qnnn.d_0m0_p0*qnnn.d_0m0_0m != 0) // node_0m0_mp will enter discretization
      qnnn.node_0m0_mp < num_owned_local ? d_nnz[n]++ : o_nnz[n]++;
    if (qnnn.d_0m0_m0*qnnn.d_0m0_0m != 0) // node_0m0_pp will enter discretization
      qnnn.node_0m0_pp < num_owned_local ? d_nnz[n]++ : o_nnz[n]++;
#else
    if (qnnn.d_0m0_p0 != 0) // node_0m_m will enter discretization
      qnnn.node_0m0_mm < num_owned_local ? d_nnz[n]++ : o_nnz[n]++;
    if (qnnn.d_0m0_m0 != 0) // node_0m_p will enter discretization
      qnnn.node_0m0_pm < num_owned_local ? d_nnz[n]++ : o_nnz[n]++;
#endif

#ifdef P4_TO_P8
    if (qnnn.d_0p0_p0*qnnn.d_0p0_0p != 0) // node_0p0_mm will enter discretization
      qnnn.node_0p0_mm < num_owned_local ? d_nnz[n]++ : o_nnz[n]++;
    if (qnnn.d_0p0_m0*qnnn.d_0p0_0p != 0) // node_0p0_pm will enter discretization
      qnnn.node_0p0_pm < num_owned_local ? d_nnz[n]++ : o_nnz[n]++;
    if (qnnn.d_0p0_p0*qnnn.d_0p0_0m != 0) // node_0p0_mp will enter discretization
      qnnn.node_0p0_mp < num_owned_local ? d_nnz[n]++ : o_nnz[n]++;
    if (qnnn.d_0p0_m0*qnnn.d_0p0_0m != 0) // node_0p0_pp will enter discretization
      qnnn.node_0p0_pp < num_owned_local ? d_nnz[n]++ : o_nnz[n]++;
#else
    if (qnnn.d_0p0_p0 != 0) // node_0p_m will enter discretization
      qnnn.node_0p0_mm < num_owned_local ? d_nnz[n]++ : o_nnz[n]++;
    if (qnnn.d_0p0_m0 != 0) // node_0p_p will enter discretization
      qnnn.node_0p0_pm < num_owned_local ? d_nnz[n]++ : o_nnz[n]++;
#endif

#ifdef P4_TO_P8
    if (qnnn.d_00m_p0*qnnn.d_00m_0p != 0) // node_00m_mm will enter discretization
      qnnn.node_00m_mm < num_owned_local ? d_nnz[n]++ : o_nnz[n]++;
    if (qnnn.d_00m_m0*qnnn.d_00m_0p != 0) // node_00m_pm will enter discretization
      qnnn.node_00m_pm < num_owned_local ? d_nnz[n]++ : o_nnz[n]++;
    if (qnnn.d_00m_p0*qnnn.d_00m_0m != 0) // node_00m_mp will enter discretization
      qnnn.node_00m_mp < num_owned_local ? d_nnz[n]++ : o_nnz[n]++;
    if (qnnn.d_00m_m0*qnnn.d_00m_0m != 0) // node_00m_pp will enter discretization
      qnnn.node_00m_pp < num_owned_local ? d_nnz[n]++ : o_nnz[n]++;

    if (qnnn.d_00p_p0*qnnn.d_00p_0p != 0) // node_00p_mm will enter discretization
      qnnn.node_00p_mm < num_owned_local ? d_nnz[n]++ : o_nnz[n]++;
    if (qnnn.d_00p_m0*qnnn.d_00p_0p != 0) // node_00p_pm will enter discretization
      qnnn.node_00p_pm < num_owned_local ? d_nnz[n]++ : o_nnz[n]++;
    if (qnnn.d_00p_p0*qnnn.d_00p_0m != 0) // node_00p_mp will enter discretization
      qnnn.node_00p_mp < num_owned_local ? d_nnz[n]++ : o_nnz[n]++;
    if (qnnn.d_00p_m0*qnnn.d_00p_0m != 0) // node_00p_pp will enter discretization
      qnnn.node_00p_pp < num_owned_local ? d_nnz[n]++ : o_nnz[n]++;
#endif

  }

  ierr = VecRestoreArray(phi_, &phi_p); CHKERRXX(ierr);

  ierr = MatSeqAIJSetPreallocation(A, 0, (const PetscInt*)&d_nnz[0]); CHKERRXX(ierr);
  ierr = MatMPIAIJSetPreallocation(A, 0, (const PetscInt*)&d_nnz[0], 0, (const PetscInt*)&o_nnz[0]); CHKERRXX(ierr);

  ierr = PetscLogEventEnd(log_my_p4est_poisson_nodes_matrix_preallocation, A, 0, 0, 0); CHKERRXX(ierr);
}

void my_p4est_poisson_nodes_t::solve(Vec solution, bool use_nonzero_initial_guess, KSPType ksp_type, PCType pc_type)
{
  ierr = PetscLogEventBegin(log_my_p4est_poisson_nodes_solve, A, rhs_, ksp, 0); CHKERRXX(ierr);

#ifdef CASL_THROWS
  if(bc_ == NULL) throw std::domain_error("[CASL_ERROR]: the boundary conditions have not been set.");

  {
    PetscInt sol_size;
    ierr = VecGetLocalSize(solution, &sol_size); CHKERRXX(ierr);
    if (sol_size != nodes->num_owned_indeps){
      std::ostringstream oss;
      oss << "[CASL_ERROR]: solution vector must be preallocated and locally have the same size as num_owned_indeps"
          << "solution.local_size = " << sol_size << " nodes->num_owned_indeps = " << nodes->num_owned_indeps << std::endl;
      throw std::invalid_argument(oss.str());
    }
  }
#endif

  // set local add if none was given
  bool local_add = false;
  if(add_ == NULL)
  {
    local_add = true;
    ierr = VecCreateSeq(PETSC_COMM_SELF, nodes->num_owned_indeps, &add_); CHKERRXX(ierr);
    ierr = VecSet(add_, diag_add_); CHKERRXX(ierr);
  }

  // set a local phi if not was given
  bool local_phi = false;
  if(phi_ == NULL)
  {
    local_phi = true;
    ierr = VecDuplicate(solution, &phi_); CHKERRXX(ierr);

    Vec tmp;
    ierr = VecGhostGetLocalForm(phi_, &tmp); CHKERRXX(ierr);
    ierr = VecSet(tmp, -1.); CHKERRXX(ierr);
    ierr = VecGhostRestoreLocalForm(phi_, &tmp); CHKERRXX(ierr);
//    ierr = VecCreateSeq(PETSC_COMM_SELF, nodes->num_owned_indeps, &phi_); CHKERRXX(ierr);
    set_phi(phi_);
  }

  bool local_rhs = false;
  if (rhs_ == NULL)
  {
    ierr = VecDuplicate(solution, &rhs_); CHKERRXX(ierr);
    Vec rhs_local;
    VecGhostGetLocalForm(rhs_, &rhs_local);
    VecSet(rhs_local, 0);
    VecGhostRestoreLocalForm(rhs_, &rhs_local);
    local_rhs = true;
  }

  // set ksp type
  ierr = KSPSetType(ksp, ksp_type); CHKERRXX(ierr);  
  if (use_nonzero_initial_guess)
    ierr = KSPSetInitialGuessNonzero(ksp, PETSC_TRUE); CHKERRXX(ierr);

  /*
   * Here we set the matrix, ksp, and pc. If the matrix is not changed during
   * successive solves, we will reuse the same preconditioner, otherwise we
   * have to recompute the preconditioner
   */
  if (!is_matrix_computed)
  {
    matrix_has_nullspace = true;
    if(mue_ == NULL)
    {
      if(neumann_wall_first_order)
        setup_negative_laplace_matrix_neumann_wall_1st_order();
      else
        setup_negative_laplace_matrix();
    }
    else
      setup_negative_variable_coeff_laplace_matrix();

    is_matrix_computed = true;

    ierr = KSPSetOperators(ksp, A, A, SAME_NONZERO_PATTERN); CHKERRXX(ierr);
  } else {
    ierr = KSPSetOperators(ksp, A, A, SAME_PRECONDITIONER);  CHKERRXX(ierr);
  }

  // set pc type
  PC pc;
  ierr = KSPGetPC(ksp, &pc); CHKERRXX(ierr);
  ierr = PCSetType(pc, pc_type); CHKERRXX(ierr);

  /* If using hypre, we can make some adjustments here. The most important parameters to be set are:
   * 1- Strong Threshold
   * 2- Coarsennig Type
   * 3- Truncation Factor
   *
   * Plerase refer to HYPRE manual for more information on the actual importance or check Mohammad Mirzadeh's
   * summary of HYPRE papers! Also for a complete list of all the options that can be set from PETSc, one can
   * consult the 'src/ksp/pc/impls/hypre.c' in the PETSc home directory.
   */
  if (!strcmp(pc_type, PCHYPRE)){
    /* 1- Strong threshold:
     * Between 0 to 1
     * "0 "gives better convergence rate (in 3D).
     * Suggested values (By Hypre manual): 0.25 for 2D, 0.5 for 3D
    */
    ierr = PetscOptionsSetValue("-pc_hypre_boomeramg_strong_threshold", "0.5"); CHKERRXX(ierr);

    /* 2- Coarsening type
     * Available Options:
     * "CLJP","Ruge-Stueben","modifiedRuge-Stueben","Falgout", "PMIS", "HMIS". Falgout is usually the best.
     */
    ierr = PetscOptionsSetValue("-pc_hypre_boomeramg_coarsen_type", "Falgout"); CHKERRXX(ierr);

    /* 3- Trancation factor
     * Greater than zero.
     * Use zero for the best convergence. However, if you have memory problems, use greate than zero to save some memory.
     */
    ierr = PetscOptionsSetValue("-pc_hypre_boomeramg_truncfactor", "0.1"); CHKERRXX(ierr);

    // Finally, if matrix has a nullspace, one should _NOT_ use Gaussian-Elimination as the smoother for the coarsest grid
    if (matrix_has_nullspace){
      ierr = PetscOptionsSetValue("-pc_hypre_boomeramg_relax_type_coarse", "symmetric-SOR/Jacobi"); CHKERRXX(ierr);
    }
  }
  ierr = PCSetFromOptions(pc); CHKERRXX(ierr);

  // setup rhs
  if (mue_ == NULL)
  {
    if(neumann_wall_first_order)
      setup_negative_laplace_rhsvec_neumann_wall_1st_order();
    else
      setup_negative_laplace_rhsvec();
  }
  else
    setup_negative_variable_coeff_laplace_rhsvec();

  // Solve the system
  ierr = KSPSetTolerances(ksp, 1e-12, PETSC_DEFAULT, PETSC_DEFAULT, PETSC_DEFAULT); CHKERRXX(ierr);
  ierr = KSPSetFromOptions(ksp); CHKERRXX(ierr);

  ierr = PetscLogEventBegin(log_my_p4est_poisson_nodes_KSPSolve, ksp, rhs_, solution, 0); CHKERRXX(ierr);  
  MatNullSpace A_null;
  if (matrix_has_nullspace) {
    ierr = MatNullSpaceCreate(p4est->mpicomm, PETSC_TRUE, 0, NULL, &A_null); CHKERRXX(ierr);
    ierr = MatSetNullSpace(A, A_null);

    // For purely neumann problems GMRES is more robust
    ierr = KSPSetType(ksp, KSPGMRES); CHKERRXX(ierr);
  }
  ierr = KSPSolve(ksp, rhs_, solution); CHKERRXX(ierr);
  if (matrix_has_nullspace) {
    ierr = MatNullSpaceDestroy(A_null);
  }
  ierr = PetscLogEventEnd  (log_my_p4est_poisson_nodes_KSPSolve, ksp, rhs_, solution, 0); CHKERRXX(ierr);

  // update ghosts
  ierr = VecGhostUpdateBegin(solution, INSERT_VALUES, SCATTER_FORWARD); CHKERRXX(ierr);
  ierr = VecGhostUpdateEnd(solution, INSERT_VALUES, SCATTER_FORWARD); CHKERRXX(ierr);

  // get rid of local stuff
  if(local_add)
  {
    ierr = VecDestroy(add_); CHKERRXX(ierr);
    add_ = NULL;
  }
  if(local_rhs)
  {
    ierr = VecDestroy(rhs_); CHKERRXX(ierr);
  }
  if(local_phi)
  {
    ierr = VecDestroy(phi_); CHKERRXX(ierr);
    phi_ = NULL;

    ierr = VecDestroy(phi_xx_); CHKERRXX(ierr);
    phi_xx_ = NULL;

    ierr = VecDestroy(phi_yy_); CHKERRXX(ierr);
    phi_yy_ = NULL;

#ifdef P4_TO_P8
    ierr = VecDestroy(phi_zz_); CHKERRXX(ierr);
    phi_zz_ = NULL;
#endif
  }

  ierr = PetscLogEventEnd(log_my_p4est_poisson_nodes_solve, A, rhs_, ksp, 0); CHKERRXX(ierr);
}

void my_p4est_poisson_nodes_t::setup_negative_laplace_matrix_neumann_wall_1st_order()
{
  preallocate_matrix();

  // register for logging purpose
  ierr = PetscLogEventBegin(log_my_p4est_poisson_nodes_matrix_setup, A, 0, 0, 0); CHKERRXX(ierr);

  double eps = 1E-6*d_min*d_min;

  double *phi_p, *phi_xx_p, *phi_yy_p, *add_p, *robin_coef_p = NULL;
  ierr = VecGetArray(phi_,    &phi_p   ); CHKERRXX(ierr);
  ierr = VecGetArray(phi_xx_, &phi_xx_p); CHKERRXX(ierr);
  ierr = VecGetArray(phi_yy_, &phi_yy_p); CHKERRXX(ierr);
#ifdef P4_TO_P8
  double *phi_zz_p;
  ierr = VecGetArray(phi_zz_, &phi_zz_p); CHKERRXX(ierr);
#endif
  ierr = VecGetArray(add_,    &add_p   ); CHKERRXX(ierr);
  if (robin_coef_) {
    ierr = VecGetArray(robin_coef_, &robin_coef_p); CHKERRXX(ierr);
  }

  for(p4est_locidx_t n=0; n<nodes->num_owned_indeps; n++) // loop over nodes
  {
    // tree information
    p4est_indep_t *ni = (p4est_indep_t*)sc_array_index(&nodes->indep_nodes, n);

    //---------------------------------------------------------------------
    // Information at neighboring nodes
    //---------------------------------------------------------------------
    double x_C  = node_x_fr_n(n, p4est, nodes);
    double y_C  = node_y_fr_n(n, p4est, nodes);
#ifdef P4_TO_P8
    double z_C  = node_z_fr_n(n, p4est, nodes);
#endif

    const quad_neighbor_nodes_of_node_t qnnn = node_neighbors_->get_neighbors(n);

    double d_m00 = qnnn.d_m00;double d_p00 = qnnn.d_p00;
    double d_0m0 = qnnn.d_0m0;double d_0p0 = qnnn.d_0p0;
#ifdef P4_TO_P8
    double d_00m = qnnn.d_00m;double d_00p = qnnn.d_00p;
#endif

    /*
     * NOTE: All nodes are in PETSc' local numbering
     */
    double d_m00_m0=qnnn.d_m00_m0; double d_m00_p0=qnnn.d_m00_p0;
    double d_p00_m0=qnnn.d_p00_m0; double d_p00_p0=qnnn.d_p00_p0;
    double d_0m0_m0=qnnn.d_0m0_m0; double d_0m0_p0=qnnn.d_0m0_p0;
    double d_0p0_m0=qnnn.d_0p0_m0; double d_0p0_p0=qnnn.d_0p0_p0;
#ifdef P4_TO_P8
    double d_m00_0m=qnnn.d_m00_0m; double d_m00_0p=qnnn.d_m00_0p;
    double d_p00_0m=qnnn.d_p00_0m; double d_p00_0p=qnnn.d_p00_0p;
    double d_0m0_0m=qnnn.d_0m0_0m; double d_0m0_0p=qnnn.d_0m0_0p;
    double d_0p0_0m=qnnn.d_0p0_0m; double d_0p0_0p=qnnn.d_0p0_0p;

    double d_00m_m0=qnnn.d_00m_m0; double d_00m_p0=qnnn.d_00m_p0;
    double d_00p_m0=qnnn.d_00p_m0; double d_00p_p0=qnnn.d_00p_p0;
    double d_00m_0m=qnnn.d_00m_0m; double d_00m_0p=qnnn.d_00m_0p;
    double d_00p_0m=qnnn.d_00p_0m; double d_00p_0p=qnnn.d_00p_0p;
#endif

    p4est_locidx_t node_m00_mm=qnnn.node_m00_mm; p4est_locidx_t node_m00_pm=qnnn.node_m00_pm;
    p4est_locidx_t node_p00_mm=qnnn.node_p00_mm; p4est_locidx_t node_p00_pm=qnnn.node_p00_pm;
    p4est_locidx_t node_0m0_mm=qnnn.node_0m0_mm; p4est_locidx_t node_0m0_pm=qnnn.node_0m0_pm;
    p4est_locidx_t node_0p0_mm=qnnn.node_0p0_mm; p4est_locidx_t node_0p0_pm=qnnn.node_0p0_pm;
#ifdef P4_TO_P8
    p4est_locidx_t node_m00_mp=qnnn.node_m00_mp; p4est_locidx_t node_m00_pp=qnnn.node_m00_pp;
    p4est_locidx_t node_p00_mp=qnnn.node_p00_mp; p4est_locidx_t node_p00_pp=qnnn.node_p00_pp;
    p4est_locidx_t node_0m0_mp=qnnn.node_0m0_mp; p4est_locidx_t node_0m0_pp=qnnn.node_0m0_pp;
    p4est_locidx_t node_0p0_mp=qnnn.node_0p0_mp; p4est_locidx_t node_0p0_pp=qnnn.node_0p0_pp;

    p4est_locidx_t node_00m_mm=qnnn.node_00m_mm; p4est_locidx_t node_00m_mp=qnnn.node_00m_mp;
    p4est_locidx_t node_00m_pm=qnnn.node_00m_pm; p4est_locidx_t node_00m_pp=qnnn.node_00m_pp;
    p4est_locidx_t node_00p_mm=qnnn.node_00p_mm; p4est_locidx_t node_00p_mp=qnnn.node_00p_mp;
    p4est_locidx_t node_00p_pm=qnnn.node_00p_pm; p4est_locidx_t node_00p_pp=qnnn.node_00p_pp;
#endif

    /*
     * global indecies: Note that to insert values into the matrix we need to
     * use global index. Note that although PETSc has a MatSetValuesLocal, that
     * function wont work properly with ghost nodes since the matix does not
     * know the partition of the grid and global indecies for ghost nodes.
     *
     * As a result we compute the ghost indecies manually and insert them using
     * the MatSetValue function.
     *
     * NOTE: Ideally we should be using p4est_gloidx_t for global numbers.
     * However, this requires PetscInt to be 64bit as well otherwise we might
     * run into problems since PETSc internally uses PetscInt for all integer
     * values.
     *
     * As a result, and to prevent weird things from happening, we simpy use
     * PetscInt instead of p4est_gloidx_t for global numbers. This should work
     * for problems that are up to about 2B point big (2^31-1). To go to bigger
     * problems, one should compile PETSc with 64bit support using
     * --with-64-bit-indecies. Please consult PETSc manual for more information.
     *
     * TODO: To get better performance we could first buffer the values in a
     * local SparseCRS matrix and insert them all at once at the end instead of
     * calling MatSetValue every single time. I'm not sure if it will result in
     * much better performance ... to be tested!
     */

    PetscInt node_000_g = petsc_gloidx[qnnn.node_000];

    if(is_node_Wall(p4est, ni))
    {
#ifdef P4_TO_P8
      if(bc_->wallType(x_C,y_C,z_C) == DIRICHLET)
#else
      if(bc_->wallType(x_C,y_C)     == DIRICHLET)
#endif
      {
        ierr = MatSetValue(A, node_000_g, node_000_g, bc_strength, ADD_VALUES); CHKERRXX(ierr);
        if (phi_p[n]<0.) matrix_has_nullspace = false;
        continue;
      }
#ifdef P4_TO_P8
      if(bc_->wallType(x_C,y_C,z_C) == NEUMANN)
#else
      if(bc_->wallType(x_C,y_C)     == NEUMANN)
#endif
      {
        if (is_node_xpWall(p4est, ni)){
#ifdef P4_TO_P8
          p4est_locidx_t n_m00 = d_m00_0m == 0 ? ( d_m00_m0==0 ? node_m00_mm : node_m00_pm )
                                               : ( d_m00_m0==0 ? node_m00_mp : node_m00_pp );
#else
          p4est_locidx_t n_m00 = d_m00_m0 == 0 ? node_m00_mm : node_m00_pm;
#endif
          PetscInt node_m00_g  = petsc_gloidx[n_m00];

          ierr = MatSetValue(A, node_000_g, node_000_g,  bc_strength, ADD_VALUES); CHKERRXX(ierr);

          if (phi_p[n] < diag_min)
            ierr = MatSetValue(A, node_000_g, node_m00_g, -bc_strength, ADD_VALUES); CHKERRXX(ierr);

          continue;
        }

        if (is_node_xmWall(p4est, ni)){
#ifdef P4_TO_P8
          p4est_locidx_t n_p00 = d_p00_0m == 0 ? ( d_p00_m0 == 0 ? node_p00_mm : node_p00_pm )
                                               : ( d_p00_m0 == 0 ? node_p00_mp : node_p00_pp );
#else
          p4est_locidx_t n_p00 = d_p00_m0 == 0 ? node_p00_mm : node_p00_pm;
#endif
          PetscInt node_p00_g  = petsc_gloidx[n_p00];

          ierr = MatSetValue(A, node_000_g, node_000_g,  bc_strength, ADD_VALUES); CHKERRXX(ierr);
          if (phi_p[n] < diag_min)
            ierr = MatSetValue(A, node_000_g, node_p00_g, -bc_strength, ADD_VALUES); CHKERRXX(ierr);

          continue;
        }

        if (is_node_ypWall(p4est, ni)){
#ifdef P4_TO_P8
          p4est_locidx_t n_0m0 = d_0m0_0m == 0 ? ( d_0m0_m0 == 0 ? node_0m0_mm : node_0m0_pm )
                                               : ( d_0m0_m0 == 0 ? node_0m0_mp : node_0m0_pp );
#else
          p4est_locidx_t n_0m0 = d_0m0_m0 == 0 ? node_0m0_mm : node_0m0_pm;
#endif
          PetscInt node_0m0_g  = petsc_gloidx[n_0m0];

          ierr = MatSetValue(A, node_000_g, node_000_g,  bc_strength, ADD_VALUES); CHKERRXX(ierr);
          if (phi_p[n] < diag_min)
            ierr = MatSetValue(A, node_000_g, node_0m0_g, -bc_strength, ADD_VALUES); CHKERRXX(ierr);

          continue;
        }
        if (is_node_ymWall(p4est, ni)){
#ifdef P4_TO_P8
          p4est_locidx_t n_0p0 = d_0p0_0m == 0 ? ( d_0p0_m0 == 0 ? node_0p0_mm : node_0p0_pm )
                                               : ( d_0p0_m0 == 0 ? node_0p0_mp : node_0p0_pp );
#else
          p4est_locidx_t n_0p0 = d_0p0_m0 == 0 ? node_0p0_mm:node_0p0_pm;
#endif
          PetscInt node_0p0_g  = petsc_gloidx[n_0p0];

          ierr = MatSetValue(A, node_000_g, node_000_g,  bc_strength, ADD_VALUES); CHKERRXX(ierr);
          if (phi_p[n] < diag_min)
            ierr = MatSetValue(A, node_000_g, node_0p0_g, -bc_strength, ADD_VALUES); CHKERRXX(ierr);

          continue;
        }
#ifdef P4_TO_P8
        if (is_node_zpWall(p4est, ni)){
          p4est_locidx_t n_00m = d_00m_0m == 0 ? ( d_00m_m0 == 0 ? node_00m_mm : node_00m_pm )
                                               : ( d_00m_m0 == 0 ? node_00m_mp : node_00m_pp );
          PetscInt node_00m_g  = petsc_gloidx[n_00m];

          ierr = MatSetValue(A, node_000_g, node_000_g,  bc_strength, ADD_VALUES); CHKERRXX(ierr);
          if (phi_p[n] < diag_min)
            ierr = MatSetValue(A, node_000_g, node_00m_g, -bc_strength, ADD_VALUES); CHKERRXX(ierr);

          continue;
        }

        if (is_node_zmWall(p4est, ni)){
          p4est_locidx_t n_00p = d_00p_0m == 0 ? ( d_00p_m0 == 0 ? node_00p_mm : node_00p_pm )
                                               : ( d_00p_m0 == 0 ? node_00p_mp : node_00p_pp );
          PetscInt node_00p_g  = petsc_gloidx[n_00p];

          ierr = MatSetValue(A, node_000_g, node_000_g,  bc_strength, ADD_VALUES); CHKERRXX(ierr);
          if (phi_p[n] < diag_min)
            ierr = MatSetValue(A, node_000_g, node_00p_g, -bc_strength, ADD_VALUES); CHKERRXX(ierr);

          continue;
        }
#endif
      }
    } else {
      double phi_000, phi_p00, phi_m00, phi_0m0, phi_0p0;
#ifdef P4_TO_P8
      double phi_00m, phi_00p;
#endif

#ifdef P4_TO_P8
      qnnn.ngbd_with_quadratic_interpolation(phi_p, phi_000, phi_m00, phi_p00, phi_0m0, phi_0p0, phi_00m, phi_00p);
#else
      qnnn.ngbd_with_quadratic_interpolation(phi_p, phi_000, phi_m00, phi_p00, phi_0m0, phi_0p0);
#endif

      //---------------------------------------------------------------------
      // interface boundary
      //---------------------------------------------------------------------
      if((ABS(phi_000)<eps && bc_->interfaceType() == DIRICHLET) ){
        ierr = MatSetValue(A, node_000_g, node_000_g, bc_strength, ADD_VALUES); CHKERRXX(ierr);

        matrix_has_nullspace=false;
        continue;
      }

      // TODO: This needs optimization
#ifdef P4_TO_P8
      double P_mmm = phi_interp(x_C-0.5*dx_min, y_C-0.5*dy_min, z_C-0.5*dz_min);
      double P_mpm = phi_interp(x_C-0.5*dx_min, y_C+0.5*dy_min, z_C-0.5*dz_min);
      double P_pmm = phi_interp(x_C+0.5*dx_min, y_C-0.5*dy_min, z_C-0.5*dz_min);
      double P_ppm = phi_interp(x_C+0.5*dx_min, y_C+0.5*dy_min, z_C-0.5*dz_min);
      double P_mmp = phi_interp(x_C-0.5*dx_min, y_C-0.5*dy_min, z_C+0.5*dz_min);
      double P_mpp = phi_interp(x_C-0.5*dx_min, y_C+0.5*dy_min, z_C+0.5*dz_min);
      double P_pmp = phi_interp(x_C+0.5*dx_min, y_C-0.5*dy_min, z_C+0.5*dz_min);
      double P_ppp = phi_interp(x_C+0.5*dx_min, y_C+0.5*dy_min, z_C+0.5*dz_min);
#else
      double P_mmm = phi_interp(x_C-0.5*dx_min, y_C-0.5*dy_min);
      double P_mpm = phi_interp(x_C-0.5*dx_min, y_C+0.5*dy_min);
      double P_pmm = phi_interp(x_C+0.5*dx_min, y_C-0.5*dy_min);
      double P_ppm = phi_interp(x_C+0.5*dx_min, y_C+0.5*dy_min);
#endif

#ifdef P4_TO_P8
      bool is_one_positive = (P_mmm > 0 || P_pmm > 0 || P_mpm > 0 || P_ppm > 0 ||
                              P_mmp > 0 || P_pmp > 0 || P_mpp > 0 || P_ppp > 0 );
      bool is_one_negative = (P_mmm < 0 || P_pmm < 0 || P_mpm < 0 || P_ppm < 0 ||
                              P_mmp < 0 || P_pmp < 0 || P_mpp < 0 || P_ppp < 0 );

      bool is_ngbd_crossed_neumann = is_one_negative && is_one_positive;
#else
      bool is_ngbd_crossed_neumann = ( P_mmm*P_mpm<0 || P_mpm*P_ppm<0 || P_ppm*P_pmm<0 || P_pmm*P_mmm<0 );
#endif

      // far away from the interface
      if(phi_000>0. &&  (!is_ngbd_crossed_neumann || bc_->interfaceType() == DIRICHLET )){
        ierr = MatSetValue(A, node_000_g, node_000_g, bc_strength, ADD_VALUES); CHKERRXX(ierr);
        continue;
      }

      // if far away from the interface or close to it but with dirichlet
      // then finite difference method
      if ( (bc_->interfaceType() == DIRICHLET && phi_000<0.) ||
           (bc_->interfaceType() == NEUMANN   && !is_ngbd_crossed_neumann ) ||
           (bc_->interfaceType() == ROBIN     && !is_ngbd_crossed_neumann ) ||
           bc_->interfaceType() == NOINTERFACE)
      {
        double phixx_C = phi_xx_p[n];
        double phiyy_C = phi_yy_p[n];
#ifdef P4_TO_P8
        double phizz_C = phi_zz_p[n];
#endif

        bool is_interface_m00 = (bc_->interfaceType() == DIRICHLET && phi_m00*phi_000 <= 0.);
        bool is_interface_p00 = (bc_->interfaceType() == DIRICHLET && phi_p00*phi_000 <= 0.);
        bool is_interface_0m0 = (bc_->interfaceType() == DIRICHLET && phi_0m0*phi_000 <= 0.);
        bool is_interface_0p0 = (bc_->interfaceType() == DIRICHLET && phi_0p0*phi_000 <= 0.);
#ifdef P4_TO_P8
        bool is_interface_00m = (bc_->interfaceType() == DIRICHLET && phi_00m*phi_000 <= 0.);
        bool is_interface_00p = (bc_->interfaceType() == DIRICHLET && phi_00p*phi_000 <= 0.);
#endif

#ifdef P4_TO_P8
        if ( is_interface_0m0 || is_interface_m00 || is_interface_p00 || is_interface_0p0  || is_interface_00m || is_interface_00p)
#else
        if ( is_interface_0m0 || is_interface_m00 || is_interface_p00 || is_interface_0p0 )
#endif
          matrix_has_nullspace = false;

        // given boundary condition at interface from quadratic interpolation
        if( is_interface_m00) {
          double phixx_m00 = qnnn.f_m00_linear(phi_xx_p);
          double theta_m00 = interface_Location_With_Second_Order_Derivative(0., d_m00, phi_000, phi_m00, phixx_C, phixx_m00);
          if (theta_m00<eps) theta_m00 = eps; if (theta_m00>d_m00) theta_m00 = d_m00;
          d_m00_m0 = d_m00_p0 = 0;
#ifdef P4_TO_P8
          d_m00_0m = d_m00_0p = 0;
#endif
          d_m00 = theta_m00;
        }
        if( is_interface_p00){
          double phixx_p00 = qnnn.f_p00_linear(phi_xx_p);
          double theta_p00 = interface_Location_With_Second_Order_Derivative(0., d_p00, phi_000, phi_p00, phixx_C, phixx_p00);
          if (theta_p00<eps) theta_p00 = eps; if (theta_p00>d_p00) theta_p00 = d_p00;
          d_p00_m0 = d_p00_p0 = 0;
#ifdef P4_TO_P8
          d_p00_0m = d_p00_0p = 0;
#endif
          d_p00 = theta_p00;
        }
        if( is_interface_0m0){
          double phiyy_0m0 = qnnn.f_0m0_linear(phi_yy_p);
          double theta_0m0 = interface_Location_With_Second_Order_Derivative(0., d_0m0, phi_000, phi_0m0, phiyy_C, phiyy_0m0);
          if (theta_0m0<eps) theta_0m0 = eps; if (theta_0m0>d_0m0) theta_0m0 = d_0m0;
          d_0m0_m0 = d_0m0_p0 = 0;
#ifdef P4_TO_P8
          d_0m0_0m = d_0m0_0p = 0;
#endif
          d_0m0 = theta_0m0;
        }
        if( is_interface_0p0){
          double phiyy_0p0 = qnnn.f_0p0_linear(phi_yy_p);
          double theta_0p0 = interface_Location_With_Second_Order_Derivative(0., d_0p0, phi_000, phi_0p0, phiyy_C, phiyy_0p0);
          if (theta_0p0<eps) theta_0p0 = eps; if (theta_0p0>d_0p0) theta_0p0 = d_0p0;
          d_0p0_m0 = d_0p0_p0 = 0;
#ifdef P4_TO_P8
          d_0p0_0m = d_0p0_0p = 0;
#endif
          d_0p0 = theta_0p0;
        }
#ifdef P4_TO_P8
        if( is_interface_00m){
          double phizz_00m = qnnn.f_00m_linear(phi_zz_p);
          double theta_00m = interface_Location_With_Second_Order_Derivative(0., d_00m, phi_000, phi_00m, phizz_C, phizz_00m);
          if (theta_00m<eps) theta_00m = eps; if (theta_00m>d_00m) theta_00m = d_00m;
          d_00m_m0 = d_00m_p0 = d_00m_0m = d_00m_0p = 0;
          d_00m = theta_00m;
        }
        if( is_interface_00p){
          double phizz_00p = qnnn.f_00p_linear(phi_zz_p);
          double theta_00p = interface_Location_With_Second_Order_Derivative(0., d_00p, phi_000, phi_00p, phizz_C, phizz_00p);
          if (theta_00p<eps) theta_00p = eps; if (theta_00p>d_00p) theta_00p = d_00p;
          d_00p_m0 = d_00p_p0 = d_00p_0m = d_00p_0p = 0;
          d_00p = theta_00p;
        }
#endif

#ifdef P4_TO_P8
        //------------------------------------
        // Dfxx =   fxx + a*fyy + b*fzz
        // Dfyy = c*fxx +   fyy + d*fzz
        // Dfzz = e*fxx + f*fyy +   fzz
        //------------------------------------
        double a = d_m00_m0*d_m00_p0/d_m00/(d_p00+d_m00) + d_p00_m0*d_p00_p0/d_p00/(d_p00+d_m00) ;
        double b = d_m00_0m*d_m00_0p/d_m00/(d_p00+d_m00) + d_p00_0m*d_p00_0p/d_p00/(d_p00+d_m00) ;

        double c = d_0m0_m0*d_0m0_p0/d_0m0/(d_0p0+d_0m0) + d_0p0_m0*d_0p0_p0/d_0p0/(d_0p0+d_0m0) ;
        double d = d_0m0_0m*d_0m0_0p/d_0m0/(d_0p0+d_0m0) + d_0p0_0m*d_0p0_0p/d_0p0/(d_0p0+d_0m0) ;

        double e = d_00m_m0*d_00m_p0/d_00m/(d_00p+d_00m) + d_00p_m0*d_00p_p0/d_00p/(d_00p+d_00m) ;
        double f = d_00m_0m*d_00m_0p/d_00m/(d_00p+d_00m) + d_00p_0m*d_00p_0p/d_00p/(d_00p+d_00m) ;

        //------------------------------------------------------------
        // compensating the error of linear interpolation at T-junction using
        // the derivative in the transversal direction
        //
        // Laplace = wi*Dfxx +
        //           wj*Dfyy +
        //           wk*Dfzz
        //------------------------------------------------------------
        double det = 1.-a*c-b*e-d*f+a*d*e+b*c*f;
        double wi = (1.-c-e+c*f+e*d-d*f)/det;
        double wj = (1.-a-f+a*e+f*b-b*e)/det;
        double wk = (1.-b-d+b*c+d*a-a*c)/det;

        //---------------------------------------------------------------------
        // Shortley-Weller method, dimension by dimension
        //---------------------------------------------------------------------
        double w_m00 = -mu_ * wi * 2./d_m00/(d_m00+d_p00);
        double w_p00 = -mu_ * wi * 2./d_p00/(d_m00+d_p00);
        double w_0m0 = -mu_ * wj * 2./d_0m0/(d_0m0+d_0p0);
        double w_0p0 = -mu_ * wj * 2./d_0p0/(d_0m0+d_0p0);
        double w_00m = -mu_ * wk * 2./d_00m/(d_00m+d_00p);
        double w_00p = -mu_ * wk * 2./d_00p/(d_00m+d_00p);

        //---------------------------------------------------------------------
        // diag scaling
        //---------------------------------------------------------------------
        double w_000 = add_p[n] - ( w_m00 + w_p00 + w_0m0 + w_0p0 + w_00m + w_00p );
        w_m00 /= w_000; w_p00 /= w_000;
        w_0m0 /= w_000; w_0p0 /= w_000;
        w_00m /= w_000; w_00p /= w_000;

        //---------------------------------------------------------------------
        // add coefficients in the matrix
        //---------------------------------------------------------------------
        if (!is_node_Wall(p4est, ni) && node_000_g < fixed_value_idx_g){
          fixed_value_idx_l = n;
          fixed_value_idx_g = node_000_g;
        }
        ierr = MatSetValue(A, node_000_g, node_000_g, 1.0, ADD_VALUES); CHKERRXX(ierr);
        if(!is_interface_m00)
        {
          double w_m00_mm = w_m00*d_m00_p0*d_m00_0p/(d_m00_m0+d_m00_p0)/(d_m00_0m+d_m00_0p);
          double w_m00_mp = w_m00*d_m00_p0*d_m00_0m/(d_m00_m0+d_m00_p0)/(d_m00_0m+d_m00_0p);
          double w_m00_pm = w_m00*d_m00_m0*d_m00_0p/(d_m00_m0+d_m00_p0)/(d_m00_0m+d_m00_0p);
          double w_m00_pp = w_m00*d_m00_m0*d_m00_0m/(d_m00_m0+d_m00_p0)/(d_m00_0m+d_m00_0p);

          if (w_m00_mm != 0) {ierr = MatSetValue(A, node_000_g, petsc_gloidx[node_m00_mm], w_m00_mm, ADD_VALUES); CHKERRXX(ierr);}
          if (w_m00_mp != 0) {ierr = MatSetValue(A, node_000_g, petsc_gloidx[node_m00_mp], w_m00_mp, ADD_VALUES); CHKERRXX(ierr);}
          if (w_m00_pm != 0) {ierr = MatSetValue(A, node_000_g, petsc_gloidx[node_m00_pm], w_m00_pm, ADD_VALUES); CHKERRXX(ierr);}
          if (w_m00_pp != 0) {ierr = MatSetValue(A, node_000_g, petsc_gloidx[node_m00_pp], w_m00_pp, ADD_VALUES); CHKERRXX(ierr);}
        }

        if(!is_interface_p00)
        {
          double w_p00_mm = w_p00*d_p00_p0*d_p00_0p/(d_p00_m0+d_p00_p0)/(d_p00_0m+d_p00_0p);
          double w_p00_mp = w_p00*d_p00_p0*d_p00_0m/(d_p00_m0+d_p00_p0)/(d_p00_0m+d_p00_0p);
          double w_p00_pm = w_p00*d_p00_m0*d_p00_0p/(d_p00_m0+d_p00_p0)/(d_p00_0m+d_p00_0p);
          double w_p00_pp = w_p00*d_p00_m0*d_p00_0m/(d_p00_m0+d_p00_p0)/(d_p00_0m+d_p00_0p);

          if (w_p00_mm != 0) {ierr = MatSetValue(A, node_000_g, petsc_gloidx[node_p00_mm], w_p00_mm, ADD_VALUES); CHKERRXX(ierr);}
          if (w_p00_mp != 0) {ierr = MatSetValue(A, node_000_g, petsc_gloidx[node_p00_mp], w_p00_mp, ADD_VALUES); CHKERRXX(ierr);}
          if (w_p00_pm != 0) {ierr = MatSetValue(A, node_000_g, petsc_gloidx[node_p00_pm], w_p00_pm, ADD_VALUES); CHKERRXX(ierr);}
          if (w_p00_pp != 0) {ierr = MatSetValue(A, node_000_g, petsc_gloidx[node_p00_pp], w_p00_pp, ADD_VALUES); CHKERRXX(ierr);}
        }

        if(!is_interface_0m0)
        {
          double w_0m0_mm = w_0m0*d_0m0_p0*d_0m0_0p/(d_0m0_m0+d_0m0_p0)/(d_0m0_0m+d_0m0_0p);
          double w_0m0_mp = w_0m0*d_0m0_p0*d_0m0_0m/(d_0m0_m0+d_0m0_p0)/(d_0m0_0m+d_0m0_0p);
          double w_0m0_pm = w_0m0*d_0m0_m0*d_0m0_0p/(d_0m0_m0+d_0m0_p0)/(d_0m0_0m+d_0m0_0p);
          double w_0m0_pp = w_0m0*d_0m0_m0*d_0m0_0m/(d_0m0_m0+d_0m0_p0)/(d_0m0_0m+d_0m0_0p);

          if (w_0m0_mm != 0) {ierr = MatSetValue(A, node_000_g, petsc_gloidx[node_0m0_mm], w_0m0_mm, ADD_VALUES); CHKERRXX(ierr);}
          if (w_0m0_mp != 0) {ierr = MatSetValue(A, node_000_g, petsc_gloidx[node_0m0_mp], w_0m0_mp, ADD_VALUES); CHKERRXX(ierr);}
          if (w_0m0_pm != 0) {ierr = MatSetValue(A, node_000_g, petsc_gloidx[node_0m0_pm], w_0m0_pm, ADD_VALUES); CHKERRXX(ierr);}
          if (w_0m0_pp != 0) {ierr = MatSetValue(A, node_000_g, petsc_gloidx[node_0m0_pp], w_0m0_pp, ADD_VALUES); CHKERRXX(ierr);}
        }

        if(!is_interface_0p0)
        {
          double w_0p0_mm = w_0p0*d_0p0_p0*d_0p0_0p/(d_0p0_m0+d_0p0_p0)/(d_0p0_0m+d_0p0_0p);
          double w_0p0_mp = w_0p0*d_0p0_p0*d_0p0_0m/(d_0p0_m0+d_0p0_p0)/(d_0p0_0m+d_0p0_0p);
          double w_0p0_pm = w_0p0*d_0p0_m0*d_0p0_0p/(d_0p0_m0+d_0p0_p0)/(d_0p0_0m+d_0p0_0p);
          double w_0p0_pp = w_0p0*d_0p0_m0*d_0p0_0m/(d_0p0_m0+d_0p0_p0)/(d_0p0_0m+d_0p0_0p);

          if (w_0p0_mm != 0) {ierr = MatSetValue(A, node_000_g, petsc_gloidx[node_0p0_mm], w_0p0_mm, ADD_VALUES); CHKERRXX(ierr);}
          if (w_0p0_mp != 0) {ierr = MatSetValue(A, node_000_g, petsc_gloidx[node_0p0_mp], w_0p0_mp, ADD_VALUES); CHKERRXX(ierr);}
          if (w_0p0_pm != 0) {ierr = MatSetValue(A, node_000_g, petsc_gloidx[node_0p0_pm], w_0p0_pm, ADD_VALUES); CHKERRXX(ierr);}
          if (w_0p0_pp != 0) {ierr = MatSetValue(A, node_000_g, petsc_gloidx[node_0p0_pp], w_0p0_pp, ADD_VALUES); CHKERRXX(ierr);}
        }

        if(!is_interface_00m)
        {
          double w_00m_mm = w_00m*d_00m_p0*d_00m_0p/(d_00m_m0+d_00m_p0)/(d_00m_0m+d_00m_0p);
          double w_00m_mp = w_00m*d_00m_p0*d_00m_0m/(d_00m_m0+d_00m_p0)/(d_00m_0m+d_00m_0p);
          double w_00m_pm = w_00m*d_00m_m0*d_00m_0p/(d_00m_m0+d_00m_p0)/(d_00m_0m+d_00m_0p);
          double w_00m_pp = w_00m*d_00m_m0*d_00m_0m/(d_00m_m0+d_00m_p0)/(d_00m_0m+d_00m_0p);

          if (w_00m_mm != 0) {ierr = MatSetValue(A, node_000_g, petsc_gloidx[node_00m_mm], w_00m_mm, ADD_VALUES); CHKERRXX(ierr);}
          if (w_00m_mp != 0) {ierr = MatSetValue(A, node_000_g, petsc_gloidx[node_00m_mp], w_00m_mp, ADD_VALUES); CHKERRXX(ierr);}
          if (w_00m_pm != 0) {ierr = MatSetValue(A, node_000_g, petsc_gloidx[node_00m_pm], w_00m_pm, ADD_VALUES); CHKERRXX(ierr);}
          if (w_00m_pp != 0) {ierr = MatSetValue(A, node_000_g, petsc_gloidx[node_00m_pp], w_00m_pp, ADD_VALUES); CHKERRXX(ierr);}
        }

        if(!is_interface_00p)
        {
          double w_00p_mm = w_00p*d_00p_p0*d_00p_0p/(d_00p_m0+d_00p_p0)/(d_00p_0m+d_00p_0p);
          double w_00p_mp = w_00p*d_00p_p0*d_00p_0m/(d_00p_m0+d_00p_p0)/(d_00p_0m+d_00p_0p);
          double w_00p_pm = w_00p*d_00p_m0*d_00p_0p/(d_00p_m0+d_00p_p0)/(d_00p_0m+d_00p_0p);
          double w_00p_pp = w_00p*d_00p_m0*d_00p_0m/(d_00p_m0+d_00p_p0)/(d_00p_0m+d_00p_0p);

          if (w_00p_mm != 0) {ierr = MatSetValue(A, node_000_g, petsc_gloidx[node_00p_mm], w_00p_mm, ADD_VALUES); CHKERRXX(ierr);}
          if (w_00p_mp != 0) {ierr = MatSetValue(A, node_000_g, petsc_gloidx[node_00p_mp], w_00p_mp, ADD_VALUES); CHKERRXX(ierr);}
          if (w_00p_pm != 0) {ierr = MatSetValue(A, node_000_g, petsc_gloidx[node_00p_pm], w_00p_pm, ADD_VALUES); CHKERRXX(ierr);}
          if (w_00p_pp != 0) {ierr = MatSetValue(A, node_000_g, petsc_gloidx[node_00p_pp], w_00p_pp, ADD_VALUES); CHKERRXX(ierr);}
        }
#else
        //---------------------------------------------------------------------
        // Shortley-Weller method, dimension by dimension
        //---------------------------------------------------------------------
        double w_m00 = -2./d_m00/(d_m00+d_p00);
        double w_p00 = -2./d_p00/(d_m00+d_p00);
        double w_0m0 = -2./d_0m0/(d_0m0+d_0p0);
        double w_0p0 = -2./d_0p0/(d_0m0+d_0p0);

        //---------------------------------------------------------------------
        // compensating the error of linear interpolation at T-junction using
        // the derivative in the transversal direction
        //---------------------------------------------------------------------
        double weight_on_Dyy = 1.0 - d_m00_p0*d_m00_m0/d_m00/(d_m00+d_p00) - d_p00_p0*d_p00_m0/d_p00/(d_m00+d_p00);
        double weight_on_Dxx = 1.0 - d_0m0_m0*d_0m0_p0/d_0m0/(d_0m0+d_0p0) - d_0p0_m0*d_0p0_p0/d_0p0/(d_0m0+d_0p0);

        w_m00 *= weight_on_Dxx*mu_;
        w_p00 *= weight_on_Dxx*mu_;
        w_0m0 *= weight_on_Dyy*mu_;
        w_0p0 *= weight_on_Dyy*mu_;

        //---------------------------------------------------------------------
        // diag scaling
        //---------------------------------------------------------------------

        double diag = add_p[n]-(w_m00+w_p00+w_0m0+w_0p0);
        w_m00 /= diag;
        w_p00 /= diag;
        w_0m0 /= diag;
        w_0p0 /= diag;

        //---------------------------------------------------------------------
        // addition to diagonal elements
        //---------------------------------------------------------------------
        if (!is_node_Wall(p4est, ni) && node_000_g < fixed_value_idx_g){
          fixed_value_idx_l = n;
          fixed_value_idx_g = node_000_g;
        }
        ierr = MatSetValue(A, node_000_g, node_000_g, 1.0, ADD_VALUES); CHKERRXX(ierr);
        if(!is_interface_m00) {
          PetscInt node_m00_pm_g = petsc_gloidx[node_m00_pm];
          PetscInt node_m00_mm_g = petsc_gloidx[node_m00_mm];

          if (d_m00_m0 != 0) ierr = MatSetValue(A, node_000_g, node_m00_pm_g, w_m00*d_m00_m0/(d_m00_m0+d_m00_p0), ADD_VALUES); CHKERRXX(ierr);
          if (d_m00_p0 != 0) ierr = MatSetValue(A, node_000_g, node_m00_mm_g, w_m00*d_m00_p0/(d_m00_m0+d_m00_p0), ADD_VALUES); CHKERRXX(ierr);
        }
        if(!is_interface_p00) {
          PetscInt node_p00_pm_g = petsc_gloidx[node_p00_pm];
          PetscInt node_p00_mm_g = petsc_gloidx[node_p00_mm];

          if (d_p00_m0 != 0) ierr = MatSetValue(A, node_000_g, node_p00_pm_g, w_p00*d_p00_m0/(d_p00_m0+d_p00_p0), ADD_VALUES); CHKERRXX(ierr);
          if (d_p00_p0 != 0) ierr = MatSetValue(A, node_000_g, node_p00_mm_g, w_p00*d_p00_p0/(d_p00_m0+d_p00_p0), ADD_VALUES); CHKERRXX(ierr);
        }
        if(!is_interface_0m0) {
          PetscInt node_0m0_pm_g = petsc_gloidx[node_0m0_pm];
          PetscInt node_0m0_mm_g = petsc_gloidx[node_0m0_mm];

          if (d_0m0_m0 != 0) ierr = MatSetValue(A, node_000_g, node_0m0_pm_g, w_0m0*d_0m0_m0/(d_0m0_m0+d_0m0_p0), ADD_VALUES); CHKERRXX(ierr);
          if (d_0m0_p0 != 0) ierr = MatSetValue(A, node_000_g, node_0m0_mm_g, w_0m0*d_0m0_p0/(d_0m0_m0+d_0m0_p0), ADD_VALUES); CHKERRXX(ierr);
        }
        if(!is_interface_0p0) {
          PetscInt node_0p0_pm_g = petsc_gloidx[node_0p0_pm];
          PetscInt node_0p0_mm_g = petsc_gloidx[node_0p0_mm];

          if (d_0p0_m0 != 0) ierr = MatSetValue(A, node_000_g, node_0p0_pm_g, w_0p0*d_0p0_m0/(d_0p0_m0+d_0p0_p0), ADD_VALUES); CHKERRXX(ierr);
          if (d_0p0_p0 != 0) ierr = MatSetValue(A, node_000_g, node_0p0_mm_g, w_0p0*d_0p0_p0/(d_0p0_m0+d_0p0_p0), ADD_VALUES); CHKERRXX(ierr);
        }
#endif

        if(add_p[n] > 0) matrix_has_nullspace = false;
        continue;
      }

      // if ngbd is crossed and neumman BC
      // then use finite volume method
      // only work if the mesh is uniform close to the interface

      // FIXME: the neumann BC on the interface works only if the interface doesn't touch the edge of the domain
      if (is_ngbd_crossed_neumann && (bc_->interfaceType() == NEUMANN || bc_->interfaceType() == ROBIN) )
      {
#ifdef P4_TO_P8
        Cube3 cube;
#else
        Cube2 cube;
#endif
        cube.x0 = x_C-0.5*dx_min;
        cube.x1 = x_C+0.5*dx_min;
        cube.y0 = y_C-0.5*dy_min;
        cube.y1 = y_C+0.5*dy_min;
#ifdef P4_TO_P8
        cube.z0 = z_C-0.5*dz_min;
        cube.z1 = z_C+0.5*dz_min;
#endif
#ifdef P4_TO_P8
        OctValue  phi_cube(P_mmm, P_mmp, P_mpm, P_mpp,
                           P_pmm, P_pmp, P_ppm, P_ppp);
        double volume_cut_cell = cube.volume_In_Negative_Domain(phi_cube);
        double interface_area  = cube.interface_Area_In_Cell(phi_cube);
#else
        QuadValue phi_cube(P_mmm, P_mpm, P_pmm, P_ppm);
        double volume_cut_cell = cube.area_In_Negative_Domain(phi_cube);
        double interface_area  = cube.interface_Length_In_Cell(phi_cube);
#endif

        if (volume_cut_cell>eps*eps)
        {
#ifdef P4_TO_P8
          p4est_locidx_t quad_mmm_idx, quad_ppp_idx;
          p4est_topidx_t tree_mmm_idx, tree_ppp_idx;

          node_neighbors_->find_neighbor_cell_of_node(n, -1, -1, -1, quad_mmm_idx, tree_mmm_idx);
          node_neighbors_->find_neighbor_cell_of_node(n,  1,  1,  1, quad_ppp_idx, tree_ppp_idx);

          PetscInt node_m00_g = petsc_gloidx[nodes->local_nodes[P4EST_CHILDREN*quad_mmm_idx + dir::v_mpp]];
          PetscInt node_0m0_g = petsc_gloidx[nodes->local_nodes[P4EST_CHILDREN*quad_mmm_idx + dir::v_pmp]];
          PetscInt node_00m_g = petsc_gloidx[nodes->local_nodes[P4EST_CHILDREN*quad_mmm_idx + dir::v_ppm]];

          PetscInt node_p00_g = petsc_gloidx[nodes->local_nodes[P4EST_CHILDREN*quad_ppp_idx + dir::v_pmm]];
          PetscInt node_0p0_g = petsc_gloidx[nodes->local_nodes[P4EST_CHILDREN*quad_ppp_idx + dir::v_mpm]];
          PetscInt node_00p_g = petsc_gloidx[nodes->local_nodes[P4EST_CHILDREN*quad_ppp_idx + dir::v_mmp]];

          Cube2 c2;
          QuadValue qv;

          c2.x0    = cube.y0 ; c2.x1    = cube.y1 ; c2.y0    = cube.z0 ; c2.y1    = cube.z1 ;
          qv.val00 = P_mmm;    qv.val01 = P_mmp;    qv.val10 = P_mpm;    qv.val11 = P_mpp;
          double s_m00 = c2.area_In_Negative_Domain(qv);

          c2.x0    = cube.y0 ; c2.x1    = cube.y1 ; c2.y0    = cube.z0 ; c2.y1    = cube.z1 ;
          qv.val00 = P_pmm;    qv.val01 = P_pmp;    qv.val10 = P_ppm;    qv.val11 = P_ppp;
          double s_p00 = c2.area_In_Negative_Domain(qv);

          c2.x0    = cube.x0 ; c2.x1    = cube.x1 ; c2.y0    = cube.z0 ; c2.y1    = cube.z1 ;
          qv.val00 = P_mmm;    qv.val01 = P_mmp;    qv.val10 = P_pmm;    qv.val11 = P_pmp;
          double s_0m0 = c2.area_In_Negative_Domain(qv);

          c2.x0    = cube.x0 ; c2.x1    = cube.x1 ; c2.y0    = cube.z0 ; c2.y1    = cube.z1 ;
          qv.val00 = P_mpm;    qv.val01 = P_mpp;    qv.val10 = P_ppm;    qv.val11 = P_ppp;
          double s_0p0 = c2.area_In_Negative_Domain(qv);

          c2.x0    = cube.x0 ; c2.x1    = cube.x1 ; c2.y0    = cube.y0 ; c2.y1    = cube.y1 ;
          qv.val00 = P_mmm;    qv.val01 = P_mpm;    qv.val10 = P_pmm;    qv.val11 = P_ppm;
          double s_00m = c2.area_In_Negative_Domain(qv);

          c2.x0    = cube.x0 ; c2.x1    = cube.x1 ; c2.y0    = cube.y0 ; c2.y1    = cube.y1 ;
          qv.val00 = P_mmp;    qv.val01 = P_mpp;    qv.val10 = P_pmp;    qv.val11 = P_ppp;
          double s_00p = c2.area_In_Negative_Domain(qv);

          double w_m00 = -mu_ * s_m00/dx_min;
          double w_p00 = -mu_ * s_p00/dx_min;
          double w_0m0 = -mu_ * s_0m0/dy_min;
          double w_0p0 = -mu_ * s_0p0/dy_min;
          double w_00m = -mu_ * s_00m/dz_min;
          double w_00p = -mu_ * s_00p/dz_min;

          double w_000 = add_p[n]*volume_cut_cell - (w_m00 + w_p00 + w_0m0 + w_0p0 + w_00m + w_00p);
          if (bc_->interfaceType() == ROBIN)
          {
            if (robin_coef_p[n] > 0) matrix_has_nullspace = false;
            if(robin_coef_p[n]*phi_p[n]<1) w_000 += mu_*(robin_coef_p[n]/(1-robin_coef_p[n]*phi_p[n]))*interface_area;
            else                           w_000 += mu_*robin_coef_p[n]*interface_area;
          }

          //---------------------------------------------------------------------
          // diag scaling
          //---------------------------------------------------------------------
          w_m00 /= w_000; w_p00 /= w_000;
          w_0m0 /= w_000; w_0p0 /= w_000;
          w_00m /= w_000; w_00p /= w_000;

          if (!is_node_Wall(p4est, ni) && node_000_g < fixed_value_idx_g){
            fixed_value_idx_l = n;
            fixed_value_idx_g = node_000_g;
          }
          ierr = MatSetValue(A, node_000_g, node_000_g, 1.0,   ADD_VALUES); CHKERRXX(ierr);
          if(ABS(w_m00) > EPS) {ierr = MatSetValue(A, node_000_g, node_m00_g, w_m00, ADD_VALUES); CHKERRXX(ierr);}
          if(ABS(w_p00) > EPS) {ierr = MatSetValue(A, node_000_g, node_p00_g, w_p00, ADD_VALUES); CHKERRXX(ierr);}
          if(ABS(w_0m0) > EPS) {ierr = MatSetValue(A, node_000_g, node_0m0_g, w_0m0, ADD_VALUES); CHKERRXX(ierr);}
          if(ABS(w_0p0) > EPS) {ierr = MatSetValue(A, node_000_g, node_0p0_g, w_0p0, ADD_VALUES); CHKERRXX(ierr);}
          if(ABS(w_00m) > EPS) {ierr = MatSetValue(A, node_000_g, node_00m_g, w_00m, ADD_VALUES); CHKERRXX(ierr);}
          if(ABS(w_00p) > EPS) {ierr = MatSetValue(A, node_000_g, node_00p_g, w_00p, ADD_VALUES); CHKERRXX(ierr);}
#else

          p4est_locidx_t quad_mmm_idx, quad_ppm_idx;
          p4est_topidx_t tree_mmm_idx, tree_ppm_idx;

          node_neighbors_->find_neighbor_cell_of_node(n, -1, -1, quad_mmm_idx, tree_mmm_idx);
          node_neighbors_->find_neighbor_cell_of_node(n,  1,  1, quad_ppm_idx, tree_ppm_idx);

          PetscInt node_m00_g = petsc_gloidx[nodes->local_nodes[P4EST_CHILDREN*quad_mmm_idx + dir::v_mpm]];
          PetscInt node_0m0_g = petsc_gloidx[nodes->local_nodes[P4EST_CHILDREN*quad_mmm_idx + dir::v_pmm]];
          PetscInt node_p00_g = petsc_gloidx[nodes->local_nodes[P4EST_CHILDREN*quad_ppm_idx + dir::v_pmm]];
          PetscInt node_0p0_g = petsc_gloidx[nodes->local_nodes[P4EST_CHILDREN*quad_ppm_idx + dir::v_mpm]];

          double fxx,fyy;
          fxx = phi_xx_p[n];
          fyy = phi_yy_p[n];

          double s_0m0 = dx_min * fraction_Interval_Covered_By_Irregular_Domain_using_2nd_Order_Derivatives(P_mmm, P_pmm, fxx, fxx, dx_min);
          double s_0p0 = dx_min * fraction_Interval_Covered_By_Irregular_Domain_using_2nd_Order_Derivatives(P_mpm, P_ppm, fxx, fxx, dx_min);
          double s_m00 = dy_min * fraction_Interval_Covered_By_Irregular_Domain_using_2nd_Order_Derivatives(P_mmm, P_mpm, fyy, fyy, dy_min);
          double s_p00 = dy_min * fraction_Interval_Covered_By_Irregular_Domain_using_2nd_Order_Derivatives(P_pmm, P_ppm, fyy, fyy, dy_min);

          double w_m00 = -mu_ * s_m00/dx_min;
          double w_p00 = -mu_ * s_p00/dx_min;
          double w_0p0 = -mu_ * s_0p0/dy_min;
          double w_0m0 = -mu_ * s_0m0/dy_min;

          double w_000 = add_p[n]*volume_cut_cell-(w_m00+w_p00+w_0m0+w_0p0);
          if (bc_->interfaceType() == ROBIN)
          {
            if (robin_coef_p[n] > 0) matrix_has_nullspace = false;
            if(robin_coef_p[n]*phi_p[n]<1) w_000 += mu_*(robin_coef_p[n]/(1-robin_coef_p[n]*phi_p[n]))*interface_area;
            else                           w_000 += mu_*robin_coef_p[n]*interface_area;
          }

          w_m00 /= w_000; w_p00 /= w_000;
          w_0m0 /= w_000; w_0p0 /= w_000;

          if (!is_node_Wall(p4est, ni) && node_000_g < fixed_value_idx_g){
            fixed_value_idx_l = n;
            fixed_value_idx_g = node_000_g;
          }
          ierr = MatSetValue(A, node_000_g, node_000_g, 1.0, ADD_VALUES); CHKERRXX(ierr);
          if (ABS(w_m00) > EPS) {ierr = MatSetValue(A, node_000_g, node_m00_g, w_m00,  ADD_VALUES); CHKERRXX(ierr);}
          if (ABS(w_p00) > EPS) {ierr = MatSetValue(A, node_000_g, node_p00_g, w_p00,  ADD_VALUES); CHKERRXX(ierr);}
          if (ABS(w_0m0) > EPS) {ierr = MatSetValue(A, node_000_g, node_0m0_g, w_0m0,  ADD_VALUES); CHKERRXX(ierr);}
          if (ABS(w_0p0) > EPS) {ierr = MatSetValue(A, node_000_g, node_0p0_g, w_0p0,  ADD_VALUES); CHKERRXX(ierr);}

#endif

          if(add_p[n] > 0) matrix_has_nullspace = false;

        } else {
          ierr = MatSetValue(A, node_000_g, node_000_g, bc_strength, ADD_VALUES); CHKERRXX(ierr);
        }
      }
    }
  }

  // Assemble the matrix
  ierr = MatAssemblyBegin(A, MAT_FINAL_ASSEMBLY); CHKERRXX(ierr);
  ierr = MatAssemblyEnd(A, MAT_FINAL_ASSEMBLY);   CHKERRXX(ierr);

  // restore pointers
  ierr = VecRestoreArray(phi_,    &phi_p   ); CHKERRXX(ierr);
  ierr = VecRestoreArray(phi_xx_, &phi_xx_p); CHKERRXX(ierr);
  ierr = VecRestoreArray(phi_yy_, &phi_yy_p); CHKERRXX(ierr);
#ifdef P4_TO_P8
  ierr = VecRestoreArray(phi_zz_, &phi_zz_p); CHKERRXX(ierr);
#endif
  ierr = VecRestoreArray(add_,    &add_p   ); CHKERRXX(ierr);
  if (robin_coef_) {
    ierr = VecRestoreArray(robin_coef_, &robin_coef_p); CHKERRXX(ierr);
  }

  // check for null space
  // FIXME: the return value should be checked for errors ...
  MPI_Allreduce(MPI_IN_PLACE, &matrix_has_nullspace, 1, MPI_INT, MPI_LAND, p4est->mpicomm);

//  if (matrix_has_nullspace) {
//    ierr = MatSetOption(A, MAT_NO_OFF_PROC_ZERO_ROWS, PETSC_TRUE); CHKERRXX(ierr);
//    p4est_gloidx_t fixed_value_idx;
//    MPI_Allreduce(&fixed_value_idx_g, &fixed_value_idx, 1, MPI_LONG_LONG_INT, MPI_MIN, p4est->mpicomm);
//    if (fixed_value_idx_g != fixed_value_idx){ // we are not setting the fixed value
//      fixed_value_idx_l = -1;
//      fixed_value_idx_g = fixed_value_idx;
//    } else {
//      // reset the value
//      ierr = MatZeroRows(A, 1, (PetscInt*)(&fixed_value_idx_g), 1.0, NULL, NULL); CHKERRXX(ierr);
//    }

//  }

  ierr = PetscLogEventEnd(log_my_p4est_poisson_nodes_matrix_setup, A, 0, 0, 0); CHKERRXX(ierr);
}

void my_p4est_poisson_nodes_t::setup_negative_laplace_rhsvec_neumann_wall_1st_order()
{
  // register for logging purpose
  ierr = PetscLogEventBegin(log_my_p4est_poisson_nodes_rhsvec_setup, 0, 0, 0, 0); CHKERRXX(ierr);

  double eps = 1E-6*d_min*d_min;

  double *phi_p, *phi_xx_p, *phi_yy_p, *add_p, *rhs_p, *robin_coef_p = NULL;
  ierr = VecGetArray(phi_,    &phi_p   ); CHKERRXX(ierr);
  ierr = VecGetArray(phi_xx_, &phi_xx_p); CHKERRXX(ierr);
  ierr = VecGetArray(phi_yy_, &phi_yy_p); CHKERRXX(ierr);
#ifdef P4_TO_P8
  double *phi_zz_p;
  ierr = VecGetArray(phi_zz_, &phi_zz_p); CHKERRXX(ierr);
#endif
  ierr = VecGetArray(add_,    &add_p   ); CHKERRXX(ierr);
  ierr = VecGetArray(rhs_,    &rhs_p   ); CHKERRXX(ierr);
  if (robin_coef_) { ierr = VecGetArray(robin_coef_, &robin_coef_p); CHKERRXX(ierr); }

  for(p4est_locidx_t n=0; n<nodes->num_owned_indeps; n++) // loop over nodes
  {
    // tree information
    p4est_indep_t *ni = (p4est_indep_t*)sc_array_index(&nodes->indep_nodes, n);

    //---------------------------------------------------------------------
    // Information at neighboring nodes
    //---------------------------------------------------------------------
    double x_C  = node_x_fr_n(n, p4est, nodes);
    double y_C  = node_y_fr_n(n, p4est, nodes);
#ifdef P4_TO_P8
    double z_C  = node_z_fr_n(n, p4est, nodes);
#endif

    const quad_neighbor_nodes_of_node_t qnnn = node_neighbors_->get_neighbors(n);

    double d_m00 = qnnn.d_m00;double d_p00 = qnnn.d_p00;
    double d_0m0 = qnnn.d_0m0;double d_0p0 = qnnn.d_0p0;
#ifdef P4_TO_P8
    double d_00m = qnnn.d_00m;double d_00p = qnnn.d_00p;
#endif

    /*
     * NOTE: All nodes are in PETSc' local numbering
     */
    double d_m00_m0=qnnn.d_m00_m0; double d_m00_p0=qnnn.d_m00_p0;
    double d_p00_m0=qnnn.d_p00_m0; double d_p00_p0=qnnn.d_p00_p0;
    double d_0m0_m0=qnnn.d_0m0_m0; double d_0m0_p0=qnnn.d_0m0_p0;
    double d_0p0_m0=qnnn.d_0p0_m0; double d_0p0_p0=qnnn.d_0p0_p0;
#ifdef P4_TO_P8
    double d_m00_0m=qnnn.d_m00_0m; double d_m00_0p=qnnn.d_m00_0p;
    double d_p00_0m=qnnn.d_p00_0m; double d_p00_0p=qnnn.d_p00_0p;
    double d_0m0_0m=qnnn.d_0m0_0m; double d_0m0_0p=qnnn.d_0m0_0p;
    double d_0p0_0m=qnnn.d_0p0_0m; double d_0p0_0p=qnnn.d_0p0_0p;

    double d_00m_m0=qnnn.d_00m_m0; double d_00m_p0=qnnn.d_00m_p0;
    double d_00p_m0=qnnn.d_00p_m0; double d_00p_p0=qnnn.d_00p_p0;
    double d_00m_0m=qnnn.d_00m_0m; double d_00m_0p=qnnn.d_00m_0p;
    double d_00p_0m=qnnn.d_00p_0m; double d_00p_0p=qnnn.d_00p_0p;
#endif

    if(is_node_Wall(p4est, ni))
    {
#ifdef P4_TO_P8
      if(bc_->wallType(x_C,y_C,z_C) == DIRICHLET)
      {
        rhs_p[n] = bc_strength*bc_->wallValue(x_C,y_C,z_C);
#else
      if(bc_->wallType(x_C,y_C)     == DIRICHLET)
      {
        rhs_p[n] = bc_strength*bc_->wallValue(x_C,y_C);
#endif
        continue;
      }
#ifdef P4_TO_P8
      if(bc_->wallType(x_C,y_C,z_C) == NEUMANN)
#else
      if(bc_->wallType(x_C,y_C)     == NEUMANN)
#endif
      {
        if (is_node_xpWall(p4est, ni)){
#ifdef P4_TO_P8
          rhs_p[n] = bc_strength*bc_->wallValue(x_C,y_C,z_C)*d_m00;
#else
          rhs_p[n] = bc_strength*bc_->wallValue(x_C,y_C)*d_m00;
#endif
          continue;
        }

        if (is_node_xmWall(p4est, ni)){
#ifdef P4_TO_P8
          rhs_p[n] = bc_strength*bc_->wallValue(x_C,y_C,z_C)*d_p00;
#else
          rhs_p[n] = bc_strength*bc_->wallValue(x_C,y_C)*d_p00;
#endif
          continue;
        }

        if (is_node_ypWall(p4est, ni)){
#ifdef P4_TO_P8
          rhs_p[n] = bc_strength*bc_->wallValue(x_C,y_C,z_C)*d_0m0;
#else
          rhs_p[n] = bc_strength*bc_->wallValue(x_C,y_C)*d_0m0;
#endif
          continue;
        }
        if (is_node_ymWall(p4est, ni)){
#ifdef P4_TO_P8
          rhs_p[n] = bc_strength*bc_->wallValue(x_C,y_C,z_C)*d_0p0;
#else
          rhs_p[n] = bc_strength*bc_->wallValue(x_C,y_C)*d_0p0;
#endif
          continue;
        }
#ifdef P4_TO_P8
        if (is_node_zpWall(p4est, ni)){
          rhs_p[n] = bc_strength*bc_->wallValue(x_C,y_C,z_C)*d_00m;
          continue;
        }

        if (is_node_zmWall(p4est, ni)){
          rhs_p[n] = bc_strength*bc_->wallValue(x_C,y_C,z_C)*d_00p;
          continue;
        }
#endif
      }
    } else {
      double phi_000, phi_p00, phi_m00, phi_0m0, phi_0p0;
#ifdef P4_TO_P8
      double phi_00m, phi_00p;
#endif

#ifdef P4_TO_P8
      qnnn.ngbd_with_quadratic_interpolation(phi_p, phi_000, phi_m00, phi_p00, phi_0m0, phi_0p0, phi_00m, phi_00p);
#else
      qnnn.ngbd_with_quadratic_interpolation(phi_p, phi_000, phi_m00, phi_p00, phi_0m0, phi_0p0);
#endif

      //---------------------------------------------------------------------
      // interface boundary
      //---------------------------------------------------------------------
      if((ABS(phi_000)<eps && bc_->interfaceType() == DIRICHLET) ){
#ifdef P4_TO_P8
        rhs_p[n] = bc_strength*bc_->interfaceValue(x_C,y_C,z_C);
#else
        rhs_p[n] = bc_strength*bc_->interfaceValue(x_C,y_C);
#endif
        continue;
      }

      // TODO: This needs optimization
#ifdef P4_TO_P8
      double P_mmm = phi_interp(x_C-0.5*dx_min, y_C-0.5*dy_min, z_C-0.5*dz_min);
      double P_mpm = phi_interp(x_C-0.5*dx_min, y_C+0.5*dy_min, z_C-0.5*dz_min);
      double P_pmm = phi_interp(x_C+0.5*dx_min, y_C-0.5*dy_min, z_C-0.5*dz_min);
      double P_ppm = phi_interp(x_C+0.5*dx_min, y_C+0.5*dy_min, z_C-0.5*dz_min);
      double P_mmp = phi_interp(x_C-0.5*dx_min, y_C-0.5*dy_min, z_C+0.5*dz_min);
      double P_mpp = phi_interp(x_C-0.5*dx_min, y_C+0.5*dy_min, z_C+0.5*dz_min);
      double P_pmp = phi_interp(x_C+0.5*dx_min, y_C-0.5*dy_min, z_C+0.5*dz_min);
      double P_ppp = phi_interp(x_C+0.5*dx_min, y_C+0.5*dy_min, z_C+0.5*dz_min);
#else
      double P_mmm = phi_interp(x_C-0.5*dx_min, y_C-0.5*dy_min);
      double P_mpm = phi_interp(x_C-0.5*dx_min, y_C+0.5*dy_min);
      double P_pmm = phi_interp(x_C+0.5*dx_min, y_C-0.5*dy_min);
      double P_ppm = phi_interp(x_C+0.5*dx_min, y_C+0.5*dy_min);
#endif

#ifdef P4_TO_P8
      bool is_one_positive = (P_mmm > 0 || P_pmm > 0 || P_mpm > 0 || P_ppm > 0 ||
                              P_mmp > 0 || P_pmp > 0 || P_mpp > 0 || P_ppp > 0 );
      bool is_one_negative = (P_mmm < 0 || P_pmm < 0 || P_mpm < 0 || P_ppm < 0 ||
                              P_mmp < 0 || P_pmp < 0 || P_mpp < 0 || P_ppp < 0 );

      bool is_ngbd_crossed_neumann = is_one_negative && is_one_positive;
#else
      bool is_ngbd_crossed_neumann = ( P_mmm*P_mpm<0 || P_mpm*P_ppm<0 || P_ppm*P_pmm<0 || P_pmm*P_mmm<0 );
#endif

      // far away from the interface
      if(phi_000>0. &&  (!is_ngbd_crossed_neumann || bc_->interfaceType() == DIRICHLET )){
        if(bc_->interfaceType()==DIRICHLET)
#ifdef P4_TO_P8
          rhs_p[n] = bc_strength*bc_->interfaceValue(x_C,y_C,z_C);
#else
          rhs_p[n] = bc_strength*bc_->interfaceValue(x_C,y_C);
#endif
        else
          rhs_p[n] = 0;
        continue;
      }

      // if far away from the interface or close to it but with dirichlet
      // then finite difference method
      if ( (bc_->interfaceType() == DIRICHLET && phi_000<0.) ||
           (bc_->interfaceType() == NEUMANN   && !is_ngbd_crossed_neumann ) ||
           (bc_->interfaceType() == ROBIN     && !is_ngbd_crossed_neumann ) ||
           bc_->interfaceType() == NOINTERFACE)
      {
        double phixx_C = phi_xx_p[n];
        double phiyy_C = phi_yy_p[n];
#ifdef P4_TO_P8
        double phizz_C = phi_zz_p[n];
#endif

        bool is_interface_m00 = (bc_->interfaceType() == DIRICHLET && phi_m00*phi_000 <= 0.);
        bool is_interface_p00 = (bc_->interfaceType() == DIRICHLET && phi_p00*phi_000 <= 0.);
        bool is_interface_0m0 = (bc_->interfaceType() == DIRICHLET && phi_0m0*phi_000 <= 0.);
        bool is_interface_0p0 = (bc_->interfaceType() == DIRICHLET && phi_0p0*phi_000 <= 0.);
#ifdef P4_TO_P8
        bool is_interface_00m = (bc_->interfaceType() == DIRICHLET && phi_00m*phi_000 <= 0.);
        bool is_interface_00p = (bc_->interfaceType() == DIRICHLET && phi_00p*phi_000 <= 0.);
#endif

        double val_interface_m00 = 0.;
        double val_interface_p00 = 0.;
        double val_interface_0m0 = 0.;
        double val_interface_0p0 = 0.;
#ifdef P4_TO_P8
        double val_interface_00m = 0.;
        double val_interface_00p = 0.;
#endif

        // given boundary condition at interface from quadratic interpolation
        if( is_interface_m00) {
          double phixx_m00 = qnnn.f_m00_linear(phi_xx_p);
          double theta_m00 = interface_Location_With_Second_Order_Derivative(0., d_m00, phi_000, phi_m00, phixx_C, phixx_m00);
          if (theta_m00<eps) theta_m00 = eps; if (theta_m00>d_m00) theta_m00 = d_m00;
          d_m00_m0 = d_m00_p0 = 0;
#ifdef P4_TO_P8
          d_m00_0m = d_m00_0p = 0;
#endif
          d_m00 = theta_m00;
#ifdef P4_TO_P8
          val_interface_m00 = bc_->interfaceValue(x_C - theta_m00, y_C, z_C);
#else
          val_interface_m00 = bc_->interfaceValue(x_C - theta_m00, y_C);
#endif
        }
        if( is_interface_p00){
          double phixx_p00 = qnnn.f_p00_linear(phi_xx_p);
          double theta_p00 = interface_Location_With_Second_Order_Derivative(0., d_p00, phi_000, phi_p00, phixx_C, phixx_p00);
          if (theta_p00<eps) theta_p00 = eps; if (theta_p00>d_p00) theta_p00 = d_p00;
          d_p00_m0 = d_p00_p0 = 0;
#ifdef P4_TO_P8
          d_p00_0m = d_p00_0p = 0;
#endif
          d_p00 = theta_p00;
#ifdef P4_TO_P8
          val_interface_p00 = bc_->interfaceValue(x_C + theta_p00, y_C, z_C);
#else
          val_interface_p00 = bc_->interfaceValue(x_C + theta_p00, y_C);
#endif
        }
        if( is_interface_0m0){
          double phiyy_0m0 = qnnn.f_0m0_linear(phi_yy_p);
          double theta_0m0 = interface_Location_With_Second_Order_Derivative(0., d_0m0, phi_000, phi_0m0, phiyy_C, phiyy_0m0);
          if (theta_0m0<eps) theta_0m0 = eps; if (theta_0m0>d_0m0) theta_0m0 = d_0m0;
          d_0m0_m0 = d_0m0_p0 = 0;
#ifdef P4_TO_P8
          d_0m0_0m = d_0m0_0p = 0;
#endif
          d_0m0 = theta_0m0;
#ifdef P4_TO_P8
          val_interface_0m0 = bc_->interfaceValue(x_C, y_C - theta_0m0, z_C);
#else
          val_interface_0m0 = bc_->interfaceValue(x_C, y_C - theta_0m0);
#endif
        }
        if( is_interface_0p0){
          double phiyy_0p0 = qnnn.f_0p0_linear(phi_yy_p);
          double theta_0p0 = interface_Location_With_Second_Order_Derivative(0., d_0p0, phi_000, phi_0p0, phiyy_C, phiyy_0p0);
          if (theta_0p0<eps) theta_0p0 = eps; if (theta_0p0>d_0p0) theta_0p0 = d_0p0;
          d_0p0_m0 = d_0p0_p0 = 0;
#ifdef P4_TO_P8
          d_0p0_0m = d_0p0_0p = 0;
#endif
          d_0p0 = theta_0p0;
#ifdef P4_TO_P8
          val_interface_0p0 = bc_->interfaceValue(x_C, y_C + theta_0p0, z_C);
#else
          val_interface_0p0 = bc_->interfaceValue(x_C, y_C + theta_0p0);
#endif
        }
#ifdef P4_TO_P8
        if( is_interface_00m){
          double phizz_00m = qnnn.f_00m_linear(phi_zz_p);
          double theta_00m = interface_Location_With_Second_Order_Derivative(0., d_00m, phi_000, phi_00m, phizz_C, phizz_00m);
          if (theta_00m<eps) theta_00m = eps; if (theta_00m>d_00m) theta_00m = d_00m;
          d_00m_m0 = d_00m_p0 = d_00m_0m = d_00m_0p = 0;
          d_00m = theta_00m;
          val_interface_00m = bc_->interfaceValue(x_C, y_C , z_C - theta_00m);
        }
        if( is_interface_00p){
          double phizz_00p = qnnn.f_00p_linear(phi_zz_p);
          double theta_00p = interface_Location_With_Second_Order_Derivative(0., d_00p, phi_000, phi_00p, phizz_C, phizz_00p);
          if (theta_00p<eps) theta_00p = eps; if (theta_00p>d_00p) theta_00p = d_00p;
          d_00p_m0 = d_00p_p0 = d_00p_0m = d_00p_0p = 0;
          d_00p = theta_00p;
          val_interface_00p = bc_->interfaceValue(x_C, y_C , z_C + theta_00p);
        }
#endif

#ifdef P4_TO_P8
        //------------------------------------
        // Dfxx =   fxx + a*fyy + b*fzz
        // Dfyy = c*fxx +   fyy + d*fzz
        // Dfzz = e*fxx + f*fyy +   fzz
        //------------------------------------
        double a = d_m00_m0*d_m00_p0/d_m00/(d_p00+d_m00) + d_p00_m0*d_p00_p0/d_p00/(d_p00+d_m00) ;
        double b = d_m00_0m*d_m00_0p/d_m00/(d_p00+d_m00) + d_p00_0m*d_p00_0p/d_p00/(d_p00+d_m00) ;

        double c = d_0m0_m0*d_0m0_p0/d_0m0/(d_0p0+d_0m0) + d_0p0_m0*d_0p0_p0/d_0p0/(d_0p0+d_0m0) ;
        double d = d_0m0_0m*d_0m0_0p/d_0m0/(d_0p0+d_0m0) + d_0p0_0m*d_0p0_0p/d_0p0/(d_0p0+d_0m0) ;

        double e = d_00m_m0*d_00m_p0/d_00m/(d_00p+d_00m) + d_00p_m0*d_00p_p0/d_00p/(d_00p+d_00m) ;
        double f = d_00m_0m*d_00m_0p/d_00m/(d_00p+d_00m) + d_00p_0m*d_00p_0p/d_00p/(d_00p+d_00m) ;

        //------------------------------------------------------------
        // compensating the error of linear interpolation at T-junction using
        // the derivative in the transversal direction
        //
        // Laplace = wi*Dfxx +
        //           wj*Dfyy +
        //           wk*Dfzz
        //------------------------------------------------------------
        double det = 1.-a*c-b*e-d*f+a*d*e+b*c*f;
        double wi = (1.-c-e+c*f+e*d-d*f)/det;
        double wj = (1.-a-f+a*e+f*b-b*e)/det;
        double wk = (1.-b-d+b*c+d*a-a*c)/det;

        //---------------------------------------------------------------------
        // Shortley-Weller method, dimension by dimension
        //---------------------------------------------------------------------
        double w_m00 = -mu_ * wi * 2./d_m00/(d_m00+d_p00);
        double w_p00 = -mu_ * wi * 2./d_p00/(d_m00+d_p00);
        double w_0m0 = -mu_ * wj * 2./d_0m0/(d_0m0+d_0p0);
        double w_0p0 = -mu_ * wj * 2./d_0p0/(d_0m0+d_0p0);
        double w_00m = -mu_ * wk * 2./d_00m/(d_00m+d_00p);
        double w_00p = -mu_ * wk * 2./d_00p/(d_00m+d_00p);

        //---------------------------------------------------------------------
        // diag scaling
        //---------------------------------------------------------------------
        double w_000 = add_p[n] - ( w_m00 + w_p00 + w_0m0 + w_0p0 + w_00m + w_00p );
        w_m00 /= w_000; w_p00 /= w_000;
        w_0m0 /= w_000; w_0p0 /= w_000;
        w_00m /= w_000; w_00p /= w_000;

        rhs_p[n] /= w_000;

        //---------------------------------------------------------------------
        // add coefficients to the right hand side
        //---------------------------------------------------------------------
        if(is_interface_m00) rhs_p[n] -= w_m00 * val_interface_m00;
        if(is_interface_p00) rhs_p[n] -= w_p00 * val_interface_p00;
        if(is_interface_0m0) rhs_p[n] -= w_0m0 * val_interface_0m0;
        if(is_interface_0p0) rhs_p[n] -= w_0p0 * val_interface_0p0;
        if(is_interface_00m) rhs_p[n] -= w_00m * val_interface_00m;
        if(is_interface_00p) rhs_p[n] -= w_00p * val_interface_00p;
#else
        //---------------------------------------------------------------------
        // Shortley-Weller method, dimension by dimension
        //---------------------------------------------------------------------
        double w_m00 = -2./d_m00/(d_m00+d_p00);
        double w_p00 = -2./d_p00/(d_m00+d_p00);
        double w_0m0 = -2./d_0m0/(d_0m0+d_0p0);
        double w_0p0 = -2./d_0p0/(d_0m0+d_0p0);

        //---------------------------------------------------------------------
        // compensating the error of linear interpolation at T-junction using
        // the derivative in the transversal direction
        //---------------------------------------------------------------------
        double weight_on_Dyy = 1.0 - d_m00_p0*d_m00_m0/d_m00/(d_m00+d_p00) - d_p00_p0*d_p00_m0/d_p00/(d_m00+d_p00);
        double weight_on_Dxx = 1.0 - d_0m0_m0*d_0m0_p0/d_0m0/(d_0m0+d_0p0) - d_0p0_m0*d_0p0_p0/d_0p0/(d_0m0+d_0p0);

        w_m00 *= weight_on_Dxx*mu_;
        w_p00 *= weight_on_Dxx*mu_;
        w_0m0 *= weight_on_Dyy*mu_;
        w_0p0 *= weight_on_Dyy*mu_;

        //---------------------------------------------------------------------
        // diag scaling
        //---------------------------------------------------------------------

        double diag = add_p[n]-(w_m00+w_p00+w_0m0+w_0p0);
        w_m00 /= diag;
        w_p00 /= diag;
        w_0m0 /= diag;
        w_0p0 /= diag;

        rhs_p[n] /= diag;

        if(is_interface_m00) rhs_p[n] -= w_m00*val_interface_m00;
        if(is_interface_p00) rhs_p[n] -= w_p00*val_interface_p00;
        if(is_interface_0m0) rhs_p[n] -= w_0m0*val_interface_0m0;
        if(is_interface_0p0) rhs_p[n] -= w_0p0*val_interface_0p0;
#endif
        continue;
      }

      // if ngbd is crossed and neumman BC
      // then use finite volume method
      // only work if the mesh is uniform close to the interface

      // FIXME: the neumann BC on the interface works only if the interface doesn't touch the edge of the domain
      if (is_ngbd_crossed_neumann && (bc_->interfaceType() == NEUMANN || bc_->interfaceType() == ROBIN) )
      {
#ifdef P4_TO_P8
        Cube3 cube;
#else
        Cube2 cube;
#endif
        cube.x0 = x_C-0.5*dx_min;
        cube.x1 = x_C+0.5*dx_min;
        cube.y0 = y_C-0.5*dy_min;
        cube.y1 = y_C+0.5*dy_min;
#ifdef P4_TO_P8
        cube.z0 = z_C-0.5*dz_min;
        cube.z1 = z_C+0.5*dz_min;
#endif
#ifdef P4_TO_P8
        OctValue  phi_cube(P_mmm, P_mmp, P_mpm, P_mpp,
                           P_pmm, P_pmp, P_ppm, P_ppp);
        double volume_cut_cell = cube.volume_In_Negative_Domain(phi_cube);
        double interface_area  = cube.interface_Area_In_Cell(phi_cube);
#else
        QuadValue phi_cube(P_mmm, P_mpm, P_pmm, P_ppm);
        double volume_cut_cell = cube.area_In_Negative_Domain(phi_cube);
        double interface_area  = cube.interface_Length_In_Cell(phi_cube);
#endif

        if (volume_cut_cell>eps*eps)
        {
#ifdef P4_TO_P8
          Cube2 c2;
          QuadValue qv;

          c2.x0    = cube.y0 ; c2.x1    = cube.y1 ; c2.y0    = cube.z0 ; c2.y1    = cube.z1 ;
          qv.val00 = P_mmm;    qv.val01 = P_mmp;    qv.val10 = P_mpm;    qv.val11 = P_mpp;
          double s_m00 = c2.area_In_Negative_Domain(qv);

          c2.x0    = cube.y0 ; c2.x1    = cube.y1 ; c2.y0    = cube.z0 ; c2.y1    = cube.z1 ;
          qv.val00 = P_pmm;    qv.val01 = P_pmp;    qv.val10 = P_ppm;    qv.val11 = P_ppp;
          double s_p00 = c2.area_In_Negative_Domain(qv);

          c2.x0    = cube.x0 ; c2.x1    = cube.x1 ; c2.y0    = cube.z0 ; c2.y1    = cube.z1 ;
          qv.val00 = P_mmm;    qv.val01 = P_mmp;    qv.val10 = P_pmm;    qv.val11 = P_pmp;
          double s_0m0 = c2.area_In_Negative_Domain(qv);

          c2.x0    = cube.x0 ; c2.x1    = cube.x1 ; c2.y0    = cube.z0 ; c2.y1    = cube.z1 ;
          qv.val00 = P_mpm;    qv.val01 = P_mpp;    qv.val10 = P_ppm;    qv.val11 = P_ppp;
          double s_0p0 = c2.area_In_Negative_Domain(qv);

          c2.x0    = cube.x0 ; c2.x1    = cube.x1 ; c2.y0    = cube.y0 ; c2.y1    = cube.y1 ;
          qv.val00 = P_mmm;    qv.val01 = P_mpm;    qv.val10 = P_pmm;    qv.val11 = P_ppm;
          double s_00m = c2.area_In_Negative_Domain(qv);

          c2.x0    = cube.x0 ; c2.x1    = cube.x1 ; c2.y0    = cube.y0 ; c2.y1    = cube.y1 ;
          qv.val00 = P_mmp;    qv.val01 = P_mpp;    qv.val10 = P_pmp;    qv.val11 = P_ppp;
          double s_00p = c2.area_In_Negative_Domain(qv);

          double w_m00 = -mu_ * s_m00/dx_min;
          double w_p00 = -mu_ * s_p00/dx_min;
          double w_0m0 = -mu_ * s_0m0/dy_min;
          double w_0p0 = -mu_ * s_0p0/dy_min;
          double w_00m = -mu_ * s_00m/dz_min;
          double w_00p = -mu_ * s_00p/dz_min;

          double w_000 = add_p[n]*volume_cut_cell - (w_m00 + w_p00 + w_0m0 + w_0p0 + w_00m + w_00p);
          rhs_p[n] *= volume_cut_cell;

          if (bc_->interfaceType() == ROBIN)
          {
            if(robin_coef_p[n]*phi_p[n]<1)
            {
              w_000 += mu_*(robin_coef_p[n]/(1-phi_p[n]*robin_coef_p[n]))*interface_area;

              /* find the projection of (i,j,k) onto gamma for higher order correction */
              double xp = x_C - phi_p[n]*qnnn.dx_central(phi_p);
              double yp = y_C - phi_p[n]*qnnn.dy_central(phi_p);
              double zp = z_C - phi_p[n]*qnnn.dz_central(phi_p);
              double beta_proj = bc_->interfaceValue(xp,yp,zp);
              rhs_p[n] += mu_*robin_coef_p[n]*phi_p[n]/(1-robin_coef_p[n]*phi_p[n]) * interface_area*beta_proj;
            }
            else
            {
              w_000 += mu_*robin_coef_p[n]*interface_area;
            }
          }

          OctValue bc_value( bc_->interfaceValue(cube.x0, cube.y0, cube.z0),
                             bc_->interfaceValue(cube.x0, cube.y0, cube.z1),
                             bc_->interfaceValue(cube.x0, cube.y1, cube.z0),
                             bc_->interfaceValue(cube.x0, cube.y1, cube.z1),
                             bc_->interfaceValue(cube.x1, cube.y0, cube.z0),
                             bc_->interfaceValue(cube.x1, cube.y0, cube.z1),
                             bc_->interfaceValue(cube.x1, cube.y1, cube.z0),
                             bc_->interfaceValue(cube.x1, cube.y1, cube.z1));

          double integral_bc = cube.integrate_Over_Interface(bc_value, phi_cube);

          rhs_p[n] += mu_*integral_bc;

          rhs_p[n] /= w_000;
#else
          double fxx,fyy;
          fxx = phi_xx_p[n];
          fyy = phi_yy_p[n];

          double s_m00 = dy_min * fraction_Interval_Covered_By_Irregular_Domain_using_2nd_Order_Derivatives(P_mmm, P_mpm, fyy, fyy, dy_min);
          double s_p00 = dy_min * fraction_Interval_Covered_By_Irregular_Domain_using_2nd_Order_Derivatives(P_pmm, P_ppm, fyy, fyy, dy_min);
          double s_0m0 = dx_min * fraction_Interval_Covered_By_Irregular_Domain_using_2nd_Order_Derivatives(P_mmm, P_pmm, fxx, fxx, dx_min);
          double s_0p0 = dx_min * fraction_Interval_Covered_By_Irregular_Domain_using_2nd_Order_Derivatives(P_mpm, P_ppm, fxx, fxx, dx_min);

          double w_m00 = -mu_ * s_m00/dx_min;
          double w_p00 = -mu_ * s_p00/dx_min;
          double w_0p0 = -mu_ * s_0p0/dy_min;
          double w_0m0 = -mu_ * s_0m0/dy_min;

          double w_000 = add_p[n]*volume_cut_cell-(w_m00+w_p00+w_0m0+w_0p0);
          rhs_p[n] *= volume_cut_cell;

          if (bc_->interfaceType() == ROBIN)
          {
            if(robin_coef_p[n]*phi_p[n]<1)
            {
              w_000 += mu_*(robin_coef_p[n]/(1-robin_coef_p[n]*phi_p[n]))*interface_area;

              /* find the projection of (i,j,k) onto gamma for higher order correction */
              double xp = x_C - phi_p[n]*qnnn.dx_central(phi_p);
              double yp = y_C - phi_p[n]*qnnn.dy_central(phi_p);
              double beta_proj = bc_->interfaceValue(xp,yp);
              rhs_p[n] += mu_*robin_coef_p[n]*phi_p[n]/(1-robin_coef_p[n]*phi_p[n]) * interface_area*beta_proj;
            }
            else
            {
              w_000 += mu_*robin_coef_p[n]*interface_area;
            }
          }

          QuadValue bc_value( bc_->interfaceValue(cube.x0, cube.y0),
                              bc_->interfaceValue(cube.x0, cube.y1),
                              bc_->interfaceValue(cube.x1, cube.y0),
                              bc_->interfaceValue(cube.x1, cube.y1));

          double integral_bc = cube.integrate_Over_Interface(bc_value, phi_cube);
          rhs_p[n] += mu_*integral_bc;

          rhs_p[n] /= w_000;
#endif
        } else {
          rhs_p[n] = 0.;
        }
      }
    }
  }

//  if (matrix_has_nullspace && fixed_value_idx_l >= 0){
//    rhs_p[fixed_value_idx_l] = 0;
//  }

  // restore the pointers
  ierr = VecRestoreArray(phi_,    &phi_p   ); CHKERRXX(ierr);
  ierr = VecRestoreArray(phi_xx_, &phi_xx_p); CHKERRXX(ierr);
  ierr = VecRestoreArray(phi_yy_, &phi_yy_p); CHKERRXX(ierr);
#ifdef P4_TO_P8
  ierr = VecRestoreArray(phi_zz_, &phi_zz_p); CHKERRXX(ierr);
#endif
  ierr = VecRestoreArray(add_,    &add_p   ); CHKERRXX(ierr);
  ierr = VecRestoreArray(rhs_,    &phi_p   ); CHKERRXX(ierr);
  if (robin_coef_) { ierr = VecGetArray(robin_coef_, &robin_coef_p); CHKERRXX(ierr); }

  ierr = PetscLogEventEnd(log_my_p4est_poisson_nodes_rhsvec_setup, rhs_, 0, 0, 0); CHKERRXX(ierr);
}





void my_p4est_poisson_nodes_t::setup_negative_laplace_matrix()
{
<<<<<<< HEAD
  node_loc.resize(nodes->num_owned_indeps, false);

  preallocate_matrix();
=======
  preallocate_matrix(); 
>>>>>>> 7758d564

  // register for logging purpose
  ierr = PetscLogEventBegin(log_my_p4est_poisson_nodes_matrix_setup, A, 0, 0, 0); CHKERRXX(ierr);

  double eps = 1E-6*d_min*d_min;

  double *phi_p, *phi_xx_p, *phi_yy_p, *add_p, *robin_coef_p = NULL;
  ierr = VecGetArray(phi_,    &phi_p   ); CHKERRXX(ierr);
  ierr = VecGetArray(phi_xx_, &phi_xx_p); CHKERRXX(ierr);
  ierr = VecGetArray(phi_yy_, &phi_yy_p); CHKERRXX(ierr);
#ifdef P4_TO_P8
  double *phi_zz_p;
  ierr = VecGetArray(phi_zz_, &phi_zz_p); CHKERRXX(ierr);
#endif
  ierr = VecGetArray(add_,    &add_p   ); CHKERRXX(ierr);
  if (robin_coef_) {
    ierr = VecGetArray(robin_coef_, &robin_coef_p); CHKERRXX(ierr);
  }

  for(p4est_locidx_t n=0; n<nodes->num_owned_indeps; n++) // loop over nodes
  {    
    // tree information
    p4est_indep_t *ni = (p4est_indep_t*)sc_array_index(&nodes->indep_nodes, n);

    //---------------------------------------------------------------------
    // Information at neighboring nodes
    //---------------------------------------------------------------------
    double x_C  = node_x_fr_n(n, p4est, nodes);
    double y_C  = node_y_fr_n(n, p4est, nodes);
#ifdef P4_TO_P8
    double z_C  = node_z_fr_n(n, p4est, nodes);
#endif

    const quad_neighbor_nodes_of_node_t qnnn = node_neighbors_->get_neighbors(n);

    double d_m00 = qnnn.d_m00;double d_p00 = qnnn.d_p00;
    double d_0m0 = qnnn.d_0m0;double d_0p0 = qnnn.d_0p0;
#ifdef P4_TO_P8
    double d_00m = qnnn.d_00m;double d_00p = qnnn.d_00p;
#endif

    /*
     * NOTE: All nodes are in PETSc' local numbering
     */
    double d_m00_m0=qnnn.d_m00_m0; double d_m00_p0=qnnn.d_m00_p0;
    double d_p00_m0=qnnn.d_p00_m0; double d_p00_p0=qnnn.d_p00_p0;
    double d_0m0_m0=qnnn.d_0m0_m0; double d_0m0_p0=qnnn.d_0m0_p0;
    double d_0p0_m0=qnnn.d_0p0_m0; double d_0p0_p0=qnnn.d_0p0_p0;
#ifdef P4_TO_P8
    double d_m00_0m=qnnn.d_m00_0m; double d_m00_0p=qnnn.d_m00_0p;
    double d_p00_0m=qnnn.d_p00_0m; double d_p00_0p=qnnn.d_p00_0p;
    double d_0m0_0m=qnnn.d_0m0_0m; double d_0m0_0p=qnnn.d_0m0_0p;
    double d_0p0_0m=qnnn.d_0p0_0m; double d_0p0_0p=qnnn.d_0p0_0p;

    double d_00m_m0=qnnn.d_00m_m0; double d_00m_p0=qnnn.d_00m_p0;
    double d_00p_m0=qnnn.d_00p_m0; double d_00p_p0=qnnn.d_00p_p0;
    double d_00m_0m=qnnn.d_00m_0m; double d_00m_0p=qnnn.d_00m_0p;
    double d_00p_0m=qnnn.d_00p_0m; double d_00p_0p=qnnn.d_00p_0p;
#endif

    p4est_locidx_t node_m00_mm=qnnn.node_m00_mm; p4est_locidx_t node_m00_pm=qnnn.node_m00_pm;
    p4est_locidx_t node_p00_mm=qnnn.node_p00_mm; p4est_locidx_t node_p00_pm=qnnn.node_p00_pm;
    p4est_locidx_t node_0m0_mm=qnnn.node_0m0_mm; p4est_locidx_t node_0m0_pm=qnnn.node_0m0_pm;
    p4est_locidx_t node_0p0_mm=qnnn.node_0p0_mm; p4est_locidx_t node_0p0_pm=qnnn.node_0p0_pm;
#ifdef P4_TO_P8
    p4est_locidx_t node_m00_mp=qnnn.node_m00_mp; p4est_locidx_t node_m00_pp=qnnn.node_m00_pp;
    p4est_locidx_t node_p00_mp=qnnn.node_p00_mp; p4est_locidx_t node_p00_pp=qnnn.node_p00_pp;
    p4est_locidx_t node_0m0_mp=qnnn.node_0m0_mp; p4est_locidx_t node_0m0_pp=qnnn.node_0m0_pp;
    p4est_locidx_t node_0p0_mp=qnnn.node_0p0_mp; p4est_locidx_t node_0p0_pp=qnnn.node_0p0_pp;

    p4est_locidx_t node_00m_mm=qnnn.node_00m_mm; p4est_locidx_t node_00m_mp=qnnn.node_00m_mp;
    p4est_locidx_t node_00m_pm=qnnn.node_00m_pm; p4est_locidx_t node_00m_pp=qnnn.node_00m_pp;
    p4est_locidx_t node_00p_mm=qnnn.node_00p_mm; p4est_locidx_t node_00p_mp=qnnn.node_00p_mp;
    p4est_locidx_t node_00p_pm=qnnn.node_00p_pm; p4est_locidx_t node_00p_pp=qnnn.node_00p_pp;
#endif

    /*
     * global indecies: Note that to insert values into the matrix we need to
     * use global index. Note that although PETSc has a MatSetValuesLocal, that
     * function wont work properly with ghost nodes since the matix does not
     * know the partition of the grid and global indecies for ghost nodes.
     *
     * As a result we compute the ghost indecies manually and insert them using
     * the MatSetValue function.
     *
     * NOTE: Ideally we should be using p4est_gloidx_t for global numbers.
     * However, this requires PetscInt to be 64bit as well otherwise we might
     * run into problems since PETSc internally uses PetscInt for all integer
     * values.
     *
     * As a result, and to prevent weird things from happening, we simpy use
     * PetscInt instead of p4est_gloidx_t for global numbers. This should work
     * for problems that are up to about 2B point big (2^31-1). To go to bigger
     * problems, one should compile PETSc with 64bit support using
     * --with-64-bit-indecies. Please consult PETSc manual for more information.
     *
     * TODO: To get better performance we could first buffer the values in a
     * local SparseCRS matrix and insert them all at once at the end instead of
     * calling MatSetValue every single time. I'm not sure if it will result in
     * much better performance ... to be tested!
     */

    PetscInt node_000_g = petsc_gloidx[qnnn.node_000];

    if(is_node_Wall(p4est, ni) &&
   #ifdef P4_TO_P8
       bc_->wallType(x_C,y_C,z_C) == DIRICHLET
   #else
       bc_->wallType(x_C,y_C) == DIRICHLET
   #endif
       )
    {
      ierr = MatSetValue(A, node_000_g, node_000_g, bc_strength, ADD_VALUES); CHKERRXX(ierr);
      if (phi_p[n]<0.) matrix_has_nullspace = false;
      continue;
    } else {
      double phi_000, phi_p00, phi_m00, phi_0m0, phi_0p0;
#ifdef P4_TO_P8
      double phi_00m, phi_00p;
#endif

#ifdef P4_TO_P8
      qnnn.ngbd_with_quadratic_interpolation(phi_p, phi_000, phi_m00, phi_p00, phi_0m0, phi_0p0, phi_00m, phi_00p);
#else
      qnnn.ngbd_with_quadratic_interpolation(phi_p, phi_000, phi_m00, phi_p00, phi_0m0, phi_0p0);
#endif

      //---------------------------------------------------------------------
      // interface boundary
      //---------------------------------------------------------------------
//      if((ABS(phi_000)<0.5e-12 && (bc_->interfaceType() == DIRICHLET || bc_->interfaceType() == DIRICHLET_FVM)) ){
      if((ABS(phi_000)<eps && (bc_->interfaceType() == DIRICHLET || bc_->interfaceType() == DIRICHLET_FVM)) ){
        ierr = MatSetValue(A, node_000_g, node_000_g, bc_strength, ADD_VALUES); CHKERRXX(ierr);
        node_loc[n] = true;

        matrix_has_nullspace=false;
        continue;
      }

      // TODO: This needs optimization
#ifdef P4_TO_P8
        Cube3 cube;
#else
        Cube2 cube;
#endif
        cube.x0 = is_node_xmWall(p4est, ni) ? x_C : x_C-0.5*dx_min;
        cube.x1 = is_node_xpWall(p4est, ni) ? x_C : x_C+0.5*dx_min;
        cube.y0 = is_node_ymWall(p4est, ni) ? y_C : y_C-0.5*dy_min;
        cube.y1 = is_node_ypWall(p4est, ni) ? y_C : y_C+0.5*dy_min;
#ifdef P4_TO_P8
        cube.z0 = is_node_zmWall(p4est, ni) ? z_C : z_C-0.5*dz_min;
        cube.z1 = is_node_zpWall(p4est, ni) ? z_C : z_C+0.5*dz_min;
#endif

#ifdef P4_TO_P8
      double P_mmm = phi_interp(cube.x0, cube.y0, cube.z0);
      double P_mmp = phi_interp(cube.x0, cube.y0, cube.z1);
      double P_mpm = phi_interp(cube.x0, cube.y1, cube.z0);
      double P_mpp = phi_interp(cube.x0, cube.y1, cube.z1);
      double P_pmm = phi_interp(cube.x1, cube.y0, cube.z0);
      double P_pmp = phi_interp(cube.x1, cube.y0, cube.z1);
      double P_ppm = phi_interp(cube.x1, cube.y1, cube.z0);
      double P_ppp = phi_interp(cube.x1, cube.y1, cube.z1);
#else
      double P_mmm = phi_interp(cube.x0, cube.y0);
      double P_mpm = phi_interp(cube.x0, cube.y1);
      double P_pmm = phi_interp(cube.x1, cube.y0);
      double P_ppm = phi_interp(cube.x1, cube.y1);
#endif

#ifdef P4_TO_P8
      bool is_one_positive = (P_mmm > 0 || P_pmm > 0 || P_mpm > 0 || P_ppm > 0 ||
                              P_mmp > 0 || P_pmp > 0 || P_mpp > 0 || P_ppp > 0 );
      bool is_one_negative = (P_mmm < 0 || P_pmm < 0 || P_mpm < 0 || P_ppm < 0 ||
                              P_mmp < 0 || P_pmp < 0 || P_mpp < 0 || P_ppp < 0 );

      bool is_ngbd_crossed_neumann = is_one_negative && is_one_positive;
#else
      bool is_ngbd_crossed_neumann = ( P_mmm*P_mpm<0 || P_mpm*P_ppm<0 || P_ppm*P_pmm<0 || P_pmm*P_mmm<0 );
#endif

      // far away from the interface
      if(phi_000>0. &&  (!is_ngbd_crossed_neumann || bc_->interfaceType() == DIRICHLET )){
        ierr = MatSetValue(A, node_000_g, node_000_g, bc_strength, ADD_VALUES); CHKERRXX(ierr);
        continue;
      }

      // if far away from the interface or close to it but with dirichlet
      // then finite difference method
      if ( (bc_->interfaceType() == DIRICHLET && phi_000<0.) ||
           (bc_->interfaceType() == NEUMANN   && !is_ngbd_crossed_neumann ) ||
           (bc_->interfaceType() == ROBIN     && !is_ngbd_crossed_neumann ) ||
           bc_->interfaceType() == NOINTERFACE)
      {
        node_loc[n] = true;
        double phixx_C = phi_xx_p[n];
        double phiyy_C = phi_yy_p[n];
#ifdef P4_TO_P8
        double phizz_C = phi_zz_p[n];
#endif

        bool is_interface_m00 = (bc_->interfaceType() == DIRICHLET && phi_m00*phi_000 <= 0.);
        bool is_interface_p00 = (bc_->interfaceType() == DIRICHLET && phi_p00*phi_000 <= 0.);
        bool is_interface_0m0 = (bc_->interfaceType() == DIRICHLET && phi_0m0*phi_000 <= 0.);
        bool is_interface_0p0 = (bc_->interfaceType() == DIRICHLET && phi_0p0*phi_000 <= 0.);
#ifdef P4_TO_P8
        bool is_interface_00m = (bc_->interfaceType() == DIRICHLET && phi_00m*phi_000 <= 0.);
        bool is_interface_00p = (bc_->interfaceType() == DIRICHLET && phi_00p*phi_000 <= 0.);
#endif

#ifdef P4_TO_P8
        if ( is_interface_0m0 || is_interface_m00 || is_interface_p00 || is_interface_0p0  || is_interface_00m || is_interface_00p)
#else
        if ( is_interface_0m0 || is_interface_m00 || is_interface_p00 || is_interface_0p0 )
#endif
          matrix_has_nullspace = false;

        // given boundary condition at interface from quadratic interpolation
        if( is_interface_m00) {
          double phixx_m00 = qnnn.f_m00_linear(phi_xx_p);
          double theta_m00 = interface_Location_With_Second_Order_Derivative(0., d_m00, phi_000, phi_m00, phixx_C, phixx_m00);
          if (theta_m00<eps) theta_m00 = eps; if (theta_m00>d_m00) theta_m00 = d_m00;
          d_m00_m0 = d_m00_p0 = 0;
#ifdef P4_TO_P8
          d_m00_0m = d_m00_0p = 0;
#endif
          d_m00 = theta_m00;
        }
        if( is_interface_p00){
          double phixx_p00 = qnnn.f_p00_linear(phi_xx_p);
          double theta_p00 = interface_Location_With_Second_Order_Derivative(0., d_p00, phi_000, phi_p00, phixx_C, phixx_p00);
          if (theta_p00<eps) theta_p00 = eps; if (theta_p00>d_p00) theta_p00 = d_p00;
          d_p00_m0 = d_p00_p0 = 0;
#ifdef P4_TO_P8
          d_p00_0m = d_p00_0p = 0;
#endif
          d_p00 = theta_p00;
        }
        if( is_interface_0m0){
          double phiyy_0m0 = qnnn.f_0m0_linear(phi_yy_p);
          double theta_0m0 = interface_Location_With_Second_Order_Derivative(0., d_0m0, phi_000, phi_0m0, phiyy_C, phiyy_0m0);
          if (theta_0m0<eps) theta_0m0 = eps; if (theta_0m0>d_0m0) theta_0m0 = d_0m0;
          d_0m0_m0 = d_0m0_p0 = 0;
#ifdef P4_TO_P8
          d_0m0_0m = d_0m0_0p = 0;
#endif
          d_0m0 = theta_0m0;
        }
        if( is_interface_0p0){
          double phiyy_0p0 = qnnn.f_0p0_linear(phi_yy_p);
          double theta_0p0 = interface_Location_With_Second_Order_Derivative(0., d_0p0, phi_000, phi_0p0, phiyy_C, phiyy_0p0);
          if (theta_0p0<eps) theta_0p0 = eps; if (theta_0p0>d_0p0) theta_0p0 = d_0p0;
          d_0p0_m0 = d_0p0_p0 = 0;
#ifdef P4_TO_P8
          d_0p0_0m = d_0p0_0p = 0;
#endif
          d_0p0 = theta_0p0;
        }
#ifdef P4_TO_P8
        if( is_interface_00m){
          double phizz_00m = qnnn.f_00m_linear(phi_zz_p);
          double theta_00m = interface_Location_With_Second_Order_Derivative(0., d_00m, phi_000, phi_00m, phizz_C, phizz_00m);
          if (theta_00m<eps) theta_00m = eps; if (theta_00m>d_00m) theta_00m = d_00m;
          d_00m_m0 = d_00m_p0 = d_00m_0m = d_00m_0p = 0;
          d_00m = theta_00m;
        }
        if( is_interface_00p){
          double phizz_00p = qnnn.f_00p_linear(phi_zz_p);
          double theta_00p = interface_Location_With_Second_Order_Derivative(0., d_00p, phi_000, phi_00p, phizz_C, phizz_00p);
          if (theta_00p<eps) theta_00p = eps; if (theta_00p>d_00p) theta_00p = d_00p;
          d_00p_m0 = d_00p_p0 = d_00p_0m = d_00p_0p = 0;
          d_00p = theta_00p;
        }
#endif

#ifdef P4_TO_P8
        //------------------------------------
        // Dfxx =   fxx + a*fyy + b*fzz
        // Dfyy = c*fxx +   fyy + d*fzz
        // Dfzz = e*fxx + f*fyy +   fzz
        //------------------------------------
        double a = d_m00_m0*d_m00_p0/d_m00/(d_p00+d_m00) + d_p00_m0*d_p00_p0/d_p00/(d_p00+d_m00) ;
        double b = d_m00_0m*d_m00_0p/d_m00/(d_p00+d_m00) + d_p00_0m*d_p00_0p/d_p00/(d_p00+d_m00) ;

        double c = d_0m0_m0*d_0m0_p0/d_0m0/(d_0p0+d_0m0) + d_0p0_m0*d_0p0_p0/d_0p0/(d_0p0+d_0m0) ;
        double d = d_0m0_0m*d_0m0_0p/d_0m0/(d_0p0+d_0m0) + d_0p0_0m*d_0p0_0p/d_0p0/(d_0p0+d_0m0) ;

        double e = d_00m_m0*d_00m_p0/d_00m/(d_00p+d_00m) + d_00p_m0*d_00p_p0/d_00p/(d_00p+d_00m) ;
        double f = d_00m_0m*d_00m_0p/d_00m/(d_00p+d_00m) + d_00p_0m*d_00p_0p/d_00p/(d_00p+d_00m) ;

        //------------------------------------------------------------
        // compensating the error of linear interpolation at T-junction using
        // the derivative in the transversal direction
        //
        // Laplace = wi*Dfxx +
        //           wj*Dfyy +
        //           wk*Dfzz
        //------------------------------------------------------------
        double det = 1.-a*c-b*e-d*f+a*d*e+b*c*f;
        double wi = (1.-c-e+c*f+e*d-d*f)/det;
        double wj = (1.-a-f+a*e+f*b-b*e)/det;
        double wk = (1.-b-d+b*c+d*a-a*c)/det;

        //---------------------------------------------------------------------
        // Shortley-Weller method, dimension by dimension
        //---------------------------------------------------------------------
        double w_m00=0, w_p00=0, w_0m0=0, w_0p0=0, w_00m=0, w_00p=0;

        if(is_node_xmWall(p4est, ni))      w_p00 += -1./(d_p00*d_p00);
        else if(is_node_xpWall(p4est, ni)) w_m00 += -1./(d_m00*d_m00);
        else                               w_m00 += -2./d_m00/(d_m00+d_p00);

        if(is_node_xpWall(p4est, ni))      w_m00 += -1./(d_m00*d_m00);
        else if(is_node_xmWall(p4est, ni)) w_p00 += -1./(d_p00*d_p00);
        else                               w_p00 += -2./d_p00/(d_m00+d_p00);

        if(is_node_ymWall(p4est, ni))      w_0p0 += -1./(d_0p0*d_0p0);
        else if(is_node_ypWall(p4est, ni)) w_0m0 += -1./(d_0m0*d_0m0);
        else                               w_0m0 += -2./d_0m0/(d_0m0+d_0p0);

        if(is_node_ypWall(p4est, ni))      w_0m0 += -1./(d_0m0*d_0m0);
        else if(is_node_ymWall(p4est, ni)) w_0p0 += -1./(d_0p0*d_0p0);
        else                               w_0p0 += -2./d_0p0/(d_0m0+d_0p0);

        if(is_node_zmWall(p4est, ni))      w_00p += -1./(d_00p*d_00p);
        else if(is_node_zpWall(p4est, ni)) w_00m += -1./(d_00m*d_00m);
        else                               w_00m += -2./d_00m/(d_00m+d_00p);

        if(is_node_zpWall(p4est, ni))      w_00m += -1./(d_00m*d_00m);
        else if(is_node_zmWall(p4est, ni)) w_00p += -1./(d_00p*d_00p);
        else                               w_00p += -2./d_00p/(d_00m+d_00p);

        w_m00 *= wi * mu_; w_p00 *= wi * mu_;
        w_0m0 *= wj * mu_; w_0p0 *= wj * mu_;
        w_00m *= wk * mu_; w_00p *= wk * mu_;

        //---------------------------------------------------------------------
        // diag scaling
        //---------------------------------------------------------------------
        double w_000 = add_p[n] - ( w_m00 + w_p00 + w_0m0 + w_0p0 + w_00m + w_00p );
        w_m00 /= w_000; w_p00 /= w_000;
        w_0m0 /= w_000; w_0p0 /= w_000;
        w_00m /= w_000; w_00p /= w_000;

        //---------------------------------------------------------------------
        // add coefficients in the matrix
        //---------------------------------------------------------------------
        if (!is_node_Wall(p4est, ni) && node_000_g < fixed_value_idx_g){
          fixed_value_idx_l = n;
          fixed_value_idx_g = node_000_g;
        }
        ierr = MatSetValue(A, node_000_g, node_000_g, 1.0, ADD_VALUES); CHKERRXX(ierr);
        if(!is_interface_m00)
        {
          double w_m00_mm = w_m00*d_m00_p0*d_m00_0p/(d_m00_m0+d_m00_p0)/(d_m00_0m+d_m00_0p);
          double w_m00_mp = w_m00*d_m00_p0*d_m00_0m/(d_m00_m0+d_m00_p0)/(d_m00_0m+d_m00_0p);
          double w_m00_pm = w_m00*d_m00_m0*d_m00_0p/(d_m00_m0+d_m00_p0)/(d_m00_0m+d_m00_0p);
          double w_m00_pp = w_m00*d_m00_m0*d_m00_0m/(d_m00_m0+d_m00_p0)/(d_m00_0m+d_m00_0p);

          if (w_m00_mm != 0) {ierr = MatSetValue(A, node_000_g, petsc_gloidx[node_m00_mm], w_m00_mm, ADD_VALUES); CHKERRXX(ierr);}
          if (w_m00_mp != 0) {ierr = MatSetValue(A, node_000_g, petsc_gloidx[node_m00_mp], w_m00_mp, ADD_VALUES); CHKERRXX(ierr);}
          if (w_m00_pm != 0) {ierr = MatSetValue(A, node_000_g, petsc_gloidx[node_m00_pm], w_m00_pm, ADD_VALUES); CHKERRXX(ierr);}
          if (w_m00_pp != 0) {ierr = MatSetValue(A, node_000_g, petsc_gloidx[node_m00_pp], w_m00_pp, ADD_VALUES); CHKERRXX(ierr);}
        }

        if(!is_interface_p00)
        {
          double w_p00_mm = w_p00*d_p00_p0*d_p00_0p/(d_p00_m0+d_p00_p0)/(d_p00_0m+d_p00_0p);
          double w_p00_mp = w_p00*d_p00_p0*d_p00_0m/(d_p00_m0+d_p00_p0)/(d_p00_0m+d_p00_0p);
          double w_p00_pm = w_p00*d_p00_m0*d_p00_0p/(d_p00_m0+d_p00_p0)/(d_p00_0m+d_p00_0p);
          double w_p00_pp = w_p00*d_p00_m0*d_p00_0m/(d_p00_m0+d_p00_p0)/(d_p00_0m+d_p00_0p);

          if (w_p00_mm != 0) {ierr = MatSetValue(A, node_000_g, petsc_gloidx[node_p00_mm], w_p00_mm, ADD_VALUES); CHKERRXX(ierr);}
          if (w_p00_mp != 0) {ierr = MatSetValue(A, node_000_g, petsc_gloidx[node_p00_mp], w_p00_mp, ADD_VALUES); CHKERRXX(ierr);}
          if (w_p00_pm != 0) {ierr = MatSetValue(A, node_000_g, petsc_gloidx[node_p00_pm], w_p00_pm, ADD_VALUES); CHKERRXX(ierr);}
          if (w_p00_pp != 0) {ierr = MatSetValue(A, node_000_g, petsc_gloidx[node_p00_pp], w_p00_pp, ADD_VALUES); CHKERRXX(ierr);}
        }

        if(!is_interface_0m0)
        {
          double w_0m0_mm = w_0m0*d_0m0_p0*d_0m0_0p/(d_0m0_m0+d_0m0_p0)/(d_0m0_0m+d_0m0_0p);
          double w_0m0_mp = w_0m0*d_0m0_p0*d_0m0_0m/(d_0m0_m0+d_0m0_p0)/(d_0m0_0m+d_0m0_0p);
          double w_0m0_pm = w_0m0*d_0m0_m0*d_0m0_0p/(d_0m0_m0+d_0m0_p0)/(d_0m0_0m+d_0m0_0p);
          double w_0m0_pp = w_0m0*d_0m0_m0*d_0m0_0m/(d_0m0_m0+d_0m0_p0)/(d_0m0_0m+d_0m0_0p);

          if (w_0m0_mm != 0) {ierr = MatSetValue(A, node_000_g, petsc_gloidx[node_0m0_mm], w_0m0_mm, ADD_VALUES); CHKERRXX(ierr);}
          if (w_0m0_mp != 0) {ierr = MatSetValue(A, node_000_g, petsc_gloidx[node_0m0_mp], w_0m0_mp, ADD_VALUES); CHKERRXX(ierr);}
          if (w_0m0_pm != 0) {ierr = MatSetValue(A, node_000_g, petsc_gloidx[node_0m0_pm], w_0m0_pm, ADD_VALUES); CHKERRXX(ierr);}
          if (w_0m0_pp != 0) {ierr = MatSetValue(A, node_000_g, petsc_gloidx[node_0m0_pp], w_0m0_pp, ADD_VALUES); CHKERRXX(ierr);}
        }

        if(!is_interface_0p0)
        {
          double w_0p0_mm = w_0p0*d_0p0_p0*d_0p0_0p/(d_0p0_m0+d_0p0_p0)/(d_0p0_0m+d_0p0_0p);
          double w_0p0_mp = w_0p0*d_0p0_p0*d_0p0_0m/(d_0p0_m0+d_0p0_p0)/(d_0p0_0m+d_0p0_0p);
          double w_0p0_pm = w_0p0*d_0p0_m0*d_0p0_0p/(d_0p0_m0+d_0p0_p0)/(d_0p0_0m+d_0p0_0p);
          double w_0p0_pp = w_0p0*d_0p0_m0*d_0p0_0m/(d_0p0_m0+d_0p0_p0)/(d_0p0_0m+d_0p0_0p);

          if (w_0p0_mm != 0) {ierr = MatSetValue(A, node_000_g, petsc_gloidx[node_0p0_mm], w_0p0_mm, ADD_VALUES); CHKERRXX(ierr);}
          if (w_0p0_mp != 0) {ierr = MatSetValue(A, node_000_g, petsc_gloidx[node_0p0_mp], w_0p0_mp, ADD_VALUES); CHKERRXX(ierr);}
          if (w_0p0_pm != 0) {ierr = MatSetValue(A, node_000_g, petsc_gloidx[node_0p0_pm], w_0p0_pm, ADD_VALUES); CHKERRXX(ierr);}
          if (w_0p0_pp != 0) {ierr = MatSetValue(A, node_000_g, petsc_gloidx[node_0p0_pp], w_0p0_pp, ADD_VALUES); CHKERRXX(ierr);}
        }

        if(!is_interface_00m)
        {
          double w_00m_mm = w_00m*d_00m_p0*d_00m_0p/(d_00m_m0+d_00m_p0)/(d_00m_0m+d_00m_0p);
          double w_00m_mp = w_00m*d_00m_p0*d_00m_0m/(d_00m_m0+d_00m_p0)/(d_00m_0m+d_00m_0p);
          double w_00m_pm = w_00m*d_00m_m0*d_00m_0p/(d_00m_m0+d_00m_p0)/(d_00m_0m+d_00m_0p);
          double w_00m_pp = w_00m*d_00m_m0*d_00m_0m/(d_00m_m0+d_00m_p0)/(d_00m_0m+d_00m_0p);

          if (w_00m_mm != 0) {ierr = MatSetValue(A, node_000_g, petsc_gloidx[node_00m_mm], w_00m_mm, ADD_VALUES); CHKERRXX(ierr);}
          if (w_00m_mp != 0) {ierr = MatSetValue(A, node_000_g, petsc_gloidx[node_00m_mp], w_00m_mp, ADD_VALUES); CHKERRXX(ierr);}
          if (w_00m_pm != 0) {ierr = MatSetValue(A, node_000_g, petsc_gloidx[node_00m_pm], w_00m_pm, ADD_VALUES); CHKERRXX(ierr);}
          if (w_00m_pp != 0) {ierr = MatSetValue(A, node_000_g, petsc_gloidx[node_00m_pp], w_00m_pp, ADD_VALUES); CHKERRXX(ierr);}
        }

        if(!is_interface_00p)
        {
          double w_00p_mm = w_00p*d_00p_p0*d_00p_0p/(d_00p_m0+d_00p_p0)/(d_00p_0m+d_00p_0p);
          double w_00p_mp = w_00p*d_00p_p0*d_00p_0m/(d_00p_m0+d_00p_p0)/(d_00p_0m+d_00p_0p);
          double w_00p_pm = w_00p*d_00p_m0*d_00p_0p/(d_00p_m0+d_00p_p0)/(d_00p_0m+d_00p_0p);
          double w_00p_pp = w_00p*d_00p_m0*d_00p_0m/(d_00p_m0+d_00p_p0)/(d_00p_0m+d_00p_0p);

          if (w_00p_mm != 0) {ierr = MatSetValue(A, node_000_g, petsc_gloidx[node_00p_mm], w_00p_mm, ADD_VALUES); CHKERRXX(ierr);}
          if (w_00p_mp != 0) {ierr = MatSetValue(A, node_000_g, petsc_gloidx[node_00p_mp], w_00p_mp, ADD_VALUES); CHKERRXX(ierr);}
          if (w_00p_pm != 0) {ierr = MatSetValue(A, node_000_g, petsc_gloidx[node_00p_pm], w_00p_pm, ADD_VALUES); CHKERRXX(ierr);}
          if (w_00p_pp != 0) {ierr = MatSetValue(A, node_000_g, petsc_gloidx[node_00p_pp], w_00p_pp, ADD_VALUES); CHKERRXX(ierr);}
        }
#else
        //---------------------------------------------------------------------
        // Shortley-Weller method, dimension by dimension
        //---------------------------------------------------------------------
        double w_m00=0, w_p00=0, w_0m0=0, w_0p0=0;

        if(is_node_xmWall(p4est, ni))      w_p00 += -1./(d_p00*d_p00);
        else if(is_node_xpWall(p4est, ni)) w_m00 += -1./(d_m00*d_m00);
        else                               w_m00 += -2./d_m00/(d_m00+d_p00);

        if(is_node_xpWall(p4est, ni))      w_m00 += -1./(d_m00*d_m00);
        else if(is_node_xmWall(p4est, ni)) w_p00 += -1./(d_p00*d_p00);
        else                               w_p00 += -2./d_p00/(d_m00+d_p00);

        if(is_node_ymWall(p4est, ni))      w_0p0 += -1./(d_0p0*d_0p0);
        else if(is_node_ypWall(p4est, ni)) w_0m0 += -1./(d_0m0*d_0m0);
        else                               w_0m0 += -2./d_0m0/(d_0m0+d_0p0);

        if(is_node_ypWall(p4est, ni))      w_0m0 += -1./(d_0m0*d_0m0);
        else if(is_node_ymWall(p4est, ni)) w_0p0 += -1./(d_0p0*d_0p0);
        else                               w_0p0 += -2./d_0p0/(d_0m0+d_0p0);

        //---------------------------------------------------------------------
        // compensating the error of linear interpolation at T-junction using
        // the derivative in the transversal direction
        //---------------------------------------------------------------------
        double weight_on_Dyy = 1.0 - d_m00_p0*d_m00_m0/d_m00/(d_m00+d_p00) - d_p00_p0*d_p00_m0/d_p00/(d_m00+d_p00);
        double weight_on_Dxx = 1.0 - d_0m0_m0*d_0m0_p0/d_0m0/(d_0m0+d_0p0) - d_0p0_m0*d_0p0_p0/d_0p0/(d_0m0+d_0p0);

        w_m00 *= weight_on_Dxx*mu_;
        w_p00 *= weight_on_Dxx*mu_;
        w_0m0 *= weight_on_Dyy*mu_;
        w_0p0 *= weight_on_Dyy*mu_;

        //---------------------------------------------------------------------
        // diag scaling
        //---------------------------------------------------------------------

        double diag = add_p[n]-(w_m00+w_p00+w_0m0+w_0p0);
        w_m00 /= diag;
        w_p00 /= diag;
        w_0m0 /= diag;
        w_0p0 /= diag;

        //---------------------------------------------------------------------
        // addition to diagonal elements
        //---------------------------------------------------------------------
        if (!is_node_Wall(p4est, ni) && node_000_g < fixed_value_idx_g){
          fixed_value_idx_l = n;
          fixed_value_idx_g = node_000_g;
        }
        ierr = MatSetValue(A, node_000_g, node_000_g, 1.0, ADD_VALUES); CHKERRXX(ierr);
        if(!is_interface_m00 && !is_node_xmWall(p4est, ni)) {
          PetscInt node_m00_pm_g = petsc_gloidx[node_m00_pm];
          PetscInt node_m00_mm_g = petsc_gloidx[node_m00_mm];

          if (d_m00_m0 != 0) ierr = MatSetValue(A, node_000_g, node_m00_pm_g, w_m00*d_m00_m0/(d_m00_m0+d_m00_p0), ADD_VALUES); CHKERRXX(ierr);
          if (d_m00_p0 != 0) ierr = MatSetValue(A, node_000_g, node_m00_mm_g, w_m00*d_m00_p0/(d_m00_m0+d_m00_p0), ADD_VALUES); CHKERRXX(ierr);
        }
        if(!is_interface_p00 && !is_node_xpWall(p4est, ni)) {
          PetscInt node_p00_pm_g = petsc_gloidx[node_p00_pm];
          PetscInt node_p00_mm_g = petsc_gloidx[node_p00_mm];

          if (d_p00_m0 != 0) ierr = MatSetValue(A, node_000_g, node_p00_pm_g, w_p00*d_p00_m0/(d_p00_m0+d_p00_p0), ADD_VALUES); CHKERRXX(ierr);
          if (d_p00_p0 != 0) ierr = MatSetValue(A, node_000_g, node_p00_mm_g, w_p00*d_p00_p0/(d_p00_m0+d_p00_p0), ADD_VALUES); CHKERRXX(ierr);
        }
        if(!is_interface_0m0 && !is_node_ymWall(p4est, ni)) {
          PetscInt node_0m0_pm_g = petsc_gloidx[node_0m0_pm];
          PetscInt node_0m0_mm_g = petsc_gloidx[node_0m0_mm];

          if (d_0m0_m0 != 0) ierr = MatSetValue(A, node_000_g, node_0m0_pm_g, w_0m0*d_0m0_m0/(d_0m0_m0+d_0m0_p0), ADD_VALUES); CHKERRXX(ierr);
          if (d_0m0_p0 != 0) ierr = MatSetValue(A, node_000_g, node_0m0_mm_g, w_0m0*d_0m0_p0/(d_0m0_m0+d_0m0_p0), ADD_VALUES); CHKERRXX(ierr);
        }
        if(!is_interface_0p0 && !is_node_ypWall(p4est, ni)) {
          PetscInt node_0p0_pm_g = petsc_gloidx[node_0p0_pm];
          PetscInt node_0p0_mm_g = petsc_gloidx[node_0p0_mm];

          if (d_0p0_m0 != 0) ierr = MatSetValue(A, node_000_g, node_0p0_pm_g, w_0p0*d_0p0_m0/(d_0p0_m0+d_0p0_p0), ADD_VALUES); CHKERRXX(ierr);
          if (d_0p0_p0 != 0) ierr = MatSetValue(A, node_000_g, node_0p0_mm_g, w_0p0*d_0p0_p0/(d_0p0_m0+d_0p0_p0), ADD_VALUES); CHKERRXX(ierr);
        }
#endif

        if(add_p[n] > 0) matrix_has_nullspace = false;
        continue;
      }

      // if ngbd is crossed and neumman BC
      // then use finite volume method
      // only work if the mesh is uniform close to the interface

      if (is_ngbd_crossed_neumann && (bc_->interfaceType() == NEUMANN || bc_->interfaceType() == ROBIN || bc_->interfaceType() == DIRICHLET_FVM) )
      {
#ifdef P4_TO_P8
        OctValue  phi_cube(P_mmm, P_mmp, P_mpm, P_mpp,
                           P_pmm, P_pmp, P_ppm, P_ppp);
        cube.set_middlecut(0);
        double volume_cut_cell = cube.volume_In_Negative_Domain(phi_cube);
        cube.set_middlecut(0);
        double interface_area  = cube.interface_Area_In_Cell(phi_cube);
#else
        QuadValue phi_cube(P_mmm, P_mpm, P_pmm, P_ppm);
        double volume_cut_cell = cube.area_In_Negative_Domain(phi_cube);
        double interface_area  = cube.interface_Length_In_Cell(phi_cube);
//        double dif = fabs(phi_000 - 0.25*(P_mmm+P_pmm+P_mpm+P_ppm));
//        if (dif > 1.e-6)
//          std::cout << "Here!\n";
#endif

        if (volume_cut_cell>eps*eps)
        {
          node_loc[n] = true;
#ifdef P4_TO_P8
          PetscInt node_m00_g = petsc_gloidx[qnnn.d_m00_m0==0 ? (qnnn.d_m00_0m==0 ? qnnn.node_m00_mm : qnnn.node_m00_mp)
                                                              : (qnnn.d_m00_0m==0 ? qnnn.node_m00_pm : qnnn.node_m00_pp) ];
          PetscInt node_p00_g = petsc_gloidx[qnnn.d_p00_m0==0 ? (qnnn.d_p00_0m==0 ? qnnn.node_p00_mm : qnnn.node_p00_mp)
                                                              : (qnnn.d_p00_0m==0 ? qnnn.node_p00_pm : qnnn.node_p00_pp) ];
          PetscInt node_0m0_g = petsc_gloidx[qnnn.d_0m0_m0==0 ? (qnnn.d_0m0_0m==0 ? qnnn.node_0m0_mm : qnnn.node_0m0_mp)
                                                              : (qnnn.d_0m0_0m==0 ? qnnn.node_0m0_pm : qnnn.node_0m0_pp) ];
          PetscInt node_0p0_g = petsc_gloidx[qnnn.d_0p0_m0==0 ? (qnnn.d_0p0_0m==0 ? qnnn.node_0p0_mm : qnnn.node_0p0_mp)
                                                              : (qnnn.d_0p0_0m==0 ? qnnn.node_0p0_pm : qnnn.node_0p0_pp) ];
          PetscInt node_00m_g = petsc_gloidx[qnnn.d_00m_m0==0 ? (qnnn.d_00m_0m==0 ? qnnn.node_00m_mm : qnnn.node_00m_mp)
                                                              : (qnnn.d_00m_0m==0 ? qnnn.node_00m_pm : qnnn.node_00m_pp) ];
          PetscInt node_00p_g = petsc_gloidx[qnnn.d_00p_m0==0 ? (qnnn.d_00p_0m==0 ? qnnn.node_00p_mm : qnnn.node_00p_mp)
                                                              : (qnnn.d_00p_0m==0 ? qnnn.node_00p_pm : qnnn.node_00p_pp) ];

          Cube2 c2;
          QuadValue qv;

          c2.x0    = cube.y0 ; c2.x1    = cube.y1 ; c2.y0    = cube.z0 ; c2.y1    = cube.z1 ;
          qv.val00 = P_mmm;    qv.val01 = P_mmp;    qv.val10 = P_mpm;    qv.val11 = P_mpp;
          double s_m00 = c2.area_In_Negative_Domain(qv);

          c2.x0    = cube.y0 ; c2.x1    = cube.y1 ; c2.y0    = cube.z0 ; c2.y1    = cube.z1 ;
          qv.val00 = P_pmm;    qv.val01 = P_pmp;    qv.val10 = P_ppm;    qv.val11 = P_ppp;
          double s_p00 = c2.area_In_Negative_Domain(qv);

          c2.x0    = cube.x0 ; c2.x1    = cube.x1 ; c2.y0    = cube.z0 ; c2.y1    = cube.z1 ;
          qv.val00 = P_mmm;    qv.val01 = P_mmp;    qv.val10 = P_pmm;    qv.val11 = P_pmp;
          double s_0m0 = c2.area_In_Negative_Domain(qv);

          c2.x0    = cube.x0 ; c2.x1    = cube.x1 ; c2.y0    = cube.z0 ; c2.y1    = cube.z1 ;
          qv.val00 = P_mpm;    qv.val01 = P_mpp;    qv.val10 = P_ppm;    qv.val11 = P_ppp;
          double s_0p0 = c2.area_In_Negative_Domain(qv);

          c2.x0    = cube.x0 ; c2.x1    = cube.x1 ; c2.y0    = cube.y0 ; c2.y1    = cube.y1 ;
          qv.val00 = P_mmm;    qv.val01 = P_mpm;    qv.val10 = P_pmm;    qv.val11 = P_ppm;
          double s_00m = c2.area_In_Negative_Domain(qv);

          c2.x0    = cube.x0 ; c2.x1    = cube.x1 ; c2.y0    = cube.y0 ; c2.y1    = cube.y1 ;
          qv.val00 = P_mmp;    qv.val01 = P_mpp;    qv.val10 = P_pmp;    qv.val11 = P_ppp;
          double s_00p = c2.area_In_Negative_Domain(qv);

          double w_m00=0, w_p00=0, w_0m0=0, w_0p0=0, w_00m=0, w_00p=0;

          if(!is_node_xmWall(p4est, ni)) w_m00 += -mu_ * s_m00/dx_min;
          if(!is_node_xpWall(p4est, ni)) w_p00 += -mu_ * s_p00/dx_min;
          if(!is_node_ymWall(p4est, ni)) w_0m0 += -mu_ * s_0m0/dy_min;
          if(!is_node_ypWall(p4est, ni)) w_0p0 += -mu_ * s_0p0/dy_min;
          if(!is_node_zmWall(p4est, ni)) w_00m += -mu_ * s_00m/dz_min;
          if(!is_node_zpWall(p4est, ni)) w_00p += -mu_ * s_00p/dz_min;

          double alpha = 0;
          double w_000 = add_p[n]*volume_cut_cell - (w_m00 + w_p00 + w_0m0 + w_0p0 + w_00m + w_00p);
<<<<<<< HEAD
          if (bc_->interfaceType() == ROBIN){
            OctValue alpha_value( bc_->interfaceCoeffValue(cube.x0, cube.y0, cube.z0),
                                  bc_->interfaceCoeffValue(cube.x0, cube.y0, cube.z1),
                                  bc_->interfaceCoeffValue(cube.x0, cube.y1, cube.z0),
                                  bc_->interfaceCoeffValue(cube.x0, cube.y1, cube.z1),
                                  bc_->interfaceCoeffValue(cube.x1, cube.y0, cube.z0),
                                  bc_->interfaceCoeffValue(cube.x1, cube.y0, cube.z1),
                                  bc_->interfaceCoeffValue(cube.x1, cube.y1, cube.z0),
                                  bc_->interfaceCoeffValue(cube.x1, cube.y1, cube.z1));

            alpha = cube.integrate_Over_Interface(alpha_value, phi_cube)/interface_area;

            if (fabs(alpha) > 0) matrix_has_nullspace = false;
            w_000 += mu_*alpha*interface_area/(1.0-alpha*phi_000);

//            if (fabs(robin_coef_p[n]) > 0) matrix_has_nullspace = false;
//            w_000 += mu_*robin_coef_p[n]*interface_area;
=======
          if (bc_->interfaceType() == ROBIN)
          {
            if (robin_coef_p[n] > 0) matrix_has_nullspace = false;
            w_000 += mu_*(robin_coef_p[n]/(1-robin_coef_p[n]*phi_p[n]))*interface_area;
>>>>>>> 7758d564
          }

          //---------------------------------------------------------------------
          // diag scaling
          //---------------------------------------------------------------------
          w_m00 /= w_000; w_p00 /= w_000;
          w_0m0 /= w_000; w_0p0 /= w_000;
          w_00m /= w_000; w_00p /= w_000;

          if (!is_node_Wall(p4est, ni) && node_000_g < fixed_value_idx_g){
            fixed_value_idx_l = n;
            fixed_value_idx_g = node_000_g;
          }
          ierr = MatSetValue(A, node_000_g, node_000_g, 1.0,   ADD_VALUES); CHKERRXX(ierr);
          if(ABS(w_m00) > EPS) {ierr = MatSetValue(A, node_000_g, node_m00_g, w_m00, ADD_VALUES); CHKERRXX(ierr);}
          if(ABS(w_p00) > EPS) {ierr = MatSetValue(A, node_000_g, node_p00_g, w_p00, ADD_VALUES); CHKERRXX(ierr);}
          if(ABS(w_0m0) > EPS) {ierr = MatSetValue(A, node_000_g, node_0m0_g, w_0m0, ADD_VALUES); CHKERRXX(ierr);}
          if(ABS(w_0p0) > EPS) {ierr = MatSetValue(A, node_000_g, node_0p0_g, w_0p0, ADD_VALUES); CHKERRXX(ierr);}
          if(ABS(w_00m) > EPS) {ierr = MatSetValue(A, node_000_g, node_00m_g, w_00m, ADD_VALUES); CHKERRXX(ierr);}
          if(ABS(w_00p) > EPS) {ierr = MatSetValue(A, node_000_g, node_00p_g, w_00p, ADD_VALUES); CHKERRXX(ierr);}

#else

          PetscInt node_m00_g = petsc_gloidx[qnnn.d_m00_m0==0 ? qnnn.node_m00_mm : qnnn.node_m00_pm];
          PetscInt node_p00_g = petsc_gloidx[qnnn.d_p00_m0==0 ? qnnn.node_p00_mm : qnnn.node_p00_pm];
          PetscInt node_0m0_g = petsc_gloidx[qnnn.d_0m0_m0==0 ? qnnn.node_0m0_mm : qnnn.node_0m0_pm];
          PetscInt node_0p0_g = petsc_gloidx[qnnn.d_0p0_m0==0 ? qnnn.node_0p0_mm : qnnn.node_0p0_pm];

          double fxx,fyy;
          fxx = phi_xx_p[n];
          fyy = phi_yy_p[n];

          double dx = cube.x1 - cube.x0;
          double dy = cube.y1 - cube.y0;

//          double s_m00 = dy * fraction_Interval_Covered_By_Irregular_Domain_using_2nd_Order_Derivatives(P_mmm, P_mpm, fyy, fyy, dy);
//          double s_p00 = dy * fraction_Interval_Covered_By_Irregular_Domain_using_2nd_Order_Derivatives(P_pmm, P_ppm, fyy, fyy, dy);
//          double s_0m0 = dx * fraction_Interval_Covered_By_Irregular_Domain_using_2nd_Order_Derivatives(P_mmm, P_pmm, fxx, fxx, dx);
//          double s_0p0 = dx * fraction_Interval_Covered_By_Irregular_Domain_using_2nd_Order_Derivatives(P_mpm, P_ppm, fxx, fxx, dx);

          double s_m00 = dy * fraction_Interval_Covered_By_Irregular_Domain(P_mmm, P_mpm, dx_min, dy_min);
          double s_p00 = dy * fraction_Interval_Covered_By_Irregular_Domain(P_pmm, P_ppm, dx_min, dy_min);
          double s_0m0 = dx * fraction_Interval_Covered_By_Irregular_Domain(P_mmm, P_pmm, dx_min, dy_min);
          double s_0p0 = dx * fraction_Interval_Covered_By_Irregular_Domain(P_mpm, P_ppm, dx_min, dy_min);

//          double s_m00 = dy * fraction_Interval_Covered_By_Irregular_Domain(P_mmm, P_mpm, dx, dy);
//          double s_p00 = dy * fraction_Interval_Covered_By_Irregular_Domain(P_pmm, P_ppm, dx, dy);
//          double s_0m0 = dx * fraction_Interval_Covered_By_Irregular_Domain(P_mmm, P_pmm, dx, dy);
//          double s_0p0 = dx * fraction_Interval_Covered_By_Irregular_Domain(P_mpm, P_ppm, dx, dy);

          double w_m00=0, w_p00=0, w_0m0=0, w_0p0=0;
          if(!is_node_xmWall(p4est, ni)) w_m00 += -mu_ * s_m00/dx_min;
          if(!is_node_xpWall(p4est, ni)) w_p00 += -mu_ * s_p00/dx_min;
          if(!is_node_ymWall(p4est, ni)) w_0m0 += -mu_ * s_0m0/dy_min;
          if(!is_node_ypWall(p4est, ni)) w_0p0 += -mu_ * s_0p0/dy_min;

          double dpdx = 0.5*(phi_p00-phi_m00)/dx_min;
          double dpdy = 0.5*(phi_0p0-phi_0m0)/dy_min;
          double dpdn = sqrt(dpdx*dpdx+dpdy*dpdy);
          double dist = 1.0*phi_000/dpdn;

          double alpha = 0;
          double w_000 = add_p[n]*volume_cut_cell-(w_m00+w_p00+w_0m0+w_0p0);
<<<<<<< HEAD
          double test = 0;
          if (bc_->interfaceType() == ROBIN)
          {
            QuadValue alpha_value( bc_->interfaceCoeffValue(cube.x0, cube.y0),
                                   bc_->interfaceCoeffValue(cube.x0, cube.y1),
                                   bc_->interfaceCoeffValue(cube.x1, cube.y0),
                                   bc_->interfaceCoeffValue(cube.x1, cube.y1));

            alpha = cube.integrate_Over_Interface(alpha_value, phi_cube)/interface_area;

            QuadValue factor_value( (1.-alpha*P_mmm*test),
                                    (1.-alpha*P_mpm*test),
                                    (1.-alpha*P_pmm*test),
                                    (1.-alpha*P_ppm*test));

            double factor = cube.integrate_Over_Interface(factor_value, phi_cube)/interface_area;

//            w_000 += mu_*alpha*interface_area/(1.0-1.0*alpha*dist);
            w_000 += mu_*alpha*factor*interface_area/(1.0-1.0*alpha*dist);
            if (fabs(robin_coef_p[n]) > 0) matrix_has_nullspace = false;
//            w_000 += mu_*robin_coef_p[n]*interface_area;//(1.0-robin_coef_p[n]*phi_000);
          } else if (bc_->interfaceType() == DIRICHLET_FVM) {
            w_000 += mu_*interface_area/(-1.0*dist);
            matrix_has_nullspace = false;
=======
          if (bc_->interfaceType() == ROBIN)
          {
            if (robin_coef_p[n] > 0) matrix_has_nullspace = false;
            if(robin_coef_p[n]*phi_p[n]<1) w_000 += mu_*(robin_coef_p[n]/(1-robin_coef_p[n]*phi_p[n]))*interface_area;
            else                           w_000 += mu_*robin_coef_p[n]*interface_area;
>>>>>>> 7758d564
          }

          w_m00 /= w_000; w_p00 /= w_000;
          w_0m0 /= w_000; w_0p0 /= w_000;

          if (!is_node_Wall(p4est, ni) && node_000_g < fixed_value_idx_g){
            fixed_value_idx_l = n;
            fixed_value_idx_g = node_000_g;
          }
          ierr = MatSetValue(A, node_000_g, node_000_g, 1.0, ADD_VALUES); CHKERRXX(ierr);
          if (ABS(w_m00) > EPS) {ierr = MatSetValue(A, node_000_g, node_m00_g, w_m00,  ADD_VALUES); CHKERRXX(ierr);}
          if (ABS(w_p00) > EPS) {ierr = MatSetValue(A, node_000_g, node_p00_g, w_p00,  ADD_VALUES); CHKERRXX(ierr);}
          if (ABS(w_0m0) > EPS) {ierr = MatSetValue(A, node_000_g, node_0m0_g, w_0m0,  ADD_VALUES); CHKERRXX(ierr);}
          if (ABS(w_0p0) > EPS) {ierr = MatSetValue(A, node_000_g, node_0p0_g, w_0p0,  ADD_VALUES); CHKERRXX(ierr);}

#endif

          if(add_p[n] > 0) matrix_has_nullspace = false;

        } else {
          ierr = MatSetValue(A, node_000_g, node_000_g, bc_strength, ADD_VALUES); CHKERRXX(ierr);
        }
      }
    }
  }

  // Assemble the matrix
  ierr = MatAssemblyBegin(A, MAT_FINAL_ASSEMBLY); CHKERRXX(ierr);
  ierr = MatAssemblyEnd  (A, MAT_FINAL_ASSEMBLY);   CHKERRXX(ierr);


  // restore pointers
  ierr = VecRestoreArray(phi_,    &phi_p   ); CHKERRXX(ierr);
  ierr = VecRestoreArray(phi_xx_, &phi_xx_p); CHKERRXX(ierr);
  ierr = VecRestoreArray(phi_yy_, &phi_yy_p); CHKERRXX(ierr);
#ifdef P4_TO_P8
  ierr = VecRestoreArray(phi_zz_, &phi_zz_p); CHKERRXX(ierr);
#endif
  ierr = VecRestoreArray(add_,    &add_p   ); CHKERRXX(ierr);
  if (robin_coef_) {
    ierr = VecRestoreArray(robin_coef_, &robin_coef_p); CHKERRXX(ierr);
  }

  // check for null space
  MPI_Allreduce(MPI_IN_PLACE, &matrix_has_nullspace, 1, MPI_INT, MPI_LAND, p4est->mpicomm);

//  if (matrix_has_nullspace) {
//    ierr = MatSetOption(A, MAT_NO_OFF_PROC_ZERO_ROWS, PETSC_TRUE); CHKERRXX(ierr);
//    p4est_gloidx_t fixed_value_idx;
//    MPI_Allreduce(&fixed_value_idx_g, &fixed_value_idx, 1, MPI_LONG_LONG_INT, MPI_MIN, p4est->mpicomm);
//    if (fixed_value_idx_g != fixed_value_idx){ // we are not setting the fixed value
//      fixed_value_idx_l = -1;
//      fixed_value_idx_g = fixed_value_idx;
//    } else {
//      // reset the value
//      ierr = MatZeroRows(A, 1, (PetscInt*)(&fixed_value_idx_g), 1.0, NULL, NULL); CHKERRXX(ierr);
//    }
//  }

  ierr = PetscLogEventEnd(log_my_p4est_poisson_nodes_matrix_setup, A, 0, 0, 0); CHKERRXX(ierr);

}

void my_p4est_poisson_nodes_t::setup_negative_laplace_rhsvec()
{
  // register for logging purpose
  ierr = PetscLogEventBegin(log_my_p4est_poisson_nodes_rhsvec_setup, 0, 0, 0, 0); CHKERRXX(ierr);

  double eps = 1E-6*d_min*d_min;

  double *phi_p, *phi_xx_p, *phi_yy_p, *add_p, *rhs_p, *robin_coef_p = NULL;
  ierr = VecGetArray(phi_,    &phi_p   ); CHKERRXX(ierr);
  ierr = VecGetArray(phi_xx_, &phi_xx_p); CHKERRXX(ierr);
  ierr = VecGetArray(phi_yy_, &phi_yy_p); CHKERRXX(ierr);
#ifdef P4_TO_P8
  double *phi_zz_p;
  ierr = VecGetArray(phi_zz_, &phi_zz_p); CHKERRXX(ierr);
#endif
  ierr = VecGetArray(add_,    &add_p   ); CHKERRXX(ierr);
  ierr = VecGetArray(rhs_,    &rhs_p   ); CHKERRXX(ierr);
  if (robin_coef_) { ierr = VecGetArray(robin_coef_, &robin_coef_p); CHKERRXX(ierr); }

  for(p4est_locidx_t n=0; n<nodes->num_owned_indeps; n++) // loop over nodes
  {
    // tree information
    p4est_indep_t *ni = (p4est_indep_t*)sc_array_index(&nodes->indep_nodes, n);

    //---------------------------------------------------------------------
    // Information at neighboring nodes
    //---------------------------------------------------------------------
    double x_C  = node_x_fr_n(n, p4est, nodes);
    double y_C  = node_y_fr_n(n, p4est, nodes);
#ifdef P4_TO_P8
    double z_C  = node_z_fr_n(n, p4est, nodes);
#endif

    const quad_neighbor_nodes_of_node_t qnnn = node_neighbors_->get_neighbors(n);

    double d_m00 = qnnn.d_m00;double d_p00 = qnnn.d_p00;
    double d_0m0 = qnnn.d_0m0;double d_0p0 = qnnn.d_0p0;
#ifdef P4_TO_P8
    double d_00m = qnnn.d_00m;double d_00p = qnnn.d_00p;
#endif

    /*
     * NOTE: All nodes are in PETSc' local numbering
     */
    double d_m00_m0=qnnn.d_m00_m0; double d_m00_p0=qnnn.d_m00_p0;
    double d_p00_m0=qnnn.d_p00_m0; double d_p00_p0=qnnn.d_p00_p0;
    double d_0m0_m0=qnnn.d_0m0_m0; double d_0m0_p0=qnnn.d_0m0_p0;
    double d_0p0_m0=qnnn.d_0p0_m0; double d_0p0_p0=qnnn.d_0p0_p0;
#ifdef P4_TO_P8
    double d_m00_0m=qnnn.d_m00_0m; double d_m00_0p=qnnn.d_m00_0p;
    double d_p00_0m=qnnn.d_p00_0m; double d_p00_0p=qnnn.d_p00_0p;
    double d_0m0_0m=qnnn.d_0m0_0m; double d_0m0_0p=qnnn.d_0m0_0p;
    double d_0p0_0m=qnnn.d_0p0_0m; double d_0p0_0p=qnnn.d_0p0_0p;

    double d_00m_m0=qnnn.d_00m_m0; double d_00m_p0=qnnn.d_00m_p0;
    double d_00p_m0=qnnn.d_00p_m0; double d_00p_p0=qnnn.d_00p_p0;
    double d_00m_0m=qnnn.d_00m_0m; double d_00m_0p=qnnn.d_00m_0p;
    double d_00p_0m=qnnn.d_00p_0m; double d_00p_0p=qnnn.d_00p_0p;
#endif

    if(is_node_Wall(p4est, ni) &&
   #ifdef P4_TO_P8
       bc_->wallType(x_C,y_C,z_C) == DIRICHLET
   #else
       bc_->wallType(x_C,y_C) == DIRICHLET
   #endif
       )
    {
#ifdef P4_TO_P8
      rhs_p[n] = bc_strength*bc_->wallValue(x_C,y_C,z_C);
#else
      rhs_p[n] = bc_strength*bc_->wallValue(x_C,y_C);
#endif
      continue;
    } else {
      double phi_000, phi_p00, phi_m00, phi_0m0, phi_0p0;
#ifdef P4_TO_P8
      double phi_00m, phi_00p;
#endif

#ifdef P4_TO_P8
      qnnn.ngbd_with_quadratic_interpolation(phi_p, phi_000, phi_m00, phi_p00, phi_0m0, phi_0p0, phi_00m, phi_00p);
#else
      qnnn.ngbd_with_quadratic_interpolation(phi_p, phi_000, phi_m00, phi_p00, phi_0m0, phi_0p0);
#endif

      //---------------------------------------------------------------------
      // interface boundary
      //---------------------------------------------------------------------
      if((ABS(phi_000)<eps && (bc_->interfaceType() == DIRICHLET || bc_->interfaceType() == DIRICHLET_FVM)) ){
#ifdef P4_TO_P8
        rhs_p[n] = bc_strength*bc_->interfaceValue(x_C,y_C,z_C);
#else
        rhs_p[n] = bc_strength*bc_->interfaceValue(x_C,y_C);
#endif
        continue;
      }

      // TODO: This needs optimization
#ifdef P4_TO_P8
        Cube3 cube;
#else
        Cube2 cube;
#endif
        cube.x0 = is_node_xmWall(p4est, ni) ? x_C : x_C-0.5*dx_min;
        cube.x1 = is_node_xpWall(p4est, ni) ? x_C : x_C+0.5*dx_min;
        cube.y0 = is_node_ymWall(p4est, ni) ? y_C : y_C-0.5*dy_min;
        cube.y1 = is_node_ypWall(p4est, ni) ? y_C : y_C+0.5*dy_min;
#ifdef P4_TO_P8
        cube.z0 = is_node_zmWall(p4est, ni) ? z_C : z_C-0.5*dz_min;
        cube.z1 = is_node_zpWall(p4est, ni) ? z_C : z_C+0.5*dz_min;
#endif

#ifdef P4_TO_P8
      double P_mmm = phi_interp(cube.x0, cube.y0, cube.z0);
      double P_mmp = phi_interp(cube.x0, cube.y0, cube.z1);
      double P_mpm = phi_interp(cube.x0, cube.y1, cube.z0);
      double P_mpp = phi_interp(cube.x0, cube.y1, cube.z1);
      double P_pmm = phi_interp(cube.x1, cube.y0, cube.z0);
      double P_pmp = phi_interp(cube.x1, cube.y0, cube.z1);
      double P_ppm = phi_interp(cube.x1, cube.y1, cube.z0);
      double P_ppp = phi_interp(cube.x1, cube.y1, cube.z1);
#else
      double P_mmm = phi_interp(cube.x0, cube.y0);
      double P_mpm = phi_interp(cube.x0, cube.y1);
      double P_pmm = phi_interp(cube.x1, cube.y0);
      double P_ppm = phi_interp(cube.x1, cube.y1);
#endif

#ifdef P4_TO_P8
      bool is_one_positive = (P_mmm > 0 || P_pmm > 0 || P_mpm > 0 || P_ppm > 0 ||
                              P_mmp > 0 || P_pmp > 0 || P_mpp > 0 || P_ppp > 0 );
      bool is_one_negative = (P_mmm < 0 || P_pmm < 0 || P_mpm < 0 || P_ppm < 0 ||
                              P_mmp < 0 || P_pmp < 0 || P_mpp < 0 || P_ppp < 0 );

      bool is_ngbd_crossed_neumann = is_one_negative && is_one_positive;
#else
      bool is_ngbd_crossed_neumann = ( P_mmm*P_mpm<0 || P_mpm*P_ppm<0 || P_ppm*P_pmm<0 || P_pmm*P_mmm<0 );
#endif

      // far away from the interface
      if(phi_000>0. &&  (!is_ngbd_crossed_neumann || bc_->interfaceType() == DIRICHLET )){
        if(bc_->interfaceType()==DIRICHLET)
#ifdef P4_TO_P8
          rhs_p[n] = bc_strength*bc_->interfaceValue(x_C,y_C,z_C);
#else
          rhs_p[n] = bc_strength*bc_->interfaceValue(x_C,y_C);
#endif
        else
          rhs_p[n] = 0;
        continue;
      }

      // if far away from the interface or close to it but with dirichlet
      // then finite difference method
      if ( (bc_->interfaceType() == DIRICHLET && phi_000<0.) ||
           (bc_->interfaceType() == NEUMANN   && !is_ngbd_crossed_neumann ) ||
           (bc_->interfaceType() == ROBIN     && !is_ngbd_crossed_neumann ) ||
           bc_->interfaceType() == NOINTERFACE)
      {
        double phixx_C = phi_xx_p[n];
        double phiyy_C = phi_yy_p[n];
#ifdef P4_TO_P8
        double phizz_C = phi_zz_p[n];
#endif

        bool is_interface_m00 = (bc_->interfaceType() == DIRICHLET && phi_m00*phi_000 <= 0.);
        bool is_interface_p00 = (bc_->interfaceType() == DIRICHLET && phi_p00*phi_000 <= 0.);
        bool is_interface_0m0 = (bc_->interfaceType() == DIRICHLET && phi_0m0*phi_000 <= 0.);
        bool is_interface_0p0 = (bc_->interfaceType() == DIRICHLET && phi_0p0*phi_000 <= 0.);
#ifdef P4_TO_P8
        bool is_interface_00m = (bc_->interfaceType() == DIRICHLET && phi_00m*phi_000 <= 0.);
        bool is_interface_00p = (bc_->interfaceType() == DIRICHLET && phi_00p*phi_000 <= 0.);
#endif

        double val_interface_m00 = 0.;
        double val_interface_p00 = 0.;
        double val_interface_0m0 = 0.;
        double val_interface_0p0 = 0.;
#ifdef P4_TO_P8
        double val_interface_00m = 0.;
        double val_interface_00p = 0.;
#endif

        // given boundary condition at interface from quadratic interpolation
        if( is_interface_m00) {
          double phixx_m00 = qnnn.f_m00_linear(phi_xx_p);
          double theta_m00 = interface_Location_With_Second_Order_Derivative(0., d_m00, phi_000, phi_m00, phixx_C, phixx_m00);
          if (theta_m00<eps) theta_m00 = eps; if (theta_m00>d_m00) theta_m00 = d_m00;
          d_m00_m0 = d_m00_p0 = 0;
#ifdef P4_TO_P8
          d_m00_0m = d_m00_0p = 0;
#endif
          d_m00 = theta_m00;
#ifdef P4_TO_P8
          val_interface_m00 = bc_->interfaceValue(x_C - theta_m00, y_C, z_C);
#else
          val_interface_m00 = bc_->interfaceValue(x_C - theta_m00, y_C);
#endif
        }
        if( is_interface_p00){
          double phixx_p00 = qnnn.f_p00_linear(phi_xx_p);
          double theta_p00 = interface_Location_With_Second_Order_Derivative(0., d_p00, phi_000, phi_p00, phixx_C, phixx_p00);
          if (theta_p00<eps) theta_p00 = eps; if (theta_p00>d_p00) theta_p00 = d_p00;
          d_p00_m0 = d_p00_p0 = 0;
#ifdef P4_TO_P8
          d_p00_0m = d_p00_0p = 0;
#endif
          d_p00 = theta_p00;
#ifdef P4_TO_P8
          val_interface_p00 = bc_->interfaceValue(x_C + theta_p00, y_C, z_C);
#else
          val_interface_p00 = bc_->interfaceValue(x_C + theta_p00, y_C);
#endif
        }
        if( is_interface_0m0){
          double phiyy_0m0 = qnnn.f_0m0_linear(phi_yy_p);
          double theta_0m0 = interface_Location_With_Second_Order_Derivative(0., d_0m0, phi_000, phi_0m0, phiyy_C, phiyy_0m0);
          if (theta_0m0<eps) theta_0m0 = eps; if (theta_0m0>d_0m0) theta_0m0 = d_0m0;
          d_0m0_m0 = d_0m0_p0 = 0;
#ifdef P4_TO_P8
          d_0m0_0m = d_0m0_0p = 0;
#endif
          d_0m0 = theta_0m0;
#ifdef P4_TO_P8
          val_interface_0m0 = bc_->interfaceValue(x_C, y_C - theta_0m0, z_C);
#else
          val_interface_0m0 = bc_->interfaceValue(x_C, y_C - theta_0m0);
#endif
        }
        if( is_interface_0p0){
          double phiyy_0p0 = qnnn.f_0p0_linear(phi_yy_p);
          double theta_0p0 = interface_Location_With_Second_Order_Derivative(0., d_0p0, phi_000, phi_0p0, phiyy_C, phiyy_0p0);
          if (theta_0p0<eps) theta_0p0 = eps; if (theta_0p0>d_0p0) theta_0p0 = d_0p0;
          d_0p0_m0 = d_0p0_p0 = 0;
#ifdef P4_TO_P8
          d_0p0_0m = d_0p0_0p = 0;
#endif
          d_0p0 = theta_0p0;
#ifdef P4_TO_P8
          val_interface_0p0 = bc_->interfaceValue(x_C, y_C + theta_0p0, z_C);
#else
          val_interface_0p0 = bc_->interfaceValue(x_C, y_C + theta_0p0);
#endif
        }
#ifdef P4_TO_P8
        if( is_interface_00m){
          double phizz_00m = qnnn.f_00m_linear(phi_zz_p);
          double theta_00m = interface_Location_With_Second_Order_Derivative(0., d_00m, phi_000, phi_00m, phizz_C, phizz_00m);
          if (theta_00m<eps) theta_00m = eps; if (theta_00m>d_00m) theta_00m = d_00m;
          d_00m_m0 = d_00m_p0 = d_00m_0m = d_00m_0p = 0;
          d_00m = theta_00m;
          val_interface_00m = bc_->interfaceValue(x_C, y_C , z_C - theta_00m);
        }
        if( is_interface_00p){
          double phizz_00p = qnnn.f_00p_linear(phi_zz_p);
          double theta_00p = interface_Location_With_Second_Order_Derivative(0., d_00p, phi_000, phi_00p, phizz_C, phizz_00p);
          if (theta_00p<eps) theta_00p = eps; if (theta_00p>d_00p) theta_00p = d_00p;
          d_00p_m0 = d_00p_p0 = d_00p_0m = d_00p_0p = 0;
          d_00p = theta_00p;
          val_interface_00p = bc_->interfaceValue(x_C, y_C , z_C + theta_00p);
        }
#endif

#ifdef P4_TO_P8
        //------------------------------------
        // Dfxx =   fxx + a*fyy + b*fzz
        // Dfyy = c*fxx +   fyy + d*fzz
        // Dfzz = e*fxx + f*fyy +   fzz
        //------------------------------------
        double a = d_m00_m0*d_m00_p0/d_m00/(d_p00+d_m00) + d_p00_m0*d_p00_p0/d_p00/(d_p00+d_m00) ;
        double b = d_m00_0m*d_m00_0p/d_m00/(d_p00+d_m00) + d_p00_0m*d_p00_0p/d_p00/(d_p00+d_m00) ;

        double c = d_0m0_m0*d_0m0_p0/d_0m0/(d_0p0+d_0m0) + d_0p0_m0*d_0p0_p0/d_0p0/(d_0p0+d_0m0) ;
        double d = d_0m0_0m*d_0m0_0p/d_0m0/(d_0p0+d_0m0) + d_0p0_0m*d_0p0_0p/d_0p0/(d_0p0+d_0m0) ;

        double e = d_00m_m0*d_00m_p0/d_00m/(d_00p+d_00m) + d_00p_m0*d_00p_p0/d_00p/(d_00p+d_00m) ;
        double f = d_00m_0m*d_00m_0p/d_00m/(d_00p+d_00m) + d_00p_0m*d_00p_0p/d_00p/(d_00p+d_00m) ;

        //------------------------------------------------------------
        // compensating the error of linear interpolation at T-junction using
        // the derivative in the transversal direction
        //
        // Laplace = wi*Dfxx +
        //           wj*Dfyy +
        //           wk*Dfzz
        //------------------------------------------------------------
        double det = 1.-a*c-b*e-d*f+a*d*e+b*c*f;
        double wi = (1.-c-e+c*f+e*d-d*f)/det;
        double wj = (1.-a-f+a*e+f*b-b*e)/det;
        double wk = (1.-b-d+b*c+d*a-a*c)/det;

        //---------------------------------------------------------------------
        // Shortley-Weller method, dimension by dimension
        //---------------------------------------------------------------------
        double w_m00=0, w_p00=0, w_0m0=0, w_0p0=0, w_00m=0, w_00p=0;

        if(is_node_xmWall(p4est, ni))      w_p00 += -1./(d_p00*d_p00);
        else if(is_node_xpWall(p4est, ni)) w_m00 += -1./(d_m00*d_m00);
        else                               w_m00 += -2./d_m00/(d_m00+d_p00);

        if(is_node_xpWall(p4est, ni))      w_m00 += -1./(d_m00*d_m00);
        else if(is_node_xmWall(p4est, ni)) w_p00 += -1./(d_p00*d_p00);
        else                               w_p00 += -2./d_p00/(d_m00+d_p00);

        if(is_node_ymWall(p4est, ni))      w_0p0 += -1./(d_0p0*d_0p0);
        else if(is_node_ypWall(p4est, ni)) w_0m0 += -1./(d_0m0*d_0m0);
        else                               w_0m0 += -2./d_0m0/(d_0m0+d_0p0);

        if(is_node_ypWall(p4est, ni))      w_0m0 += -1./(d_0m0*d_0m0);
        else if(is_node_ymWall(p4est, ni)) w_0p0 += -1./(d_0p0*d_0p0);
        else                               w_0p0 += -2./d_0p0/(d_0m0+d_0p0);

        if(is_node_zmWall(p4est, ni))      w_00p += -1./(d_00p*d_00p);
        else if(is_node_zpWall(p4est, ni)) w_00m += -1./(d_00m*d_00m);
        else                               w_00m += -2./d_00m/(d_00m+d_00p);

        if(is_node_zpWall(p4est, ni))      w_00m += -1./(d_00m*d_00m);
        else if(is_node_zmWall(p4est, ni)) w_00p += -1./(d_00p*d_00p);
        else                               w_00p += -2./d_00p/(d_00m+d_00p);

        w_m00 *= wi * mu_; w_p00 *= wi * mu_;
        w_0m0 *= wj * mu_; w_0p0 *= wj * mu_;
        w_00m *= wk * mu_; w_00p *= wk * mu_;

        //---------------------------------------------------------------------
        // diag scaling
        //---------------------------------------------------------------------
        double w_000 = add_p[n] - ( w_m00 + w_p00 + w_0m0 + w_0p0 + w_00m + w_00p );

        double eps_x = is_node_xmWall(p4est, ni) ? 2*EPS : (is_node_xpWall(p4est, ni) ? -2*EPS : 0);
        double eps_y = is_node_ymWall(p4est, ni) ? 2*EPS : (is_node_ypWall(p4est, ni) ? -2*EPS : 0);
        double eps_z = is_node_zmWall(p4est, ni) ? 2*EPS : (is_node_zpWall(p4est, ni) ? -2*EPS : 0);

        //---------------------------------------------------------------------
        // add coefficients to the right hand side
        //---------------------------------------------------------------------
        if(is_node_xmWall(p4est, ni)) rhs_p[n] += 2.*mu_*bc_->wallValue(x_C, y_C+eps_y, z_C+eps_z) / d_p00;
        else if(is_interface_m00)     rhs_p[n] -= w_m00 * val_interface_m00;

        if(is_node_xpWall(p4est, ni)) rhs_p[n] += 2.*mu_*bc_->wallValue(x_C, y_C+eps_y, z_C+eps_z) / d_m00;
        else if(is_interface_p00)     rhs_p[n] -= w_p00 * val_interface_p00;

        if(is_node_ymWall(p4est, ni)) rhs_p[n] += 2.*mu_*bc_->wallValue(x_C+eps_x, y_C, z_C+eps_z) / d_0p0;
        else if(is_interface_0m0)     rhs_p[n] -= w_0m0 * val_interface_0m0;

        if(is_node_ypWall(p4est, ni)) rhs_p[n] += 2.*mu_*bc_->wallValue(x_C+eps_x, y_C, z_C+eps_z) / d_0m0;
        else if(is_interface_0p0)     rhs_p[n] -= w_0p0 * val_interface_0p0;

        if(is_node_zmWall(p4est, ni)) rhs_p[n] += 2.*mu_*bc_->wallValue(x_C+eps_x, y_C+eps_y, z_C) / d_00p;
        else if(is_interface_00m)     rhs_p[n] -= w_00m * val_interface_00m;

        if(is_node_zpWall(p4est, ni)) rhs_p[n] += 2.*mu_*bc_->wallValue(x_C+eps_x, y_C+eps_y, z_C) / d_00m;
        if(is_interface_00p)          rhs_p[n] -= w_00p * val_interface_00p;

        rhs_p[n] /= w_000;
#else
        //---------------------------------------------------------------------
        // Shortley-Weller method, dimension by dimension
        //---------------------------------------------------------------------
        double w_m00=0, w_p00=0, w_0m0=0, w_0p0=0;
        if(is_node_xmWall(p4est, ni))      w_p00 += -1./(d_p00*d_p00);
        else if(is_node_xpWall(p4est, ni)) w_m00 += -1./(d_m00*d_m00);
        else                               w_m00 += -2./d_m00/(d_m00+d_p00);

        if(is_node_xpWall(p4est, ni))      w_m00 += -1./(d_m00*d_m00);
        else if(is_node_xmWall(p4est, ni)) w_p00 += -1./(d_p00*d_p00);
        else                               w_p00 += -2./d_p00/(d_m00+d_p00);

        if(is_node_ymWall(p4est, ni))      w_0p0 += -1./(d_0p0*d_0p0);
        else if(is_node_ypWall(p4est, ni)) w_0m0 += -1./(d_0m0*d_0m0);
        else                               w_0m0 += -2./d_0m0/(d_0m0+d_0p0);

        if(is_node_ypWall(p4est, ni))      w_0m0 += -1./(d_0m0*d_0m0);
        else if(is_node_ymWall(p4est, ni)) w_0p0 += -1./(d_0p0*d_0p0);
        else                               w_0p0 += -2./d_0p0/(d_0m0+d_0p0);

        //---------------------------------------------------------------------
        // compensating the error of linear interpolation at T-junction using
        // the derivative in the transversal direction
        //---------------------------------------------------------------------
        double weight_on_Dyy = 1.0 - d_m00_p0*d_m00_m0/d_m00/(d_m00+d_p00) - d_p00_p0*d_p00_m0/d_p00/(d_m00+d_p00);
        double weight_on_Dxx = 1.0 - d_0m0_m0*d_0m0_p0/d_0m0/(d_0m0+d_0p0) - d_0p0_m0*d_0p0_p0/d_0p0/(d_0m0+d_0p0);

        w_m00 *= weight_on_Dxx*mu_;
        w_p00 *= weight_on_Dxx*mu_;
        w_0m0 *= weight_on_Dyy*mu_;
        w_0p0 *= weight_on_Dyy*mu_;

        //---------------------------------------------------------------------
        // diag scaling
        //---------------------------------------------------------------------

        double diag = add_p[n]-(w_m00+w_p00+w_0m0+w_0p0);

        double eps_x = is_node_xmWall(p4est, ni) ? 2*EPS : (is_node_xpWall(p4est, ni) ? -2*EPS : 0);
        double eps_y = is_node_ymWall(p4est, ni) ? 2*EPS : (is_node_ypWall(p4est, ni) ? -2*EPS : 0);

        if(is_node_xmWall(p4est, ni)) rhs_p[n] += 2.*mu_*bc_->wallValue(x_C, y_C+eps_y) / d_p00;
        else if(is_interface_m00)     rhs_p[n] -= w_m00*val_interface_m00;

        if(is_node_xpWall(p4est, ni)) rhs_p[n] += 2.*mu_*bc_->wallValue(x_C, y_C+eps_y) / d_m00;
        else if(is_interface_p00)     rhs_p[n] -= w_p00*val_interface_p00;

        if(is_node_ymWall(p4est, ni)) rhs_p[n] += 2.*mu_*bc_->wallValue(x_C+eps_x, y_C) / d_0p0;
        else if(is_interface_0m0)     rhs_p[n] -= w_0m0*val_interface_0m0;

        if(is_node_ypWall(p4est, ni)) rhs_p[n] += 2.*mu_*bc_->wallValue(x_C+eps_x, y_C) / d_0m0;
        else if(is_interface_0p0)     rhs_p[n] -= w_0p0*val_interface_0p0;

        rhs_p[n] /= diag;
#endif
        continue;
      }

      // if ngbd is crossed and neumman BC
      // then use finite volume method
      // only work if the mesh is uniform close to the interface
      if (is_ngbd_crossed_neumann && (bc_->interfaceType() == NEUMANN || bc_->interfaceType() == ROBIN || bc_->interfaceType() == DIRICHLET_FVM) )
      {
#ifdef P4_TO_P8
        OctValue  phi_cube(P_mmm, P_mmp, P_mpm, P_mpp,
                           P_pmm, P_pmp, P_ppm, P_ppp);
        cube.set_middlecut(0);
        double volume_cut_cell = cube.volume_In_Negative_Domain(phi_cube);
        cube.set_middlecut(0);
        double interface_area  = cube.interface_Area_In_Cell(phi_cube);
#else
        QuadValue phi_cube(P_mmm, P_mpm, P_pmm, P_ppm);
        double volume_cut_cell = cube.area_In_Negative_Domain(phi_cube);
        double interface_area  = cube.interface_Length_In_Cell(phi_cube);
#endif

        if (volume_cut_cell>eps*eps)
        {
#ifdef P4_TO_P8
          Cube2 c2;
          QuadValue qv;

          c2.x0    = cube.y0 ; c2.x1    = cube.y1 ; c2.y0    = cube.z0 ; c2.y1    = cube.z1 ;
          qv.val00 = P_mmm;    qv.val01 = P_mmp;    qv.val10 = P_mpm;    qv.val11 = P_mpp;
          double s_m00 = c2.area_In_Negative_Domain(qv);

          c2.x0    = cube.y0 ; c2.x1    = cube.y1 ; c2.y0    = cube.z0 ; c2.y1    = cube.z1 ;
          qv.val00 = P_pmm;    qv.val01 = P_pmp;    qv.val10 = P_ppm;    qv.val11 = P_ppp;
          double s_p00 = c2.area_In_Negative_Domain(qv);

          c2.x0    = cube.x0 ; c2.x1    = cube.x1 ; c2.y0    = cube.z0 ; c2.y1    = cube.z1 ;
          qv.val00 = P_mmm;    qv.val01 = P_mmp;    qv.val10 = P_pmm;    qv.val11 = P_pmp;
          double s_0m0 = c2.area_In_Negative_Domain(qv);

          c2.x0    = cube.x0 ; c2.x1    = cube.x1 ; c2.y0    = cube.z0 ; c2.y1    = cube.z1 ;
          qv.val00 = P_mpm;    qv.val01 = P_mpp;    qv.val10 = P_ppm;    qv.val11 = P_ppp;
          double s_0p0 = c2.area_In_Negative_Domain(qv);

          c2.x0    = cube.x0 ; c2.x1    = cube.x1 ; c2.y0    = cube.y0 ; c2.y1    = cube.y1 ;
          qv.val00 = P_mmm;    qv.val01 = P_mpm;    qv.val10 = P_pmm;    qv.val11 = P_ppm;
          double s_00m = c2.area_In_Negative_Domain(qv);

          c2.x0    = cube.x0 ; c2.x1    = cube.x1 ; c2.y0    = cube.y0 ; c2.y1    = cube.y1 ;
          qv.val00 = P_mmp;    qv.val01 = P_mpp;    qv.val10 = P_pmp;    qv.val11 = P_ppp;
          double s_00p = c2.area_In_Negative_Domain(qv);

          double w_m00=0, w_p00=0, w_0m0=0, w_0p0=0, w_00m=0, w_00p=0;

          if(!is_node_xmWall(p4est, ni)) w_m00 += -mu_ * s_m00/dx_min;
          if(!is_node_xpWall(p4est, ni)) w_p00 += -mu_ * s_p00/dx_min;
          if(!is_node_ymWall(p4est, ni)) w_0m0 += -mu_ * s_0m0/dy_min;
          if(!is_node_ypWall(p4est, ni)) w_0p0 += -mu_ * s_0p0/dy_min;
          if(!is_node_zmWall(p4est, ni)) w_00m += -mu_ * s_00m/dz_min;
          if(!is_node_zpWall(p4est, ni)) w_00p += -mu_ * s_00p/dz_min;

          double alpha = 0;
          double w_000 = add_p[n]*volume_cut_cell - (w_m00 + w_p00 + w_0m0 + w_0p0 + w_00m + w_00p);
<<<<<<< HEAD
          if (bc_->interfaceType() == ROBIN){
            OctValue alpha_value( bc_->interfaceCoeffValue(cube.x0, cube.y0, cube.z0),
                                  bc_->interfaceCoeffValue(cube.x0, cube.y0, cube.z1),
                                  bc_->interfaceCoeffValue(cube.x0, cube.y1, cube.z0),
                                  bc_->interfaceCoeffValue(cube.x0, cube.y1, cube.z1),
                                  bc_->interfaceCoeffValue(cube.x1, cube.y0, cube.z0),
                                  bc_->interfaceCoeffValue(cube.x1, cube.y0, cube.z1),
                                  bc_->interfaceCoeffValue(cube.x1, cube.y1, cube.z0),
                                  bc_->interfaceCoeffValue(cube.x1, cube.y1, cube.z1));

            alpha = cube.integrate_Over_Interface(alpha_value, phi_cube)/interface_area;
            w_000 += mu_*alpha*interface_area/(1.0-alpha*phi_000);
//            w_000 += mu_*robin_coef_p[n]*interface_area;
=======
          rhs_p[n] *= volume_cut_cell;

          if (bc_->interfaceType() == ROBIN)
          {
            if(robin_coef_p[n]*phi_p[n]<1)
            {
              w_000 += mu_*(robin_coef_p[n]/(1-phi_p[n]*robin_coef_p[n]))*interface_area;

              /* find the projection of (i,j,k) onto gamma for higher order correction */
              double xp = x_C - phi_p[n]*qnnn.dx_central(phi_p);
              double yp = y_C - phi_p[n]*qnnn.dy_central(phi_p);
              double zp = z_C - phi_p[n]*qnnn.dz_central(phi_p);
              double beta_proj = bc_->interfaceValue(xp,yp,zp);
              rhs_p[n] += mu_*robin_coef_p[n]*phi_p[n]/(1-robin_coef_p[n]*phi_p[n]) * interface_area*beta_proj;
            }
            else
            {
              w_000 += mu_*robin_coef_p[n]*interface_area;
            }
>>>>>>> 7758d564
          }

          OctValue bc_value( bc_->interfaceValue(cube.x0, cube.y0, cube.z0),
                             bc_->interfaceValue(cube.x0, cube.y0, cube.z1),
                             bc_->interfaceValue(cube.x0, cube.y1, cube.z0),
                             bc_->interfaceValue(cube.x0, cube.y1, cube.z1),
                             bc_->interfaceValue(cube.x1, cube.y0, cube.z0),
                             bc_->interfaceValue(cube.x1, cube.y0, cube.z1),
                             bc_->interfaceValue(cube.x1, cube.y1, cube.z0),
                             bc_->interfaceValue(cube.x1, cube.y1, cube.z1));

          cube.set_middlecut(0);
          double integral_bc = cube.integrate_Over_Interface(bc_value, phi_cube)/(1.0-alpha*phi_000);
//          double integral_bc = bc_->interfaceValue(x_C, y_C, z_C)*cube.interface_Area_In_Cell(phi_cube);
          cube.set_middlecut(0);

<<<<<<< HEAD
          rhs_p[n] *= volume_cut_cell;
          if(bc_->interfaceType() == NEUMANN)
            rhs_p[n] += mu_*integral_bc;
          else
            rhs_p[n] += mu_*integral_bc;
=======
          rhs_p[n] += mu_*integral_bc;
>>>>>>> 7758d564

          if (is_node_xmWall(p4est, ni)) rhs_p[n] += mu_*s_m00*bc_->wallValue(x_C, y_C, z_C);
          if (is_node_xpWall(p4est, ni)) rhs_p[n] += mu_*s_p00*bc_->wallValue(x_C, y_C, z_C);
          if (is_node_ymWall(p4est, ni)) rhs_p[n] += mu_*s_0m0*bc_->wallValue(x_C, y_C, z_C);
          if (is_node_ypWall(p4est, ni)) rhs_p[n] += mu_*s_0p0*bc_->wallValue(x_C, y_C, z_C);
          if (is_node_zmWall(p4est, ni)) rhs_p[n] += mu_*s_00m*bc_->wallValue(x_C, y_C, z_C);
          if (is_node_zpWall(p4est, ni)) rhs_p[n] += mu_*s_00p*bc_->wallValue(x_C, y_C, z_C);

          rhs_p[n] /= w_000;
#else
          double fxx,fyy;
          fxx = phi_xx_p[n];
          fyy = phi_yy_p[n];

          double dx = cube.x1 - cube.x0;
          double dy = cube.y1 - cube.y0;

//          double s_m00 = dy * fraction_Interval_Covered_By_Irregular_Domain_using_2nd_Order_Derivatives(P_mmm, P_mpm, fyy, fyy, dy);
//          double s_p00 = dy * fraction_Interval_Covered_By_Irregular_Domain_using_2nd_Order_Derivatives(P_pmm, P_ppm, fyy, fyy, dy);
//          double s_0m0 = dx * fraction_Interval_Covered_By_Irregular_Domain_using_2nd_Order_Derivatives(P_mmm, P_pmm, fxx, fxx, dx);
//          double s_0p0 = dx * fraction_Interval_Covered_By_Irregular_Domain_using_2nd_Order_Derivatives(P_mpm, P_ppm, fxx, fxx, dx);

          double s_m00 = dy * fraction_Interval_Covered_By_Irregular_Domain(P_mmm, P_mpm, dx_min, dy_min);
          double s_p00 = dy * fraction_Interval_Covered_By_Irregular_Domain(P_pmm, P_ppm, dx_min, dy_min);
          double s_0m0 = dx * fraction_Interval_Covered_By_Irregular_Domain(P_mmm, P_pmm, dx_min, dy_min);
          double s_0p0 = dx * fraction_Interval_Covered_By_Irregular_Domain(P_mpm, P_ppm, dx_min, dy_min);

//          double s_m00 = dy * fraction_Interval_Covered_By_Irregular_Domain(P_mmm, P_mpm, dx, dy);
//          double s_p00 = dy * fraction_Interval_Covered_By_Irregular_Domain(P_pmm, P_ppm, dx, dy);
//          double s_0m0 = dx * fraction_Interval_Covered_By_Irregular_Domain(P_mmm, P_pmm, dx, dy);
//          double s_0p0 = dx * fraction_Interval_Covered_By_Irregular_Domain(P_mpm, P_ppm, dx, dy);

          double w_m00=0, w_p00=0, w_0m0=0, w_0p0=0;
          if(!is_node_xmWall(p4est, ni)) w_m00 += -mu_ * s_m00/dx_min;
          if(!is_node_xpWall(p4est, ni)) w_p00 += -mu_ * s_p00/dx_min;
          if(!is_node_ymWall(p4est, ni)) w_0m0 += -mu_ * s_0m0/dy_min;
          if(!is_node_ypWall(p4est, ni)) w_0p0 += -mu_ * s_0p0/dy_min;

          double dpdx = 0.5*(phi_p00-phi_m00)/dx_min;
          double dpdy = 0.5*(phi_0p0-phi_0m0)/dy_min;
          double dpdn = sqrt(dpdx*dpdx+dpdy*dpdy);
          double dist = 1.0*phi_000;

          double test = 0;
          double alpha = 0;
          double w_000 = add_p[n]*volume_cut_cell-(w_m00+w_p00+w_0m0+w_0p0);
<<<<<<< HEAD
          if (bc_->interfaceType() == ROBIN)
          {
            QuadValue alpha_value( bc_->interfaceCoeffValue(cube.x0, cube.y0),
                                   bc_->interfaceCoeffValue(cube.x0, cube.y1),
                                   bc_->interfaceCoeffValue(cube.x1, cube.y0),
                                   bc_->interfaceCoeffValue(cube.x1, cube.y1));

            alpha = cube.integrate_Over_Interface(alpha_value, phi_cube)/interface_area;
//            alpha = robin_coef_p[n];

            QuadValue factor_value( (1.-alpha*P_mmm*test),
                                    (1.-alpha*P_mpm*test),
                                    (1.-alpha*P_pmm*test),
                                    (1.-alpha*P_ppm*test));

            double factor = cube.integrate_Over_Interface(factor_value, phi_cube)/interface_area;
//            factor = 1;

//            w_000 += mu_*alpha*interface_area/(1.0-1.0*alpha*dist);
            w_000 += mu_*alpha*factor*interface_area/(1.0-1.0*alpha*dist);
//            w_000 += mu_*robin_coef_p[n]*interface_area;//(1.0-robin_coef_p[n]*phi_000);
          } else if (bc_->interfaceType() == DIRICHLET_FVM) {
            w_000 += mu_*interface_area/(-1.0*dist);
          }

          rhs_p[n] *= volume_cut_cell;

          if (bc_->interfaceType() == ROBIN || bc_->interfaceType() == NEUMANN)
          {
            double g_add = 1.0*alpha*bc_->interfaceValue(x_C - 1.0*dist*dpdx, y_C - 1.0*dist*dpdy)/(1.0-alpha*dist);
            QuadValue bc_value( bc_->interfaceValue(cube.x0, cube.y0)+g_add*(phi_000-P_mmm*test),
                                bc_->interfaceValue(cube.x0, cube.y1)+g_add*(phi_000-P_mpm*test),
                                bc_->interfaceValue(cube.x1, cube.y0)+g_add*(phi_000-P_pmm*test),
                                bc_->interfaceValue(cube.x1, cube.y1)+g_add*(phi_000-P_ppm*test));

  //          double integral_bc = cube.integrate_Over_Interface(bc_value, phi_cube)/(1.0-robin_coef_p[n]*phi_000);
            double integral_bc = cube.integrate_Over_Interface(bc_value, phi_cube)/(1.0-0.0*alpha*dist);
  //          double integral_bc = bc_->interfaceValue(x_C, y_C)*interface_area;

            if(bc_->interfaceType() == NEUMANN)
              rhs_p[n] += mu_*integral_bc;
            else
              rhs_p[n] += mu_*integral_bc;
          } else if (bc_->interfaceType() == DIRICHLET_FVM) {
            rhs_p[n] += mu_*bc_->interfaceValue(x_C - 0.0*dist*dpdx/dpdn, y_C - 0.0*dist*dpdy/dpdn)*interface_area/(-1.0*dist);
          }
=======
          rhs_p[n] *= volume_cut_cell;

          if (bc_->interfaceType() == ROBIN)
          {
            if(robin_coef_p[n]*phi_p[n]<1)
            {
              w_000 += mu_*(robin_coef_p[n]/(1-robin_coef_p[n]*phi_p[n]))*interface_area;

              /* find the projection of (i,j,k) onto gamma for higher order correction */
              double xp = x_C - phi_p[n]*qnnn.dx_central(phi_p);
              double yp = y_C - phi_p[n]*qnnn.dy_central(phi_p);
              double beta_proj = bc_->interfaceValue(xp,yp);
              rhs_p[n] += mu_*robin_coef_p[n]*phi_p[n]/(1-robin_coef_p[n]*phi_p[n]) * interface_area*beta_proj;
            }
            else
            {
              w_000 += mu_*robin_coef_p[n]*interface_area;
            }
          }

          QuadValue bc_value( bc_->interfaceValue(cube.x0, cube.y0),
                              bc_->interfaceValue(cube.x0, cube.y1),
                              bc_->interfaceValue(cube.x1, cube.y0),
                              bc_->interfaceValue(cube.x1, cube.y1));

          double integral_bc = cube.integrate_Over_Interface(bc_value, phi_cube);

          rhs_p[n] += mu_*integral_bc;
>>>>>>> 7758d564

          if (is_node_xmWall(p4est, ni)) rhs_p[n] += mu_*s_m00*bc_->wallValue(x_C, y_C);
          if (is_node_xpWall(p4est, ni)) rhs_p[n] += mu_*s_p00*bc_->wallValue(x_C, y_C);
          if (is_node_ymWall(p4est, ni)) rhs_p[n] += mu_*s_0m0*bc_->wallValue(x_C, y_C);
          if (is_node_ypWall(p4est, ni)) rhs_p[n] += mu_*s_0p0*bc_->wallValue(x_C, y_C);

          rhs_p[n] /= w_000;
#endif
        } else {
          rhs_p[n] = 0.;
        }
      }
    }
  }

//  if (matrix_has_nullspace && fixed_value_idx_l >= 0){
//    rhs_p[fixed_value_idx_l] = 0;
//  }


  // restore the pointers
  ierr = VecRestoreArray(phi_,    &phi_p   ); CHKERRXX(ierr);
  ierr = VecRestoreArray(phi_xx_, &phi_xx_p); CHKERRXX(ierr);
  ierr = VecRestoreArray(phi_yy_, &phi_yy_p); CHKERRXX(ierr);
#ifdef P4_TO_P8
  ierr = VecRestoreArray(phi_zz_, &phi_zz_p); CHKERRXX(ierr);
#endif
  ierr = VecRestoreArray(add_,    &add_p   ); CHKERRXX(ierr);
  ierr = VecRestoreArray(rhs_,    &phi_p   ); CHKERRXX(ierr);
  if (robin_coef_) { ierr = VecGetArray(robin_coef_, &robin_coef_p); CHKERRXX(ierr); }

  ierr = PetscLogEventEnd(log_my_p4est_poisson_nodes_rhsvec_setup, rhs_, 0, 0, 0); CHKERRXX(ierr);
}

void my_p4est_poisson_nodes_t::setup_negative_variable_coeff_laplace_matrix()
{
  preallocate_matrix();

  // register for logging purpose
  ierr = PetscLogEventBegin(log_my_p4est_poisson_nodes_matrix_setup, A, 0, 0, 0); CHKERRXX(ierr);

  double eps = 1E-6*d_min*d_min;

  double *phi_p, *phi_xx_p, *phi_yy_p, *add_p, *robin_coef_p = NULL;
  ierr = VecGetArray(phi_,    &phi_p   ); CHKERRXX(ierr);
  ierr = VecGetArray(phi_xx_, &phi_xx_p); CHKERRXX(ierr);
  ierr = VecGetArray(phi_yy_, &phi_yy_p); CHKERRXX(ierr);

  double *mue_p, *mue_xx_p, *mue_yy_p;
  ierr = VecGetArray(mue_,    &mue_p   ); CHKERRXX(ierr);
  ierr = VecGetArray(mue_xx_, &mue_xx_p); CHKERRXX(ierr);
  ierr = VecGetArray(mue_yy_, &mue_yy_p); CHKERRXX(ierr);
#ifdef P4_TO_P8
  double *phi_zz_p;
  ierr = VecGetArray(phi_zz_, &phi_zz_p); CHKERRXX(ierr);

  double *mue_zz_p;
  ierr = VecGetArray(mue_zz_, &mue_zz_p); CHKERRXX(ierr);
#endif
  ierr = VecGetArray(add_,    &add_p   ); CHKERRXX(ierr);
  if (robin_coef_) {
    ierr = VecGetArray(robin_coef_, &robin_coef_p); CHKERRXX(ierr);
  }

  for(p4est_locidx_t n=0; n<nodes->num_owned_indeps; n++) // loop over nodes
  {
    // tree information
    p4est_indep_t *ni = (p4est_indep_t*)sc_array_index(&nodes->indep_nodes, n);

    //---------------------------------------------------------------------
    // Information at neighboring nodes
    //---------------------------------------------------------------------
    double x_C  = node_x_fr_n(n, p4est, nodes);
    double y_C  = node_y_fr_n(n, p4est, nodes);
#ifdef P4_TO_P8
    double z_C  = node_z_fr_n(n, p4est, nodes);
#endif

    const quad_neighbor_nodes_of_node_t qnnn = node_neighbors_->get_neighbors(n);

    double d_m00 = qnnn.d_m00;double d_p00 = qnnn.d_p00;
    double d_0m0 = qnnn.d_0m0;double d_0p0 = qnnn.d_0p0;
#ifdef P4_TO_P8
    double d_00m = qnnn.d_00m;double d_00p = qnnn.d_00p;
#endif

    /*
     * NOTE: All nodes are in PETSc' local numbering
     */
    double d_m00_m0=qnnn.d_m00_m0; double d_m00_p0=qnnn.d_m00_p0;
    double d_p00_m0=qnnn.d_p00_m0; double d_p00_p0=qnnn.d_p00_p0;
    double d_0m0_m0=qnnn.d_0m0_m0; double d_0m0_p0=qnnn.d_0m0_p0;
    double d_0p0_m0=qnnn.d_0p0_m0; double d_0p0_p0=qnnn.d_0p0_p0;

    double w_m00_mm, w_m00_pm;
    double w_p00_mm, w_p00_pm;
    double w_0m0_mm, w_0m0_pm;
    double w_0p0_mm, w_0p0_pm;
#ifdef P4_TO_P8
    double d_m00_0m=qnnn.d_m00_0m; double d_m00_0p=qnnn.d_m00_0p;
    double d_p00_0m=qnnn.d_p00_0m; double d_p00_0p=qnnn.d_p00_0p;
    double d_0m0_0m=qnnn.d_0m0_0m; double d_0m0_0p=qnnn.d_0m0_0p;
    double d_0p0_0m=qnnn.d_0p0_0m; double d_0p0_0p=qnnn.d_0p0_0p;

    double d_00m_m0=qnnn.d_00m_m0; double d_00m_p0=qnnn.d_00m_p0;
    double d_00p_m0=qnnn.d_00p_m0; double d_00p_p0=qnnn.d_00p_p0;
    double d_00m_0m=qnnn.d_00m_0m; double d_00m_0p=qnnn.d_00m_0p;
    double d_00p_0m=qnnn.d_00p_0m; double d_00p_0p=qnnn.d_00p_0p;

    double w_m00_mp, w_m00_pp;
    double w_p00_mp, w_p00_pp;
    double w_0m0_mp, w_0m0_pp;
    double w_0p0_mp, w_0p0_pp;

    double w_00m_mm, w_00m_pm;
    double w_00p_mm, w_00p_pm;
    double w_00m_mp, w_00m_pp;
    double w_00p_mp, w_00p_pp;
#endif

    p4est_locidx_t node_m00_mm=qnnn.node_m00_mm; p4est_locidx_t node_m00_pm=qnnn.node_m00_pm;
    p4est_locidx_t node_p00_mm=qnnn.node_p00_mm; p4est_locidx_t node_p00_pm=qnnn.node_p00_pm;
    p4est_locidx_t node_0m0_mm=qnnn.node_0m0_mm; p4est_locidx_t node_0m0_pm=qnnn.node_0m0_pm;
    p4est_locidx_t node_0p0_mm=qnnn.node_0p0_mm; p4est_locidx_t node_0p0_pm=qnnn.node_0p0_pm;

#ifdef P4_TO_P8
    p4est_locidx_t node_m00_mp=qnnn.node_m00_mp; p4est_locidx_t node_m00_pp=qnnn.node_m00_pp;
    p4est_locidx_t node_p00_mp=qnnn.node_p00_mp; p4est_locidx_t node_p00_pp=qnnn.node_p00_pp;
    p4est_locidx_t node_0m0_mp=qnnn.node_0m0_mp; p4est_locidx_t node_0m0_pp=qnnn.node_0m0_pp;
    p4est_locidx_t node_0p0_mp=qnnn.node_0p0_mp; p4est_locidx_t node_0p0_pp=qnnn.node_0p0_pp;

    p4est_locidx_t node_00m_mm=qnnn.node_00m_mm; p4est_locidx_t node_00m_mp=qnnn.node_00m_mp;
    p4est_locidx_t node_00m_pm=qnnn.node_00m_pm; p4est_locidx_t node_00m_pp=qnnn.node_00m_pp;
    p4est_locidx_t node_00p_mm=qnnn.node_00p_mm; p4est_locidx_t node_00p_mp=qnnn.node_00p_mp;
    p4est_locidx_t node_00p_pm=qnnn.node_00p_pm; p4est_locidx_t node_00p_pp=qnnn.node_00p_pp;
#endif

    /*
     * global indecies: Note that to insert values into the matrix we need to
     * use global index. Note that although PETSc has a MatSetValuesLocal, that
     * function wont work properly with ghost nodes since the matix does not
     * know the partition of the grid and global indecies for ghost nodes.
     *
     * As a result we compute the ghost indecies manually and insert them using
     * the MatSetValue function.
     *
     * NOTE: Ideally we should be using p4est_gloidx_t for global numbers.
     * However, this requires PetscInt to be 64bit as well otherwise we might
     * run into problems since PETSc internally uses PetscInt for all integer
     * values.
     *
     * As a result, and to prevent weird things from happening, we simpy use
     * PetscInt instead of p4est_gloidx_t for global numbers. This should work
     * for problems that are up to about 2B point big (2^31-1). To go to bigger
     * problems, one should compile PETSc with 64bit support using
     * --with-64-bit-indecies. Please consult PETSc manual for more information.
     *
     * TODO: To get better performance we could first buffer the values in a
     * local SparseCRS matrix and insert them all at once at the end instead of
     * calling MatSetValue every single time. I'm not sure if it will result in
     * much better performance ... to be tested!
     */

    PetscInt node_000_g = petsc_gloidx[qnnn.node_000];

    if(is_node_Wall(p4est, ni) &&
   #ifdef P4_TO_P8
       bc_->wallType(x_C,y_C,z_C) == DIRICHLET
   #else
       bc_->wallType(x_C,y_C) == DIRICHLET
   #endif
       )
    {
      ierr = MatSetValue(A, node_000_g, node_000_g, bc_strength, ADD_VALUES); CHKERRXX(ierr);
      if (phi_p[n]<0.) matrix_has_nullspace = false;
      continue;
    } else {
      double phi_000, phi_p00, phi_m00, phi_0m0, phi_0p0;
      double mue_000, mue_p00, mue_m00, mue_0m0, mue_0p0;

#ifdef P4_TO_P8
      double phi_00m, phi_00p;
      double mue_00m, mue_00p;
#endif

#ifdef P4_TO_P8
      qnnn.ngbd_with_quadratic_interpolation(phi_p, phi_000, phi_m00, phi_p00, phi_0m0, phi_0p0, phi_00m, phi_00p);
      qnnn.ngbd_with_quadratic_interpolation(mue_p, mue_000, mue_m00, mue_p00, mue_0m0, mue_0p0, mue_00m, mue_00p);
#else
      qnnn.ngbd_with_quadratic_interpolation(phi_p, phi_000, phi_m00, phi_p00, phi_0m0, phi_0p0);
      qnnn.ngbd_with_quadratic_interpolation(mue_p, mue_000, mue_m00, mue_p00, mue_0m0, mue_0p0);
#endif

      //---------------------------------------------------------------------
      // interface boundary
      //---------------------------------------------------------------------
      if((ABS(phi_000)<eps && bc_->interfaceType() == DIRICHLET) ){
        ierr = MatSetValue(A, node_000_g, node_000_g, bc_strength, ADD_VALUES); CHKERRXX(ierr);

        matrix_has_nullspace=false;
        continue;
      }

      // TODO: This needs optimization
#ifdef P4_TO_P8
        Cube3 cube;
#else
        Cube2 cube;
#endif
        cube.x0 = is_node_xmWall(p4est, ni) ? x_C : x_C-0.5*dx_min;
        cube.x1 = is_node_xpWall(p4est, ni) ? x_C : x_C+0.5*dx_min;
        cube.y0 = is_node_ymWall(p4est, ni) ? y_C : y_C-0.5*dy_min;
        cube.y1 = is_node_ypWall(p4est, ni) ? y_C : y_C+0.5*dy_min;
#ifdef P4_TO_P8
        cube.z0 = is_node_zmWall(p4est, ni) ? z_C : z_C-0.5*dz_min;
        cube.z1 = is_node_zpWall(p4est, ni) ? z_C : z_C+0.5*dz_min;
#endif

#ifdef P4_TO_P8
      double P_mmm = phi_interp(cube.x0, cube.y0, cube.z0);
      double P_mmp = phi_interp(cube.x0, cube.y0, cube.z1);
      double P_mpm = phi_interp(cube.x0, cube.y1, cube.z0);
      double P_mpp = phi_interp(cube.x0, cube.y1, cube.z1);
      double P_pmm = phi_interp(cube.x1, cube.y0, cube.z0);
      double P_pmp = phi_interp(cube.x1, cube.y0, cube.z1);
      double P_ppm = phi_interp(cube.x1, cube.y1, cube.z0);
      double P_ppp = phi_interp(cube.x1, cube.y1, cube.z1);
#else
      double P_mmm = phi_interp(cube.x0, cube.y0);
      double P_mpm = phi_interp(cube.x0, cube.y1);
      double P_pmm = phi_interp(cube.x1, cube.y0);
      double P_ppm = phi_interp(cube.x1, cube.y1);
#endif


#ifdef P4_TO_P8
      bool is_one_positive = (P_mmm > 0 || P_pmm > 0 || P_mpm > 0 || P_ppm > 0 ||
                              P_mmp > 0 || P_pmp > 0 || P_mpp > 0 || P_ppp > 0 );
      bool is_one_negative = (P_mmm < 0 || P_pmm < 0 || P_mpm < 0 || P_ppm < 0 ||
                              P_mmp < 0 || P_pmp < 0 || P_mpp < 0 || P_ppp < 0 );

      bool is_ngbd_crossed_neumann = is_one_negative && is_one_positive;
#else
      bool is_ngbd_crossed_neumann = ( P_mmm*P_mpm<0 || P_mpm*P_ppm<0 || P_ppm*P_pmm<0 || P_pmm*P_mmm<0 );
#endif

      // far away from the interface
      if(phi_000>0. &&  (!is_ngbd_crossed_neumann || bc_->interfaceType() == DIRICHLET )){
        ierr = MatSetValue(A, node_000_g, node_000_g, bc_strength, ADD_VALUES); CHKERRXX(ierr);
        continue;
      }

      // if far away from the interface or close to it but with dirichlet
      // then finite difference method
      if ( (bc_->interfaceType() == DIRICHLET && phi_000<0.) ||
           (bc_->interfaceType() == NEUMANN   && !is_ngbd_crossed_neumann ) ||
           (bc_->interfaceType() == ROBIN     && !is_ngbd_crossed_neumann ) ||
            bc_->interfaceType() == NOINTERFACE)
      {
        double phixx_C = phi_xx_p[n];
        double phiyy_C = phi_yy_p[n];
#ifdef P4_TO_P8
        double phizz_C = phi_zz_p[n];
#endif

        bool is_interface_m00 = (bc_->interfaceType() == DIRICHLET && phi_m00*phi_000 <= 0.);
        bool is_interface_p00 = (bc_->interfaceType() == DIRICHLET && phi_p00*phi_000 <= 0.);
        bool is_interface_0m0 = (bc_->interfaceType() == DIRICHLET && phi_0m0*phi_000 <= 0.);
        bool is_interface_0p0 = (bc_->interfaceType() == DIRICHLET && phi_0p0*phi_000 <= 0.);
#ifdef P4_TO_P8
        bool is_interface_00m = (bc_->interfaceType() == DIRICHLET && phi_00m*phi_000 <= 0.);
        bool is_interface_00p = (bc_->interfaceType() == DIRICHLET && phi_00p*phi_000 <= 0.);
#endif

#ifdef P4_TO_P8
        if ( is_interface_0m0 || is_interface_m00 || is_interface_p00 || is_interface_0p0  || is_interface_00m || is_interface_00p)
#else
        if ( is_interface_0m0 || is_interface_m00 || is_interface_p00 || is_interface_0p0 )
#endif
          matrix_has_nullspace = false;

        // given boundary condition at interface from quadratic interpolation
        if( is_interface_m00) {
          double phixx_m00 = qnnn.f_m00_linear(phi_xx_p);
          double theta_m00 = interface_Location_With_Second_Order_Derivative(0., d_m00, phi_000, phi_m00, phixx_C, phixx_m00);
          if (theta_m00<eps) theta_m00 = eps; if (theta_m00>d_m00) theta_m00 = d_m00;
          d_m00_m0 = d_m00_p0 = 0;
#ifdef P4_TO_P8
          d_m00_0m = d_m00_0p = 0;
#endif

          double mxx_000 = mue_xx_p[n];
          double mxx_m00 = qnnn.f_m00_linear(mue_xx_p);
          mue_m00 = mue_000*(1-theta_m00/d_m00) + mue_m00*theta_m00/d_m00 + 0.5*theta_m00*(theta_m00-d_m00)*MINMOD(mxx_m00,mxx_000);

          d_m00 = theta_m00;
        }
        if( is_interface_p00){
          double phixx_p00 = qnnn.f_p00_linear(phi_xx_p);
          double theta_p00 = interface_Location_With_Second_Order_Derivative(0., d_p00, phi_000, phi_p00, phixx_C, phixx_p00);
          if (theta_p00<eps) theta_p00 = eps; if (theta_p00>d_p00) theta_p00 = d_p00;
          d_p00_m0 = d_p00_p0 = 0;
#ifdef P4_TO_P8
          d_p00_0m = d_p00_0p = 0;
#endif

          double mxx_000 = mue_xx_p[n];
          double mxx_p00 = qnnn.f_p00_linear(mue_xx_p);
          mue_p00 = mue_000*(1-theta_p00/d_p00) + mue_p00*theta_p00/d_p00 + 0.5*theta_p00*(theta_p00-d_p00)*MINMOD(mxx_p00,mxx_000);

          d_p00 = theta_p00;
        }
        if( is_interface_0m0){
          double phiyy_0m0 = qnnn.f_0m0_linear(phi_yy_p);
          double theta_0m0 = interface_Location_With_Second_Order_Derivative(0., d_0m0, phi_000, phi_0m0, phiyy_C, phiyy_0m0);
          if (theta_0m0<eps) theta_0m0 = eps; if (theta_0m0>d_0m0) theta_0m0 = d_0m0;
          d_0m0_m0 = d_0m0_p0 = 0;
#ifdef P4_TO_P8
          d_0m0_0m = d_0m0_0p = 0;
#endif

          double myy_000 = mue_yy_p[n];
          double myy_0m0 = qnnn.f_0m0_linear(mue_yy_p);
          mue_0m0 = mue_000*(1-theta_0m0/d_0m0) + mue_0m0*theta_0m0/d_0m0 + 0.5*theta_0m0*(theta_0m0-d_0m0)*MINMOD(myy_0m0,myy_000);

          d_0m0 = theta_0m0;
        }
        if( is_interface_0p0){
          double phiyy_0p0 = qnnn.f_0p0_linear(phi_yy_p);
          double theta_0p0 = interface_Location_With_Second_Order_Derivative(0., d_0p0, phi_000, phi_0p0, phiyy_C, phiyy_0p0);
          if (theta_0p0<eps) theta_0p0 = eps; if (theta_0p0>d_0p0) theta_0p0 = d_0p0;
          d_0p0_m0 = d_0p0_p0 = 0;
#ifdef P4_TO_P8
          d_0p0_0m = d_0p0_0p = 0;
#endif

          double myy_000 = mue_yy_p[n];
          double myy_0p0 = qnnn.f_0p0_linear(mue_yy_p);
          mue_0p0 = mue_000*(1-theta_0p0/d_0p0) + mue_0p0*theta_0p0/d_0p0 + 0.5*theta_0p0*(theta_0p0-d_0p0)*MINMOD(myy_0p0,myy_000);

          d_0p0 = theta_0p0;
        }
#ifdef P4_TO_P8
        if( is_interface_00m){
          double phizz_00m = qnnn.f_00m_linear(phi_zz_p);
          double theta_00m = interface_Location_With_Second_Order_Derivative(0., d_00m, phi_000, phi_00m, phizz_C, phizz_00m);
          if (theta_00m<eps) theta_00m = eps; if (theta_00m>d_00m) theta_00m = d_00m;
          d_00m_m0 = d_00m_p0 = d_00m_0m = d_00m_0p = 0;

          double mzz_000 = mue_zz_p[n];
          double mzz_00m = qnnn.f_00m_linear(mue_zz_p);
          mue_00m = mue_000*(1-theta_00m/d_00m) + mue_00m*theta_00m/d_00m + 0.5*theta_00m*(theta_00m-d_00m)*MINMOD(mzz_00m,mzz_000);

          d_00m = theta_00m;
        }
        if( is_interface_00p){
          double phizz_00p = qnnn.f_00p_linear(phi_zz_p);
          double theta_00p = interface_Location_With_Second_Order_Derivative(0., d_00p, phi_000, phi_00p, phizz_C, phizz_00p);
          if (theta_00p<eps) theta_00p = eps; if (theta_00p>d_00p) theta_00p = d_00p;
          d_00p_m0 = d_00p_p0 = d_00p_0m = d_00p_0p = 0;

          double mzz_000 = mue_zz_p[n];
          double mzz_00p = qnnn.f_00p_linear(mue_zz_p);
          mue_00p = mue_000*(1-theta_00p/d_00p) + mue_00p*theta_00p/d_00p + 0.5*theta_00p*(theta_00p-d_00p)*MINMOD(mzz_00p,mzz_000);

          d_00p = theta_00p;
        }
#endif

#ifdef P4_TO_P8
        //------------------------------------
        // Dfxx =   fxx + a*fyy + b*fzz
        // Dfyy = c*fxx +   fyy + d*fzz
        // Dfzz = e*fxx + f*fyy +   fzz
        //------------------------------------
        double a = d_m00_m0*d_m00_p0/d_m00/(d_p00+d_m00) + d_p00_m0*d_p00_p0/d_p00/(d_p00+d_m00) ;
        double b = d_m00_0m*d_m00_0p/d_m00/(d_p00+d_m00) + d_p00_0m*d_p00_0p/d_p00/(d_p00+d_m00) ;

        double c = d_0m0_m0*d_0m0_p0/d_0m0/(d_0p0+d_0m0) + d_0p0_m0*d_0p0_p0/d_0p0/(d_0p0+d_0m0) ;
        double d = d_0m0_0m*d_0m0_0p/d_0m0/(d_0p0+d_0m0) + d_0p0_0m*d_0p0_0p/d_0p0/(d_0p0+d_0m0) ;

        double e = d_00m_m0*d_00m_p0/d_00m/(d_00p+d_00m) + d_00p_m0*d_00p_p0/d_00p/(d_00p+d_00m) ;
        double f = d_00m_0m*d_00m_0p/d_00m/(d_00p+d_00m) + d_00p_0m*d_00p_0p/d_00p/(d_00p+d_00m) ;

        //------------------------------------------------------------
        // compensating the error of linear interpolation at T-junction using
        // the derivative in the transversal direction
        //
        // Laplace = wi*Dfxx +
        //           wj*Dfyy +
        //           wk*Dfzz
        //------------------------------------------------------------
        double det = 1.-a*c-b*e-d*f+a*d*e+b*c*f;
        double wi = (1.-c-e+c*f+e*d-d*f)/det;
        double wj = (1.-a-f+a*e+f*b-b*e)/det;
        double wk = (1.-b-d+b*c+d*a-a*c)/det;

        //---------------------------------------------------------------------
        // Shortley-Weller method, dimension by dimension
        //---------------------------------------------------------------------
        double w_m00=0, w_p00=0, w_0m0=0, w_0p0=0, w_00m=0, w_00p=0;

        if(is_node_xmWall(p4est, ni))      w_p00 += -1.0/(d_p00*d_p00);
        else if(is_node_xpWall(p4est, ni)) w_m00 += -1.0/(d_m00*d_m00);
        else                               w_m00 += -2.0*wi/d_m00/(d_m00+d_p00);

        if(is_node_xpWall(p4est, ni))      w_m00 += -1.0/(d_m00*d_m00);
        else if(is_node_xmWall(p4est, ni)) w_p00 += -1.0/(d_p00*d_p00);
        else                               w_p00 += -2.0*wi/d_p00/(d_m00+d_p00);

        if(is_node_ymWall(p4est, ni))      w_0p0 += -1.0/(d_0p0*d_0p0);
        else if(is_node_ypWall(p4est, ni)) w_0m0 += -1.0/(d_0m0*d_0m0);
        else                               w_0m0 += -2.0*wj/d_0m0/(d_0m0+d_0p0);

        if(is_node_ypWall(p4est, ni))      w_0m0 += -1.0/(d_0m0*d_0m0);
        else if(is_node_ymWall(p4est, ni)) w_0p0 += -1.0/(d_0p0*d_0p0);
        else                               w_0p0 += -2.0*wj/d_0p0/(d_0m0+d_0p0);

        if(is_node_zmWall(p4est, ni))      w_00p += -1.0/(d_00p*d_00p);
        else if(is_node_zpWall(p4est, ni)) w_00m += -1.0/(d_00m*d_00m);
        else                               w_00m += -2.0*wk/d_00m/(d_00m+d_00p);

        if(is_node_zpWall(p4est, ni))      w_00m += -1.0/(d_00m*d_00m);
        else if(is_node_zmWall(p4est, ni)) w_00p += -1.0/(d_00p*d_00p);
        else                               w_00p += -2.0*wk/d_00p/(d_00m+d_00p);

        if(!is_interface_m00) {
          w_m00_mm = 0.5*(mue_000 + mue_p[node_m00_mm])*w_m00*d_m00_p0*d_m00_0p/(d_m00_m0+d_m00_p0)/(d_m00_0m+d_m00_0p);
          w_m00_mp = 0.5*(mue_000 + mue_p[node_m00_mp])*w_m00*d_m00_p0*d_m00_0m/(d_m00_m0+d_m00_p0)/(d_m00_0m+d_m00_0p);
          w_m00_pm = 0.5*(mue_000 + mue_p[node_m00_pm])*w_m00*d_m00_m0*d_m00_0p/(d_m00_m0+d_m00_p0)/(d_m00_0m+d_m00_0p);
          w_m00_pp = 0.5*(mue_000 + mue_p[node_m00_pp])*w_m00*d_m00_m0*d_m00_0m/(d_m00_m0+d_m00_p0)/(d_m00_0m+d_m00_0p);
          w_m00 = w_m00_mm + w_m00_mp + w_m00_pm + w_m00_pp;
        } else {
          w_m00 *= 0.5*(mue_000 + mue_m00);
        }

        if(!is_interface_p00) {
          w_p00_mm = 0.5*(mue_000 + mue_p[node_p00_mm])*w_p00*d_p00_p0*d_p00_0p/(d_p00_m0+d_p00_p0)/(d_p00_0m+d_p00_0p);
          w_p00_mp = 0.5*(mue_000 + mue_p[node_p00_mp])*w_p00*d_p00_p0*d_p00_0m/(d_p00_m0+d_p00_p0)/(d_p00_0m+d_p00_0p);
          w_p00_pm = 0.5*(mue_000 + mue_p[node_p00_pm])*w_p00*d_p00_m0*d_p00_0p/(d_p00_m0+d_p00_p0)/(d_p00_0m+d_p00_0p);
          w_p00_pp = 0.5*(mue_000 + mue_p[node_p00_pp])*w_p00*d_p00_m0*d_p00_0m/(d_p00_m0+d_p00_p0)/(d_p00_0m+d_p00_0p);
          w_p00 = w_p00_mm + w_p00_mp + w_p00_pm + w_p00_pp;
        } else {
          w_p00 *= 0.5*(mue_000 + mue_p00);
        }

        if(!is_interface_0m0) {
          w_0m0_mm = 0.5*(mue_000 + mue_p[node_0m0_mm])*w_0m0*d_0m0_p0*d_0m0_0p/(d_0m0_m0+d_0m0_p0)/(d_0m0_0m+d_0m0_0p);
          w_0m0_mp = 0.5*(mue_000 + mue_p[node_0m0_mp])*w_0m0*d_0m0_p0*d_0m0_0m/(d_0m0_m0+d_0m0_p0)/(d_0m0_0m+d_0m0_0p);
          w_0m0_pm = 0.5*(mue_000 + mue_p[node_0m0_pm])*w_0m0*d_0m0_m0*d_0m0_0p/(d_0m0_m0+d_0m0_p0)/(d_0m0_0m+d_0m0_0p);
          w_0m0_pp = 0.5*(mue_000 + mue_p[node_0m0_pp])*w_0m0*d_0m0_m0*d_0m0_0m/(d_0m0_m0+d_0m0_p0)/(d_0m0_0m+d_0m0_0p);
          w_0m0 = w_0m0_mm + w_0m0_mp + w_0m0_pm + w_0m0_pp;
        } else {
          w_0m0 *= 0.5*(mue_000 + mue_0m0);
        }

        if(!is_interface_0p0) {
          w_0p0_mm = 0.5*(mue_000 + mue_p[node_0p0_mm])*w_0p0*d_0p0_p0*d_0p0_0p/(d_0p0_m0+d_0p0_p0)/(d_0p0_0m+d_0p0_0p);
          w_0p0_mp = 0.5*(mue_000 + mue_p[node_0p0_mp])*w_0p0*d_0p0_p0*d_0p0_0m/(d_0p0_m0+d_0p0_p0)/(d_0p0_0m+d_0p0_0p);
          w_0p0_pm = 0.5*(mue_000 + mue_p[node_0p0_pm])*w_0p0*d_0p0_m0*d_0p0_0p/(d_0p0_m0+d_0p0_p0)/(d_0p0_0m+d_0p0_0p);
          w_0p0_pp = 0.5*(mue_000 + mue_p[node_0p0_pp])*w_0p0*d_0p0_m0*d_0p0_0m/(d_0p0_m0+d_0p0_p0)/(d_0p0_0m+d_0p0_0p);
          w_0p0 = w_0p0_mm + w_0p0_mp + w_0p0_pm + w_0p0_pp;
        } else {
          w_0p0 *= 0.5*(mue_000 + mue_0p0);
        }

        if(!is_interface_00m) {
          w_00m_mm = 0.5*(mue_000 + mue_p[node_00m_mm])*w_00m*d_00m_p0*d_00m_0p/(d_00m_m0+d_00m_p0)/(d_00m_0m+d_00m_0p);
          w_00m_mp = 0.5*(mue_000 + mue_p[node_00m_mp])*w_00m*d_00m_p0*d_00m_0m/(d_00m_m0+d_00m_p0)/(d_00m_0m+d_00m_0p);
          w_00m_pm = 0.5*(mue_000 + mue_p[node_00m_pm])*w_00m*d_00m_m0*d_00m_0p/(d_00m_m0+d_00m_p0)/(d_00m_0m+d_00m_0p);
          w_00m_pp = 0.5*(mue_000 + mue_p[node_00m_pp])*w_00m*d_00m_m0*d_00m_0m/(d_00m_m0+d_00m_p0)/(d_00m_0m+d_00m_0p);
          w_00m = w_00m_mm + w_00m_mp + w_00m_pm + w_00m_pp;
        } else {
          w_00m *= 0.5*(mue_000 + mue_00m);
        }

        if(!is_interface_00p) {
          w_00p_mm = 0.5*(mue_000 + mue_p[node_00p_mm])*w_00p*d_00p_p0*d_00p_0p/(d_00p_m0+d_00p_p0)/(d_00p_0m+d_00p_0p);
          w_00p_mp = 0.5*(mue_000 + mue_p[node_00p_mp])*w_00p*d_00p_p0*d_00p_0m/(d_00p_m0+d_00p_p0)/(d_00p_0m+d_00p_0p);
          w_00p_pm = 0.5*(mue_000 + mue_p[node_00p_pm])*w_00p*d_00p_m0*d_00p_0p/(d_00p_m0+d_00p_p0)/(d_00p_0m+d_00p_0p);
          w_00p_pp = 0.5*(mue_000 + mue_p[node_00p_pp])*w_00p*d_00p_m0*d_00p_0m/(d_00p_m0+d_00p_p0)/(d_00p_0m+d_00p_0p);
          w_00p = w_00p_mm + w_00p_mp + w_00p_pm + w_00p_pp;
        } else {
          w_00p *= 0.5*(mue_000 + mue_00p);
        }
#else
        //---------------------------------------------------------------------
        // compensating the error of linear interpolation at T-junction using
        // the derivative in the transversal direction
        //---------------------------------------------------------------------
        double wi = 1.0 - d_0m0_m0*d_0m0_p0/d_0m0/(d_0m0+d_0p0) - d_0p0_m0*d_0p0_p0/d_0p0/(d_0m0+d_0p0);
        double wj = 1.0 - d_m00_p0*d_m00_m0/d_m00/(d_m00+d_p00) - d_p00_p0*d_p00_m0/d_p00/(d_m00+d_p00);

        //---------------------------------------------------------------------
        // Shortley-Weller method, dimension by dimension
        //---------------------------------------------------------------------
        double w_m00=0, w_p00=0, w_0m0=0, w_0p0=0;

        if(is_node_xmWall(p4est, ni))      w_p00 += -1.0/(d_p00*d_p00);
        else if(is_node_xpWall(p4est, ni)) w_m00 += -1.0/(d_m00*d_m00);
        else                               w_m00 += -2.0*wi/d_m00/(d_m00+d_p00);

        if(is_node_xpWall(p4est, ni))      w_m00 += -1.0/(d_m00*d_m00);
        else if(is_node_xmWall(p4est, ni)) w_p00 += -1.0/(d_p00*d_p00);
        else                               w_p00 += -2.0*wi/d_p00/(d_m00+d_p00);

        if(is_node_ymWall(p4est, ni))      w_0p0 += -1.0/(d_0p0*d_0p0);
        else if(is_node_ypWall(p4est, ni)) w_0m0 += -1.0/(d_0m0*d_0m0);
        else                               w_0m0 += -2.0*wj/d_0m0/(d_0m0+d_0p0);

        if(is_node_ypWall(p4est, ni))      w_0m0 += -1.0/(d_0m0*d_0m0);
        else if(is_node_ymWall(p4est, ni)) w_0p0 += -1.0/(d_0p0*d_0p0);
        else                               w_0p0 += -2.0*wj/d_0p0/(d_0m0+d_0p0);

        //---------------------------------------------------------------------
        // addition to diagonal elements
        //---------------------------------------------------------------------
        if(!is_interface_m00) {
          w_m00_mm = 0.5*(mue_000 + mue_p[node_m00_mm])*w_m00*d_m00_p0/(d_m00_m0+d_m00_p0);
          w_m00_pm = 0.5*(mue_000 + mue_p[node_m00_pm])*w_m00*d_m00_m0/(d_m00_m0+d_m00_p0);
          w_m00 = w_m00_mm + w_m00_pm;
        } else {
          w_m00 *= 0.5*(mue_000 + mue_m00);
        }

        if(!is_interface_p00) {
          w_p00_mm = 0.5*(mue_000 + mue_p[node_p00_mm])*w_p00*d_p00_p0/(d_p00_m0+d_p00_p0);
          w_p00_pm = 0.5*(mue_000 + mue_p[node_p00_pm])*w_p00*d_p00_m0/(d_p00_m0+d_p00_p0);
          w_p00    = w_p00_mm + w_p00_pm;
        } else {
          w_p00 *= 0.5*(mue_000 + mue_p00);
        }

        if(!is_interface_0m0) {
          w_0m0_mm = 0.5*(mue_000 + mue_p[node_0m0_mm])*w_0m0*d_0m0_p0/(d_0m0_m0+d_0m0_p0);
          w_0m0_pm = 0.5*(mue_000 + mue_p[node_0m0_pm])*w_0m0*d_0m0_m0/(d_0m0_m0+d_0m0_p0);
          w_0m0 = w_0m0_mm + w_0m0_pm;
        } else {
          w_0m0 *= 0.5*(mue_000 + mue_0m0);
        }

        if(!is_interface_0p0) {
          w_0p0_mm = 0.5*(mue_000 + mue_p[node_0p0_mm])*w_0p0*d_0p0_p0/(d_0p0_m0+d_0p0_p0);
          w_0p0_pm = 0.5*(mue_000 + mue_p[node_0p0_pm])*w_0p0*d_0p0_m0/(d_0p0_m0+d_0p0_p0);
          w_0p0 = w_0p0_mm + w_0p0_pm;
        } else {
          w_0p0 *= 0.5*(mue_000 + mue_0p0);
        }
#endif

        //---------------------------------------------------------------------
        // diag scaling
        //---------------------------------------------------------------------

#ifdef P4_TO_P8
        double w_000  = add_p[n] - ( w_m00 + w_p00 + w_0m0 + w_0p0 + w_00m + w_00p);
#else
        double w_000  = add_p[n] - ( w_m00 + w_p00 + w_0m0 + w_0p0 );
#endif
        w_m00 /= w_000; w_p00 /= w_000;
        w_0m0 /= w_000; w_0p0 /= w_000;
#ifdef P4_TO_P8
        w_00m /= w_000; w_00p /= w_000;
#endif

        //---------------------------------------------------------------------
        // add coefficients in the matrix
        //---------------------------------------------------------------------
        if (node_000_g < fixed_value_idx_g){
          fixed_value_idx_l = n;
          fixed_value_idx_g = node_000_g;
        }
        ierr = MatSetValue(A, node_000_g, node_000_g, 1.0, ADD_VALUES); CHKERRXX(ierr);
        if(!is_interface_m00) {
          // FIXME: chaneg the direct comparison to a tolerance
          if (w_m00_mm != 0) {ierr = MatSetValue(A, node_000_g, petsc_gloidx[node_m00_mm], w_m00_mm/w_000, ADD_VALUES); CHKERRXX(ierr);}
          if (w_m00_pm != 0) {ierr = MatSetValue(A, node_000_g, petsc_gloidx[node_m00_pm], w_m00_pm/w_000, ADD_VALUES); CHKERRXX(ierr);}
#ifdef P4_TO_P8
          if (w_m00_mp != 0) {ierr = MatSetValue(A, node_000_g, petsc_gloidx[node_m00_mp], w_m00_mp/w_000, ADD_VALUES); CHKERRXX(ierr);}
          if (w_m00_pp != 0) {ierr = MatSetValue(A, node_000_g, petsc_gloidx[node_m00_pp], w_m00_pp/w_000, ADD_VALUES); CHKERRXX(ierr);}
#endif
        }

        if(!is_interface_p00) {
          if (w_p00_mm != 0) {ierr = MatSetValue(A, node_000_g, petsc_gloidx[node_p00_mm], w_p00_mm/w_000, ADD_VALUES); CHKERRXX(ierr);}
          if (w_p00_pm != 0) {ierr = MatSetValue(A, node_000_g, petsc_gloidx[node_p00_pm], w_p00_pm/w_000, ADD_VALUES); CHKERRXX(ierr);}
#ifdef P4_TO_P8
          if (w_p00_mp != 0) {ierr = MatSetValue(A, node_000_g, petsc_gloidx[node_p00_mp], w_p00_mp/w_000, ADD_VALUES); CHKERRXX(ierr);}
          if (w_p00_pp != 0) {ierr = MatSetValue(A, node_000_g, petsc_gloidx[node_p00_pp], w_p00_pp/w_000, ADD_VALUES); CHKERRXX(ierr);}
#endif
        }

        if(!is_interface_0m0) {
          if (w_0m0_mm != 0) {ierr = MatSetValue(A, node_000_g, petsc_gloidx[node_0m0_mm], w_0m0_mm/w_000, ADD_VALUES); CHKERRXX(ierr);}
          if (w_0m0_pm != 0) {ierr = MatSetValue(A, node_000_g, petsc_gloidx[node_0m0_pm], w_0m0_pm/w_000, ADD_VALUES); CHKERRXX(ierr);}
#ifdef P4_TO_P8
          if (w_0m0_mp != 0) {ierr = MatSetValue(A, node_000_g, petsc_gloidx[node_0m0_mp], w_0m0_mp/w_000, ADD_VALUES); CHKERRXX(ierr);}
          if (w_0m0_pp != 0) {ierr = MatSetValue(A, node_000_g, petsc_gloidx[node_0m0_pp], w_0m0_pp/w_000, ADD_VALUES); CHKERRXX(ierr);}
#endif
        }

        if(!is_interface_0p0) {
          if (w_0p0_mm != 0) {ierr = MatSetValue(A, node_000_g, petsc_gloidx[node_0p0_mm], w_0p0_mm/w_000, ADD_VALUES); CHKERRXX(ierr);}
          if (w_0p0_pm != 0) {ierr = MatSetValue(A, node_000_g, petsc_gloidx[node_0p0_pm], w_0p0_pm/w_000, ADD_VALUES); CHKERRXX(ierr);}
#ifdef P4_TO_P8
          if (w_0p0_mp != 0) {ierr = MatSetValue(A, node_000_g, petsc_gloidx[node_0p0_mp], w_0p0_mp/w_000, ADD_VALUES); CHKERRXX(ierr);}
          if (w_0p0_pp != 0) {ierr = MatSetValue(A, node_000_g, petsc_gloidx[node_0p0_pp], w_0p0_pp/w_000, ADD_VALUES); CHKERRXX(ierr);}
#endif
        }
#ifdef P4_TO_P8
        if(!is_interface_00m) {
          if (w_00m_mm != 0) {ierr = MatSetValue(A, node_000_g, petsc_gloidx[node_00m_mm], w_00m_mm/w_000, ADD_VALUES); CHKERRXX(ierr);}
          if (w_00m_pm != 0) {ierr = MatSetValue(A, node_000_g, petsc_gloidx[node_00m_pm], w_00m_pm/w_000, ADD_VALUES); CHKERRXX(ierr);}
          if (w_00m_mp != 0) {ierr = MatSetValue(A, node_000_g, petsc_gloidx[node_00m_mp], w_00m_mp/w_000, ADD_VALUES); CHKERRXX(ierr);}
          if (w_00m_pp != 0) {ierr = MatSetValue(A, node_000_g, petsc_gloidx[node_00m_pp], w_00m_pp/w_000, ADD_VALUES); CHKERRXX(ierr);}
        }

        if(!is_interface_00p) {
          if (w_00p_mm != 0) {ierr = MatSetValue(A, node_000_g, petsc_gloidx[node_00p_mm], w_00p_mm/w_000, ADD_VALUES); CHKERRXX(ierr);}
          if (w_00p_pm != 0) {ierr = MatSetValue(A, node_000_g, petsc_gloidx[node_00p_pm], w_00p_pm/w_000, ADD_VALUES); CHKERRXX(ierr);}
          if (w_00p_mp != 0) {ierr = MatSetValue(A, node_000_g, petsc_gloidx[node_00p_mp], w_00p_mp/w_000, ADD_VALUES); CHKERRXX(ierr);}
          if (w_00p_pp != 0) {ierr = MatSetValue(A, node_000_g, petsc_gloidx[node_00p_pp], w_00p_pp/w_000, ADD_VALUES); CHKERRXX(ierr);}
        }
#endif

        if(add_p[n] > 0) matrix_has_nullspace = false;
        continue;
      }

      // if ngbd is crossed and neumman BC
      // then use finite volume method
      // only work if the mesh is uniform close to the interface

      // FIXME: the neumann BC on the interface works only if the interface doesn't touch the edge of the domain
      if (is_ngbd_crossed_neumann && (bc_->interfaceType() == NEUMANN || bc_->interfaceType() == ROBIN))
      {
#ifdef P4_TO_P8
        Cube3 cube;
#else
        Cube2 cube;
#endif
        cube.x0 = x_C-0.5*dx_min;
        cube.x1 = x_C+0.5*dx_min;
        cube.y0 = y_C-0.5*dy_min;
        cube.y1 = y_C+0.5*dy_min;
#ifdef P4_TO_P8
        cube.z0 = z_C-0.5*dz_min;
        cube.z1 = z_C+0.5*dz_min;
#endif
#ifdef P4_TO_P8
        OctValue  phi_cube(P_mmm, P_mmp, P_mpm, P_mpp,
                           P_pmm, P_pmp, P_ppm, P_ppp);
        double volume_cut_cell = cube.volume_In_Negative_Domain(phi_cube);
        double interface_area  = cube.interface_Area_In_Cell(phi_cube);
#else
        QuadValue phi_cube(P_mmm, P_mpm, P_pmm, P_ppm);
        double volume_cut_cell = cube.area_In_Negative_Domain(phi_cube);
        double interface_area  = cube.interface_Length_In_Cell(phi_cube);
#endif

        if (volume_cut_cell>eps*eps)
        {
#ifdef P4_TO_P8
          p4est_locidx_t quad_mmm_idx, quad_ppp_idx;
          p4est_topidx_t tree_mmm_idx, tree_ppp_idx;

          node_neighbors_->find_neighbor_cell_of_node(n, -1, -1, -1, quad_mmm_idx, tree_mmm_idx);
          node_neighbors_->find_neighbor_cell_of_node(n,  1,  1,  1, quad_ppp_idx, tree_ppp_idx);

          PetscInt node_m00_g = petsc_gloidx[nodes->local_nodes[P4EST_CHILDREN*quad_mmm_idx + dir::v_mpp]];
          PetscInt node_0m0_g = petsc_gloidx[nodes->local_nodes[P4EST_CHILDREN*quad_mmm_idx + dir::v_pmp]];
          PetscInt node_00m_g = petsc_gloidx[nodes->local_nodes[P4EST_CHILDREN*quad_mmm_idx + dir::v_ppm]];

          PetscInt node_p00_g = petsc_gloidx[nodes->local_nodes[P4EST_CHILDREN*quad_ppp_idx + dir::v_pmm]];
          PetscInt node_0p0_g = petsc_gloidx[nodes->local_nodes[P4EST_CHILDREN*quad_ppp_idx + dir::v_mpm]];
          PetscInt node_00p_g = petsc_gloidx[nodes->local_nodes[P4EST_CHILDREN*quad_ppp_idx + dir::v_mmp]];

          Cube2 c2;
          QuadValue qv;

          c2.x0    = cube.y0 ; c2.x1    = cube.y1 ; c2.y0    = cube.z0 ; c2.y1    = cube.z1 ;
          qv.val00 = P_mmm;    qv.val01 = P_mmp;    qv.val10 = P_mpm;    qv.val11 = P_mpp;
          double s_m00 = c2.area_In_Negative_Domain(qv);

          c2.x0    = cube.y0 ; c2.x1    = cube.y1 ; c2.y0    = cube.z0 ; c2.y1    = cube.z1 ;
          qv.val00 = P_pmm;    qv.val01 = P_pmp;    qv.val10 = P_ppm;    qv.val11 = P_ppp;
          double s_p00 = c2.area_In_Negative_Domain(qv);

          c2.x0    = cube.x0 ; c2.x1    = cube.x1 ; c2.y0    = cube.z0 ; c2.y1    = cube.z1 ;
          qv.val00 = P_mmm;    qv.val01 = P_mmp;    qv.val10 = P_pmm;    qv.val11 = P_pmp;
          double s_0m0 = c2.area_In_Negative_Domain(qv);

          c2.x0    = cube.x0 ; c2.x1    = cube.x1 ; c2.y0    = cube.z0 ; c2.y1    = cube.z1 ;
          qv.val00 = P_mpm;    qv.val01 = P_mpp;    qv.val10 = P_ppm;    qv.val11 = P_ppp;
          double s_0p0 = c2.area_In_Negative_Domain(qv);

          c2.x0    = cube.x0 ; c2.x1    = cube.x1 ; c2.y0    = cube.y0 ; c2.y1    = cube.y1 ;
          qv.val00 = P_mmm;    qv.val01 = P_mpm;    qv.val10 = P_pmm;    qv.val11 = P_ppm;
          double s_00m = c2.area_In_Negative_Domain(qv);

          c2.x0    = cube.x0 ; c2.x1    = cube.x1 ; c2.y0    = cube.y0 ; c2.y1    = cube.y1 ;
          qv.val00 = P_mmp;    qv.val01 = P_mpp;    qv.val10 = P_pmp;    qv.val11 = P_ppp;
          double s_00p = c2.area_In_Negative_Domain(qv);

          double w_m00 = -mue_m00 * s_m00/dx_min;
          double w_p00 = -mue_p00 * s_p00/dx_min;
          double w_0m0 = -mue_0m0 * s_0m0/dy_min;
          double w_0p0 = -mue_0p0 * s_0p0/dy_min;
          double w_00m = -mue_00m * s_00m/dz_min;
          double w_00p = -mue_00p * s_00p/dz_min;

          double w_000 = add_p[n]*volume_cut_cell - (w_m00 + w_p00 + w_0m0 + w_0p0 + w_00m + w_00p);
          if (bc_->interfaceType() == ROBIN)
          {
            if (robin_coef_p[n] > 0) matrix_has_nullspace = false;
            if(robin_coef_p[n]*phi_p[n]<1) w_000 += mue_000*(robin_coef_p[n]/(1-robin_coef_p[n]*phi_p[n]))*interface_area;
            else                           w_000 += mue_000*robin_coef_p[n]*interface_area;
          }

          //---------------------------------------------------------------------
          // diag scaling
          //---------------------------------------------------------------------
          w_m00 /= w_000; w_p00 /= w_000;
          w_0m0 /= w_000; w_0p0 /= w_000;
          w_00m /= w_000; w_00p /= w_000;

          ierr = MatSetValue(A, node_000_g, node_000_g, 1.0,   ADD_VALUES); CHKERRXX(ierr);
          if(ABS(w_m00) > EPS) {ierr = MatSetValue(A, node_000_g, node_m00_g, w_m00, ADD_VALUES); CHKERRXX(ierr);}
          if(ABS(w_p00) > EPS) {ierr = MatSetValue(A, node_000_g, node_p00_g, w_p00, ADD_VALUES); CHKERRXX(ierr);}
          if(ABS(w_0m0) > EPS) {ierr = MatSetValue(A, node_000_g, node_0m0_g, w_0m0, ADD_VALUES); CHKERRXX(ierr);}
          if(ABS(w_0p0) > EPS) {ierr = MatSetValue(A, node_000_g, node_0p0_g, w_0p0, ADD_VALUES); CHKERRXX(ierr);}
          if(ABS(w_00m) > EPS) {ierr = MatSetValue(A, node_000_g, node_00m_g, w_00m, ADD_VALUES); CHKERRXX(ierr);}
          if(ABS(w_00p) > EPS) {ierr = MatSetValue(A, node_000_g, node_00p_g, w_00p, ADD_VALUES); CHKERRXX(ierr);}
#else
          p4est_locidx_t quad_mmm_idx, quad_ppm_idx;
          p4est_topidx_t tree_mmm_idx, tree_ppm_idx;

          node_neighbors_->find_neighbor_cell_of_node(n, -1, -1, quad_mmm_idx, tree_mmm_idx);
          node_neighbors_->find_neighbor_cell_of_node(n,  1,  1, quad_ppm_idx, tree_ppm_idx);

          PetscInt node_m00_g = petsc_gloidx[nodes->local_nodes[P4EST_CHILDREN*quad_mmm_idx + dir::v_mpm]];
          PetscInt node_0m0_g = petsc_gloidx[nodes->local_nodes[P4EST_CHILDREN*quad_mmm_idx + dir::v_pmm]];
          PetscInt node_p00_g = petsc_gloidx[nodes->local_nodes[P4EST_CHILDREN*quad_ppm_idx + dir::v_pmm]];
          PetscInt node_0p0_g = petsc_gloidx[nodes->local_nodes[P4EST_CHILDREN*quad_ppm_idx + dir::v_mpm]];

          double fxx,fyy;
          fxx = phi_xx_p[n];
          fyy = phi_yy_p[n];

          double s_0m0 = dx_min * fraction_Interval_Covered_By_Irregular_Domain_using_2nd_Order_Derivatives(P_mmm, P_pmm, fxx, fxx, dx_min);
          double s_0p0 = dx_min * fraction_Interval_Covered_By_Irregular_Domain_using_2nd_Order_Derivatives(P_mpm, P_ppm, fxx, fxx, dx_min);
          double s_m00 = dy_min * fraction_Interval_Covered_By_Irregular_Domain_using_2nd_Order_Derivatives(P_mmm, P_mpm, fyy, fyy, dy_min);
          double s_p00 = dy_min * fraction_Interval_Covered_By_Irregular_Domain_using_2nd_Order_Derivatives(P_pmm, P_ppm, fyy, fyy, dy_min);

          double w_m00 = -mue_m00 * s_m00/dx_min;
          double w_p00 = -mue_p00 * s_p00/dx_min;
          double w_0p0 = -mue_0m0 * s_0p0/dy_min;
          double w_0m0 = -mue_0p0 * s_0m0/dy_min;

          double w_000 = add_p[n]*volume_cut_cell-(w_m00+w_p00+w_0m0+w_0p0);          
          if (bc_->interfaceType() == ROBIN)
          {
            if (robin_coef_p[n] > 0) matrix_has_nullspace = false;
            if(robin_coef_p[n]*phi_p[n]<1) w_000 += mue_000*(robin_coef_p[n]/(1-robin_coef_p[n]*phi_p[n]))*interface_area;
            else                           w_000 += mue_000*robin_coef_p[n]*interface_area;
          }

          w_m00 /= w_000; w_p00 /= w_000;
          w_0m0 /= w_000; w_0p0 /= w_000;

          ierr = MatSetValue(A, node_000_g, node_000_g, 1.0, ADD_VALUES); CHKERRXX(ierr);
          if (ABS(w_m00) > EPS) {ierr = MatSetValue(A, node_000_g, node_m00_g, w_m00,  ADD_VALUES); CHKERRXX(ierr);}
          if (ABS(w_p00) > EPS) {ierr = MatSetValue(A, node_000_g, node_p00_g, w_p00,  ADD_VALUES); CHKERRXX(ierr);}
          if (ABS(w_0m0) > EPS) {ierr = MatSetValue(A, node_000_g, node_0m0_g, w_0m0,  ADD_VALUES); CHKERRXX(ierr);}
          if (ABS(w_0p0) > EPS) {ierr = MatSetValue(A, node_000_g, node_0p0_g, w_0p0,  ADD_VALUES); CHKERRXX(ierr);}

#endif

          if(add_p[n] > 0) matrix_has_nullspace = false;

        } else {
          ierr = MatSetValue(A, node_000_g, node_000_g, bc_strength, ADD_VALUES); CHKERRXX(ierr);          
        }
      }
    }
  }

  // Assemble the matrix
  ierr = MatAssemblyBegin(A, MAT_FINAL_ASSEMBLY); CHKERRXX(ierr);
  ierr = MatAssemblyEnd(A, MAT_FINAL_ASSEMBLY);   CHKERRXX(ierr);

  // restore pointers
  ierr = VecRestoreArray(phi_,    &phi_p   ); CHKERRXX(ierr);
  ierr = VecRestoreArray(phi_xx_, &phi_xx_p); CHKERRXX(ierr);
  ierr = VecRestoreArray(phi_yy_, &phi_yy_p); CHKERRXX(ierr);

  ierr = VecRestoreArray(mue_,    &mue_p   ); CHKERRXX(ierr);
  ierr = VecRestoreArray(mue_xx_, &mue_xx_p); CHKERRXX(ierr);
  ierr = VecRestoreArray(mue_yy_, &mue_yy_p); CHKERRXX(ierr);
#ifdef P4_TO_P8
  ierr = VecRestoreArray(phi_zz_, &phi_zz_p); CHKERRXX(ierr);
  ierr = VecRestoreArray(mue_zz_, &mue_zz_p); CHKERRXX(ierr);
#endif
  ierr = VecRestoreArray(add_,    &add_p   ); CHKERRXX(ierr);
  if (robin_coef_) {
    ierr = VecRestoreArray(robin_coef_, &robin_coef_p); CHKERRXX(ierr);
  }

  // check for null space
  // FIXME: the return value should be checked for errors ...
  MPI_Allreduce(MPI_IN_PLACE, &matrix_has_nullspace, 1, MPI_INT, MPI_LAND, p4est->mpicomm);

//  if (matrix_has_nullspace) {
//    ierr = MatSetOption(A, MAT_NO_OFF_PROC_ZERO_ROWS, PETSC_TRUE); CHKERRXX(ierr);
//    p4est_gloidx_t fixed_value_idx;
//    MPI_Allreduce(&fixed_value_idx_g, &fixed_value_idx, 1, MPI_LONG_LONG_INT, MPI_MIN, p4est->mpicomm);
//    if (fixed_value_idx_g != fixed_value_idx){ // we are not setting the fixed value
//      fixed_value_idx_l = -1;
//      fixed_value_idx_g = fixed_value_idx;
//    } else {
//      // reset the value
//      ierr = MatZeroRows(A, 1, (PetscInt*)(&fixed_value_idx_g), 1.0, NULL, NULL); CHKERRXX(ierr);
//    }
//  }

  ierr = PetscLogEventEnd(log_my_p4est_poisson_nodes_matrix_setup, A, 0, 0, 0); CHKERRXX(ierr);

}

void my_p4est_poisson_nodes_t::setup_negative_variable_coeff_laplace_rhsvec()
{
  // register for logging purpose
  ierr = PetscLogEventBegin(log_my_p4est_poisson_nodes_rhsvec_setup, 0, 0, 0, 0); CHKERRXX(ierr);

  double eps = 1E-6*d_min*d_min;

  double *phi_p, *phi_xx_p, *phi_yy_p, *add_p, *rhs_p, *robin_coef_p = NULL;
  ierr = VecGetArray(phi_,    &phi_p   ); CHKERRXX(ierr);
  ierr = VecGetArray(phi_xx_, &phi_xx_p); CHKERRXX(ierr);
  ierr = VecGetArray(phi_yy_, &phi_yy_p); CHKERRXX(ierr);

  double *mue_p, *mue_xx_p, *mue_yy_p;
  ierr = VecGetArray(mue_,    &mue_p   ); CHKERRXX(ierr);
  ierr = VecGetArray(mue_xx_, &mue_xx_p); CHKERRXX(ierr);
  ierr = VecGetArray(mue_yy_, &mue_yy_p); CHKERRXX(ierr);
#ifdef P4_TO_P8
  double *phi_zz_p;
  ierr = VecGetArray(phi_zz_, &phi_zz_p); CHKERRXX(ierr);

  double *mue_zz_p;
  ierr = VecGetArray(mue_zz_, &mue_zz_p); CHKERRXX(ierr);
#endif
  ierr = VecGetArray(add_,    &add_p   ); CHKERRXX(ierr);
  ierr = VecGetArray(rhs_,    &rhs_p   ); CHKERRXX(ierr);
  if (robin_coef_) { ierr = VecGetArray(robin_coef_, &robin_coef_p); CHKERRXX(ierr); }

  for(p4est_locidx_t n=0; n<nodes->num_owned_indeps; n++) // loop over nodes
  {
    // tree information
    p4est_indep_t *ni = (p4est_indep_t*)sc_array_index(&nodes->indep_nodes, n);

    //---------------------------------------------------------------------
    // Information at neighboring nodes
    //---------------------------------------------------------------------
    double x_C  = node_x_fr_n(n, p4est, nodes);
    double y_C  = node_y_fr_n(n, p4est, nodes);
#ifdef P4_TO_P8
    double z_C  = node_z_fr_n(n, p4est, nodes);
#endif

    const quad_neighbor_nodes_of_node_t qnnn = node_neighbors_->get_neighbors(n);

    double d_m00 = qnnn.d_m00;double d_p00 = qnnn.d_p00;
    double d_0m0 = qnnn.d_0m0;double d_0p0 = qnnn.d_0p0;
#ifdef P4_TO_P8
    double d_00m = qnnn.d_00m;double d_00p = qnnn.d_00p;
#endif

    /*
     * NOTE: All nodes are in PETSc' local numbering
     */
    double d_m00_m0=qnnn.d_m00_m0; double d_m00_p0=qnnn.d_m00_p0;
    double d_p00_m0=qnnn.d_p00_m0; double d_p00_p0=qnnn.d_p00_p0;
    double d_0m0_m0=qnnn.d_0m0_m0; double d_0m0_p0=qnnn.d_0m0_p0;
    double d_0p0_m0=qnnn.d_0p0_m0; double d_0p0_p0=qnnn.d_0p0_p0;
#ifdef P4_TO_P8
    double d_m00_0m=qnnn.d_m00_0m; double d_m00_0p=qnnn.d_m00_0p;
    double d_p00_0m=qnnn.d_p00_0m; double d_p00_0p=qnnn.d_p00_0p;
    double d_0m0_0m=qnnn.d_0m0_0m; double d_0m0_0p=qnnn.d_0m0_0p;
    double d_0p0_0m=qnnn.d_0p0_0m; double d_0p0_0p=qnnn.d_0p0_0p;

    double d_00m_m0=qnnn.d_00m_m0; double d_00m_p0=qnnn.d_00m_p0;
    double d_00p_m0=qnnn.d_00p_m0; double d_00p_p0=qnnn.d_00p_p0;
    double d_00m_0m=qnnn.d_00m_0m; double d_00m_0p=qnnn.d_00m_0p;
    double d_00p_0m=qnnn.d_00p_0m; double d_00p_0p=qnnn.d_00p_0p;
#endif

    if(is_node_Wall(p4est, ni) &&
   #ifdef P4_TO_P8
       bc_->wallType(x_C,y_C,z_C) == DIRICHLET
   #else
       bc_->wallType(x_C,y_C) == DIRICHLET
   #endif
       )
    {
#ifdef P4_TO_P8
      rhs_p[n] = bc_strength*bc_->wallValue(x_C,y_C,z_C);
#else
      rhs_p[n] = bc_strength*bc_->wallValue(x_C,y_C);
#endif
      continue;
    } else {
      double phi_000, phi_p00, phi_m00, phi_0m0, phi_0p0;
      double mue_000, mue_p00, mue_m00, mue_0m0, mue_0p0;
#ifdef P4_TO_P8
      double phi_00m, phi_00p;
      double mue_00m, mue_00p;
#endif

#ifdef P4_TO_P8
      qnnn.ngbd_with_quadratic_interpolation(phi_p, phi_000, phi_m00, phi_p00, phi_0m0, phi_0p0, phi_00m, phi_00p);
      qnnn.ngbd_with_quadratic_interpolation(mue_p, mue_000, mue_m00, mue_p00, mue_0m0, mue_0p0, mue_00m, mue_00p);
#else
      qnnn.ngbd_with_quadratic_interpolation(phi_p, phi_000, phi_m00, phi_p00, phi_0m0, phi_0p0);
      qnnn.ngbd_with_quadratic_interpolation(mue_p, mue_000, mue_m00, mue_p00, mue_0m0, mue_0p0);
#endif

      //---------------------------------------------------------------------
      // interface boundary
      //---------------------------------------------------------------------
      if((ABS(phi_000)<eps && bc_->interfaceType() == DIRICHLET) ){
#ifdef P4_TO_P8
        rhs_p[n] = bc_strength*bc_->interfaceValue(x_C,y_C,z_C);
#else
        rhs_p[n] = bc_strength*bc_->interfaceValue(x_C,y_C);
#endif
        continue;
      }

      // TODO: This needs optimization
#ifdef P4_TO_P8
        Cube3 cube;
#else
        Cube2 cube;
#endif
        cube.x0 = is_node_xmWall(p4est, ni) ? x_C : x_C-0.5*dx_min;
        cube.x1 = is_node_xpWall(p4est, ni) ? x_C : x_C+0.5*dx_min;
        cube.y0 = is_node_ymWall(p4est, ni) ? y_C : y_C-0.5*dy_min;
        cube.y1 = is_node_ypWall(p4est, ni) ? y_C : y_C+0.5*dy_min;
#ifdef P4_TO_P8
        cube.z0 = is_node_zmWall(p4est, ni) ? z_C : z_C-0.5*dz_min;
        cube.z1 = is_node_zpWall(p4est, ni) ? z_C : z_C+0.5*dz_min;
#endif

#ifdef P4_TO_P8
      double P_mmm = phi_interp(cube.x0, cube.y0, cube.z0);
      double P_mmp = phi_interp(cube.x0, cube.y0, cube.z1);
      double P_mpm = phi_interp(cube.x0, cube.y1, cube.z0);
      double P_mpp = phi_interp(cube.x0, cube.y1, cube.z1);
      double P_pmm = phi_interp(cube.x1, cube.y0, cube.z0);
      double P_pmp = phi_interp(cube.x1, cube.y0, cube.z1);
      double P_ppm = phi_interp(cube.x1, cube.y1, cube.z0);
      double P_ppp = phi_interp(cube.x1, cube.y1, cube.z1);
#else
      double P_mmm = phi_interp(cube.x0, cube.y0);
      double P_mpm = phi_interp(cube.x0, cube.y1);
      double P_pmm = phi_interp(cube.x1, cube.y0);
      double P_ppm = phi_interp(cube.x1, cube.y1);
#endif


#ifdef P4_TO_P8
      bool is_one_positive = (P_mmm > 0 || P_pmm > 0 || P_mpm > 0 || P_ppm > 0 ||
                              P_mmp > 0 || P_pmp > 0 || P_mpp > 0 || P_ppp > 0 );
      bool is_one_negative = (P_mmm < 0 || P_pmm < 0 || P_mpm < 0 || P_ppm < 0 ||
                              P_mmp < 0 || P_pmp < 0 || P_mpp < 0 || P_ppp < 0 );

      bool is_ngbd_crossed_neumann = is_one_negative && is_one_positive;
#else
      bool is_ngbd_crossed_neumann = ( P_mmm*P_mpm<0 || P_mpm*P_ppm<0 || P_ppm*P_pmm<0 || P_pmm*P_mmm<0 );
#endif

      // far away from the interface
      if(phi_000>0. &&  (!is_ngbd_crossed_neumann || bc_->interfaceType() == DIRICHLET )){
        if(bc_->interfaceType()==DIRICHLET)
#ifdef P4_TO_P8
          rhs_p[n] = bc_strength*bc_->interfaceValue(x_C,y_C,z_C);
#else
          rhs_p[n] = bc_strength*bc_->interfaceValue(x_C,y_C);
#endif
        else
          rhs_p[n] = 0;
        continue;
      }

      // if far away from the interface or close to it but with dirichlet
      // then finite difference method
      if ( (bc_->interfaceType() == DIRICHLET && phi_000<0.) ||
           (bc_->interfaceType() == NEUMANN   && !is_ngbd_crossed_neumann ) ||
           (bc_->interfaceType() == ROBIN     && !is_ngbd_crossed_neumann ) ||
           bc_->interfaceType() == NOINTERFACE)
      {
        double phixx_C = phi_xx_p[n];
        double phiyy_C = phi_yy_p[n];
#ifdef P4_TO_P8
        double phizz_C = phi_zz_p[n];
#endif

        bool is_interface_m00 = (bc_->interfaceType() == DIRICHLET && phi_m00*phi_000 <= 0.);
        bool is_interface_p00 = (bc_->interfaceType() == DIRICHLET && phi_p00*phi_000 <= 0.);
        bool is_interface_0m0 = (bc_->interfaceType() == DIRICHLET && phi_0m0*phi_000 <= 0.);
        bool is_interface_0p0 = (bc_->interfaceType() == DIRICHLET && phi_0p0*phi_000 <= 0.);
#ifdef P4_TO_P8
        bool is_interface_00m = (bc_->interfaceType() == DIRICHLET && phi_00m*phi_000 <= 0.);
        bool is_interface_00p = (bc_->interfaceType() == DIRICHLET && phi_00p*phi_000 <= 0.);
#endif

        double val_interface_m00 = 0.;
        double val_interface_p00 = 0.;
        double val_interface_0m0 = 0.;
        double val_interface_0p0 = 0.;
#ifdef P4_TO_P8
        double val_interface_00m = 0.;
        double val_interface_00p = 0.;
#endif

        // given boundary condition at interface from quadratic interpolation
        if( is_interface_m00) {
          double phixx_m00 = qnnn.f_m00_linear(phi_xx_p);
          double theta_m00 = interface_Location_With_Second_Order_Derivative(0., d_m00, phi_000, phi_m00, phixx_C, phixx_m00);
          if (theta_m00<eps) theta_m00 = eps; if (theta_m00>d_m00) theta_m00 = d_m00;
          d_m00_m0 = d_m00_p0 = 0;
#ifdef P4_TO_P8
          d_m00_0m = d_m00_0p = 0;
#endif

          double mxx_000 = mue_xx_p[n];
          double mxx_m00 = qnnn.f_m00_linear(mue_xx_p);
          mue_m00 = mue_000*(1-theta_m00/d_m00) + mue_m00*theta_m00/d_m00 + 0.5*theta_m00*(theta_m00-d_m00)*MINMOD(mxx_m00,mxx_000);

          d_m00 = theta_m00;

#ifdef P4_TO_P8
          val_interface_m00 = bc_->interfaceValue(x_C - theta_m00, y_C, z_C);
#else
          val_interface_m00 = bc_->interfaceValue(x_C - theta_m00, y_C);
#endif
        }
        if( is_interface_p00){
          double phixx_p00 = qnnn.f_p00_linear(phi_xx_p);
          double theta_p00 = interface_Location_With_Second_Order_Derivative(0., d_p00, phi_000, phi_p00, phixx_C, phixx_p00);
          if (theta_p00<eps) theta_p00 = eps; if (theta_p00>d_p00) theta_p00 = d_p00;
          d_p00_m0 = d_p00_p0 = 0;
#ifdef P4_TO_P8
          d_p00_0m = d_p00_0p = 0;
#endif

          double mxx_000 = mue_xx_p[n];
          double mxx_p00 = qnnn.f_p00_linear(mue_xx_p);
          mue_p00 = mue_000*(1-theta_p00/d_p00) + mue_p00*theta_p00/d_p00 + 0.5*theta_p00*(theta_p00-d_p00)*MINMOD(mxx_p00,mxx_000);

          d_p00 = theta_p00;

#ifdef P4_TO_P8
          val_interface_p00 = bc_->interfaceValue(x_C + theta_p00, y_C, z_C);
#else
          val_interface_p00 = bc_->interfaceValue(x_C + theta_p00, y_C);
#endif
        }
        if( is_interface_0m0){
          double phiyy_0m0 = qnnn.f_0m0_linear(phi_yy_p);
          double theta_0m0 = interface_Location_With_Second_Order_Derivative(0., d_0m0, phi_000, phi_0m0, phiyy_C, phiyy_0m0);
          if (theta_0m0<eps) theta_0m0 = eps; if (theta_0m0>d_0m0) theta_0m0 = d_0m0;
          d_0m0_m0 = d_0m0_p0 = 0;
#ifdef P4_TO_P8
          d_0m0_0m = d_0m0_0p = 0;
#endif

          double myy_000 = mue_yy_p[n];
          double myy_0m0 = qnnn.f_0m0_linear(mue_yy_p);
          mue_0m0 = mue_000*(1-theta_0m0/d_0m0) + mue_0m0*theta_0m0/d_0m0 + 0.5*theta_0m0*(theta_0m0-d_0m0)*MINMOD(myy_0m0,myy_000);

          d_0m0 = theta_0m0;

#ifdef P4_TO_P8
          val_interface_0m0 = bc_->interfaceValue(x_C, y_C - theta_0m0, z_C);
#else
          val_interface_0m0 = bc_->interfaceValue(x_C, y_C - theta_0m0);
#endif
        }
        if( is_interface_0p0){
          double phiyy_0p0 = qnnn.f_0p0_linear(phi_yy_p);
          double theta_0p0 = interface_Location_With_Second_Order_Derivative(0., d_0p0, phi_000, phi_0p0, phiyy_C, phiyy_0p0);
          if (theta_0p0<eps) theta_0p0 = eps; if (theta_0p0>d_0p0) theta_0p0 = d_0p0;
          d_0p0_m0 = d_0p0_p0 = 0;
#ifdef P4_TO_P8

          double myy_000 = mue_yy_p[n];
          double myy_0p0 = qnnn.f_0p0_linear(mue_yy_p);
          mue_0p0 = mue_000*(1-theta_0p0/d_0p0) + mue_0p0*theta_0p0/d_0p0 + 0.5*theta_0p0*(theta_0p0-d_0p0)*MINMOD(myy_0p0,myy_000);

          d_0p0 = theta_0p0;

#endif
          d_0p0 = theta_0p0;
#ifdef P4_TO_P8
          val_interface_0p0 = bc_->interfaceValue(x_C, y_C + theta_0p0, z_C);
#else
          val_interface_0p0 = bc_->interfaceValue(x_C, y_C + theta_0p0);
#endif
        }
#ifdef P4_TO_P8
        if( is_interface_00m){
          double phizz_00m = qnnn.f_00m_linear(phi_zz_p);
          double theta_00m = interface_Location_With_Second_Order_Derivative(0., d_00m, phi_000, phi_00m, phizz_C, phizz_00m);
          if (theta_00m<eps) theta_00m = eps; if (theta_00m>d_00m) theta_00m = d_00m;
          d_00m_m0 = d_00m_p0 = d_00m_0m = d_00m_0p = 0;

          double mzz_000 = mue_zz_p[n];
          double mzz_00m = qnnn.f_00m_linear(mue_zz_p);
          mue_00m = mue_000*(1-theta_00m/d_00m) + mue_00m*theta_00m/d_00m + 0.5*theta_00m*(theta_00m-d_00m)*MINMOD(mzz_00m,mzz_000);

          d_00m = theta_00m;

          val_interface_00m = bc_->interfaceValue(x_C, y_C , z_C - theta_00m);
        }
        if( is_interface_00p){
          double phizz_00p = qnnn.f_00p_linear(phi_zz_p);
          double theta_00p = interface_Location_With_Second_Order_Derivative(0., d_00p, phi_000, phi_00p, phizz_C, phizz_00p);
          if (theta_00p<eps) theta_00p = eps; if (theta_00p>d_00p) theta_00p = d_00p;
          d_00p_m0 = d_00p_p0 = d_00p_0m = d_00p_0p = 0;

          double mzz_000 = mue_zz_p[n];
          double mzz_00p = qnnn.f_00p_linear(mue_zz_p);
          mue_00p = mue_000*(1-theta_00p/d_00p) + mue_00p*theta_00p/d_00p + 0.5*theta_00p*(theta_00p-d_00p)*MINMOD(mzz_00p,mzz_000);

          d_00p = theta_00p;

          val_interface_00p = bc_->interfaceValue(x_C, y_C , z_C + theta_00p);
        }
#endif

#ifdef P4_TO_P8
        //------------------------------------
        // Dfxx =   fxx + a*fyy + b*fzz
        // Dfyy = c*fxx +   fyy + d*fzz
        // Dfzz = e*fxx + f*fyy +   fzz
        //------------------------------------
        double a = d_m00_m0*d_m00_p0/d_m00/(d_p00+d_m00) + d_p00_m0*d_p00_p0/d_p00/(d_p00+d_m00) ;
        double b = d_m00_0m*d_m00_0p/d_m00/(d_p00+d_m00) + d_p00_0m*d_p00_0p/d_p00/(d_p00+d_m00) ;

        double c = d_0m0_m0*d_0m0_p0/d_0m0/(d_0p0+d_0m0) + d_0p0_m0*d_0p0_p0/d_0p0/(d_0p0+d_0m0) ;
        double d = d_0m0_0m*d_0m0_0p/d_0m0/(d_0p0+d_0m0) + d_0p0_0m*d_0p0_0p/d_0p0/(d_0p0+d_0m0) ;

        double e = d_00m_m0*d_00m_p0/d_00m/(d_00p+d_00m) + d_00p_m0*d_00p_p0/d_00p/(d_00p+d_00m) ;
        double f = d_00m_0m*d_00m_0p/d_00m/(d_00p+d_00m) + d_00p_0m*d_00p_0p/d_00p/(d_00p+d_00m) ;

        //------------------------------------------------------------
        // compensating the error of linear interpolation at T-junction using
        // the derivative in the transversal direction
        //
        // Laplace = wi*Dfxx +
        //           wj*Dfyy +
        //           wk*Dfzz
        //------------------------------------------------------------

        double det = 1.-a*c-b*e-d*f+a*d*e+b*c*f;
        double wi = (1.-c-e+c*f+e*d-d*f)/det;
        double wj = (1.-a-f+a*e+f*b-b*e)/det;
        double wk = (1.-b-d+b*c+d*a-a*c)/det;
#else
        //------------------------------------------------------------
        // compensating the error of linear interpolation at T-junction using
        // the derivative in the transversal direction
        //
        // Laplace = wi*Dfxx +
        //           wj*Dfyy
        //------------------------------------------------------------

        double wi = 1.0 - d_0m0_m0*d_0m0_p0/d_0m0/(d_0m0+d_0p0) - d_0p0_m0*d_0p0_p0/d_0p0/(d_0m0+d_0p0);
        double wj = 1.0 - d_m00_p0*d_m00_m0/d_m00/(d_m00+d_p00) - d_p00_p0*d_p00_m0/d_p00/(d_m00+d_p00);
#endif

        //---------------------------------------------------------------------
        // Shortley-Weller method, dimension by dimension
        //---------------------------------------------------------------------
        double w_m00=0, w_p00=0, w_0m0=0, w_0p0=0;
#ifdef P4_TO_P8
        double w_00m=0, w_00p=0;
#endif
        if(is_node_xmWall(p4est, ni))      w_p00 += -1.0/(d_p00*d_p00);
        else if(is_node_xpWall(p4est, ni)) w_m00 += -1.0/(d_m00*d_m00);
        else                               w_m00 += -2.0*wi/d_m00/(d_m00+d_p00);

        if(is_node_xpWall(p4est, ni))      w_m00 += -1.0/(d_m00*d_m00);
        else if(is_node_xmWall(p4est, ni)) w_p00 += -1.0/(d_p00*d_p00);
        else                               w_p00 += -2.0*wi/d_p00/(d_m00+d_p00);

        if(is_node_ymWall(p4est, ni))      w_0p0 += -1.0/(d_0p0*d_0p0);
        else if(is_node_ypWall(p4est, ni)) w_0m0 += -1.0/(d_0m0*d_0m0);
        else                               w_0m0 += -2.0*wj/d_0m0/(d_0m0+d_0p0);

        if(is_node_ypWall(p4est, ni))      w_0m0 += -1.0/(d_0m0*d_0m0);
        else if(is_node_ymWall(p4est, ni)) w_0p0 += -1.0/(d_0p0*d_0p0);
        else                               w_0p0 += -2.0*wj/d_0p0/(d_0m0+d_0p0);

#ifdef P4_TO_P8
        if(is_node_zmWall(p4est, ni))      w_00p += -1.0/(d_00p*d_00p);
        else if(is_node_zpWall(p4est, ni)) w_00m += -1.0/(d_00m*d_00m);
        else                               w_00m += -2.0*wk/d_00m/(d_00m+d_00p);

        if(is_node_zpWall(p4est, ni))      w_00m += -1.0/(d_00m*d_00m);
        else if(is_node_zmWall(p4est, ni)) w_00p += -1.0/(d_00p*d_00p);
        else                               w_00p += -2.0*wk/d_00p/(d_00m+d_00p);
#endif
        w_m00 *= 0.5*(mue_000 + mue_m00);
        w_p00 *= 0.5*(mue_000 + mue_p00);
        w_0m0 *= 0.5*(mue_000 + mue_0m0);
        w_0p0 *= 0.5*(mue_000 + mue_0p0);
#ifdef P4_TO_P8
        w_00m *= 0.5*(mue_000 + mue_00m);
        w_00p *= 0.5*(mue_000 + mue_00p);
#endif

        //---------------------------------------------------------------------
        // diag scaling
        //---------------------------------------------------------------------
#ifdef P4_TO_P8
        double w_000 = add_p[n] - ( w_m00 + w_p00 + w_0m0 + w_0p0 + w_00m + w_00p );
#else
        double w_000 = add_p[n] - ( w_m00 + w_p00 + w_0m0 + w_0p0 );
#endif

        w_m00 /= w_000; w_p00 /= w_000;
        w_0m0 /= w_000; w_0p0 /= w_000;
#ifdef P4_TO_P8
        w_00m /= w_000; w_00p /= w_000;
#endif

        rhs_p[n] /= w_000;

        //---------------------------------------------------------------------
        // add coefficients to the right hand side
        //---------------------------------------------------------------------
        if(is_interface_m00) rhs_p[n] -= w_m00 * val_interface_m00;
        if(is_interface_p00) rhs_p[n] -= w_p00 * val_interface_p00;
        if(is_interface_0m0) rhs_p[n] -= w_0m0 * val_interface_0m0;
        if(is_interface_0p0) rhs_p[n] -= w_0p0 * val_interface_0p0;
#ifdef P4_TO_P8
        if(is_interface_00m) rhs_p[n] -= w_00m * val_interface_00m;
        if(is_interface_00p) rhs_p[n] -= w_00p * val_interface_00p;
#endif
        continue;
      }

      // if ngbd is crossed and neumman BC
      // then use finite volume method
      // only work if the mesh is uniform close to the interface

      // FIXME: the neumann BC on the interface works only if the interface doesn't touch the edge of the domain
      if (is_ngbd_crossed_neumann && (bc_->interfaceType() == NEUMANN || bc_->interfaceType() == ROBIN) )
      {
#ifdef P4_TO_P8
        Cube3 cube;
#else
        Cube2 cube;
#endif
        cube.x0 = x_C-0.5*dx_min;
        cube.x1 = x_C+0.5*dx_min;
        cube.y0 = y_C-0.5*dy_min;
        cube.y1 = y_C+0.5*dy_min;
#ifdef P4_TO_P8
        cube.z0 = z_C-0.5*dz_min;
        cube.z1 = z_C+0.5*dz_min;
#endif
#ifdef P4_TO_P8
        OctValue  phi_cube(P_mmm, P_mmp, P_mpm, P_mpp,
                           P_pmm, P_pmp, P_ppm, P_ppp);
        double volume_cut_cell = cube.volume_In_Negative_Domain(phi_cube);
        double interface_area  = cube.interface_Area_In_Cell(phi_cube);
#else
        QuadValue phi_cube(P_mmm, P_mpm, P_pmm, P_ppm);
        double volume_cut_cell = cube.area_In_Negative_Domain(phi_cube);
        double interface_area  = cube.interface_Length_In_Cell(phi_cube);
#endif

        if (volume_cut_cell>eps*eps)
        {
#ifdef P4_TO_P8
          Cube2 c2;
          QuadValue qv;

          c2.x0    = cube.y0 ; c2.x1    = cube.y1 ; c2.y0    = cube.z0 ; c2.y1    = cube.z1 ;
          qv.val00 = P_mmm;    qv.val01 = P_mmp;    qv.val10 = P_mpm;    qv.val11 = P_mpp;
          double s_m00 = c2.area_In_Negative_Domain(qv);

          c2.x0    = cube.y0 ; c2.x1    = cube.y1 ; c2.y0    = cube.z0 ; c2.y1    = cube.z1 ;
          qv.val00 = P_pmm;    qv.val01 = P_pmp;    qv.val10 = P_ppm;    qv.val11 = P_ppp;
          double s_p00 = c2.area_In_Negative_Domain(qv);

          c2.x0    = cube.x0 ; c2.x1    = cube.x1 ; c2.y0    = cube.z0 ; c2.y1    = cube.z1 ;
          qv.val00 = P_mmm;    qv.val01 = P_mmp;    qv.val10 = P_pmm;    qv.val11 = P_pmp;
          double s_0m0 = c2.area_In_Negative_Domain(qv);

          c2.x0    = cube.x0 ; c2.x1    = cube.x1 ; c2.y0    = cube.z0 ; c2.y1    = cube.z1 ;
          qv.val00 = P_mpm;    qv.val01 = P_mpp;    qv.val10 = P_ppm;    qv.val11 = P_ppp;
          double s_0p0 = c2.area_In_Negative_Domain(qv);

          c2.x0    = cube.x0 ; c2.x1    = cube.x1 ; c2.y0    = cube.y0 ; c2.y1    = cube.y1 ;
          qv.val00 = P_mmm;    qv.val01 = P_mpm;    qv.val10 = P_pmm;    qv.val11 = P_ppm;
          double s_00m = c2.area_In_Negative_Domain(qv);

          c2.x0    = cube.x0 ; c2.x1    = cube.x1 ; c2.y0    = cube.y0 ; c2.y1    = cube.y1 ;
          qv.val00 = P_mmp;    qv.val01 = P_mpp;    qv.val10 = P_pmp;    qv.val11 = P_ppp;
          double s_00p = c2.area_In_Negative_Domain(qv);

          double w_m00 = -0.5*(mue_000 + mue_m00)*s_m00/dx_min;
          double w_p00 = -0.5*(mue_000 + mue_p00)*s_p00/dx_min;
          double w_0m0 = -0.5*(mue_000 + mue_0m0)*s_0m0/dy_min;
          double w_0p0 = -0.5*(mue_000 + mue_0p0)*s_0p0/dy_min;
          double w_00m = -0.5*(mue_000 + mue_00m)*s_00m/dz_min;
          double w_00p = -0.5*(mue_000 + mue_00p)*s_00p/dz_min;
          double w_000 = add_p[n]*volume_cut_cell - (w_m00 + w_p00 + w_0m0 + w_0p0 + w_00m + w_00p);
          rhs_p[n] *= volume_cut_cell;

          if (bc_->interfaceType() == ROBIN){
            if(robin_coef_p[n]*phi_p[n]<1)
            {
              w_000 += mue_000*(robin_coef_p[n]/(1-phi_p[n]*robin_coef_p[n]))*interface_area;

              /* find the projection of (i,j,k) onto gamma for higher order correction */
              double xp = x_C - phi_p[n]*qnnn.dx_central(phi_p);
              double yp = y_C - phi_p[n]*qnnn.dy_central(phi_p);
              double zp = z_C - phi_p[n]*qnnn.dz_central(phi_p);
              double beta_proj = bc_->interfaceValue(xp,yp,zp);
              rhs_p[n] += mue_000*robin_coef_p[n]*phi_p[n]/(1-robin_coef_p[n]*phi_p[n]) * interface_area*beta_proj;
            }
            else
            {
              w_000 += mue_000*robin_coef_p[n]*interface_area;
            }
          }

          OctValue bc_value( bc_->interfaceValue(cube.x0, cube.y0, cube.z0),
                             bc_->interfaceValue(cube.x0, cube.y0, cube.z1),
                             bc_->interfaceValue(cube.x0, cube.y1, cube.z0),
                             bc_->interfaceValue(cube.x0, cube.y1, cube.z1),
                             bc_->interfaceValue(cube.x1, cube.y0, cube.z0),
                             bc_->interfaceValue(cube.x1, cube.y0, cube.z1),
                             bc_->interfaceValue(cube.x1, cube.y1, cube.z0),
                             bc_->interfaceValue(cube.x1, cube.y1, cube.z1));

          double integral_bc = cube.integrate_Over_Interface(bc_value, phi_cube);

          rhs_p[n] += mue_000*integral_bc;
          rhs_p[n] /= w_000;
#else
          double fxx,fyy;
          fxx = phi_xx_p[n];
          fyy = phi_yy_p[n];

          double s_m00 = dy_min * fraction_Interval_Covered_By_Irregular_Domain_using_2nd_Order_Derivatives(P_mmm, P_mpm, fyy, fyy, dy_min);
          double s_p00 = dy_min * fraction_Interval_Covered_By_Irregular_Domain_using_2nd_Order_Derivatives(P_pmm, P_ppm, fyy, fyy, dy_min);
          double s_0m0 = dx_min * fraction_Interval_Covered_By_Irregular_Domain_using_2nd_Order_Derivatives(P_mmm, P_pmm, fxx, fxx, dx_min);
          double s_0p0 = dx_min * fraction_Interval_Covered_By_Irregular_Domain_using_2nd_Order_Derivatives(P_mpm, P_ppm, fxx, fxx, dx_min);

          double w_m00 = -0.5*(mue_000 + mue_m00)*s_m00/dx_min;
          double w_p00 = -0.5*(mue_000 + mue_p00)*s_p00/dx_min;
          double w_0m0 = -0.5*(mue_000 + mue_0m0)*s_0m0/dy_min;
          double w_0p0 = -0.5*(mue_000 + mue_0p0)*s_0p0/dy_min;

          double w_000 = add_p[n]*volume_cut_cell-(w_m00+w_p00+w_0m0+w_0p0);
          rhs_p[n] *= volume_cut_cell;

          if (bc_->interfaceType() == ROBIN)
          {
            if(robin_coef_p[n]*phi_p[n]<1)
            {
              w_000 += mue_000*(robin_coef_p[n]/(1-robin_coef_p[n]*phi_p[n]))*interface_area;

              /* find the projection of (i,j,k) onto gamma for higher order correction */
              double xp = x_C - phi_p[n]*qnnn.dx_central(phi_p);
              double yp = y_C - phi_p[n]*qnnn.dy_central(phi_p);
              double beta_proj = bc_->interfaceValue(xp,yp);
              rhs_p[n] += mue_000*robin_coef_p[n]*phi_p[n]/(1-robin_coef_p[n]*phi_p[n]) * interface_area*beta_proj;
            }
            else
            {
              w_000 += mue_000*robin_coef_p[n]*interface_area;
            }
          }

          QuadValue bc_value( bc_->interfaceValue(cube.x0, cube.y0),
                              bc_->interfaceValue(cube.x0, cube.y1),
                              bc_->interfaceValue(cube.x1, cube.y0),
                              bc_->interfaceValue(cube.x1, cube.y1));

          double integral_bc = cube.integrate_Over_Interface(bc_value, phi_cube);
          rhs_p[n] += mue_000*integral_bc;
          rhs_p[n] /= w_000;
#endif
        } else {
          rhs_p[n] = 0.;
        }
      }
    }
  }

//  if (matrix_has_nullspace && fixed_value_idx_l >= 0){
//    rhs_p[fixed_value_idx_l] = 0;
//  }

  // restore the pointers
  ierr = VecRestoreArray(phi_,    &phi_p   ); CHKERRXX(ierr);
  ierr = VecRestoreArray(phi_xx_, &phi_xx_p); CHKERRXX(ierr);
  ierr = VecRestoreArray(phi_yy_, &phi_yy_p); CHKERRXX(ierr);

  ierr = VecRestoreArray(mue_,    &mue_p   ); CHKERRXX(ierr);
  ierr = VecRestoreArray(mue_xx_, &mue_xx_p); CHKERRXX(ierr);
  ierr = VecRestoreArray(mue_yy_, &mue_yy_p); CHKERRXX(ierr);
#ifdef P4_TO_P8
  ierr = VecRestoreArray(phi_zz_, &phi_zz_p); CHKERRXX(ierr);
  ierr = VecRestoreArray(mue_zz_, &mue_zz_p); CHKERRXX(ierr);
#endif
  ierr = VecRestoreArray(add_,    &add_p   ); CHKERRXX(ierr);
  ierr = VecRestoreArray(rhs_,    &phi_p   ); CHKERRXX(ierr);
  if (robin_coef_) {
    ierr = VecRestoreArray(robin_coef_, &robin_coef_p); CHKERRXX(ierr);
  }

  ierr = PetscLogEventEnd(log_my_p4est_poisson_nodes_rhsvec_setup, rhs_, 0, 0, 0); CHKERRXX(ierr);
}

#ifdef P4_TO_P8
void my_p4est_poisson_nodes_t::set_phi(Vec phi, Vec phi_xx, Vec phi_yy, Vec phi_zz)
#else
void my_p4est_poisson_nodes_t::set_phi(Vec phi, Vec phi_xx, Vec phi_yy)
#endif
{
  phi_ = phi;
  is_matrix_computed = false;

#ifdef P4_TO_P8
  if (phi_xx != NULL && phi_yy != NULL && phi_zz != NULL)
#else
  if (phi_xx != NULL && phi_yy != NULL)
#endif
  {
    phi_xx_ = phi_xx;
    phi_yy_ = phi_yy;
#ifdef P4_TO_P8
    phi_zz_ = phi_zz;
#endif

    is_phi_dd_owned = false;
  } else {
    /*
     * We have two options here:
     * 1) Either compute phi_xx and phi_yy using the function that treats them
     * as two regular functions
     * or,
     * 2) Use the function that uses one block vector and then copy stuff into
     * these two vectors
     *
     * Case 1 requires less communications but case two inccuures additional copies
     * Which one is faster? I don't know!
     *
     * TODO: Going with case 1 for the moment -- to be tested
     */

    // Allocate memory for second derivaties
    ierr = VecCreateGhostNodes(p4est, nodes, &phi_xx_); CHKERRXX(ierr);
    ierr = VecCreateGhostNodes(p4est, nodes, &phi_yy_); CHKERRXX(ierr);
#ifdef P4_TO_P8
    ierr = VecCreateGhostNodes(p4est, nodes, &phi_zz_); CHKERRXX(ierr);
#endif

#ifdef P4_TO_P8
    node_neighbors_->second_derivatives_central(phi_, phi_xx_, phi_yy_, phi_zz_);
#else
    node_neighbors_->second_derivatives_central(phi_, phi_xx_, phi_yy_);
#endif
    is_phi_dd_owned = true;
  }

  // set the interpolating function parameters
#ifdef P4_TO_P8
  phi_interp.set_input(phi_, phi_xx_, phi_yy_, phi_zz_, linear);
#else
  phi_interp.set_input(phi_, phi_xx_, phi_yy_, linear);
#endif
}

#ifdef P4_TO_P8
void my_p4est_poisson_nodes_t::set_mu(Vec mue, Vec mue_xx, Vec mue_yy, Vec mue_zz)
#else
void my_p4est_poisson_nodes_t::set_mu(Vec mue, Vec mue_xx, Vec mue_yy)
#endif
{
  mue_ = mue;
  is_matrix_computed = false;

#ifdef P4_TO_P8
  if (mue_xx != NULL && mue_yy != NULL && mue_zz != NULL)
#else
  if (mue_xx != NULL && mue_yy != NULL)
#endif
  {
    mue_xx_ = mue_xx;
    mue_yy_ = mue_yy;
#ifdef P4_TO_P8
    mue_zz_ = mue_zz;
#endif

    is_mue_dd_owned = false;
  } else {
    // Allocate memory for second derivaties
    ierr = VecCreateGhostNodes(p4est, nodes, &mue_xx_); CHKERRXX(ierr);
    ierr = VecCreateGhostNodes(p4est, nodes, &mue_yy_); CHKERRXX(ierr);
#ifdef P4_TO_P8
    ierr = VecCreateGhostNodes(p4est, nodes, &mue_zz_); CHKERRXX(ierr);
#endif

#ifdef P4_TO_P8
    node_neighbors_->second_derivatives_central(mue_, mue_xx_, mue_yy_, mue_zz_);
#else
    node_neighbors_->second_derivatives_central(mue_, mue_xx_, mue_yy_);
#endif
    is_mue_dd_owned = true;
  }
}

void my_p4est_poisson_nodes_t::shift_to_exact_solution(Vec sol, Vec uex){
#ifdef CASL_THROWS
  if (!matrix_has_nullspace)
    throw std::runtime_error("[ERROR]: Cannot shift since the original matrix is non-singular");
#endif

  double *uex_p, *sol_p;
  ierr = VecGetArray(uex, &uex_p); CHKERRXX(ierr);
  ierr = VecGetArray(sol, &sol_p); CHKERRXX(ierr);

  int root = -1;
  double shift;

  for (int r = 0; r<p4est->mpisize; r++){
    if (global_node_offset[r] <= fixed_value_idx_g && fixed_value_idx_g < global_node_offset[r+1]){
      root = r;
      shift = uex_p[fixed_value_idx_l];

      break;
    }
  }
  MPI_Bcast(&shift, 1, MPI_DOUBLE, root, p4est->mpicomm);

  // shift
  for (size_t i = 0; i<nodes->indep_nodes.elem_count; i++){
    sol_p[i] += shift;
  }

  ierr = VecRestoreArray(uex, &uex_p); CHKERRXX(ierr);
  ierr = VecRestoreArray(sol, &sol_p); CHKERRXX(ierr);
}<|MERGE_RESOLUTION|>--- conflicted
+++ resolved
@@ -221,8 +221,8 @@
      * 3) If they do not exist, simply skip
      */
 
-//    if (phi_p[n] > 4*diag_min)
-//      continue;
+    if (phi_p[n] > 2*diag_min)
+      continue;
 
 #ifdef P4_TO_P8
     if (qnnn.d_m00_p0*qnnn.d_m00_0p != 0) // node_m00_mm will enter discretization
@@ -1852,13 +1852,7 @@
 
 void my_p4est_poisson_nodes_t::setup_negative_laplace_matrix()
 {
-<<<<<<< HEAD
-  node_loc.resize(nodes->num_owned_indeps, false);
-
-  preallocate_matrix();
-=======
   preallocate_matrix(); 
->>>>>>> 7758d564
 
   // register for logging purpose
   ierr = PetscLogEventBegin(log_my_p4est_poisson_nodes_matrix_setup, A, 0, 0, 0); CHKERRXX(ierr);
@@ -1989,10 +1983,8 @@
       //---------------------------------------------------------------------
       // interface boundary
       //---------------------------------------------------------------------
-//      if((ABS(phi_000)<0.5e-12 && (bc_->interfaceType() == DIRICHLET || bc_->interfaceType() == DIRICHLET_FVM)) ){
-      if((ABS(phi_000)<eps && (bc_->interfaceType() == DIRICHLET || bc_->interfaceType() == DIRICHLET_FVM)) ){
+      if((ABS(phi_000)<eps && bc_->interfaceType() == DIRICHLET) ){
         ierr = MatSetValue(A, node_000_g, node_000_g, bc_strength, ADD_VALUES); CHKERRXX(ierr);
-        node_loc[n] = true;
 
         matrix_has_nullspace=false;
         continue;
@@ -2053,7 +2045,6 @@
            (bc_->interfaceType() == ROBIN     && !is_ngbd_crossed_neumann ) ||
            bc_->interfaceType() == NOINTERFACE)
       {
-        node_loc[n] = true;
         double phixx_C = phi_xx_p[n];
         double phiyy_C = phi_yy_p[n];
 #ifdef P4_TO_P8
@@ -2378,27 +2369,21 @@
       // then use finite volume method
       // only work if the mesh is uniform close to the interface
 
-      if (is_ngbd_crossed_neumann && (bc_->interfaceType() == NEUMANN || bc_->interfaceType() == ROBIN || bc_->interfaceType() == DIRICHLET_FVM) )
+      if (is_ngbd_crossed_neumann && (bc_->interfaceType() == NEUMANN || bc_->interfaceType() == ROBIN) )
       {
 #ifdef P4_TO_P8
         OctValue  phi_cube(P_mmm, P_mmp, P_mpm, P_mpp,
                            P_pmm, P_pmp, P_ppm, P_ppp);
-        cube.set_middlecut(0);
         double volume_cut_cell = cube.volume_In_Negative_Domain(phi_cube);
-        cube.set_middlecut(0);
         double interface_area  = cube.interface_Area_In_Cell(phi_cube);
 #else
         QuadValue phi_cube(P_mmm, P_mpm, P_pmm, P_ppm);
         double volume_cut_cell = cube.area_In_Negative_Domain(phi_cube);
         double interface_area  = cube.interface_Length_In_Cell(phi_cube);
-//        double dif = fabs(phi_000 - 0.25*(P_mmm+P_pmm+P_mpm+P_ppm));
-//        if (dif > 1.e-6)
-//          std::cout << "Here!\n";
 #endif
 
         if (volume_cut_cell>eps*eps)
         {
-          node_loc[n] = true;
 #ifdef P4_TO_P8
           PetscInt node_m00_g = petsc_gloidx[qnnn.d_m00_m0==0 ? (qnnn.d_m00_0m==0 ? qnnn.node_m00_mm : qnnn.node_m00_mp)
                                                               : (qnnn.d_m00_0m==0 ? qnnn.node_m00_pm : qnnn.node_m00_pp) ];
@@ -2449,32 +2434,11 @@
           if(!is_node_zmWall(p4est, ni)) w_00m += -mu_ * s_00m/dz_min;
           if(!is_node_zpWall(p4est, ni)) w_00p += -mu_ * s_00p/dz_min;
 
-          double alpha = 0;
           double w_000 = add_p[n]*volume_cut_cell - (w_m00 + w_p00 + w_0m0 + w_0p0 + w_00m + w_00p);
-<<<<<<< HEAD
-          if (bc_->interfaceType() == ROBIN){
-            OctValue alpha_value( bc_->interfaceCoeffValue(cube.x0, cube.y0, cube.z0),
-                                  bc_->interfaceCoeffValue(cube.x0, cube.y0, cube.z1),
-                                  bc_->interfaceCoeffValue(cube.x0, cube.y1, cube.z0),
-                                  bc_->interfaceCoeffValue(cube.x0, cube.y1, cube.z1),
-                                  bc_->interfaceCoeffValue(cube.x1, cube.y0, cube.z0),
-                                  bc_->interfaceCoeffValue(cube.x1, cube.y0, cube.z1),
-                                  bc_->interfaceCoeffValue(cube.x1, cube.y1, cube.z0),
-                                  bc_->interfaceCoeffValue(cube.x1, cube.y1, cube.z1));
-
-            alpha = cube.integrate_Over_Interface(alpha_value, phi_cube)/interface_area;
-
-            if (fabs(alpha) > 0) matrix_has_nullspace = false;
-            w_000 += mu_*alpha*interface_area/(1.0-alpha*phi_000);
-
-//            if (fabs(robin_coef_p[n]) > 0) matrix_has_nullspace = false;
-//            w_000 += mu_*robin_coef_p[n]*interface_area;
-=======
           if (bc_->interfaceType() == ROBIN)
           {
             if (robin_coef_p[n] > 0) matrix_has_nullspace = false;
             w_000 += mu_*(robin_coef_p[n]/(1-robin_coef_p[n]*phi_p[n]))*interface_area;
->>>>>>> 7758d564
           }
 
           //---------------------------------------------------------------------
@@ -2510,15 +2474,10 @@
           double dx = cube.x1 - cube.x0;
           double dy = cube.y1 - cube.y0;
 
-//          double s_m00 = dy * fraction_Interval_Covered_By_Irregular_Domain_using_2nd_Order_Derivatives(P_mmm, P_mpm, fyy, fyy, dy);
-//          double s_p00 = dy * fraction_Interval_Covered_By_Irregular_Domain_using_2nd_Order_Derivatives(P_pmm, P_ppm, fyy, fyy, dy);
-//          double s_0m0 = dx * fraction_Interval_Covered_By_Irregular_Domain_using_2nd_Order_Derivatives(P_mmm, P_pmm, fxx, fxx, dx);
-//          double s_0p0 = dx * fraction_Interval_Covered_By_Irregular_Domain_using_2nd_Order_Derivatives(P_mpm, P_ppm, fxx, fxx, dx);
-
-          double s_m00 = dy * fraction_Interval_Covered_By_Irregular_Domain(P_mmm, P_mpm, dx_min, dy_min);
-          double s_p00 = dy * fraction_Interval_Covered_By_Irregular_Domain(P_pmm, P_ppm, dx_min, dy_min);
-          double s_0m0 = dx * fraction_Interval_Covered_By_Irregular_Domain(P_mmm, P_pmm, dx_min, dy_min);
-          double s_0p0 = dx * fraction_Interval_Covered_By_Irregular_Domain(P_mpm, P_ppm, dx_min, dy_min);
+          double s_m00 = dy * fraction_Interval_Covered_By_Irregular_Domain_using_2nd_Order_Derivatives(P_mmm, P_mpm, fyy, fyy, dy);
+          double s_p00 = dy * fraction_Interval_Covered_By_Irregular_Domain_using_2nd_Order_Derivatives(P_pmm, P_ppm, fyy, fyy, dy);
+          double s_0m0 = dx * fraction_Interval_Covered_By_Irregular_Domain_using_2nd_Order_Derivatives(P_mmm, P_pmm, fxx, fxx, dx);
+          double s_0p0 = dx * fraction_Interval_Covered_By_Irregular_Domain_using_2nd_Order_Derivatives(P_mpm, P_ppm, fxx, fxx, dx);
 
 //          double s_m00 = dy * fraction_Interval_Covered_By_Irregular_Domain(P_mmm, P_mpm, dx, dy);
 //          double s_p00 = dy * fraction_Interval_Covered_By_Irregular_Domain(P_pmm, P_ppm, dx, dy);
@@ -2531,45 +2490,12 @@
           if(!is_node_ymWall(p4est, ni)) w_0m0 += -mu_ * s_0m0/dy_min;
           if(!is_node_ypWall(p4est, ni)) w_0p0 += -mu_ * s_0p0/dy_min;
 
-          double dpdx = 0.5*(phi_p00-phi_m00)/dx_min;
-          double dpdy = 0.5*(phi_0p0-phi_0m0)/dy_min;
-          double dpdn = sqrt(dpdx*dpdx+dpdy*dpdy);
-          double dist = 1.0*phi_000/dpdn;
-
-          double alpha = 0;
           double w_000 = add_p[n]*volume_cut_cell-(w_m00+w_p00+w_0m0+w_0p0);
-<<<<<<< HEAD
-          double test = 0;
-          if (bc_->interfaceType() == ROBIN)
-          {
-            QuadValue alpha_value( bc_->interfaceCoeffValue(cube.x0, cube.y0),
-                                   bc_->interfaceCoeffValue(cube.x0, cube.y1),
-                                   bc_->interfaceCoeffValue(cube.x1, cube.y0),
-                                   bc_->interfaceCoeffValue(cube.x1, cube.y1));
-
-            alpha = cube.integrate_Over_Interface(alpha_value, phi_cube)/interface_area;
-
-            QuadValue factor_value( (1.-alpha*P_mmm*test),
-                                    (1.-alpha*P_mpm*test),
-                                    (1.-alpha*P_pmm*test),
-                                    (1.-alpha*P_ppm*test));
-
-            double factor = cube.integrate_Over_Interface(factor_value, phi_cube)/interface_area;
-
-//            w_000 += mu_*alpha*interface_area/(1.0-1.0*alpha*dist);
-            w_000 += mu_*alpha*factor*interface_area/(1.0-1.0*alpha*dist);
-            if (fabs(robin_coef_p[n]) > 0) matrix_has_nullspace = false;
-//            w_000 += mu_*robin_coef_p[n]*interface_area;//(1.0-robin_coef_p[n]*phi_000);
-          } else if (bc_->interfaceType() == DIRICHLET_FVM) {
-            w_000 += mu_*interface_area/(-1.0*dist);
-            matrix_has_nullspace = false;
-=======
           if (bc_->interfaceType() == ROBIN)
           {
             if (robin_coef_p[n] > 0) matrix_has_nullspace = false;
             if(robin_coef_p[n]*phi_p[n]<1) w_000 += mu_*(robin_coef_p[n]/(1-robin_coef_p[n]*phi_p[n]))*interface_area;
             else                           w_000 += mu_*robin_coef_p[n]*interface_area;
->>>>>>> 7758d564
           }
 
           w_m00 /= w_000; w_p00 /= w_000;
@@ -2722,7 +2648,7 @@
       //---------------------------------------------------------------------
       // interface boundary
       //---------------------------------------------------------------------
-      if((ABS(phi_000)<eps && (bc_->interfaceType() == DIRICHLET || bc_->interfaceType() == DIRICHLET_FVM)) ){
+      if((ABS(phi_000)<eps && bc_->interfaceType() == DIRICHLET) ){
 #ifdef P4_TO_P8
         rhs_p[n] = bc_strength*bc_->interfaceValue(x_C,y_C,z_C);
 #else
@@ -3051,14 +2977,12 @@
       // if ngbd is crossed and neumman BC
       // then use finite volume method
       // only work if the mesh is uniform close to the interface
-      if (is_ngbd_crossed_neumann && (bc_->interfaceType() == NEUMANN || bc_->interfaceType() == ROBIN || bc_->interfaceType() == DIRICHLET_FVM) )
+      if (is_ngbd_crossed_neumann && (bc_->interfaceType() == NEUMANN || bc_->interfaceType() == ROBIN) )
       {
 #ifdef P4_TO_P8
         OctValue  phi_cube(P_mmm, P_mmp, P_mpm, P_mpp,
                            P_pmm, P_pmp, P_ppm, P_ppp);
-        cube.set_middlecut(0);
         double volume_cut_cell = cube.volume_In_Negative_Domain(phi_cube);
-        cube.set_middlecut(0);
         double interface_area  = cube.interface_Area_In_Cell(phi_cube);
 #else
         QuadValue phi_cube(P_mmm, P_mpm, P_pmm, P_ppm);
@@ -3105,23 +3029,7 @@
           if(!is_node_zmWall(p4est, ni)) w_00m += -mu_ * s_00m/dz_min;
           if(!is_node_zpWall(p4est, ni)) w_00p += -mu_ * s_00p/dz_min;
 
-          double alpha = 0;
           double w_000 = add_p[n]*volume_cut_cell - (w_m00 + w_p00 + w_0m0 + w_0p0 + w_00m + w_00p);
-<<<<<<< HEAD
-          if (bc_->interfaceType() == ROBIN){
-            OctValue alpha_value( bc_->interfaceCoeffValue(cube.x0, cube.y0, cube.z0),
-                                  bc_->interfaceCoeffValue(cube.x0, cube.y0, cube.z1),
-                                  bc_->interfaceCoeffValue(cube.x0, cube.y1, cube.z0),
-                                  bc_->interfaceCoeffValue(cube.x0, cube.y1, cube.z1),
-                                  bc_->interfaceCoeffValue(cube.x1, cube.y0, cube.z0),
-                                  bc_->interfaceCoeffValue(cube.x1, cube.y0, cube.z1),
-                                  bc_->interfaceCoeffValue(cube.x1, cube.y1, cube.z0),
-                                  bc_->interfaceCoeffValue(cube.x1, cube.y1, cube.z1));
-
-            alpha = cube.integrate_Over_Interface(alpha_value, phi_cube)/interface_area;
-            w_000 += mu_*alpha*interface_area/(1.0-alpha*phi_000);
-//            w_000 += mu_*robin_coef_p[n]*interface_area;
-=======
           rhs_p[n] *= volume_cut_cell;
 
           if (bc_->interfaceType() == ROBIN)
@@ -3141,7 +3049,6 @@
             {
               w_000 += mu_*robin_coef_p[n]*interface_area;
             }
->>>>>>> 7758d564
           }
 
           OctValue bc_value( bc_->interfaceValue(cube.x0, cube.y0, cube.z0),
@@ -3153,20 +3060,9 @@
                              bc_->interfaceValue(cube.x1, cube.y1, cube.z0),
                              bc_->interfaceValue(cube.x1, cube.y1, cube.z1));
 
-          cube.set_middlecut(0);
-          double integral_bc = cube.integrate_Over_Interface(bc_value, phi_cube)/(1.0-alpha*phi_000);
-//          double integral_bc = bc_->interfaceValue(x_C, y_C, z_C)*cube.interface_Area_In_Cell(phi_cube);
-          cube.set_middlecut(0);
-
-<<<<<<< HEAD
-          rhs_p[n] *= volume_cut_cell;
-          if(bc_->interfaceType() == NEUMANN)
-            rhs_p[n] += mu_*integral_bc;
-          else
-            rhs_p[n] += mu_*integral_bc;
-=======
+          double integral_bc = cube.integrate_Over_Interface(bc_value, phi_cube);
+
           rhs_p[n] += mu_*integral_bc;
->>>>>>> 7758d564
 
           if (is_node_xmWall(p4est, ni)) rhs_p[n] += mu_*s_m00*bc_->wallValue(x_C, y_C, z_C);
           if (is_node_xpWall(p4est, ni)) rhs_p[n] += mu_*s_p00*bc_->wallValue(x_C, y_C, z_C);
@@ -3184,15 +3080,10 @@
           double dx = cube.x1 - cube.x0;
           double dy = cube.y1 - cube.y0;
 
-//          double s_m00 = dy * fraction_Interval_Covered_By_Irregular_Domain_using_2nd_Order_Derivatives(P_mmm, P_mpm, fyy, fyy, dy);
-//          double s_p00 = dy * fraction_Interval_Covered_By_Irregular_Domain_using_2nd_Order_Derivatives(P_pmm, P_ppm, fyy, fyy, dy);
-//          double s_0m0 = dx * fraction_Interval_Covered_By_Irregular_Domain_using_2nd_Order_Derivatives(P_mmm, P_pmm, fxx, fxx, dx);
-//          double s_0p0 = dx * fraction_Interval_Covered_By_Irregular_Domain_using_2nd_Order_Derivatives(P_mpm, P_ppm, fxx, fxx, dx);
-
-          double s_m00 = dy * fraction_Interval_Covered_By_Irregular_Domain(P_mmm, P_mpm, dx_min, dy_min);
-          double s_p00 = dy * fraction_Interval_Covered_By_Irregular_Domain(P_pmm, P_ppm, dx_min, dy_min);
-          double s_0m0 = dx * fraction_Interval_Covered_By_Irregular_Domain(P_mmm, P_pmm, dx_min, dy_min);
-          double s_0p0 = dx * fraction_Interval_Covered_By_Irregular_Domain(P_mpm, P_ppm, dx_min, dy_min);
+          double s_m00 = dy * fraction_Interval_Covered_By_Irregular_Domain_using_2nd_Order_Derivatives(P_mmm, P_mpm, fyy, fyy, dy);
+          double s_p00 = dy * fraction_Interval_Covered_By_Irregular_Domain_using_2nd_Order_Derivatives(P_pmm, P_ppm, fyy, fyy, dy);
+          double s_0m0 = dx * fraction_Interval_Covered_By_Irregular_Domain_using_2nd_Order_Derivatives(P_mmm, P_pmm, fxx, fxx, dx);
+          double s_0p0 = dx * fraction_Interval_Covered_By_Irregular_Domain_using_2nd_Order_Derivatives(P_mpm, P_ppm, fxx, fxx, dx);
 
 //          double s_m00 = dy * fraction_Interval_Covered_By_Irregular_Domain(P_mmm, P_mpm, dx, dy);
 //          double s_p00 = dy * fraction_Interval_Covered_By_Irregular_Domain(P_pmm, P_ppm, dx, dy);
@@ -3205,62 +3096,7 @@
           if(!is_node_ymWall(p4est, ni)) w_0m0 += -mu_ * s_0m0/dy_min;
           if(!is_node_ypWall(p4est, ni)) w_0p0 += -mu_ * s_0p0/dy_min;
 
-          double dpdx = 0.5*(phi_p00-phi_m00)/dx_min;
-          double dpdy = 0.5*(phi_0p0-phi_0m0)/dy_min;
-          double dpdn = sqrt(dpdx*dpdx+dpdy*dpdy);
-          double dist = 1.0*phi_000;
-
-          double test = 0;
-          double alpha = 0;
           double w_000 = add_p[n]*volume_cut_cell-(w_m00+w_p00+w_0m0+w_0p0);
-<<<<<<< HEAD
-          if (bc_->interfaceType() == ROBIN)
-          {
-            QuadValue alpha_value( bc_->interfaceCoeffValue(cube.x0, cube.y0),
-                                   bc_->interfaceCoeffValue(cube.x0, cube.y1),
-                                   bc_->interfaceCoeffValue(cube.x1, cube.y0),
-                                   bc_->interfaceCoeffValue(cube.x1, cube.y1));
-
-            alpha = cube.integrate_Over_Interface(alpha_value, phi_cube)/interface_area;
-//            alpha = robin_coef_p[n];
-
-            QuadValue factor_value( (1.-alpha*P_mmm*test),
-                                    (1.-alpha*P_mpm*test),
-                                    (1.-alpha*P_pmm*test),
-                                    (1.-alpha*P_ppm*test));
-
-            double factor = cube.integrate_Over_Interface(factor_value, phi_cube)/interface_area;
-//            factor = 1;
-
-//            w_000 += mu_*alpha*interface_area/(1.0-1.0*alpha*dist);
-            w_000 += mu_*alpha*factor*interface_area/(1.0-1.0*alpha*dist);
-//            w_000 += mu_*robin_coef_p[n]*interface_area;//(1.0-robin_coef_p[n]*phi_000);
-          } else if (bc_->interfaceType() == DIRICHLET_FVM) {
-            w_000 += mu_*interface_area/(-1.0*dist);
-          }
-
-          rhs_p[n] *= volume_cut_cell;
-
-          if (bc_->interfaceType() == ROBIN || bc_->interfaceType() == NEUMANN)
-          {
-            double g_add = 1.0*alpha*bc_->interfaceValue(x_C - 1.0*dist*dpdx, y_C - 1.0*dist*dpdy)/(1.0-alpha*dist);
-            QuadValue bc_value( bc_->interfaceValue(cube.x0, cube.y0)+g_add*(phi_000-P_mmm*test),
-                                bc_->interfaceValue(cube.x0, cube.y1)+g_add*(phi_000-P_mpm*test),
-                                bc_->interfaceValue(cube.x1, cube.y0)+g_add*(phi_000-P_pmm*test),
-                                bc_->interfaceValue(cube.x1, cube.y1)+g_add*(phi_000-P_ppm*test));
-
-  //          double integral_bc = cube.integrate_Over_Interface(bc_value, phi_cube)/(1.0-robin_coef_p[n]*phi_000);
-            double integral_bc = cube.integrate_Over_Interface(bc_value, phi_cube)/(1.0-0.0*alpha*dist);
-  //          double integral_bc = bc_->interfaceValue(x_C, y_C)*interface_area;
-
-            if(bc_->interfaceType() == NEUMANN)
-              rhs_p[n] += mu_*integral_bc;
-            else
-              rhs_p[n] += mu_*integral_bc;
-          } else if (bc_->interfaceType() == DIRICHLET_FVM) {
-            rhs_p[n] += mu_*bc_->interfaceValue(x_C - 0.0*dist*dpdx/dpdn, y_C - 0.0*dist*dpdy/dpdn)*interface_area/(-1.0*dist);
-          }
-=======
           rhs_p[n] *= volume_cut_cell;
 
           if (bc_->interfaceType() == ROBIN)
@@ -3289,7 +3125,6 @@
           double integral_bc = cube.integrate_Over_Interface(bc_value, phi_cube);
 
           rhs_p[n] += mu_*integral_bc;
->>>>>>> 7758d564
 
           if (is_node_xmWall(p4est, ni)) rhs_p[n] += mu_*s_m00*bc_->wallValue(x_C, y_C);
           if (is_node_xpWall(p4est, ni)) rhs_p[n] += mu_*s_p00*bc_->wallValue(x_C, y_C);
