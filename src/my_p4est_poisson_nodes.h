#ifndef MY_P4EST_POISSON_NODEs_H
#define MY_P4EST_POISSON_NODEs_H

#include <petsc.h>

#ifdef P4_TO_P8
#include <src/my_p8est_node_neighbors.h>
#include <src/my_p8est_tools.h>
#include <src/my_p8est_interpolation_nodes.h>
#include <src/my_p8est_utils.h>
#else
#include <src/my_p4est_node_neighbors.h>
#include <src/my_p4est_tools.h>
#include <src/my_p4est_interpolation_nodes.h>
#include <src/my_p4est_utils.h>
#endif

class my_p4est_poisson_nodes_t
{
  const my_p4est_node_neighbors_t *node_neighbors_;

  // p4est objects
  p4est_t *p4est;
  p4est_nodes_t *nodes;
  p4est_ghost_t *ghost;
  my_p4est_brick_t *myb_;
  my_p4est_interpolation_nodes_t phi_interp;

  bool neumann_wall_first_order;
  double mu_, diag_add_;
  bool is_matrix_computed;
  int matrix_has_nullspace;
  double dx_min, dy_min, d_min, diag_min;
#ifdef P4_TO_P8
  double dz_min;
#endif
#ifdef P4_TO_P8
  BoundaryConditions3D *bc_;
#else
  BoundaryConditions2D *bc_;
#endif
  std::vector<PetscInt> global_node_offset;
  std::vector<PetscInt> petsc_gloidx;

  // PETSc objects
  Mat A;
  p4est_gloidx_t fixed_value_idx_g;
  p4est_gloidx_t fixed_value_idx_l;
  bool is_phi_dd_owned, is_mue_dd_owned;
  Vec rhs_, phi_, add_, mue_, phi_xx_, phi_yy_, mue_xx_, mue_yy_;
  Vec robin_coef_;
#ifdef P4_TO_P8
  Vec phi_zz_, mue_zz_;
#endif
  KSP ksp;
  PetscErrorCode ierr;

  void preallocate_matrix();

  void setup_negative_laplace_matrix_neumann_wall_1st_order();
  void setup_negative_laplace_rhsvec_neumann_wall_1st_order();

  void setup_negative_laplace_matrix();
  void setup_negative_laplace_rhsvec();

  void setup_negative_variable_coeff_laplace_matrix();
  void setup_negative_variable_coeff_laplace_rhsvec();

  // disallow copy ctr and copy assignment
  my_p4est_poisson_nodes_t(const my_p4est_poisson_nodes_t& other);
  my_p4est_poisson_nodes_t& operator=(const my_p4est_poisson_nodes_t& other);

public:
  my_p4est_poisson_nodes_t(const my_p4est_node_neighbors_t *node_neighbors);
  ~my_p4est_poisson_nodes_t();

  // inlines setters
  /* FIXME: shouldn't those be references instead of copies ? I guess Vec is just a pointer ... but still ?
   * Mohammad: Vec is just a typedef to _p_Vec* so its merely a pointer under the hood.
   * If you are only passing the vector to access its data its fine to pass it as 'Vec v'
   * However, if 'v' is supposed to change itself, i.e. the the whole Vec object and not just its data
   * then it should either be passed via reference, Vec& v, or pointer, Vec* v, just like
   * any other object
   */
#ifdef P4_TO_P8
  void set_phi(Vec phi, Vec phi_xx = NULL, Vec phi_yy = NULL, Vec phi_zz = NULL);
#else
  void set_phi(Vec phi, Vec phi_xx = NULL, Vec phi_yy = NULL);
#endif
  inline void set_rhs(Vec rhs)                 {rhs_      = rhs;}
  inline void set_diagonal(double add)         {diag_add_ = add;          is_matrix_computed = false;}
  inline void set_diagonal(Vec add)            {add_      = add;          is_matrix_computed = false;}
#ifdef P4_TO_P8
  inline void set_bc(BoundaryConditions3D& bc) {bc_       = &bc;          is_matrix_computed = false;}
#else
  inline void set_bc(BoundaryConditions2D& bc) {bc_       = &bc;          is_matrix_computed = false;}
#endif
  inline void set_robin_coef(Vec robin_coef)   {robin_coef_ = robin_coef; is_matrix_computed = false;}
  inline void set_mu(double mu)                {mu_       = mu;           is_matrix_computed = false;}
  inline void set_is_matrix_computed(bool is_matrix_computed) { this->is_matrix_computed = is_matrix_computed; }
  inline void set_tolerances(double rtol, int itmax = PETSC_DEFAULT, double atol = PETSC_DEFAULT, double dtol = PETSC_DEFAULT) {
    ierr = KSPSetTolerances(ksp, rtol, atol, dtol, itmax); CHKERRXX(ierr);
  }

  inline bool get_matrix_has_nullspace() { return matrix_has_nullspace; }

  inline void set_first_order_neumann_wall( bool val ) { neumann_wall_first_order=val; }

  void shift_to_exact_solution(Vec sol, Vec uex);

#ifdef P4_TO_P8
  void set_mu(Vec mu, Vec mu_xx = NULL, Vec mu_yy = NULL, Vec mu_zz = NULL);
#else
  void set_mu(Vec mu, Vec mu_xx = NULL, Vec mu_yy = NULL);
#endif

<<<<<<< HEAD
  void solve(Vec solution, bool use_nonzero_initial_guess = false, KSPType ksp_type = KSPBCGS, PCType pc_type = PCHYPRE);

  std::vector<bool> node_loc;
=======
  void solve(Vec solution, bool use_nonzero_initial_guess = false, KSPType ksp_type = KSPBCGS, PCType pc_type = PCSOR);
>>>>>>> 7758d564
};

#endif // MY_P4EST_POISSON_NODEs_H<|MERGE_RESOLUTION|>--- conflicted
+++ resolved
@@ -114,13 +114,7 @@
   void set_mu(Vec mu, Vec mu_xx = NULL, Vec mu_yy = NULL);
 #endif
 
-<<<<<<< HEAD
-  void solve(Vec solution, bool use_nonzero_initial_guess = false, KSPType ksp_type = KSPBCGS, PCType pc_type = PCHYPRE);
-
-  std::vector<bool> node_loc;
-=======
   void solve(Vec solution, bool use_nonzero_initial_guess = false, KSPType ksp_type = KSPBCGS, PCType pc_type = PCSOR);
->>>>>>> 7758d564
 };
 
 #endif // MY_P4EST_POISSON_NODEs_H