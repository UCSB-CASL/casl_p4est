#ifdef P4_TO_P8
#include "my_p8est_poisson_nodes_mls.h"
#include <src/my_p8est_refine_coarsen.h>
#include <src/my_p8est_macros.h>
#else
#include "my_p4est_poisson_nodes_mls.h"
#include <src/my_p4est_refine_coarsen.h>
#include <src/my_p4est_macros.h>
#endif

#include <src/petsc_compatibility.h>
#include <src/casl_math.h>
#include <src/matrix.h>
#include <src/my_p4est_solve_lsqr.h>

// logging variables -- defined in src/petsc_logging.cpp
#ifndef CASL_LOG_EVENTS
#undef PetscLogEventBegin
#undef PetscLogEventEnd
#define PetscLogEventBegin(e, o1, o2, o3, o4) 0
#define PetscLogEventEnd(e, o1, o2, o3, o4) 0
#else
extern PetscLogEvent log_my_p4est_poisson_nodes_mls_matrix_preallocation;
extern PetscLogEvent log_my_p4est_poisson_nodes_mls_setup_linear_system;
extern PetscLogEvent log_my_p4est_poisson_nodes_mls_discretize_matrix_and_rhs;
extern PetscLogEvent log_my_p4est_poisson_nodes_mls_discretize_matrix;
extern PetscLogEvent log_my_p4est_poisson_nodes_mls_discretize_rhs;
extern PetscLogEvent log_my_p4est_poisson_nodes_mls_preassemble_linear_system;
extern PetscLogEvent log_my_p4est_poisson_nodes_mls_KSPSolve;
extern PetscLogEvent log_my_p4est_poisson_nodes_mls_solve;
extern PetscLogEvent log_my_p4est_poisson_nodes_mls_compute_finite_volumes;
extern PetscLogEvent log_my_p4est_poisson_nodes_mls_compute_finite_volumes_connections;
extern PetscLogEvent log_my_p4est_poisson_nodes_mls_determine_node_types;
extern PetscLogEvent log_my_p4est_poisson_nodes_mls_discretize;
extern PetscLogEvent log_my_p4est_poisson_nodes_mls_assemble_submatrix;
extern PetscLogEvent log_my_p4est_poisson_nodes_mls_correct_rhs_jump;
extern PetscLogEvent log_my_p4est_poisson_nodes_mls_correct_submat_main_jump;
extern PetscLogEvent log_my_p4est_poisson_nodes_mls_assemble_matrix;
extern PetscLogEvent log_my_p4est_poisson_nodes_mls_assemble_submat_main;
extern PetscLogEvent log_my_p4est_poisson_nodes_mls_assemble_submat_jump;
extern PetscLogEvent log_my_p4est_poisson_nodes_mls_add_submat_robin;
extern PetscLogEvent log_my_p4est_poisson_nodes_mls_add_submat_diag;
extern PetscLogEvent log_my_p4est_poisson_nodes_mls_scale_matrix_by_diagonal;
extern PetscLogEvent log_my_p4est_poisson_nodes_mls_scale_rhs_by_diagonal;
extern PetscLogEvent log_my_p4est_poisson_nodes_mls_compute_diagonal_scaling;
#endif
#ifndef CASL_LOG_FLOPS
#undef PetscLogFlops
#define PetscLogFlops(n) 0
#endif



my_p4est_poisson_nodes_mls_t::my_p4est_poisson_nodes_mls_t(const my_p4est_node_neighbors_t *ngbd)
  :
    p4est_(ngbd->p4est),
    nodes_(ngbd->nodes),
    ghost_(ngbd->ghost),
    brick_(ngbd->myb),
<<<<<<< HEAD
    ngbd_(ngbd),
    bdry_(ngbd, ngbd->p4est, ngbd->nodes),
    infc_(ngbd, ngbd->p4est, ngbd->nodes),
=======
    bdry_(ngbd_, ngbd->p4est, ngbd->nodes),
    infc_(ngbd_, ngbd->p4est, ngbd->nodes),
>>>>>>> 1953b8e1
    mu_m_interp_(ngbd),
    mu_p_interp_(ngbd)
{
  // grid variables
  lip_ = 2.0;

  ::dxyz_min(p4est_, dxyz_m_);

  XCODE( dx_min_ = dxyz_m_[0]; )
  YCODE( dy_min_ = dxyz_m_[1]; )
  ZCODE( dz_min_ = dxyz_m_[2]; )

  d_min_ = MIN(DIM(dx_min_, dy_min_, dz_min_));
  diag_min_ = sqrt( SUMD(dx_min_*dx_min_, dy_min_*dy_min_, dz_min_*dz_min_) );

  // linear system
  A_            = NULL;
  diag_scaling_ = NULL;
  rhs_          = NULL;
  rhs_ptr       = NULL;
  rhs_jump_     = NULL;
  rhs_jump_ptr  = NULL;
  rhs_gf_       = NULL;
  rhs_gf_ptr    = NULL;

  // rhs_ gonna serve as a template vector for VecDuplicate
  ierr = VecCreateGhostNodes(p4est_, nodes_, &rhs_); CHKERRXX(ierr);

  // subcomponents of linear system
  submat_main_         = NULL;
  submat_diag_         = NULL;
  submat_diag_ptr      = NULL;
  submat_diag_ghost_   = NULL;
  submat_diag_ghost_ptr= NULL;
  submat_jump_         = NULL;
  submat_jump_ghost_   = NULL;
  submat_robin_sc_     = NULL;
  submat_robin_sym_    = NULL;
  submat_robin_sym_ptr = NULL;

  submat_gf_           = NULL;
  submat_gf_ghost_     = NULL;

  new_submat_main_  = true;
  new_submat_diag_  = true;
  new_submat_robin_ = true;

  there_is_diag_      = false;
  there_is_dirichlet_ = false;
  there_is_neumann_   = false;
  there_is_robin_     = false;
  there_is_jump_      = false;
  there_is_jump_mu_   = false;

  A_needs_reassembly_ = true;

  // PETSc solver
  ierr = KSPCreate(p4est_->mpicomm, &ksp_); CHKERRXX(ierr);
  new_pc_ = true;
  atol_   = 1.0e-16;
  rtol_   = 1.0e-16;
  dtol_   = PETSC_DEFAULT;
//  dtol_   = 1.0e14;
  itmax_  = 100;

  // Tolerances for solving nonlinear equations
  nonlinear_change_tol_ = 1.0e-12,
  nonlinear_pde_residual_tol_= 0;
  nonlinear_itmax_ = 10;
<<<<<<< HEAD
  nonlinear_method_ = 0;
=======
  nonlinear_method_ = 1;
>>>>>>> 1953b8e1

  // local to global node number mapping
  // compute global numbering of nodes
  global_node_offset_.resize(p4est_->mpisize+1, 0);
  for (int r = 0; r<p4est_->mpisize; ++r)
    global_node_offset_[r+1] = global_node_offset_[r] + (PetscInt)nodes_->global_owned_indeps[r];

  // construct petsc global indices
  petsc_gloidx_.resize(nodes_->indep_nodes.elem_count);

  // local nodes
  for (p4est_locidx_t i = 0; i<nodes_->num_owned_indeps; i++)
    petsc_gloidx_[i] = global_node_offset_[p4est_->mpirank] + i;

  // ghost nodes
  p4est_locidx_t ghost_size = nodes_->indep_nodes.elem_count - nodes_->num_owned_indeps;
  for (p4est_locidx_t i = 0; i<ghost_size; i++){
    p4est_indep_t *ni = (p4est_indep_t*)sc_array_index(&nodes_->indep_nodes, i + nodes_->num_owned_indeps);
    petsc_gloidx_[i+nodes_->num_owned_indeps] = global_node_offset_[nodes_->nonlocal_ranks[i]] + ni->p.piggy3.local_num;
  }

  // tracking nullspace
  nullspace_main_ = true;
  nullspace_diag_ = true;
  nullspace_robin_ = true;

  // forces
  rhs_m_ = NULL; rhs_m_ptr = NULL;
  rhs_p_ = NULL; rhs_p_ptr = NULL;

  // linear term
  var_diag_      = false;
  diag_m_scalar_ = 0.;
  diag_p_scalar_ = 0.;
  diag_m_        = NULL;
  diag_p_        = NULL;
  diag_m_ptr     = NULL;
  diag_p_ptr     = NULL;

  // diffusion coefficient
  mu_m_ = 1.;
  mu_p_ = 1.;

  var_mu_            = false;
  is_mue_m_dd_owned_ = false;
  is_mue_p_dd_owned_ = false;
  mue_m_ = NULL; mue_m_xx_ = NULL; mue_m_yy_ = NULL; ONLY3D(mue_m_zz_ = NULL);
  mue_p_ = NULL; mue_p_xx_ = NULL; mue_p_yy_ = NULL; ONLY3D(mue_p_zz_ = NULL);

  mue_m_ptr = NULL; mue_m_xx_ptr = NULL; mue_m_yy_ptr = NULL; ONLY3D(mue_m_zz_ptr = NULL);
  mue_p_ptr = NULL; mue_p_xx_ptr = NULL; mue_p_yy_ptr = NULL; ONLY3D(mue_p_zz_ptr = NULL);

  // wall conditions
  wc_type_  = NULL;
  wc_value_ = NULL;
  wc_coeff_ = NULL;

  // solver options
  integration_order_          = 2;
  cube_refinement_            = 0;
  jump_scheme_                = 0;
  fv_scheme_                  = 1;
  use_taylor_correction_      = 1;
  kink_special_treatment_     = 1;
  neumann_wall_first_order_   = 0;
  enfornce_diag_scaling_      = 1;
  use_centroid_always_        = 0;
  phi_perturbation_           = 1.e-12;
  interp_method_              = quadratic_non_oscillatory_continuous_v2;

  dirichlet_scheme_ = 2;
  gf_order_         = 2;
  gf_stabilized_    = 1;
  gf_thresh_        = 1.e-6;
//  gf_thresh_        = -0.1;

  domain_rel_thresh_    = 1.e-11;
  interface_rel_thresh_ = 1.e-11;

  // auxiliary variables
  mask_m_    = NULL; mask_m_ptr    = NULL;
  mask_p_    = NULL; mask_p_ptr    = NULL;
  areas_m_   = NULL; areas_m_ptr   = NULL;
  areas_p_   = NULL; areas_p_ptr   = NULL;
  volumes_m_ = NULL; volumes_m_ptr = NULL;
  volumes_p_ = NULL; volumes_p_ptr = NULL;
  extended_sw_ = NULL; extended_sw_ptr = NULL;

  volumes_owned_    = false;
  volumes_computed_ = false;

  face_area_scalling_ = pow(diag_min_, P4EST_DIM-1);

  // finite volumes
  store_finite_volumes_       = false;
  finite_volumes_initialized_ = false;
  finite_volumes_owned_       = false;
  bdry_fvs_                   = NULL;
  infc_fvs_                   = NULL;
}

my_p4est_poisson_nodes_mls_t::~my_p4est_poisson_nodes_mls_t()
{
  // subcomponents of linear system
  if (submat_main_       != NULL) { ierr = MatDestroy(submat_main_      ); CHKERRXX(ierr); }
  if (submat_diag_       != NULL) { ierr = VecDestroy(submat_diag_      ); CHKERRXX(ierr); }
  if (submat_diag_ghost_ != NULL) { ierr = VecDestroy(submat_diag_ghost_); CHKERRXX(ierr); }
  if (submat_jump_       != NULL) { ierr = MatDestroy(submat_jump_      ); CHKERRXX(ierr); }
  if (submat_jump_ghost_ != NULL) { ierr = MatDestroy(submat_jump_ghost_); CHKERRXX(ierr); }
  if (submat_robin_sc_   != NULL) { ierr = MatDestroy(submat_robin_sc_  ); CHKERRXX(ierr); }
  if (submat_robin_sym_  != NULL) { ierr = VecDestroy(submat_robin_sym_ ); CHKERRXX(ierr); }
  if (submat_gf_         != NULL) { ierr = MatDestroy(submat_gf_        ); CHKERRXX(ierr); }
  if (submat_gf_ghost_   != NULL) { ierr = MatDestroy(submat_gf_ghost_  ); CHKERRXX(ierr); }

  // PETSc solver
  if (ksp_ != NULL) { ierr = KSPDestroy(ksp_); CHKERRXX(ierr); }

  // diffusion coefficient
  if (is_mue_p_dd_owned_)
  {
    XCODE( if (mue_p_xx_ != NULL) { ierr = VecDestroy(mue_p_xx_); CHKERRXX(ierr); } );
    YCODE( if (mue_p_yy_ != NULL) { ierr = VecDestroy(mue_p_yy_); CHKERRXX(ierr); } );
    ZCODE( if (mue_p_zz_ != NULL) { ierr = VecDestroy(mue_p_zz_); CHKERRXX(ierr); } );
  }

  if (is_mue_m_dd_owned_)
  {
    XCODE( if (mue_m_xx_ != NULL) { ierr = VecDestroy(mue_m_xx_); CHKERRXX(ierr); } );
    YCODE( if (mue_m_yy_ != NULL) { ierr = VecDestroy(mue_m_yy_); CHKERRXX(ierr); } );
    ZCODE( if (mue_m_zz_ != NULL) { ierr = VecDestroy(mue_m_zz_); CHKERRXX(ierr); } );
  }

  // auxiliary variables
  if (mask_m_    != NULL) { ierr = VecDestroy(mask_m_); CHKERRXX(ierr); }
  if (mask_p_    != NULL) { ierr = VecDestroy(mask_p_); CHKERRXX(ierr); }
  if (areas_m_   != NULL) { ierr = VecDestroy(areas_m_); CHKERRXX(ierr); }
  if (areas_p_   != NULL) { ierr = VecDestroy(areas_p_); CHKERRXX(ierr); }
  if (volumes_m_ != NULL) { ierr = VecDestroy(volumes_m_); CHKERRXX(ierr); }
  if (volumes_p_ != NULL) { ierr = VecDestroy(volumes_p_); CHKERRXX(ierr); }

  if (extended_sw_ != NULL) { ierr = VecDestroy(extended_sw_); CHKERRXX(ierr); }

  // finite volumes
  if (finite_volumes_owned_)
  {
    if (bdry_fvs_ != NULL) { delete bdry_fvs_; }
    if (infc_fvs_ != NULL) { delete infc_fvs_; }
  }

  // linear system
  if (A_            != NULL) { ierr = MatDestroy(A_           ); CHKERRXX(ierr); }
  if (diag_scaling_ != NULL) { ierr = VecDestroy(diag_scaling_); CHKERRXX(ierr); }
  if (rhs_jump_     != NULL) { ierr = VecDestroy(rhs_jump_    ); CHKERRXX(ierr); }
  if (rhs_gf_       != NULL) { ierr = VecDestroy(rhs_gf_      ); CHKERRXX(ierr); }
  if (rhs_          != NULL) { ierr = VecDestroy(rhs_         ); CHKERRXX(ierr); } // must be deleted last since it's a parent for others
}

my_p4est_poisson_nodes_mls_t::geometry_t::~geometry_t()
{
  PetscErrorCode ierr;
  if (is_phi_eff_owned) { ierr = VecDestroy(this->phi_eff); CHKERRXX(ierr); }

  for (int i=0; i<num_phi; ++i)
  {
    if (is_phi_dd_owned[i])
    {
      XCODE( ierr = VecDestroy(phi_xx[i]); CHKERRXX(ierr); );
      YCODE( ierr = VecDestroy(phi_yy[i]); CHKERRXX(ierr); );
      ZCODE( ierr = VecDestroy(phi_zz[i]); CHKERRXX(ierr); );
    }
  }
}

void my_p4est_poisson_nodes_mls_t::geometry_t::get_arrays()
{
  PetscErrorCode ierr;

  _CODE( phi_ptr.resize   (num_phi, NULL) );
  XCODE( phi_xx_ptr.resize(num_phi, NULL) );
  YCODE( phi_yy_ptr.resize(num_phi, NULL) );
  ZCODE( phi_zz_ptr.resize(num_phi, NULL) );

  if (phi_eff != NULL) { ierr = VecGetArray(phi_eff, &phi_eff_ptr); CHKERRXX(ierr); }

  for (int i=0; i<num_phi; ++i)
  {
    _CODE( ierr = VecGetArray(phi   [i], &phi_ptr   [i]); CHKERRXX(ierr); );
    XCODE( ierr = VecGetArray(phi_xx[i], &phi_xx_ptr[i]); CHKERRXX(ierr); );
    YCODE( ierr = VecGetArray(phi_yy[i], &phi_yy_ptr[i]); CHKERRXX(ierr); );
    ZCODE( ierr = VecGetArray(phi_zz[i], &phi_zz_ptr[i]); CHKERRXX(ierr); );
  }
}

void my_p4est_poisson_nodes_mls_t::geometry_t::restore_arrays()
{
  PetscErrorCode ierr;

  if (phi_eff != NULL) { ierr = VecRestoreArray(phi_eff, &phi_eff_ptr); CHKERRXX(ierr); }

  for(int i=0; i<num_phi; ++i)
  {
    _CODE( ierr = VecRestoreArray(phi   [i], &phi_ptr   [i]); CHKERRXX(ierr); );
    XCODE( ierr = VecRestoreArray(phi_xx[i], &phi_xx_ptr[i]); CHKERRXX(ierr); );
    YCODE( ierr = VecRestoreArray(phi_yy[i], &phi_yy_ptr[i]); CHKERRXX(ierr); );
    ZCODE( ierr = VecRestoreArray(phi_zz[i], &phi_zz_ptr[i]); CHKERRXX(ierr); );
  }
}

void my_p4est_poisson_nodes_mls_t::geometry_t::calculate_phi_eff()
{
  PetscErrorCode ierr;

  if (phi_eff == NULL)
  {
    if (num_phi == 1)
    {
      is_phi_eff_owned = false;
      phi_eff          = phi[0];
    }
    else
    {
      ierr = VecCreateGhostNodes(this->p4est_, this->nodes_, &phi_eff); CHKERRXX(ierr);
      compute_phi_eff(phi_eff, nodes_, phi, opn);
      is_phi_eff_owned = true;
    }
  }
}
Vec my_p4est_poisson_nodes_mls_t::geometry_t::return_phi_eff()
{
  P4EST_ASSERT(phi_eff!=NULL);
  Vec phi_to_return = phi_eff;
  return phi_to_return;
}

void my_p4est_poisson_nodes_mls_t::geometry_t::add_phi(mls_opn_t opn, Vec phi, DIM(Vec phi_xx, Vec phi_yy, Vec phi_zz))
{
  PetscErrorCode ierr;

  this->opn.push_back(opn);
  this->phi.push_back(phi);
  this->clr.push_back(num_phi);

  if (ANDD(phi_xx != NULL, phi_yy != NULL, phi_zz != NULL))
  {
    is_phi_dd_owned.push_back(false);

    XCODE( this->phi_xx.push_back(phi_xx) );
    YCODE( this->phi_yy.push_back(phi_yy) );
    ZCODE( this->phi_zz.push_back(phi_zz) );
  }
  else
  {
    is_phi_dd_owned.push_back(true);

    if (this->phi.size() == 1)
    {
      XCODE( this->phi_xx.push_back(Vec()); ierr = VecCreateGhostNodes(this->p4est_, this->nodes_, &this->phi_xx.back()); CHKERRXX(ierr); );
      YCODE( this->phi_yy.push_back(Vec()); ierr = VecCreateGhostNodes(this->p4est_, this->nodes_, &this->phi_yy.back()); CHKERRXX(ierr); );
      ZCODE( this->phi_zz.push_back(Vec()); ierr = VecCreateGhostNodes(this->p4est_, this->nodes_, &this->phi_zz.back()); CHKERRXX(ierr); );
    }
    else
    {
      XCODE( this->phi_xx.push_back(Vec()); ierr = VecDuplicate(this->phi_xx[0], &this->phi_xx.back() ); CHKERRXX(ierr); );
      YCODE( this->phi_yy.push_back(Vec()); ierr = VecDuplicate(this->phi_yy[0], &this->phi_yy.back() ); CHKERRXX(ierr); );
      ZCODE( this->phi_zz.push_back(Vec()); ierr = VecDuplicate(this->phi_zz[0], &this->phi_zz.back() ); CHKERRXX(ierr); );
    }

    ngbd_->second_derivatives_central(this->phi.back(), DIM( this->phi_xx.back(),
                                                             this->phi_yy.back(),
                                                             this->phi_zz.back() ) );
  }

  num_phi++;
}

void my_p4est_poisson_nodes_mls_t::set_mu(Vec mue_m, DIM( Vec mue_m_xx, Vec mue_m_yy, Vec mue_m_zz ),
                                          Vec mue_p, DIM( Vec mue_p_xx, Vec mue_p_yy, Vec mue_p_zz ))
{
  mue_m_ = mue_m;
  mue_p_ = mue_p;

  if (ANDD(mue_m_xx != NULL, mue_m_yy != NULL, mue_m_zz != NULL) &&
      ANDD(mue_p_xx != NULL, mue_p_yy != NULL, mue_p_zz != NULL))
  {
    mue_m_xx_ = mue_m_xx; mue_m_yy_ = mue_m_yy; ONLY3D(mue_m_zz_ = mue_m_zz);
    mue_p_xx_ = mue_p_xx; mue_p_yy_ = mue_p_yy; ONLY3D(mue_p_zz_ = mue_p_zz);
    is_mue_m_dd_owned_ = false;
    is_mue_p_dd_owned_ = false;
  } else {
    compute_mue_dd();
  }

  var_mu_           = true;
  new_submat_main_  = true;
  new_submat_robin_ = true;
  there_is_jump_mu_ = !(mue_m == mue_p);
}

void my_p4est_poisson_nodes_mls_t::compute_mue_dd()
{
  if (is_mue_m_dd_owned_)
  {
    XCODE( if (mue_m_xx_ != NULL) { ierr = VecDestroy(mue_m_xx_); CHKERRXX(ierr); } );
    YCODE( if (mue_m_yy_ != NULL) { ierr = VecDestroy(mue_m_yy_); CHKERRXX(ierr); } );
    ZCODE( if (mue_m_zz_ != NULL) { ierr = VecDestroy(mue_m_zz_); CHKERRXX(ierr); } );
  }

  if (is_mue_p_dd_owned_)
  {
    XCODE( if (mue_p_xx_ != NULL) { ierr = VecDestroy(mue_p_xx_); CHKERRXX(ierr); } );
    YCODE( if (mue_p_yy_ != NULL) { ierr = VecDestroy(mue_p_yy_); CHKERRXX(ierr); } );
    ZCODE( if (mue_p_zz_ != NULL) { ierr = VecDestroy(mue_p_zz_); CHKERRXX(ierr); } );
  }

  XCODE( ierr = VecCreateGhostNodes(p4est_, nodes_, &mue_m_xx_); CHKERRXX(ierr); );
  YCODE( ierr = VecCreateGhostNodes(p4est_, nodes_, &mue_m_yy_); CHKERRXX(ierr); );
  ZCODE( ierr = VecCreateGhostNodes(p4est_, nodes_, &mue_m_zz_); CHKERRXX(ierr); );

  ngbd_->second_derivatives_central(mue_m_, DIM(mue_m_xx_, mue_m_yy_, mue_m_zz_) );
  is_mue_m_dd_owned_ = true;

  if (mue_m_ == mue_p_)
  {
    XCODE( mue_p_xx_ = mue_m_xx_ );
    YCODE( mue_p_yy_ = mue_m_yy_ );
    ZCODE( mue_p_zz_ = mue_m_zz_ );
    is_mue_p_dd_owned_ = false;
  }
  else
  {
    XCODE( ierr = VecDuplicate(mue_m_xx_, &mue_p_xx_); CHKERRXX(ierr); );
    YCODE( ierr = VecDuplicate(mue_m_yy_, &mue_p_yy_); CHKERRXX(ierr); );
    ZCODE( ierr = VecDuplicate(mue_m_zz_, &mue_p_zz_); CHKERRXX(ierr); );
    ngbd_->second_derivatives_central(mue_p_, DIM(mue_p_xx_, mue_p_yy_, mue_p_zz_) );
    is_mue_p_dd_owned_ = true;
  }
}

void my_p4est_poisson_nodes_mls_t::preassemble_linear_system()
{
  ierr = PetscLogEventBegin(log_my_p4est_poisson_nodes_mls_preassemble_linear_system, 0, 0, 0, 0); CHKERRXX(ierr);

  setup_linear_system(false);

  ierr = PetscLogEventEnd(log_my_p4est_poisson_nodes_mls_preassemble_linear_system, 0, 0, 0, 0); CHKERRXX(ierr);
}

void my_p4est_poisson_nodes_mls_t::solve(Vec solution, bool use_nonzero_guess, bool update_ghost, KSPType ksp_type, PCType pc_type)
{
  ierr = PetscLogEventBegin(log_my_p4est_poisson_nodes_mls_solve, 0, 0, 0, 0); CHKERRXX(ierr);

  ierr = PetscLogEventBegin(log_my_p4est_poisson_nodes_mls_setup_linear_system, 0, 0, 0, 0); CHKERRXX(ierr);
  setup_linear_system(true);
  ierr = PetscLogEventEnd(log_my_p4est_poisson_nodes_mls_setup_linear_system, 0, 0, 0, 0); CHKERRXX(ierr);

  invert_linear_system(solution, use_nonzero_guess, update_ghost, ksp_type, pc_type);

  ierr = PetscLogEventEnd(log_my_p4est_poisson_nodes_mls_solve, 0, 0, 0, 0); CHKERRXX(ierr);
}

void my_p4est_poisson_nodes_mls_t::invert_linear_system(Vec solution, bool use_nonzero_guess, bool update_ghost, KSPType ksp_type, PCType pc_type)
{
  // set ksp type
  ierr = KSPSetType(ksp_, ksp_type); CHKERRXX(ierr);
  ierr = KSPSetInitialGuessNonzero(ksp_, (PetscBool) use_nonzero_guess); CHKERRXX(ierr);

  if (new_pc_) {
    new_pc_ = false;
    ierr = KSPSetOperators(ksp_, A_, A_, SAME_NONZERO_PATTERN); CHKERRXX(ierr);
  } else {
    ierr = KSPSetOperators(ksp_, A_, A_, SAME_PRECONDITIONER);  CHKERRXX(ierr);
  }

  // set pc type
  PC pc;
  ierr = KSPGetPC(ksp_, &pc); CHKERRXX(ierr);
  ierr = PCSetType(pc, pc_type); CHKERRXX(ierr);

  /* If using hypre, we can make some adjustments here. The most important parameters to be set are:
   * 1- Strong Threshold
   * 2- Coarsennig Type
   * 3- Truncation Factor
   *
   * Plerase refer to HYPRE manual for more information on the actual importance or check Mohammad Mirzadeh's
   * summary of HYPRE papers! Also for a complete list of all the options that can be set from PETSc, one can
   * consult the 'src/ksp/pc/impls/hypre.c' in the PETSc home directory.
   */
  if (!strcmp(pc_type, PCHYPRE)){
    /* 1- Strong threshold:
     * Between 0 to 1
     * "0 "gives better convergence rate (in 3D).
     * Suggested values (By Hypre manual): 0.25 for 2D, 0.5 for 3D
    */
    ierr = PetscOptionsSetValue("-pc_hypre_boomeramg_strong_threshold", "0.25"); CHKERRXX(ierr);
//    ierr = PetscOptionsSetValue("-pc_hypre_boomeramg_strong_threshold", "0.93"); CHKERRXX(ierr);

    /* 2- Coarsening type
     * Available Options:
     * "CLJP","Ruge-Stueben","modifiedRuge-Stueben","Falgout", "PMIS", "HMIS". Falgout is usually the best.
     */
//    ierr = PetscOptionsSetValue("-pc_hypre_boomeramg_coarsen_type", "CLJP"); CHKERRXX(ierr);
    ierr = PetscOptionsSetValue("-pc_hypre_boomeramg_coarsen_type", "Falgout"); CHKERRXX(ierr);

    /* 3- Trancation factor
     * Greater than zero.
     * Use zero for the best convergence. However, if you have memory problems, use greate than zero to save some memory.
     */
    ierr = PetscOptionsSetValue("-pc_hypre_boomeramg_truncfactor", "0.5"); CHKERRXX(ierr);
//    ierr = PetscOptionsSetValue("-pc_hypre_boomeramg_truncfactor", "0."); CHKERRXX(ierr);

    // Finally, if matrix has a nullspace, one should _NOT_ use Gaussian-Elimination as the smoother for the coarsest grid
    if (nullspace_main_ && nullspace_diag_ && nullspace_robin_){
      ierr = PetscOptionsSetValue("-pc_hypre_boomeramg_relax_type_coarse", "symmetric-SOR/Jacobi"); CHKERRXX(ierr);
    }
  }

  if (!strcmp(pc_type, PCASM))
  {
    ierr = PetscOptionsSetValue("-sub_pc_type", "ilu"); CHKERRXX(ierr);
    ierr = PetscOptionsSetValue("-sub_pc_factor_levels", "3"); CHKERRXX(ierr);
    ierr = PetscOptionsSetValue("-sub_ksp_type", "preonly"); CHKERRXX(ierr);
  }

  ierr = PCSetFromOptions(pc); CHKERRXX(ierr);

  // Solve the system
  ierr = KSPSetTolerances(ksp_, rtol_, atol_, dtol_, itmax_); CHKERRXX(ierr);
  ierr = KSPSetFromOptions(ksp_); CHKERRXX(ierr);

//  ierr = PetscLogEventBegin(log_my_p4est_poisson_nodes_mls_KSPSolve, ksp_, rhs_, solution, 0); CHKERRXX(ierr);
  MatNullSpace A_null;
  if (nullspace_main_ && nullspace_diag_ && nullspace_robin_) {
    ierr = MatNullSpaceCreate(p4est_->mpicomm, PETSC_TRUE, 0, NULL, &A_null); CHKERRXX(ierr);
    ierr = MatSetNullSpace(A_, A_null);

    // For purely neumann problems GMRES is more robust
    ierr = KSPSetType(ksp_, KSPGMRES); CHKERRXX(ierr);
  }

  // set
  double *mask_m_ptr; ierr = VecGetArray(mask_m_, &mask_m_ptr); CHKERRXX(ierr);
  double *mask_p_ptr; ierr = VecGetArray(mask_p_, &mask_p_ptr); CHKERRXX(ierr);
  double *sol_ptr;    ierr = VecGetArray(solution, &sol_ptr); CHKERRXX(ierr);
  double *rhs_ptr;    ierr = VecGetArray(rhs_, &rhs_ptr); CHKERRXX(ierr);

  if (use_nonzero_guess) {
    foreach_node(n, nodes_) {
      if (mask_m_ptr[n] > 0 && mask_p_ptr[n] > 0) rhs_ptr[n] = sol_ptr[n];
    }
  } else {
    foreach_node(n, nodes_) {
      if (mask_m_ptr[n] > 0 && mask_p_ptr[n] > 0) sol_ptr[n] = rhs_ptr[n];
    }
  }

  ierr = VecRestoreArray(mask_m_, &mask_m_ptr); CHKERRXX(ierr);
  ierr = VecRestoreArray(mask_p_, &mask_p_ptr); CHKERRXX(ierr);
  ierr = VecRestoreArray(solution, &sol_ptr); CHKERRXX(ierr);
  ierr = VecRestoreArray(rhs_, &rhs_ptr); CHKERRXX(ierr);

  ierr = PetscLogEventBegin(log_my_p4est_poisson_nodes_mls_KSPSolve, 0, 0, 0, 0); CHKERRXX(ierr);
  ierr = KSPSolve(ksp_, rhs_, solution); CHKERRXX(ierr);
  ierr = PetscLogEventEnd(log_my_p4est_poisson_nodes_mls_KSPSolve, 0, 0, 0, 0); CHKERRXX(ierr);
  if (nullspace_main_ && nullspace_diag_ && nullspace_robin_) {
    ierr = MatNullSpaceDestroy(A_null);
  }
//  ierr = PetscLogEventEnd  (log_my_p4est_poisson_nodes_mls_KSPSolve, ksp_, rhs_, solution, 0); CHKERRXX(ierr);

  KSPConvergedReason outcome;
  ierr = KSPGetConvergedReason(ksp_, &outcome); CHKERRXX(ierr);

  if (outcome < 0)
  {
    ierr = PetscPrintf(p4est_->mpicomm, "Warning! KSP did not converge (error code %d). Setting solution to 0.\n", outcome); CHKERRXX(ierr);
    VecSetGhost(solution, 0);
  }

  if (there_is_dirichlet_ && dirichlet_scheme_ == 1)
  {
    Vec tmp;
    ierr = VecDuplicate(solution, &tmp); CHKERRXX(ierr);
    ierr = VecCopy(solution, tmp); CHKERRXX(ierr);
    ierr = MatMultAdd(submat_gf_ghost_, tmp, solution, solution); CHKERRXX(ierr);
    ierr = VecAXPY(solution, -1.0, rhs_gf_); CHKERRXX(ierr);
    ierr = VecDestroy(tmp); CHKERRXX(ierr);
  }

  // update ghosts
  if (update_ghost) {
    ierr = VecGhostUpdateBegin(solution, INSERT_VALUES, SCATTER_FORWARD); CHKERRXX(ierr);
    ierr = VecGhostUpdateEnd  (solution, INSERT_VALUES, SCATTER_FORWARD); CHKERRXX(ierr);
  }
}

void my_p4est_poisson_nodes_mls_t::setup_linear_system(bool setup_rhs)
{
#ifdef CASL_THROWS
  if (wc_type_ == NULL || wc_value_ == NULL)
    throw std::domain_error("[CASL_ERROR]: the boundary conditions on walls have not been set.");
#endif

  // finalize geometry
  set_boundary_phi_eff (bdry_.phi_eff);
  set_interface_phi_eff(infc_.phi_eff);

  bool assembling_main       = new_submat_main_;
  bool assembling_jump       = new_submat_main_  && there_is_jump_;
  bool assembling_jump_ghost = new_submat_main_  && there_is_jump_  && there_is_jump_mu_;
<<<<<<< HEAD
  bool assembling_robin_sc = new_submat_robin_ && there_is_robin_ && (fv_scheme_ == 1);
=======
  bool assembling_robin_sc   = new_submat_robin_ && there_is_robin_ && (fv_scheme_ == 1);
  bool assembling_gf         = new_submat_main_  && there_is_dirichlet_ && dirichlet_scheme_ == 1;
>>>>>>> 1953b8e1

  // arrays to store matrices
  int nm = assembling_main       ? nodes_->num_owned_indeps : 0;
  int nj = assembling_jump       ? nodes_->num_owned_indeps : 0;
  int na = assembling_jump_ghost ? nodes_->num_owned_indeps : 0;
  int nr = assembling_robin_sc   ? nodes_->num_owned_indeps : 0;
  int nd = assembling_gf         ? nodes_->num_owned_indeps : 0;

  std::vector< std::vector<mat_entry_t> > entries_main      (nm);
  std::vector< std::vector<mat_entry_t> > entries_jump      (nj);
  std::vector< std::vector<mat_entry_t> > entries_jump_ghost(na);
<<<<<<< HEAD
//  std::vector< std::vector<mat_entry_t> > entries_robin_sc(nr);
  if (assembling_robin_sc) entries_robin_sc.assign(nr, std::vector<mat_entry_t>(0));

  std::vector<PetscInt> d_nnz_main    (nm, 1);
  std::vector<PetscInt> o_nnz_main    (nm, 0);
  std::vector<PetscInt> d_nnz_jump    (nj, 1);
  std::vector<PetscInt> o_nnz_jump    (nj, 0);
=======
  std::vector< std::vector<mat_entry_t> > entries_gf        (nd);
  std::vector< std::vector<mat_entry_t> > entries_gf_ghost  (nd);
  if (assembling_robin_sc) entries_robin_sc.assign(nr, std::vector<mat_entry_t>(0));

  std::vector<PetscInt> d_nnz_main      (nm, 1);
  std::vector<PetscInt> o_nnz_main      (nm, 0);
  std::vector<PetscInt> d_nnz_jump      (nj, 1);
  std::vector<PetscInt> o_nnz_jump      (nj, 0);
>>>>>>> 1953b8e1
  std::vector<PetscInt> d_nnz_jump_ghost(na, 1);
  std::vector<PetscInt> o_nnz_jump_ghost(na, 0);
  std::vector<PetscInt> d_nnz_robin_sc  (nr, 1);
  std::vector<PetscInt> o_nnz_robin_sc  (nr, 0);
  std::vector<PetscInt> d_nnz_gf        (nd, 1);
  std::vector<PetscInt> o_nnz_gf        (nd, 0);
  std::vector<PetscInt> d_nnz_gf_ghost  (nd, 1);
  std::vector<PetscInt> o_nnz_gf_ghost  (nd, 0);

  if (assembling_main)
  {
    if (mask_m_ != NULL) { ierr = VecDestroy(mask_m_); CHKERRXX(ierr); }
    if (mask_p_ != NULL) { ierr = VecDestroy(mask_p_); CHKERRXX(ierr); }

    ierr = VecDuplicate(rhs_, &mask_m_); CHKERRXX(ierr);
    ierr = VecDuplicate(rhs_, &mask_p_); CHKERRXX(ierr);

    VecSetGhost(mask_m_, -1);
    VecSetGhost(mask_p_, -1);

    ierr = VecGetArray(mask_m_, &mask_m_ptr); CHKERRXX(ierr);
    ierr = VecGetArray(mask_p_, &mask_p_ptr); CHKERRXX(ierr);
  }

  if (new_submat_diag_ && there_is_diag_)
  {
    if (submat_diag_ != NULL) { ierr = VecDestroy(submat_diag_); CHKERRXX(ierr); }
    ierr = VecDuplicate(rhs_, &submat_diag_); CHKERRXX(ierr);
    ierr = VecSetGhost(submat_diag_, 0.); CHKERRXX(ierr);
    ierr = VecGetArray(submat_diag_, &submat_diag_ptr); CHKERRXX(ierr);

    if (there_is_jump_)
    {
      if (submat_diag_ghost_ != NULL) { ierr = VecDestroy(submat_diag_ghost_); CHKERRXX(ierr); }
      ierr = VecDuplicate(rhs_, &submat_diag_ghost_); CHKERRXX(ierr);
      ierr = VecSetGhost(submat_diag_ghost_, 0.); CHKERRXX(ierr);
      ierr = VecGetArray(submat_diag_ghost_, &submat_diag_ghost_ptr); CHKERRXX(ierr);
    }
  }

  if (var_diag_)
  {
    ierr = VecGetArray(diag_m_, &diag_m_ptr); CHKERRXX(ierr);
    ierr = VecGetArray(diag_p_, &diag_p_ptr); CHKERRXX(ierr);
  }

  if (new_submat_robin_ && (fv_scheme_ == 0) && there_is_robin_)
  {
    if (submat_robin_sym_ != NULL) { ierr = VecDestroy(submat_robin_sym_); CHKERRXX(ierr); }
    ierr = VecDuplicate(rhs_, &submat_robin_sym_); CHKERRXX(ierr);
    ierr = VecSetGhost(submat_robin_sym_, 0.); CHKERRXX(ierr);
    ierr = VecGetArray(submat_robin_sym_, &submat_robin_sym_ptr); CHKERRXX(ierr);
  }

  // structures for quick reassembling
  if (new_submat_main_)
  {
    for (size_t i = 0; i < bc_.size(); ++i) bc_[i].reset(nodes_->num_owned_indeps);
    for (size_t i = 0; i < jc_.size(); ++i) jc_[i].reset(nodes_->num_owned_indeps);

    wall_pieces_map.reinitialize(nodes_->num_owned_indeps);
    wall_pieces_id.clear();
    wall_pieces_area.clear();
    wall_pieces_centroid.clear();

    jump_scaling_.resize(nodes_->num_owned_indeps, 1.);
  }

  // get access to vectors

  // level-set functions
  bdry_.get_arrays();
  infc_.get_arrays();

  // diffusion coefficients
  if (var_mu_)
  {
    _CODE( ierr = VecGetArray(mue_m_,    &mue_m_ptr   ); CHKERRXX(ierr); ierr = VecGetArray(mue_p_,    &mue_p_ptr   ); CHKERRXX(ierr); );
    XCODE( ierr = VecGetArray(mue_m_xx_, &mue_m_xx_ptr); CHKERRXX(ierr); ierr = VecGetArray(mue_p_xx_, &mue_p_xx_ptr); CHKERRXX(ierr); );
    YCODE( ierr = VecGetArray(mue_m_yy_, &mue_m_yy_ptr); CHKERRXX(ierr); ierr = VecGetArray(mue_p_yy_, &mue_p_yy_ptr); CHKERRXX(ierr); );
    ZCODE( ierr = VecGetArray(mue_m_zz_, &mue_m_zz_ptr); CHKERRXX(ierr); ierr = VecGetArray(mue_p_zz_, &mue_p_zz_ptr); CHKERRXX(ierr); );
  }

  // rhs
  if (setup_rhs)
  {
    VecSetGhost(rhs_, 0);
    ierr = VecGetArray(rhs_,   &rhs_ptr);   CHKERRXX(ierr);
    ierr = VecGetArray(rhs_m_, &rhs_m_ptr); CHKERRXX(ierr);
    ierr = VecGetArray(rhs_p_, &rhs_p_ptr); CHKERRXX(ierr);
  }

  // max areas (for sc scheme)
  if (there_is_neumann_ || there_is_robin_ || there_is_jump_)
  {
    if (assembling_main)
    {
      if (areas_m_ != NULL) { ierr = VecDestroy(areas_m_); CHKERRXX(ierr); }
      if (areas_p_ != NULL) { ierr = VecDestroy(areas_p_); CHKERRXX(ierr); }

      if (volumes_m_ != NULL) { ierr = VecDestroy(volumes_m_); CHKERRXX(ierr); }
      if (volumes_p_ != NULL) { ierr = VecDestroy(volumes_p_); CHKERRXX(ierr); }

      ierr = VecDuplicate(rhs_, &areas_m_); CHKERRXX(ierr);
      ierr = VecDuplicate(rhs_, &areas_p_); CHKERRXX(ierr);

      ierr = VecDuplicate(rhs_, &volumes_m_); CHKERRXX(ierr);
      ierr = VecDuplicate(rhs_, &volumes_p_); CHKERRXX(ierr);
    }

    ierr = VecGetArray(areas_m_, &areas_m_ptr);   CHKERRXX(ierr);
    ierr = VecGetArray(areas_p_, &areas_p_ptr);   CHKERRXX(ierr);

    ierr = VecGetArray(volumes_m_, &volumes_m_ptr);   CHKERRXX(ierr);
    ierr = VecGetArray(volumes_p_, &volumes_p_ptr);   CHKERRXX(ierr);
  }

  // auxilary variables

  // extended node neighbourhood (including points on diagonals)
  bool           neighbors_exist[num_neighbors_cube];
  p4est_locidx_t neighbors      [num_neighbors_cube];

  // addition to rhs from jump condition discretization
  if (setup_rhs && there_is_jump_)
  {
    if (rhs_jump_ != NULL) { ierr = VecDestroy(rhs_jump_); CHKERRXX(ierr); }
    ierr = VecDuplicate(rhs_, &rhs_jump_); CHKERRXX(ierr);
    ierr = VecGetArray(rhs_jump_, &rhs_jump_ptr); CHKERRXX(ierr);
  }

  if (setup_rhs && there_is_dirichlet_ && dirichlet_scheme_ == 1)
  {
    if (rhs_gf_ != NULL) { ierr = VecDestroy(rhs_gf_); CHKERRXX(ierr); }
    ierr = VecDuplicate(rhs_, &rhs_gf_); CHKERRXX(ierr);
    ierr = VecGetArray(rhs_gf_, &rhs_gf_ptr); CHKERRXX(ierr);
  }

  if (there_is_dirichlet_ && dirichlet_scheme_ == 2) {
    if (assembling_main) {
      if (extended_sw_ != NULL) { ierr = VecDestroy(extended_sw_); CHKERRXX(ierr); }
      ierr = VecDuplicate(rhs_, &extended_sw_); CHKERRXX(ierr);
      ierr = VecSetGhost(extended_sw_, 1); CHKERRXX(ierr);
    }

    ierr = VecGetArray(extended_sw_, &extended_sw_ptr);   CHKERRXX(ierr);
  }

  if (new_submat_main_)  nullspace_main_  = true;
  if (new_submat_diag_)  nullspace_diag_  = true;
  if (new_submat_robin_) nullspace_robin_ = true;

  // interpolators
  interpolators_initialize();

  if (new_submat_main_)
  {
    //-------------------------------------------------------------------------------------
    // determine discretization type for each node
    //-------------------------------------------------------------------------------------
    ierr = PetscLogEventBegin(log_my_p4est_poisson_nodes_mls_determine_node_types, 0, 0, 0, 0); CHKERRXX(ierr);
    node_scheme_.resize(nodes_->num_owned_indeps, UNDEFINED);
    int num_bdry_fvs = 0;
    int num_infc_fvs = 0;
<<<<<<< HEAD
//    int num_bdry_cart_points = 0;
//    int num_bdry_pieces = 0;
//    int num_infc_pieces = 0;
=======
>>>>>>> 1953b8e1
    int num_wall_pieces = 0;

    foreach_local_node(n, nodes_)
    {
      double bdry_phi_eff_000 = (bdry_.num_phi == 0) ? -1 : bdry_.phi_eff_ptr[n];
      double infc_phi_eff_000 = (infc_.num_phi == 0) ? -1 : infc_.phi_eff_ptr[n];

      p4est_indep_t *ni   = (p4est_indep_t*)sc_array_index(&nodes_->indep_nodes, n);

      discretization_scheme_t scheme = UNDEFINED;

      // check if at wall and simple BC
      if (is_node_Wall(p4est_, ni) && bdry_phi_eff_000 < 0.) {
        double xyz_C[P4EST_DIM];
        node_xyz_fr_n(n, p4est_, nodes_, xyz_C);

        if (wc_type_->value(xyz_C) == DIRICHLET) {
          scheme = WALL_DIRICHLET;
        } else if ((wc_type_->value(xyz_C) == NEUMANN) && neumann_wall_first_order_) {
          scheme = WALL_NEUMANN;
        }
      }

      /* TODO:
       * - smarter check for intersecting level-sets
       * - count how many interface intersect a cell
       */
      if (scheme != WALL_DIRICHLET && scheme != WALL_NEUMANN) {
        bool is_ngbd_crossed_dirichlet = false;
        bool is_ngbd_crossed_neumann   = false;
        bool is_ngbd_crossed_immersed  = false;

        // check if neighbourhood is crossed by the domain boundary
        if (fabs(bdry_phi_eff_000) < lip_*diag_min_ && bdry_.num_phi != 0)
        {
          ngbd_->get_all_neighbors(n, neighbors, neighbors_exist);

          // sample level-set function at nodes of the extended (3x3x3) cube and check if crossed
          for (unsigned short phi_idx = 0; phi_idx < bdry_.num_phi; ++phi_idx)
          {
            bool is_one_positive = false;
            bool is_one_negative = false;

            double limit = 0;

            if (bc_[phi_idx].type == DIRICHLET && dirichlet_scheme_ == 1) {
              limit = -gf_thresh_*diag_min_;
            }

            for (short i = 0; i < num_neighbors_cube; ++i)
              if (neighbors_exist[i])
              {
                is_one_positive = is_one_positive || bdry_.phi_ptr[phi_idx][neighbors[i]] >  limit;
                is_one_negative = is_one_negative || bdry_.phi_ptr[phi_idx][neighbors[i]] <= limit;
              }

            if (is_one_negative && is_one_positive)
            {
              switch (bc_[phi_idx].type)
              {
                case DIRICHLET: is_ngbd_crossed_dirichlet = true; break;
                case NEUMANN:   is_ngbd_crossed_neumann   = true; break;
                case ROBIN:     is_ngbd_crossed_neumann   = true; break;
                default:
#ifdef CASL_THROWS
<<<<<<< HEAD
                  throw std::runtime_error("my_p4est_poisson_nodes_mls_t::setup_linear_system: uknown boundary condition, only DIRICHLET, NEUMANN, and ROBIN implemented.");
#endif
                      break;

=======
                 throw std::runtime_error("my_p4est_poisson_nodes_mls_t::setup_linear_system: uknown boundary condition, only DIRICHLET, NEUMANN, and ROBIN implemented.");
#endif
               break;
>>>>>>> 1953b8e1
              }
            }
          }
        }

        // check is neighbourhood is crossed by the immersed interface
        if (fabs(infc_phi_eff_000) < lip_*diag_min_ && infc_.num_phi != 0)
        {
          ngbd_->get_all_neighbors(n, neighbors, neighbors_exist);

          // sample level-set function at nodes of the extended cube and check if crossed
          for (unsigned short phi_idx = 0; phi_idx < infc_.num_phi; ++phi_idx)
          {
            bool is_one_positive = false;
            bool is_one_negative = false;

            for (short i = 0; i < num_neighbors_cube; ++i)
              if (neighbors_exist[i])
              {
                is_one_positive = is_one_positive || infc_.phi_ptr[phi_idx][neighbors[i]] >= 0;
                is_one_negative = is_one_negative || infc_.phi_ptr[phi_idx][neighbors[i]] <  0;
              }

            if (is_one_negative && is_one_positive) is_ngbd_crossed_immersed = true;
          }
        }

<<<<<<< HEAD
        if ((is_ngbd_crossed_neumann  && is_ngbd_crossed_dirichlet) ||
            (is_ngbd_crossed_neumann  && is_ngbd_crossed_immersed)  ||
            (is_ngbd_crossed_immersed && is_ngbd_crossed_dirichlet) ) { throw std::domain_error("[CASL_ERROR]: No crossing of Dirichlet, Neumann and/or jump at the moment"); }
        else if (is_ngbd_crossed_neumann)                         { scheme = FINITE_VOLUME; }
        else if (is_ngbd_crossed_immersed)                        { scheme = IMMERSED_INTERFACE; }
        else                                                      { scheme = FINITE_DIFFERENCE; }
=======
        if (is_ngbd_crossed_neumann  && is_ngbd_crossed_dirichlet ||
            is_ngbd_crossed_neumann  && is_ngbd_crossed_immersed  ||
            is_ngbd_crossed_immersed && is_ngbd_crossed_dirichlet ) {
          throw std::domain_error("[CASL_ERROR]: No crossing of Dirichlet, Neumann and/or jump at the moment");
        }
        else if (is_ngbd_crossed_dirichlet) { scheme = BOUNDARY_DIRICHLET; }
        else if (is_ngbd_crossed_neumann)   { scheme = BOUNDARY_NEUMANN; }
        else if (is_ngbd_crossed_immersed)  { scheme = IMMERSED_INTERFACE; }
        else                                { scheme = DOMAIN_INSIDE; }
>>>>>>> 1953b8e1
      }

      // points outside the domain
      if (scheme == DOMAIN_INSIDE && bdry_phi_eff_000 > 0) scheme = DOMAIN_OUTSIDE;

      // count how many finite volumes we will need
      if (scheme == BOUNDARY_NEUMANN)   num_bdry_fvs++;
      if (scheme == IMMERSED_INTERFACE) num_infc_fvs++;

      node_scheme_[n] = scheme;
    }
    ierr = PetscLogEventEnd(log_my_p4est_poisson_nodes_mls_determine_node_types, 0, 0, 0, 0); CHKERRXX(ierr);

    wall_pieces_area    .reserve(num_wall_pieces);
    wall_pieces_id      .reserve(num_wall_pieces);
    wall_pieces_centroid.reserve(num_wall_pieces);

    //-------------------------------------------------------------------------------------
    // compute finite volumes
    //-------------------------------------------------------------------------------------
    if (store_finite_volumes_ && !finite_volumes_initialized_)
    {
      ierr = PetscLogEventBegin(log_my_p4est_poisson_nodes_mls_compute_finite_volumes, 0, 0, 0, 0); CHKERRXX(ierr);

      bdry_node_to_fv_.resize(nodes_->num_owned_indeps, -1);
      infc_node_to_fv_.resize(nodes_->num_owned_indeps, -1);

      bdry_fvs_ = new std::vector< my_p4est_finite_volume_t >;
      infc_fvs_ = new std::vector< my_p4est_finite_volume_t >;

      bdry_fvs_->reserve(num_bdry_fvs);
      infc_fvs_->reserve(num_infc_fvs);

      my_p4est_finite_volume_t fv;

      foreach_local_node(n, nodes_)
      {
        switch (node_scheme_[n])
        {
          case DOMAIN_OUTSIDE:
          case DOMAIN_INSIDE:
          case WALL_DIRICHLET:
          case WALL_NEUMANN:
          case BOUNDARY_DIRICHLET: break;
          case BOUNDARY_NEUMANN:
            interpolators_prepare(n);
            construct_finite_volume(fv, n, p4est_, nodes_, bdry_phi_cf_, bdry_.opn, integration_order_, cube_refinement_, 1, phi_perturbation_);
            bdry_fvs_->push_back(fv);
            bdry_node_to_fv_[n] = bdry_fvs_->size()-1;
          break;
          case IMMERSED_INTERFACE:
            interpolators_prepare(n);
            construct_finite_volume(fv, n, p4est_, nodes_, infc_phi_cf_, infc_.opn, integration_order_, cube_refinement_, 1, phi_perturbation_);
            infc_fvs_->push_back(fv);
            infc_node_to_fv_[n] = infc_fvs_->size()-1;
          break;
          default:

#ifdef CASL_THROWS
            throw std::runtime_error("my_p4est_poisson_nodes_mls_t::setup_linear_system: uknown node scheme, only NO_DISCRETIZATION, WALL_DIRICHLET, WALL_NEUMANN, FINITE_DIFFERENCE, FINITE_VOLUME, IMMERSED_INTERFACE implemented.");

#endif
            break;

        }
      }

      finite_volumes_initialized_ = true;
      finite_volumes_owned_       = true;

      ierr = PetscLogEventEnd(log_my_p4est_poisson_nodes_mls_compute_finite_volumes, 0, 0, 0, 0); CHKERRXX(ierr);
    }

    //-------------------------------------------------------------------------------------
    // determine which nodes will be part of discretization (needed for superconvergent schemes)
    //-------------------------------------------------------------------------------------
    if ((fv_scheme_ == 1) && !volumes_computed_ && (there_is_neumann_ || there_is_robin_ || there_is_jump_))
    {
      ierr = PetscLogEventBegin(log_my_p4est_poisson_nodes_mls_compute_finite_volumes_connections, 0, 0, 0, 0); CHKERRXX(ierr);

      my_p4est_finite_volume_t fv;

      foreach_local_node(n, nodes_)
      {
//        double bdry_phi_eff_000 = (bdry_.num_phi == 0) ? -1 : bdry_.phi_eff_ptr[n]; // [Raphael] : commented because unused
        double infc_phi_eff_000 = (infc_.num_phi == 0) ? -1 : infc_.phi_eff_ptr[n];

        switch (node_scheme_[n])
        {
          case DOMAIN_OUTSIDE: areas_m_ptr[n] = 0; areas_p_ptr[n] = 0; break;
          case DOMAIN_INSIDE:
          case WALL_DIRICHLET:
          case WALL_NEUMANN:
          case BOUNDARY_DIRICHLET:
            if (infc_phi_eff_000 < 0) { areas_m_ptr[n] = 1; areas_p_ptr[n] = 0; }
            else                      { areas_m_ptr[n] = 0; areas_p_ptr[n] = 1; }
          break;
          case BOUNDARY_NEUMANN:
          {
            if (finite_volumes_initialized_) fv = bdry_fvs_->at(bdry_node_to_fv_[n]);
            else
            {
              interpolators_prepare(n);
              construct_finite_volume(fv, n, p4est_, nodes_, bdry_phi_cf_, bdry_.opn, integration_order_, cube_refinement_, 1, phi_perturbation_);
            }

            double face_area_max = 0;

            foreach_direction(i) face_area_max = MAX(fabs(fv.face_area[i]), face_area_max);

            if (infc_phi_eff_000 < 0) { areas_m_ptr[n] = face_area_max/face_area_scalling_; areas_p_ptr[n] = 0; }
            else                      { areas_p_ptr[n] = face_area_max/face_area_scalling_; areas_m_ptr[n] = 0; }
          }
          break;

          case IMMERSED_INTERFACE:
          {
            if (finite_volumes_initialized_) fv = infc_fvs_->at(infc_node_to_fv_[n]);
            else
            {
              interpolators_prepare(n);
              construct_finite_volume(fv, n, p4est_, nodes_, infc_phi_cf_, infc_.opn, integration_order_, cube_refinement_, 1, phi_perturbation_);
            }

            double face_area_max_m = 0;
            double face_area_max_p = 0;

            foreach_direction(i)
            {
              face_area_max_m = MAX(fabs(fv.face_area[i]), face_area_max_m);
              face_area_max_p = MAX(fabs(fv.full_face_area[i] - fv.face_area[i]), face_area_max_p);
            }

            areas_m_ptr[n] = face_area_max_m/face_area_scalling_;
            areas_p_ptr[n] = face_area_max_p/face_area_scalling_;
          }
          break;
<<<<<<< HEAD
          default:
            {
#ifdef CASL_THROWS
            throw std::runtime_error("my_p4est_poisson_nodes_mls_t::setup_linear_system: uknown node scheme, only NO_DISCRETIZATION, WALL_DIRICHLET, WALL_NEUMANN, FINITE_DIFFERENCE, FINITE_VOLUME, IMMERSED_INTERFACE implemented.");

#endif
             }
           break;
=======
//          default:
//          {
//#ifdef CASL_THROWS
//        throw std::runtime_error("my_p4est_poisson_nodes_mls_t::setup_linear_system: uknown node scheme, only NO_DISCRETIZATION, WALL_DIRICHLET, WALL_NEUMANN, FINITE_DIFFERENCE, FINITE_VOLUME, IMMERSED_INTERFACE implemented.")

//#endif
//          }
//          break;

>>>>>>> 1953b8e1
        }
      }

      ierr = VecGhostUpdateBegin(areas_m_, MAX_VALUES, SCATTER_FORWARD); CHKERRXX(ierr);
      ierr = VecGhostUpdateEnd  (areas_m_, MAX_VALUES, SCATTER_FORWARD); CHKERRXX(ierr);
      ierr = VecGhostUpdateBegin(areas_p_, MAX_VALUES, SCATTER_FORWARD); CHKERRXX(ierr);
      ierr = VecGhostUpdateEnd  (areas_p_, MAX_VALUES, SCATTER_FORWARD); CHKERRXX(ierr);

      volumes_computed_ = true;

      ierr = PetscLogEventEnd(log_my_p4est_poisson_nodes_mls_compute_finite_volumes_connections, 0, 0, 0, 0); CHKERRXX(ierr);
    }
  }

  // prepare stuff for ghost-fluid method for imposing dirichlet bc
  std::vector<int>    gf_map;
  std::vector<double> gf_nodes;
  std::vector<double> gf_phi;

  if (assembling_main && there_is_dirichlet_ && dirichlet_scheme_ == 1) {

    gf_map.assign(nodes_->num_owned_indeps, -1);

    my_p4est_interpolation_nodes_t interp(ngbd_);

    int ghost_nodes_count = 0;

    foreach_local_node (n, nodes_) {
      if (node_scheme_[n] == BOUNDARY_DIRICHLET) {
        if (bdry_.phi_eff_value(n) > -gf_thresh_*diag_min_) {

          const quad_neighbor_nodes_of_node_t &qnnn = (*ngbd_)[n];

          if (gf_is_ghost(qnnn)) { // check if a node is a ghost node (in discretization sense, not parallel computing)

            // determine good direction for extrapolation
            p4est_locidx_t neighbors[num_neighbors_cube];
            ngbd_->get_all_neighbors(n, neighbors);

            double delta_xyz[P4EST_DIM];
            int    dir;
            gf_direction(qnnn, neighbors, dir, delta_xyz);

            // add points that are potentially nonlocal
            double xyz_c[P4EST_DIM];
            node_xyz_fr_n(n, p4est_, nodes_, xyz_c);

            for (int i = 2; i < gf_stencil_size(); ++i) {
              double xyz[P4EST_DIM] = { DIM( xyz_c[0] + double(i)*delta_xyz[0],
                                             xyz_c[1] + double(i)*delta_xyz[1],
                                             xyz_c[2] + double(i)*delta_xyz[2]) };
              interp.add_point(ghost_nodes_count*(gf_stencil_size()-2) + i-2, xyz);
            }

            gf_map[n] = ghost_nodes_count;
            ghost_nodes_count++;
          }
        }
      }
    }

    gf_nodes.resize(ghost_nodes_count*(gf_stencil_size()-2));
    gf_phi.resize(ghost_nodes_count*(gf_stencil_size()-2));

    // get values of level-set function
    interp.set_input(bdry_.phi_eff, linear);
    interp.interpolate(gf_phi.data());

    // get global node indices
    Vec     node_numbers;
    double *node_numbers_ptr;
    ierr = VecDuplicate(rhs_, &node_numbers); CHKERRXX(ierr);
    ierr = VecGetArray(node_numbers, &node_numbers_ptr); CHKERRXX(ierr);

    foreach_node(n, nodes_) {
      node_numbers_ptr[n] = double(petsc_gloidx_[n]);
    }

    ierr = VecRestoreArray(node_numbers, &node_numbers_ptr); CHKERRXX(ierr);

    interp.set_input(node_numbers, linear);
    interp.interpolate(gf_nodes.data());

    ierr = VecDestroy(node_numbers); CHKERRXX(ierr);
  }

  // pointers to rows for convenience
  std::vector<mat_entry_t> *row_main;
  std::vector<mat_entry_t> *row_robin_sc;
  std::vector<mat_entry_t> *row_jump;
  std::vector<mat_entry_t> *row_jump_ghost;
  std::vector<mat_entry_t> *row_gf;
  std::vector<mat_entry_t> *row_gf_ghost;

  // prepare stuff for extended Shortley-Weller
  if (assembling_main && there_is_dirichlet_ && dirichlet_scheme_ == 2) {

    foreach_local_node(n, nodes_) {

      double bdry_phi_eff_000 = (bdry_.num_phi == 0) ? -1 : bdry_.phi_eff_ptr[n];

      if (bdry_phi_eff_000 <= 0) {
        extended_sw_ptr[n] = -1;
      } else {
        if (node_scheme_[n] == BOUNDARY_DIRICHLET) {
          // find distances to boundary
          std::vector<int>    bdry_point_id  (P4EST_FACES, 0);
          std::vector<double> bdry_point_dist(P4EST_FACES, 0);
          find_interface_points(n, ngbd_, bdry_.opn, bdry_.phi_ptr, DIM(bdry_.phi_xx_ptr, bdry_.phi_yy_ptr, bdry_.phi_zz_ptr), bdry_point_id.data(), bdry_point_dist.data());
          // check if criterion is satisfied
          // check if there is at least one intersection in each Cartesian direction
          bool intersected_x = false;
          double dist_x = 0;
          if (bdry_point_id[dir::f_m00] != -1 && bdry_point_id[dir::f_p00] != -1) {
            intersected_x = true; dist_x = 0;
          } else if (bdry_point_id[dir::f_m00] != -1) {
            intersected_x = true; dist_x = bdry_point_dist[dir::f_m00];
          } else if (bdry_point_id[dir::f_p00] != -1) {
            intersected_x = true; dist_x = bdry_point_dist[dir::f_p00];
          }

          bool intersected_y = false;
          double dist_y = 0;
          if (bdry_point_id[dir::f_0m0] != -1 && bdry_point_id[dir::f_0p0] != -1) {
            intersected_y = true; dist_y = 0;
          } else if (bdry_point_id[dir::f_0m0] != -1) {
            intersected_y = true; dist_y = bdry_point_dist[dir::f_0m0];
          } else if (bdry_point_id[dir::f_0p0] != -1) {
            intersected_y = true; dist_y = bdry_point_dist[dir::f_0p0];
          }
#ifdef P4_TO_P8
          bool intersected_z = false;
          double dist_z = 0;
          if (bdry_point_id[dir::f_00m] != -1 && bdry_point_id[dir::f_00p] != -1) {
            intersected_z = true; dist_z = 0;
          } else if (bdry_point_id[dir::f_00m] != -1) {
            intersected_z = true; dist_z = bdry_point_dist[dir::f_00m];
          } else if (bdry_point_id[dir::f_00p] != -1) {
            intersected_z = true; dist_z = bdry_point_dist[dir::f_00p];
          }
#endif
          // and that the sum of all distances is less than 1
//          if (ANDD(intersected_x, intersected_y, intersected_z) &&
//              SUMD(dist_x, dist_y, dist_z) < 0.75*dxyz_m_[0]) {
//            extended_sw_ptr[n] = -1;
//          }
          if (ANDD(intersected_x && (dist_x < 0.1*dxyz_m_[0]),
                   intersected_y && (dist_y < 0.1*dxyz_m_[1]),
                   intersected_z && (dist_z < 0.1*dxyz_m_[2]))) {
            extended_sw_ptr[n] = -1;
          }
        }
      }
    }

    ierr = VecRestoreArray(extended_sw_, &extended_sw_ptr); CHKERRXX(ierr);
    ierr = VecGhostUpdateBegin(extended_sw_, INSERT_VALUES, SCATTER_FORWARD); CHKERRXX(ierr);
    ierr = VecGhostUpdateEnd  (extended_sw_, INSERT_VALUES, SCATTER_FORWARD); CHKERRXX(ierr);
    ierr = VecGetArray(extended_sw_, &extended_sw_ptr); CHKERRXX(ierr);
  }

  //-------------------------------------------------------------------------------------
  // compute linear system
  //-------------------------------------------------------------------------------------
  if (assembling_main && setup_rhs)
  {
    ierr = PetscLogEventBegin(log_my_p4est_poisson_nodes_mls_discretize_matrix_and_rhs, 0, 0, 0, 0); CHKERRXX(ierr);
  } else if (assembling_main) {
    ierr = PetscLogEventBegin(log_my_p4est_poisson_nodes_mls_discretize_matrix, 0, 0, 0, 0); CHKERRXX(ierr);
  } else {
    ierr = PetscLogEventBegin(log_my_p4est_poisson_nodes_mls_discretize_rhs, 0, 0, 0, 0); CHKERRXX(ierr);
  }

  foreach_local_node(n, nodes_)
  {
    row_main       = assembling_main       ? &entries_main      [n] : NULL;
    row_robin_sc   = assembling_robin_sc   ? &entries_robin_sc  [n] : NULL;
    row_jump       = assembling_jump       ? &entries_jump      [n] : NULL;
    row_jump_ghost = assembling_jump_ghost ? &entries_jump_ghost[n] : NULL;
    row_gf         = assembling_gf         ? &entries_gf        [n] : NULL;
    row_gf_ghost   = assembling_gf         ? &entries_gf_ghost  [n] : NULL;

    // Main node characteristics
    p4est_indep_t                       *ni   = (p4est_indep_t*)sc_array_index(&nodes_->indep_nodes, n);
    const quad_neighbor_nodes_of_node_t  qnnn = ngbd_->get_neighbors(n);

    bool is_wall[P4EST_FACES];
    is_node_Wall(p4est_, ni, is_wall);

    double xyz_C[P4EST_DIM];
    node_xyz_fr_n(n, p4est_, nodes_, xyz_C);

//    double DIM( x_C = xyz_C[0],
//                y_C = xyz_C[1],
//                z_C = xyz_C[2] );

    double bdry_phi_eff_000 = (bdry_.num_phi == 0) ? -1 : bdry_.phi_eff_ptr[n];
    double infc_phi_eff_000 = (infc_.num_phi == 0) ? -1 : infc_.phi_eff_ptr[n];

    if (assembling_main)
    {
//      row_main->push_back(mat_entry_t(petsc_gloidx_[n], 0));
      mask_m_ptr[n] = MAX(mask_m_ptr[n], infc_phi_eff_000 < 0 ? -1. : 1.);
      mask_p_ptr[n] = MAX(mask_p_ptr[n], infc_phi_eff_000 < 0 ?  1. :-1.);
    }

    // discretize
    switch (node_scheme_[n])
    {
      case DOMAIN_OUTSIDE:
      {
        if (assembling_main) {
          row_main->push_back(mat_entry_t(petsc_gloidx_[n], 1));
          mask_m_ptr[n] = mask_p_ptr[n] = 1.;
        }

        if (setup_rhs) {
          rhs_ptr[n] = 0;
        }

        break;
      }

      case DOMAIN_INSIDE:
      {
        discretize_inside(setup_rhs, n, qnnn,
                          infc_phi_eff_000, is_wall,
                          row_main, d_nnz_main[n], o_nnz_main[n]);
        break;
      }

      case WALL_DIRICHLET:
      {
        if (assembling_main) {
          row_main->push_back(mat_entry_t(petsc_gloidx_[n], 1));
          if (bdry_phi_eff_000 < 0. || bdry_.num_phi == 0) {
            nullspace_main_ = false;
          }
        }

        if (setup_rhs) {
          rhs_ptr[n] = wc_value_->value(xyz_C);
        }

        break;
      }

      case WALL_NEUMANN:
      {
        foreach_direction(i)
        {
          if (is_wall[i])
          {
            if (assembling_main)
            {
              row_main->push_back(mat_entry_t(petsc_gloidx_[n], 1));

              if (bdry_phi_eff_000 < diag_min_ || bdry_.num_phi == 0)
              {
                p4est_locidx_t n_nei = qnnn.neighbor(i);
                row_main->push_back(mat_entry_t(petsc_gloidx_[n_nei], -1));
                (n_nei < nodes_->num_owned_indeps) ? ++d_nnz_main[n]:
                                                     ++o_nnz_main[n];
              }
            }

            if (setup_rhs) {
              rhs_ptr[n] = wc_value_->value(xyz_C)*qnnn.distance(i);
            }

            continue;
          }
        }
        break;
      }

      case BOUNDARY_DIRICHLET:
      {
        switch (dirichlet_scheme_) {
          case 0:
            discretize_dirichlet_sw(setup_rhs, n, qnnn,
                                    infc_phi_eff_000, is_wall,
                                    row_main, d_nnz_main[n], o_nnz_main[n]);
          break;
          case 1:
            discretize_dirichlet_gf(setup_rhs, n, qnnn,
                                    infc_phi_eff_000, is_wall,
                                    gf_map, gf_nodes, gf_phi,
                                    row_main, d_nnz_main[n], o_nnz_main[n],
                                    row_gf, d_nnz_gf[n], o_nnz_gf[n],
                                    row_gf_ghost, d_nnz_gf_ghost[n], o_nnz_gf_ghost[n]);
          break;
          case 2:
            discretize_dirichlet_sw_ext(setup_rhs, n, qnnn,
                                        infc_phi_eff_000, is_wall,
                                        row_main, d_nnz_main[n], o_nnz_main[n]);
          break;
          default:
            throw std::invalid_argument("Unknown dirichlet scheme");
        }
        break;
      }

      case BOUNDARY_NEUMANN:
      {
        discretize_robin(setup_rhs, n, qnnn,
                         infc_phi_eff_000, is_wall,
                         row_main, d_nnz_main[n], o_nnz_main[n],
                         row_robin_sc, d_nnz_robin_sc[n], o_nnz_robin_sc[n]);
        break;
      }

      case IMMERSED_INTERFACE:
      {
        discretize_jump(setup_rhs, n, qnnn,
                        is_wall,
                        row_main, d_nnz_main[n], o_nnz_main[n],
                        row_jump, d_nnz_jump[n], o_nnz_jump[n],
                        row_jump_ghost, d_nnz_jump_ghost[n], o_nnz_jump_ghost[n]);
        break;
      }

      default: throw std::domain_error("Undetermined discretization scheme\n");
    }
  }

  // interpolators
  interpolators_finalize();


  if (there_is_dirichlet_ && dirichlet_scheme_ == 2) {
    ierr = VecRestoreArray(extended_sw_, &extended_sw_ptr);   CHKERRXX(ierr);
  }

  if (new_submat_main_)
  {
    wall_pieces_map.compute_offsets();
  }

  if (assembling_main && setup_rhs)
  {
    ierr = PetscLogEventEnd(log_my_p4est_poisson_nodes_mls_discretize_matrix_and_rhs, 0, 0, 0, 0); CHKERRXX(ierr);
  } else if (assembling_main) {
    ierr = PetscLogEventEnd(log_my_p4est_poisson_nodes_mls_discretize_matrix, 0, 0, 0, 0); CHKERRXX(ierr);
  } else {
    ierr = PetscLogEventEnd(log_my_p4est_poisson_nodes_mls_discretize_rhs, 0, 0, 0, 0); CHKERRXX(ierr);
  }

  // restore pointers
  if (assembling_main) {
    ierr = VecRestoreArray(mask_m_, &mask_m_ptr); CHKERRXX(ierr);
    ierr = VecRestoreArray(mask_p_, &mask_p_ptr); CHKERRXX(ierr);

    ierr = VecGhostUpdateBegin(mask_m_, MAX_VALUES, SCATTER_FORWARD); CHKERRXX(ierr);
    ierr = VecGhostUpdateEnd  (mask_m_, MAX_VALUES, SCATTER_FORWARD); CHKERRXX(ierr);
    ierr = VecGhostUpdateBegin(mask_p_, MAX_VALUES, SCATTER_FORWARD); CHKERRXX(ierr);
    ierr = VecGhostUpdateEnd  (mask_p_, MAX_VALUES, SCATTER_FORWARD); CHKERRXX(ierr);
  }

  if (new_submat_diag_ && there_is_diag_) {
    ierr = VecRestoreArray(submat_diag_, &submat_diag_ptr); CHKERRXX(ierr);

    if (there_is_jump_) {
      ierr = VecRestoreArray(submat_diag_ghost_, &submat_diag_ghost_ptr); CHKERRXX(ierr);
    }
  }

  if (var_diag_) {
    ierr = VecRestoreArray(diag_m_, &diag_m_ptr); CHKERRXX(ierr);
    ierr = VecRestoreArray(diag_p_, &diag_p_ptr); CHKERRXX(ierr);
  }

<<<<<<< HEAD
  if (new_submat_robin_ && (fv_scheme_ == 0) && there_is_robin_)
  {
=======
  if (new_submat_robin_ && (fv_scheme_ == 0) && there_is_robin_) {
>>>>>>> 1953b8e1
    ierr = VecRestoreArray(submat_robin_sym_, &submat_robin_sym_ptr); CHKERRXX(ierr);
  }

  bdry_.restore_arrays();
  infc_.restore_arrays();

  if (var_mu_) {
    _CODE( ierr = VecRestoreArray(mue_m_,    &mue_m_ptr   ); CHKERRXX(ierr); );
    _CODE( ierr = VecRestoreArray(mue_p_,    &mue_p_ptr   ); CHKERRXX(ierr); );

    XCODE( ierr = VecRestoreArray(mue_m_xx_, &mue_m_xx_ptr); CHKERRXX(ierr); );
    XCODE( ierr = VecRestoreArray(mue_p_xx_, &mue_p_xx_ptr); CHKERRXX(ierr); );

    YCODE( ierr = VecRestoreArray(mue_m_yy_, &mue_m_yy_ptr); CHKERRXX(ierr); );
    YCODE( ierr = VecRestoreArray(mue_p_yy_, &mue_p_yy_ptr); CHKERRXX(ierr); );

    ZCODE( ierr = VecRestoreArray(mue_m_zz_, &mue_m_zz_ptr); CHKERRXX(ierr); );
    ZCODE( ierr = VecRestoreArray(mue_p_zz_, &mue_p_zz_ptr); CHKERRXX(ierr); );
  }

  if (setup_rhs) {
    ierr = VecRestoreArray(rhs_, &rhs_ptr); CHKERRXX(ierr);
    ierr = VecRestoreArray(rhs_m_, &rhs_m_ptr); CHKERRXX(ierr);
    ierr = VecRestoreArray(rhs_p_, &rhs_p_ptr); CHKERRXX(ierr);
  }

  if (there_is_neumann_ || there_is_robin_ || there_is_jump_) {
    ierr = VecRestoreArray(volumes_m_, &volumes_m_ptr); CHKERRXX(ierr);
    ierr = VecRestoreArray(volumes_p_, &volumes_p_ptr); CHKERRXX(ierr);

    ierr = VecRestoreArray(areas_m_, &areas_m_ptr); CHKERRXX(ierr);
    ierr = VecRestoreArray(areas_p_, &areas_p_ptr); CHKERRXX(ierr);
  }

  if (setup_rhs && there_is_jump_) {
    ierr = VecRestoreArray(rhs_jump_, &rhs_jump_ptr); CHKERRXX(ierr);
  }

  if (setup_rhs && there_is_dirichlet_ && dirichlet_scheme_ == 1) {
    ierr = VecRestoreArray(rhs_gf_, &rhs_gf_ptr); CHKERRXX(ierr);
  }

  // check for null space
  if (new_submat_main_)  { ierr = MPI_Allreduce(MPI_IN_PLACE, &nullspace_main_,  1, MPI_C_BOOL, MPI_LAND, p4est_->mpicomm); SC_CHECK_MPI(ierr); }
  if (new_submat_diag_)  { ierr = MPI_Allreduce(MPI_IN_PLACE, &nullspace_diag_,  1, MPI_C_BOOL, MPI_LAND, p4est_->mpicomm); SC_CHECK_MPI(ierr); }
  if (new_submat_robin_) { ierr = MPI_Allreduce(MPI_IN_PLACE, &nullspace_robin_, 1, MPI_C_BOOL, MPI_LAND, p4est_->mpicomm); SC_CHECK_MPI(ierr); }

  if (assembling_main)
  {
    if (there_is_dirichlet_ && dirichlet_scheme_ == 1)
    {
//      ierr = PetscLogEventBegin(log_my_p4est_poisson_nodes_mls_assemble_submat_jump, 0, 0, 0, 0); CHKERRXX(ierr);

      // assemble sub matrices
      assemble_matrix(entries_gf, d_nnz_gf, o_nnz_gf, &submat_gf_);
      assemble_matrix(entries_gf_ghost, d_nnz_gf_ghost, o_nnz_gf_ghost, &submat_gf_ghost_);

//      ierr = PetscLogEventEnd(log_my_p4est_poisson_nodes_mls_assemble_submat_jump, 0, 0, 0, 0); CHKERRXX(ierr);
//      ierr = PetscLogEventBegin(log_my_p4est_poisson_nodes_mls_correct_submat_main_jump, 0, 0, 0, 0); CHKERRXX(ierr);

      // compute correction doing matrix product
      Mat mat_product;
      ierr = MatMatMult(submat_gf_, submat_gf_ghost_, MAT_INITIAL_MATRIX, PETSC_DEFAULT, &mat_product); CHKERRXX(ierr);

      // add jump correction matrix to main matrix
      // variant 1: use PETSc tools (quite slow)
      /*
        ierr = MatAYPX(submat_main_, 1., mat_product, DIFFERENT_NONZERO_PATTERN); CHKERRXX(ierr); //*/

      // variant 2: do it explicitly by hands taking into account that
      // number of nonzero rows in mat_product is much less than the total number of rows
      //*
      PetscInt            offset = global_node_offset_[p4est_->mpirank];
      PetscInt            N;
      PetscBool           done;
      const PetscInt     *ia;
      const PetscInt     *ja;
      Mat                 mat_product_local;
      PetscScalar        *data;
      mat_entry_t         ent;
      std::set<PetscInt>  d_elems;
      std::set<PetscInt>  o_elems;
      PetscInt            cur;

      // get access to matrix structure of matrix product
      if (p4est_->mpisize > 1)
      {
        ierr = MatMPIAIJGetLocalMat(mat_product, MAT_INITIAL_MATRIX, &mat_product_local); CHKERRXX(ierr);
      } else {
        mat_product_local = mat_product;
      }
      ierr = MatGetRowIJ(mat_product_local, 0, PETSC_FALSE, PETSC_FALSE, &N, &ia, &ja, &done); CHKERRXX(ierr);
      ierr = MatSeqAIJGetArray(mat_product_local, &data); CHKERRXX(ierr);

      // iterate through nonzero rows of mat_product
      foreach_local_node(n, nodes_)
      {
        if (node_scheme_[n] == BOUNDARY_DIRICHLET)
        {
          if (ia[n+1] > ia[n])
          {
            // for better allocations we will recount exact numbers of diagonal and off-diagonal elements
            // using std::set's
            d_elems.clear();
            o_elems.clear();

            //
            for (size_t i = 0; i < entries_main[n].size(); ++i)
            {
              cur = entries_main[n][i].n;

              if (cur < offset || cur >= offset + nodes_->num_owned_indeps)
                o_elems.insert(cur);
              else
                d_elems.insert(cur);
            }

            for (size_t i = ia[n]; i < ia[n+1]; ++i)
            {
              // add element from mat_product to submat_main
              if (fabs(data[i]) > EPS)
              {
                ent.n   = ja[i];
                ent.val = data[i];
                entries_main[n].push_back(ent);

                //
                if (ent.n < offset || ent.n >= offset + nodes_->num_owned_indeps)
                  o_elems.insert(ent.n);
                else
                  d_elems.insert(ent.n);
              }
            }

            d_nnz_main[n] = d_elems.size();
            o_nnz_main[n] = o_elems.size();
          }
        }
      }

      // restore matrix structure
      ierr = MatSeqAIJRestoreArray(mat_product_local, &data); CHKERRXX(ierr);
      ierr = MatRestoreRowIJ(mat_product_local, 0, PETSC_FALSE, PETSC_FALSE, &N, &ia, &ja, &done); CHKERRXX(ierr);
      if (p4est_->mpisize > 1)
      {
        ierr = MatDestroy(mat_product_local); CHKERRXX(ierr);
      }
      //*/

      ierr = MatDestroy(mat_product); CHKERRXX(ierr);

//      ierr = PetscLogEventEnd(log_my_p4est_poisson_nodes_mls_correct_submat_main_jump, 0, 0, 0, 0); CHKERRXX(ierr);
    }

    if (there_is_jump_)
    {
      ierr = PetscLogEventBegin(log_my_p4est_poisson_nodes_mls_assemble_submat_jump, 0, 0, 0, 0); CHKERRXX(ierr);
      assemble_matrix(entries_jump, d_nnz_jump, o_nnz_jump, &submat_jump_);
      ierr = PetscLogEventEnd(log_my_p4est_poisson_nodes_mls_assemble_submat_jump, 0, 0, 0, 0); CHKERRXX(ierr);

      if (there_is_jump_mu_)
      {
        ierr = PetscLogEventBegin(log_my_p4est_poisson_nodes_mls_correct_submat_main_jump, 0, 0, 0, 0); CHKERRXX(ierr);

        Mat mat_product;

        // assemble matrix that expresses additional degrees of freedom (ghost values) through regular node values
        assemble_matrix(entries_jump_ghost, d_nnz_jump_ghost, o_nnz_jump_ghost, &submat_jump_ghost_);

        // compute correction doing matrix product
        ierr = MatMatMult(submat_jump_, submat_jump_ghost_, MAT_INITIAL_MATRIX, PETSC_DEFAULT, &mat_product); CHKERRXX(ierr);

        // add jump correction matrix to main matrix
        // variant 1: use PETSc tools (quite slow)
        /*
        ierr = MatAYPX(submat_main_, 1., mat_product, DIFFERENT_NONZERO_PATTERN); CHKERRXX(ierr); //*/

        // variant 2: do it explicitly by hands taking into account that
        // number of nonzero rows in mat_product is much less than the total number of rows
        //*
        PetscInt            offset = global_node_offset_[p4est_->mpirank];
        PetscInt            N;
        PetscBool           done;
        const PetscInt     *ia;
        const PetscInt     *ja;
        Mat                 mat_product_local;
        PetscScalar        *data;
        mat_entry_t         ent;
        std::set<PetscInt>  d_elems;
        std::set<PetscInt>  o_elems;
        PetscInt            cur;

        // get access to matrix structure of matrix product
        if (p4est_->mpisize > 1)
        {
          ierr = MatMPIAIJGetLocalMat(mat_product, MAT_INITIAL_MATRIX, &mat_product_local); CHKERRXX(ierr);
        } else {
          mat_product_local = mat_product;
        }
        ierr = MatGetRowIJ(mat_product_local, 0, PETSC_FALSE, PETSC_FALSE, &N, &ia, &ja, &done); CHKERRXX(ierr);
        ierr = MatSeqAIJGetArray(mat_product_local, &data); CHKERRXX(ierr);

        // iterate through nonzero rows of mat_product
        foreach_local_node(n, nodes_)
        {
          if (node_scheme_[n] == IMMERSED_INTERFACE)
          {
            if (ia[n+1] > ia[n])
            {
              // for better allocations we will recount exact numbers of diagonal and off-diagonal elements
              // using std::set's
              d_elems.clear();
              o_elems.clear();

              //
              for (size_t i = 0; i < entries_main[n].size(); ++i)
              {
                cur = entries_main[n][i].n;

                if (cur < offset || cur >= offset + nodes_->num_owned_indeps)
                  o_elems.insert(cur);
                else
                  d_elems.insert(cur);
              }

              for (int i = ia[n]; i < ia[n+1]; ++i)
              {
                // add element from mat_product to submat_main
                if (fabs(data[i]) > EPS)
                {
                  ent.n   = ja[i];
                  ent.val = data[i];
                  entries_main[n].push_back(ent);

                  //
                  if (ent.n < offset || ent.n >= offset + nodes_->num_owned_indeps)
                    o_elems.insert(ent.n);
                  else
                    d_elems.insert(ent.n);
                }
              }

              d_nnz_main[n] = d_elems.size();
              o_nnz_main[n] = o_elems.size();
            }
          }
        }

        // restore matrix structure
        ierr = MatSeqAIJRestoreArray(mat_product_local, &data); CHKERRXX(ierr);
        ierr = MatRestoreRowIJ(mat_product_local, 0, PETSC_FALSE, PETSC_FALSE, &N, &ia, &ja, &done); CHKERRXX(ierr);
        if (p4est_->mpisize > 1)
        {
          ierr = MatDestroy(mat_product_local); CHKERRXX(ierr);
        }
        //*/

        ierr = MatDestroy(mat_product); CHKERRXX(ierr);

        ierr = PetscLogEventEnd(log_my_p4est_poisson_nodes_mls_correct_submat_main_jump, 0, 0, 0, 0); CHKERRXX(ierr);
      }
    }

    // explicitly add zeros in place of elements from robin bc to speed up matrix sum later
    if (there_is_robin_ && (fv_scheme_ == 1))
    {
      PetscInt           offset = global_node_offset_[p4est_->mpirank];
      PetscInt           cur;
      mat_entry_t        ent;
      std::set<PetscInt> d_elems;
      std::set<PetscInt> o_elems;

      ent.val = 0;

      foreach_local_node(n, nodes_)
      {
        if (node_scheme_[n] == BOUNDARY_NEUMANN)
        {
          if (entries_robin_sc[n].size() > 0)
          {
            d_elems.clear();
            o_elems.clear();

            for (size_t i = 0; i < entries_main[n].size(); ++i)
            {
              cur = entries_main[n][i].n;

              if (cur < offset || cur >= offset + nodes_->num_owned_indeps)
                o_elems.insert(cur);
              else
                d_elems.insert(cur);
            }

            for (size_t i = 0; i < entries_robin_sc[n].size(); ++i)
            {
              ent.n = entries_robin_sc[n][i].n;
              entries_main[n].push_back(ent);

              if (ent.n < offset || ent.n >= offset + nodes_->num_owned_indeps)
                o_elems.insert(ent.n);
              else
                d_elems.insert(ent.n);
            }

            d_nnz_main[n] = d_elems.size();
            o_nnz_main[n] = o_elems.size();
          }
        }
      }
    }

    ierr = PetscLogEventBegin(log_my_p4est_poisson_nodes_mls_assemble_submat_main, 0, 0, 0, 0); CHKERRXX(ierr);
    assemble_matrix(entries_main, d_nnz_main, o_nnz_main, &submat_main_);
    ierr = PetscLogEventEnd  (log_my_p4est_poisson_nodes_mls_assemble_submat_main, 0, 0, 0, 0); CHKERRXX(ierr);
  }

  A_needs_reassembly_ = A_needs_reassembly_ || (new_submat_main_ || (new_submat_diag_ && there_is_diag_) || (new_submat_robin_ && there_is_robin_));

  new_submat_diag_  = false;
  new_submat_main_  = false;
  new_submat_robin_ = false;

  // compute resulting matrix (if needed)
  if (A_needs_reassembly_ && setup_rhs) {
    new_pc_ = true;
    A_needs_reassembly_ = false;
    ierr = PetscLogEventBegin(log_my_p4est_poisson_nodes_mls_assemble_matrix, 0, 0, 0, 0); CHKERRXX(ierr);

    // start by cloning submat_main_ into A_
    if (A_ != NULL) { ierr = MatDestroy(A_); CHKERRXX(ierr); }
    //    ierr = MatConvert(submat_main_, MATSAME, MAT_INITIAL_MATRIX, &A_); CHKERRXX(ierr);
    ierr = MatDuplicate(submat_main_, MAT_COPY_VALUES, &A_); CHKERRXX(ierr);

    // add correction from linear term
    if (there_is_diag_)
    {
      ierr = PetscLogEventBegin(log_my_p4est_poisson_nodes_mls_add_submat_diag, 0, 0, 0, 0); CHKERRXX(ierr);
      ierr = MatDiagonalSet(A_, submat_diag_, ADD_VALUES); CHKERRXX(ierr);

      if (there_is_jump_ && there_is_jump_mu_)
      {
        PetscInt            N;
        PetscBool           done;
        const PetscInt     *ia;
        const PetscInt     *ja;
        PetscScalar        *data;

        ierr = VecGetArray(submat_diag_ghost_, &submat_diag_ghost_ptr); CHKERRXX(ierr);

        // get access to matrix structure of matrix product
        Mat submat_jump_ghost_local = submat_jump_ghost_;
        if (p4est_->mpisize > 1)
        {
          ierr = MatMPIAIJGetLocalMat(submat_jump_ghost_, MAT_INITIAL_MATRIX, &submat_jump_ghost_local); CHKERRXX(ierr);
        }
        ierr = MatGetRowIJ(submat_jump_ghost_local, 0, PETSC_FALSE, PETSC_FALSE, &N, &ia, &ja, &done); CHKERRXX(ierr);
        ierr = MatSeqAIJGetArray(submat_jump_ghost_local, &data); CHKERRXX(ierr);

        std::vector<PetscInt>    columns;
        std::vector<PetscScalar> values;

        foreach_local_node(n, nodes_)
        {
          if (node_scheme_[n] == IMMERSED_INTERFACE)
          {
            if (ia[n+1] > ia[n])
            {
              PetscInt n_gl = petsc_gloidx_[n];

              columns.clear();
              values.clear();
              for (int i = ia[n]; i < ia[n+1]; ++i)
              {
                double value = submat_diag_ghost_ptr[n]*data[i];
                if (fabs(value) > EPS)
                {
                  columns.push_back(ja[i]);
                  values.push_back(value);
                }
              }
              //ierr = MatSetOption(A_, MAT_NEW_NONZERO_ALLOCATION_ERR, PETSC_FALSE);  CHKERRXX(ierr);
              ierr = MatSetValues(A_, 1, &n_gl, columns.size(), columns.data(), values.data(), ADD_VALUES); CHKERRXX(ierr);
            }
          }
        }

        ierr = VecRestoreArray(submat_diag_ghost_, &submat_diag_ghost_ptr); CHKERRXX(ierr);

        ierr = MatAssemblyBegin(A_, MAT_FINAL_ASSEMBLY); CHKERRXX(ierr);
        ierr = MatAssemblyEnd  (A_, MAT_FINAL_ASSEMBLY); CHKERRXX(ierr);

        // restore matrix structure
        ierr = MatSeqAIJRestoreArray(submat_jump_ghost_local, &data); CHKERRXX(ierr);
        ierr = MatRestoreRowIJ(submat_jump_ghost_local, 0, PETSC_FALSE, PETSC_FALSE, &N, &ia, &ja, &done); CHKERRXX(ierr);
        if (p4est_->mpisize > 1)
        {
          ierr = MatDestroy(submat_jump_ghost_local); CHKERRXX(ierr);
        }
      }
      ierr = PetscLogEventEnd  (log_my_p4est_poisson_nodes_mls_add_submat_diag, 0, 0, 0, 0); CHKERRXX(ierr);
    }

    // add correction for Robin b.c.
    if (there_is_robin_)
    {
      ierr = PetscLogEventBegin(log_my_p4est_poisson_nodes_mls_add_submat_robin, 0, 0, 0, 0); CHKERRXX(ierr);

      if (fv_scheme_ == 0)
      {
        // if symmetric scheme is used then the only correction is to diagonal elements
        ierr = MatDiagonalSet(A_, submat_robin_sym_, ADD_VALUES); CHKERRXX(ierr);
      }
      else if (fv_scheme_ == 1)
      {
        // if non-symmetric scheme is used then

        // variant 1: create a PETSc Mat that represents the correction and use PETSc tool to add up matrices.
        // It turns out to be rather slow.
        //if (new_submat_robin_)
        //{
        //  assemble_matrix(entries_robin_sc, d_nnz_robin_sc, o_nnz_robin_sc, &submat_robin_sc_);
        //}
//        ierr = MatAXPY(A_, 1., submat_robin_sc_, SUBSET_NONZERO_PATTERN); CHKERRXX(ierr);

        // variant 2: add new elements explicitly by hands taking into account that only small number of rows are affected
        std::vector<PetscInt>    columns;
        std::vector<PetscScalar> values;

        foreach_local_node(n, nodes_)
        {
          if (node_scheme_[n] == BOUNDARY_NEUMANN)
          {
            PetscInt                  n_gl = petsc_gloidx_[n];
            std::vector<mat_entry_t> *row  = &entries_robin_sc[n];

            columns.clear();
            values.clear();
            for (size_t m=0; m < row->size(); ++m)
            {
              columns.push_back(row->at(m).n);
              values.push_back(row->at(m).val);
            }

            if (row->size() > 0)
            {
              ierr = MatSetValues(A_, 1, &n_gl, row->size(), columns.data(), values.data(), ADD_VALUES); CHKERRXX(ierr);
            }
          }
        }

        ierr = MatAssemblyBegin(A_, MAT_FINAL_ASSEMBLY); CHKERRXX(ierr);
        ierr = MatAssemblyEnd  (A_, MAT_FINAL_ASSEMBLY); CHKERRXX(ierr);
      }
      ierr = PetscLogEventEnd(log_my_p4est_poisson_nodes_mls_add_submat_robin, 0, 0, 0, 0); CHKERRXX(ierr);
    }

    // get diagonal scaling of the resulting matrix
    ierr = PetscLogEventBegin(log_my_p4est_poisson_nodes_mls_compute_diagonal_scaling, 0, 0, 0, 0); CHKERRXX(ierr);
    if (diag_scaling_ != NULL) { ierr = VecDestroy(diag_scaling_); CHKERRXX(ierr); }
    ierr = VecDuplicate(rhs_, &diag_scaling_); CHKERRXX(ierr);
    ierr = MatGetDiagonal(A_, diag_scaling_); CHKERRXX(ierr);
    ierr = VecReciprocalGhost(diag_scaling_); CHKERRXX(ierr);
    ierr = PetscLogEventEnd(log_my_p4est_poisson_nodes_mls_compute_diagonal_scaling, 0, 0, 0, 0); CHKERRXX(ierr);

    // scale the matrix by its diagonal (to speed up inversion)
    if (enfornce_diag_scaling_)
    {
      ierr = PetscLogEventBegin(log_my_p4est_poisson_nodes_mls_scale_matrix_by_diagonal, 0, 0, 0, 0); CHKERRXX(ierr);
      ierr = MatDiagonalScale(A_, diag_scaling_, NULL); CHKERRXX(ierr);
      ierr = PetscLogEventEnd(log_my_p4est_poisson_nodes_mls_scale_matrix_by_diagonal, 0, 0, 0, 0); CHKERRXX(ierr);
    }

    ierr = PetscLogEventEnd(log_my_p4est_poisson_nodes_mls_assemble_matrix, 0, 0, 0, 0); CHKERRXX(ierr);
  }

  if (setup_rhs && there_is_jump_)
  {
    ierr = PetscLogEventBegin(log_my_p4est_poisson_nodes_mls_correct_rhs_jump, 0, 0, 0, 0); CHKERRXX(ierr);

    // contribution from Laplace term
    ierr = VecScaleGhost(rhs_jump_, -1); CHKERRXX(ierr);
    ierr = MatMultAdd(submat_jump_, rhs_jump_, rhs_, rhs_); CHKERRXX(ierr);

    // contribution from linear term
    Vec rhs_jump_tmp;
    ierr = VecDuplicate(rhs_, &rhs_jump_tmp); CHKERRXX(ierr);
    ierr = VecPointwiseMult(rhs_jump_tmp, rhs_jump_, submat_diag_ghost_); CHKERRXX(ierr);
    ierr = VecAXPY(rhs_, 1., rhs_jump_tmp); CHKERRXX(ierr);

    ierr = VecDestroy(rhs_jump_tmp); CHKERRXX(ierr);

    ierr = PetscLogEventEnd(log_my_p4est_poisson_nodes_mls_correct_rhs_jump, 0, 0, 0, 0); CHKERRXX(ierr);
  }

  if (setup_rhs && there_is_dirichlet_ && dirichlet_scheme_ == 1)
  {
//    ierr = PetscLogEventBegin(log_my_p4est_poisson_nodes_mls_correct_rhs_jump, 0, 0, 0, 0); CHKERRXX(ierr);
    // contribution from Laplace term
    ierr = MatMultAdd(submat_gf_, rhs_gf_, rhs_, rhs_); CHKERRXX(ierr);
//    ierr = PetscLogEventEnd(log_my_p4est_poisson_nodes_mls_correct_rhs_jump, 0, 0, 0, 0); CHKERRXX(ierr);
  }

  if (setup_rhs && enfornce_diag_scaling_)
  {
    ierr = PetscLogEventBegin(log_my_p4est_poisson_nodes_mls_scale_rhs_by_diagonal, 0, 0, 0, 0); CHKERRXX(ierr);
    ierr = VecPointwiseMult(rhs_, rhs_, diag_scaling_); CHKERRXX(ierr);
    ierr = PetscLogEventEnd(log_my_p4est_poisson_nodes_mls_scale_rhs_by_diagonal, 0, 0, 0, 0); CHKERRXX(ierr);
  }
}

void my_p4est_poisson_nodes_mls_t::assemble_matrix(std::vector< std::vector<mat_entry_t> > &entries, std::vector<PetscInt> &d_nnz, std::vector<PetscInt> &o_nnz, Mat *matrix)
{
  ierr = PetscLogEventBegin(log_my_p4est_poisson_nodes_mls_assemble_submatrix, 0, 0, 0, 0); CHKERRXX(ierr);

  PetscInt num_owned_global = global_node_offset_[p4est_->mpisize];
  PetscInt num_owned_local  = (PetscInt)(nodes_->num_owned_indeps);

  if (*matrix != NULL) { ierr = MatDestroy(*matrix); CHKERRXX(ierr); }

  /* set up the matrix */
  ierr = MatCreate(p4est_->mpicomm, matrix); CHKERRXX(ierr);
  ierr = MatSetType(*matrix, MATAIJ); CHKERRXX(ierr);
  ierr = MatSetSizes(*matrix, num_owned_local , num_owned_local, num_owned_global, num_owned_global); CHKERRXX(ierr);
  ierr = MatSetFromOptions(*matrix); CHKERRXX(ierr);

  /* allocate the matrix */
  ierr = MatSeqAIJSetPreallocation(*matrix, 0, (const PetscInt*)&d_nnz[0]); CHKERRXX(ierr);
  ierr = MatMPIAIJSetPreallocation(*matrix, 0, (const PetscInt*)&d_nnz[0], 0, (const PetscInt*)&o_nnz[0]); CHKERRXX(ierr);

  /* fill the matrix with the values */
  std::vector<PetscInt>    columns;
  std::vector<PetscScalar> values;

  foreach_local_node(n, nodes_)
  {
    std::vector<mat_entry_t> *row  = &entries[n];
    if (row->size() > 0) {
      PetscInt n_gl = petsc_gloidx_[n];

<<<<<<< HEAD
//    for (int m=0; m < row->size(); ++m)
//    {
//      ierr = MatSetValue(*matrix, n_gl, row->at(m).n, row->at(m).val, ADD_VALUES); CHKERRXX(ierr);
//    }

    columns.clear();
    values.clear();
    for (size_t m=0; m < row->size(); ++m)
    {
      columns.push_back(row->at(m).n);
      values.push_back(row->at(m).val);
    }
=======
      //    for (int m=0; m < row->size(); ++m)
      //    {
      //      ierr = MatSetValue(*matrix, n_gl, row->at(m).n, row->at(m).val, ADD_VALUES); CHKERRXX(ierr);
      //    }
>>>>>>> 1953b8e1

      columns.clear();
      values.clear();
      for (size_t m=0; m < row->size(); ++m)
      {
        columns.push_back(row->at(m).n);
        values.push_back(row->at(m).val);
      }

      ierr = MatSetValues(*matrix, 1, &n_gl, row->size(), columns.data(), values.data(), ADD_VALUES); CHKERRXX(ierr);
    }
  }

  /* assemble the matrix */
  ierr = MatAssemblyBegin(*matrix, MAT_FINAL_ASSEMBLY); CHKERRXX(ierr);
  ierr = MatAssemblyEnd  (*matrix, MAT_FINAL_ASSEMBLY); CHKERRXX(ierr);

  ierr = PetscLogEventEnd(log_my_p4est_poisson_nodes_mls_assemble_submatrix, 0, 0, 0, 0); CHKERRXX(ierr);
}

void my_p4est_poisson_nodes_mls_t::find_projection(const quad_neighbor_nodes_of_node_t& qnnn, const double *phi_ptr, double dxyz_pr[], double &dist_pr, double normal[])
{
  // find projection point
  double phi_d[P4EST_DIM] = { DIM(0,0,0) };

  p4est_indep_t *ni = (p4est_indep_t*)sc_array_index(&nodes_->indep_nodes, qnnn.node_000);

  // check if the node is a wall node
  bool DIM( xm_wall = is_node_xmWall(p4est_, ni),
            ym_wall = is_node_ymWall(p4est_, ni),
            zm_wall = is_node_zmWall(p4est_, ni) );

  bool DIM( xp_wall = is_node_xpWall(p4est_, ni),
            yp_wall = is_node_ypWall(p4est_, ni),
            zp_wall = is_node_zpWall(p4est_, ni) );

  if (!xm_wall && !xp_wall) phi_d[0] = qnnn.dx_central(phi_ptr);
  else if (!xm_wall)        phi_d[0] = qnnn.dx_backward_linear(phi_ptr);
  else if (!xp_wall)        phi_d[0] = qnnn.dx_forward_linear(phi_ptr);

  if (!ym_wall && !yp_wall) phi_d[1] = qnnn.dy_central(phi_ptr);
  else if (!ym_wall)        phi_d[1] = qnnn.dy_backward_linear(phi_ptr);
  else if (!yp_wall)        phi_d[1] = qnnn.dy_forward_linear(phi_ptr);
#ifdef P4_TO_P8
  if (!zm_wall && !zp_wall) phi_d[2] = qnnn.dz_central(phi_ptr);
  else if (!zm_wall)        phi_d[2] = qnnn.dz_backward_linear(phi_ptr);
  else if (!zp_wall)        phi_d[2] = qnnn.dz_forward_linear(phi_ptr);
#endif

  double phi_d_norm = sqrt( SUMD(SQR(phi_d[0]),SQR(phi_d[1]),SQR(phi_d[2])) );

  dist_pr = phi_ptr[qnnn.node_000]/phi_d_norm;

  foreach_dimension(dim) {
    phi_d[dim]  /=  phi_d_norm;
    dxyz_pr[dim] = -dist_pr*phi_d[dim];
  }

  if (normal != NULL) {
    foreach_dimension(dim) {
      normal[dim] = phi_d[dim];
    }
  }
}

bool my_p4est_poisson_nodes_mls_t::inv_mat2(const double *in, double *out)
{
  double det = in[0]*in[3]-in[1]*in[2];

  if (det == 0) return false;

  out[0] =  in[3]/det;
  out[1] = -in[1]/det;
  out[2] = -in[2]/det;
  out[3] =  in[0]/det;

  return true;
}

bool my_p4est_poisson_nodes_mls_t::inv_mat3(const double *in, double *out)
{
  double det = in[3*0+0]*(in[3*1+1]*in[3*2+2] - in[3*2+1]*in[3*1+2]) -
               in[3*0+1]*(in[3*1+0]*in[3*2+2] - in[3*1+2]*in[3*2+0]) +
               in[3*0+2]*(in[3*1+0]*in[3*2+1] - in[3*2+0]*in[3*1+1]);

  if (det == 0) return false;

  out[3*0+0] = (in[3*1+1]*in[3*2+2] - in[3*2+1]*in[3*1+2])/det;
  out[3*0+1] = (in[3*0+2]*in[3*2+1] - in[3*2+2]*in[3*0+1])/det;
  out[3*0+2] = (in[3*0+1]*in[3*1+2] - in[3*1+1]*in[3*0+2])/det;

  out[3*1+0] = (in[3*1+2]*in[3*2+0] - in[3*2+2]*in[3*1+0])/det;
  out[3*1+1] = (in[3*0+0]*in[3*2+2] - in[3*2+0]*in[3*0+2])/det;
  out[3*1+2] = (in[3*0+2]*in[3*1+0] - in[3*1+2]*in[3*0+0])/det;

  out[3*2+0] = (in[3*1+0]*in[3*2+1] - in[3*2+0]*in[3*1+1])/det;
  out[3*2+1] = (in[3*0+1]*in[3*2+0] - in[3*2+1]*in[3*0+0])/det;
  out[3*2+2] = (in[3*0+0]*in[3*1+1] - in[3*1+0]*in[3*0+1])/det;

  return true;
}

bool my_p4est_poisson_nodes_mls_t::inv_mat4(const double *in, double *out)
{
    double inv[16], det;
    int i;

    inv[0] = in[5]  * in[10] * in[15] -
             in[5]  * in[11] * in[14] -
             in[9]  * in[6]  * in[15] +
             in[9]  * in[7]  * in[14] +
             in[13] * in[6]  * in[11] -
             in[13] * in[7]  * in[10];

    inv[4] = -in[4]  * in[10] * in[15] +
              in[4]  * in[11] * in[14] +
              in[8]  * in[6]  * in[15] -
              in[8]  * in[7]  * in[14] -
              in[12] * in[6]  * in[11] +
              in[12] * in[7]  * in[10];

    inv[8] = in[4]  * in[9] * in[15] -
             in[4]  * in[11] * in[13] -
             in[8]  * in[5] * in[15] +
             in[8]  * in[7] * in[13] +
             in[12] * in[5] * in[11] -
             in[12] * in[7] * in[9];

    inv[12] = -in[4]  * in[9] * in[14] +
               in[4]  * in[10] * in[13] +
               in[8]  * in[5] * in[14] -
               in[8]  * in[6] * in[13] -
               in[12] * in[5] * in[10] +
               in[12] * in[6] * in[9];

    inv[1] = -in[1]  * in[10] * in[15] +
              in[1]  * in[11] * in[14] +
              in[9]  * in[2] * in[15] -
              in[9]  * in[3] * in[14] -
              in[13] * in[2] * in[11] +
              in[13] * in[3] * in[10];

    inv[5] = in[0]  * in[10] * in[15] -
             in[0]  * in[11] * in[14] -
             in[8]  * in[2] * in[15] +
             in[8]  * in[3] * in[14] +
             in[12] * in[2] * in[11] -
             in[12] * in[3] * in[10];

    inv[9] = -in[0]  * in[9] * in[15] +
              in[0]  * in[11] * in[13] +
              in[8]  * in[1] * in[15] -
              in[8]  * in[3] * in[13] -
              in[12] * in[1] * in[11] +
              in[12] * in[3] * in[9];

    inv[13] = in[0]  * in[9] * in[14] -
              in[0]  * in[10] * in[13] -
              in[8]  * in[1] * in[14] +
              in[8]  * in[2] * in[13] +
              in[12] * in[1] * in[10] -
              in[12] * in[2] * in[9];

    inv[2] = in[1]  * in[6] * in[15] -
             in[1]  * in[7] * in[14] -
             in[5]  * in[2] * in[15] +
             in[5]  * in[3] * in[14] +
             in[13] * in[2] * in[7] -
             in[13] * in[3] * in[6];

    inv[6] = -in[0]  * in[6] * in[15] +
              in[0]  * in[7] * in[14] +
              in[4]  * in[2] * in[15] -
              in[4]  * in[3] * in[14] -
              in[12] * in[2] * in[7] +
              in[12] * in[3] * in[6];

    inv[10] = in[0]  * in[5] * in[15] -
              in[0]  * in[7] * in[13] -
              in[4]  * in[1] * in[15] +
              in[4]  * in[3] * in[13] +
              in[12] * in[1] * in[7] -
              in[12] * in[3] * in[5];

    inv[14] = -in[0]  * in[5] * in[14] +
               in[0]  * in[6] * in[13] +
               in[4]  * in[1] * in[14] -
               in[4]  * in[2] * in[13] -
               in[12] * in[1] * in[6] +
               in[12] * in[2] * in[5];

    inv[3] = -in[1] * in[6] * in[11] +
              in[1] * in[7] * in[10] +
              in[5] * in[2] * in[11] -
              in[5] * in[3] * in[10] -
              in[9] * in[2] * in[7] +
              in[9] * in[3] * in[6];

    inv[7] = in[0] * in[6] * in[11] -
             in[0] * in[7] * in[10] -
             in[4] * in[2] * in[11] +
             in[4] * in[3] * in[10] +
             in[8] * in[2] * in[7] -
             in[8] * in[3] * in[6];

    inv[11] = -in[0] * in[5] * in[11] +
               in[0] * in[7] * in[9] +
               in[4] * in[1] * in[11] -
               in[4] * in[3] * in[9] -
               in[8] * in[1] * in[7] +
               in[8] * in[3] * in[5];

    inv[15] = in[0] * in[5] * in[10] -
              in[0] * in[6] * in[9] -
              in[4] * in[1] * in[10] +
              in[4] * in[2] * in[9] +
              in[8] * in[1] * in[6] -
              in[8] * in[2] * in[5];

    det = in[0] * inv[0] + in[1] * inv[4] + in[2] * inv[8] + in[3] * inv[12];

    if (det == 0)
        return false;

    det = 1.0 / det;

    for (i = 0; i < 16; i++)
        out[i] = inv[i] * det;

    return true;
}

#ifdef P4_TO_P8
double my_p4est_poisson_nodes_mls_t::compute_weights_through_face(double A, double B, bool *neighbor_exists_face, double *weights_face, double theta, bool *map_face)
{

  bool semi_fallback = false;
  bool full_fallback = false;

  map_face[nnf_mm] = false;
  map_face[nnf_0m] = false;
  map_face[nnf_pm] = false;
  map_face[nnf_m0] = false;
  map_face[nnf_00] = true; weights_face[nnf_00] = 1;
  map_face[nnf_p0] = false;
  map_face[nnf_mp] = false;
  map_face[nnf_0p] = false;
  map_face[nnf_pp] = false;

  double a = fabs(A);
  double b = fabs(B);

  if (a > .5 || b > .5) std::cout << "Warning: face's centroid falls outside the face!\n";

//  double mask_specific = -1; // [Raphael] : commented because "set but not used"

  int num_good_neighbors = 0;

  for (int i = 0; i < 9; ++i)
    if (neighbor_exists_face[i]) num_good_neighbors++;

//  bool same_line = (num_good_neighbors == 3 &&
//                    ( (neighbor_exists_face[nnf_m0] && neighbor_exists_face[nnf_p0]) ||
//                      (neighbor_exists_face[nnf_0m] && neighbor_exists_face[nnf_0p]) ||
//                      (neighbor_exists_face[nnf_mm] && neighbor_exists_face[nnf_pp]) ||
//                      (neighbor_exists_face[nnf_mp] && neighbor_exists_face[nnf_pm]) ) ); // [Raphael] : commented because "set but not used"

  if (a < theta && b < theta)
  {
    map_face[nnf_00] = true;  weights_face[nnf_00] = 1;
//    mask_specific = -2; // [Raphael] : commented because "set but not used"
  }




  else if (A <= 0 && B <= 0 && B <= A &&
           neighbor_exists_face[nnf_0m] &&
           neighbor_exists_face[nnf_mm] )
  {
    map_face[nnf_00] = true; weights_face[nnf_00] = (1.-b);
    map_face[nnf_0m] = true; weights_face[nnf_0m] = b-a;
    map_face[nnf_mm] = true; weights_face[nnf_mm] = a;
//    mask_specific = -1; // [Raphael] : commented because "set but not used"
//    semi_fallback = true;
  }
  else if (A <= 0 && B <= 0 && B >= A &&
           neighbor_exists_face[nnf_m0] &&
           neighbor_exists_face[nnf_mm] )
  {
    map_face[nnf_00] = true; weights_face[nnf_00] = (1.-a);
    map_face[nnf_m0] = true; weights_face[nnf_m0] = a-b;
    map_face[nnf_mm] = true; weights_face[nnf_mm] = b;
//    mask_specific = -1; // [Raphael] : commented because "set but not used"
//    semi_fallback = true;
  }
  else if (A >= 0 && B <= 0 && B <= -A &&
           neighbor_exists_face[nnf_0m] &&
           neighbor_exists_face[nnf_pm] )
  {
    map_face[nnf_00] = true; weights_face[nnf_00] = (1.-b);
    map_face[nnf_0m] = true; weights_face[nnf_0m] = b-a;
    map_face[nnf_pm] = true; weights_face[nnf_pm] = a;
//    mask_specific = -1; // [Raphael] : commented because "set but not used"
//    semi_fallback = true;
  }
  else if (A >= 0 && B <= 0 && B >= -A &&
           neighbor_exists_face[nnf_p0] &&
           neighbor_exists_face[nnf_pm] )
  {
    map_face[nnf_00] = true; weights_face[nnf_00] = (1.-a);
    map_face[nnf_p0] = true; weights_face[nnf_p0] = a-b;
    map_face[nnf_pm] = true; weights_face[nnf_pm] = b;
//    mask_specific = -1; // [Raphael] : commented because "set but not used"
//    semi_fallback = true;
  }
  else if (A <= 0 && B >= 0 && B <= -A &&
           neighbor_exists_face[nnf_m0] &&
           neighbor_exists_face[nnf_mp] )
  {
    map_face[nnf_00] = true; weights_face[nnf_00] = (1.-a);
    map_face[nnf_m0] = true; weights_face[nnf_m0] = a-b;
    map_face[nnf_mp] = true; weights_face[nnf_mp] = b;
//    mask_specific = -1; // [Raphael] : commented because "set but not used"
//    semi_fallback = true;
  }
  else if (A <= 0 && B >= 0 && B >= -A &&
           neighbor_exists_face[nnf_0p] &&
           neighbor_exists_face[nnf_mp] )
  {
    map_face[nnf_00] = true; weights_face[nnf_00] = (1.-b);
    map_face[nnf_0p] = true; weights_face[nnf_0p] = b-a;
    map_face[nnf_mp] = true; weights_face[nnf_mp] = a;
//    mask_specific = -1; // [Raphael] : commented because "set but not used"
//    semi_fallback = true;
  }
  else if (A >= 0 && B >= 0 && B <= A &&
           neighbor_exists_face[nnf_p0] &&
           neighbor_exists_face[nnf_pp] )
  {
    map_face[nnf_00] = true; weights_face[nnf_00] = (1.-a);
    map_face[nnf_p0] = true; weights_face[nnf_p0] = a-b;
    map_face[nnf_pp] = true; weights_face[nnf_pp] = b;
//    mask_specific = -1; // [Raphael] : commented because "set but not used"
//    semi_fallback = true;
  }
  else if (A >= 0 && B >= 0 && B >= A &&
           neighbor_exists_face[nnf_0p] &&
           neighbor_exists_face[nnf_pp] )
  {
    map_face[nnf_00] = true; weights_face[nnf_00] = (1.-b);
    map_face[nnf_0p] = true; weights_face[nnf_0p] = b-a;
    map_face[nnf_pp] = true; weights_face[nnf_pp] = a;
//    mask_specific = -1; // [Raphael] : commented because "set but not used"
//    semi_fallback = true;
  }

  else if ( neighbor_exists_face[nnf_m0] &&
            neighbor_exists_face[nnf_0m] &&
            neighbor_exists_face[nnf_mm] )
  {
    map_face[nnf_00] = true; weights_face[nnf_00] =(1.+A)*(1.+B);
    map_face[nnf_m0] = true; weights_face[nnf_m0] =(  -A)*(1.+B);
    map_face[nnf_0m] = true; weights_face[nnf_0m] =(1.+A)*(  -B);
    map_face[nnf_mm] = true; weights_face[nnf_mm] =(  -A)*(  -B);
  }
  else if ( neighbor_exists_face[nnf_p0] &&
            neighbor_exists_face[nnf_0m] &&
            neighbor_exists_face[nnf_pm] )
  {
    map_face[nnf_00] = true; weights_face[nnf_00] =(1.-A)*(1.+B);
    map_face[nnf_p0] = true; weights_face[nnf_p0] =(   A)*(1.+B);
    map_face[nnf_0m] = true; weights_face[nnf_0m] =(1.-A)*(  -B);
    map_face[nnf_pm] = true; weights_face[nnf_pm] =(   A)*(  -B);
  }
  else if ( neighbor_exists_face[nnf_m0] &&
            neighbor_exists_face[nnf_0p] &&
            neighbor_exists_face[nnf_mp] )
  {
    map_face[nnf_00] = true; weights_face[nnf_00] =(1.+A)*(1.-B);
    map_face[nnf_m0] = true; weights_face[nnf_m0] =(  -A)*(1.-B);
    map_face[nnf_0p] = true; weights_face[nnf_0p] =(1.+A)*(   B);
    map_face[nnf_mp] = true; weights_face[nnf_mp] =(  -A)*(   B);
  }
  else if ( neighbor_exists_face[nnf_p0] &&
            neighbor_exists_face[nnf_0p] &&
            neighbor_exists_face[nnf_pp] )
  {
    map_face[nnf_00] = true; weights_face[nnf_00] =(1.-A)*(1.-B);
    map_face[nnf_p0] = true; weights_face[nnf_p0] =(   A)*(1.-B);
    map_face[nnf_0p] = true; weights_face[nnf_0p] =(1.-A)*(   B);
    map_face[nnf_pp] = true; weights_face[nnf_pp] =(   A)*(   B);
  }



//  else if ( A <= 0 &&
//            B <= 0 &&
//            neighbor_exists_face[nnf_m0] &&
//            neighbor_exists_face[nnf_0m] &&
//            neighbor_exists_face[nnf_mm] )
//  {
//    map_face[nnf_00] = true; weights_face[nnf_00] =(1.-a)*(1.-b);
//    map_face[nnf_m0] = true; weights_face[nnf_m0] =    a *(1.-b);
//    map_face[nnf_0m] = true; weights_face[nnf_0m] =(1.-a)*    b ;
//    map_face[nnf_mm] = true; weights_face[nnf_mm] =    a *    b ;
//  }
//  else if ( A >= 0 &&
//            B <= 0 &&
//            neighbor_exists_face[nnf_p0] &&
//            neighbor_exists_face[nnf_0m] &&
//            neighbor_exists_face[nnf_pm] )
//  {
//    map_face[nnf_00] = true; weights_face[nnf_00] =(1.-a)*(1.-b);
//    map_face[nnf_p0] = true; weights_face[nnf_p0] =    a *(1.-b);
//    map_face[nnf_0m] = true; weights_face[nnf_0m] =(1.-a)*    b ;
//    map_face[nnf_pm] = true; weights_face[nnf_pm] =    a *    b ;
//  }
//  else if ( A <= 0 &&
//            B >= 0 &&
//            neighbor_exists_face[nnf_m0] &&
//            neighbor_exists_face[nnf_0p] &&
//            neighbor_exists_face[nnf_mp] )
//  {
//    map_face[nnf_00] = true; weights_face[nnf_00] =(1.-a)*(1.-b);
//    map_face[nnf_m0] = true; weights_face[nnf_m0] =    a *(1.-b);
//    map_face[nnf_0p] = true; weights_face[nnf_0p] =(1.-a)*    b ;
//    map_face[nnf_mp] = true; weights_face[nnf_mp] =    a *    b ;
//  }
//  else if ( A >= 0 &&
//            B >= 0 &&
//            neighbor_exists_face[nnf_p0] &&
//            neighbor_exists_face[nnf_0p] &&
//            neighbor_exists_face[nnf_pp] )
//  {
//    map_face[nnf_00] = true; weights_face[nnf_00] =(1.-a)*(1.-b);
//    map_face[nnf_p0] = true; weights_face[nnf_p0] =    a *(1.-b);
//    map_face[nnf_0p] = true; weights_face[nnf_0p] =(1.-a)*    b ;
//    map_face[nnf_pp] = true; weights_face[nnf_pp] =    a *    b ;
//  }

  else if (A <= 0 && B <= 0 &&
           neighbor_exists_face[nnf_m0] &&
           neighbor_exists_face[nnf_0m] )
  {
    map_face[nnf_00] = true; weights_face[nnf_00] = 1.-a-b;
    map_face[nnf_m0] = true; weights_face[nnf_m0] = a;
    map_face[nnf_0m] = true; weights_face[nnf_0m] = b;
//    mask_specific = -11; // [Raphael] : commented because "set but not used"
  }
  else if (A >= 0 && B <= 0 &&
           neighbor_exists_face[nnf_p0] &&
           neighbor_exists_face[nnf_0m] )
  {
    map_face[nnf_00] = true; weights_face[nnf_00] = 1.-a-b;
    map_face[nnf_p0] = true; weights_face[nnf_p0] = a;
    map_face[nnf_0m] = true; weights_face[nnf_0m] = b;
//    mask_specific = -12; // [Raphael] : commented because "set but not used"
  }
  else if (A <= 0 && B >= 0 &&
           neighbor_exists_face[nnf_m0] &&
           neighbor_exists_face[nnf_0p] )
  {
    map_face[nnf_00] = true; weights_face[nnf_00] = 1.-a-b;
    map_face[nnf_m0] = true; weights_face[nnf_m0] = a;
    map_face[nnf_0p] = true; weights_face[nnf_0p] = b;
//    mask_specific = -13; // [Raphael] : commented because "set but not used"
  }
  else if (A >= 0 && B >= 0 &&
           neighbor_exists_face[nnf_p0] &&
           neighbor_exists_face[nnf_0p] )
  {
    map_face[nnf_00] = true; weights_face[nnf_00] = 1.-a-b;
    map_face[nnf_p0] = true; weights_face[nnf_p0] = a;
    map_face[nnf_0p] = true; weights_face[nnf_0p] = b;
//    mask_specific = -14; // [Raphael] : commented because "set but not used"
  }





//    else if (num_good_neighbors >= 3 && !same_line)
//    {
//      weights_face[nnf_mm] = 0;
//      weights_face[nnf_0m] = 0;
//      weights_face[nnf_pm] = 0;
//      weights_face[nnf_m0] = 0;
//      weights_face[nnf_00] = 0;
//      weights_face[nnf_p0] = 0;
//      weights_face[nnf_mp] = 0;
//      weights_face[nnf_0p] = 0;
//      weights_face[nnf_pp] = 0;

//      // linear system
//      char num_constraints = 9;

//      std::vector<double> col_c(num_constraints, 0);
//      std::vector<double> col_x(num_constraints, 0);
//      std::vector<double> col_y(num_constraints, 0);

//      for (char j = 0; j < 3; ++j)
//        for (char i = 0; i < 3; ++i)
//        {
//          char idx = 3*j+i;
//          col_c[idx] = 1.;
//          col_x[idx] = ((double) (i-1));
//          col_y[idx] = ((double) (j-1));
//        }


//      double log_weight_min = -10.;
//      //          double gamma = -log_weight_min*2./3./sqrt((double)P4EST_DIM);
//      double gamma = -log_weight_min*2./3./2.;

//      std::vector<double> weight(num_constraints, 0);

//      for (char j = 0; j < 3; ++j)
//        for (char i = 0; i < 3; ++i)
//        {
//          char idx = 3*j+i;

//          double x = ((double) (i-1));
//          double y = ((double) (j-1));

//          //                    if (neighbor_exists_face[idx])
//          //                      weight[idx] = exp(-gamma*sqrt(SQR((x_C+dx-x0[phi_idx])/dx_min_) +
//          //                                                    SQR((y_C+dy-y0[phi_idx])/dy_min_)));
//          if (neighbor_exists_face[idx] || idx == nnf_00m)
////            weight[idx] = 1.;
//            weight[idx] = exp(-gamma*(SQR(x-A) +
//                                      SQR(y-B)));
//  //        if (idx == nnf_00m)
//  //          weight[idx] = 1.;
//        }

//      // assemble and invert matrix
//      char A_size = (2+1);
//      double matA[(2+1)*(2+1)];
//      double matA_inv[(2+1)*(2+1)];

//      matA[0*A_size + 0] = 0;
//      matA[0*A_size + 1] = 0;
//      matA[0*A_size + 2] = 0;
//      matA[1*A_size + 1] = 0;
//      matA[1*A_size + 2] = 0;
//      matA[2*A_size + 2] = 0;

//      for (char nei = 0; nei < num_constraints; ++nei)
//      {
//        matA[0*A_size + 0] += col_c[nei]*col_c[nei]*weight[nei];
//        matA[0*A_size + 1] += col_c[nei]*col_x[nei]*weight[nei];
//        matA[0*A_size + 2] += col_c[nei]*col_y[nei]*weight[nei];
//        matA[1*A_size + 1] += col_x[nei]*col_x[nei]*weight[nei];
//        matA[1*A_size + 2] += col_x[nei]*col_y[nei]*weight[nei];
//        matA[2*A_size + 2] += col_y[nei]*col_y[nei]*weight[nei];
//      }

//      matA[1*A_size + 0] = matA[0*A_size + 1];
//      matA[2*A_size + 0] = matA[0*A_size + 2];
//      matA[2*A_size + 1] = matA[1*A_size + 2];

//      inv_mat3(matA, matA_inv);

//      // compute Taylor expansion coefficients
//      std::vector<double> coeff_const_term(num_constraints, 0);
//      std::vector<double> coeff_x_term    (num_constraints, 0);
//      std::vector<double> coeff_y_term    (num_constraints, 0);

//      for (char nei = 0; nei < num_constraints; ++nei)
//      {
//        coeff_const_term[nei] = weight[nei]*
//            ( matA_inv[0*A_size+0]*col_c[nei]
//            + matA_inv[0*A_size+1]*col_x[nei]
//            + matA_inv[0*A_size+2]*col_y[nei] );

//        coeff_x_term[nei] = weight[nei]*
//            ( matA_inv[1*A_size+0]*col_c[nei]
//            + matA_inv[1*A_size+1]*col_x[nei]
//            + matA_inv[1*A_size+2]*col_y[nei] );

//        coeff_y_term[nei] = weight[nei]*
//            ( matA_inv[2*A_size+0]*col_c[nei]
//            + matA_inv[2*A_size+1]*col_x[nei]
//            + matA_inv[2*A_size+2]*col_y[nei] );
//      }

//      // compute integrals
//      double const_term = 1.;
//      double x_term     = 1.*(A);
//      double y_term     = 1.*(B);


//      if (!neighbor_exists_face[nnf_00])
//        std::cout << "weird!\n";

//      // matrix coefficients
//      for (char nei = 0; nei < 9; ++nei)
//      {
//        if (neighbor_exists_face[nei])
//  //        if (neighbor_exists_face[nei] || nei == nnf_00m)
//        {
//          map_face[nei] = true;
//          weights_face[nei] += coeff_const_term[nei]*const_term
//              + coeff_x_term[nei]*x_term
//              + coeff_y_term[nei]*y_term;
//        }
//      }
//      mask_specific = -1;
//      semi_fallback = true;
//    }


  else if (neighbor_exists_face[nnf_0m] &&
           neighbor_exists_face[nnf_mm] )
  {
    map_face[nnf_00] = true; weights_face[nnf_00] = (1.+B);
    map_face[nnf_0m] = true; weights_face[nnf_0m] = -B+A;
    map_face[nnf_mm] = true; weights_face[nnf_mm] = -A;
//    mask_specific = -15; // [Raphael] : commented because "set but not used"
    semi_fallback = true;
  }
  else if (neighbor_exists_face[nnf_m0] &&
           neighbor_exists_face[nnf_mm] )
  {
    map_face[nnf_00] = true; weights_face[nnf_00] = (1.+A);
    map_face[nnf_m0] = true; weights_face[nnf_m0] = -A+B;
    map_face[nnf_mm] = true; weights_face[nnf_mm] = -B;
//    mask_specific = -16; // [Raphael] : commented because "set but not used"
    semi_fallback = true;
  }
  else if (neighbor_exists_face[nnf_0m] &&
           neighbor_exists_face[nnf_pm] )
  {
    map_face[nnf_00] = true; weights_face[nnf_00] = (1.+B);
    map_face[nnf_0m] = true; weights_face[nnf_0m] = -B-A;
    map_face[nnf_pm] = true; weights_face[nnf_pm] = A;
//    mask_specific = -17; // [Raphael] : commented because "set but not used"
    semi_fallback = true;
  }
  else if (neighbor_exists_face[nnf_p0] &&
           neighbor_exists_face[nnf_pm] )
  {
    map_face[nnf_00] = true; weights_face[nnf_00] = (1.-A);
    map_face[nnf_p0] = true; weights_face[nnf_p0] = A+B;
    map_face[nnf_pm] = true; weights_face[nnf_pm] = -B;
//    mask_specific = -18; // [Raphael] : commented because "set but not used"
    semi_fallback = true;
  }
  else if (neighbor_exists_face[nnf_m0] &&
           neighbor_exists_face[nnf_mp] )
  {
    map_face[nnf_00] = true; weights_face[nnf_00] = (1.+A);
    map_face[nnf_m0] = true; weights_face[nnf_m0] = -A-B;
    map_face[nnf_mp] = true; weights_face[nnf_mp] = B;
//    mask_specific = -19; // [Raphael] : commented because "set but not used"
    semi_fallback = true;
  }
  else if (neighbor_exists_face[nnf_0p] &&
           neighbor_exists_face[nnf_mp] )
  {
    map_face[nnf_00] = true; weights_face[nnf_00] = (1.-B);
    map_face[nnf_0p] = true; weights_face[nnf_0p] = B+A;
    map_face[nnf_mp] = true; weights_face[nnf_mp] = -A;
//    mask_specific = -20; // [Raphael] : commented because "set but not used"
    semi_fallback = true;
  }
  else if (neighbor_exists_face[nnf_p0] &&
           neighbor_exists_face[nnf_pp] )
  {
    map_face[nnf_00] = true; weights_face[nnf_00] = (1.-A);
    map_face[nnf_p0] = true; weights_face[nnf_p0] = A-B;
    map_face[nnf_pp] = true; weights_face[nnf_pp] = B;
//    mask_specific = -21; // [Raphael] : commented because "set but not used"
    semi_fallback = true;
  }
  else if (neighbor_exists_face[nnf_0p] &&
           neighbor_exists_face[nnf_pp] )
  {
    map_face[nnf_00] = true; weights_face[nnf_00] = (1.-B);
    map_face[nnf_0p] = true; weights_face[nnf_0p] = B-A;
    map_face[nnf_pp] = true; weights_face[nnf_pp] = A;
//    mask_specific = -22; // [Raphael] : commented because "set but not used"
    semi_fallback = true;
  }

  else if (neighbor_exists_face[nnf_m0] &&
           neighbor_exists_face[nnf_0m] )
  {
    map_face[nnf_00] = true; weights_face[nnf_00] = 1.+A+B;
    map_face[nnf_m0] = true; weights_face[nnf_m0] = -A;
    map_face[nnf_0m] = true; weights_face[nnf_0m] = -B;
//    mask_specific = -23; // [Raphael] : commented because "set but not used"
    semi_fallback = true;
  }
  else if (neighbor_exists_face[nnf_p0] &&
           neighbor_exists_face[nnf_0m] )
  {
    map_face[nnf_00] = true; weights_face[nnf_00] = 1.-A+B;
    map_face[nnf_p0] = true; weights_face[nnf_p0] = A;
    map_face[nnf_0m] = true; weights_face[nnf_0m] = -B;
//    mask_specific = -24; // [Raphael] : commented because "set but not used"
    semi_fallback = true;
  }
  else if (neighbor_exists_face[nnf_m0] &&
           neighbor_exists_face[nnf_0p] )
  {
    map_face[nnf_00] = true; weights_face[nnf_00] = 1.+A-B;
    map_face[nnf_m0] = true; weights_face[nnf_m0] = -A;
    map_face[nnf_0p] = true; weights_face[nnf_0p] = B;
//    mask_specific = -25; // [Raphael] : commented because "set but not used"
    semi_fallback = true;
  }
  else if (neighbor_exists_face[nnf_p0] &&
           neighbor_exists_face[nnf_0p] )
  {
    map_face[nnf_00] = true; weights_face[nnf_00] = 1.-A-B;
    map_face[nnf_p0] = true; weights_face[nnf_p0] = A;
    map_face[nnf_0p] = true; weights_face[nnf_0p] = B;
//    mask_specific = -26; // [Raphael] : commented because "set but not used"
    semi_fallback = true;
  }


  else if (A <= 0 && neighbor_exists_face[nnf_m0] )
  {
    map_face[nnf_00] = true; weights_face[nnf_00] = 1.-a;
    map_face[nnf_m0] = true; weights_face[nnf_m0] = a;
    full_fallback = true;
  }
  else if (B <= 0 && neighbor_exists_face[nnf_0m] )
  {
    map_face[nnf_00] = true; weights_face[nnf_00] = 1.-b;
    map_face[nnf_0m] = true; weights_face[nnf_0m] = b;
    full_fallback = true;
  }
  else if (B >= 0 && neighbor_exists_face[nnf_0p] )
  {
    map_face[nnf_00] = true; weights_face[nnf_00] = 1.-b;
    map_face[nnf_0p] = true; weights_face[nnf_0p] = b;
    full_fallback = true;
  }
  else if (A >= 0 && neighbor_exists_face[nnf_p0] )
  {
    map_face[nnf_00] = true; weights_face[nnf_00] = 1.-a;
    map_face[nnf_p0] = true; weights_face[nnf_p0] = a;
    full_fallback = true;
  }

  else
  {
//    std::cout << "!!!!!! Fallback flux between cells!\n";

    int num_good_neighbors = 0;
//    mask_specific = 50; // [Raphael] : commented because "set but not used"

    for (int i = 0; i < 9; ++i)
      if (neighbor_exists_face[i]) num_good_neighbors++;

    if (num_good_neighbors >= 3)
    {
      std::cout << "Possible! " << num_good_neighbors << "\n";
      std::cout << A << ", " << B << "\n";
      for (int i = 0; i < 9; ++i)
        if (neighbor_exists_face[i])  std::cout << i << " ";
      std::cout << "\n";

      if (num_good_neighbors == 3 &&
          ( (neighbor_exists_face[nnf_m0] && neighbor_exists_face[nnf_p0]) ||
            (neighbor_exists_face[nnf_0m] && neighbor_exists_face[nnf_0p]) ||
            (neighbor_exists_face[nnf_mm] && neighbor_exists_face[nnf_pp]) ||
            (neighbor_exists_face[nnf_mp] && neighbor_exists_face[nnf_pm]) ) )
      {
        std::cout << "Same line! " << num_good_neighbors << "\n";
      }
    } else {

      if ( (a > theta || b > theta) )
      {
        std::cout << "Too little good neighbors! " << num_good_neighbors << "\n";
        for (int i = 0; i < 9; ++i)
          if (neighbor_exists_face[i])  std::cout << i << " ";
        std::cout << "\n";
      }
    }

    full_fallback = true;
//    double x[9] = { -1, 0, 1,-1, 0, 1,-1, 0, 1 };
//    double y[9] = { -1,-1,-1, 0, 0, 0, 1, 1, 1 };

//    double x1, y1;
//    double x2, y2;

//    int nei1, nei2;

//    double A[9] = { 1, 0 -A, 0 -B,
//                    1, x1-A, y1-B,
//                    1, x2-A, y2-B };
//    double A_inv[9];

//    inv_mat3(A, A_inv);

//    weights_face[nnf_00] = A_inv[0];
//    weights_face[nei1] = A_inv[1];
//    weights_face[nei2] = A_inv[2];


//    if (num_good_neighbors == 3 &&
//        ( (neighbor_exists_face[nnf_m0] && neighbor_exists_face[nnf_p0]) ||
//          (neighbor_exists_face[nnf_0m] && neighbor_exists_face[nnf_0p]) ||
//          (neighbor_exists_face[nnf_mm] && neighbor_exists_face[nnf_pp]) ||
//          (neighbor_exists_face[nnf_mp] && neighbor_exists_face[nnf_pm]) ) )
//      std::cout << "On the same line! :( \n";

  }

//  return 1;

  if (full_fallback)
  {
//    std::cout << "Full fallback fluxes\n";
    return -0.1;
//    return -1;
  }
  else if (semi_fallback)
  {
//    return -1;
//    std::cout << "Semi fallback fluxes\n";
    return -0.2;
  }
  else
    return -1;
}
#else
double my_p4est_poisson_nodes_mls_t::compute_weights_through_face(double A, bool *neighbor_exists_face, double *weights_face, double theta, bool *map_face)
{
  bool full_fallback = false;

  map_face[nnf_m0] = false;
  map_face[nnf_00] = true;  weights_face[nnf_00] = 1;
  map_face[nnf_p0] = false;

  double a = fabs(A);

  if (a > .5) { std::cout << "Warning: face's centroid falls outside the face!\n"; }

  if      (A < -theta && neighbor_exists_face[nnf_m0])
  {
    map_face[nnf_00] = true; weights_face[nnf_00] = (1. - a);
    map_face[nnf_m0] = true; weights_face[nnf_m0] = a;
  }
  else if (A >  theta && neighbor_exists_face[nnf_p0])
  {
    map_face[nnf_00] = true; weights_face[nnf_00] = (1. - a);
    map_face[nnf_p0] = true; weights_face[nnf_p0] = a;
  }
  else
  {
    if (a >= theta) { full_fallback = true; }
  }

  if (full_fallback) return -0.1;
  else               return -1.0;
}
#endif

void my_p4est_poisson_nodes_mls_t::discretize_inside(bool setup_rhs, p4est_locidx_t n, const quad_neighbor_nodes_of_node_t &qnnn,
                                                        double infc_phi_eff_000, bool is_wall[],
                                                        std::vector<mat_entry_t> *row_main, PetscInt &d_nnz, PetscInt &o_nnz)
{
  double  mu;
  double *mue_ptr, *mue_dd_ptr[P4EST_DIM];
  double  diag_add;
  double *mask_ptr;
  double *rhs_loc_ptr;

  // determine on which side from immersed interface
  if (infc_phi_eff_000 < 0) {
    mu          = mu_m_;
    mue_ptr     = mue_m_ptr;
    XCODE( mue_dd_ptr[0] = mue_m_xx_ptr );
    YCODE( mue_dd_ptr[1] = mue_m_yy_ptr );
    ZCODE( mue_dd_ptr[2] = mue_m_zz_ptr );
    diag_add    = var_diag_ ? diag_m_ptr[n] : diag_m_scalar_;
    mask_ptr    = mask_m_ptr;
    rhs_loc_ptr = rhs_m_ptr;
  } else {
    mu          = mu_p_;
    mue_ptr     = mue_p_ptr;
    XCODE( mue_dd_ptr[0] = mue_p_xx_ptr );
    YCODE( mue_dd_ptr[1] = mue_p_yy_ptr );
    ZCODE( mue_dd_ptr[2] = mue_p_zz_ptr );
    diag_add    = var_diag_ ? diag_p_ptr[n] : diag_p_scalar_;
    mask_ptr    = mask_p_ptr;
    rhs_loc_ptr = rhs_p_ptr;
  }


  if (new_submat_main_) {
    row_main->clear();
  }

  // far away from the boundary (not really necessary, already taken care of)
//  double bdry_phi_eff_000 = bdry_.num_phi == 0 ? -1. : bdry_.phi_eff_ptr[n];
//  if (bdry_phi_eff_000 > 0.)
//  {
//    if (new_submat_main_)
//    {
//      row_main->push_back(mat_entry_t(petsc_gloidx_[n], 1));
//      mask_ptr[n] = 1.;
//    }

//    if (setup_rhs) rhs_ptr[n] = 0;

//    return;
//  }

  double mue_000 = var_mu_ ? mue_ptr[n] : mu;

  //---------------------------------------------------------------------
  // compute submat_diag
  //---------------------------------------------------------------------
  if (new_submat_diag_ && there_is_diag_) {
    submat_diag_ptr[n] = diag_add;

    if (fabs(diag_add) > EPS) {
      nullspace_diag_ = false;
    }
  }

  //---------------------------------------------------------------------
  // compute submat_main
  //---------------------------------------------------------------------
  if (new_submat_main_) {
    p4est_locidx_t node_m00_mm=qnnn.node_m00_mm; p4est_locidx_t node_m00_pm=qnnn.node_m00_pm;
    p4est_locidx_t node_p00_mm=qnnn.node_p00_mm; p4est_locidx_t node_p00_pm=qnnn.node_p00_pm;
    p4est_locidx_t node_0m0_mm=qnnn.node_0m0_mm; p4est_locidx_t node_0m0_pm=qnnn.node_0m0_pm;
    p4est_locidx_t node_0p0_mm=qnnn.node_0p0_mm; p4est_locidx_t node_0p0_pm=qnnn.node_0p0_pm;
#ifdef P4_TO_P8
    p4est_locidx_t node_m00_mp=qnnn.node_m00_mp; p4est_locidx_t node_m00_pp=qnnn.node_m00_pp;
    p4est_locidx_t node_p00_mp=qnnn.node_p00_mp; p4est_locidx_t node_p00_pp=qnnn.node_p00_pp;
    p4est_locidx_t node_0m0_mp=qnnn.node_0m0_mp; p4est_locidx_t node_0m0_pp=qnnn.node_0m0_pp;
    p4est_locidx_t node_0p0_mp=qnnn.node_0p0_mp; p4est_locidx_t node_0p0_pp=qnnn.node_0p0_pp;

    p4est_locidx_t node_00m_mm=qnnn.node_00m_mm; p4est_locidx_t node_00m_mp=qnnn.node_00m_mp;
    p4est_locidx_t node_00m_pm=qnnn.node_00m_pm; p4est_locidx_t node_00m_pp=qnnn.node_00m_pp;
    p4est_locidx_t node_00p_mm=qnnn.node_00p_mm; p4est_locidx_t node_00p_mp=qnnn.node_00p_mp;
    p4est_locidx_t node_00p_pm=qnnn.node_00p_pm; p4est_locidx_t node_00p_pp=qnnn.node_00p_pp;
#endif

    double d_m00 = qnnn.d_m00; double d_p00 = qnnn.d_p00;
    double d_0m0 = qnnn.d_0m0; double d_0p0 = qnnn.d_0p0;
#ifdef P4_TO_P8
    double d_00m = qnnn.d_00m; double d_00p = qnnn.d_00p;
#endif

    double d_m00_m0=qnnn.d_m00_m0; double d_m00_p0=qnnn.d_m00_p0;
    double d_p00_m0=qnnn.d_p00_m0; double d_p00_p0=qnnn.d_p00_p0;
    double d_0m0_m0=qnnn.d_0m0_m0; double d_0m0_p0=qnnn.d_0m0_p0;
    double d_0p0_m0=qnnn.d_0p0_m0; double d_0p0_p0=qnnn.d_0p0_p0;
#ifdef P4_TO_P8
    double d_m00_0m=qnnn.d_m00_0m; double d_m00_0p=qnnn.d_m00_0p;
    double d_p00_0m=qnnn.d_p00_0m; double d_p00_0p=qnnn.d_p00_0p;
    double d_0m0_0m=qnnn.d_0m0_0m; double d_0m0_0p=qnnn.d_0m0_0p;
    double d_0p0_0m=qnnn.d_0p0_0m; double d_0p0_0p=qnnn.d_0p0_0p;

    double d_00m_m0=qnnn.d_00m_m0; double d_00m_p0=qnnn.d_00m_p0;
    double d_00p_m0=qnnn.d_00p_m0; double d_00p_p0=qnnn.d_00p_p0;
    double d_00m_0m=qnnn.d_00m_0m; double d_00m_0p=qnnn.d_00m_0p;
    double d_00p_0m=qnnn.d_00p_0m; double d_00p_0p=qnnn.d_00p_0p;
#endif

    // interpolate diffusion coefficient if needed
    double DIM( mue_m00=mu, mue_0m0=mu, mue_00m=mu );
    double DIM( mue_p00=mu, mue_0p0=mu, mue_00p=mu );

    if (var_mu_) {
      CODE2D( qnnn.ngbd_with_quadratic_interpolation(mue_ptr, mue_000, mue_m00, mue_p00, mue_0m0, mue_0p0) );
      CODE3D( qnnn.ngbd_with_quadratic_interpolation(mue_ptr, mue_000, mue_m00, mue_p00, mue_0m0, mue_0p0, mue_00m, mue_00p) );
    }

    // discretization of Laplace operator
    double w_m00_mm=0, w_m00_pm=0;
    double w_p00_mm=0, w_p00_pm=0;
    double w_0m0_mm=0, w_0m0_pm=0;
    double w_0p0_mm=0, w_0p0_pm=0;
#ifdef P4_TO_P8
    double w_m00_mp=0, w_m00_pp=0;
    double w_p00_mp=0, w_p00_pp=0;
    double w_0m0_mp=0, w_0m0_pp=0;
    double w_0p0_mp=0, w_0p0_pp=0;

    double w_00m_mm=0, w_00m_pm=0;
    double w_00p_mm=0, w_00p_pm=0;
    double w_00m_mp=0, w_00m_pp=0;
    double w_00p_mp=0, w_00p_pp=0;

    //------------------------------------
    // Dfxx =   fxx + a*fyy + b*fzz
    // Dfyy = c*fxx +   fyy + d*fzz
    // Dfzz = e*fxx + f*fyy +   fzz
    //------------------------------------
    double a = d_m00_m0*d_m00_p0/d_m00/(d_p00+d_m00) + d_p00_m0*d_p00_p0/d_p00/(d_p00+d_m00) ;
    double b = d_m00_0m*d_m00_0p/d_m00/(d_p00+d_m00) + d_p00_0m*d_p00_0p/d_p00/(d_p00+d_m00) ;

    double c = d_0m0_m0*d_0m0_p0/d_0m0/(d_0p0+d_0m0) + d_0p0_m0*d_0p0_p0/d_0p0/(d_0p0+d_0m0) ;
    double d = d_0m0_0m*d_0m0_0p/d_0m0/(d_0p0+d_0m0) + d_0p0_0m*d_0p0_0p/d_0p0/(d_0p0+d_0m0) ;

    double e = d_00m_m0*d_00m_p0/d_00m/(d_00p+d_00m) + d_00p_m0*d_00p_p0/d_00p/(d_00p+d_00m) ;
    double f = d_00m_0m*d_00m_0p/d_00m/(d_00p+d_00m) + d_00p_0m*d_00p_0p/d_00p/(d_00p+d_00m) ;

    //------------------------------------------------------------
    // compensating the error of linear interpolation at T-junction using
    // the derivative in the transversal direction
    //
    // Laplace = wi*Dfxx +
    //           wj*Dfyy +
    //           wk*Dfzz
    //------------------------------------------------------------
    double det = 1.-a*c-b*e-d*f+a*d*e+b*c*f;
    double wi = (1.-c-e+c*f+e*d-d*f)/det;
    double wj = (1.-a-f+a*e+f*b-b*e)/det;
    double wk = (1.-b-d+b*c+d*a-a*c)/det;

    //---------------------------------------------------------------------
    // Shortley-Weller method, dimension by dimension
    //---------------------------------------------------------------------
    double w_m00=0, w_p00=0, w_0m0=0, w_0p0=0, w_00m=0, w_00p=0;

    // if node is at wall, what's below will apply Neumann BC
    if      (is_wall[dir::f_m00]) w_p00 += -1.0/(d_p00*d_p00);
    else if (is_wall[dir::f_p00]) w_m00 += -1.0/(d_m00*d_m00);
    else                          w_m00 += -2.0*wi/d_m00/(d_m00+d_p00);

    if      (is_wall[dir::f_p00]) w_m00 += -1.0/(d_m00*d_m00);
    else if (is_wall[dir::f_m00]) w_p00 += -1.0/(d_p00*d_p00);
    else                          w_p00 += -2.0*wi/d_p00/(d_m00+d_p00);

    if      (is_wall[dir::f_0m0]) w_0p0 += -1.0/(d_0p0*d_0p0);
    else if (is_wall[dir::f_0p0]) w_0m0 += -1.0/(d_0m0*d_0m0);
    else                          w_0m0 += -2.0*wj/d_0m0/(d_0m0+d_0p0);

    if      (is_wall[dir::f_0p0]) w_0m0 += -1.0/(d_0m0*d_0m0);
    else if (is_wall[dir::f_0m0]) w_0p0 += -1.0/(d_0p0*d_0p0);
    else                          w_0p0 += -2.0*wj/d_0p0/(d_0m0+d_0p0);

    if      (is_wall[dir::f_00m]) w_00p += -1.0/(d_00p*d_00p);
    else if (is_wall[dir::f_00p]) w_00m += -1.0/(d_00m*d_00m);
    else                          w_00m += -2.0*wk/d_00m/(d_00m+d_00p);

    if      (is_wall[dir::f_00p]) w_00m += -1.0/(d_00m*d_00m);
    else if (is_wall[dir::f_00m]) w_00p += -1.0/(d_00p*d_00p);
    else                          w_00p += -2.0*wk/d_00p/(d_00m+d_00p);

    if(!is_wall[dir::f_m00]) {
      w_m00_mm = (var_mu_ ? 0.5*(mue_000 + mue_ptr[node_m00_mm]) : mu)*w_m00*d_m00_p0*d_m00_0p/(d_m00_m0+d_m00_p0)/(d_m00_0m+d_m00_0p);
      w_m00_mp = (var_mu_ ? 0.5*(mue_000 + mue_ptr[node_m00_mp]) : mu)*w_m00*d_m00_p0*d_m00_0m/(d_m00_m0+d_m00_p0)/(d_m00_0m+d_m00_0p);
      w_m00_pm = (var_mu_ ? 0.5*(mue_000 + mue_ptr[node_m00_pm]) : mu)*w_m00*d_m00_m0*d_m00_0p/(d_m00_m0+d_m00_p0)/(d_m00_0m+d_m00_0p);
      w_m00_pp = (var_mu_ ? 0.5*(mue_000 + mue_ptr[node_m00_pp]) : mu)*w_m00*d_m00_m0*d_m00_0m/(d_m00_m0+d_m00_p0)/(d_m00_0m+d_m00_0p);
      w_m00 = w_m00_mm + w_m00_mp + w_m00_pm + w_m00_pp;
    } else {
      w_m00 *= (var_mu_ ? 0.5*(mue_000 + mue_m00) : mu);
    }

    if(!is_wall[dir::f_p00]) {
      w_p00_mm = (var_mu_ ? 0.5*(mue_000 + mue_ptr[node_p00_mm]) : mu)*w_p00*d_p00_p0*d_p00_0p/(d_p00_m0+d_p00_p0)/(d_p00_0m+d_p00_0p);
      w_p00_mp = (var_mu_ ? 0.5*(mue_000 + mue_ptr[node_p00_mp]) : mu)*w_p00*d_p00_p0*d_p00_0m/(d_p00_m0+d_p00_p0)/(d_p00_0m+d_p00_0p);
      w_p00_pm = (var_mu_ ? 0.5*(mue_000 + mue_ptr[node_p00_pm]) : mu)*w_p00*d_p00_m0*d_p00_0p/(d_p00_m0+d_p00_p0)/(d_p00_0m+d_p00_0p);
      w_p00_pp = (var_mu_ ? 0.5*(mue_000 + mue_ptr[node_p00_pp]) : mu)*w_p00*d_p00_m0*d_p00_0m/(d_p00_m0+d_p00_p0)/(d_p00_0m+d_p00_0p);
      w_p00 = w_p00_mm + w_p00_mp + w_p00_pm + w_p00_pp;
    } else {
      w_p00 *= (var_mu_ ? 0.5*(mue_000 + mue_p00) : mu);
    }

    if(!is_wall[dir::f_0m0]) {
      w_0m0_mm = (var_mu_ ? 0.5*(mue_000 + mue_ptr[node_0m0_mm]) : mu)*w_0m0*d_0m0_p0*d_0m0_0p/(d_0m0_m0+d_0m0_p0)/(d_0m0_0m+d_0m0_0p);
      w_0m0_mp = (var_mu_ ? 0.5*(mue_000 + mue_ptr[node_0m0_mp]) : mu)*w_0m0*d_0m0_p0*d_0m0_0m/(d_0m0_m0+d_0m0_p0)/(d_0m0_0m+d_0m0_0p);
      w_0m0_pm = (var_mu_ ? 0.5*(mue_000 + mue_ptr[node_0m0_pm]) : mu)*w_0m0*d_0m0_m0*d_0m0_0p/(d_0m0_m0+d_0m0_p0)/(d_0m0_0m+d_0m0_0p);
      w_0m0_pp = (var_mu_ ? 0.5*(mue_000 + mue_ptr[node_0m0_pp]) : mu)*w_0m0*d_0m0_m0*d_0m0_0m/(d_0m0_m0+d_0m0_p0)/(d_0m0_0m+d_0m0_0p);
      w_0m0 = w_0m0_mm + w_0m0_mp + w_0m0_pm + w_0m0_pp;
    } else {
      w_0m0 *= (var_mu_ ? 0.5*(mue_000 + mue_0m0) : mu);
    }

    if(!is_wall[dir::f_0p0]) {
      w_0p0_mm = (var_mu_ ? 0.5*(mue_000 + mue_ptr[node_0p0_mm]) : mu)*w_0p0*d_0p0_p0*d_0p0_0p/(d_0p0_m0+d_0p0_p0)/(d_0p0_0m+d_0p0_0p);
      w_0p0_mp = (var_mu_ ? 0.5*(mue_000 + mue_ptr[node_0p0_mp]) : mu)*w_0p0*d_0p0_p0*d_0p0_0m/(d_0p0_m0+d_0p0_p0)/(d_0p0_0m+d_0p0_0p);
      w_0p0_pm = (var_mu_ ? 0.5*(mue_000 + mue_ptr[node_0p0_pm]) : mu)*w_0p0*d_0p0_m0*d_0p0_0p/(d_0p0_m0+d_0p0_p0)/(d_0p0_0m+d_0p0_0p);
      w_0p0_pp = (var_mu_ ? 0.5*(mue_000 + mue_ptr[node_0p0_pp]) : mu)*w_0p0*d_0p0_m0*d_0p0_0m/(d_0p0_m0+d_0p0_p0)/(d_0p0_0m+d_0p0_0p);
      w_0p0 = w_0p0_mm + w_0p0_mp + w_0p0_pm + w_0p0_pp;
    } else {
      w_0p0 *= (var_mu_ ? 0.5*(mue_000 + mue_0p0) : mu);
    }

    if(!is_wall[dir::f_00m]) {
      w_00m_mm = (var_mu_ ? 0.5*(mue_000 + mue_ptr[node_00m_mm]) : mu)*w_00m*d_00m_p0*d_00m_0p/(d_00m_m0+d_00m_p0)/(d_00m_0m+d_00m_0p);
      w_00m_mp = (var_mu_ ? 0.5*(mue_000 + mue_ptr[node_00m_mp]) : mu)*w_00m*d_00m_p0*d_00m_0m/(d_00m_m0+d_00m_p0)/(d_00m_0m+d_00m_0p);
      w_00m_pm = (var_mu_ ? 0.5*(mue_000 + mue_ptr[node_00m_pm]) : mu)*w_00m*d_00m_m0*d_00m_0p/(d_00m_m0+d_00m_p0)/(d_00m_0m+d_00m_0p);
      w_00m_pp = (var_mu_ ? 0.5*(mue_000 + mue_ptr[node_00m_pp]) : mu)*w_00m*d_00m_m0*d_00m_0m/(d_00m_m0+d_00m_p0)/(d_00m_0m+d_00m_0p);
      w_00m = w_00m_mm + w_00m_mp + w_00m_pm + w_00m_pp;
    } else {
      w_00m *= (var_mu_ ? 0.5*(mue_000 + mue_00m) : mu);
    }

    if(!is_wall[dir::f_00p]) {
      w_00p_mm = (var_mu_ ? 0.5*(mue_000 + mue_ptr[node_00p_mm]) : mu)*w_00p*d_00p_p0*d_00p_0p/(d_00p_m0+d_00p_p0)/(d_00p_0m+d_00p_0p);
      w_00p_mp = (var_mu_ ? 0.5*(mue_000 + mue_ptr[node_00p_mp]) : mu)*w_00p*d_00p_p0*d_00p_0m/(d_00p_m0+d_00p_p0)/(d_00p_0m+d_00p_0p);
      w_00p_pm = (var_mu_ ? 0.5*(mue_000 + mue_ptr[node_00p_pm]) : mu)*w_00p*d_00p_m0*d_00p_0p/(d_00p_m0+d_00p_p0)/(d_00p_0m+d_00p_0p);
      w_00p_pp = (var_mu_ ? 0.5*(mue_000 + mue_ptr[node_00p_pp]) : mu)*w_00p*d_00p_m0*d_00p_0m/(d_00p_m0+d_00p_p0)/(d_00p_0m+d_00p_0p);
      w_00p = w_00p_mm + w_00p_mp + w_00p_pm + w_00p_pp;
    } else {
      w_00p *= (var_mu_ ? 0.5*(mue_000 + mue_00p) : mu);
    }
#else
    //---------------------------------------------------------------------
    // compensating the error of linear interpolation at T-junction using
    // the derivative in the transversal direction
    //---------------------------------------------------------------------
    double wi = 1.0 - d_0m0_m0*d_0m0_p0/d_0m0/(d_0m0+d_0p0) - d_0p0_m0*d_0p0_p0/d_0p0/(d_0m0+d_0p0);
    double wj = 1.0 - d_m00_p0*d_m00_m0/d_m00/(d_m00+d_p00) - d_p00_p0*d_p00_m0/d_p00/(d_m00+d_p00);

    double w_m00=0, w_p00=0, w_0m0=0, w_0p0=0;

    // note: if node is at wall, what's below will apply Neumann BC (second order)
    if      (is_wall[dir::f_m00]) w_p00 += -1.0/(d_p00*d_p00);
    else if (is_wall[dir::f_p00]) w_m00 += -1.0/(d_m00*d_m00);
    else                          w_m00 += -2.0*wi/d_m00/(d_m00+d_p00);

    if      (is_wall[dir::f_p00]) w_m00 += -1.0/(d_m00*d_m00);
    else if (is_wall[dir::f_m00]) w_p00 += -1.0/(d_p00*d_p00);
    else                          w_p00 += -2.0*wi/d_p00/(d_m00+d_p00);

    if      (is_wall[dir::f_0m0]) w_0p0 += -1.0/(d_0p0*d_0p0);
    else if (is_wall[dir::f_0p0]) w_0m0 += -1.0/(d_0m0*d_0m0);
    else                          w_0m0 += -2.0*wj/d_0m0/(d_0m0+d_0p0);

    if      (is_wall[dir::f_0p0]) w_0m0 += -1.0/(d_0m0*d_0m0);
    else if (is_wall[dir::f_0m0]) w_0p0 += -1.0/(d_0p0*d_0p0);
    else                          w_0p0 += -2.0*wj/d_0p0/(d_0m0+d_0p0);

    //---------------------------------------------------------------------
    // addition to diagonal elements
    //---------------------------------------------------------------------
    if (!is_wall[dir::f_m00]) {
      w_m00_mm = (var_mu_ ? 0.5*(mue_000 + mue_ptr[node_m00_mm]) : mu)*w_m00*d_m00_p0/(d_m00_m0+d_m00_p0);
      w_m00_pm = (var_mu_ ? 0.5*(mue_000 + mue_ptr[node_m00_pm]) : mu)*w_m00*d_m00_m0/(d_m00_m0+d_m00_p0);
      w_m00 = w_m00_mm + w_m00_pm;
    } else {
      w_m00 *= var_mu_ ? 0.5*(mue_000 + mue_m00) : mu;
    }

    if (!is_wall[dir::f_p00]) {
      w_p00_mm = (var_mu_ ? 0.5*(mue_000 + mue_ptr[node_p00_mm]) : mu)*w_p00*d_p00_p0/(d_p00_m0+d_p00_p0);
      w_p00_pm = (var_mu_ ? 0.5*(mue_000 + mue_ptr[node_p00_pm]) : mu)*w_p00*d_p00_m0/(d_p00_m0+d_p00_p0);
      w_p00    = w_p00_mm + w_p00_pm;
    } else {
      w_p00 *= var_mu_ ? 0.5*(mue_000 + mue_p00) : mu;
    }

    if (!is_wall[dir::f_0m0]) {
      w_0m0_mm = (var_mu_ ? 0.5*(mue_000 + mue_ptr[node_0m0_mm]) : mu)*w_0m0*d_0m0_p0/(d_0m0_m0+d_0m0_p0);
      w_0m0_pm = (var_mu_ ? 0.5*(mue_000 + mue_ptr[node_0m0_pm]) : mu)*w_0m0*d_0m0_m0/(d_0m0_m0+d_0m0_p0);
      w_0m0 = w_0m0_mm + w_0m0_pm;
    } else {
      w_0m0 *= var_mu_ ? 0.5*(mue_000 + mue_0m0) : mu;
    }

    if (!is_wall[dir::f_0p0]) {
      w_0p0_mm = (var_mu_ ? 0.5*(mue_000 + mue_ptr[node_0p0_mm]) : mu)*w_0p0*d_0p0_p0/(d_0p0_m0+d_0p0_p0);
      w_0p0_pm = (var_mu_ ? 0.5*(mue_000 + mue_ptr[node_0p0_pm]) : mu)*w_0p0*d_0p0_m0/(d_0p0_m0+d_0p0_p0);
      w_0p0 = w_0p0_mm + w_0p0_pm;
    } else {
      w_0p0 *= var_mu_ ? 0.5*(mue_000 + mue_0p0) : mu;
    }
#endif

    double w_000 = - ( w_m00 + w_p00 + w_0m0 + w_0p0 ONLY3D( + w_00m + w_00p ) );

    //---------------------------------------------------------------------
    // add coefficients in the matrix
    //---------------------------------------------------------------------
    mat_entry_t ent;
    ent.n = petsc_gloidx_[qnnn.node_000]; ent.val = w_000; row_main->push_back(ent);

    if(!is_wall[dir::f_m00]) {
      if (ABS(w_m00_mm) > EPS) { ent.n = petsc_gloidx_[qnnn.node_m00_mm]; ent.val = w_m00_mm; row_main->push_back(ent); (qnnn.node_m00_mm < nodes_->num_owned_indeps) ? d_nnz++ : o_nnz++; }
      if (ABS(w_m00_pm) > EPS) { ent.n = petsc_gloidx_[qnnn.node_m00_pm]; ent.val = w_m00_pm; row_main->push_back(ent); (qnnn.node_m00_pm < nodes_->num_owned_indeps) ? d_nnz++ : o_nnz++; }
#ifdef P4_TO_P8
      if (ABS(w_m00_mp) > EPS) { ent.n = petsc_gloidx_[qnnn.node_m00_mp]; ent.val = w_m00_mp; row_main->push_back(ent); (qnnn.node_m00_mp < nodes_->num_owned_indeps) ? d_nnz++ : o_nnz++; }
      if (ABS(w_m00_pp) > EPS) { ent.n = petsc_gloidx_[qnnn.node_m00_pp]; ent.val = w_m00_pp; row_main->push_back(ent); (qnnn.node_m00_pp < nodes_->num_owned_indeps) ? d_nnz++ : o_nnz++; }
#endif
    }

    if(!is_wall[dir::f_p00]) {
      if (ABS(w_p00_mm) > EPS) { ent.n = petsc_gloidx_[qnnn.node_p00_mm]; ent.val = w_p00_mm; row_main->push_back(ent); (qnnn.node_p00_mm < nodes_->num_owned_indeps) ? d_nnz++ : o_nnz++; }
      if (ABS(w_p00_pm) > EPS) { ent.n = petsc_gloidx_[qnnn.node_p00_pm]; ent.val = w_p00_pm; row_main->push_back(ent); (qnnn.node_p00_pm < nodes_->num_owned_indeps) ? d_nnz++ : o_nnz++; }
#ifdef P4_TO_P8
      if (ABS(w_p00_mp) > EPS) { ent.n = petsc_gloidx_[qnnn.node_p00_mp]; ent.val = w_p00_mp; row_main->push_back(ent); (qnnn.node_p00_mp < nodes_->num_owned_indeps) ? d_nnz++ : o_nnz++; }
      if (ABS(w_p00_pp) > EPS) { ent.n = petsc_gloidx_[qnnn.node_p00_pp]; ent.val = w_p00_pp; row_main->push_back(ent); (qnnn.node_p00_pp < nodes_->num_owned_indeps) ? d_nnz++ : o_nnz++; }
#endif
    }

    if(!is_wall[dir::f_0m0]) {
      if (ABS(w_0m0_mm) > EPS) { ent.n = petsc_gloidx_[qnnn.node_0m0_mm]; ent.val = w_0m0_mm; row_main->push_back(ent); (qnnn.node_0m0_mm < nodes_->num_owned_indeps) ? d_nnz++ : o_nnz++; }
      if (ABS(w_0m0_pm) > EPS) { ent.n = petsc_gloidx_[qnnn.node_0m0_pm]; ent.val = w_0m0_pm; row_main->push_back(ent); (qnnn.node_0m0_pm < nodes_->num_owned_indeps) ? d_nnz++ : o_nnz++; }
#ifdef P4_TO_P8
      if (ABS(w_0m0_mp) > EPS) { ent.n = petsc_gloidx_[qnnn.node_0m0_mp]; ent.val = w_0m0_mp; row_main->push_back(ent); (qnnn.node_0m0_mp < nodes_->num_owned_indeps) ? d_nnz++ : o_nnz++; }
      if (ABS(w_0m0_pp) > EPS) { ent.n = petsc_gloidx_[qnnn.node_0m0_pp]; ent.val = w_0m0_pp; row_main->push_back(ent); (qnnn.node_0m0_pp < nodes_->num_owned_indeps) ? d_nnz++ : o_nnz++; }
#endif
    }

    if(!is_wall[dir::f_0p0]) {
      if (ABS(w_0p0_mm) > EPS) { ent.n = petsc_gloidx_[qnnn.node_0p0_mm]; ent.val = w_0p0_mm; row_main->push_back(ent); (qnnn.node_0p0_mm < nodes_->num_owned_indeps) ? d_nnz++ : o_nnz++; }
      if (ABS(w_0p0_pm) > EPS) { ent.n = petsc_gloidx_[qnnn.node_0p0_pm]; ent.val = w_0p0_pm; row_main->push_back(ent); (qnnn.node_0p0_pm < nodes_->num_owned_indeps) ? d_nnz++ : o_nnz++; }
#ifdef P4_TO_P8
      if (ABS(w_0p0_mp) > EPS) { ent.n = petsc_gloidx_[qnnn.node_0p0_mp]; ent.val = w_0p0_mp; row_main->push_back(ent); (qnnn.node_0p0_mp < nodes_->num_owned_indeps) ? d_nnz++ : o_nnz++; }
      if (ABS(w_0p0_pp) > EPS) { ent.n = petsc_gloidx_[qnnn.node_0p0_pp]; ent.val = w_0p0_pp; row_main->push_back(ent); (qnnn.node_0p0_pp < nodes_->num_owned_indeps) ? d_nnz++ : o_nnz++; }
#endif
    }
#ifdef P4_TO_P8
    if(!is_wall[dir::f_00m]) {
      if (ABS(w_00m_mm) > EPS) { ent.n = petsc_gloidx_[qnnn.node_00m_mm]; ent.val = w_00m_mm; row_main->push_back(ent); (qnnn.node_00m_mm < nodes_->num_owned_indeps) ? d_nnz++ : o_nnz++; }
      if (ABS(w_00m_pm) > EPS) { ent.n = petsc_gloidx_[qnnn.node_00m_pm]; ent.val = w_00m_pm; row_main->push_back(ent); (qnnn.node_00m_pm < nodes_->num_owned_indeps) ? d_nnz++ : o_nnz++; }
      if (ABS(w_00m_mp) > EPS) { ent.n = petsc_gloidx_[qnnn.node_00m_mp]; ent.val = w_00m_mp; row_main->push_back(ent); (qnnn.node_00m_mp < nodes_->num_owned_indeps) ? d_nnz++ : o_nnz++; }
      if (ABS(w_00m_pp) > EPS) { ent.n = petsc_gloidx_[qnnn.node_00m_pp]; ent.val = w_00m_pp; row_main->push_back(ent); (qnnn.node_00m_pp < nodes_->num_owned_indeps) ? d_nnz++ : o_nnz++; }
    }

    if(!is_wall[dir::f_00p]) {
      if (ABS(w_00p_mm) > EPS) { ent.n = petsc_gloidx_[qnnn.node_00p_mm]; ent.val = w_00p_mm; row_main->push_back(ent); (qnnn.node_00p_mm < nodes_->num_owned_indeps) ? d_nnz++ : o_nnz++; }
      if (ABS(w_00p_pm) > EPS) { ent.n = petsc_gloidx_[qnnn.node_00p_pm]; ent.val = w_00p_pm; row_main->push_back(ent); (qnnn.node_00p_pm < nodes_->num_owned_indeps) ? d_nnz++ : o_nnz++; }
      if (ABS(w_00p_mp) > EPS) { ent.n = petsc_gloidx_[qnnn.node_00p_mp]; ent.val = w_00p_mp; row_main->push_back(ent); (qnnn.node_00p_mp < nodes_->num_owned_indeps) ? d_nnz++ : o_nnz++; }
      if (ABS(w_00p_pp) > EPS) { ent.n = petsc_gloidx_[qnnn.node_00p_pp]; ent.val = w_00p_pp; row_main->push_back(ent); (qnnn.node_00p_pp < nodes_->num_owned_indeps) ? d_nnz++ : o_nnz++; }
    }
#endif
  }

  //---------------------------------------------------------------------
  // compute rhs
  //---------------------------------------------------------------------
  if (setup_rhs)
  {
    rhs_ptr[n] = rhs_loc_ptr[n];

    // add to rhs wall conditions
    if (ORD(is_wall[dir::f_m00], is_wall[dir::f_0m0], is_wall[dir::f_00m]) ||
        ORD(is_wall[dir::f_p00], is_wall[dir::f_0p0], is_wall[dir::f_00p]) )
    {
      double xyz_C[P4EST_DIM];
      node_xyz_fr_n(n, p4est_, nodes_, xyz_C);

      XCODE( double eps_x = is_wall[dir::f_m00] ? 2.*EPS*diag_min_ : (is_wall[dir::f_p00] ? -2.*EPS*diag_min_ : 0) );
      YCODE( double eps_y = is_wall[dir::f_0m0] ? 2.*EPS*diag_min_ : (is_wall[dir::f_0p0] ? -2.*EPS*diag_min_ : 0) );
      ZCODE( double eps_z = is_wall[dir::f_00m] ? 2.*EPS*diag_min_ : (is_wall[dir::f_00p] ? -2.*EPS*diag_min_ : 0) );

      if (is_wall[dir::f_m00]) rhs_ptr[n] += 2.*mue_000*(*wc_value_)( DIM(xyz_C[0], xyz_C[1]+eps_y, xyz_C[2]+eps_z) ) / qnnn.d_p00;
      if (is_wall[dir::f_p00]) rhs_ptr[n] += 2.*mue_000*(*wc_value_)( DIM(xyz_C[0], xyz_C[1]+eps_y, xyz_C[2]+eps_z) ) / qnnn.d_m00;

      if (is_wall[dir::f_0m0]) rhs_ptr[n] += 2.*mue_000*(*wc_value_)( DIM(xyz_C[0]+eps_x, xyz_C[1], xyz_C[2]+eps_z) ) / qnnn.d_0p0;
      if (is_wall[dir::f_0p0]) rhs_ptr[n] += 2.*mue_000*(*wc_value_)( DIM(xyz_C[0]+eps_x, xyz_C[1], xyz_C[2]+eps_z) ) / qnnn.d_0m0;
#ifdef P4_TO_P8
      if (is_wall[dir::f_00m]) rhs_ptr[n] += 2.*mue_000*(*wc_value_)( DIM(xyz_C[0]+eps_x, xyz_C[1]+eps_y, xyz_C[2]) ) / qnnn.d_00p;
      if (is_wall[dir::f_00p]) rhs_ptr[n] += 2.*mue_000*(*wc_value_)( DIM(xyz_C[0]+eps_x, xyz_C[1]+eps_y, xyz_C[2]) ) / qnnn.d_00m;
#endif
    }
  }
}


void my_p4est_poisson_nodes_mls_t::discretize_dirichlet_sw(bool setup_rhs, p4est_locidx_t n, const quad_neighbor_nodes_of_node_t &qnnn,
                                                           double infc_phi_eff_000, bool is_wall[],
                                                           std::vector<mat_entry_t> *row_main, PetscInt &d_nnz, PetscInt &o_nnz)
{
  double  mu;
  double *mue_ptr, *mue_dd_ptr[P4EST_DIM];
  double  diag_add;
  double *mask_ptr;
  double *rhs_loc_ptr;

  if (infc_phi_eff_000 < 0) {
    mu          = mu_m_;
    mue_ptr     = mue_m_ptr;
    XCODE( mue_dd_ptr[0] = mue_m_xx_ptr );
    YCODE( mue_dd_ptr[1] = mue_m_yy_ptr );
    ZCODE( mue_dd_ptr[2] = mue_m_zz_ptr );
    diag_add    = var_diag_ ? diag_m_ptr[n] : diag_m_scalar_;
    mask_ptr    = mask_m_ptr;
    rhs_loc_ptr = rhs_m_ptr;
  } else {
    mu          = mu_p_;
    mue_ptr     = mue_p_ptr;
    XCODE( mue_dd_ptr[0] = mue_p_xx_ptr );
    YCODE( mue_dd_ptr[1] = mue_p_yy_ptr );
    ZCODE( mue_dd_ptr[2] = mue_p_zz_ptr );
    diag_add    = var_diag_ ? diag_p_ptr[n] : diag_p_scalar_;
    mask_ptr    = mask_p_ptr;
    rhs_loc_ptr = rhs_p_ptr;
  }

  double bdry_phi_eff_000 = bdry_.num_phi == 0 ? -1. : bdry_.phi_eff_ptr[n];

  if (new_submat_main_) {
    row_main->clear();
  }

  // far away from the boundary
  if (bdry_phi_eff_000 > 0.) {

    if (new_submat_main_) {
      row_main->push_back(mat_entry_t(petsc_gloidx_[n], 1));
      mask_ptr[n] = 1.;
    }

    if (setup_rhs) {
      rhs_ptr[n] = 0;
    }

    return;
  }

  double xyz_C[P4EST_DIM];
  node_xyz_fr_n(n, p4est_, nodes_, xyz_C);

  double DIM( x_C = xyz_C[0],
              y_C = xyz_C[1],
              z_C = xyz_C[2] );

  // check if any boundary crosses ngbd
  std::vector<bool>   is_interface     (P4EST_FACES, false);
  std::vector<int>    bdry_point_id    (P4EST_FACES, 0);
  std::vector<double> bdry_point_dist  (P4EST_FACES, 0);
  std::vector<double> bdry_point_weight(P4EST_FACES, 0);

  if (new_submat_main_) {
    find_interface_points(n, ngbd_, bdry_.opn, bdry_.phi_ptr, DIM(bdry_.phi_xx_ptr, bdry_.phi_yy_ptr, bdry_.phi_zz_ptr), bdry_point_id.data(), bdry_point_dist.data());

    int num_interfaces = 0;
    foreach_direction(dim) {
      if (bdry_point_id[dim] >= 0) {
        is_interface[dim] = true;
        ++num_interfaces;
      }
    }
  } else {
    load_cart_points(n, is_interface, bdry_point_id, bdry_point_dist, bdry_point_weight);
  }

  // check whether boundary goes exactly through the node
  int node_on_boundary_phi_id = -1;
  foreach_direction(dim) {
    if (is_interface[dim] && (fabs(bdry_point_dist[dim]) < EPS*diag_min_)) {
      node_on_boundary_phi_id = bdry_point_id[dim];
    }
  }

  // interface boundary
  if (node_on_boundary_phi_id != -1) {

    // compute submat_main
    if (new_submat_main_) {
      // re-asssign boundary points data
      is_interface.assign(P4EST_FACES, false);
      is_interface     [0] = true;
      bdry_point_id    [0] = node_on_boundary_phi_id;
      bdry_point_dist  [0] = 0.5*EPS*diag_min_;
      bdry_point_weight[0] = 1;

      row_main->push_back(mat_entry_t(n, 1));
      nullspace_main_ = false;
    }

    // compute submat_rhs
    if (setup_rhs) {
      boundary_conditions_t *bc = &bc_[node_on_boundary_phi_id];
      rhs_ptr[n] = bc->pointwise ? bc->get_value_pw(n,0) :
                                   bc->get_value_cf(xyz_C);
    }

  } else {
    // if far away from the interface or close to it but with dirichlet
    // then finite difference method
    double mue_000 = var_mu_ ? mue_ptr[n] : mu;

    //---------------------------------------------------------------------
    // compute submat_diag
    //---------------------------------------------------------------------
    if (new_submat_diag_ && there_is_diag_)
    {
      // assemble submat_diag
      submat_diag_ptr[n] = diag_add;
      if (fabs(diag_add) > EPS) {
        nullspace_diag_ = false;
      }
    }

    //---------------------------------------------------------------------
    // compute submat_main
    //---------------------------------------------------------------------
    if (new_submat_main_)
    {
      p4est_locidx_t node_m00 = qnnn.neighbor_m00(); p4est_locidx_t node_p00 = qnnn.neighbor_p00();
      p4est_locidx_t node_0m0 = qnnn.neighbor_0m0(); p4est_locidx_t node_0p0 = qnnn.neighbor_0p0();
#ifdef P4_TO_P8
      p4est_locidx_t node_00m = qnnn.neighbor_00m(); p4est_locidx_t node_00p = qnnn.neighbor_00p();
#endif

      double d_m00 = qnnn.d_m00; double d_p00 = qnnn.d_p00;
      double d_0m0 = qnnn.d_0m0; double d_0p0 = qnnn.d_0p0;
#ifdef P4_TO_P8
      double d_00m = qnnn.d_00m; double d_00p = qnnn.d_00p;
#endif

      // interpolate diffusion coefficient if needed
      double DIM( mue_m00=mu, mue_0m0=mu, mue_00m=mu );
      double DIM( mue_p00=mu, mue_0p0=mu, mue_00p=mu );

      if (var_mu_) {

        CODE2D( qnnn.ngbd_with_quadratic_interpolation(mue_ptr, mue_000, mue_m00, mue_p00, mue_0m0, mue_0p0) );
        CODE3D( qnnn.ngbd_with_quadratic_interpolation(mue_ptr, mue_000, mue_m00, mue_p00, mue_0m0, mue_0p0, mue_00m, mue_00p) );

        if (is_interface[dir::f_m00]) mue_m00 = qnnn.interpolate_in_dir(dir::f_m00, bdry_point_dist[dir::f_m00], mue_ptr, mue_dd_ptr);
        if (is_interface[dir::f_p00]) mue_p00 = qnnn.interpolate_in_dir(dir::f_p00, bdry_point_dist[dir::f_p00], mue_ptr, mue_dd_ptr);

        if (is_interface[dir::f_0m0]) mue_0m0 = qnnn.interpolate_in_dir(dir::f_0m0, bdry_point_dist[dir::f_0m0], mue_ptr, mue_dd_ptr);
        if (is_interface[dir::f_0p0]) mue_0p0 = qnnn.interpolate_in_dir(dir::f_0p0, bdry_point_dist[dir::f_0p0], mue_ptr, mue_dd_ptr);
#ifdef P4_TO_P8
        if (is_interface[dir::f_00m]) mue_00m = qnnn.interpolate_in_dir(dir::f_00m, bdry_point_dist[dir::f_00m], mue_ptr, mue_dd_ptr);
        if (is_interface[dir::f_00p]) mue_00p = qnnn.interpolate_in_dir(dir::f_00p, bdry_point_dist[dir::f_00p], mue_ptr, mue_dd_ptr);
#endif
      }

      // adjust stencil's arms
      if (is_interface[dir::f_m00]) { d_m00 = bdry_point_dist[dir::f_m00]; }
      if (is_interface[dir::f_p00]) { d_p00 = bdry_point_dist[dir::f_p00]; }

      if (is_interface[dir::f_0m0]) { d_0m0 = bdry_point_dist[dir::f_0m0]; }
      if (is_interface[dir::f_0p0]) { d_0p0 = bdry_point_dist[dir::f_0p0]; }
#ifdef P4_TO_P8
      if (is_interface[dir::f_00m]) { d_00m = bdry_point_dist[dir::f_00m]; }
      if (is_interface[dir::f_00p]) { d_00p = bdry_point_dist[dir::f_00p]; }
#endif

      // discretization of Laplace operator
      double DIM(w_m00 = 0, w_0m0 = 0, w_00m = 0);
      double DIM(w_p00 = 0, w_0p0 = 0, w_00p = 0);

      // note: if node is at wall, what's below will apply Neumann BC
      if      (is_wall[dir::f_m00]) { w_p00 = -2.0*mue_000/(d_p00*d_p00); }
      else if (is_wall[dir::f_p00]) { w_m00 = -2.0*mue_000/(d_m00*d_m00); }
      else {
        w_m00 = -(mue_000+mue_m00)/d_m00/(d_m00+d_p00);
        w_p00 = -(mue_000+mue_p00)/d_p00/(d_m00+d_p00);
      }

      if      (is_wall[dir::f_0m0]) { w_0p0 = -2.0*mue_000/(d_0p0*d_0p0); }
      else if (is_wall[dir::f_0p0]) { w_0m0 = -2.0*mue_000/(d_0m0*d_0m0); }
      else {
        w_0m0 = -(mue_000+mue_0m0)/d_0m0/(d_0m0+d_0p0);
        w_0p0 = -(mue_000+mue_0p0)/d_0p0/(d_0m0+d_0p0);
      }

#ifdef P4_TO_P8
      if      (is_wall[dir::f_00m]) { w_00p = -2.0*mue_000/(d_00p*d_00p); }
      else if (is_wall[dir::f_00p]) { w_00m = -2.0*mue_000/(d_00m*d_00m); }
      else {
        w_00m = -(mue_000+mue_00m)/d_00m/(d_00m+d_00p);
        w_00p = -(mue_000+mue_00p)/d_00p/(d_00m+d_00p);
      }
#endif

      double w_000 = - SUMD(w_m00, w_0m0, w_00m)
                     - SUMD(w_p00, w_0p0, w_00p);

      //---------------------------------------------------------------------
      // add coefficients in the matrix
      //---------------------------------------------------------------------
      mat_entry_t ent;
      ent.n = petsc_gloidx_[qnnn.node_000]; ent.val = w_000; row_main->push_back(ent);

      if (!is_interface[dir::f_m00] && !is_wall[dir::f_m00] && ABS(w_m00) > EPS) { ent.n = petsc_gloidx_[node_m00]; ent.val = w_m00; row_main->push_back(ent); (node_m00 < nodes_->num_owned_indeps) ? d_nnz++ : o_nnz++; }
      if (!is_interface[dir::f_p00] && !is_wall[dir::f_p00] && ABS(w_p00) > EPS) { ent.n = petsc_gloidx_[node_p00]; ent.val = w_p00; row_main->push_back(ent); (node_p00 < nodes_->num_owned_indeps) ? d_nnz++ : o_nnz++; }

      if (!is_interface[dir::f_0m0] && !is_wall[dir::f_0m0] && ABS(w_0m0) > EPS) { ent.n = petsc_gloidx_[node_0m0]; ent.val = w_0m0; row_main->push_back(ent); (node_0m0 < nodes_->num_owned_indeps) ? d_nnz++ : o_nnz++; }
      if (!is_interface[dir::f_0p0] && !is_wall[dir::f_0p0] && ABS(w_0p0) > EPS) { ent.n = petsc_gloidx_[node_0p0]; ent.val = w_0p0; row_main->push_back(ent); (node_0p0 < nodes_->num_owned_indeps) ? d_nnz++ : o_nnz++; }
#ifdef P4_TO_P8
      if (!is_interface[dir::f_00m] && !is_wall[dir::f_00m] && ABS(w_00m) > EPS) { ent.n = petsc_gloidx_[node_00m]; ent.val = w_00m; row_main->push_back(ent); (node_00m < nodes_->num_owned_indeps) ? d_nnz++ : o_nnz++; }
      if (!is_interface[dir::f_00p] && !is_wall[dir::f_00p] && ABS(w_00p) > EPS) { ent.n = petsc_gloidx_[node_00p]; ent.val = w_00p; row_main->push_back(ent); (node_00p < nodes_->num_owned_indeps) ? d_nnz++ : o_nnz++; }
#endif

      foreach_direction(dim) {
        if (is_interface[dim]) {
          nullspace_main_ = false;
        }
      }

      bdry_point_weight[dir::f_m00] = w_m00;
      bdry_point_weight[dir::f_p00] = w_p00;

      bdry_point_weight[dir::f_0m0] = w_0m0;
      bdry_point_weight[dir::f_0p0] = w_0p0;
#ifdef P4_TO_P8
      bdry_point_weight[dir::f_00m] = w_00m;
      bdry_point_weight[dir::f_00p] = w_00p;
#endif
    }

    //---------------------------------------------------------------------
    // compute rhs
    //---------------------------------------------------------------------
    if (setup_rhs)
    {
      rhs_ptr[n] = rhs_loc_ptr[n];

      // sample boundary conditions
      std::vector<double> bc_values(P4EST_FACES, 0);

      // first get pointwise given values
      for (size_t i = 0; i < bc_.size(); ++i) {
        if (bc_[i].type == DIRICHLET && bc_[i].pointwise) {
          for (int j = 0; j < bc_[i].num_value_pts(n); ++j){
            // TODO: this is kind of ugly, fix this
            int idx = bc_[i].idx_value_pt(n, j);
            bc_values[ bc_[i].dirichlet_pts[idx].dir ] = (*bc_[i].value_pw)[idx];
          }
        }
      }

      // second get function-given values
      if (is_interface[dir::f_m00] && (!bc_[bdry_point_id[dir::f_m00]].pointwise)) bc_values[dir::f_m00] = (*bc_[bdry_point_id[dir::f_m00]].value_cf)( DIM(x_C - bdry_point_dist[dir::f_m00], y_C, z_C) );
      if (is_interface[dir::f_p00] && (!bc_[bdry_point_id[dir::f_p00]].pointwise)) bc_values[dir::f_p00] = (*bc_[bdry_point_id[dir::f_p00]].value_cf)( DIM(x_C + bdry_point_dist[dir::f_p00], y_C, z_C) );

      if (is_interface[dir::f_0m0] && (!bc_[bdry_point_id[dir::f_0m0]].pointwise)) bc_values[dir::f_0m0] = (*bc_[bdry_point_id[dir::f_0m0]].value_cf)( DIM(x_C, y_C - bdry_point_dist[dir::f_0m0], z_C) );
      if (is_interface[dir::f_0p0] && (!bc_[bdry_point_id[dir::f_0p0]].pointwise)) bc_values[dir::f_0p0] = (*bc_[bdry_point_id[dir::f_0p0]].value_cf)( DIM(x_C, y_C + bdry_point_dist[dir::f_0p0], z_C) );
#ifdef P4_TO_P8
      if (is_interface[dir::f_00m] && (!bc_[bdry_point_id[dir::f_00m]].pointwise)) bc_values[dir::f_00m] = (*bc_[bdry_point_id[dir::f_00m]].value_cf)( DIM(x_C, y_C, z_C - bdry_point_dist[dir::f_00m]) );
      if (is_interface[dir::f_00p] && (!bc_[bdry_point_id[dir::f_00p]].pointwise)) bc_values[dir::f_00p] = (*bc_[bdry_point_id[dir::f_00p]].value_cf)( DIM(x_C, y_C, z_C + bdry_point_dist[dir::f_00p]) );
#endif

      // add to rhs boundary conditions
      foreach_direction(i) {
        if (is_interface[i]) {
          rhs_ptr[n] -= bdry_point_weight[i] * bc_values[i];
        }
      }

      // add to rhs wall conditions
      XCODE( double eps_x = is_wall[dir::f_m00] ? 2.*EPS*diag_min_ : (is_wall[dir::f_p00] ? -2.*EPS*diag_min_ : 0) );
      YCODE( double eps_y = is_wall[dir::f_0m0] ? 2.*EPS*diag_min_ : (is_wall[dir::f_0p0] ? -2.*EPS*diag_min_ : 0) );
      ZCODE( double eps_z = is_wall[dir::f_00m] ? 2.*EPS*diag_min_ : (is_wall[dir::f_00p] ? -2.*EPS*diag_min_ : 0) );

      if (is_wall[dir::f_m00]) rhs_ptr[n] += 2.*mue_000*(*wc_value_)( DIM(x_C, y_C+eps_y, z_C+eps_z) ) / qnnn.d_p00;
      if (is_wall[dir::f_p00]) rhs_ptr[n] += 2.*mue_000*(*wc_value_)( DIM(x_C, y_C+eps_y, z_C+eps_z) ) / qnnn.d_m00;

      if (is_wall[dir::f_0m0]) rhs_ptr[n] += 2.*mue_000*(*wc_value_)( DIM(x_C+eps_x, y_C, z_C+eps_z) ) / qnnn.d_0p0;
      if (is_wall[dir::f_0p0]) rhs_ptr[n] += 2.*mue_000*(*wc_value_)( DIM(x_C+eps_x, y_C, z_C+eps_z) ) / qnnn.d_0m0;
#ifdef P4_TO_P8
      if (is_wall[dir::f_00m]) rhs_ptr[n] += 2.*mue_000*(*wc_value_)( DIM(x_C+eps_x, y_C+eps_y, z_C) ) / qnnn.d_00p;
      if (is_wall[dir::f_00p]) rhs_ptr[n] += 2.*mue_000*(*wc_value_)( DIM(x_C+eps_x, y_C+eps_y, z_C) ) / qnnn.d_00m;
#endif
    }
  }

  // save information about interface points
  if (new_submat_main_ & there_is_dirichlet_)
  {
    save_cart_points(n, is_interface, bdry_point_id, bdry_point_dist, bdry_point_weight);
  }
}

void my_p4est_poisson_nodes_mls_t::discretize_dirichlet_sw_ext(bool setup_rhs, p4est_locidx_t n, const quad_neighbor_nodes_of_node_t &qnnn,
                                                               double infc_phi_eff_000, bool is_wall[],
                                                               std::vector<mat_entry_t> *row_main, PetscInt &d_nnz, PetscInt &o_nnz)
{
  double  mu;
  double *mue_ptr, *mue_dd_ptr[P4EST_DIM];
  double  diag_add;
  double *mask_ptr;
  double *rhs_loc_ptr;

  if (infc_phi_eff_000 < 0) {
    mu          = mu_m_;
    mue_ptr     = mue_m_ptr;
    XCODE( mue_dd_ptr[0] = mue_m_xx_ptr );
    YCODE( mue_dd_ptr[1] = mue_m_yy_ptr );
    ZCODE( mue_dd_ptr[2] = mue_m_zz_ptr );
    diag_add    = var_diag_ ? diag_m_ptr[n] : diag_m_scalar_;
    mask_ptr    = mask_m_ptr;
    rhs_loc_ptr = rhs_m_ptr;
  } else {
    mu          = mu_p_;
    mue_ptr     = mue_p_ptr;
    XCODE( mue_dd_ptr[0] = mue_p_xx_ptr );
    YCODE( mue_dd_ptr[1] = mue_p_yy_ptr );
    ZCODE( mue_dd_ptr[2] = mue_p_zz_ptr );
    diag_add    = var_diag_ ? diag_p_ptr[n] : diag_p_scalar_;
    mask_ptr    = mask_p_ptr;
    rhs_loc_ptr = rhs_p_ptr;
  }

  double bdry_phi_eff_000 = bdry_.num_phi == 0 ? -1. : bdry_.phi_eff_ptr[n];

  if (new_submat_main_) {
    row_main->clear();
  }

  // far away from the boundary
  if (extended_sw_ptr[n] > 0) {

    if (new_submat_main_) {
      row_main->push_back(mat_entry_t(petsc_gloidx_[n], 1));
      mask_ptr[n] = 1.;
    }

    if (setup_rhs) {
      rhs_ptr[n] = 0;
    }

    return;
  }

  double xyz_C[P4EST_DIM];
  node_xyz_fr_n(n, p4est_, nodes_, xyz_C);

  double DIM( x_C = xyz_C[0],
              y_C = xyz_C[1],
              z_C = xyz_C[2] );

  p4est_locidx_t node_m00 = qnnn.neighbor_m00(); p4est_locidx_t node_p00 = qnnn.neighbor_p00();
  p4est_locidx_t node_0m0 = qnnn.neighbor_0m0(); p4est_locidx_t node_0p0 = qnnn.neighbor_0p0();
#ifdef P4_TO_P8
  p4est_locidx_t node_00m = qnnn.neighbor_00m(); p4est_locidx_t node_00p = qnnn.neighbor_00p();
#endif

  // check if any boundary crosses ngbd
  std::vector<bool>   is_interface     (P4EST_FACES, false);
  std::vector<int>    bdry_point_id    (P4EST_FACES, 0);
  std::vector<double> bdry_point_dist  (P4EST_FACES, 0);
  std::vector<double> bdry_point_weight(P4EST_FACES, 0);

  if (new_submat_main_) {
    find_interface_points(n, ngbd_, bdry_.opn, bdry_.phi_ptr, DIM(bdry_.phi_xx_ptr, bdry_.phi_yy_ptr, bdry_.phi_zz_ptr), bdry_point_id.data(), bdry_point_dist.data());

    if (bdry_phi_eff_000 < 0) {
      int num_interfaces = 0;
      foreach_direction(dim) {
        if (bdry_point_id[dim] >= 0 && extended_sw_ptr[qnnn.neighbor(dim)] > 0) {
          is_interface[dim] = true;
          ++num_interfaces;
        }
      }
    } else {
      int num_interfaces = 0;

      if (bdry_point_id[dir::f_m00] >= 0 && extended_sw_ptr[node_p00] > 0) { is_interface[dir::f_m00] = true; ++num_interfaces; }
      if (bdry_point_id[dir::f_p00] >= 0 && extended_sw_ptr[node_m00] > 0) { is_interface[dir::f_p00] = true; ++num_interfaces; }

      if (bdry_point_id[dir::f_0m0] >= 0 && extended_sw_ptr[node_0p0] > 0) { is_interface[dir::f_0m0] = true; ++num_interfaces; }
      if (bdry_point_id[dir::f_0p0] >= 0 && extended_sw_ptr[node_0m0] > 0) { is_interface[dir::f_0p0] = true; ++num_interfaces; }
#ifdef P4_TO_P8
      if (bdry_point_id[dir::f_00m] >= 0 && extended_sw_ptr[node_00p] > 0) { is_interface[dir::f_00m] = true; ++num_interfaces; }
      if (bdry_point_id[dir::f_00p] >= 0 && extended_sw_ptr[node_00m] > 0) { is_interface[dir::f_00p] = true; ++num_interfaces; }
#endif
    }
  } else {
    load_cart_points(n, is_interface, bdry_point_id, bdry_point_dist, bdry_point_weight);
  }

  // check whether boundary goes exactly through the node
  int node_on_boundary_phi_id = -1;
  foreach_direction(dim) {
    if (is_interface[dim] && (fabs(bdry_point_dist[dim]) < EPS*diag_min_)) {
      node_on_boundary_phi_id = bdry_point_id[dim];
    }
  }

  // interface boundary
  if (node_on_boundary_phi_id != -1) {

    // compute submat_main
    if (new_submat_main_) {
      // re-asssign boundary points data
      is_interface.assign(P4EST_FACES, false);
      is_interface     [0] = true;
      bdry_point_id    [0] = node_on_boundary_phi_id;
      bdry_point_dist  [0] = 0.5*EPS*diag_min_;
      bdry_point_weight[0] = 1;

      row_main->push_back(mat_entry_t(n, 1));
      nullspace_main_ = false;
    }

    // compute submat_rhs
    if (setup_rhs) {
      boundary_conditions_t *bc = &bc_[node_on_boundary_phi_id];
      rhs_ptr[n] = bc->pointwise ? bc->get_value_pw(n,0) :
                                   bc->get_value_cf(xyz_C);
    }

  } else {

    double mue_000 = var_mu_ ? mue_ptr[n] : mu;

    //---------------------------------------------------------------------
    // compute submat_diag
    //---------------------------------------------------------------------
    if (new_submat_diag_ && there_is_diag_)
    {
      // assemble submat_diag
      submat_diag_ptr[n] = diag_add;
      if (fabs(diag_add) > EPS) {
        nullspace_diag_ = false;
      }
    }

    //---------------------------------------------------------------------
    // compute submat_main
    //---------------------------------------------------------------------
    if (new_submat_main_)
    {

      double d_m00 = qnnn.d_m00; double d_p00 = qnnn.d_p00;
      double d_0m0 = qnnn.d_0m0; double d_0p0 = qnnn.d_0p0;
#ifdef P4_TO_P8
      double d_00m = qnnn.d_00m; double d_00p = qnnn.d_00p;
#endif

      // interpolate diffusion coefficient if needed
      double DIM( mue_m00=mu, mue_0m0=mu, mue_00m=mu );
      double DIM( mue_p00=mu, mue_0p0=mu, mue_00p=mu );

      if (var_mu_) {

        CODE2D( qnnn.ngbd_with_quadratic_interpolation(mue_ptr, mue_000, mue_m00, mue_p00, mue_0m0, mue_0p0) );
        CODE3D( qnnn.ngbd_with_quadratic_interpolation(mue_ptr, mue_000, mue_m00, mue_p00, mue_0m0, mue_0p0, mue_00m, mue_00p) );

        if (is_interface[dir::f_m00]) mue_m00 = qnnn.interpolate_in_dir(dir::f_m00, bdry_point_dist[dir::f_m00], mue_ptr, mue_dd_ptr);
        if (is_interface[dir::f_p00]) mue_p00 = qnnn.interpolate_in_dir(dir::f_p00, bdry_point_dist[dir::f_p00], mue_ptr, mue_dd_ptr);

        if (is_interface[dir::f_0m0]) mue_0m0 = qnnn.interpolate_in_dir(dir::f_0m0, bdry_point_dist[dir::f_0m0], mue_ptr, mue_dd_ptr);
        if (is_interface[dir::f_0p0]) mue_0p0 = qnnn.interpolate_in_dir(dir::f_0p0, bdry_point_dist[dir::f_0p0], mue_ptr, mue_dd_ptr);
#ifdef P4_TO_P8
        if (is_interface[dir::f_00m]) mue_00m = qnnn.interpolate_in_dir(dir::f_00m, bdry_point_dist[dir::f_00m], mue_ptr, mue_dd_ptr);
        if (is_interface[dir::f_00p]) mue_00p = qnnn.interpolate_in_dir(dir::f_00p, bdry_point_dist[dir::f_00p], mue_ptr, mue_dd_ptr);
#endif
      }

      // discretization of Laplace operator
      double DIM(w_m00 = 0, w_0m0 = 0, w_00m = 0);
      double DIM(w_p00 = 0, w_0p0 = 0, w_00p = 0);
      double w_000 = 0;

      if (bdry_phi_eff_000 < 0) {

        // interpolate diffusion coefficient if needed
        if (var_mu_) {

          CODE2D( qnnn.ngbd_with_quadratic_interpolation(mue_ptr, mue_000, mue_m00, mue_p00, mue_0m0, mue_0p0) );
          CODE3D( qnnn.ngbd_with_quadratic_interpolation(mue_ptr, mue_000, mue_m00, mue_p00, mue_0m0, mue_0p0, mue_00m, mue_00p) );

          if (is_interface[dir::f_m00]) mue_m00 = qnnn.interpolate_in_dir(dir::f_m00, bdry_point_dist[dir::f_m00], mue_ptr, mue_dd_ptr);
          if (is_interface[dir::f_p00]) mue_p00 = qnnn.interpolate_in_dir(dir::f_p00, bdry_point_dist[dir::f_p00], mue_ptr, mue_dd_ptr);

          if (is_interface[dir::f_0m0]) mue_0m0 = qnnn.interpolate_in_dir(dir::f_0m0, bdry_point_dist[dir::f_0m0], mue_ptr, mue_dd_ptr);
          if (is_interface[dir::f_0p0]) mue_0p0 = qnnn.interpolate_in_dir(dir::f_0p0, bdry_point_dist[dir::f_0p0], mue_ptr, mue_dd_ptr);
  #ifdef P4_TO_P8
          if (is_interface[dir::f_00m]) mue_00m = qnnn.interpolate_in_dir(dir::f_00m, bdry_point_dist[dir::f_00m], mue_ptr, mue_dd_ptr);
          if (is_interface[dir::f_00p]) mue_00p = qnnn.interpolate_in_dir(dir::f_00p, bdry_point_dist[dir::f_00p], mue_ptr, mue_dd_ptr);
  #endif
        }

        // adjust stencil's arms
        if (is_interface[dir::f_m00]) { d_m00 = bdry_point_dist[dir::f_m00]; }
        if (is_interface[dir::f_p00]) { d_p00 = bdry_point_dist[dir::f_p00]; }

        if (is_interface[dir::f_0m0]) { d_0m0 = bdry_point_dist[dir::f_0m0]; }
        if (is_interface[dir::f_0p0]) { d_0p0 = bdry_point_dist[dir::f_0p0]; }
#ifdef P4_TO_P8
        if (is_interface[dir::f_00m]) { d_00m = bdry_point_dist[dir::f_00m]; }
        if (is_interface[dir::f_00p]) { d_00p = bdry_point_dist[dir::f_00p]; }
#endif

        // note: if node is at wall, what's below will apply Neumann BC
        if      (is_wall[dir::f_m00]) { w_p00 = -2.0*mue_000/(d_p00*d_p00); }
        else if (is_wall[dir::f_p00]) { w_m00 = -2.0*mue_000/(d_m00*d_m00); }
        else {
          w_m00 = -(mue_000+mue_m00)/d_m00/(d_m00+d_p00);
          w_p00 = -(mue_000+mue_p00)/d_p00/(d_m00+d_p00);
        }

        if      (is_wall[dir::f_0m0]) { w_0p0 = -2.0*mue_000/(d_0p0*d_0p0); }
        else if (is_wall[dir::f_0p0]) { w_0m0 = -2.0*mue_000/(d_0m0*d_0m0); }
        else {
          w_0m0 = -(mue_000+mue_0m0)/d_0m0/(d_0m0+d_0p0);
          w_0p0 = -(mue_000+mue_0p0)/d_0p0/(d_0m0+d_0p0);
        }

#ifdef P4_TO_P8
        if      (is_wall[dir::f_00m]) { w_00p = -2.0*mue_000/(d_00p*d_00p); }
        else if (is_wall[dir::f_00p]) { w_00m = -2.0*mue_000/(d_00m*d_00m); }
        else {
          w_00m = -(mue_000+mue_00m)/d_00m/(d_00m+d_00p);
          w_00p = -(mue_000+mue_00p)/d_00p/(d_00m+d_00p);
        }
#endif

        w_000 = - SUMD(w_m00, w_0m0, w_00m)
                - SUMD(w_p00, w_0p0, w_00p);

        //---------------------------------------------------------------------
        // add coefficients in the matrix
        //---------------------------------------------------------------------
        mat_entry_t ent;
        ent.n = petsc_gloidx_[qnnn.node_000]; ent.val = w_000; row_main->push_back(ent);

        if (!is_interface[dir::f_m00] && !is_wall[dir::f_m00] && ABS(w_m00) > EPS) { ent.n = petsc_gloidx_[node_m00]; ent.val = w_m00; row_main->push_back(ent); (node_m00 < nodes_->num_owned_indeps) ? d_nnz++ : o_nnz++; }
        if (!is_interface[dir::f_p00] && !is_wall[dir::f_p00] && ABS(w_p00) > EPS) { ent.n = petsc_gloidx_[node_p00]; ent.val = w_p00; row_main->push_back(ent); (node_p00 < nodes_->num_owned_indeps) ? d_nnz++ : o_nnz++; }

        if (!is_interface[dir::f_0m0] && !is_wall[dir::f_0m0] && ABS(w_0m0) > EPS) { ent.n = petsc_gloidx_[node_0m0]; ent.val = w_0m0; row_main->push_back(ent); (node_0m0 < nodes_->num_owned_indeps) ? d_nnz++ : o_nnz++; }
        if (!is_interface[dir::f_0p0] && !is_wall[dir::f_0p0] && ABS(w_0p0) > EPS) { ent.n = petsc_gloidx_[node_0p0]; ent.val = w_0p0; row_main->push_back(ent); (node_0p0 < nodes_->num_owned_indeps) ? d_nnz++ : o_nnz++; }
#ifdef P4_TO_P8
        if (!is_interface[dir::f_00m] && !is_wall[dir::f_00m] && ABS(w_00m) > EPS) { ent.n = petsc_gloidx_[node_00m]; ent.val = w_00m; row_main->push_back(ent); (node_00m < nodes_->num_owned_indeps) ? d_nnz++ : o_nnz++; }
        if (!is_interface[dir::f_00p] && !is_wall[dir::f_00p] && ABS(w_00p) > EPS) { ent.n = petsc_gloidx_[node_00p]; ent.val = w_00p; row_main->push_back(ent); (node_00p < nodes_->num_owned_indeps) ? d_nnz++ : o_nnz++; }
#endif

        bdry_point_weight[dir::f_m00] = w_m00;
        bdry_point_weight[dir::f_p00] = w_p00;

        bdry_point_weight[dir::f_0m0] = w_0m0;
        bdry_point_weight[dir::f_0p0] = w_0p0;
#ifdef P4_TO_P8
        bdry_point_weight[dir::f_00m] = w_00m;
        bdry_point_weight[dir::f_00p] = w_00p;
#endif

      } else {
        // TODO: let's for now ignore near-wall nodes

        // adjust stencil's arms (if crossed then store value on the opposite arm)
        if (is_interface[dir::f_m00]) { d_p00 = bdry_point_dist[dir::f_m00]; }
        if (is_interface[dir::f_p00]) { d_m00 = bdry_point_dist[dir::f_p00]; }

        if (is_interface[dir::f_0m0]) { d_0p0 = bdry_point_dist[dir::f_0m0]; }
        if (is_interface[dir::f_0p0]) { d_0m0 = bdry_point_dist[dir::f_0p0]; }
#ifdef P4_TO_P8
        if (is_interface[dir::f_00m]) { d_00p = bdry_point_dist[dir::f_00m]; }
        if (is_interface[dir::f_00p]) { d_00m = bdry_point_dist[dir::f_00p]; }
#endif

        if (var_mu_) {

          CODE2D( qnnn.ngbd_with_quadratic_interpolation(mue_ptr, mue_000, mue_m00, mue_p00, mue_0m0, mue_0p0) );
          CODE3D( qnnn.ngbd_with_quadratic_interpolation(mue_ptr, mue_000, mue_m00, mue_p00, mue_0m0, mue_0p0, mue_00m, mue_00p) );

          // again, if crossed then store value on the opposite arm
          if (is_interface[dir::f_m00]) mue_p00 = qnnn.interpolate_in_dir(dir::f_m00, bdry_point_dist[dir::f_m00], mue_ptr, mue_dd_ptr);
          if (is_interface[dir::f_p00]) mue_m00 = qnnn.interpolate_in_dir(dir::f_p00, bdry_point_dist[dir::f_p00], mue_ptr, mue_dd_ptr);

          if (is_interface[dir::f_0m0]) mue_0p0 = qnnn.interpolate_in_dir(dir::f_0m0, bdry_point_dist[dir::f_0m0], mue_ptr, mue_dd_ptr);
          if (is_interface[dir::f_0p0]) mue_0m0 = qnnn.interpolate_in_dir(dir::f_0p0, bdry_point_dist[dir::f_0p0], mue_ptr, mue_dd_ptr);
#ifdef P4_TO_P8
          if (is_interface[dir::f_00m]) mue_00p = qnnn.interpolate_in_dir(dir::f_00m, bdry_point_dist[dir::f_00m], mue_ptr, mue_dd_ptr);
          if (is_interface[dir::f_00p]) mue_00m = qnnn.interpolate_in_dir(dir::f_00p, bdry_point_dist[dir::f_00p], mue_ptr, mue_dd_ptr);
#endif
        }

        if (is_interface[dir::f_m00]) {
          w_p00  = (mue_000+mue_p00)/d_m00/d_p00;
          w_000 -= w_p00;
          w_m00  = -(mue_m00+mue_p00)/d_m00/(d_m00-d_p00);
          w_p00 -= w_m00;
        } else if (is_interface[dir::f_p00]) {
          w_m00  = (mue_000+mue_m00)/d_m00/d_p00;
          w_000 -= w_m00;
          w_p00  = -(mue_m00+mue_p00)/d_p00/(d_p00-d_m00);
          w_m00 -= w_p00;
        } else {
          w_m00 = -(mue_000+mue_m00)/d_m00/(d_m00+d_p00);
          w_p00 = -(mue_000+mue_p00)/d_p00/(d_m00+d_p00);
          w_000 -= w_m00+w_p00;
        }

        if (is_interface[dir::f_0m0]) {
          w_0p0  = (mue_000+mue_0p0)/d_0m0/d_0p0;
          w_000 -= w_0p0;
          w_0m0  = -(mue_0m0+mue_0p0)/d_0m0/(d_0m0-d_0p0);
          w_0p0 -= w_0m0;
        } else if (is_interface[dir::f_0p0]) {
          w_0m0  = (mue_000+mue_0p0)/d_0m0/d_0p0;
          w_000 -= w_0m0;
          w_0p0  = -(mue_0m0+mue_0p0)/d_0p0/(d_0p0-d_0m0);
          w_0m0 -= w_0p0;
        } else {
          w_0m0 = -(mue_000+mue_0m0)/d_0m0/(d_0m0+d_0p0);
          w_0p0 = -(mue_000+mue_0p0)/d_0p0/(d_0m0+d_0p0);
          w_000 -= w_0m0+w_0p0;
        }
#ifdef P4_TO_P8
        if (is_interface[dir::f_00m]) {
          w_00p  = (mue_00m+mue_00p)/d_00m/(d_00m-d_00p);
          w_000 -= w_00p;
          w_00m  = -(mue_000+mue_00p)/d_00m/d_00p;
          w_00p -= w_00m;
        } else if (is_interface[dir::f_00p]) {
          w_00m  = (mue_00m+mue_00p)/d_00p/(d_00p-d_00m);
          w_000 -= w_00m;
          w_00p  = -(mue_000+mue_00p)/d_00m/d_00p;
          w_00m -= w_00p;
        } else {
          w_00m = -(mue_000+mue_00m)/d_00m/(d_00m+d_00p);
          w_00p = -(mue_000+mue_00p)/d_00p/(d_00m+d_00p);
          w_000 -= w_00m+w_00p;
        }
#endif

        //---------------------------------------------------------------------
        // add coefficients in the matrix
        //---------------------------------------------------------------------
        mat_entry_t ent;
        ent.n = petsc_gloidx_[qnnn.node_000]; ent.val = w_000; row_main->push_back(ent);

        if (!is_interface[dir::f_p00] && !is_wall[dir::f_m00] && ABS(w_m00) > EPS) { ent.n = petsc_gloidx_[node_m00]; ent.val = w_m00; row_main->push_back(ent); (node_m00 < nodes_->num_owned_indeps) ? d_nnz++ : o_nnz++; }
        if (!is_interface[dir::f_m00] && !is_wall[dir::f_p00] && ABS(w_p00) > EPS) { ent.n = petsc_gloidx_[node_p00]; ent.val = w_p00; row_main->push_back(ent); (node_p00 < nodes_->num_owned_indeps) ? d_nnz++ : o_nnz++; }

        if (!is_interface[dir::f_0p0] && !is_wall[dir::f_0m0] && ABS(w_0m0) > EPS) { ent.n = petsc_gloidx_[node_0m0]; ent.val = w_0m0; row_main->push_back(ent); (node_0m0 < nodes_->num_owned_indeps) ? d_nnz++ : o_nnz++; }
        if (!is_interface[dir::f_0m0] && !is_wall[dir::f_0p0] && ABS(w_0p0) > EPS) { ent.n = petsc_gloidx_[node_0p0]; ent.val = w_0p0; row_main->push_back(ent); (node_0p0 < nodes_->num_owned_indeps) ? d_nnz++ : o_nnz++; }
  #ifdef P4_TO_P8
        if (!is_interface[dir::f_00p] && !is_wall[dir::f_00m] && ABS(w_00m) > EPS) { ent.n = petsc_gloidx_[node_00m]; ent.val = w_00m; row_main->push_back(ent); (node_00m < nodes_->num_owned_indeps) ? d_nnz++ : o_nnz++; }
        if (!is_interface[dir::f_00m] && !is_wall[dir::f_00p] && ABS(w_00p) > EPS) { ent.n = petsc_gloidx_[node_00p]; ent.val = w_00p; row_main->push_back(ent); (node_00p < nodes_->num_owned_indeps) ? d_nnz++ : o_nnz++; }
  #endif

        bdry_point_weight[dir::f_m00] = w_p00;
        bdry_point_weight[dir::f_p00] = w_m00;

        bdry_point_weight[dir::f_0m0] = w_0p0;
        bdry_point_weight[dir::f_0p0] = w_0m0;
#ifdef P4_TO_P8
        bdry_point_weight[dir::f_00m] = w_00p;
        bdry_point_weight[dir::f_00p] = w_00m;
#endif
      }

      foreach_direction(dim) {
        if (is_interface[dim]) {
          nullspace_main_ = false;
        }
      }
    }

    //---------------------------------------------------------------------
    // compute rhs
    //---------------------------------------------------------------------
    if (setup_rhs)
    {
      rhs_ptr[n] = rhs_loc_ptr[n];

      // sample boundary conditions
      std::vector<double> bc_values(P4EST_FACES, 0);

      // first get pointwise given values
      for (size_t i = 0; i < bc_.size(); ++i) {
        if (bc_[i].type == DIRICHLET && bc_[i].pointwise) {
          for (int j = 0; j < bc_[i].num_value_pts(n); ++j){
            // TODO: this is kind of ugly, fix this
            int idx = bc_[i].idx_value_pt(n, j);
            bc_values[ bc_[i].dirichlet_pts[idx].dir ] = (*bc_[i].value_pw)[idx];
          }
        }
      }

      // second get function-given values
      if (is_interface[dir::f_m00] && (!bc_[bdry_point_id[dir::f_m00]].pointwise)) bc_values[dir::f_m00] = (*bc_[bdry_point_id[dir::f_m00]].value_cf)( DIM(x_C - bdry_point_dist[dir::f_m00], y_C, z_C) );
      if (is_interface[dir::f_p00] && (!bc_[bdry_point_id[dir::f_p00]].pointwise)) bc_values[dir::f_p00] = (*bc_[bdry_point_id[dir::f_p00]].value_cf)( DIM(x_C + bdry_point_dist[dir::f_p00], y_C, z_C) );

      if (is_interface[dir::f_0m0] && (!bc_[bdry_point_id[dir::f_0m0]].pointwise)) bc_values[dir::f_0m0] = (*bc_[bdry_point_id[dir::f_0m0]].value_cf)( DIM(x_C, y_C - bdry_point_dist[dir::f_0m0], z_C) );
      if (is_interface[dir::f_0p0] && (!bc_[bdry_point_id[dir::f_0p0]].pointwise)) bc_values[dir::f_0p0] = (*bc_[bdry_point_id[dir::f_0p0]].value_cf)( DIM(x_C, y_C + bdry_point_dist[dir::f_0p0], z_C) );
#ifdef P4_TO_P8
      if (is_interface[dir::f_00m] && (!bc_[bdry_point_id[dir::f_00m]].pointwise)) bc_values[dir::f_00m] = (*bc_[bdry_point_id[dir::f_00m]].value_cf)( DIM(x_C, y_C, z_C - bdry_point_dist[dir::f_00m]) );
      if (is_interface[dir::f_00p] && (!bc_[bdry_point_id[dir::f_00p]].pointwise)) bc_values[dir::f_00p] = (*bc_[bdry_point_id[dir::f_00p]].value_cf)( DIM(x_C, y_C, z_C + bdry_point_dist[dir::f_00p]) );
#endif

      // add to rhs boundary conditions
      foreach_direction(i) {
        if (is_interface[i]) {
          rhs_ptr[n] -= bdry_point_weight[i] * bc_values[i];
        }
      }

      // add to rhs wall conditions
      XCODE( double eps_x = is_wall[dir::f_m00] ? 2.*EPS*diag_min_ : (is_wall[dir::f_p00] ? -2.*EPS*diag_min_ : 0) );
      YCODE( double eps_y = is_wall[dir::f_0m0] ? 2.*EPS*diag_min_ : (is_wall[dir::f_0p0] ? -2.*EPS*diag_min_ : 0) );
      ZCODE( double eps_z = is_wall[dir::f_00m] ? 2.*EPS*diag_min_ : (is_wall[dir::f_00p] ? -2.*EPS*diag_min_ : 0) );

      if (is_wall[dir::f_m00]) rhs_ptr[n] += 2.*mue_000*(*wc_value_)( DIM(x_C, y_C+eps_y, z_C+eps_z) ) / qnnn.d_p00;
      if (is_wall[dir::f_p00]) rhs_ptr[n] += 2.*mue_000*(*wc_value_)( DIM(x_C, y_C+eps_y, z_C+eps_z) ) / qnnn.d_m00;

      if (is_wall[dir::f_0m0]) rhs_ptr[n] += 2.*mue_000*(*wc_value_)( DIM(x_C+eps_x, y_C, z_C+eps_z) ) / qnnn.d_0p0;
      if (is_wall[dir::f_0p0]) rhs_ptr[n] += 2.*mue_000*(*wc_value_)( DIM(x_C+eps_x, y_C, z_C+eps_z) ) / qnnn.d_0m0;
#ifdef P4_TO_P8
      if (is_wall[dir::f_00m]) rhs_ptr[n] += 2.*mue_000*(*wc_value_)( DIM(x_C+eps_x, y_C+eps_y, z_C) ) / qnnn.d_00p;
      if (is_wall[dir::f_00p]) rhs_ptr[n] += 2.*mue_000*(*wc_value_)( DIM(x_C+eps_x, y_C+eps_y, z_C) ) / qnnn.d_00m;
#endif
    }
  }

  // save information about interface points
  if (new_submat_main_ & there_is_dirichlet_)
  {
    save_cart_points(n, is_interface, bdry_point_id, bdry_point_dist, bdry_point_weight);
  }
}

bool my_p4est_poisson_nodes_mls_t::gf_is_ghost(const quad_neighbor_nodes_of_node_t &qnnn)
{
  if (bdry_.num_phi > 0) {
    if (bdry_.phi_eff_ptr[qnnn.node_000] > -gf_thresh_*diag_min_) {
      foreach_direction (nei) {
        if (bdry_.phi_eff_ptr[qnnn.neighbor(nei)] <= -gf_thresh_*diag_min_) {
          return true;
        }
      }
    }
  }
  return false;
}

void my_p4est_poisson_nodes_mls_t::gf_direction(const quad_neighbor_nodes_of_node_t &qnnn, const p4est_locidx_t neighbors[], int &dir, double del_xyz[])
{
  double normal [P4EST_DIM];
  compute_normals(qnnn, bdry_.phi_eff_ptr, normal); // using phi_eff we assume there are no intersecting level set functions

  // we will select the direction with the maximum negative normal projection
  // among all neighboring nodes in negative domain
  double max_projection = 1;
  for (int nei = 0; nei < num_neighbors_cube; ++nei) {
    if (neighbors[nei] != -1) {
      if (bdry_.phi_eff_ptr[neighbors[nei]] <= -gf_thresh_*diag_min_) {

        int nei_dir[P4EST_DIM];
        cube_nei_dir(nei, nei_dir);

//        if (SUMD(fabs(nei_dir[0]), fabs(nei_dir[1]), fabs(nei_dir[2])) > 1.5) {
//          continue;
//        }

        double dxyz_nei[] = { DIM(double(nei_dir[0])*dxyz_m_[0],
                                  double(nei_dir[1])*dxyz_m_[1],
                                  double(nei_dir[2])*dxyz_m_[2]) };

        double projection = SUMD(normal[0]*dxyz_nei[0],
                                 normal[1]*dxyz_nei[1],
                                 normal[2]*dxyz_nei[2])
            / ABSD(dxyz_nei[0], dxyz_nei[1], dxyz_nei[2]);

        if (projection < max_projection) { // because want max negative projection
          max_projection = projection;
          EXECD( del_xyz[0] = dxyz_nei[0],
                 del_xyz[1] = dxyz_nei[1],
                 del_xyz[2] = dxyz_nei[2] );
          dir = nei;
        }
      }
    }
  }

  if (max_projection > 0) {
    std::cout << "[Warning] Ghost-Fluid Dirichlet: selected direction points away from the interface\n";
  }
}

void my_p4est_poisson_nodes_mls_t::discretize_dirichlet_gf(bool setup_rhs, p4est_locidx_t n, const quad_neighbor_nodes_of_node_t &qnnn,
                                                           double infc_phi_eff_000, bool is_wall[],
                                                           vector<int> &gf_map, vector<double> &gf_nodes, vector<double> &gf_phi,
                                                           std::vector<mat_entry_t> *row_main, PetscInt &d_nnz_main, PetscInt &o_nnz_main,
                                                           std::vector<mat_entry_t> *row_gf, PetscInt &d_nnz_gf, PetscInt &o_nnz_gf,
                                                           std::vector<mat_entry_t> *row_gf_ghost, PetscInt &d_nnz_gf_ghost, PetscInt &o_nnz_gf_ghost)
{
  double  mu;
  double *mue_ptr, *mue_dd_ptr[P4EST_DIM];
  double  diag_add;
  double *mask_ptr;
  double *rhs_loc_ptr;

  if (infc_phi_eff_000 < 0) {
    mu          = mu_m_;
    mue_ptr     = mue_m_ptr;
    XCODE( mue_dd_ptr[0] = mue_m_xx_ptr );
    YCODE( mue_dd_ptr[1] = mue_m_yy_ptr );
    ZCODE( mue_dd_ptr[2] = mue_m_zz_ptr );
    diag_add    = var_diag_ ? diag_m_ptr[n] : diag_m_scalar_;
    mask_ptr    = mask_m_ptr;
    rhs_loc_ptr = rhs_m_ptr;
  } else {
    mu          = mu_p_;
    mue_ptr     = mue_p_ptr;
    XCODE( mue_dd_ptr[0] = mue_p_xx_ptr );
    YCODE( mue_dd_ptr[1] = mue_p_yy_ptr );
    ZCODE( mue_dd_ptr[2] = mue_p_zz_ptr );
    diag_add    = var_diag_ ? diag_p_ptr[n] : diag_p_scalar_;
    mask_ptr    = mask_p_ptr;
    rhs_loc_ptr = rhs_p_ptr;
  }

  double bdry_phi_eff_000 = bdry_.num_phi == 0 ? -1. : bdry_.phi_eff_ptr[n];

//  if (new_submat_main_) {
//    entries_main->at(n).clear();
//  }

  double xyz_C[P4EST_DIM];
  node_xyz_fr_n(n, p4est_, nodes_, xyz_C);

  double DIM( x_C = xyz_C[0],
              y_C = xyz_C[1],
              z_C = xyz_C[2] );

//  // check whether boundary goes exactly through the node
//  int node_on_boundary_phi_id = -1;
//  foreach_direction(dim) {
//    if (is_interface[dim] && (fabs(bdry_point_dist[dim]) < EPS*diag_min_)) {
//      throw;
//      node_on_boundary_phi_id = bdry_point_id[dim];
//    }
//  }

//  // interface boundary
//  if (node_on_boundary_phi_id != -1) {

//    // compute submat_main
//    if (new_submat_main_) {
//      // re-asssign boundary points data
//      is_interface.assign(P4EST_FACES, false);
//      is_interface     [0] = true;
//      bdry_point_id    [0] = node_on_boundary_phi_id;
//      bdry_point_dist  [0] = 0.5*EPS*diag_min_;
//      bdry_point_weight[0] = 1;

//      row_main->push_back(mat_entry_t(n, 1));
//      matrix_has_nullspace_ = false;
//    }

//    // compute submat_rhs
//    if (setup_rhs) {
//      boundary_conditions_t *bc = &bc_[node_on_boundary_phi_id];
//      rhs_ptr[n] = bc->pointwise ? bc->get_value_pw(n,0) :
//                                   bc->get_value_cf(xyz_C);
//    }

//  }
  if ( bdry_phi_eff_000 > -gf_thresh_*diag_min_) {

    double xyz_bc[P4EST_DIM];
    double weight_bc;

    if (new_submat_main_) {
      row_main->push_back(mat_entry_t(petsc_gloidx_[n], 1));
      mask_ptr[n] = 1.;
    }

    if (setup_rhs) {
      rhs_ptr[n] = 0;
    }

    if (gf_is_ghost(qnnn)) {

      // determine which level-set function intersects
      // (note this is not a bullet-proof algorithm,
      // but should work fine for non-intersecting boundaries)
      int phi_idx = 0;
      double phi_min = fabs(bdry_.phi_ptr[0][n]);

      for (int i = 1; i < bdry_.num_phi; ++i) {
        if (fabs(bdry_.phi_ptr[i][n]) < phi_min) {
          phi_idx = i;
          phi_min = fabs(bdry_.phi_ptr[i][n]) ;
        }
      }

      if (new_submat_main_) {

        // determine good direction for extrapolation
        p4est_locidx_t neighbors[num_neighbors_cube];
        ngbd_->get_all_neighbors(n, neighbors);

        double delta_xyz[P4EST_DIM];
        int    nei;
        gf_direction(qnnn, neighbors, nei, delta_xyz);
        double del = ABSD(delta_xyz[0], delta_xyz[1], delta_xyz[2]);

        // get level-set values an global node indices
        vector<double> phi_values(gf_stencil_size(), -1);
        vector<double> global_idx(gf_stencil_size(), -1);

        phi_values[0] = bdry_.phi_eff_ptr[n];
        phi_values[1] = bdry_.phi_eff_ptr[neighbors[nei]];

        global_idx[0] = petsc_gloidx_[n];
        global_idx[1] = petsc_gloidx_[neighbors[nei]];

        int num_good_neis = 1;

        for (int i = 2; i < gf_stencil_size(); ++i) {
          phi_values[i] = gf_phi  [(gf_stencil_size()-2)*gf_map[n] + i-2];
          global_idx[i] = gf_nodes[(gf_stencil_size()-2)*gf_map[n] + i-2];

          if (phi_values[i] <= -gf_thresh_*diag_min_ && fabs(global_idx[i]-round(global_idx[i])) < 1.e-5) {
            num_good_neis++;
          }
        }

        if (num_good_neis < gf_stencil_size()-1) {
          std::cout << "[Warning] Reduced stencil (" << num_good_neis << "/" << gf_stencil_size()-1 << ")\n";
        }

//        // sanity check
//        if (phi_values[1] > 0) {
//          throw std::domain_error("Something went terribly wrong during constructing ghost fluid value");
//        }

        // find interface location
        double phi0_dd = 0;
        double phi1_dd = 0;

        if (neighbors[cube_nei_op(nei)] != -1) {
          phi0_dd = (phi_values[1] - 2.*phi_values[0] + bdry_.phi_eff_ptr[neighbors[cube_nei_op(nei)]])/del/del;
        }

        if (num_good_neis >= 2) {
          phi1_dd = (phi_values[2]-2.*phi_values[1]+phi_values[0])/del/del;
        }

        double dist = 0;
        if (phi_values[0] > 0 && phi_values[1] < 0) {
          dist = interface_Location_With_Second_Order_Derivative(0, del, phi_values[0], phi_values[1], phi0_dd, phi1_dd);
        } else if (phi_values[1] > 0 && phi_values[1] > 0) {
          dist = interface_Location_With_Second_Order_Derivative(del, 2.*del, phi_values[1], phi_values[2], 0, 0);
        } else if (phi_values[0] < 0) {
          // sanity check
          if (bdry_.phi_eff_ptr[neighbors[cube_nei_op(nei)]] < 0) {
            throw std::domain_error("Something went terribly wrong during constructing ghost fluid value");
          }
          dist = interface_Location_With_Second_Order_Derivative(-del, 0, bdry_.phi_eff_ptr[neighbors[cube_nei_op(nei)]], phi_values[0], phi0_dd, phi0_dd);
        }

        // compute extrapolation weights
        double theta = (del-dist)/del;
        vector<double> w(gf_stencil_size(), 0);

        w[0] = 1;

        if (gf_order_ == 3 && num_good_neis >= 4 && gf_stabilized_ != 0) { // cubic continuous

          // double interpolation
          w[1] = 1./36.*(   0. - 108.*theta +  88.*pow(theta, 2.) +  39.*pow(theta, 3.) - 17.*pow(theta, 4.) -  3.*pow(theta, 5.) +    pow(theta, 6.)),
          w[2] = 1./36.*(-216. + 432.*theta - 108.*pow(theta, 2.) - 156.*pow(theta, 3.) + 39.*pow(theta, 4.) + 12.*pow(theta, 5.) - 3.*pow(theta, 6.)),
          w[3] = 1./36.*( 144. - 216.*theta -  54.*pow(theta, 2.) + 159.*pow(theta, 3.) - 21.*pow(theta, 4.) - 15.*pow(theta, 5.) + 3.*pow(theta, 6.)),
          w[4] = 1./36.*(- 36. +  48.*theta +  20.*pow(theta, 2.) -  36.*pow(theta, 3.) -     pow(theta, 4.) +  6.*pow(theta, 5.) -    pow(theta, 6.)),
          weight_bc = -1./36.*(144. - 156.*theta + 54.*pow(theta, 2.) - 6.*pow(theta, 3.));

//          // least-squares based
//          double den = 18 + 66*theta+ 301*pow(theta, 2.) + 456*pow(theta, 3.) + 301*pow(theta, 4.) + 90*pow(theta, 5.) + 10*pow(theta, 6.);
//          w[1] = 3*theta*(-292 - 272*theta+ 153*pow(theta, 2.) + 281*pow(theta, 3.) + 115*pow(theta, 4.) + 15*pow(theta, 5.))/2./den;
//          w[2] =    -3*(72 + 120*theta- 56*pow(theta, 2.) - 140*pow(theta, 3.) - 21*pow(theta, 4.) + 20*pow(theta, 5.) + 5*pow(theta, 6.))/2./den;
//          w[3] =   (144 + 312*theta+ 410*pow(theta, 2.) - 189*pow(theta, 3.) - 457*pow(theta, 4.) - 195*pow(theta, 5.) - 25*pow(theta, 6.))/2./den;
//          w[4] =   3*(-12 - 28*theta- 50*pow(theta, 2.) + 4*pow(theta, 3.) + 51*pow(theta, 4.) + 30*pow(theta, 5.) + 5*pow(theta, 6.))/2./den;
//          weight_bc =   -(72 + 570*theta+ 495*pow(theta, 2.) + 105*pow(theta, 3.))/den;

        } else if (gf_order_ == 3 && num_good_neis >= 3 && gf_stabilized_ != 1) { // cubic native

          w[1] = 3.*(-2. -    theta + 2.*pow(theta,2.) +    pow(theta,3.))/(theta*(2. + 3.*theta + pow(theta,2.)));
          w[2] =    ( 0. + 6.*theta - 3.*pow(theta,2.) - 3.*pow(theta,3.))/(theta*(2. + 3.*theta + pow(theta,2.)));
          w[3] =    ( 0. -    theta + 0.              +    pow(theta,3.))/(theta*(2. + 3.*theta + pow(theta,2.)));
          weight_bc = -6./(theta*(2. + 3.*theta + pow(theta,2.)));

        } else if (gf_order_ >= 2 && num_good_neis >= 3 && gf_stabilized_ != 0) { // quadratic continuous

          // double interpolation
          w[1] =  0. - 2.0*theta + 1.75*pow(theta,2.) + 0.5*pow(theta,3.) - 0.25*pow(theta,4.);
          w[2] = -3. + 6.0*theta - 2.00*pow(theta,2.) - 1.5*pow(theta,3.) + 0.50*pow(theta,4.);
          w[3] =  1. - 1.5*theta - 0.25*pow(theta,2.) + 1.0*pow(theta,3.) - 0.25*pow(theta,4.);
          weight_bc =  -(3. - 2.5*theta + 0.5*pow(theta,2.));

//          // least-squares based
//          double den = 2 + 6 *theta+ 15 *pow(theta, 2.) + 12 *pow(theta,3.) + 3 *pow(theta,4.);
//          w[1] = theta*(-13 - theta+ 10 *pow(theta, 2.) + 4 *pow(theta,3.))/den;
//          w[2] = (-6 - 6 *theta+ 5 *pow(theta, 2.) + 6 *pow(theta,3.) + pow(theta,4.))/den;
//          w[3] = (2 +  3 *theta+ pow(theta, 2.) - 4 *pow(theta,3.) - 2 *pow(theta,4.))/den;
//          weight_bc = -(6 + 22 *theta+ 10 *pow(theta, 2.))/den;

        } else if (gf_order_ >= 2 && num_good_neis >= 2 && gf_stabilized_ != 1) { // quadratic native

          w[1] = -2.*(1.-theta)/theta;
          w[2] = (1.-theta)/(1.+theta);
          weight_bc = -2./theta/(1.+theta);

        } else if (gf_order_ >= 1 && num_good_neis >= 2 && gf_stabilized_ != 0) { // linear continuous

          // double interpolation
          w[1] = -(1.-theta)*theta;
          w[2] = -pow(1.-theta, 2.);
          weight_bc = -(2.-theta);

//          // least-squares based
//          double den = 1 + 2*theta + 2*theta*theta;
//          w[1] = ((-1 + theta)*theta)/den;
//          w[2] = (-1 + theta*theta)/den;
//          weight_bc = -(2 + 3*theta)/den;

        } else { // linear native

          w[1] = -(1.-theta)/theta;
          weight_bc = -1./theta;

//          w[1] = 0;
//          weight_bc = -1;

        }

        for (int i = 0; i < num_good_neis+1; ++i) {
          if (w[i] != 0) {
            row_gf_ghost->push_back(mat_entry_t(PetscInt(round(global_idx[i])), w[i]));
          }
        }

        mask_ptr[n] = -.25;
//        mask_ptr[n] =  1.;
        d_nnz_gf_ghost += gf_stencil_size()-1;
        o_nnz_gf_ghost += gf_stencil_size()-1;

        // save information for quick rhs setup
        foreach_dimension(dim) {
          xyz_bc[dim] = xyz_C[dim] + (1.-theta)*delta_xyz[dim];
//          xyz_bc[dim] = xyz_C[dim] ;
        }

        bc_[phi_idx].add_fd_pt(n, nei, dist, xyz_bc, weight_bc);

      } else {

        int idx = bc_[phi_idx].idx_value_pt(n,0);
        interface_point_cartesian_t *pt = &bc_[phi_idx].dirichlet_pts[idx];

        weight_bc = bc_[phi_idx].dirichlet_weights[idx];
        pt->get_xyz(xyz_bc);
      }

      if (setup_rhs) {
        double bc_value;
        if (bc_[phi_idx].pointwise) {
          int idx = bc_[phi_idx].idx_value_pt(n, 0);
          bc_value = (bc_[phi_idx].value_pw)->at(idx);
        } else {
          bc_value = (bc_[phi_idx].value_cf)->value(xyz_bc);
        }
        rhs_gf_ptr[n] = bc_value*weight_bc;
      }
    }
  } else {

    double mue_000 = var_mu_ ? mue_ptr[n] : mu;

    //---------------------------------------------------------------------
    // compute submat_diag
    //---------------------------------------------------------------------
    if (new_submat_diag_ && there_is_diag_) {
      submat_diag_ptr[n] = diag_add;
      if (fabs(diag_add) > EPS) {
        nullspace_diag_ = false;
      }
    }

    //---------------------------------------------------------------------
    // compute submat_main
    //---------------------------------------------------------------------
    if (new_submat_main_)
    {
      // neighboring nodes information
      p4est_locidx_t node [P4EST_FACES]; // node numbers
      double         d    [P4EST_FACES]; // distances
      double         w    [P4EST_FACES]; // discretization weights
      double         mue  [P4EST_FACES]; // diffusion coefficients

      foreach_direction (nei) {
        node [nei] = qnnn.neighbor(nei);
        d    [nei] = qnnn.distance(nei);
        w    [nei] = 0;
        mue  [nei] = mue_000;
      }

      if (var_mu_) { // interpolate diffusion coefficient if needed
        qnnn.ngbd_with_quadratic_interpolation(mue_ptr, mue_000, mue);
      }

      // discretization of Laplace operator
      // note: if node is at wall, what's below will apply Neumann BC
      double w_000 = 0;
      foreach_dimension (dim) {
        int dir_m = dim*2;
        int dir_p = dim*2+1;

        if      (is_wall[dir_m]) { w[dir_p] = -2.0*mue_000/(d[dir_p]*d[dir_p]); }
        else if (is_wall[dir_p]) { w[dir_m] = -2.0*mue_000/(d[dir_m]*d[dir_m]); }
        else {
          w[dir_m] = -(mue_000+mue[dir_m])/d[dir_m]/(d[dir_m]+d[dir_p]);
          w[dir_p] = -(mue_000+mue[dir_p])/d[dir_p]/(d[dir_m]+d[dir_p]);
        }

        w_000 -= w[dir_m] + w[dir_p];
      }

      //---------------------------------------------------------------------
      // add coefficients in the matrix
      //---------------------------------------------------------------------
      mat_entry_t ent; ent.n = petsc_gloidx_[qnnn.node_000]; ent.val = w_000; row_main->push_back(ent);

      foreach_direction (nei) {
        if (!is_wall[nei]) {
          ent.n   = petsc_gloidx_[node[nei]];
          ent.val = w[nei];

          if (bdry_.phi_eff_ptr[node[nei]] <= -gf_thresh_*diag_min_) {
            row_main->push_back(ent);
            node[nei] < nodes_->num_owned_indeps ? d_nnz_main++ : o_nnz_main++;
          } else {
            row_gf->push_back(ent);
            node[nei] < nodes_->num_owned_indeps ? d_nnz_gf++ : o_nnz_gf++;
          }

        }
      }

      mask_ptr[n] = -1.;
    }

    //---------------------------------------------------------------------
    // compute rhs
    //---------------------------------------------------------------------
    if (setup_rhs)
    {
      rhs_ptr[n] = rhs_loc_ptr[n];

<<<<<<< HEAD
      if (there_is_dirichlet_)
      {
        // sample boundary conditions
        std::vector<double> bc_values(P4EST_FACES, 0);

        // first get pointwise given values
        for (size_t i = 0; i < bc_.size(); ++i)
        {
          if (bc_[i].type == DIRICHLET && bc_[i].pointwise)
          {
            for (int j = 0; j < bc_[i].num_value_pts(n); ++j)
            {
              // TODO: this is kind of ugly, fix this
              int idx = bc_[i].idx_value_pt(n, j);
              bc_values[ bc_[i].dirichlet_pts[idx].dir ] = (*bc_[i].value_pw)[idx];
            }
          }
        }

        // second get function-given values
        if(is_interface[dir::f_m00] && (!bc_[bdry_point_id[dir::f_m00]].pointwise)) bc_values[dir::f_m00] = (*bc_[bdry_point_id[dir::f_m00]].value_cf)( DIM(x_C - bdry_point_dist[dir::f_m00], y_C, z_C) );
        if(is_interface[dir::f_p00] && (!bc_[bdry_point_id[dir::f_p00]].pointwise)) bc_values[dir::f_p00] = (*bc_[bdry_point_id[dir::f_p00]].value_cf)( DIM(x_C + bdry_point_dist[dir::f_p00], y_C, z_C) );

        if(is_interface[dir::f_0m0] && (!bc_[bdry_point_id[dir::f_0m0]].pointwise)) bc_values[dir::f_0m0] = (*bc_[bdry_point_id[dir::f_0m0]].value_cf)( DIM(x_C, y_C - bdry_point_dist[dir::f_0m0], z_C) );
        if(is_interface[dir::f_0p0] && (!bc_[bdry_point_id[dir::f_0p0]].pointwise)) bc_values[dir::f_0p0] = (*bc_[bdry_point_id[dir::f_0p0]].value_cf)( DIM(x_C, y_C + bdry_point_dist[dir::f_0p0], z_C) );
#ifdef P4_TO_P8
        if(is_interface[dir::f_00m] && (!bc_[bdry_point_id[dir::f_00m]].pointwise)) bc_values[dir::f_00m] = (*bc_[bdry_point_id[dir::f_00m]].value_cf)( DIM(x_C, y_C, z_C - bdry_point_dist[dir::f_00m]) );
        if(is_interface[dir::f_00p] && (!bc_[bdry_point_id[dir::f_00p]].pointwise)) bc_values[dir::f_00p] = (*bc_[bdry_point_id[dir::f_00p]].value_cf)( DIM(x_C, y_C, z_C + bdry_point_dist[dir::f_00p]) );
#endif

        // add to rhs boundary conditions
        foreach_direction(i)
        {
          if (is_interface[i]) rhs_ptr[n] -= bdry_point_weight[i] * bc_values[i];
        }
      }

=======
>>>>>>> 1953b8e1
      // add to rhs wall conditions
      XCODE( double eps_x = is_wall[dir::f_m00] ? 2.*EPS*diag_min_ : (is_wall[dir::f_p00] ? -2.*EPS*diag_min_ : 0) );
      YCODE( double eps_y = is_wall[dir::f_0m0] ? 2.*EPS*diag_min_ : (is_wall[dir::f_0p0] ? -2.*EPS*diag_min_ : 0) );
      ZCODE( double eps_z = is_wall[dir::f_00m] ? 2.*EPS*diag_min_ : (is_wall[dir::f_00p] ? -2.*EPS*diag_min_ : 0) );

      if (is_wall[dir::f_m00]) rhs_ptr[n] += 2.*mue_000*(*wc_value_)( DIM(x_C, y_C+eps_y, z_C+eps_z) ) / qnnn.d_p00;
      if (is_wall[dir::f_p00]) rhs_ptr[n] += 2.*mue_000*(*wc_value_)( DIM(x_C, y_C+eps_y, z_C+eps_z) ) / qnnn.d_m00;

      if (is_wall[dir::f_0m0]) rhs_ptr[n] += 2.*mue_000*(*wc_value_)( DIM(x_C+eps_x, y_C, z_C+eps_z) ) / qnnn.d_0p0;
      if (is_wall[dir::f_0p0]) rhs_ptr[n] += 2.*mue_000*(*wc_value_)( DIM(x_C+eps_x, y_C, z_C+eps_z) ) / qnnn.d_0m0;
#ifdef P4_TO_P8
      if (is_wall[dir::f_00m]) rhs_ptr[n] += 2.*mue_000*(*wc_value_)( DIM(x_C+eps_x, y_C+eps_y, z_C) ) / qnnn.d_00p;
      if (is_wall[dir::f_00p]) rhs_ptr[n] += 2.*mue_000*(*wc_value_)( DIM(x_C+eps_x, y_C+eps_y, z_C) ) / qnnn.d_00m;
#endif
    }
  }
}

void my_p4est_poisson_nodes_mls_t::discretize_robin(bool setup_rhs, p4est_locidx_t n, const quad_neighbor_nodes_of_node_t &qnnn,
                                                    double infc_phi_eff_000, bool is_wall[],
                                                    std::vector<mat_entry_t> *row_main, PetscInt &d_nnz_main, PetscInt &o_nnz_main,
                                                    std::vector<mat_entry_t> *row_robin_sc, PetscInt &d_nnz_robin_sc, PetscInt &o_nnz_robin_sc)
{
  double  mu;
//  double *mue_ptr;
  double  diag_add;
  double *mask_ptr;
  double *rhs_loc_ptr;
  double *areas_ptr;
  double *volumes_ptr;
  CF_DIM *mu_cf;

  interpolators_prepare(n);

  if (infc_phi_eff_000 < 0)
  {
    mu          = mu_m_;
//    mue_ptr     = mue_m_ptr;
    diag_add    = var_diag_ ? diag_m_ptr[n] : diag_m_scalar_;
    rhs_loc_ptr = rhs_m_ptr;
    mask_ptr    = mask_m_ptr;
    areas_ptr   = areas_m_ptr;
    volumes_ptr = volumes_m_ptr;
    mu_cf       = &mu_m_interp_;
  }
  else
  {
    mu          = mu_p_;
//    mue_ptr     = mue_p_ptr;
    diag_add    = var_diag_ ? diag_p_ptr[n] : diag_p_scalar_;
    rhs_loc_ptr = rhs_p_ptr;
    mask_ptr    = mask_p_ptr;
    areas_ptr   = areas_p_ptr;
    volumes_ptr = volumes_p_ptr;
    mu_cf       = &mu_p_interp_;
  }

  double face_area_max   = 0;
  double volume_cut_cell = 0;

  double xyz_C[P4EST_DIM];
  node_xyz_fr_n(n, p4est_, nodes_, xyz_C);

  double DIM( x_C = xyz_C[0],
              y_C = xyz_C[1],
              z_C = xyz_C[2] );

  double interp_min[P4EST_DIM] = { DIM(x_C, y_C, z_C) };
  double interp_max[P4EST_DIM] = { DIM(x_C, y_C, z_C) };

  foreach_dimension(dim)
  {
    if (!is_wall[0+2*dim]) interp_min[dim] -= dxyz_m_[dim];
    if (!is_wall[1+2*dim]) interp_max[dim] += dxyz_m_[dim];
  }

  bool           neighbors_exist[num_neighbors_cube];
  p4est_locidx_t neighbors      [num_neighbors_cube];

  ngbd_->get_all_neighbors(n, neighbors, neighbors_exist);

  // get geometry
  my_p4est_finite_volume_t fv;
  if (new_submat_main_)
  {
    if (finite_volumes_initialized_) fv = bdry_fvs_->at(bdry_node_to_fv_[n]);
    else construct_finite_volume(fv, n, p4est_, nodes_, bdry_phi_cf_, bdry_.opn, integration_order_, cube_refinement_, 1, phi_perturbation_);

    foreach_direction(i) face_area_max = MAX(face_area_max, fv.face_area[i]);
    volume_cut_cell = fv.volume;

    face_area_max /= face_area_scalling_;

    areas_ptr  [n] = face_area_max;
    volumes_ptr[n] = volume_cut_cell;
  }
  else
  {
    face_area_max   = areas_ptr  [n];
    volume_cut_cell = volumes_ptr[n];
  }

  if (face_area_max > interface_rel_thresh_) // check if at least one face has a 'good connection' to neighboring cells
  {
    std::vector<int>               bdry_id;
    std::vector<double>            bdry_area;
    std::vector<interface_point_t> bdry_xyz;
    std::vector<interface_point_t> bdry_robin_xyz;

    std::vector<int>               wall_dir;
    std::vector<double>            wall_area;
    std::vector<interface_point_t> wall_xyz;

    if (new_submat_main_)
    {
      // get information about boundaries
      for (size_t i=0; i<fv.interfaces.size(); ++i)
      {
        interface_point_t pt(DIM(xyz_C[0] + fv.interfaces[i].centroid[0],
                                 xyz_C[1] + fv.interfaces[i].centroid[1],
                                 xyz_C[2] + fv.interfaces[i].centroid[2]));

        bdry_id  .push_back(fv.interfaces[i].id  );
        bdry_area.push_back(fv.interfaces[i].area);
        bdry_xyz .push_back(pt);
      }

      // project interface centroids onto interfaces
      for (size_t i=0; i<bdry_id.size(); ++i)
      {
        int phi_idx = bdry_id[i];
        interface_point_t *pt = &bdry_xyz[i];

        XCODE( pt->xyz[0] = MIN(pt->xyz[0], interp_max[0]); pt->xyz[0] = MAX(pt->xyz[0], interp_min[0]) );
        YCODE( pt->xyz[1] = MIN(pt->xyz[1], interp_max[1]); pt->xyz[1] = MAX(pt->xyz[1], interp_min[1]) );
        ZCODE( pt->xyz[2] = MIN(pt->xyz[2], interp_max[2]); pt->xyz[2] = MAX(pt->xyz[2], interp_min[2]) );

        // compute signed distance and normal at the centroid
        XCODE( double nx = qnnn.dx_central(bdry_.phi_ptr[phi_idx]) );
        YCODE( double ny = qnnn.dy_central(bdry_.phi_ptr[phi_idx]) );
        ZCODE( double nz = qnnn.dz_central(bdry_.phi_ptr[phi_idx]) );

        double norm = sqrt(SUMD(nx*nx, ny*ny, nz*nz));
        double dist = (*bdry_phi_cf_[phi_idx]).value(pt->xyz)/norm;

        XCODE( pt->xyz[0] -= dist*nx/norm );
        YCODE( pt->xyz[1] -= dist*ny/norm );
        ZCODE( pt->xyz[2] -= dist*nz/norm );

        XCODE( pt->xyz[0] = MIN(pt->xyz[0], interp_max[0]); pt->xyz[0] = MAX(pt->xyz[0], interp_min[0]) );
        YCODE( pt->xyz[1] = MIN(pt->xyz[1], interp_max[1]); pt->xyz[1] = MAX(pt->xyz[1], interp_min[1]) );
        ZCODE( pt->xyz[2] = MIN(pt->xyz[2], interp_max[2]); pt->xyz[2] = MAX(pt->xyz[2], interp_min[2]) );
      }

      // get information about walls
      foreach_direction(i)
      {
        if (is_wall[i] && fv.face_area[i] > 0)
        {
          interface_point_t pt(DIM(xyz_C[0] + fv.face_centroid_x[i],
                                   xyz_C[1] + fv.face_centroid_y[i],
                                   xyz_C[2] + fv.face_centroid_z[i]));

          wall_dir .push_back(i);
          wall_area.push_back(fv.face_area[i]);
          wall_xyz .push_back(pt);
        }
      }

      bdry_robin_xyz = bdry_xyz;
    }
    else
    {
      load_bdry_data(n, bdry_id,  bdry_area, bdry_xyz, bdry_robin_xyz);
      load_wall_data(n, wall_dir, wall_area, wall_xyz);
    }

    // check for Dirichlet BC at walls
    bool dirichlet_wall = false;
    if (wall_area.size() > 0)
      if (wc_type_->value(xyz_C) == DIRICHLET)
        dirichlet_wall = true;

    if (dirichlet_wall)
    {
      if (new_submat_main_) row_main->push_back(mat_entry_t(petsc_gloidx_[n], 1));
      if (setup_rhs)        rhs_ptr[n] = wc_value_->value(xyz_C);
    }
    else
    {
      if (fv_scheme_ == 1)
      {
        for (unsigned short idx = 0; idx < num_neighbors_cube; ++idx)
        {
          if (neighbors_exist[idx])
          {
            neighbors_exist[idx] = neighbors_exist[idx]
                && (areas_ptr[neighbors[idx]] > interface_rel_thresh_);
          }
        }
      }

      //---------------------------------------------------------------------
      // assemble submat_diag
      //---------------------------------------------------------------------
      if (there_is_diag_ && new_submat_diag_)
      {
        submat_diag_ptr[n] = diag_add*volume_cut_cell;
        if (fabs(submat_diag_ptr[n]) > EPS) nullspace_diag_ = false;
      }

      //---------------------------------------------------------------------
      // assemble submat_main
      //---------------------------------------------------------------------
      if (new_submat_main_)
      {
        std::vector<double> w(num_neighbors_cube, 0);

        bool   neighbors_exist_face[num_neighbors_face];
        bool   map_face            [num_neighbors_face];
        double weights_face        [num_neighbors_face];

        double theta = EPS;

        for (int dim=0; dim<P4EST_DIM; ++dim) // loop over all dimensions
        {
          for (int sign=0; sign<2; ++sign) // negative and positive directions
          {
            unsigned short dir = 2*dim + sign;

            if (fv.face_area[dir]/face_area_scalling_ > interface_rel_thresh_ &&
                !is_wall[dir])
            {
              if (!neighbors_exist[f2c_p[dir][nnf_00]])
              {
                std::cout << "Warning: neighbor doesn't exist in the " << dir << "-th direction."
                          << " Own number: " << n
                          << " Nei number: " << neighbors[f2c_p[dir][nnf_00]]
                          << " Face Area:" << fv.face_area[dir]/face_area_scalling_ << "\n";
              }
              else
              {
                double flux   = fv.face_area[dir] / dxyz_m_[dim] *
                    (var_mu_ ? (*mu_cf)(DIM( x_C + fv.face_centroid_x[dir],
                                             y_C + fv.face_centroid_y[dir],
                                             z_C + fv.face_centroid_z[dir] )) : mu);

                if (fv_scheme_ == 0)
                {
                  w[f2c_m[dir][nnf_00]] += flux;
                  w[f2c_p[dir][nnf_00]] -= flux;
                }
                else if (fv_scheme_ == 1)
                {
                  for (int nn=0; nn<num_neighbors_face; ++nn)
                  {
                    neighbors_exist_face[nn] = neighbors_exist[f2c_m[dir][nn]] && neighbors_exist[f2c_p[dir][nn]];
                  }

                  double centroid_xyz[] = { DIM( fv.face_centroid_x[dir]/dx_min_,
                                                 fv.face_centroid_y[dir]/dy_min_,
                                                 fv.face_centroid_z[dir]/dz_min_ ) };

                  CODE2D( double mask_result = compute_weights_through_face(centroid_xyz[j_idx[dim]],                           neighbors_exist_face, weights_face, theta, map_face) );
                  CODE3D( double mask_result = compute_weights_through_face(centroid_xyz[j_idx[dim]], centroid_xyz[k_idx[dim]], neighbors_exist_face, weights_face, theta, map_face) );

                  mask_ptr[n] = MAX(mask_ptr[n], mask_result);

                  for (int nn=0; nn<num_neighbors_face_; ++nn)
                  {
                    if (map_face[nn])
                    {
                      w[f2c_m[dir][nn]] += weights_face[nn] * flux;
                      w[f2c_p[dir][nn]] -= weights_face[nn] * flux;
                    }
                  }
                }
                else throw;
              } // if neighbour exists
            } // if good connection
          } // sign
        } // dir

        // put weights into the matrix
        for (int i=0; i<num_neighbors_cube; ++i)
        {
          if (neighbors_exist[i] && fabs(w[i]) > EPS)
          {
            row_main->push_back(mat_entry_t(petsc_gloidx_[neighbors[i]], w[i]));
            ( neighbors[i] < nodes_->num_owned_indeps ) ? d_nnz_main++ : o_nnz_main++;
          }
        }
      } // if (new_submat_main_)


      // deal with boundary conditions

      //---------------------------------------------------------------------
      // rhs from force term, neumann term and bc's on the walls
      //---------------------------------------------------------------------
      if (setup_rhs)
      {
        // forcing term
        rhs_ptr[n] = rhs_loc_ptr[n]*volume_cut_cell;

        // neumann flux through domain boundary
        for (size_t i=0; i<bdry_area.size(); ++i)
        {
          rhs_ptr[n] += bdry_area[i] * (bc_[bdry_id[i]].pointwise ? bc_[bdry_id[i]].get_value_pw(n,0) : bc_[bdry_id[i]].get_value_cf(bdry_xyz[i].xyz));
        }

        for (size_t i=0; i<wall_area.size(); ++i)
        {
          rhs_ptr[n] += wall_area[i] * (*wc_value_).value(wall_xyz[i].xyz);
        }
      }

      //---------------------------------------------------------------------
      // assemble submat_robin_sym, submat_robin_sc and rhs from robin term
      //---------------------------------------------------------------------
      if (there_is_robin_ && bdry_area.size() > 0)
      {
        bool sc_scheme_successful = false;
        if (fv_scheme_ == 1)
        {
          std::vector<double> w_robin(num_neighbors_cube, 0);
          double add_to_rhs = 0;

          sc_scheme_successful = true;

          // assemble linear system
          int bdry_offset     = num_neighbors_cube;
          int wall_offset     = num_neighbors_cube + bdry_area.size();
          int num_constraints = num_neighbors_cube + bdry_area.size() + wall_area.size();

          _CODE( std::vector<double> col_c(num_constraints, 0) );
          XCODE( std::vector<double> col_x(num_constraints, 0) );
          YCODE( std::vector<double> col_y(num_constraints, 0) );
          ZCODE( std::vector<double> col_z(num_constraints, 0) );

          std::vector<double> bc_values(bdry_area.size(), 0);
          std::vector<double> bc_coeffs(bdry_area.size(), 0);

          std::vector<double> wc_values(wall_area.size(), 0);
          std::vector<double> wc_coeffs(wall_area.size(), 0);

          // grid nodes
          ZFOR (char k = 0; k < 3; ++k) {
            YFOR (char j = 0; j < 3; ++j) {
              XFOR (char i = 0; i < 3; ++i)
              {
                char idx = i + 3*j CODE3D( + 9*k );

                _CODE( col_c[idx] = 1. );
                XCODE( col_x[idx] = ((double) (i-1)) * dxyz_m_[0] );
                YCODE( col_y[idx] = ((double) (j-1)) * dxyz_m_[1] );
                ZCODE( col_z[idx] = ((double) (k-1)) * dxyz_m_[2] );
              }
            }
          }

          // bdry pieces
          for (size_t i=0; i<bdry_area.size(); ++i)
          {
            int id = bdry_id[i];

            double normal[P4EST_DIM]; compute_normals(qnnn, bdry_.phi_ptr[id], normal);
            double xyz_pr[P4EST_DIM]; bdry_xyz[i].get_xyz(xyz_pr);

            bdry_robin_xyz[i].set(xyz_pr);

            double mu_proj       = var_mu_ ? mu_cf->value(xyz_pr) : mu;
            double bc_coeff_proj = bc_[id].pointwise ? bc_[id].get_robin_pw_coeff(n) : bc_[id].get_coeff_cf(xyz_pr);
            double bc_value_proj = bc_[id].pointwise ? bc_[id].get_robin_pw_value(n) : bc_[id].get_value_cf(xyz_pr);

            _CODE( col_c[bdry_offset + i] = bc_coeff_proj );
            XCODE( col_x[bdry_offset + i] = bc_coeff_proj*(xyz_pr[0] - xyz_C[0]) + mu_proj*normal[0] );
            YCODE( col_y[bdry_offset + i] = bc_coeff_proj*(xyz_pr[1] - xyz_C[1]) + mu_proj*normal[1] );
            ZCODE( col_z[bdry_offset + i] = bc_coeff_proj*(xyz_pr[2] - xyz_C[2]) + mu_proj*normal[2] );

            bc_coeffs[i] = bc_coeff_proj;
            bc_values[i] = bc_value_proj;
          }

          // wall pieces
          for (size_t i=0; i<wall_area.size(); ++i)
          {
            double normal[P4EST_DIM]; compute_wall_normal(wall_dir[i], normal);
            double xyz_pr[P4EST_DIM]; wall_xyz[i].get_xyz(xyz_pr);

            double mu_proj       = var_mu_ ? mu_cf->value(xyz_pr) : mu;
            double bc_coeff_proj = 0;
            double bc_value_proj = wc_value_->value(xyz_pr);

            _CODE( col_c[wall_offset + i] = bc_coeff_proj );
            XCODE( col_x[wall_offset + i] = bc_coeff_proj*(xyz_pr[0] - xyz_C[0]) + mu_proj*normal[0] );
            YCODE( col_y[wall_offset + i] = bc_coeff_proj*(xyz_pr[1] - xyz_C[1]) + mu_proj*normal[1] );
            ZCODE( col_z[wall_offset + i] = bc_coeff_proj*(xyz_pr[2] - xyz_C[2]) + mu_proj*normal[2] );

            wc_coeffs[i] = bc_coeff_proj;
            wc_values[i] = bc_value_proj;
          }

          double gamma = 3.*log(10.);

          // loop through all present interfaces and interpolate separately for each of them
          for (size_t bdry_it=0; bdry_it<bdry_area.size(); ++bdry_it)
          {
            if (sc_scheme_successful)
            {
              interface_point_t *centroid_pr = &bdry_xyz[bdry_it];

              // assemble matrix of weights
              std::vector<double>  weight(num_constraints, 0);
              unsigned short       num_constraints_present = 0;

              // grid nodes
              ZFOR (unsigned short k = 0; k < 3; ++k) {
                YFOR (unsigned short j = 0; j < 3; ++j) {
                  XFOR (unsigned short i = 0; i < 3; ++i)
                  {
                    unsigned short idx = i + 3*j ONLY3D( + 9*k );

                    XCODE( double dx = ((double) (i-1)) * dx_min_ );
                    YCODE( double dy = ((double) (j-1)) * dy_min_ );
                    ZCODE( double dz = ((double) (k-1)) * dz_min_ );

                    if (neighbors_exist[idx])
                    {
                      num_constraints_present++;
                      weight[idx] = exp(-gamma*SUMD(SQR((x_C+dx - centroid_pr->x())/dx_min_),
                                                    SQR((y_C+dy - centroid_pr->y())/dy_min_),
                                                    SQR((z_C+dz - centroid_pr->z())/dz_min_)));
                    }
                  }
                }
              }

              // bdry pieces
              for (size_t i=0; i<bdry_area.size(); ++i)
              {
                num_constraints_present++;
                interface_point_t *centroid_pr_other = &bdry_xyz[i];
                weight[bdry_offset + i] = exp(-gamma*SUMD(SQR((centroid_pr_other->x() - centroid_pr->x())/dx_min_),
                                                          SQR((centroid_pr_other->y() - centroid_pr->y())/dy_min_),
                                                          SQR((centroid_pr_other->z() - centroid_pr->z())/dz_min_)));
              }

              // wall pieces
              for (size_t i=0; i<wall_area.size(); ++i)
              {
                num_constraints_present++;
                interface_point_t *centroid_pr_other = &wall_xyz[i];
                weight[wall_offset + i] = exp(-gamma*SUMD(SQR((centroid_pr_other->x() - centroid_pr->x())/dx_min_),
                                                          SQR((centroid_pr_other->y() - centroid_pr->y())/dy_min_),
                                                          SQR((centroid_pr_other->z() - centroid_pr->z())/dz_min_)));
              }

              if (num_constraints_present <= P4EST_DIM+1)
              {
                sc_scheme_successful = false;
                continue;
              }

              // compute AtWA and invert
              // TODO: replace the code below by a single function
              unsigned short A_size = (P4EST_DIM+1);
              double A[(P4EST_DIM+1)*(P4EST_DIM+1)];
              double A_inv[(P4EST_DIM+1)*(P4EST_DIM+1)];

              A[0*A_size + 0] = 0;
              A[0*A_size + 1] = 0;
              A[0*A_size + 2] = 0;
              A[1*A_size + 1] = 0;
              A[1*A_size + 2] = 0;
              A[2*A_size + 2] = 0;
#ifdef P4_TO_P8
              A[0*A_size + 3] = 0;
              A[1*A_size + 3] = 0;
              A[2*A_size + 3] = 0;
              A[3*A_size + 3] = 0;
#endif

              for (int nei=0; nei<num_constraints; ++nei)
              {
                A[0*A_size + 0] += col_c[nei]*col_c[nei]*weight[nei];
                A[0*A_size + 1] += col_c[nei]*col_x[nei]*weight[nei];
                A[0*A_size + 2] += col_c[nei]*col_y[nei]*weight[nei];
                A[1*A_size + 1] += col_x[nei]*col_x[nei]*weight[nei];
                A[1*A_size + 2] += col_x[nei]*col_y[nei]*weight[nei];
                A[2*A_size + 2] += col_y[nei]*col_y[nei]*weight[nei];
#ifdef P4_TO_P8
                A[0*A_size + 3] += col_c[nei]*col_z[nei]*weight[nei];
                A[1*A_size + 3] += col_x[nei]*col_z[nei]*weight[nei];
                A[2*A_size + 3] += col_y[nei]*col_z[nei]*weight[nei];
                A[3*A_size + 3] += col_z[nei]*col_z[nei]*weight[nei];
#endif
              }

              A[1*A_size + 0] = A[0*A_size + 1];
              A[2*A_size + 0] = A[0*A_size + 2];
              A[2*A_size + 1] = A[1*A_size + 2];
#ifdef P4_TO_P8
              A[3*A_size + 0] = A[0*A_size + 3];
              A[3*A_size + 1] = A[1*A_size + 3];
              A[3*A_size + 2] = A[2*A_size + 3];
#endif

              CODE2D( if (!inv_mat3(A, A_inv)) throw std::domain_error("Error: singular LSQR matrix\n"));
              CODE3D( if (!inv_mat4(A, A_inv)) throw std::domain_error("Error: singular LSQR matrix\n"));

              // compute Taylor expansion coefficients
              _CODE( std::vector<double> coeff_c_term(num_constraints, 0) );
              XCODE( std::vector<double> coeff_x_term(num_constraints, 0) );
              YCODE( std::vector<double> coeff_y_term(num_constraints, 0) );
              ZCODE( std::vector<double> coeff_z_term(num_constraints, 0) );

              for (int nei=0; nei<num_constraints; ++nei)
              {
                _CODE( coeff_c_term[nei] = weight[nei]*( A_inv[0*A_size+0]*col_c[nei] + SUMD(A_inv[0*A_size+1]*col_x[nei], A_inv[0*A_size+2]*col_y[nei], A_inv[0*A_size+3]*col_z[nei]) ) );
                XCODE( coeff_x_term[nei] = weight[nei]*( A_inv[0*A_size+1]*col_c[nei] + SUMD(A_inv[1*A_size+1]*col_x[nei], A_inv[1*A_size+2]*col_y[nei], A_inv[1*A_size+3]*col_z[nei]) ) );
                YCODE( coeff_y_term[nei] = weight[nei]*( A_inv[0*A_size+2]*col_c[nei] + SUMD(A_inv[2*A_size+1]*col_x[nei], A_inv[2*A_size+2]*col_y[nei], A_inv[2*A_size+3]*col_z[nei]) ) );
                ZCODE( coeff_z_term[nei] = weight[nei]*( A_inv[0*A_size+3]*col_c[nei] + SUMD(A_inv[3*A_size+1]*col_x[nei], A_inv[3*A_size+2]*col_y[nei], A_inv[3*A_size+3]*col_z[nei]) ) );
              }

              _CODE( double rhs_c_term = 0 );
              XCODE( double rhs_x_term = 0 );
              YCODE( double rhs_y_term = 0 );
              ZCODE( double rhs_z_term = 0 );

              // bdry pieces
              for (size_t i=0; i<bdry_area.size(); ++i)
              {
                _CODE( rhs_c_term += coeff_c_term[bdry_offset + i] * bc_values[i] );
                XCODE( rhs_x_term += coeff_x_term[bdry_offset + i] * bc_values[i] );
                YCODE( rhs_y_term += coeff_y_term[bdry_offset + i] * bc_values[i] );
                ZCODE( rhs_z_term += coeff_z_term[bdry_offset + i] * bc_values[i] );
              }

              // wall pieces
              for (size_t i=0; i<wall_area.size(); ++i)
              {
                _CODE( rhs_c_term += coeff_c_term[wall_offset + i] * wc_values[i] );
                XCODE( rhs_x_term += coeff_x_term[wall_offset + i] * wc_values[i] );
                YCODE( rhs_y_term += coeff_y_term[wall_offset + i] * wc_values[i] );
                ZCODE( rhs_z_term += coeff_z_term[wall_offset + i] * wc_values[i] );
              }

              // compute integrals
              _CODE( double c_term = bdry_area[bdry_it]*bc_coeffs[bdry_it] );
              XCODE( double x_term = bdry_area[bdry_it]*bc_coeffs[bdry_it]*(centroid_pr->x() - xyz_C[0]) );
              YCODE( double y_term = bdry_area[bdry_it]*bc_coeffs[bdry_it]*(centroid_pr->y() - xyz_C[1]) );
              ZCODE( double z_term = bdry_area[bdry_it]*bc_coeffs[bdry_it]*(centroid_pr->z() - xyz_C[2]) );

              // matrix coefficients
              if (new_submat_robin_)
              {
                for (int nei=0; nei<num_neighbors_cube; ++nei)
                {
                  w_robin[nei] += coeff_c_term[nei]*c_term + SUMD( coeff_x_term[nei]*x_term,
                                                                   coeff_y_term[nei]*y_term,
                                                                   coeff_z_term[nei]*z_term );
                }

                if (fabs(c_term) > 0) nullspace_robin_ = false;
              }

              if (setup_rhs) add_to_rhs -= rhs_c_term*c_term + SUMD( rhs_x_term*x_term,
                                                                     rhs_y_term*y_term,
                                                                     rhs_z_term*z_term );

            }
          }

          // put values into matrix
          if (sc_scheme_successful)
          {
            if (new_submat_robin_)
            {
              for (int i=0; i<num_neighbors_cube; ++i)
              {
                if (neighbors_exist[i])
                {
                  row_robin_sc->push_back(mat_entry_t(petsc_gloidx_[neighbors[i]], w_robin[i]));
                  (neighbors[i] < nodes_->num_owned_indeps) ? d_nnz_robin_sc++ : o_nnz_robin_sc++;
                }
              }
            }

            if (setup_rhs) rhs_ptr[n] += add_to_rhs;
          }
        }

        //*/

        if ((fv_scheme_ == 0) || !sc_scheme_successful)
        {
          double add_to_matrix = 0;

          if (new_submat_robin_ && (fv_scheme_ == 1))
          {
            mask_ptr[n] = MAX(mask_ptr[n], -0.1);
            std::cout << "Fallback Robin BC\n";
          }

          // code below asumes that we have only Robin or Neumann BC in a cell
          //---------------------------------------------------------------------
          // contribution through interfaces
          //---------------------------------------------------------------------

          // Special treatment for kinks
          if (kink_special_treatment_ && bdry_area.size() + wall_area.size() > 1)
          {
            double N_mat[P4EST_DIM*P4EST_DIM];
            /* TO FIX (case of > 3 interfaces in 3D):
           * Should be N_mat[P4EST_DIM*num_normals],
           * where num_normals = max(P4EST_DIM, num_ifaces);
           */

            double bc_coeffs[P4EST_DIM];
            double bc_values[P4EST_DIM];
            double mu_values[P4EST_DIM];
            double a_coeff[P4EST_DIM];
            double b_coeff[P4EST_DIM];

            // bdry pieces
            for (size_t i=0; i<bdry_area.size(); ++i)
            {
              int id = bdry_id[i];

              double normal[P4EST_DIM]; compute_normals(qnnn, bdry_.phi_ptr[id], normal);
              double xyz_pr[P4EST_DIM]; bdry_xyz[i].get_xyz(xyz_pr);

              mu_values[i] = var_mu_ ? mu_cf->value(xyz_pr) : mu;
              bc_coeffs[i] = bc_[id].pointwise ? bc_[id].get_robin_pw_coeff(n) : bc_[id].get_coeff_cf(xyz_pr);
              bc_values[i] = bc_[id].pointwise ? bc_[id].get_robin_pw_value(n) : bc_[id].get_value_cf(xyz_pr);

<<<<<<< HEAD
              N_mat[i*P4EST_DIM + 0] = normal[0];
              N_mat[i*P4EST_DIM + 1] = normal[1];
#ifdef P4_TO_P8
              N_mat[i*P4EST_DIM + 2] = normal[2];
#endif
=======
              EXECD( N_mat[i*P4EST_DIM + 0] = normal[0],
                     N_mat[i*P4EST_DIM + 1] = normal[1],
                     N_mat[i*P4EST_DIM + 2] = normal[2] );
>>>>>>> 1953b8e1
            }

            // wall pieces
            int wall_offset = bdry_area.size();
            for (size_t i=0; i<wall_area.size(); ++i)
            {
              double normal[P4EST_DIM]; compute_wall_normal(wall_dir[i], normal);
              double xyz_pr[P4EST_DIM]; wall_xyz[i].get_xyz(xyz_pr);

              mu_values[wall_offset + i] = var_mu_ ? mu_cf->value(xyz_pr) : mu;
              bc_coeffs[wall_offset + i] = 0;
              bc_values[wall_offset + i] = wc_value_->value(xyz_pr);

<<<<<<< HEAD
              N_mat[(wall_offset+i)*P4EST_DIM + 0] = normal[0];
              N_mat[(wall_offset+i)*P4EST_DIM + 1] = normal[1];
              CODE3D(N_mat[(wall_offset+i)*P4EST_DIM + 2] = normal[2];)            }
=======
              EXECD( N_mat[(wall_offset+i)*P4EST_DIM + 0] = normal[0],
                     N_mat[(wall_offset+i)*P4EST_DIM + 1] = normal[1],
                     N_mat[(wall_offset+i)*P4EST_DIM + 2] = normal[2] );
            }
>>>>>>> 1953b8e1

#ifdef P4_TO_P8
            /* an ad-hoc: in case of an intersection of 2 interfaces in 3D
         * we choose the third direction to be perpendicular to the first two
         * and set du/dn = 0 (i.e., u = const) along this third direction
         */
            if (bdry_area.size() + wall_area.size() == 2)
            {
              N_mat[2*P4EST_DIM + 0] = N_mat[0*P4EST_DIM + 1]*N_mat[1*P4EST_DIM + 2] - N_mat[0*P4EST_DIM + 2]*N_mat[1*P4EST_DIM + 1];
              N_mat[2*P4EST_DIM + 1] = N_mat[0*P4EST_DIM + 2]*N_mat[1*P4EST_DIM + 0] - N_mat[0*P4EST_DIM + 0]*N_mat[1*P4EST_DIM + 2];
              N_mat[2*P4EST_DIM + 2] = N_mat[0*P4EST_DIM + 0]*N_mat[1*P4EST_DIM + 1] - N_mat[0*P4EST_DIM + 1]*N_mat[1*P4EST_DIM + 0];

              double norm = sqrt(SQR(N_mat[2*P4EST_DIM + 0]) + SQR(N_mat[2*P4EST_DIM + 1]) + SQR(N_mat[2*P4EST_DIM + 2]));
              N_mat[2*P4EST_DIM + 0] /= norm;
              N_mat[2*P4EST_DIM + 1] /= norm;
              N_mat[2*P4EST_DIM + 2] /= norm;

              mu_values[2] = 1;
              bc_coeffs[2] = 0;
              bc_values[2] = 0;
            }
#endif

            for (size_t i=0; i<bdry_area.size() + wall_area.size(); ++i)
            {
              double xyz_pr[P4EST_DIM];
              if (i < bdry_area.size()) bdry_xyz[i].get_xyz(xyz_pr);
              else                      wall_xyz[i-bdry_area.size()].get_xyz(xyz_pr);

              foreach_dimension(dim)
              {
                N_mat[i*P4EST_DIM+dim] = N_mat[i*P4EST_DIM+dim]*mu_values[i] + bc_coeffs[i]*(xyz_pr[dim] - xyz_C[dim]);
              }
            }

            // Solve matrix
            double N_inv_mat[P4EST_DIM*P4EST_DIM];
            /* TO FIX (case of > 3 interfaces in 3D):
         * one should solve an overdetermined matrix N by the least-squares approach
         */
            CODE2D( inv_mat2(N_mat, N_inv_mat) );
            CODE3D( inv_mat3(N_mat, N_inv_mat) );

            // calculate coefficients in Taylor series of u
            for (short i_dim = 0; i_dim < P4EST_DIM; i_dim++)
            {
              a_coeff[i_dim] = 0;
              b_coeff[i_dim] = 0;
              for (short j_dim = 0; j_dim < P4EST_DIM; j_dim++)
              {
                a_coeff[i_dim] += N_inv_mat[i_dim*P4EST_DIM + j_dim]*bc_coeffs[j_dim];
                b_coeff[i_dim] += N_inv_mat[i_dim*P4EST_DIM + j_dim]*bc_values[j_dim];
              }
            }

            // compute integrals
            for (size_t i=0; i<bdry_area.size(); ++i)
            {
              double xyz_pr[P4EST_DIM]; bdry_xyz[i].get_xyz(xyz_pr);

              add_to_matrix += bc_coeffs[i]*bdry_area[i]*
                  (1.-SUMD(a_coeff[0]*(xyz_pr[0]-xyz_C[0]),
                           a_coeff[1]*(xyz_pr[1]-xyz_C[1]),
                           a_coeff[2]*(xyz_pr[2]-xyz_C[2])));

              if (setup_rhs)
                rhs_ptr[n] -= bc_coeffs[i]*bdry_area[i]*
                    SUMD(b_coeff[0]*(xyz_pr[0]-xyz_C[0]),
                         b_coeff[1]*(xyz_pr[1]-xyz_C[1]),
                         b_coeff[2]*(xyz_pr[2]-xyz_C[2]));
            }

          }
          else // Cells without kinks
          {
            for (size_t i=0; i<bdry_area.size(); i++)
            {
              int id = bdry_id[i];

              if (bc_[id].type == ROBIN)
              {
                // compute projection point
                double dxyz_pr[P4EST_DIM];
                double  xyz_pr[P4EST_DIM];
                double dist = 0;
                if (use_centroid_always_)
                {
                  double normal[P4EST_DIM];
                  compute_normals(qnnn, bdry_.phi_ptr[id], normal);
                  bdry_xyz[i].get_xyz(xyz_pr);
                  foreach_dimension(dim) dist += normal[dim]*(xyz_C[dim] - xyz_pr[dim]);
                }
                else
                {
                  find_projection(qnnn, bdry_.phi_ptr[id], dxyz_pr, dist);
                  foreach_dimension(dim) xyz_pr[dim] = xyz_C[dim] + dxyz_pr[dim];
                }

                XCODE( xyz_pr[0] = MIN(xyz_pr[0], interp_max[0]); xyz_pr[0] = MAX(xyz_pr[0], interp_min[0]) );
                YCODE( xyz_pr[1] = MIN(xyz_pr[1], interp_max[1]); xyz_pr[1] = MAX(xyz_pr[1], interp_min[1]) );
                ZCODE( xyz_pr[2] = MIN(xyz_pr[2], interp_max[2]); xyz_pr[2] = MAX(xyz_pr[2], interp_min[2]) );

                bdry_robin_xyz[i].set(xyz_pr);

                // sample values at the projection point
                double mu_proj       = var_mu_ ? mu_cf->value(xyz_pr) : mu;
                double bc_coeff_proj = bc_[id].pointwise ? bc_[id].get_robin_pw_coeff(n) : bc_[id].get_coeff_cf(xyz_pr);
                double bc_value_proj = bc_[id].pointwise ? bc_[id].get_robin_pw_value(n) : bc_[id].get_value_cf(xyz_pr);

                // addition to diagonal term
                if (use_taylor_correction_) { add_to_matrix += bc_coeff_proj*bdry_area[i]/(1.-bc_coeff_proj*dist/mu_proj); }
                else                        { add_to_matrix += bc_coeff_proj*bdry_area[i]; }

                // addition to right-hand-side
                if (setup_rhs && use_taylor_correction_)
                {
                  rhs_ptr[n] -= bdry_area[i]*bc_coeff_proj*bc_value_proj*dist/(bc_coeff_proj*dist-mu_proj);
                }

                if (new_submat_robin_) {
                  if (fabs(bc_coeff_proj) > 0) nullspace_robin_ = false;
                }
              }
            }
          }

          if (new_submat_robin_)
          {
            if      (fv_scheme_ == 1) row_robin_sc->push_back(mat_entry_t(petsc_gloidx_[n], add_to_matrix));
            else if (fv_scheme_ == 0) submat_robin_sym_ptr[n] = add_to_matrix;
            else throw;
          }

        } // end of symmetric scheme
      }
    }

    // save info about interfaces
    if (new_submat_main_)
    {
      save_bdry_data(n, bdry_id,  bdry_area, bdry_xyz, bdry_robin_xyz);
      save_wall_data(n, wall_dir, wall_area, wall_xyz);
    }
  }
  else // if finite volume too small, ignore the node
  {
    if (new_submat_main_)
    {
      mask_ptr[n] = MAX(1., mask_ptr[n]);
      row_main->push_back(mat_entry_t(petsc_gloidx_[n], 1));
      if (volume_cut_cell != 0.) { ierr = PetscPrintf(p4est_->mpicomm, "Ignoring tiny volume %e with max face area %e\n", volume_cut_cell, face_area_max); CHKERRXX(ierr); }
    }

    if (setup_rhs) rhs_ptr[n] = 0;
  }
}

void my_p4est_poisson_nodes_mls_t::discretize_jump(bool setup_rhs, p4est_locidx_t n, const quad_neighbor_nodes_of_node_t &qnnn,
                                                   bool is_wall[],
                                                   std::vector<mat_entry_t> *row_main, PetscInt& d_nnz_main, PetscInt& o_nnz_main,
                                                   std::vector<mat_entry_t> *row_jump, PetscInt& d_nnz_jump, PetscInt& o_nnz_jump,
                                                   std::vector<mat_entry_t> *row_jump_ghost, PetscInt& d_nnz_jump_ghost, PetscInt& o_nnz_jump_ghost)
{
  interpolators_prepare(n);

  my_p4est_finite_volume_t fv_m;
  my_p4est_finite_volume_t fv_p;

  double xyz_C[P4EST_DIM];
  node_xyz_fr_n(n, p4est_, nodes_, xyz_C);

  double DIM( x_C = xyz_C[0],
              y_C = xyz_C[1],
              z_C = xyz_C[2] );

  double interp_min[P4EST_DIM] = { DIM(x_C, y_C, z_C) };
  double interp_max[P4EST_DIM] = { DIM(x_C, y_C, z_C) };

  foreach_dimension(dim)
  {
    if (!is_wall[0+2*dim]) interp_min[dim] -= dxyz_m_[dim];
    if (!is_wall[1+2*dim]) interp_max[dim] += dxyz_m_[dim];
  }

  double face_m_area_max = 0;
  double face_p_area_max = 0;

  double volume_cut_cell_m = 0;
  double volume_cut_cell_p = 0;

  if (new_submat_main_)
  {
    // compute geometric info about negative region
    if (finite_volumes_initialized_) fv_m = infc_fvs_->at(infc_node_to_fv_[n]);
    else construct_finite_volume(fv_m, n, p4est_, nodes_, infc_phi_cf_, infc_.opn, integration_order_, cube_refinement_, 1, phi_perturbation_);

    // compute geometric info about positive region
    fv_p.full_cell_volume = fv_m.full_cell_volume;
    fv_p.volume           = fv_m.full_cell_volume - fv_m.volume;

    foreach_direction(i)
    {
      fv_p.full_face_area[i] = fv_m.full_face_area[i];
      fv_p.face_area     [i] = fv_m.full_face_area[i] - fv_m.face_area[i];

      XCODE( fv_p.face_centroid_x[i] = fv_m.face_centroid_x[i] );
      YCODE( fv_p.face_centroid_y[i] = fv_m.face_centroid_y[i] );
      ZCODE( fv_p.face_centroid_z[i] = fv_m.face_centroid_z[i] );

      if (fv_p.face_area[i]/face_area_scalling_ > interface_rel_thresh_)
      {
        XCODE( if (i != dir::f_m00 && i != dir::f_p00) fv_p.face_centroid_x[i] *= -fv_m.face_area[i]/fv_p.face_area[i] );
        YCODE( if (i != dir::f_0m0 && i != dir::f_0p0) fv_p.face_centroid_y[i] *= -fv_m.face_area[i]/fv_p.face_area[i] );
        ZCODE( if (i != dir::f_00m && i != dir::f_00p) fv_p.face_centroid_z[i] *= -fv_m.face_area[i]/fv_p.face_area[i] );
      }
    }

    //---------------------------------------------------------------------
    // compute connections
    //---------------------------------------------------------------------
    volume_cut_cell_m = fv_m.volume;
    volume_cut_cell_p = fv_p.volume;

    foreach_direction(i)
    {
      face_m_area_max =  MAX(face_m_area_max, fabs(fv_m.face_area[i]));
      face_p_area_max =  MAX(face_p_area_max, fabs(fv_p.face_area[i]));
    }

    face_m_area_max /= face_area_scalling_;
    face_p_area_max /= face_area_scalling_;

    // save
    areas_m_ptr[n] = face_m_area_max;
    areas_p_ptr[n] = face_p_area_max;

    volumes_m_ptr[n] = volume_cut_cell_m;
    volumes_p_ptr[n] = volume_cut_cell_p;
  }
  else
  {
    face_m_area_max = areas_m_ptr[n];
    face_p_area_max = areas_p_ptr[n];

    volume_cut_cell_m = volumes_m_ptr[n];
    volume_cut_cell_p = volumes_p_ptr[n];
  }


  bool           neighbors_exist  [num_neighbors_cube];
  bool           neighbors_exist_m[num_neighbors_cube];
  bool           neighbors_exist_p[num_neighbors_cube];
  p4est_locidx_t neighbors        [num_neighbors_cube];

  ngbd_->get_all_neighbors(n, neighbors, neighbors_exist);

  if (fv_scheme_ == 1)
  {
    for (int idx = 0; idx < num_neighbors_cube; ++idx)
      if (neighbors_exist[idx])
      {
        neighbors_exist_p[idx] = neighbors_exist[idx] && (areas_p_ptr[neighbors[idx]] > interface_rel_thresh_);
        neighbors_exist_m[idx] = neighbors_exist[idx] && (areas_m_ptr[neighbors[idx]] > interface_rel_thresh_);
      }
  }
  else if (fv_scheme_ == 0)
  {
    for (int idx = 0; idx < num_neighbors_cube; ++idx)
      if (neighbors_exist[idx])
      {
        neighbors_exist_p[idx] = neighbors_exist[idx];
        neighbors_exist_m[idx] = neighbors_exist[idx];
      }
  }
  else throw;

  if (face_m_area_max < interface_rel_thresh_) { face_m_area_max = 0; volume_cut_cell_m = 0; }
  if (face_p_area_max < interface_rel_thresh_) { face_p_area_max = 0; volume_cut_cell_p = 0; }

  if (face_m_area_max < interface_rel_thresh_ &&
      face_p_area_max < interface_rel_thresh_)
    throw;

  //---------------------------------------------------------------------
  // compute submat_diag
  //---------------------------------------------------------------------
  if (there_is_diag_ && new_submat_diag_)
  {
    if (var_diag_) submat_diag_ptr[n] = diag_m_ptr[n] *volume_cut_cell_m + diag_p_ptr[n] *volume_cut_cell_p;
    else           submat_diag_ptr[n] = diag_m_scalar_*volume_cut_cell_m + diag_p_scalar_*volume_cut_cell_p;

    if (infc_.phi_eff_ptr[n] < 0)
    {
      if (var_diag_) submat_diag_ghost_ptr[n] = diag_p_ptr[n] *volume_cut_cell_p;
      else           submat_diag_ghost_ptr[n] = diag_p_scalar_*volume_cut_cell_p;
    }
    else
    {
      if (var_diag_) submat_diag_ghost_ptr[n] = diag_m_ptr[n] *volume_cut_cell_m;
      else           submat_diag_ghost_ptr[n] = diag_m_scalar_*volume_cut_cell_m;
    }

    if (fabs(submat_diag_ptr[n]) > EPS) nullspace_diag_ = false;
  }

  //---------------------------------------------------------------------
  // compute submat_main
  //---------------------------------------------------------------------
  if (new_submat_main_)
  {
    std::vector<double> w_m(num_neighbors_cube, 0);
    std::vector<double> w_p(num_neighbors_cube, 0);

//    bool   neighbors_exist_face[num_neighbors_face]; // [Raphael] : commented because "set but not used"
//    bool   map_face            [num_neighbors_face]; // [Raphael] : commented because "set but not used"
//    double weights_face        [num_neighbors_face]; // [Raphael] : commented because "set but not used"

//    double theta = EPS; // [Raphael] : commented because "set but not used"

    for (unsigned short dom = 0; dom < 2; ++dom) // negative and positive domains
    {
      if ((dom == 0 && face_m_area_max <= interface_rel_thresh_) ||
          (dom == 1 && face_p_area_max <= interface_rel_thresh_))
        continue;

      double *w               = (dom == 0 ? w_m.data()        : w_p.data()        );
      double  mu              = (dom == 0 ? mu_m_             : mu_p_             );
      CF_DIM *mu_interp       = (dom == 0 ? &mu_m_interp_     : &mu_p_interp_     );
//      bool   *neighbors_exist_pm = (dom == 0 ? neighbors_exist_m     : neighbors_exist_p     ); // [Raphael] : commented because "set but not used"

      my_p4est_finite_volume_t &fv = (dom == 0 ? fv_m : fv_p);

      for (unsigned short dim = 0; dim < P4EST_DIM; ++dim) // loop over all dimensions
        for (unsigned short sign = 0; sign < 2; ++sign) // negative and positive directions
        {
          unsigned short dir = 2*dim + sign;

          if (fv.face_area[dir]/face_area_scalling_ > interface_rel_thresh_)
          {
            if (!neighbors_exist[f2c_p[dir][nnf_00]])
            {
              std::cout << "Warning: neighbor doesn't exist in the zp-direction."
                        << " Own number: " << n
                        << " Nei number: " << neighbors[f2c_p[dir][nnf_00]]
                           //                          << " Own area: " << areas_ptr[neighbors[f2c_m[dir][nnf_00]]]
                           //                          << " Nei area: " << areas_ptr[neighbors[f2c_p[dir][nnf_00]]]
                        << " Face Area:" << fv.face_area[dir]/face_area_scalling_ << "\n";
            }
            else
            {
              double flux   = fv.face_area[dir] / dxyz_m_[dim] *
                  (var_mu_ ? (*mu_interp)(DIM(x_C + fv.face_centroid_x[dir],
                                              y_C + fv.face_centroid_y[dir],
                                              z_C + fv.face_centroid_z[dir])) : mu);
//              if (!use_sc_scheme_)
//              {
                w[f2c_m[dir][nnf_00]] += flux;
                w[f2c_p[dir][nnf_00]] -= flux;
//              }
//              else
//              {
//                for (unsigned short nn = 0; nn < num_neighbors_face_; ++nn)
//                  neighbors_exist_face[nn] = neighbors_exist_pm[f2c_m[dir][nn]] && neighbors_exist_pm[f2c_p[dir][nn]];

//                double centroid_xyz[] = { DIM( fv.face_centroid_x[dir]/dx_min_,
//                                          fv.face_centroid_y[dir]/dy_min_,
//                                          fv.face_centroid_z[dir]/dz_min_ ) };

//                CODE2D( double mask_result = compute_weights_through_face(centroid_xyz[j_idx[dim]],                           neighbors_exist_face, weights_face, theta, map_face) );
//                CODE3D( double mask_result = compute_weights_through_face(centroid_xyz[j_idx[dim]], centroid_xyz[k_idx[dim]], neighbors_exist_face, weights_face, theta, map_face) );

//                for (unsigned short nn = 0; nn < num_neighbors_face_; ++nn)
//                  if (map_face[nn])
//                  {
//                    w[f2c_m[dir][nn]] += weights_face[nn] * flux;
//                    w[f2c_p[dir][nn]] -= weights_face[nn] * flux;
//                  }
//              }

            }
          }
        }
    }

    // put values into matrices
    for (unsigned short i = 0; i < num_neighbors_cube_; ++i)
    {
      if (neighbors_exist[i])
      {
        if (infc_.phi_eff_ptr[neighbors[i]] < 0)
        {
          double w_sum = ((neighbors_exist_m[i] ? w_m[i] : 0) +
                          (neighbors_exist_p[i] ? w_p[i] : 0));

          if (fabs(w_sum) > EPS)
          {
            row_main->push_back(mat_entry_t(petsc_gloidx_[neighbors[i]], w_sum));
            (neighbors[i] < nodes_->num_owned_indeps) ? d_nnz_main++ : o_nnz_main++;
          }
          if (neighbors_exist_p[i] && fabs(w_p[i]) > EPS)
          {
            row_jump->push_back(mat_entry_t(petsc_gloidx_[neighbors[i]], w_p[i]));
            (neighbors[i] < nodes_->num_owned_indeps) ? d_nnz_jump++ : o_nnz_jump++;
          }
        }
        else
        {
          double w_sum = ((neighbors_exist_m[i] ? w_m[i] : 0) +
                          (neighbors_exist_p[i] ? w_p[i] : 0));

          if (neighbors_exist_m[i] && fabs(w_m[i]) > EPS)
          {
            row_jump->push_back(mat_entry_t(petsc_gloidx_[neighbors[i]], w_m[i]));
            (neighbors[i] < nodes_->num_owned_indeps) ? d_nnz_jump++ : o_nnz_jump++;
          }
          if (fabs(w_sum) > EPS)
          {
            row_main->push_back(mat_entry_t(petsc_gloidx_[neighbors[i]], w_sum));
            (neighbors[i] < nodes_->num_owned_indeps) ? d_nnz_main++ : o_nnz_main++;
          }
        }
      }
    }

//    if (there_is_diag_)
//    {
//      double diag;
//      if (infc_.phi_eff_ptr[n] < 0)
//      {
//        if (var_diag_) diag = diag_p_ptr[n] *volume_cut_cell_p;
//        else           diag = diag_p_scalar_*volume_cut_cell_p;
//      }
//      else
//      {
//        if (var_diag_) diag = diag_m_ptr[n] *volume_cut_cell_m;
//        else           diag = diag_m_scalar_*volume_cut_cell_m;
//      }

//      row_jump->push_back(mat_entry_t(petsc_gloidx_[n], diag));
//    }
  }

  //---------------------------------------------------------------------
  // get information about interfaces
  //---------------------------------------------------------------------
  std::vector<int>               infc_id;
  std::vector<double>            infc_area;
  std::vector<interface_point_t> infc_xyz;
  std::vector<interface_point_t> infc_jump_xyz;

  if (new_submat_main_)
  {
    for (size_t i=0; i<fv_m.interfaces.size(); ++i)
    {
      interface_point_t pt(DIM(xyz_C[0] + fv_m.interfaces[i].centroid[0],
                               xyz_C[1] + fv_m.interfaces[i].centroid[1],
                               xyz_C[2] + fv_m.interfaces[i].centroid[2]));

      infc_id  .push_back(fv_m.interfaces[i].id  );
      infc_area.push_back(fv_m.interfaces[i].area);
      infc_xyz .push_back(pt);
    }

    // project interface centroids onto interfaces
    for (size_t i=0; i<infc_id.size(); ++i)
    {
      int phi_idx = infc_id[i];
      interface_point_t *pt = &infc_xyz[i];

      XCODE( pt->xyz[0] = MIN(pt->xyz[0], interp_max[0]); pt->xyz[0] = MAX(pt->xyz[0], interp_min[0]) );
      YCODE( pt->xyz[1] = MIN(pt->xyz[1], interp_max[1]); pt->xyz[1] = MAX(pt->xyz[1], interp_min[1]) );
      ZCODE( pt->xyz[2] = MIN(pt->xyz[2], interp_max[2]); pt->xyz[2] = MAX(pt->xyz[2], interp_min[2]) );

      // compute signed distance and normal at the centroid
      XCODE( double nx = qnnn.dx_central(infc_.phi_ptr[phi_idx]) );
      YCODE( double ny = qnnn.dy_central(infc_.phi_ptr[phi_idx]) );
      ZCODE( double nz = qnnn.dz_central(infc_.phi_ptr[phi_idx]) );

      double norm = sqrt(SUMD(nx*nx, ny*ny, nz*nz));
      double dist = (*infc_phi_cf_[phi_idx]).value(pt->xyz)/norm;

      XCODE( pt->xyz[0] -= dist*nx/norm );
      YCODE( pt->xyz[1] -= dist*ny/norm );
      ZCODE( pt->xyz[2] -= dist*nz/norm );

      XCODE( pt->xyz[0] = MIN(pt->xyz[0], interp_max[0]); pt->xyz[0] = MAX(pt->xyz[0], interp_min[0]) );
      YCODE( pt->xyz[1] = MIN(pt->xyz[1], interp_max[1]); pt->xyz[1] = MAX(pt->xyz[1], interp_min[1]) );
      ZCODE( pt->xyz[2] = MIN(pt->xyz[2], interp_max[2]); pt->xyz[2] = MAX(pt->xyz[2], interp_min[2]) );
    }

    infc_jump_xyz = infc_xyz;
  }
  else
  {
    load_infc_data(n, infc_id, infc_area, infc_xyz, infc_jump_xyz);
  }

  //---------------------------------------------------------------------
  // compute rhs from force term and surf generation term
  //---------------------------------------------------------------------
  if (setup_rhs)
  {
    // forcing term
    rhs_ptr[n] = (rhs_m_ptr[n]*volume_cut_cell_m +
                  rhs_p_ptr[n]*volume_cut_cell_p);

    // neumann flux through domain boundary
    for (size_t i=0; i<infc_area.size(); ++i)
    {
      interface_conditions_t *jc = &jc_[infc_id[i]];

      rhs_ptr[n] -= infc_area[i] * (jc->pointwise ? jc->get_flx_jump_pw_integr(n) :
                                                    jc->get_flx_jump_cf(infc_xyz[i].xyz));
    }
  }

  //---------------------------------------------------------------------
  // express values at ghost cells using values at real cells
  // i.e. compute submat_jump_ghost and rhs_jump
  //---------------------------------------------------------------------
  bool express_ghost = ( face_p_area_max > interface_rel_thresh_ &&
                         face_m_area_max > interface_rel_thresh_ );
  if (express_ghost)
  {
    double dist;
    double xyz_pr [P4EST_DIM];
    double dxyz_pr[P4EST_DIM];
    double normal [P4EST_DIM];

    double sign    = (infc_.phi_eff_ptr[n] < 0 ? 1 : -1);
    double scaling = 1;

    // compute projection point
    find_projection(qnnn, infc_.phi_ptr[0], dxyz_pr, dist, normal);

    foreach_dimension(i_dim)
      xyz_pr[i_dim] = xyz_C[i_dim] + dxyz_pr[i_dim];

    XCODE( xyz_pr[0] = MIN(xyz_pr[0], interp_max[0]); xyz_pr[0] = MAX(xyz_pr[0], interp_min[0]) );
    YCODE( xyz_pr[1] = MIN(xyz_pr[1], interp_max[1]); xyz_pr[1] = MAX(xyz_pr[1], interp_min[1]) );
    ZCODE( xyz_pr[2] = MIN(xyz_pr[2], interp_max[2]); xyz_pr[2] = MAX(xyz_pr[2], interp_min[2]) );

    infc_jump_xyz[0].set(xyz_pr);

    // sample values at the projection point
    double mu_m_proj  = var_mu_ ? mu_m_interp_.value(xyz_pr) : mu_m_;
    double mu_p_proj  = var_mu_ ? mu_p_interp_.value(xyz_pr) : mu_p_;

    // count numbers of neighbors in negative and positive domains
    unsigned short num_neg = 0;
    unsigned short num_pos = 0;
    for (unsigned short nei = 0; nei < num_neighbors_cube_; ++nei) {
      if (neighbors_exist[nei] && nei != nn_000) {
        infc_.phi_eff_ptr[neighbors[nei]] < 0 ? num_neg++ : num_pos++;
      }
    }

    // determine which side to use based on values of diffusion coefficients and neighbors' availability
    double sign_to_use;

<<<<<<< HEAD
    switch (jump_scheme_)
    {
      case 0:
        sign_to_use = (mu_m_proj < mu_p_proj) ? ((num_neg >= P4EST_DIM+1) ? -1 :  1)
                                              : ((num_pos >= P4EST_DIM+1) ?  1 : -1);
        break;
      case 1:
        sign_to_use = (mu_m_proj > mu_p_proj) ? ((num_neg >= P4EST_DIM+1) ? -1 :  1)
                                              : ((num_pos >= P4EST_DIM+1) ?  1 : -1);
        break;
      case 2:
        sign_to_use = (num_neg > num_pos) ? -1 : 1;
        break;
      default:
        throw;
=======
    switch (jump_scheme_) {
      case 0: sign_to_use = (mu_m_proj < mu_p_proj) ? -1 : 1; break;
      case 1: sign_to_use = (mu_m_proj > mu_p_proj) ? -1 : 1; break;
      case 2: sign_to_use = (num_neg > num_pos)     ? -1 : 1; break;
      default: throw;
    }

    // check if there are enough nodes in the selected region for a least-squares fit
    // (we will do that by checking whether points form a full basis)
    double basis[P4EST_DIM][P4EST_DIM];
    int    num_basis_vectors_found = 0;

    for (unsigned short nei = 0; nei < num_neighbors_cube_; ++nei) {
      if (neighbors_exist[nei] && nei != nn_000) {
        if (infc_.phi_eff_ptr[neighbors[nei]]*sign_to_use > 0) {
          // get vector for a given node
          double current[P4EST_DIM];
          cube_nei_dir(nei, current);

          // try to decompose into already found basis vector
          for (int i = 0; i < num_basis_vectors_found; ++i) {
            double projection = SUMD(basis[i][0]*current[0],
                                     basis[i][1]*current[1],
                                     basis[i][2]*current[2]);

            EXECD(current[0] -= projection*basis[i][0],
                  current[1] -= projection*basis[i][1],
                  current[2] -= projection*basis[i][2]);
          }

          double norm = ABSD(current[0], current[1], current[2]);

          if (norm > 1.e-5) {
            EXECD(basis[num_basis_vectors_found][0] = current[0]/norm,
                  basis[num_basis_vectors_found][1] = current[1]/norm,
                  basis[num_basis_vectors_found][2] = current[2]/norm);

            num_basis_vectors_found++;

            if (num_basis_vectors_found == P4EST_DIM) break;
          }
        }
      }
>>>>>>> 1953b8e1
    }

    if (num_basis_vectors_found < P4EST_DIM) sign_to_use *= -1;

    if (there_is_jump_mu_ && new_submat_main_)
    {
      std::vector<double> w_ghosts(num_neighbors_cube, 0);
      // linear system
      char num_constraints = num_neighbors_cube_;

      std::vector<double> weight(num_constraints, 0);

      //        _CODE( std::vector<double> col_c(num_constraints, 0) );
      XCODE( std::vector<double> col_x(num_constraints, 0) );
      YCODE( std::vector<double> col_y(num_constraints, 0) );
      ZCODE( std::vector<double> col_z(num_constraints, 0) );

#ifdef P4_TO_P8
      for (char k = 0; k < 3; ++k)
#endif
        for (char j = 0; j < 3; ++j)
          for (char i = 0; i < 3; ++i)
          {
            unsigned char idx = i + 3*j CODE3D( + 9*k ); // for sure never negative --> fix a compilation warning

            XCODE( col_x[idx] = ((double) (i-1)) * dxyz_m_[0] );
            YCODE( col_y[idx] = ((double) (j-1)) * dxyz_m_[1] );
            ZCODE( col_z[idx] = ((double) (k-1)) * dxyz_m_[2] );

            if (neighbors_exist[idx])
              if (((infc_.phi_eff_ptr[neighbors[idx]] <  0 && sign_to_use < 0) ||
                   (infc_.phi_eff_ptr[neighbors[idx]] >= 0 && sign_to_use > 0)) && idx != nn_000)
                weight[idx] = 1;
          }


      // assemble and invert matrix
      unsigned short A_size = (P4EST_DIM);
      double A[(P4EST_DIM)*(P4EST_DIM)];
      double A_inv[(P4EST_DIM)*(P4EST_DIM)];

      A[0*A_size + 0] = 0;
      A[0*A_size + 1] = 0;
      A[1*A_size + 1] = 0;
#ifdef P4_TO_P8
      A[0*A_size + 2] = 0;
      A[1*A_size + 2] = 0;
      A[2*A_size + 2] = 0;
#endif

      for (int nei=0; nei<num_constraints; ++nei)
      {
        A[0*A_size + 0] += col_x[nei]*col_x[nei]*weight[nei];
        A[0*A_size + 1] += col_x[nei]*col_y[nei]*weight[nei];
        A[1*A_size + 1] += col_y[nei]*col_y[nei]*weight[nei];
#ifdef P4_TO_P8
        A[0*A_size + 2] += col_x[nei]*col_z[nei]*weight[nei];
        A[1*A_size + 2] += col_y[nei]*col_z[nei]*weight[nei];
        A[2*A_size + 2] += col_z[nei]*col_z[nei]*weight[nei];
#endif
      }

      A[1*A_size + 0] = A[0*A_size + 1];
#ifdef P4_TO_P8
      A[2*A_size + 0] = A[0*A_size + 2];
      A[2*A_size + 1] = A[1*A_size + 2];
#endif

      if ( !CODEDIM(inv_mat2(A, A_inv), inv_mat3(A, A_inv)) ) {
          throw std::domain_error("Error: singular LSQR matrix\n");
      }

      // compute Taylor expansion coefficients
      XCODE( std::vector<double> coeff_x_term(num_constraints, 0) );
      YCODE( std::vector<double> coeff_y_term(num_constraints, 0) );
      ZCODE( std::vector<double> coeff_z_term(num_constraints, 0) );

      for (unsigned short nei = 0; nei < num_constraints; ++nei)
        if (nei != nn_000)
        {
          XCODE( coeff_x_term[nei] = weight[nei] * SUMD(A_inv[0*A_size+0]*col_x[nei], A_inv[0*A_size+1]*col_y[nei], A_inv[0*A_size+2]*col_z[nei]) );
          YCODE( coeff_y_term[nei] = weight[nei] * SUMD(A_inv[1*A_size+0]*col_x[nei], A_inv[1*A_size+1]*col_y[nei], A_inv[1*A_size+2]*col_z[nei]) );
          ZCODE( coeff_z_term[nei] = weight[nei] * SUMD(A_inv[2*A_size+0]*col_x[nei], A_inv[2*A_size+1]*col_y[nei], A_inv[2*A_size+2]*col_z[nei]) );
          XCODE( coeff_x_term[nn_000] -= coeff_x_term[nei]);
          YCODE( coeff_y_term[nn_000] -= coeff_y_term[nei]);
          ZCODE( coeff_z_term[nn_000] -= coeff_z_term[nei]);
        }

      w_ghosts[nn_000] = 0;

      if (sign_to_use < 0)
      {
        for (int nei=0; nei<num_neighbors_cube; ++nei)
        {
          if (nei != nn_000)
            w_ghosts[nei] += sign*dist*(mu_m_proj/mu_p_proj - 1.)
                *SUMD(coeff_x_term[nei]*normal[0],
                      coeff_y_term[nei]*normal[1],
                      coeff_z_term[nei]*normal[2]);
        }

        double coeff_000 = sign*dist*(mu_m_proj/mu_p_proj - 1.)
            *SUMD(coeff_x_term[nn_000]*normal[0],
                  coeff_y_term[nn_000]*normal[1],
                  coeff_z_term[nn_000]*normal[2]);

        w_ghosts[nn_000] += coeff_000;

        if (infc_.phi_eff_ptr[n] >= 0) scaling = 1. - coeff_000;
      }
      else
      {
        for (int nei=0; nei<num_neighbors_cube; ++nei)
        {
          if (nei != nn_000)
            w_ghosts[nei] += sign*dist*(1. - mu_p_proj/mu_m_proj)
                * SUMD(coeff_x_term[nei]*normal[0],
                       coeff_y_term[nei]*normal[1],
                       coeff_z_term[nei]*normal[2]);
        }

        double coeff_000 = sign*dist*(1. - mu_p_proj/mu_m_proj)
            *SUMD(coeff_x_term[nn_000]*normal[0],
                  coeff_y_term[nn_000]*normal[1],
                  coeff_z_term[nn_000]*normal[2]);

        w_ghosts[nn_000] += coeff_000;

        if (infc_.phi_eff_ptr[n] < 0) scaling = 1. - coeff_000;
      }

      for (int nei=0; nei<num_neighbors_cube; ++nei)
        w_ghosts[nei] /= scaling;

      // put values into matrix
      for (int i=0; i<num_neighbors_cube; ++i)
      {
        if (neighbors_exist[i] && fabs(w_ghosts[i]) > EPS)
        {
          row_jump_ghost->push_back(mat_entry_t(petsc_gloidx_[neighbors[i]], w_ghosts[i]));
          (neighbors[i] < nodes_->num_owned_indeps) ? ++d_nnz_jump_ghost:
                                                      ++o_nnz_jump_ghost;
        }
      }

      jump_scaling_[n] = scaling;
    }

    if (setup_rhs)
    {
      if (there_is_jump_mu_ && !new_submat_main_) scaling = jump_scaling_[n];
      double flx_jump_proj = jc_[0].pointwise ? jc_[0].get_flx_jump_pw_taylor(n) : jc_[0].get_flx_jump_cf(xyz_pr);
      double sol_jump_proj = jc_[0].pointwise ? jc_[0].get_sol_jump_pw_taylor(n) : jc_[0].get_sol_jump_cf(xyz_pr);
      rhs_jump_ptr[n]      = sign*(sol_jump_proj + dist*flx_jump_proj/( sign_to_use < 0 ? mu_p_proj : mu_m_proj))/scaling;

//      // contribution from ghost diag term
//      if (there_is_diag_)
//      {
//        double diag;
//        if (infc_.phi_eff_ptr[n] < 0)
//        {
//          if (var_diag_) diag = diag_p_ptr[n] *volume_cut_cell_p;
//          else           diag = diag_p_scalar_*volume_cut_cell_p;
//        }
//        else
//        {
//          if (var_diag_) diag = diag_m_ptr[n] *volume_cut_cell_m;
//          else           diag = diag_m_scalar_*volume_cut_cell_m;
//        }

//        rhs_ptr[n] -= rhs_jump_ptr[n]*diag;
//      }
    }
  }

  if (new_submat_main_)
  {
    save_infc_data(n, infc_id,  infc_area, infc_xyz, infc_jump_xyz);
  }
}

void my_p4est_poisson_nodes_mls_t::interpolators_initialize()
{
  mu_m_interp_.set_input(mue_m_, DIM(mue_m_xx_, mue_m_yy_, mue_m_zz_), interp_method_);
  mu_p_interp_.set_input(mue_p_, DIM(mue_p_xx_, mue_p_yy_, mue_p_zz_), interp_method_);

  bdry_phi_interp_.assign(bdry_.num_phi, NULL);
  infc_phi_interp_.assign(infc_.num_phi, NULL);

  bdry_phi_cf_.assign(bdry_.num_phi, NULL);
  infc_phi_cf_.assign(infc_.num_phi, NULL);

  for (int i=0; i<bdry_.num_phi; ++i)
  {
    bdry_phi_interp_[i] = new my_p4est_interpolation_nodes_local_t(ngbd_);
    bdry_phi_cf_    [i] = bdry_phi_interp_[i];
    bdry_phi_interp_[i]->set_input(bdry_.phi_ptr[i], DIM(bdry_.phi_xx_ptr[i], bdry_.phi_yy_ptr[i], bdry_.phi_zz_ptr[i]), interp_method_);
  }

  for (int i=0; i<infc_.num_phi; ++i)
  {
    infc_phi_interp_[i] = new my_p4est_interpolation_nodes_local_t(ngbd_);
    infc_phi_cf_    [i] = infc_phi_interp_[i];
    infc_phi_interp_[i]->set_input(infc_.phi_ptr[i], DIM(infc_.phi_xx_ptr[i], infc_.phi_yy_ptr[i], infc_.phi_zz_ptr[i]), interp_method_);
  }
}

void my_p4est_poisson_nodes_mls_t::interpolators_prepare(p4est_locidx_t n)
{
  mu_m_interp_.initialize(n);
  mu_p_interp_.copy_init(mu_m_interp_);

  for (int i=0; i<bdry_.num_phi; ++i) bdry_phi_interp_[i]->copy_init(mu_m_interp_);
  for (int i=0; i<infc_.num_phi; ++i) infc_phi_interp_[i]->copy_init(mu_m_interp_);
}

void my_p4est_poisson_nodes_mls_t::interpolators_finalize()
{
  for (size_t i=0; i<bdry_phi_interp_.size(); ++i) delete bdry_phi_interp_[i];
  for (size_t i=0; i<infc_phi_interp_.size(); ++i) delete infc_phi_interp_[i];
}



void my_p4est_poisson_nodes_mls_t::save_bdry_data(p4est_locidx_t n, vector<int> &bdry_ids, vector<double> &bdry_areas, vector<interface_point_t> &bdry_value_pts, vector<interface_point_t> &bdry_robin_pts)
{
#ifdef CASL_THROWS
  if (bdry_ids.size() != bdry_areas    .size() ||
      bdry_ids.size() != bdry_value_pts.size()  ||
      bdry_ids.size() != bdry_robin_pts.size())
    throw std::invalid_argument("Vectors of different sizes\n");
#endif

  for (size_t i=0; i<bdry_ids.size(); ++i)
  {
    bc_[bdry_ids[i]].add_fv_pt(n, bdry_areas[i], bdry_value_pts[i], bdry_robin_pts[i]);
  }
}

void my_p4est_poisson_nodes_mls_t::load_bdry_data(p4est_locidx_t n, vector<int> &bdry_ids, vector<double> &bdry_areas, vector<interface_point_t> &bdry_value_pts, vector<interface_point_t> &bdry_robin_pts)
{
  bdry_ids      .clear();
  bdry_areas    .clear();
  bdry_value_pts.clear();
  bdry_robin_pts.clear();

  for (size_t i=0; i<bc_.size(); ++i)
  {
    boundary_conditions_t *bc = &bc_[i];
    if ((bc->type == ROBIN || bc->type == NEUMANN) && bc->is_boundary_node(n))
    {
      int idx = bc->node_map[n];
      bdry_ids      .push_back(i);
      bdry_areas    .push_back(bc->areas[idx]);
      bdry_value_pts.push_back(bc->neumann_pts[idx]);
      bdry_robin_pts.push_back(bc->robin_pts[idx]);
    }
  }
}

void my_p4est_poisson_nodes_mls_t::save_cart_points(p4est_locidx_t n, vector<bool> &is_interface, vector<int> &id, vector<double> &dist, vector<double> &weights)
{
  if (id.size() != is_interface.size() ||
      id.size() != dist.size()  ||
      id.size() != weights.size())
    throw std::invalid_argument("Vectors of different sizes\n");

  static double xyz[P4EST_DIM];

  for (int i=0; i<P4EST_FACES; ++i)
  {
    if (is_interface[i])
    {
      node_xyz_fr_n(n, p4est_, nodes_, xyz);
      switch (i)
      {
        case 0: xyz[0] -= dist[i]; break;
        case 1: xyz[0] += dist[i]; break;

        case 2: xyz[1] -= dist[i]; break;
        case 3: xyz[1] += dist[i]; break;
    #ifdef P4_TO_P8
        case 4: xyz[2] -= dist[i]; break;
        case 5: xyz[2] += dist[i]; break;
    #endif
      }
      bc_[id[i]].add_fd_pt(n, i, dist[i], xyz, weights[i]);
    }
  }
}

void my_p4est_poisson_nodes_mls_t::load_cart_points(p4est_locidx_t n, vector<bool> &is_interface, vector<int> &id, vector<double> &dist, vector<double> &weights)
{
  is_interface.assign(P4EST_FACES, false);
  weights     .assign(P4EST_FACES, 0);

  for (size_t i = 0; i < bc_.size(); ++i)
  {
    boundary_conditions_t *bc = &bc_[i];

    if (bc->type == DIRICHLET && bc->is_boundary_node(n))
    {
      for (int k = 0; k < bc->num_value_pts(n); ++k)
      {
        int idx = bc->idx_value_pt(n,k);
        interface_point_cartesian_t *pt = &bc->dirichlet_pts[idx];

        is_interface[pt->dir] = true;
        id          [pt->dir] = i;
        dist        [pt->dir] = pt->dist;
        weights     [pt->dir] = bc->dirichlet_weights[idx];
      }
    }
  }
}



void my_p4est_poisson_nodes_mls_t::save_infc_data(p4est_locidx_t n, vector<int> &infc_ids, vector<double> &infc_areas, vector<interface_point_t> &infc_integr_pts, vector<interface_point_t> &infc_taylor_pts)
{
  if (infc_ids.size() != infc_areas     .size() ||
      infc_ids.size() != infc_integr_pts.size() ||
      infc_ids.size() != infc_taylor_pts.size())
    throw std::invalid_argument("Vectors of different sizes\n");

  for (size_t i=0; i<infc_ids.size(); ++i)
  {
    jc_[infc_ids[i]].add_pt(n, infc_areas[i], infc_taylor_pts[i], infc_integr_pts[i]);
  }
}

void my_p4est_poisson_nodes_mls_t::load_infc_data(p4est_locidx_t n, vector<int> &infc_ids, vector<double> &infc_areas, vector<interface_point_t> &infc_integr_pts, vector<interface_point_t> &infc_taylor_pts)
{
  infc_ids       .clear();
  infc_areas     .clear();
  infc_integr_pts.clear();
  infc_taylor_pts.clear();

  for (size_t i = 0; i < jc_.size(); ++i)
  {
    interface_conditions_t *jc = &jc_[i];

    if (jc->is_interface_node(n))
    {
      int idx = jc->node_map[n];
      infc_ids       .push_back(i);
      infc_areas     .push_back(jc->areas[idx]);
      infc_taylor_pts.push_back(jc->taylor_pts[idx]);
      infc_integr_pts.push_back(jc->integr_pts[idx]);
    }
  }
}



void my_p4est_poisson_nodes_mls_t::save_wall_data(p4est_locidx_t n, vector<int> &wall_id, vector<double> &wall_area, vector<interface_point_t> &wall_xyz)
{
  if (wall_id.size() != wall_area.size() || wall_id.size() != wall_xyz.size())
    throw std::invalid_argument("Vectors of different sizes\n");

  for (size_t i=0; i<wall_id.size(); ++i)
  {
    wall_pieces_map     .add_point(n);
    wall_pieces_id      .push_back(wall_id  [i]);
    wall_pieces_area    .push_back(wall_area[i]);
    wall_pieces_centroid.push_back(wall_xyz [i]);
  }
}

void my_p4est_poisson_nodes_mls_t::load_wall_data(p4est_locidx_t n, vector<int> &wall_id, vector<double> &wall_area, vector<interface_point_t> &wall_xyz)
{
  wall_id  .clear();
  wall_xyz .clear();
  wall_area.clear();

<<<<<<< HEAD
  for (int i=0; i<wall_pieces_map.size[n]; ++i) // wall_piece is a class defined internally and size is a std::vector<int> object
=======
  for (size_t i=0; i<wall_pieces_map.size[n]; ++i)
>>>>>>> 1953b8e1
  {
    int idx = wall_pieces_map.get_idx(n,i);
    wall_id  .push_back(wall_pieces_id      [idx]);
    wall_area.push_back(wall_pieces_area    [idx]);
    wall_xyz .push_back(wall_pieces_centroid[idx]);
  }
}



void my_p4est_poisson_nodes_mls_t::find_interface_points(p4est_locidx_t n, const my_p4est_node_neighbors_t *ngbd,
                                                         std::vector<mls_opn_t> opn,
                                                         std::vector<double *> phi_ptr, DIM( std::vector<double *> phi_xx_ptr,
                                                                                             std::vector<double *> phi_yy_ptr,
                                                                                             std::vector<double *> phi_zz_ptr ),
                                                         int phi_idx[], double dist[])
{
  const quad_neighbor_nodes_of_node_t qnnn = ngbd->get_neighbors(n);

  unsigned short size = opn.size();

  std::vector<double> phi_000(size,-1);

  std::vector<double> DIM(phi_m00(size,-1), phi_0m0(size,-1), phi_00m(size,-1));
  std::vector<double> DIM(phi_p00(size,-1), phi_0p0(size,-1), phi_00p(size,-1));

  std::vector<double> DIM(phi_xx_m00(size, 0), phi_yy_0m0(size, 0), phi_zz_00m(size, 0));
  std::vector<double> DIM(phi_xx_p00(size, 0), phi_yy_0p0(size, 0), phi_zz_00p(size, 0));

  for (unsigned short i = 0; i < phi_ptr.size(); ++i)
  {
    CODE2D( qnnn.ngbd_with_quadratic_interpolation(phi_ptr[i], phi_000[i], phi_m00[i], phi_p00[i], phi_0m0[i], phi_0p0[i]) );
    CODE3D( qnnn.ngbd_with_quadratic_interpolation(phi_ptr[i], phi_000[i], phi_m00[i], phi_p00[i], phi_0m0[i], phi_0p0[i], phi_00m[i], phi_00p[i]) );

    phi_xx_m00[i] = MINMOD(phi_xx_ptr[i][n], qnnn.f_m00_linear(phi_xx_ptr[i]));
    phi_xx_p00[i] = MINMOD(phi_xx_ptr[i][n], qnnn.f_p00_linear(phi_xx_ptr[i]));

    phi_yy_0m0[i] = MINMOD(phi_yy_ptr[i][n], qnnn.f_0m0_linear(phi_yy_ptr[i]));
    phi_yy_0p0[i] = MINMOD(phi_yy_ptr[i][n], qnnn.f_0p0_linear(phi_yy_ptr[i]));
#ifdef P4_TO_P8
    phi_zz_00m[i] = MINMOD(phi_zz_ptr[i][n], qnnn.f_00m_linear(phi_zz_ptr[i]));
    phi_zz_00p[i] = MINMOD(phi_zz_ptr[i][n], qnnn.f_00p_linear(phi_zz_ptr[i]));
#endif
  }

  if (bdry_.phi_eff_ptr[n] < 0) {
    find_closest_interface_location(phi_idx[dir::f_m00], dist[dir::f_m00], qnnn.d_m00, opn, phi_000, phi_m00, phi_xx_m00, phi_xx_m00);
    find_closest_interface_location(phi_idx[dir::f_p00], dist[dir::f_p00], qnnn.d_p00, opn, phi_000, phi_p00, phi_xx_p00, phi_xx_p00);

    find_closest_interface_location(phi_idx[dir::f_0m0], dist[dir::f_0m0], qnnn.d_0m0, opn, phi_000, phi_0m0, phi_yy_0m0, phi_yy_0m0);
    find_closest_interface_location(phi_idx[dir::f_0p0], dist[dir::f_0p0], qnnn.d_0p0, opn, phi_000, phi_0p0, phi_yy_0p0, phi_yy_0p0);
#ifdef P4_TO_P8
    find_closest_interface_location(phi_idx[dir::f_00m], dist[dir::f_00m], qnnn.d_00m, opn, phi_000, phi_00m, phi_zz_00m, phi_zz_00m);
    find_closest_interface_location(phi_idx[dir::f_00p], dist[dir::f_00p], qnnn.d_00p, opn, phi_000, phi_00p, phi_zz_00p, phi_zz_00p);
#endif
  } else {
    // find_closest_interface_location is written in the way that it expects first point to be in the negative domain
    // in order to handle cases when we are interested in finding distance to interface from positive domain we just swap end points
    find_closest_interface_location(phi_idx[dir::f_m00], dist[dir::f_m00], qnnn.d_m00, opn, phi_m00, phi_000, phi_xx_m00, phi_xx_m00);
    find_closest_interface_location(phi_idx[dir::f_p00], dist[dir::f_p00], qnnn.d_p00, opn, phi_p00, phi_000, phi_xx_p00, phi_xx_p00);

    find_closest_interface_location(phi_idx[dir::f_0m0], dist[dir::f_0m0], qnnn.d_0m0, opn, phi_0m0, phi_000, phi_yy_0m0, phi_yy_0m0);
    find_closest_interface_location(phi_idx[dir::f_0p0], dist[dir::f_0p0], qnnn.d_0p0, opn, phi_0p0, phi_000, phi_yy_0p0, phi_yy_0p0);
#ifdef P4_TO_P8
    find_closest_interface_location(phi_idx[dir::f_00m], dist[dir::f_00m], qnnn.d_00m, opn, phi_00m, phi_000, phi_zz_00m, phi_zz_00m);
    find_closest_interface_location(phi_idx[dir::f_00p], dist[dir::f_00p], qnnn.d_00p, opn, phi_00p, phi_000, phi_zz_00p, phi_zz_00p);
#endif

    // we just need to subtract obtained values from full distances between nodes
    if (phi_idx[dir::f_m00] != -1) dist[dir::f_m00] = qnnn.d_m00 - dist[dir::f_m00];
    if (phi_idx[dir::f_p00] != -1) dist[dir::f_p00] = qnnn.d_p00 - dist[dir::f_p00];

    if (phi_idx[dir::f_0m0] != -1) dist[dir::f_0m0] = qnnn.d_0m0 - dist[dir::f_0m0];
    if (phi_idx[dir::f_0p0] != -1) dist[dir::f_0p0] = qnnn.d_0p0 - dist[dir::f_0p0];
#ifdef P4_TO_P8
    if (phi_idx[dir::f_00m] != -1) dist[dir::f_00m] = qnnn.d_00m - dist[dir::f_00m];
    if (phi_idx[dir::f_00p] != -1) dist[dir::f_00p] = qnnn.d_00p - dist[dir::f_00p];
#endif
<<<<<<< HEAD
=======
  }
>>>>>>> 1953b8e1
}


int my_p4est_poisson_nodes_mls_t::solve_nonlinear(Vec sol, bool use_nonzero_guess, bool update_ghost, KSPType ksp_type, PCType pc_type)
{
  if (!use_nonzero_guess)
  {
    ierr = VecSetGhost(sol, 0.0); CHKERRXX(ierr);
  }

  Vec del_sol;
  Vec sol_ghost;
  Vec residual;

  Vec rhs_m_current;
  Vec rhs_p_current;

  Vec diag_m_current;
  Vec diag_p_current;

  ierr = VecDuplicate(sol, &del_sol);    CHKERRXX(ierr);
  ierr = VecDuplicate(sol, &sol_ghost);  CHKERRXX(ierr);
  ierr = VecDuplicate(sol, &residual); CHKERRXX(ierr);

  ierr = VecDuplicate(sol, &rhs_m_current); CHKERRXX(ierr);
  ierr = VecDuplicate(sol, &rhs_p_current); CHKERRXX(ierr);

  ierr = VecDuplicate(sol, &diag_m_current); CHKERRXX(ierr);
  ierr = VecDuplicate(sol, &diag_p_current); CHKERRXX(ierr);

  ierr = VecSetGhost(del_sol, 0.0); CHKERRXX(ierr);
  ierr = VecSetGhost(sol_ghost, 0.0); CHKERRXX(ierr);
  ierr = VecSetGhost(residual, 0.0); CHKERRXX(ierr);

  // just in case
  ierr = VecSetGhost(rhs_m_current, 0.0); CHKERRXX(ierr);
  ierr = VecSetGhost(rhs_p_current, 0.0); CHKERRXX(ierr);

  ierr = VecSetGhost(diag_m_current, 0.0); CHKERRXX(ierr);
  ierr = VecSetGhost(diag_p_current, 0.0); CHKERRXX(ierr);

  // get original equation parameters
  Vec diag_m_original = diag_m_;
  Vec diag_p_original = diag_p_;

  Vec rhs_m_original = rhs_m_;
  Vec rhs_p_original = rhs_p_;

  // auxiliary stuff
  double diag_m_original_value = diag_m_scalar_;
  double diag_p_original_value = diag_p_scalar_;

  double nonlinear_term_m_coeff_value = nonlinear_term_m_coeff_scalar_;
  double nonlinear_term_p_coeff_value = nonlinear_term_p_coeff_scalar_;

  // iterations
  int    iter = 0;
  double change_norm = DBL_MAX;
  double pde_residual_norm = DBL_MAX;

  setup_linear_system(true);

  while (iter < nonlinear_itmax_ && change_norm > nonlinear_change_tol_ && pde_residual_norm > nonlinear_pde_residual_tol_)
  {
    // compute ghost values
<<<<<<< HEAD
    if (there_is_jump_)
=======
    if (there_is_jump_ && iter > 0)
>>>>>>> 1953b8e1
    {
      if (there_is_jump_mu_)
      {
        ierr = MatMultAdd(submat_jump_ghost_, sol, sol, sol_ghost); CHKERRXX(ierr);
      }
      else
      {
        ierr = VecCopyGhost(sol, sol_ghost); CHKERRXX(ierr);
      }

      ierr = VecAXPY(sol_ghost, -1.0, rhs_jump_); CHKERRXX(ierr);
<<<<<<< HEAD
=======

//      double norm_m;
//      double norm_p;
//      ierr = VecMax(sol_ghost, NULL, &norm_m); CHKERRXX(ierr);
//      ierr = VecMin(sol_ghost, NULL, &norm_p); CHKERRXX(ierr);

//      std::cout << norm_m << " " << norm_p << "\n";
>>>>>>> 1953b8e1
    }

    // compute current diag and rhs.
    ierr = VecGetArray(mask_m_, &mask_m_ptr); CHKERRXX(ierr);
    ierr = VecGetArray(mask_p_, &mask_p_ptr); CHKERRXX(ierr);

    if (var_nonlinear_term_coeff_)
    {
      ierr = VecGetArray(nonlinear_term_m_coeff_, &nonlinear_term_m_coeff_ptr); CHKERRXX(ierr);
      ierr = VecGetArray(nonlinear_term_p_coeff_, &nonlinear_term_p_coeff_ptr); CHKERRXX(ierr);
    }

    double *diag_m_original_ptr;
    double *diag_p_original_ptr;

    if (var_diag_)
    {
      ierr = VecGetArray(diag_m_original, &diag_m_original_ptr); CHKERRXX(ierr);
      ierr = VecGetArray(diag_p_original, &diag_p_original_ptr); CHKERRXX(ierr);
    }

    double *diag_m_current_ptr;
    double *diag_p_current_ptr;

    ierr = VecGetArray(diag_m_current, &diag_m_current_ptr); CHKERRXX(ierr);
    ierr = VecGetArray(diag_p_current, &diag_p_current_ptr); CHKERRXX(ierr);

    double *rhs_m_original_ptr;
    double *rhs_p_original_ptr;

    ierr = VecGetArray(rhs_m_original, &rhs_m_original_ptr); CHKERRXX(ierr);
    ierr = VecGetArray(rhs_p_original, &rhs_p_original_ptr); CHKERRXX(ierr);

    double *rhs_m_current_ptr;
    double *rhs_p_current_ptr;

    ierr = VecGetArray(rhs_m_current, &rhs_m_current_ptr); CHKERRXX(ierr);
    ierr = VecGetArray(rhs_p_current, &rhs_p_current_ptr); CHKERRXX(ierr);

    double *sol_ptr;
    double *sol_ghost_ptr;

    ierr = VecGetArray(sol, &sol_ptr);CHKERRXX(ierr);
    ierr = VecGetArray(sol_ghost, &sol_ghost_ptr);CHKERRXX(ierr);

    foreach_local_node(n, nodes_)
    {
      if (mask_m_ptr[n] < 0 || mask_p_ptr[n] < 0)
      {
        if (mask_m_ptr[n] < 0 && mask_p_ptr[n] < 0) throw;
        double sol_m = mask_m_ptr[n] < 0 ? sol_ptr[n] : sol_ghost_ptr[n];
        double sol_p = mask_p_ptr[n] < 0 ? sol_ptr[n] : sol_ghost_ptr[n];

        if (var_diag_)
        {
          diag_m_original_value = diag_m_original_ptr[n];
          diag_p_original_value = diag_p_original_ptr[n];
        }

        if (var_nonlinear_term_coeff_)
        {
          nonlinear_term_m_coeff_value = nonlinear_term_m_coeff_ptr[n];
          nonlinear_term_p_coeff_value = nonlinear_term_p_coeff_ptr[n];
        }

        if (mask_m_ptr[n] < 0 || node_scheme_[n] == IMMERSED_INTERFACE)
        {
          diag_m_current_ptr[n] = diag_m_original_value + nonlinear_term_m_coeff_value*(*nonlinear_term_m_prime_)(sol_m);
          rhs_m_current_ptr [n] = rhs_m_original_ptr[n] - nonlinear_term_m_coeff_value*((*nonlinear_term_m_)(sol_m) - (*nonlinear_term_m_prime_)(sol_m)*sol_m);
        }

        if (mask_p_ptr[n] < 0 || node_scheme_[n] == IMMERSED_INTERFACE)
        {
          diag_p_current_ptr[n] = diag_p_original_value + nonlinear_term_p_coeff_value*(*nonlinear_term_p_prime_)(sol_p);
          rhs_p_current_ptr [n] = rhs_p_original_ptr[n] - nonlinear_term_p_coeff_value*((*nonlinear_term_p_)(sol_p) - (*nonlinear_term_p_prime_)(sol_p)*sol_p);
        }
      }
    }

    ierr = VecRestoreArray(mask_m_, &mask_m_ptr); CHKERRXX(ierr);
    ierr = VecRestoreArray(mask_p_, &mask_p_ptr); CHKERRXX(ierr);

    if (var_nonlinear_term_coeff_)
    {
      ierr = VecRestoreArray(nonlinear_term_m_coeff_, &nonlinear_term_m_coeff_ptr); CHKERRXX(ierr);
      ierr = VecRestoreArray(nonlinear_term_p_coeff_, &nonlinear_term_p_coeff_ptr); CHKERRXX(ierr);
    }

    if (var_diag_)
    {
      ierr = VecRestoreArray(diag_m_original, &diag_m_original_ptr); CHKERRXX(ierr);
      ierr = VecRestoreArray(diag_p_original, &diag_p_original_ptr); CHKERRXX(ierr);
    }

    ierr = VecRestoreArray(diag_m_current, &diag_m_current_ptr); CHKERRXX(ierr);
    ierr = VecRestoreArray(diag_p_current, &diag_p_current_ptr); CHKERRXX(ierr);

    ierr = VecRestoreArray(rhs_m_original, &rhs_m_original_ptr); CHKERRXX(ierr);
    ierr = VecRestoreArray(rhs_p_original, &rhs_p_original_ptr); CHKERRXX(ierr);

    ierr = VecRestoreArray(rhs_m_current, &rhs_m_current_ptr); CHKERRXX(ierr);
    ierr = VecRestoreArray(rhs_p_current, &rhs_p_current_ptr); CHKERRXX(ierr);

    ierr = VecRestoreArray(sol, &sol_ptr);CHKERRXX(ierr);
    ierr = VecRestoreArray(sol_ghost, &sol_ghost_ptr);CHKERRXX(ierr);

    set_diag(diag_m_current, diag_p_current);
    set_rhs(rhs_m_current, rhs_p_current);

<<<<<<< HEAD
=======
//    double norm_m;
//    double norm_p;
//    ierr = VecNorm(diag_m_current, NORM_2, &norm_m); CHKERRXX(ierr);
//    ierr = VecNorm(diag_p_current, NORM_2, &norm_p); CHKERRXX(ierr);

//    std::cout << norm_m << " " << norm_p << "\n";

>>>>>>> 1953b8e1
    // assemble current linear system
    setup_linear_system(true);

    // compute residual of linear system
    ierr = MatMult(A_, sol, residual);
    ierr = VecAYPX(residual, -1.0, rhs_);

    double *residual_ptr;

    ierr = VecGetArray(residual, &residual_ptr); CHKERRXX(ierr);
    ierr = VecGetArray(mask_m_,  &mask_m_ptr);   CHKERRXX(ierr);
    ierr = VecGetArray(mask_p_,  &mask_p_ptr);   CHKERRXX(ierr);

    foreach_local_node(n, nodes_)
    {
      if (mask_m_ptr[n] > 0 && mask_p_ptr[n] > 0) residual_ptr[n] = 0;
    }

    ierr = VecRestoreArray(residual, &residual_ptr); CHKERRXX(ierr);
    ierr = VecRestoreArray(mask_m_,  &mask_m_ptr);   CHKERRXX(ierr);
    ierr = VecRestoreArray(mask_p_,  &mask_p_ptr);   CHKERRXX(ierr);

    // solve the linear system
    switch (nonlinear_method_)
    {
      case 0:
        VecCopyGhost(sol, del_sol);
        invert_linear_system(sol, true, false, ksp_type, pc_type);
        ierr = VecAXPY(del_sol, -1., sol);CHKERRXX(ierr);
        break;
      case 1:
      {
        Vec tmp = rhs_; rhs_ = residual;
        invert_linear_system(del_sol, false, false, ksp_type, pc_type);
        rhs_ = tmp;
        ierr = VecAXPY(sol,  1., del_sol);CHKERRXX(ierr);
        break;
      }
      default:
        throw;
    }

    // compute norms of change and residual
    ierr = VecNorm(residual, NORM_2, &pde_residual_norm); CHKERRXX(ierr);
    ierr = VecNorm(del_sol,  NORM_2, &change_norm);       CHKERRXX(ierr);
    ierr = PetscPrintf(p4est_->mpicomm, "Iteration no. %d, norm of change: %1.2e, norm of pde residual: %1.2e\n", iter, change_norm, pde_residual_norm); CHKERRXX(ierr);

    iter++;
  }

  // clean up
  ierr = VecDestroy(del_sol);   CHKERRXX(ierr);
  ierr = VecDestroy(sol_ghost); CHKERRXX(ierr);
  ierr = VecDestroy(residual);  CHKERRXX(ierr);

  ierr = VecDestroy(rhs_m_current); CHKERRXX(ierr);
  ierr = VecDestroy(rhs_p_current); CHKERRXX(ierr);

  ierr = VecDestroy(diag_m_current); CHKERRXX(ierr);
  ierr = VecDestroy(diag_p_current); CHKERRXX(ierr);

  diag_m_ = diag_m_original;
  diag_p_ = diag_p_original;

  rhs_m_ = rhs_m_original;
  rhs_p_ = rhs_p_original;

  // update ghosts
  if (update_ghost)
  {
    ierr = VecGhostUpdateBegin(sol, INSERT_VALUES, SCATTER_FORWARD); CHKERRXX(ierr);
    ierr = VecGhostUpdateEnd  (sol, INSERT_VALUES, SCATTER_FORWARD); CHKERRXX(ierr);
  }

  return iter;
}<|MERGE_RESOLUTION|>--- conflicted
+++ resolved
@@ -57,14 +57,9 @@
     nodes_(ngbd->nodes),
     ghost_(ngbd->ghost),
     brick_(ngbd->myb),
-<<<<<<< HEAD
     ngbd_(ngbd),
     bdry_(ngbd, ngbd->p4est, ngbd->nodes),
     infc_(ngbd, ngbd->p4est, ngbd->nodes),
-=======
-    bdry_(ngbd_, ngbd->p4est, ngbd->nodes),
-    infc_(ngbd_, ngbd->p4est, ngbd->nodes),
->>>>>>> 1953b8e1
     mu_m_interp_(ngbd),
     mu_p_interp_(ngbd)
 {
@@ -134,11 +129,7 @@
   nonlinear_change_tol_ = 1.0e-12,
   nonlinear_pde_residual_tol_= 0;
   nonlinear_itmax_ = 10;
-<<<<<<< HEAD
-  nonlinear_method_ = 0;
-=======
   nonlinear_method_ = 1;
->>>>>>> 1953b8e1
 
   // local to global node number mapping
   // compute global numbering of nodes
@@ -647,12 +638,8 @@
   bool assembling_main       = new_submat_main_;
   bool assembling_jump       = new_submat_main_  && there_is_jump_;
   bool assembling_jump_ghost = new_submat_main_  && there_is_jump_  && there_is_jump_mu_;
-<<<<<<< HEAD
-  bool assembling_robin_sc = new_submat_robin_ && there_is_robin_ && (fv_scheme_ == 1);
-=======
   bool assembling_robin_sc   = new_submat_robin_ && there_is_robin_ && (fv_scheme_ == 1);
   bool assembling_gf         = new_submat_main_  && there_is_dirichlet_ && dirichlet_scheme_ == 1;
->>>>>>> 1953b8e1
 
   // arrays to store matrices
   int nm = assembling_main       ? nodes_->num_owned_indeps : 0;
@@ -664,15 +651,6 @@
   std::vector< std::vector<mat_entry_t> > entries_main      (nm);
   std::vector< std::vector<mat_entry_t> > entries_jump      (nj);
   std::vector< std::vector<mat_entry_t> > entries_jump_ghost(na);
-<<<<<<< HEAD
-//  std::vector< std::vector<mat_entry_t> > entries_robin_sc(nr);
-  if (assembling_robin_sc) entries_robin_sc.assign(nr, std::vector<mat_entry_t>(0));
-
-  std::vector<PetscInt> d_nnz_main    (nm, 1);
-  std::vector<PetscInt> o_nnz_main    (nm, 0);
-  std::vector<PetscInt> d_nnz_jump    (nj, 1);
-  std::vector<PetscInt> o_nnz_jump    (nj, 0);
-=======
   std::vector< std::vector<mat_entry_t> > entries_gf        (nd);
   std::vector< std::vector<mat_entry_t> > entries_gf_ghost  (nd);
   if (assembling_robin_sc) entries_robin_sc.assign(nr, std::vector<mat_entry_t>(0));
@@ -681,7 +659,6 @@
   std::vector<PetscInt> o_nnz_main      (nm, 0);
   std::vector<PetscInt> d_nnz_jump      (nj, 1);
   std::vector<PetscInt> o_nnz_jump      (nj, 0);
->>>>>>> 1953b8e1
   std::vector<PetscInt> d_nnz_jump_ghost(na, 1);
   std::vector<PetscInt> o_nnz_jump_ghost(na, 0);
   std::vector<PetscInt> d_nnz_robin_sc  (nr, 1);
@@ -846,12 +823,6 @@
     node_scheme_.resize(nodes_->num_owned_indeps, UNDEFINED);
     int num_bdry_fvs = 0;
     int num_infc_fvs = 0;
-<<<<<<< HEAD
-//    int num_bdry_cart_points = 0;
-//    int num_bdry_pieces = 0;
-//    int num_infc_pieces = 0;
-=======
->>>>>>> 1953b8e1
     int num_wall_pieces = 0;
 
     foreach_local_node(n, nodes_)
@@ -917,16 +888,9 @@
                 case ROBIN:     is_ngbd_crossed_neumann   = true; break;
                 default:
 #ifdef CASL_THROWS
-<<<<<<< HEAD
-                  throw std::runtime_error("my_p4est_poisson_nodes_mls_t::setup_linear_system: uknown boundary condition, only DIRICHLET, NEUMANN, and ROBIN implemented.");
-#endif
-                      break;
-
-=======
                  throw std::runtime_error("my_p4est_poisson_nodes_mls_t::setup_linear_system: uknown boundary condition, only DIRICHLET, NEUMANN, and ROBIN implemented.");
 #endif
                break;
->>>>>>> 1953b8e1
               }
             }
           }
@@ -954,14 +918,6 @@
           }
         }
 
-<<<<<<< HEAD
-        if ((is_ngbd_crossed_neumann  && is_ngbd_crossed_dirichlet) ||
-            (is_ngbd_crossed_neumann  && is_ngbd_crossed_immersed)  ||
-            (is_ngbd_crossed_immersed && is_ngbd_crossed_dirichlet) ) { throw std::domain_error("[CASL_ERROR]: No crossing of Dirichlet, Neumann and/or jump at the moment"); }
-        else if (is_ngbd_crossed_neumann)                         { scheme = FINITE_VOLUME; }
-        else if (is_ngbd_crossed_immersed)                        { scheme = IMMERSED_INTERFACE; }
-        else                                                      { scheme = FINITE_DIFFERENCE; }
-=======
         if (is_ngbd_crossed_neumann  && is_ngbd_crossed_dirichlet ||
             is_ngbd_crossed_neumann  && is_ngbd_crossed_immersed  ||
             is_ngbd_crossed_immersed && is_ngbd_crossed_dirichlet ) {
@@ -971,7 +927,6 @@
         else if (is_ngbd_crossed_neumann)   { scheme = BOUNDARY_NEUMANN; }
         else if (is_ngbd_crossed_immersed)  { scheme = IMMERSED_INTERFACE; }
         else                                { scheme = DOMAIN_INSIDE; }
->>>>>>> 1953b8e1
       }
 
       // points outside the domain
@@ -1056,7 +1011,7 @@
 
       foreach_local_node(n, nodes_)
       {
-//        double bdry_phi_eff_000 = (bdry_.num_phi == 0) ? -1 : bdry_.phi_eff_ptr[n]; // [Raphael] : commented because unused
+        double bdry_phi_eff_000 = (bdry_.num_phi == 0) ? -1 : bdry_.phi_eff_ptr[n];
         double infc_phi_eff_000 = (infc_.num_phi == 0) ? -1 : infc_.phi_eff_ptr[n];
 
         switch (node_scheme_[n])
@@ -1109,7 +1064,6 @@
             areas_p_ptr[n] = face_area_max_p/face_area_scalling_;
           }
           break;
-<<<<<<< HEAD
           default:
             {
 #ifdef CASL_THROWS
@@ -1118,17 +1072,6 @@
 #endif
              }
            break;
-=======
-//          default:
-//          {
-//#ifdef CASL_THROWS
-//        throw std::runtime_error("my_p4est_poisson_nodes_mls_t::setup_linear_system: uknown node scheme, only NO_DISCRETIZATION, WALL_DIRICHLET, WALL_NEUMANN, FINITE_DIFFERENCE, FINITE_VOLUME, IMMERSED_INTERFACE implemented.")
-
-//#endif
-//          }
-//          break;
-
->>>>>>> 1953b8e1
         }
       }
 
@@ -1501,12 +1444,7 @@
     ierr = VecRestoreArray(diag_p_, &diag_p_ptr); CHKERRXX(ierr);
   }
 
-<<<<<<< HEAD
-  if (new_submat_robin_ && (fv_scheme_ == 0) && there_is_robin_)
-  {
-=======
   if (new_submat_robin_ && (fv_scheme_ == 0) && there_is_robin_) {
->>>>>>> 1953b8e1
     ierr = VecRestoreArray(submat_robin_sym_, &submat_robin_sym_ptr); CHKERRXX(ierr);
   }
 
@@ -2046,25 +1984,10 @@
     if (row->size() > 0) {
       PetscInt n_gl = petsc_gloidx_[n];
 
-<<<<<<< HEAD
-//    for (int m=0; m < row->size(); ++m)
-//    {
-//      ierr = MatSetValue(*matrix, n_gl, row->at(m).n, row->at(m).val, ADD_VALUES); CHKERRXX(ierr);
-//    }
-
-    columns.clear();
-    values.clear();
-    for (size_t m=0; m < row->size(); ++m)
-    {
-      columns.push_back(row->at(m).n);
-      values.push_back(row->at(m).val);
-    }
-=======
       //    for (int m=0; m < row->size(); ++m)
       //    {
       //      ierr = MatSetValue(*matrix, n_gl, row->at(m).n, row->at(m).val, ADD_VALUES); CHKERRXX(ierr);
       //    }
->>>>>>> 1953b8e1
 
       columns.clear();
       values.clear();
@@ -4505,46 +4428,6 @@
     {
       rhs_ptr[n] = rhs_loc_ptr[n];
 
-<<<<<<< HEAD
-      if (there_is_dirichlet_)
-      {
-        // sample boundary conditions
-        std::vector<double> bc_values(P4EST_FACES, 0);
-
-        // first get pointwise given values
-        for (size_t i = 0; i < bc_.size(); ++i)
-        {
-          if (bc_[i].type == DIRICHLET && bc_[i].pointwise)
-          {
-            for (int j = 0; j < bc_[i].num_value_pts(n); ++j)
-            {
-              // TODO: this is kind of ugly, fix this
-              int idx = bc_[i].idx_value_pt(n, j);
-              bc_values[ bc_[i].dirichlet_pts[idx].dir ] = (*bc_[i].value_pw)[idx];
-            }
-          }
-        }
-
-        // second get function-given values
-        if(is_interface[dir::f_m00] && (!bc_[bdry_point_id[dir::f_m00]].pointwise)) bc_values[dir::f_m00] = (*bc_[bdry_point_id[dir::f_m00]].value_cf)( DIM(x_C - bdry_point_dist[dir::f_m00], y_C, z_C) );
-        if(is_interface[dir::f_p00] && (!bc_[bdry_point_id[dir::f_p00]].pointwise)) bc_values[dir::f_p00] = (*bc_[bdry_point_id[dir::f_p00]].value_cf)( DIM(x_C + bdry_point_dist[dir::f_p00], y_C, z_C) );
-
-        if(is_interface[dir::f_0m0] && (!bc_[bdry_point_id[dir::f_0m0]].pointwise)) bc_values[dir::f_0m0] = (*bc_[bdry_point_id[dir::f_0m0]].value_cf)( DIM(x_C, y_C - bdry_point_dist[dir::f_0m0], z_C) );
-        if(is_interface[dir::f_0p0] && (!bc_[bdry_point_id[dir::f_0p0]].pointwise)) bc_values[dir::f_0p0] = (*bc_[bdry_point_id[dir::f_0p0]].value_cf)( DIM(x_C, y_C + bdry_point_dist[dir::f_0p0], z_C) );
-#ifdef P4_TO_P8
-        if(is_interface[dir::f_00m] && (!bc_[bdry_point_id[dir::f_00m]].pointwise)) bc_values[dir::f_00m] = (*bc_[bdry_point_id[dir::f_00m]].value_cf)( DIM(x_C, y_C, z_C - bdry_point_dist[dir::f_00m]) );
-        if(is_interface[dir::f_00p] && (!bc_[bdry_point_id[dir::f_00p]].pointwise)) bc_values[dir::f_00p] = (*bc_[bdry_point_id[dir::f_00p]].value_cf)( DIM(x_C, y_C, z_C + bdry_point_dist[dir::f_00p]) );
-#endif
-
-        // add to rhs boundary conditions
-        foreach_direction(i)
-        {
-          if (is_interface[i]) rhs_ptr[n] -= bdry_point_weight[i] * bc_values[i];
-        }
-      }
-
-=======
->>>>>>> 1953b8e1
       // add to rhs wall conditions
       XCODE( double eps_x = is_wall[dir::f_m00] ? 2.*EPS*diag_min_ : (is_wall[dir::f_p00] ? -2.*EPS*diag_min_ : 0) );
       YCODE( double eps_y = is_wall[dir::f_0m0] ? 2.*EPS*diag_min_ : (is_wall[dir::f_0p0] ? -2.*EPS*diag_min_ : 0) );
@@ -4569,7 +4452,7 @@
                                                     std::vector<mat_entry_t> *row_robin_sc, PetscInt &d_nnz_robin_sc, PetscInt &o_nnz_robin_sc)
 {
   double  mu;
-//  double *mue_ptr;
+  double *mue_ptr;
   double  diag_add;
   double *mask_ptr;
   double *rhs_loc_ptr;
@@ -4582,7 +4465,7 @@
   if (infc_phi_eff_000 < 0)
   {
     mu          = mu_m_;
-//    mue_ptr     = mue_m_ptr;
+    mue_ptr     = mue_m_ptr;
     diag_add    = var_diag_ ? diag_m_ptr[n] : diag_m_scalar_;
     rhs_loc_ptr = rhs_m_ptr;
     mask_ptr    = mask_m_ptr;
@@ -4593,7 +4476,7 @@
   else
   {
     mu          = mu_p_;
-//    mue_ptr     = mue_p_ptr;
+    mue_ptr     = mue_p_ptr;
     diag_add    = var_diag_ ? diag_p_ptr[n] : diag_p_scalar_;
     rhs_loc_ptr = rhs_p_ptr;
     mask_ptr    = mask_p_ptr;
@@ -5182,17 +5065,9 @@
               bc_coeffs[i] = bc_[id].pointwise ? bc_[id].get_robin_pw_coeff(n) : bc_[id].get_coeff_cf(xyz_pr);
               bc_values[i] = bc_[id].pointwise ? bc_[id].get_robin_pw_value(n) : bc_[id].get_value_cf(xyz_pr);
 
-<<<<<<< HEAD
-              N_mat[i*P4EST_DIM + 0] = normal[0];
-              N_mat[i*P4EST_DIM + 1] = normal[1];
-#ifdef P4_TO_P8
-              N_mat[i*P4EST_DIM + 2] = normal[2];
-#endif
-=======
               EXECD( N_mat[i*P4EST_DIM + 0] = normal[0],
                      N_mat[i*P4EST_DIM + 1] = normal[1],
                      N_mat[i*P4EST_DIM + 2] = normal[2] );
->>>>>>> 1953b8e1
             }
 
             // wall pieces
@@ -5206,16 +5081,10 @@
               bc_coeffs[wall_offset + i] = 0;
               bc_values[wall_offset + i] = wc_value_->value(xyz_pr);
 
-<<<<<<< HEAD
-              N_mat[(wall_offset+i)*P4EST_DIM + 0] = normal[0];
-              N_mat[(wall_offset+i)*P4EST_DIM + 1] = normal[1];
-              CODE3D(N_mat[(wall_offset+i)*P4EST_DIM + 2] = normal[2];)            }
-=======
               EXECD( N_mat[(wall_offset+i)*P4EST_DIM + 0] = normal[0],
                      N_mat[(wall_offset+i)*P4EST_DIM + 1] = normal[1],
                      N_mat[(wall_offset+i)*P4EST_DIM + 2] = normal[2] );
             }
->>>>>>> 1953b8e1
 
 #ifdef P4_TO_P8
             /* an ad-hoc: in case of an intersection of 2 interfaces in 3D
@@ -5776,23 +5645,6 @@
     // determine which side to use based on values of diffusion coefficients and neighbors' availability
     double sign_to_use;
 
-<<<<<<< HEAD
-    switch (jump_scheme_)
-    {
-      case 0:
-        sign_to_use = (mu_m_proj < mu_p_proj) ? ((num_neg >= P4EST_DIM+1) ? -1 :  1)
-                                              : ((num_pos >= P4EST_DIM+1) ?  1 : -1);
-        break;
-      case 1:
-        sign_to_use = (mu_m_proj > mu_p_proj) ? ((num_neg >= P4EST_DIM+1) ? -1 :  1)
-                                              : ((num_pos >= P4EST_DIM+1) ?  1 : -1);
-        break;
-      case 2:
-        sign_to_use = (num_neg > num_pos) ? -1 : 1;
-        break;
-      default:
-        throw;
-=======
     switch (jump_scheme_) {
       case 0: sign_to_use = (mu_m_proj < mu_p_proj) ? -1 : 1; break;
       case 1: sign_to_use = (mu_m_proj > mu_p_proj) ? -1 : 1; break;
@@ -5836,7 +5688,6 @@
           }
         }
       }
->>>>>>> 1953b8e1
     }
 
     if (num_basis_vectors_found < P4EST_DIM) sign_to_use *= -1;
@@ -6212,11 +6063,7 @@
   wall_xyz .clear();
   wall_area.clear();
 
-<<<<<<< HEAD
   for (int i=0; i<wall_pieces_map.size[n]; ++i) // wall_piece is a class defined internally and size is a std::vector<int> object
-=======
-  for (size_t i=0; i<wall_pieces_map.size[n]; ++i)
->>>>>>> 1953b8e1
   {
     int idx = wall_pieces_map.get_idx(n,i);
     wall_id  .push_back(wall_pieces_id      [idx]);
@@ -6295,10 +6142,7 @@
     if (phi_idx[dir::f_00m] != -1) dist[dir::f_00m] = qnnn.d_00m - dist[dir::f_00m];
     if (phi_idx[dir::f_00p] != -1) dist[dir::f_00p] = qnnn.d_00p - dist[dir::f_00p];
 #endif
-<<<<<<< HEAD
-=======
-  }
->>>>>>> 1953b8e1
+  }
 }
 
 
@@ -6364,11 +6208,7 @@
   while (iter < nonlinear_itmax_ && change_norm > nonlinear_change_tol_ && pde_residual_norm > nonlinear_pde_residual_tol_)
   {
     // compute ghost values
-<<<<<<< HEAD
-    if (there_is_jump_)
-=======
     if (there_is_jump_ && iter > 0)
->>>>>>> 1953b8e1
     {
       if (there_is_jump_mu_)
       {
@@ -6380,8 +6220,6 @@
       }
 
       ierr = VecAXPY(sol_ghost, -1.0, rhs_jump_); CHKERRXX(ierr);
-<<<<<<< HEAD
-=======
 
 //      double norm_m;
 //      double norm_p;
@@ -6389,7 +6227,6 @@
 //      ierr = VecMin(sol_ghost, NULL, &norm_p); CHKERRXX(ierr);
 
 //      std::cout << norm_m << " " << norm_p << "\n";
->>>>>>> 1953b8e1
     }
 
     // compute current diag and rhs.
@@ -6499,8 +6336,6 @@
     set_diag(diag_m_current, diag_p_current);
     set_rhs(rhs_m_current, rhs_p_current);
 
-<<<<<<< HEAD
-=======
 //    double norm_m;
 //    double norm_p;
 //    ierr = VecNorm(diag_m_current, NORM_2, &norm_m); CHKERRXX(ierr);
@@ -6508,7 +6343,6 @@
 
 //    std::cout << norm_m << " " << norm_p << "\n";
 
->>>>>>> 1953b8e1
     // assemble current linear system
     setup_linear_system(true);
 
