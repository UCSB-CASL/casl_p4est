#ifdef P4_TO_P8
#include "my_p8est_poisson_nodes_mls.h"
#include <src/my_p8est_refine_coarsen.h>
#include <src/my_p8est_macros.h>
#include <src/my_p8est_solve_lsqr.h>
#else
#include "my_p4est_poisson_nodes_mls.h"
#include <src/my_p4est_refine_coarsen.h>
#include <src/my_p4est_macros.h>
#include <src/my_p4est_solve_lsqr.h>
#endif

#include <src/petsc_compatibility.h>
#include <src/casl_math.h>
#include <src/matrix.h>

// logging variables -- defined in src/petsc_logging.cpp
#ifndef CASL_LOG_EVENTS
#undef PetscLogEventBegin
#undef PetscLogEventEnd
#define PetscLogEventBegin(e, o1, o2, o3, o4) 0
#define PetscLogEventEnd(e, o1, o2, o3, o4) 0
#else
extern PetscLogEvent log_my_p4est_poisson_nodes_mls_matrix_preallocation;
extern PetscLogEvent log_my_p4est_poisson_nodes_mls_setup_linear_system;
extern PetscLogEvent log_my_p4est_poisson_nodes_mls_discretize_matrix_and_rhs;
extern PetscLogEvent log_my_p4est_poisson_nodes_mls_discretize_matrix;
extern PetscLogEvent log_my_p4est_poisson_nodes_mls_discretize_rhs;
extern PetscLogEvent log_my_p4est_poisson_nodes_mls_preassemble_linear_system;
extern PetscLogEvent log_my_p4est_poisson_nodes_mls_KSPSolve;
extern PetscLogEvent log_my_p4est_poisson_nodes_mls_solve;
extern PetscLogEvent log_my_p4est_poisson_nodes_mls_compute_finite_volumes;
extern PetscLogEvent log_my_p4est_poisson_nodes_mls_compute_finite_volumes_connections;
extern PetscLogEvent log_my_p4est_poisson_nodes_mls_determine_node_types;
extern PetscLogEvent log_my_p4est_poisson_nodes_mls_discretize;
extern PetscLogEvent log_my_p4est_poisson_nodes_mls_assemble_submatrix;
extern PetscLogEvent log_my_p4est_poisson_nodes_mls_correct_rhs_jump;
extern PetscLogEvent log_my_p4est_poisson_nodes_mls_correct_submat_main_jump;
extern PetscLogEvent log_my_p4est_poisson_nodes_mls_assemble_matrix;
extern PetscLogEvent log_my_p4est_poisson_nodes_mls_assemble_submat_main;
extern PetscLogEvent log_my_p4est_poisson_nodes_mls_assemble_submat_jump;
extern PetscLogEvent log_my_p4est_poisson_nodes_mls_add_submat_robin;
extern PetscLogEvent log_my_p4est_poisson_nodes_mls_add_submat_diag;
extern PetscLogEvent log_my_p4est_poisson_nodes_mls_scale_matrix_by_diagonal;
extern PetscLogEvent log_my_p4est_poisson_nodes_mls_scale_rhs_by_diagonal;
extern PetscLogEvent log_my_p4est_poisson_nodes_mls_compute_diagonal_scaling;
#endif
#ifndef CASL_LOG_FLOPS
#undef PetscLogFlops
#define PetscLogFlops(n) 0
#endif



my_p4est_poisson_nodes_mls_t::my_p4est_poisson_nodes_mls_t(const my_p4est_node_neighbors_t *ngbd)
  :
    p4est_(ngbd->p4est),
    nodes_(ngbd->nodes),
    ghost_(ngbd->ghost),
    brick_(ngbd->myb),
    ngbd_(ngbd),
    bdry_(ngbd, ngbd->p4est, ngbd->nodes),
    infc_(ngbd, ngbd->p4est, ngbd->nodes),
    mu_m_interp_(ngbd),
    mu_p_interp_(ngbd)
{
  // grid variables
  lip_ = 2.0;

  ::dxyz_min(p4est_, dxyz_m_);

  XCODE( dx_min_ = dxyz_m_[0]; )
  YCODE( dy_min_ = dxyz_m_[1]; )
  ZCODE( dz_min_ = dxyz_m_[2]; )

  d_min_ = MIN(DIM(dx_min_, dy_min_, dz_min_));
  diag_min_ = sqrt( SUMD(dx_min_*dx_min_, dy_min_*dy_min_, dz_min_*dz_min_) );

  // linear system
  A_            = NULL;
  diag_scaling_ = NULL;
  rhs_          = NULL;
  rhs_ptr       = NULL;
  rhs_jump_     = NULL;
  rhs_jump_ptr  = NULL;
  rhs_gf_       = NULL;
  rhs_gf_ptr    = NULL;

  // rhs_ gonna serve as a template vector for VecDuplicate
  ierr = VecCreateGhostNodes(p4est_, nodes_, &rhs_); CHKERRXX(ierr);

  // subcomponents of linear system
  submat_main_         = NULL;
  submat_diag_         = NULL;
  submat_diag_ptr      = NULL;
  submat_diag_ghost_   = NULL;
  submat_diag_ghost_ptr= NULL;
  submat_jump_         = NULL;
  submat_jump_ghost_   = NULL;
  submat_robin_sc_     = NULL;
  submat_robin_sym_    = NULL;
  submat_robin_sym_ptr = NULL;

  submat_gf_           = NULL;
  submat_gf_ghost_     = NULL;

  new_submat_main_  = true;
  new_submat_diag_  = true;
  new_submat_robin_ = true;

  there_is_diag_      = false;
  there_is_dirichlet_ = false;
  there_is_neumann_   = false;
  there_is_robin_     = false;
  there_is_jump_      = false;
  there_is_jump_mu_   = false;

  A_needs_reassembly_ = true;

  // PETSc solver
  ierr = KSPCreate(p4est_->mpicomm, &ksp_); CHKERRXX(ierr);
  new_pc_ = true;
  atol_   = 1.0e-16;
  rtol_   = 1.0e-16;
  dtol_   = PETSC_DEFAULT;
//  dtol_   = 1.0e14;
  itmax_  = 100;

  // Tolerances for solving nonlinear equations
  nonlinear_change_tol_ = 1.0e-12,
  nonlinear_pde_residual_tol_= 0;
  nonlinear_itmax_ = 10;
  nonlinear_method_ = 1;

  // local to global node number mapping
  // compute global numbering of nodes
  global_node_offset_.resize(p4est_->mpisize+1, 0);
  for (int r = 0; r<p4est_->mpisize; ++r)
    global_node_offset_[r+1] = global_node_offset_[r] + (PetscInt)nodes_->global_owned_indeps[r];

  // construct petsc global indices
  petsc_gloidx_.resize(nodes_->indep_nodes.elem_count);

  // local nodes
  for (p4est_locidx_t i = 0; i<nodes_->num_owned_indeps; i++)
    petsc_gloidx_[i] = global_node_offset_[p4est_->mpirank] + i;

  // ghost nodes
  p4est_locidx_t ghost_size = nodes_->indep_nodes.elem_count - nodes_->num_owned_indeps;
  for (p4est_locidx_t i = 0; i<ghost_size; i++){
    p4est_indep_t *ni = (p4est_indep_t*)sc_array_index(&nodes_->indep_nodes, i + nodes_->num_owned_indeps);
    petsc_gloidx_[i+nodes_->num_owned_indeps] = global_node_offset_[nodes_->nonlocal_ranks[i]] + ni->p.piggy3.local_num;
  }

  // tracking nullspace
  nullspace_main_ = true;
  nullspace_diag_ = true;
  nullspace_robin_ = true;

  // forces
  rhs_m_ = NULL; rhs_m_ptr = NULL;
  rhs_p_ = NULL; rhs_p_ptr = NULL;

  // linear term
  var_diag_      = false;
  diag_m_scalar_ = 0.;
  diag_p_scalar_ = 0.;
  diag_m_        = NULL;
  diag_p_        = NULL;
  diag_m_ptr     = NULL;
  diag_p_ptr     = NULL;

  // diffusion coefficient
  mu_m_ = 1.;
  mu_p_ = 1.;

  var_mu_            = false;
  is_mue_m_dd_owned_ = false;
  is_mue_p_dd_owned_ = false;
  mue_m_ = NULL; mue_m_xx_ = NULL; mue_m_yy_ = NULL; ONLY3D(mue_m_zz_ = NULL);
  mue_p_ = NULL; mue_p_xx_ = NULL; mue_p_yy_ = NULL; ONLY3D(mue_p_zz_ = NULL);

  mue_m_ptr = NULL; mue_m_xx_ptr = NULL; mue_m_yy_ptr = NULL; ONLY3D(mue_m_zz_ptr = NULL);
  mue_p_ptr = NULL; mue_p_xx_ptr = NULL; mue_p_yy_ptr = NULL; ONLY3D(mue_p_zz_ptr = NULL);

  // wall conditions
  wc_type_  = NULL;
  wc_value_ = NULL;
  wc_coeff_ = NULL;

  // solver options
  integration_order_          = 2;
  cube_refinement_            = 0;
  jump_scheme_                = 0;
  fv_scheme_                  = 1;
  use_taylor_correction_      = 1;
  kink_special_treatment_     = 1;
  neumann_wall_first_order_   = 0;
  enfornce_diag_scaling_      = 1;
  use_centroid_always_        = 0;
  phi_perturbation_           = 1.e-12;
  interp_method_              = quadratic_non_oscillatory_continuous_v2;

<<<<<<< HEAD
  dirichlet_scheme_ = 2;
=======
  dirichlet_scheme_ = 0;
>>>>>>> f533e768
  gf_order_         = 2;
  gf_stabilized_    = 1;
  gf_thresh_        = 1.e-6;
//  gf_thresh_        = -0.1;

  domain_rel_thresh_    = 1.e-11;
  interface_rel_thresh_ = 1.e-11;

  // auxiliary variables
  mask_m_    = NULL; mask_m_ptr    = NULL;
  mask_p_    = NULL; mask_p_ptr    = NULL;
  areas_m_   = NULL; areas_m_ptr   = NULL;
  areas_p_   = NULL; areas_p_ptr   = NULL;
  volumes_m_ = NULL; volumes_m_ptr = NULL;
  volumes_p_ = NULL; volumes_p_ptr = NULL;
  extended_sw_ = NULL; extended_sw_ptr = NULL;

  volumes_owned_    = false;
  volumes_computed_ = false;

  face_area_scalling_ = pow(diag_min_, P4EST_DIM-1);

  // finite volumes
  store_finite_volumes_       = false;
  finite_volumes_initialized_ = false;
  finite_volumes_owned_       = false;
  bdry_fvs_                   = NULL;
  infc_fvs_                   = NULL;
}

my_p4est_poisson_nodes_mls_t::~my_p4est_poisson_nodes_mls_t()
{
  // subcomponents of linear system
  if (submat_main_       != NULL) { ierr = MatDestroy(submat_main_      ); CHKERRXX(ierr); }
  if (submat_diag_       != NULL) { ierr = VecDestroy(submat_diag_      ); CHKERRXX(ierr); }
  if (submat_diag_ghost_ != NULL) { ierr = VecDestroy(submat_diag_ghost_); CHKERRXX(ierr); }
  if (submat_jump_       != NULL) { ierr = MatDestroy(submat_jump_      ); CHKERRXX(ierr); }
  if (submat_jump_ghost_ != NULL) { ierr = MatDestroy(submat_jump_ghost_); CHKERRXX(ierr); }
  if (submat_robin_sc_   != NULL) { ierr = MatDestroy(submat_robin_sc_  ); CHKERRXX(ierr); }
  if (submat_robin_sym_  != NULL) { ierr = VecDestroy(submat_robin_sym_ ); CHKERRXX(ierr); }
  if (submat_gf_         != NULL) { ierr = MatDestroy(submat_gf_        ); CHKERRXX(ierr); }
  if (submat_gf_ghost_   != NULL) { ierr = MatDestroy(submat_gf_ghost_  ); CHKERRXX(ierr); }

  // PETSc solver
  if (ksp_ != NULL) { ierr = KSPDestroy(ksp_); CHKERRXX(ierr); }

  // diffusion coefficient
  if (is_mue_p_dd_owned_)
  {
    XCODE( if (mue_p_xx_ != NULL) { ierr = VecDestroy(mue_p_xx_); CHKERRXX(ierr); } );
    YCODE( if (mue_p_yy_ != NULL) { ierr = VecDestroy(mue_p_yy_); CHKERRXX(ierr); } );
    ZCODE( if (mue_p_zz_ != NULL) { ierr = VecDestroy(mue_p_zz_); CHKERRXX(ierr); } );
  }

  if (is_mue_m_dd_owned_)
  {
    XCODE( if (mue_m_xx_ != NULL) { ierr = VecDestroy(mue_m_xx_); CHKERRXX(ierr); } );
    YCODE( if (mue_m_yy_ != NULL) { ierr = VecDestroy(mue_m_yy_); CHKERRXX(ierr); } );
    ZCODE( if (mue_m_zz_ != NULL) { ierr = VecDestroy(mue_m_zz_); CHKERRXX(ierr); } );
  }

  // auxiliary variables
  if (mask_m_    != NULL) { ierr = VecDestroy(mask_m_); CHKERRXX(ierr); }
  if (mask_p_    != NULL) { ierr = VecDestroy(mask_p_); CHKERRXX(ierr); }
  if (areas_m_   != NULL) { ierr = VecDestroy(areas_m_); CHKERRXX(ierr); }
  if (areas_p_   != NULL) { ierr = VecDestroy(areas_p_); CHKERRXX(ierr); }
  if (volumes_m_ != NULL) { ierr = VecDestroy(volumes_m_); CHKERRXX(ierr); }
  if (volumes_p_ != NULL) { ierr = VecDestroy(volumes_p_); CHKERRXX(ierr); }

  if (extended_sw_ != NULL) { ierr = VecDestroy(extended_sw_); CHKERRXX(ierr); }

  // finite volumes
  if (finite_volumes_owned_)
  {
    if (bdry_fvs_ != NULL) { delete bdry_fvs_; }
    if (infc_fvs_ != NULL) { delete infc_fvs_; }
  }

  // linear system
  if (A_            != NULL) { ierr = MatDestroy(A_           ); CHKERRXX(ierr); }
  if (diag_scaling_ != NULL) { ierr = VecDestroy(diag_scaling_); CHKERRXX(ierr); }
  if (rhs_jump_     != NULL) { ierr = VecDestroy(rhs_jump_    ); CHKERRXX(ierr); }
  if (rhs_gf_       != NULL) { ierr = VecDestroy(rhs_gf_      ); CHKERRXX(ierr); }
  if (rhs_          != NULL) { ierr = VecDestroy(rhs_         ); CHKERRXX(ierr); } // must be deleted last since it's a parent for others
}

my_p4est_poisson_nodes_mls_t::geometry_t::~geometry_t()
{
  PetscErrorCode ierr;
  if (is_phi_eff_owned) { ierr = VecDestroy(this->phi_eff); CHKERRXX(ierr); }

  for (int i=0; i<num_phi; ++i)
  {
    if (is_phi_dd_owned[i])
    {
      XCODE( ierr = VecDestroy(phi_xx[i]); CHKERRXX(ierr); );
      YCODE( ierr = VecDestroy(phi_yy[i]); CHKERRXX(ierr); );
      ZCODE( ierr = VecDestroy(phi_zz[i]); CHKERRXX(ierr); );
    }
  }
}

void my_p4est_poisson_nodes_mls_t::geometry_t::get_arrays()
{
  PetscErrorCode ierr;

  _CODE( phi_ptr.resize   (num_phi, NULL) );
  XCODE( phi_xx_ptr.resize(num_phi, NULL) );
  YCODE( phi_yy_ptr.resize(num_phi, NULL) );
  ZCODE( phi_zz_ptr.resize(num_phi, NULL) );

  if (phi_eff != NULL) { ierr = VecGetArray(phi_eff, &phi_eff_ptr); CHKERRXX(ierr); }

  for (int i=0; i<num_phi; ++i)
  {
    _CODE( ierr = VecGetArray(phi   [i], &phi_ptr   [i]); CHKERRXX(ierr); );
    XCODE( ierr = VecGetArray(phi_xx[i], &phi_xx_ptr[i]); CHKERRXX(ierr); );
    YCODE( ierr = VecGetArray(phi_yy[i], &phi_yy_ptr[i]); CHKERRXX(ierr); );
    ZCODE( ierr = VecGetArray(phi_zz[i], &phi_zz_ptr[i]); CHKERRXX(ierr); );
  }
}

void my_p4est_poisson_nodes_mls_t::geometry_t::restore_arrays()
{
  PetscErrorCode ierr;

  if (phi_eff != NULL) { ierr = VecRestoreArray(phi_eff, &phi_eff_ptr); CHKERRXX(ierr); }

  for(int i=0; i<num_phi; ++i)
  {
    _CODE( ierr = VecRestoreArray(phi   [i], &phi_ptr   [i]); CHKERRXX(ierr); );
    XCODE( ierr = VecRestoreArray(phi_xx[i], &phi_xx_ptr[i]); CHKERRXX(ierr); );
    YCODE( ierr = VecRestoreArray(phi_yy[i], &phi_yy_ptr[i]); CHKERRXX(ierr); );
    ZCODE( ierr = VecRestoreArray(phi_zz[i], &phi_zz_ptr[i]); CHKERRXX(ierr); );
  }
}

void my_p4est_poisson_nodes_mls_t::geometry_t::calculate_phi_eff()
{
  PetscErrorCode ierr;

  if (phi_eff == NULL)
  {
    if (num_phi == 1)
    {
      is_phi_eff_owned = false;
      phi_eff          = phi[0];
    }
    else
    {
      ierr = VecCreateGhostNodes(this->p4est_, this->nodes_, &phi_eff); CHKERRXX(ierr);
      compute_phi_eff(phi_eff, nodes_, phi, opn);
      is_phi_eff_owned = true;
    }
  }
}
Vec my_p4est_poisson_nodes_mls_t::geometry_t::return_phi_eff()
{
  P4EST_ASSERT(phi_eff!=NULL);
  Vec phi_to_return = phi_eff;
  return phi_to_return;
}

void my_p4est_poisson_nodes_mls_t::geometry_t::add_phi(mls_opn_t opn, Vec phi, DIM(Vec phi_xx, Vec phi_yy, Vec phi_zz))
{
  PetscErrorCode ierr;

  this->opn.push_back(opn);
  this->phi.push_back(phi);
  this->clr.push_back(num_phi);

  if (ANDD(phi_xx != NULL, phi_yy != NULL, phi_zz != NULL))
  {
    is_phi_dd_owned.push_back(false);

    XCODE( this->phi_xx.push_back(phi_xx) );
    YCODE( this->phi_yy.push_back(phi_yy) );
    ZCODE( this->phi_zz.push_back(phi_zz) );
  }
  else
  {
    is_phi_dd_owned.push_back(true);

    if (this->phi.size() == 1)
    {
      XCODE( this->phi_xx.push_back(Vec()); ierr = VecCreateGhostNodes(this->p4est_, this->nodes_, &this->phi_xx.back()); CHKERRXX(ierr); );
      YCODE( this->phi_yy.push_back(Vec()); ierr = VecCreateGhostNodes(this->p4est_, this->nodes_, &this->phi_yy.back()); CHKERRXX(ierr); );
      ZCODE( this->phi_zz.push_back(Vec()); ierr = VecCreateGhostNodes(this->p4est_, this->nodes_, &this->phi_zz.back()); CHKERRXX(ierr); );
    }
    else
    {
      XCODE( this->phi_xx.push_back(Vec()); ierr = VecDuplicate(this->phi_xx[0], &this->phi_xx.back() ); CHKERRXX(ierr); );
      YCODE( this->phi_yy.push_back(Vec()); ierr = VecDuplicate(this->phi_yy[0], &this->phi_yy.back() ); CHKERRXX(ierr); );
      ZCODE( this->phi_zz.push_back(Vec()); ierr = VecDuplicate(this->phi_zz[0], &this->phi_zz.back() ); CHKERRXX(ierr); );
    }

    ngbd_->second_derivatives_central(this->phi.back(), DIM( this->phi_xx.back(),
                                                             this->phi_yy.back(),
                                                             this->phi_zz.back() ) );
  }

  num_phi++;
}

void my_p4est_poisson_nodes_mls_t::set_mu(Vec mue_m, DIM( Vec mue_m_xx, Vec mue_m_yy, Vec mue_m_zz ),
                                          Vec mue_p, DIM( Vec mue_p_xx, Vec mue_p_yy, Vec mue_p_zz ))
{
  mue_m_ = mue_m;
  mue_p_ = mue_p;

  if (ANDD(mue_m_xx != NULL, mue_m_yy != NULL, mue_m_zz != NULL) &&
      ANDD(mue_p_xx != NULL, mue_p_yy != NULL, mue_p_zz != NULL))
  {
    mue_m_xx_ = mue_m_xx; mue_m_yy_ = mue_m_yy; ONLY3D(mue_m_zz_ = mue_m_zz);
    mue_p_xx_ = mue_p_xx; mue_p_yy_ = mue_p_yy; ONLY3D(mue_p_zz_ = mue_p_zz);
    is_mue_m_dd_owned_ = false;
    is_mue_p_dd_owned_ = false;
  } else {
    compute_mue_dd();
  }

  var_mu_           = true;
  new_submat_main_  = true;
  new_submat_robin_ = true;
  there_is_jump_mu_ = !(mue_m == mue_p);
}

void my_p4est_poisson_nodes_mls_t::compute_mue_dd()
{
  if (is_mue_m_dd_owned_)
  {
    XCODE( if (mue_m_xx_ != NULL) { ierr = VecDestroy(mue_m_xx_); CHKERRXX(ierr); } );
    YCODE( if (mue_m_yy_ != NULL) { ierr = VecDestroy(mue_m_yy_); CHKERRXX(ierr); } );
    ZCODE( if (mue_m_zz_ != NULL) { ierr = VecDestroy(mue_m_zz_); CHKERRXX(ierr); } );
  }

  if (is_mue_p_dd_owned_)
  {
    XCODE( if (mue_p_xx_ != NULL) { ierr = VecDestroy(mue_p_xx_); CHKERRXX(ierr); } );
    YCODE( if (mue_p_yy_ != NULL) { ierr = VecDestroy(mue_p_yy_); CHKERRXX(ierr); } );
    ZCODE( if (mue_p_zz_ != NULL) { ierr = VecDestroy(mue_p_zz_); CHKERRXX(ierr); } );
  }

  XCODE( ierr = VecCreateGhostNodes(p4est_, nodes_, &mue_m_xx_); CHKERRXX(ierr); );
  YCODE( ierr = VecCreateGhostNodes(p4est_, nodes_, &mue_m_yy_); CHKERRXX(ierr); );
  ZCODE( ierr = VecCreateGhostNodes(p4est_, nodes_, &mue_m_zz_); CHKERRXX(ierr); );

  ngbd_->second_derivatives_central(mue_m_, DIM(mue_m_xx_, mue_m_yy_, mue_m_zz_) );
  is_mue_m_dd_owned_ = true;

  if (mue_m_ == mue_p_)
  {
    XCODE( mue_p_xx_ = mue_m_xx_ );
    YCODE( mue_p_yy_ = mue_m_yy_ );
    ZCODE( mue_p_zz_ = mue_m_zz_ );
    is_mue_p_dd_owned_ = false;
  }
  else
  {
    XCODE( ierr = VecDuplicate(mue_m_xx_, &mue_p_xx_); CHKERRXX(ierr); );
    YCODE( ierr = VecDuplicate(mue_m_yy_, &mue_p_yy_); CHKERRXX(ierr); );
    ZCODE( ierr = VecDuplicate(mue_m_zz_, &mue_p_zz_); CHKERRXX(ierr); );
    ngbd_->second_derivatives_central(mue_p_, DIM(mue_p_xx_, mue_p_yy_, mue_p_zz_) );
    is_mue_p_dd_owned_ = true;
  }
}

void my_p4est_poisson_nodes_mls_t::preassemble_linear_system()
{
  ierr = PetscLogEventBegin(log_my_p4est_poisson_nodes_mls_preassemble_linear_system, 0, 0, 0, 0); CHKERRXX(ierr);

  setup_linear_system(false);

  ierr = PetscLogEventEnd(log_my_p4est_poisson_nodes_mls_preassemble_linear_system, 0, 0, 0, 0); CHKERRXX(ierr);
}

void my_p4est_poisson_nodes_mls_t::solve(Vec solution, bool use_nonzero_guess, bool update_ghost, KSPType ksp_type, PCType pc_type)
{
  ierr = PetscLogEventBegin(log_my_p4est_poisson_nodes_mls_solve, 0, 0, 0, 0); CHKERRXX(ierr);

  ierr = PetscLogEventBegin(log_my_p4est_poisson_nodes_mls_setup_linear_system, 0, 0, 0, 0); CHKERRXX(ierr);
  setup_linear_system(true);
  ierr = PetscLogEventEnd(log_my_p4est_poisson_nodes_mls_setup_linear_system, 0, 0, 0, 0); CHKERRXX(ierr);

  invert_linear_system(solution, use_nonzero_guess, update_ghost, ksp_type, pc_type);

  ierr = PetscLogEventEnd(log_my_p4est_poisson_nodes_mls_solve, 0, 0, 0, 0); CHKERRXX(ierr);
}

void my_p4est_poisson_nodes_mls_t::invert_linear_system(Vec solution, bool use_nonzero_guess, bool update_ghost, KSPType ksp_type, PCType pc_type)
{
  // set ksp type
  ierr = KSPSetType(ksp_, ksp_type); CHKERRXX(ierr);
  ierr = KSPSetInitialGuessNonzero(ksp_, (PetscBool) use_nonzero_guess); CHKERRXX(ierr);

  if (new_pc_) {
    new_pc_ = false;
    ierr = KSPSetOperators(ksp_, A_, A_, SAME_NONZERO_PATTERN); CHKERRXX(ierr);
  } else {
    ierr = KSPSetOperators(ksp_, A_, A_, SAME_PRECONDITIONER);  CHKERRXX(ierr);
  }

  // set pc type
  PC pc;
  ierr = KSPGetPC(ksp_, &pc); CHKERRXX(ierr);
  ierr = PCSetType(pc, pc_type); CHKERRXX(ierr);

  /* If using hypre, we can make some adjustments here. The most important parameters to be set are:
   * 1- Strong Threshold
   * 2- Coarsennig Type
   * 3- Truncation Factor
   *
   * Plerase refer to HYPRE manual for more information on the actual importance or check Mohammad Mirzadeh's
   * summary of HYPRE papers! Also for a complete list of all the options that can be set from PETSc, one can
   * consult the 'src/ksp/pc/impls/hypre.c' in the PETSc home directory.
   */
  if (!strcmp(pc_type, PCHYPRE)){
    /* 1- Strong threshold:
     * Between 0 to 1
     * "0 "gives better convergence rate (in 3D).
     * Suggested values (By Hypre manual): 0.25 for 2D, 0.5 for 3D
    */
    ierr = PetscOptionsSetValue("-pc_hypre_boomeramg_strong_threshold", "0.25"); CHKERRXX(ierr);
//    ierr = PetscOptionsSetValue("-pc_hypre_boomeramg_strong_threshold", "0.93"); CHKERRXX(ierr);

    /* 2- Coarsening type
     * Available Options:
     * "CLJP","Ruge-Stueben","modifiedRuge-Stueben","Falgout", "PMIS", "HMIS". Falgout is usually the best.
     */
//    ierr = PetscOptionsSetValue("-pc_hypre_boomeramg_coarsen_type", "CLJP"); CHKERRXX(ierr);
    ierr = PetscOptionsSetValue("-pc_hypre_boomeramg_coarsen_type", "Falgout"); CHKERRXX(ierr);

    /* 3- Trancation factor
     * Greater than zero.
     * Use zero for the best convergence. However, if you have memory problems, use greate than zero to save some memory.
     */
    ierr = PetscOptionsSetValue("-pc_hypre_boomeramg_truncfactor", "0.5"); CHKERRXX(ierr);
//    ierr = PetscOptionsSetValue("-pc_hypre_boomeramg_truncfactor", "0."); CHKERRXX(ierr);

    // Finally, if matrix has a nullspace, one should _NOT_ use Gaussian-Elimination as the smoother for the coarsest grid
    if (nullspace_main_ && nullspace_diag_ && nullspace_robin_){
      ierr = PetscOptionsSetValue("-pc_hypre_boomeramg_relax_type_coarse", "symmetric-SOR/Jacobi"); CHKERRXX(ierr);
    }
  }

  if (!strcmp(pc_type, PCASM))
  {
    ierr = PetscOptionsSetValue("-sub_pc_type", "ilu"); CHKERRXX(ierr);
    ierr = PetscOptionsSetValue("-sub_pc_factor_levels", "3"); CHKERRXX(ierr);
    ierr = PetscOptionsSetValue("-sub_ksp_type", "preonly"); CHKERRXX(ierr);
  }

  ierr = PCSetFromOptions(pc); CHKERRXX(ierr);

  // Solve the system
  ierr = KSPSetTolerances(ksp_, rtol_, atol_, dtol_, itmax_); CHKERRXX(ierr);
  ierr = KSPSetFromOptions(ksp_); CHKERRXX(ierr);

//  ierr = PetscLogEventBegin(log_my_p4est_poisson_nodes_mls_KSPSolve, ksp_, rhs_, solution, 0); CHKERRXX(ierr);
  MatNullSpace A_null;
  if (nullspace_main_ && nullspace_diag_ && nullspace_robin_) {
    ierr = MatNullSpaceCreate(p4est_->mpicomm, PETSC_TRUE, 0, NULL, &A_null); CHKERRXX(ierr);
    ierr = MatSetNullSpace(A_, A_null);

    // For purely neumann problems GMRES is more robust
    ierr = KSPSetType(ksp_, KSPGMRES); CHKERRXX(ierr);
  }

  // set
  double *mask_m_ptr; ierr = VecGetArray(mask_m_, &mask_m_ptr); CHKERRXX(ierr);
  double *mask_p_ptr; ierr = VecGetArray(mask_p_, &mask_p_ptr); CHKERRXX(ierr);
  double *sol_ptr;    ierr = VecGetArray(solution, &sol_ptr); CHKERRXX(ierr);
  double *rhs_ptr;    ierr = VecGetArray(rhs_, &rhs_ptr); CHKERRXX(ierr);

  if (use_nonzero_guess) {
    foreach_node(n, nodes_) {
      if (mask_m_ptr[n] > 0 && mask_p_ptr[n] > 0) rhs_ptr[n] = sol_ptr[n];
    }
  } else {
    foreach_node(n, nodes_) {
      if (mask_m_ptr[n] > 0 && mask_p_ptr[n] > 0) sol_ptr[n] = rhs_ptr[n];
    }
  }

  ierr = VecRestoreArray(mask_m_, &mask_m_ptr); CHKERRXX(ierr);
  ierr = VecRestoreArray(mask_p_, &mask_p_ptr); CHKERRXX(ierr);
  ierr = VecRestoreArray(solution, &sol_ptr); CHKERRXX(ierr);
  ierr = VecRestoreArray(rhs_, &rhs_ptr); CHKERRXX(ierr);

  ierr = PetscLogEventBegin(log_my_p4est_poisson_nodes_mls_KSPSolve, 0, 0, 0, 0); CHKERRXX(ierr);
  ierr = KSPSolve(ksp_, rhs_, solution); CHKERRXX(ierr);
  ierr = PetscLogEventEnd(log_my_p4est_poisson_nodes_mls_KSPSolve, 0, 0, 0, 0); CHKERRXX(ierr);
  if (nullspace_main_ && nullspace_diag_ && nullspace_robin_) {
    ierr = MatNullSpaceDestroy(A_null);
  }
//  ierr = PetscLogEventEnd  (log_my_p4est_poisson_nodes_mls_KSPSolve, ksp_, rhs_, solution, 0); CHKERRXX(ierr);

  KSPConvergedReason outcome;
  ierr = KSPGetConvergedReason(ksp_, &outcome); CHKERRXX(ierr);

  if (outcome < 0)
  {
    ierr = PetscPrintf(p4est_->mpicomm, "Warning! KSP did not converge (error code %d). Setting solution to 0.\n", outcome); CHKERRXX(ierr);
    VecSetGhost(solution, 0);
  }

  if (there_is_dirichlet_ && dirichlet_scheme_ == 1)
  {
    Vec tmp;
    ierr = VecDuplicate(solution, &tmp); CHKERRXX(ierr);
    ierr = VecCopy(solution, tmp); CHKERRXX(ierr);
    ierr = MatMultAdd(submat_gf_ghost_, tmp, solution, solution); CHKERRXX(ierr);
    ierr = VecAXPY(solution, -1.0, rhs_gf_); CHKERRXX(ierr);
    ierr = VecDestroy(tmp); CHKERRXX(ierr);
  }

  // update ghosts
  if (update_ghost) {
    ierr = VecGhostUpdateBegin(solution, INSERT_VALUES, SCATTER_FORWARD); CHKERRXX(ierr);
    ierr = VecGhostUpdateEnd  (solution, INSERT_VALUES, SCATTER_FORWARD); CHKERRXX(ierr);
  }
}

void my_p4est_poisson_nodes_mls_t::setup_linear_system(bool setup_rhs)
{
#ifdef CASL_THROWS
  if (wc_type_ == NULL || wc_value_ == NULL)
    throw std::domain_error("[CASL_ERROR]: the boundary conditions on walls have not been set.");
#endif

  // finalize geometry
  set_boundary_phi_eff (bdry_.phi_eff);
  set_interface_phi_eff(infc_.phi_eff);

  bool assembling_main       = new_submat_main_;
  bool assembling_jump       = new_submat_main_  && there_is_jump_;
  bool assembling_jump_ghost = new_submat_main_  && there_is_jump_  && there_is_jump_mu_;
  bool assembling_robin_sc   = new_submat_robin_ && there_is_robin_ && (fv_scheme_ == 1);
  bool assembling_gf         = new_submat_main_  && there_is_dirichlet_ && dirichlet_scheme_ == 1;

  // arrays to store matrices
  int nm = assembling_main       ? nodes_->num_owned_indeps : 0;
  int nj = assembling_jump       ? nodes_->num_owned_indeps : 0;
  int na = assembling_jump_ghost ? nodes_->num_owned_indeps : 0;
  int nr = assembling_robin_sc   ? nodes_->num_owned_indeps : 0;
  int nd = assembling_gf         ? nodes_->num_owned_indeps : 0;

  std::vector< std::vector<mat_entry_t> > entries_main      (nm);
  std::vector< std::vector<mat_entry_t> > entries_jump      (nj);
  std::vector< std::vector<mat_entry_t> > entries_jump_ghost(na);
  std::vector< std::vector<mat_entry_t> > entries_gf        (nd);
  std::vector< std::vector<mat_entry_t> > entries_gf_ghost  (nd);
  if (assembling_robin_sc) entries_robin_sc.assign(nr, std::vector<mat_entry_t>(0));

  std::vector<PetscInt> d_nnz_main      (nm, 1);
  std::vector<PetscInt> o_nnz_main      (nm, 0);
  std::vector<PetscInt> d_nnz_jump      (nj, 1);
  std::vector<PetscInt> o_nnz_jump      (nj, 0);
  std::vector<PetscInt> d_nnz_jump_ghost(na, 1);
  std::vector<PetscInt> o_nnz_jump_ghost(na, 0);
  std::vector<PetscInt> d_nnz_robin_sc  (nr, 1);
  std::vector<PetscInt> o_nnz_robin_sc  (nr, 0);
  std::vector<PetscInt> d_nnz_gf        (nd, 1);
  std::vector<PetscInt> o_nnz_gf        (nd, 0);
  std::vector<PetscInt> d_nnz_gf_ghost  (nd, 1);
  std::vector<PetscInt> o_nnz_gf_ghost  (nd, 0);

  if (assembling_main)
  {
    if (mask_m_ != NULL) { ierr = VecDestroy(mask_m_); CHKERRXX(ierr); }
    if (mask_p_ != NULL) { ierr = VecDestroy(mask_p_); CHKERRXX(ierr); }

    ierr = VecDuplicate(rhs_, &mask_m_); CHKERRXX(ierr);
    ierr = VecDuplicate(rhs_, &mask_p_); CHKERRXX(ierr);

    VecSetGhost(mask_m_, -1);
    VecSetGhost(mask_p_, -1);

    ierr = VecGetArray(mask_m_, &mask_m_ptr); CHKERRXX(ierr);
    ierr = VecGetArray(mask_p_, &mask_p_ptr); CHKERRXX(ierr);
  }

  if (new_submat_diag_ && there_is_diag_)
  {
    if (submat_diag_ != NULL) { ierr = VecDestroy(submat_diag_); CHKERRXX(ierr); }
    ierr = VecDuplicate(rhs_, &submat_diag_); CHKERRXX(ierr);
    ierr = VecSetGhost(submat_diag_, 0.); CHKERRXX(ierr);
    ierr = VecGetArray(submat_diag_, &submat_diag_ptr); CHKERRXX(ierr);

    if (there_is_jump_)
    {
      if (submat_diag_ghost_ != NULL) { ierr = VecDestroy(submat_diag_ghost_); CHKERRXX(ierr); }
      ierr = VecDuplicate(rhs_, &submat_diag_ghost_); CHKERRXX(ierr);
      ierr = VecSetGhost(submat_diag_ghost_, 0.); CHKERRXX(ierr);
      ierr = VecGetArray(submat_diag_ghost_, &submat_diag_ghost_ptr); CHKERRXX(ierr);
    }
  }

  if (var_diag_)
  {
    ierr = VecGetArray(diag_m_, &diag_m_ptr); CHKERRXX(ierr);
    ierr = VecGetArray(diag_p_, &diag_p_ptr); CHKERRXX(ierr);
  }

  if (new_submat_robin_ && (fv_scheme_ == 0) && there_is_robin_)
  {
    if (submat_robin_sym_ != NULL) { ierr = VecDestroy(submat_robin_sym_); CHKERRXX(ierr); }
    ierr = VecDuplicate(rhs_, &submat_robin_sym_); CHKERRXX(ierr);
    ierr = VecSetGhost(submat_robin_sym_, 0.); CHKERRXX(ierr);
    ierr = VecGetArray(submat_robin_sym_, &submat_robin_sym_ptr); CHKERRXX(ierr);
  }

  // structures for quick reassembling
  if (new_submat_main_)
  {
    for (size_t i = 0; i < bc_.size(); ++i) bc_[i].reset(nodes_->num_owned_indeps);
    for (size_t i = 0; i < jc_.size(); ++i) jc_[i].reset(nodes_->num_owned_indeps);

    wall_pieces_map.reinitialize(nodes_->num_owned_indeps);
    wall_pieces_id.clear();
    wall_pieces_area.clear();
    wall_pieces_centroid.clear();

    jump_scaling_.resize(nodes_->num_owned_indeps, 1.);
  }

  // get access to vectors

  // level-set functions
  bdry_.get_arrays();
  infc_.get_arrays();

  // diffusion coefficients
  if (var_mu_)
  {
    _CODE( ierr = VecGetArray(mue_m_,    &mue_m_ptr   ); CHKERRXX(ierr); ierr = VecGetArray(mue_p_,    &mue_p_ptr   ); CHKERRXX(ierr); );
    XCODE( ierr = VecGetArray(mue_m_xx_, &mue_m_xx_ptr); CHKERRXX(ierr); ierr = VecGetArray(mue_p_xx_, &mue_p_xx_ptr); CHKERRXX(ierr); );
    YCODE( ierr = VecGetArray(mue_m_yy_, &mue_m_yy_ptr); CHKERRXX(ierr); ierr = VecGetArray(mue_p_yy_, &mue_p_yy_ptr); CHKERRXX(ierr); );
    ZCODE( ierr = VecGetArray(mue_m_zz_, &mue_m_zz_ptr); CHKERRXX(ierr); ierr = VecGetArray(mue_p_zz_, &mue_p_zz_ptr); CHKERRXX(ierr); );
  }

  // rhs
  if (setup_rhs)
  {
    VecSetGhost(rhs_, 0);
    ierr = VecGetArray(rhs_,   &rhs_ptr);   CHKERRXX(ierr);
    ierr = VecGetArray(rhs_m_, &rhs_m_ptr); CHKERRXX(ierr);
    ierr = VecGetArray(rhs_p_, &rhs_p_ptr); CHKERRXX(ierr);
  }

  // max areas (for sc scheme)
  if (there_is_neumann_ || there_is_robin_ || there_is_jump_)
  {
    if (assembling_main)
    {
      if (areas_m_ != NULL) { ierr = VecDestroy(areas_m_); CHKERRXX(ierr); }
      if (areas_p_ != NULL) { ierr = VecDestroy(areas_p_); CHKERRXX(ierr); }

      if (volumes_m_ != NULL) { ierr = VecDestroy(volumes_m_); CHKERRXX(ierr); }
      if (volumes_p_ != NULL) { ierr = VecDestroy(volumes_p_); CHKERRXX(ierr); }

      ierr = VecDuplicate(rhs_, &areas_m_); CHKERRXX(ierr);
      ierr = VecDuplicate(rhs_, &areas_p_); CHKERRXX(ierr);

      ierr = VecDuplicate(rhs_, &volumes_m_); CHKERRXX(ierr);
      ierr = VecDuplicate(rhs_, &volumes_p_); CHKERRXX(ierr);
    }

    ierr = VecGetArray(areas_m_, &areas_m_ptr);   CHKERRXX(ierr);
    ierr = VecGetArray(areas_p_, &areas_p_ptr);   CHKERRXX(ierr);

    ierr = VecGetArray(volumes_m_, &volumes_m_ptr);   CHKERRXX(ierr);
    ierr = VecGetArray(volumes_p_, &volumes_p_ptr);   CHKERRXX(ierr);
  }

  // auxilary variables

  // extended node neighbourhood (including points on diagonals)
  bool           neighbors_exist[num_neighbors_cube];
  p4est_locidx_t neighbors      [num_neighbors_cube];

  // addition to rhs from jump condition discretization
  if (setup_rhs && there_is_jump_)
  {
    if (rhs_jump_ != NULL) { ierr = VecDestroy(rhs_jump_); CHKERRXX(ierr); }
    ierr = VecDuplicate(rhs_, &rhs_jump_); CHKERRXX(ierr);
    ierr = VecGetArray(rhs_jump_, &rhs_jump_ptr); CHKERRXX(ierr);
  }

  if (setup_rhs && there_is_dirichlet_ && dirichlet_scheme_ == 1)
  {
    if (rhs_gf_ != NULL) { ierr = VecDestroy(rhs_gf_); CHKERRXX(ierr); }
    ierr = VecDuplicate(rhs_, &rhs_gf_); CHKERRXX(ierr);
    ierr = VecGetArray(rhs_gf_, &rhs_gf_ptr); CHKERRXX(ierr);
  }

<<<<<<< HEAD
  if (there_is_dirichlet_ && dirichlet_scheme_ == 2) {
    if (assembling_main) {
      if (extended_sw_ != NULL) { ierr = VecDestroy(extended_sw_); CHKERRXX(ierr); }
      ierr = VecDuplicate(rhs_, &extended_sw_); CHKERRXX(ierr);
      ierr = VecSetGhost(extended_sw_, 1); CHKERRXX(ierr);
    }

    ierr = VecGetArray(extended_sw_, &extended_sw_ptr);   CHKERRXX(ierr);
  }

=======
>>>>>>> f533e768
  if (new_submat_main_)  nullspace_main_  = true;
  if (new_submat_diag_)  nullspace_diag_  = true;
  if (new_submat_robin_) nullspace_robin_ = true;

  // interpolators
  interpolators_initialize();

  if (new_submat_main_)
  {
    //-------------------------------------------------------------------------------------
    // determine discretization type for each node
    //-------------------------------------------------------------------------------------
    ierr = PetscLogEventBegin(log_my_p4est_poisson_nodes_mls_determine_node_types, 0, 0, 0, 0); CHKERRXX(ierr);
    node_scheme_.resize(nodes_->num_owned_indeps, UNDEFINED);
    int num_bdry_fvs = 0;
    int num_infc_fvs = 0;
    int num_wall_pieces = 0;

    foreach_local_node(n, nodes_)
    {
      double bdry_phi_eff_000 = (bdry_.num_phi == 0) ? -1 : bdry_.phi_eff_ptr[n];
      double infc_phi_eff_000 = (infc_.num_phi == 0) ? -1 : infc_.phi_eff_ptr[n];

      p4est_indep_t *ni   = (p4est_indep_t*)sc_array_index(&nodes_->indep_nodes, n);

      discretization_scheme_t scheme = UNDEFINED;

      // check if at wall and simple BC
      if (is_node_Wall(p4est_, ni) && bdry_phi_eff_000 < 0.) {
        double xyz_C[P4EST_DIM];
        node_xyz_fr_n(n, p4est_, nodes_, xyz_C);

        if (wc_type_->value(xyz_C) == DIRICHLET) {
          scheme = WALL_DIRICHLET;
        } else if ((wc_type_->value(xyz_C) == NEUMANN) && neumann_wall_first_order_) {
          scheme = WALL_NEUMANN;
        }
      }

      /* TODO:
       * - smarter check for intersecting level-sets
       * - count how many interface intersect a cell
       */
      if (scheme != WALL_DIRICHLET && scheme != WALL_NEUMANN) {
        bool is_ngbd_crossed_dirichlet = false;
        bool is_ngbd_crossed_neumann   = false;
        bool is_ngbd_crossed_immersed  = false;

        // check if neighbourhood is crossed by the domain boundary
        if (fabs(bdry_phi_eff_000) < lip_*diag_min_ && bdry_.num_phi != 0)
        {
          ngbd_->get_all_neighbors(n, neighbors, neighbors_exist);

          // sample level-set function at nodes of the extended (3x3x3) cube and check if crossed
          for (unsigned short phi_idx = 0; phi_idx < bdry_.num_phi; ++phi_idx)
          {
            bool is_one_positive = false;
            bool is_one_negative = false;

            double limit = 0;

            if (bc_[phi_idx].type == DIRICHLET && dirichlet_scheme_ == 1) {
              limit = -gf_thresh_*diag_min_;
            }

            for (short i = 0; i < num_neighbors_cube; ++i)
              if (neighbors_exist[i])
              {
                is_one_positive = is_one_positive || bdry_.phi_ptr[phi_idx][neighbors[i]] >  limit;
                is_one_negative = is_one_negative || bdry_.phi_ptr[phi_idx][neighbors[i]] <= limit;
              }

            if (is_one_negative && is_one_positive)
            {
              switch (bc_[phi_idx].type)
              {
                case DIRICHLET: is_ngbd_crossed_dirichlet = true; break;
                case NEUMANN:   is_ngbd_crossed_neumann   = true; break;
                case ROBIN:     is_ngbd_crossed_neumann   = true; break;
                default:
#ifdef CASL_THROWS
                 throw std::runtime_error("my_p4est_poisson_nodes_mls_t::setup_linear_system: uknown boundary condition, only DIRICHLET, NEUMANN, and ROBIN implemented.");
#endif
               break;
              }
            }
          }
        }

        // check is neighbourhood is crossed by the immersed interface
        if (fabs(infc_phi_eff_000) < lip_*diag_min_ && infc_.num_phi != 0)
        {
          ngbd_->get_all_neighbors(n, neighbors, neighbors_exist);

          // sample level-set function at nodes of the extended cube and check if crossed
          for (unsigned short phi_idx = 0; phi_idx < infc_.num_phi; ++phi_idx)
          {
            bool is_one_positive = false;
            bool is_one_negative = false;

            for (short i = 0; i < num_neighbors_cube; ++i)
              if (neighbors_exist[i])
              {
                is_one_positive = is_one_positive || infc_.phi_ptr[phi_idx][neighbors[i]] >= 0;
                is_one_negative = is_one_negative || infc_.phi_ptr[phi_idx][neighbors[i]] <  0;
              }

            if (is_one_negative && is_one_positive) is_ngbd_crossed_immersed = true;
          }
        }

<<<<<<< HEAD
        if (is_ngbd_crossed_neumann  && is_ngbd_crossed_dirichlet ||
            is_ngbd_crossed_neumann  && is_ngbd_crossed_immersed  ||
            is_ngbd_crossed_immersed && is_ngbd_crossed_dirichlet ) {
=======
        if ((is_ngbd_crossed_neumann  && is_ngbd_crossed_dirichlet) ||
            (is_ngbd_crossed_neumann  && is_ngbd_crossed_immersed)  ||
            (is_ngbd_crossed_immersed && is_ngbd_crossed_dirichlet)) {
>>>>>>> f533e768
          throw std::domain_error("[CASL_ERROR]: No crossing of Dirichlet, Neumann and/or jump at the moment");
        }
        else if (is_ngbd_crossed_dirichlet) { scheme = BOUNDARY_DIRICHLET; }
        else if (is_ngbd_crossed_neumann)   { scheme = BOUNDARY_NEUMANN; }
        else if (is_ngbd_crossed_immersed)  { scheme = IMMERSED_INTERFACE; }
        else                                { scheme = DOMAIN_INSIDE; }
      }

      // points outside the domain
      if (scheme == DOMAIN_INSIDE && bdry_phi_eff_000 > 0) scheme = DOMAIN_OUTSIDE;

      // count how many finite volumes we will need
      if (scheme == BOUNDARY_NEUMANN)   num_bdry_fvs++;
      if (scheme == IMMERSED_INTERFACE) num_infc_fvs++;

      node_scheme_[n] = scheme;
    }
    ierr = PetscLogEventEnd(log_my_p4est_poisson_nodes_mls_determine_node_types, 0, 0, 0, 0); CHKERRXX(ierr);

    wall_pieces_area    .reserve(num_wall_pieces);
    wall_pieces_id      .reserve(num_wall_pieces);
    wall_pieces_centroid.reserve(num_wall_pieces);

    //-------------------------------------------------------------------------------------
    // compute finite volumes
    //-------------------------------------------------------------------------------------
    if (store_finite_volumes_ && !finite_volumes_initialized_)
    {
      ierr = PetscLogEventBegin(log_my_p4est_poisson_nodes_mls_compute_finite_volumes, 0, 0, 0, 0); CHKERRXX(ierr);

      bdry_node_to_fv_.resize(nodes_->num_owned_indeps, -1);
      infc_node_to_fv_.resize(nodes_->num_owned_indeps, -1);

      bdry_fvs_ = new std::vector< my_p4est_finite_volume_t >;
      infc_fvs_ = new std::vector< my_p4est_finite_volume_t >;

      bdry_fvs_->reserve(num_bdry_fvs);
      infc_fvs_->reserve(num_infc_fvs);

      my_p4est_finite_volume_t fv;

      foreach_local_node(n, nodes_)
      {
        switch (node_scheme_[n])
        {
<<<<<<< HEAD
          case DOMAIN_OUTSIDE:
          case DOMAIN_INSIDE:
          case WALL_DIRICHLET:
          case WALL_NEUMANN:
          case BOUNDARY_DIRICHLET: break;
          case BOUNDARY_NEUMANN:
=======
          case NO_DISCRETIZATION:
          case DOMAIN_OUTSIDE: // for 2-phase flows problem
          case DOMAIN_INSIDE: // for 2-phase flows problem
          case WALL_DIRICHLET: //general case
          case WALL_NEUMANN: // general case
          case BOUNDARY_DIRICHLET: // for 2-phase flows problem
          case FINITE_DIFFERENCE: break;
          case BOUNDARY_NEUMANN: // for 2-phase flows problem
          case FINITE_VOLUME:
>>>>>>> f533e768
            interpolators_prepare(n);
            construct_finite_volume(fv, n, p4est_, nodes_, bdry_phi_cf_, bdry_.opn, integration_order_, cube_refinement_, 1, phi_perturbation_);
            bdry_fvs_->push_back(fv);
            bdry_node_to_fv_[n] = bdry_fvs_->size()-1;
          break;
          case IMMERSED_INTERFACE:
            interpolators_prepare(n);
            construct_finite_volume(fv, n, p4est_, nodes_, infc_phi_cf_, infc_.opn, integration_order_, cube_refinement_, 1, phi_perturbation_);
            infc_fvs_->push_back(fv);
            infc_node_to_fv_[n] = infc_fvs_->size()-1;
          break;
          default:

#ifdef CASL_THROWS
            throw std::runtime_error("my_p4est_poisson_nodes_mls_t::setup_linear_system: uknown node scheme, only NO_DISCRETIZATION, WALL_DIRICHLET, WALL_NEUMANN, FINITE_DIFFERENCE, FINITE_VOLUME, IMMERSED_INTERFACE implemented.");

#endif
            break;

        }
      }

      finite_volumes_initialized_ = true;
      finite_volumes_owned_       = true;

      ierr = PetscLogEventEnd(log_my_p4est_poisson_nodes_mls_compute_finite_volumes, 0, 0, 0, 0); CHKERRXX(ierr);
    }

    //-------------------------------------------------------------------------------------
    // determine which nodes will be part of discretization (needed for superconvergent schemes)
    //-------------------------------------------------------------------------------------
    if ((fv_scheme_ == 1) && !volumes_computed_ && (there_is_neumann_ || there_is_robin_ || there_is_jump_))
    {
      ierr = PetscLogEventBegin(log_my_p4est_poisson_nodes_mls_compute_finite_volumes_connections, 0, 0, 0, 0); CHKERRXX(ierr);

      my_p4est_finite_volume_t fv;

      foreach_local_node(n, nodes_)
      {
        double bdry_phi_eff_000 = (bdry_.num_phi == 0) ? -1 : bdry_.phi_eff_ptr[n];
        double infc_phi_eff_000 = (infc_.num_phi == 0) ? -1 : infc_.phi_eff_ptr[n];

        switch (node_scheme_[n])
        {
<<<<<<< HEAD
          case DOMAIN_OUTSIDE: areas_m_ptr[n] = 0; areas_p_ptr[n] = 0; break;
          case DOMAIN_INSIDE:
          case WALL_DIRICHLET:
          case WALL_NEUMANN:
          case BOUNDARY_DIRICHLET:
            if (infc_phi_eff_000 < 0) { areas_m_ptr[n] = 1; areas_p_ptr[n] = 0; }
            else                      { areas_m_ptr[n] = 0; areas_p_ptr[n] = 1; }
          break;
          case BOUNDARY_NEUMANN:
=======
        case DOMAIN_OUTSIDE:   // for 2-phase flows problem 
        case NO_DISCRETIZATION: areas_m_ptr[n] = 0; areas_p_ptr[n] = 0; break;
        case DOMAIN_INSIDE: // for 2-phase flows problem
        case WALL_DIRICHLET: // general case
        case WALL_NEUMANN: //  general case
        case BOUNDARY_DIRICHLET: // for 2-phase flows problem:
        case FINITE_DIFFERENCE:
          if (infc_phi_eff_000 < 0) { areas_m_ptr[n] = 1; areas_p_ptr[n] = 0; }
          else                      { areas_m_ptr[n] = 0; areas_p_ptr[n] = 1; }
          break;
        case BOUNDARY_NEUMANN: // for 2-phase flows problem
        case FINITE_VOLUME:
        {
          if (finite_volumes_initialized_) fv = bdry_fvs_->at(bdry_node_to_fv_[n]);
          else
>>>>>>> f533e768
          {
            if (finite_volumes_initialized_) fv = bdry_fvs_->at(bdry_node_to_fv_[n]);
            else
            {
              interpolators_prepare(n);
              construct_finite_volume(fv, n, p4est_, nodes_, bdry_phi_cf_, bdry_.opn, integration_order_, cube_refinement_, 1, phi_perturbation_);
            }

            double face_area_max = 0;

            foreach_direction(i) face_area_max = MAX(fabs(fv.face_area[i]), face_area_max);

            if (infc_phi_eff_000 < 0) { areas_m_ptr[n] = face_area_max/face_area_scalling_; areas_p_ptr[n] = 0; }
            else                      { areas_p_ptr[n] = face_area_max/face_area_scalling_; areas_m_ptr[n] = 0; }
          }
        }
         break;

          case IMMERSED_INTERFACE:
          {
            if (finite_volumes_initialized_) fv = infc_fvs_->at(infc_node_to_fv_[n]);
            else
            {
              interpolators_prepare(n);
              construct_finite_volume(fv, n, p4est_, nodes_, infc_phi_cf_, infc_.opn, integration_order_, cube_refinement_, 1, phi_perturbation_);
            }

            double face_area_max_m = 0;
            double face_area_max_p = 0;

            foreach_direction(i)
            {
              face_area_max_m = MAX(fabs(fv.face_area[i]), face_area_max_m);
              face_area_max_p = MAX(fabs(fv.full_face_area[i] - fv.face_area[i]), face_area_max_p);
            }

            areas_m_ptr[n] = face_area_max_m/face_area_scalling_;
            areas_p_ptr[n] = face_area_max_p/face_area_scalling_;
          }
          break;
          default:
            {
#ifdef CASL_THROWS
            throw std::runtime_error("my_p4est_poisson_nodes_mls_t::setup_linear_system: uknown node scheme, only NO_DISCRETIZATION, WALL_DIRICHLET, WALL_NEUMANN, FINITE_DIFFERENCE, FINITE_VOLUME, IMMERSED_INTERFACE implemented.");

#endif
             }
           break;
        }
      }

      ierr = VecGhostUpdateBegin(areas_m_, MAX_VALUES, SCATTER_FORWARD); CHKERRXX(ierr);
      ierr = VecGhostUpdateEnd  (areas_m_, MAX_VALUES, SCATTER_FORWARD); CHKERRXX(ierr);
      ierr = VecGhostUpdateBegin(areas_p_, MAX_VALUES, SCATTER_FORWARD); CHKERRXX(ierr);
      ierr = VecGhostUpdateEnd  (areas_p_, MAX_VALUES, SCATTER_FORWARD); CHKERRXX(ierr);

      volumes_computed_ = true;

      ierr = PetscLogEventEnd(log_my_p4est_poisson_nodes_mls_compute_finite_volumes_connections, 0, 0, 0, 0); CHKERRXX(ierr);
    }
  }

  // prepare stuff for ghost-fluid method for imposing dirichlet bc
  std::vector<int>    gf_map;
  std::vector<double> gf_nodes;
  std::vector<double> gf_phi;

  if (assembling_main && there_is_dirichlet_ && dirichlet_scheme_ == 1) {

    gf_map.assign(nodes_->num_owned_indeps, -1);

    my_p4est_interpolation_nodes_t interp(ngbd_);

    int ghost_nodes_count = 0;

    foreach_local_node (n, nodes_) {
      if (node_scheme_[n] == BOUNDARY_DIRICHLET) {
        if (bdry_.phi_eff_value(n) > -gf_thresh_*diag_min_) {

          const quad_neighbor_nodes_of_node_t &qnnn = (*ngbd_)[n];

<<<<<<< HEAD
          if (gf_is_ghost(qnnn)) { // check if a node is a ghost node (in discretization sense, not parallel computing)
=======
          if (gf_is_ghost(qnnn)) { // check if a node is a ghost node
>>>>>>> f533e768

            // determine good direction for extrapolation
            p4est_locidx_t neighbors[num_neighbors_cube];
            ngbd_->get_all_neighbors(n, neighbors);

            double delta_xyz[P4EST_DIM];
            int    dir;
            gf_direction(qnnn, neighbors, dir, delta_xyz);

            // add points that are potentially nonlocal
            double xyz_c[P4EST_DIM];
            node_xyz_fr_n(n, p4est_, nodes_, xyz_c);

            for (int i = 2; i < gf_stencil_size(); ++i) {
              double xyz[P4EST_DIM] = { DIM( xyz_c[0] + double(i)*delta_xyz[0],
                                             xyz_c[1] + double(i)*delta_xyz[1],
                                             xyz_c[2] + double(i)*delta_xyz[2]) };
              interp.add_point(ghost_nodes_count*(gf_stencil_size()-2) + i-2, xyz);
            }

            gf_map[n] = ghost_nodes_count;
            ghost_nodes_count++;
          }
        }
      }
    }

    gf_nodes.resize(ghost_nodes_count*(gf_stencil_size()-2));
    gf_phi.resize(ghost_nodes_count*(gf_stencil_size()-2));

    // get values of level-set function
    interp.set_input(bdry_.phi_eff, linear);
    interp.interpolate(gf_phi.data());

    // get global node indices
    Vec     node_numbers;
    double *node_numbers_ptr;
    ierr = VecDuplicate(rhs_, &node_numbers); CHKERRXX(ierr);
    ierr = VecGetArray(node_numbers, &node_numbers_ptr); CHKERRXX(ierr);

    foreach_node(n, nodes_) {
      node_numbers_ptr[n] = double(petsc_gloidx_[n]);
    }

    ierr = VecRestoreArray(node_numbers, &node_numbers_ptr); CHKERRXX(ierr);

    interp.set_input(node_numbers, linear);
    interp.interpolate(gf_nodes.data());

    ierr = VecDestroy(node_numbers); CHKERRXX(ierr);
  }
<<<<<<< HEAD
=======

>>>>>>> f533e768

  // pointers to rows for convenience
  std::vector<mat_entry_t> *row_main;
  std::vector<mat_entry_t> *row_robin_sc;
  std::vector<mat_entry_t> *row_jump;
  std::vector<mat_entry_t> *row_jump_ghost;
  std::vector<mat_entry_t> *row_gf;
  std::vector<mat_entry_t> *row_gf_ghost;
<<<<<<< HEAD

  // prepare stuff for extended Shortley-Weller
  if (assembling_main && there_is_dirichlet_ && dirichlet_scheme_ == 2) {

    foreach_local_node(n, nodes_) {

      double bdry_phi_eff_000 = (bdry_.num_phi == 0) ? -1 : bdry_.phi_eff_ptr[n];
=======
>>>>>>> f533e768

      if (bdry_phi_eff_000 <= 0) {
        extended_sw_ptr[n] = -1;
      } else {
        if (node_scheme_[n] == BOUNDARY_DIRICHLET) {
          // find distances to boundary
          std::vector<int>    bdry_point_id  (P4EST_FACES, 0);
          std::vector<double> bdry_point_dist(P4EST_FACES, 0);
          find_interface_points(n, ngbd_, bdry_.opn, bdry_.phi_ptr, DIM(bdry_.phi_xx_ptr, bdry_.phi_yy_ptr, bdry_.phi_zz_ptr), bdry_point_id.data(), bdry_point_dist.data());
          // check if criterion is satisfied
          // check if there is at least one intersection in each Cartesian direction
          bool intersected_x = false;
          double dist_x = 0;
          if (bdry_point_id[dir::f_m00] != -1 && bdry_point_id[dir::f_p00] != -1) {
            intersected_x = true; dist_x = 0;
          } else if (bdry_point_id[dir::f_m00] != -1) {
            intersected_x = true; dist_x = bdry_point_dist[dir::f_m00];
          } else if (bdry_point_id[dir::f_p00] != -1) {
            intersected_x = true; dist_x = bdry_point_dist[dir::f_p00];
          }

          bool intersected_y = false;
          double dist_y = 0;
          if (bdry_point_id[dir::f_0m0] != -1 && bdry_point_id[dir::f_0p0] != -1) {
            intersected_y = true; dist_y = 0;
          } else if (bdry_point_id[dir::f_0m0] != -1) {
            intersected_y = true; dist_y = bdry_point_dist[dir::f_0m0];
          } else if (bdry_point_id[dir::f_0p0] != -1) {
            intersected_y = true; dist_y = bdry_point_dist[dir::f_0p0];
          }
#ifdef P4_TO_P8
          bool intersected_z = false;
          double dist_z = 0;
          if (bdry_point_id[dir::f_00m] != -1 && bdry_point_id[dir::f_00p] != -1) {
            intersected_z = true; dist_z = 0;
          } else if (bdry_point_id[dir::f_00m] != -1) {
            intersected_z = true; dist_z = bdry_point_dist[dir::f_00m];
          } else if (bdry_point_id[dir::f_00p] != -1) {
            intersected_z = true; dist_z = bdry_point_dist[dir::f_00p];
          }
#endif
          // and that the sum of all distances is less than 1
//          if (ANDD(intersected_x, intersected_y, intersected_z) &&
//              SUMD(dist_x, dist_y, dist_z) < 0.75*dxyz_m_[0]) {
//            extended_sw_ptr[n] = -1;
//          }
          if (ANDD(intersected_x && (dist_x < 0.1*dxyz_m_[0]),
                   intersected_y && (dist_y < 0.1*dxyz_m_[1]),
                   intersected_z && (dist_z < 0.1*dxyz_m_[2]))) {
            extended_sw_ptr[n] = -1;
          }
        }
      }
    }

    ierr = VecRestoreArray(extended_sw_, &extended_sw_ptr); CHKERRXX(ierr);
    ierr = VecGhostUpdateBegin(extended_sw_, INSERT_VALUES, SCATTER_FORWARD); CHKERRXX(ierr);
    ierr = VecGhostUpdateEnd  (extended_sw_, INSERT_VALUES, SCATTER_FORWARD); CHKERRXX(ierr);
    ierr = VecGetArray(extended_sw_, &extended_sw_ptr); CHKERRXX(ierr);
  }

  //-------------------------------------------------------------------------------------
  // compute linear system
  //-------------------------------------------------------------------------------------
  if (assembling_main && setup_rhs)
  {
    ierr = PetscLogEventBegin(log_my_p4est_poisson_nodes_mls_discretize_matrix_and_rhs, 0, 0, 0, 0); CHKERRXX(ierr);
  } else if (assembling_main) {
    ierr = PetscLogEventBegin(log_my_p4est_poisson_nodes_mls_discretize_matrix, 0, 0, 0, 0); CHKERRXX(ierr);
  } else {
    ierr = PetscLogEventBegin(log_my_p4est_poisson_nodes_mls_discretize_rhs, 0, 0, 0, 0); CHKERRXX(ierr);
  }

  foreach_local_node(n, nodes_)
  {
    row_main       = assembling_main       ? &entries_main      [n] : NULL;
    row_robin_sc   = assembling_robin_sc   ? &entries_robin_sc  [n] : NULL;
    row_jump       = assembling_jump       ? &entries_jump      [n] : NULL;
    row_jump_ghost = assembling_jump_ghost ? &entries_jump_ghost[n] : NULL;
    row_gf         = assembling_gf         ? &entries_gf        [n] : NULL;
    row_gf_ghost   = assembling_gf         ? &entries_gf_ghost  [n] : NULL;

    // Main node characteristics
    p4est_indep_t                       *ni   = (p4est_indep_t*)sc_array_index(&nodes_->indep_nodes, n);
    const quad_neighbor_nodes_of_node_t  qnnn = ngbd_->get_neighbors(n);

    bool is_wall[P4EST_FACES];
    is_node_Wall(p4est_, ni, is_wall);

    double xyz_C[P4EST_DIM];
    node_xyz_fr_n(n, p4est_, nodes_, xyz_C);

//    double DIM( x_C = xyz_C[0],
//                y_C = xyz_C[1],
//                z_C = xyz_C[2] );

    double bdry_phi_eff_000 = (bdry_.num_phi == 0) ? -1 : bdry_.phi_eff_ptr[n];
    double infc_phi_eff_000 = (infc_.num_phi == 0) ? -1 : infc_.phi_eff_ptr[n];

    if (assembling_main)
    {
//      row_main->push_back(mat_entry_t(petsc_gloidx_[n], 0));
      mask_m_ptr[n] = MAX(mask_m_ptr[n], infc_phi_eff_000 < 0 ? -1. : 1.);
      mask_p_ptr[n] = MAX(mask_p_ptr[n], infc_phi_eff_000 < 0 ?  1. :-1.);
    }

    // discretize
    switch (node_scheme_[n])
    {
      case DOMAIN_OUTSIDE:
      {
        if (assembling_main) {
          row_main->push_back(mat_entry_t(petsc_gloidx_[n], 1));
          mask_m_ptr[n] = mask_p_ptr[n] = 1.;
        }

        if (setup_rhs) {
          rhs_ptr[n] = 0;
        }

        break;
      }

      case DOMAIN_INSIDE:
      {
        discretize_inside(setup_rhs, n, qnnn,
                          infc_phi_eff_000, is_wall,
                          row_main, d_nnz_main[n], o_nnz_main[n]);
        break;
      }

      case WALL_DIRICHLET:
      {
        if (assembling_main) {
          row_main->push_back(mat_entry_t(petsc_gloidx_[n], 1));
          if (bdry_phi_eff_000 < 0. || bdry_.num_phi == 0) {
            nullspace_main_ = false;
          }
        }

        if (setup_rhs) {
          rhs_ptr[n] = wc_value_->value(xyz_C);
        }

        break;
      }

      case WALL_NEUMANN:
      {
        foreach_direction(i)
        {
          if (is_wall[i])
          {
            if (assembling_main)
            {
              row_main->push_back(mat_entry_t(petsc_gloidx_[n], 1));

              if (bdry_phi_eff_000 < diag_min_ || bdry_.num_phi == 0)
              {
                p4est_locidx_t n_nei = qnnn.neighbor(i);
                row_main->push_back(mat_entry_t(petsc_gloidx_[n_nei], -1));
                (n_nei < nodes_->num_owned_indeps) ? ++d_nnz_main[n]:
                                                     ++o_nnz_main[n];
              }
            }

            if (setup_rhs) {
              rhs_ptr[n] = wc_value_->value(xyz_C)*qnnn.distance(i);
            }

            continue;
          }
        }
        break;
      }

      case BOUNDARY_DIRICHLET:
      {
        switch (dirichlet_scheme_) {
          case 0:
            discretize_dirichlet_sw(setup_rhs, n, qnnn,
                                    infc_phi_eff_000, is_wall,
                                    row_main, d_nnz_main[n], o_nnz_main[n]);
          break;
          case 1:
            discretize_dirichlet_gf(setup_rhs, n, qnnn,
                                    infc_phi_eff_000, is_wall,
                                    gf_map, gf_nodes, gf_phi,
                                    row_main, d_nnz_main[n], o_nnz_main[n],
                                    row_gf, d_nnz_gf[n], o_nnz_gf[n],
                                    row_gf_ghost, d_nnz_gf_ghost[n], o_nnz_gf_ghost[n]);
          break;
<<<<<<< HEAD
          case 2:
            discretize_dirichlet_sw_ext(setup_rhs, n, qnnn,
                                        infc_phi_eff_000, is_wall,
                                        row_main, d_nnz_main[n], o_nnz_main[n]);
          break;
=======
>>>>>>> f533e768
          default:
            throw std::invalid_argument("Unknown dirichlet scheme");
        }
        break;
      }

      case BOUNDARY_NEUMANN:
      {
        discretize_robin(setup_rhs, n, qnnn,
                         infc_phi_eff_000, is_wall,
                         row_main, d_nnz_main[n], o_nnz_main[n],
                         row_robin_sc, d_nnz_robin_sc[n], o_nnz_robin_sc[n]);
        break;
      }

      case IMMERSED_INTERFACE:
      {
        discretize_jump(setup_rhs, n, qnnn,
                        is_wall,
                        row_main, d_nnz_main[n], o_nnz_main[n],
                        row_jump, d_nnz_jump[n], o_nnz_jump[n],
                        row_jump_ghost, d_nnz_jump_ghost[n], o_nnz_jump_ghost[n]);
        break;
      }

      default: throw std::domain_error("Undetermined discretization scheme\n");
    }
  }

  // interpolators
  interpolators_finalize();


  if (there_is_dirichlet_ && dirichlet_scheme_ == 2) {
    ierr = VecRestoreArray(extended_sw_, &extended_sw_ptr);   CHKERRXX(ierr);
  }

  if (new_submat_main_)
  {
    wall_pieces_map.compute_offsets();
  }

  if (assembling_main && setup_rhs)
  {
    ierr = PetscLogEventEnd(log_my_p4est_poisson_nodes_mls_discretize_matrix_and_rhs, 0, 0, 0, 0); CHKERRXX(ierr);
  } else if (assembling_main) {
    ierr = PetscLogEventEnd(log_my_p4est_poisson_nodes_mls_discretize_matrix, 0, 0, 0, 0); CHKERRXX(ierr);
  } else {
    ierr = PetscLogEventEnd(log_my_p4est_poisson_nodes_mls_discretize_rhs, 0, 0, 0, 0); CHKERRXX(ierr);
  }

  // restore pointers
  if (assembling_main) {
    ierr = VecRestoreArray(mask_m_, &mask_m_ptr); CHKERRXX(ierr);
    ierr = VecRestoreArray(mask_p_, &mask_p_ptr); CHKERRXX(ierr);

    ierr = VecGhostUpdateBegin(mask_m_, MAX_VALUES, SCATTER_FORWARD); CHKERRXX(ierr);
    ierr = VecGhostUpdateEnd  (mask_m_, MAX_VALUES, SCATTER_FORWARD); CHKERRXX(ierr);
    ierr = VecGhostUpdateBegin(mask_p_, MAX_VALUES, SCATTER_FORWARD); CHKERRXX(ierr);
    ierr = VecGhostUpdateEnd  (mask_p_, MAX_VALUES, SCATTER_FORWARD); CHKERRXX(ierr);
  }

  if (new_submat_diag_ && there_is_diag_) {
    ierr = VecRestoreArray(submat_diag_, &submat_diag_ptr); CHKERRXX(ierr);

    if (there_is_jump_) {
      ierr = VecRestoreArray(submat_diag_ghost_, &submat_diag_ghost_ptr); CHKERRXX(ierr);
    }
  }

  if (var_diag_) {
    ierr = VecRestoreArray(diag_m_, &diag_m_ptr); CHKERRXX(ierr);
    ierr = VecRestoreArray(diag_p_, &diag_p_ptr); CHKERRXX(ierr);
  }

<<<<<<< HEAD
  if (new_submat_robin_ && (fv_scheme_ == 0) && there_is_robin_) {
=======
  if (new_submat_robin_ && !use_sc_scheme_ && there_is_robin_)
  {
>>>>>>> f533e768
    ierr = VecRestoreArray(submat_robin_sym_, &submat_robin_sym_ptr); CHKERRXX(ierr);
  }

  bdry_.restore_arrays();
  infc_.restore_arrays();

  if (var_mu_) {
    _CODE( ierr = VecRestoreArray(mue_m_,    &mue_m_ptr   ); CHKERRXX(ierr); );
    _CODE( ierr = VecRestoreArray(mue_p_,    &mue_p_ptr   ); CHKERRXX(ierr); );

    XCODE( ierr = VecRestoreArray(mue_m_xx_, &mue_m_xx_ptr); CHKERRXX(ierr); );
    XCODE( ierr = VecRestoreArray(mue_p_xx_, &mue_p_xx_ptr); CHKERRXX(ierr); );

    YCODE( ierr = VecRestoreArray(mue_m_yy_, &mue_m_yy_ptr); CHKERRXX(ierr); );
    YCODE( ierr = VecRestoreArray(mue_p_yy_, &mue_p_yy_ptr); CHKERRXX(ierr); );

    ZCODE( ierr = VecRestoreArray(mue_m_zz_, &mue_m_zz_ptr); CHKERRXX(ierr); );
    ZCODE( ierr = VecRestoreArray(mue_p_zz_, &mue_p_zz_ptr); CHKERRXX(ierr); );
  }

  if (setup_rhs) {
    ierr = VecRestoreArray(rhs_, &rhs_ptr); CHKERRXX(ierr);
    ierr = VecRestoreArray(rhs_m_, &rhs_m_ptr); CHKERRXX(ierr);
    ierr = VecRestoreArray(rhs_p_, &rhs_p_ptr); CHKERRXX(ierr);
  }

  if (there_is_neumann_ || there_is_robin_ || there_is_jump_) {
    ierr = VecRestoreArray(volumes_m_, &volumes_m_ptr); CHKERRXX(ierr);
    ierr = VecRestoreArray(volumes_p_, &volumes_p_ptr); CHKERRXX(ierr);

    ierr = VecRestoreArray(areas_m_, &areas_m_ptr); CHKERRXX(ierr);
    ierr = VecRestoreArray(areas_p_, &areas_p_ptr); CHKERRXX(ierr);
  }

  if (setup_rhs && there_is_jump_) {
    ierr = VecRestoreArray(rhs_jump_, &rhs_jump_ptr); CHKERRXX(ierr);
  }

  if (setup_rhs && there_is_dirichlet_ && dirichlet_scheme_ == 1) {
    ierr = VecRestoreArray(rhs_gf_, &rhs_gf_ptr); CHKERRXX(ierr);
  }

  // check for null space
  if (new_submat_main_)  { ierr = MPI_Allreduce(MPI_IN_PLACE, &nullspace_main_,  1, MPI_C_BOOL, MPI_LAND, p4est_->mpicomm); SC_CHECK_MPI(ierr); }
  if (new_submat_diag_)  { ierr = MPI_Allreduce(MPI_IN_PLACE, &nullspace_diag_,  1, MPI_C_BOOL, MPI_LAND, p4est_->mpicomm); SC_CHECK_MPI(ierr); }
  if (new_submat_robin_) { ierr = MPI_Allreduce(MPI_IN_PLACE, &nullspace_robin_, 1, MPI_C_BOOL, MPI_LAND, p4est_->mpicomm); SC_CHECK_MPI(ierr); }

  if (assembling_main)
  {
    if (there_is_dirichlet_ && dirichlet_scheme_ == 1)
    {
//      ierr = PetscLogEventBegin(log_my_p4est_poisson_nodes_mls_assemble_submat_jump, 0, 0, 0, 0); CHKERRXX(ierr);

      // assemble sub matrices
      assemble_matrix(entries_gf, d_nnz_gf, o_nnz_gf, &submat_gf_);
      assemble_matrix(entries_gf_ghost, d_nnz_gf_ghost, o_nnz_gf_ghost, &submat_gf_ghost_);

//      ierr = PetscLogEventEnd(log_my_p4est_poisson_nodes_mls_assemble_submat_jump, 0, 0, 0, 0); CHKERRXX(ierr);
//      ierr = PetscLogEventBegin(log_my_p4est_poisson_nodes_mls_correct_submat_main_jump, 0, 0, 0, 0); CHKERRXX(ierr);

      // compute correction doing matrix product
      Mat mat_product;
      ierr = MatMatMult(submat_gf_, submat_gf_ghost_, MAT_INITIAL_MATRIX, PETSC_DEFAULT, &mat_product); CHKERRXX(ierr);

      // add jump correction matrix to main matrix
      // variant 1: use PETSc tools (quite slow)
      /*
        ierr = MatAYPX(submat_main_, 1., mat_product, DIFFERENT_NONZERO_PATTERN); CHKERRXX(ierr); //*/

      // variant 2: do it explicitly by hands taking into account that
      // number of nonzero rows in mat_product is much less than the total number of rows
      //*
      PetscInt            offset = global_node_offset_[p4est_->mpirank];
      PetscInt            N;
      PetscBool           done;
      const PetscInt     *ia;
      const PetscInt     *ja;
      Mat                 mat_product_local;
      PetscScalar        *data;
      mat_entry_t         ent;
      std::set<PetscInt>  d_elems;
      std::set<PetscInt>  o_elems;
      PetscInt            cur;

      // get access to matrix structure of matrix product
      if (p4est_->mpisize > 1)
      {
        ierr = MatMPIAIJGetLocalMat(mat_product, MAT_INITIAL_MATRIX, &mat_product_local); CHKERRXX(ierr);
      } else {
        mat_product_local = mat_product;
      }
      ierr = MatGetRowIJ(mat_product_local, 0, PETSC_FALSE, PETSC_FALSE, &N, &ia, &ja, &done); CHKERRXX(ierr);
      ierr = MatSeqAIJGetArray(mat_product_local, &data); CHKERRXX(ierr);

      // iterate through nonzero rows of mat_product
      foreach_local_node(n, nodes_)
      {
        if (node_scheme_[n] == BOUNDARY_DIRICHLET)
        {
          if (ia[n+1] > ia[n])
          {
            // for better allocations we will recount exact numbers of diagonal and off-diagonal elements
            // using std::set's
            d_elems.clear();
            o_elems.clear();

            //
            for (size_t i = 0; i < entries_main[n].size(); ++i)
            {
              cur = entries_main[n][i].n;

              if (cur < offset || cur >= offset + nodes_->num_owned_indeps)
                o_elems.insert(cur);
              else
                d_elems.insert(cur);
            }

<<<<<<< HEAD
            for (size_t i = ia[n]; i < ia[n+1]; ++i)
=======
            for (PetscInt i = ia[n]; i < ia[n+1]; ++i)
>>>>>>> f533e768
            {
              // add element from mat_product to submat_main
              if (fabs(data[i]) > EPS)
              {
                ent.n   = ja[i];
                ent.val = data[i];
                entries_main[n].push_back(ent);

                //
                if (ent.n < offset || ent.n >= offset + nodes_->num_owned_indeps)
                  o_elems.insert(ent.n);
                else
                  d_elems.insert(ent.n);
              }
            }

            d_nnz_main[n] = d_elems.size();
            o_nnz_main[n] = o_elems.size();
          }
        }
      }

      // restore matrix structure
      ierr = MatSeqAIJRestoreArray(mat_product_local, &data); CHKERRXX(ierr);
      ierr = MatRestoreRowIJ(mat_product_local, 0, PETSC_FALSE, PETSC_FALSE, &N, &ia, &ja, &done); CHKERRXX(ierr);
      if (p4est_->mpisize > 1)
      {
        ierr = MatDestroy(mat_product_local); CHKERRXX(ierr);
      }
      //*/

      ierr = MatDestroy(mat_product); CHKERRXX(ierr);

//      ierr = PetscLogEventEnd(log_my_p4est_poisson_nodes_mls_correct_submat_main_jump, 0, 0, 0, 0); CHKERRXX(ierr);
    }

    if (there_is_jump_)
    {
      ierr = PetscLogEventBegin(log_my_p4est_poisson_nodes_mls_assemble_submat_jump, 0, 0, 0, 0); CHKERRXX(ierr);
      assemble_matrix(entries_jump, d_nnz_jump, o_nnz_jump, &submat_jump_);
      ierr = PetscLogEventEnd(log_my_p4est_poisson_nodes_mls_assemble_submat_jump, 0, 0, 0, 0); CHKERRXX(ierr);

      if (there_is_jump_mu_)
      {
        ierr = PetscLogEventBegin(log_my_p4est_poisson_nodes_mls_correct_submat_main_jump, 0, 0, 0, 0); CHKERRXX(ierr);

        Mat mat_product;

        // assemble matrix that expresses additional degrees of freedom (ghost values) through regular node values
        assemble_matrix(entries_jump_ghost, d_nnz_jump_ghost, o_nnz_jump_ghost, &submat_jump_ghost_);

        // compute correction doing matrix product
        ierr = MatMatMult(submat_jump_, submat_jump_ghost_, MAT_INITIAL_MATRIX, PETSC_DEFAULT, &mat_product); CHKERRXX(ierr);

        // add jump correction matrix to main matrix
        // variant 1: use PETSc tools (quite slow)
        /*
<<<<<<< HEAD
        ierr = MatAYPX(submat_main_, 1., mat_product, DIFFERENT_NONZERO_PATTERN); CHKERRXX(ierr); //*/
=======
        ierr = MatAYPX(submat_main_, 1., BC, DIFFERENT_NONZERO_PATTERN); CHKERRXX(ierr); */
>>>>>>> f533e768

        // variant 2: do it explicitly by hands taking into account that
        // number of nonzero rows in mat_product is much less than the total number of rows
        //*
        PetscInt            offset = global_node_offset_[p4est_->mpirank];
        PetscInt            N;
        PetscBool           done;
        const PetscInt     *ia;
        const PetscInt     *ja;
        Mat                 mat_product_local;
        PetscScalar        *data;
        mat_entry_t         ent;
        std::set<PetscInt>  d_elems;
        std::set<PetscInt>  o_elems;
        PetscInt            cur;

        // get access to matrix structure of matrix product
        if (p4est_->mpisize > 1)
        {
          ierr = MatMPIAIJGetLocalMat(mat_product, MAT_INITIAL_MATRIX, &mat_product_local); CHKERRXX(ierr);
        } else {
          mat_product_local = mat_product;
        }
        ierr = MatGetRowIJ(mat_product_local, 0, PETSC_FALSE, PETSC_FALSE, &N, &ia, &ja, &done); CHKERRXX(ierr);
        ierr = MatSeqAIJGetArray(mat_product_local, &data); CHKERRXX(ierr);

        // iterate through nonzero rows of mat_product
        foreach_local_node(n, nodes_)
        {
          if (node_scheme_[n] == IMMERSED_INTERFACE)
          {
            if (ia[n+1] > ia[n])
            {
              // for better allocations we will recount exact numbers of diagonal and off-diagonal elements
              // using std::set's
              d_elems.clear();
              o_elems.clear();

              //
              for (size_t i = 0; i < entries_main[n].size(); ++i)
              {
                cur = entries_main[n][i].n;

                if (cur < offset || cur >= offset + nodes_->num_owned_indeps)
                  o_elems.insert(cur);
                else
                  d_elems.insert(cur);
              }

              for (int i = ia[n]; i < ia[n+1]; ++i)
              {
                // add element from mat_product to submat_main
                if (fabs(data[i]) > EPS)
                {
                  ent.n   = ja[i];
                  ent.val = data[i];
                  entries_main[n].push_back(ent);

                  //
                  if (ent.n < offset || ent.n >= offset + nodes_->num_owned_indeps)
                    o_elems.insert(ent.n);
                  else
                    d_elems.insert(ent.n);
                }
              }

              d_nnz_main[n] = d_elems.size();
              o_nnz_main[n] = o_elems.size();
            }
          }
        }

        // restore matrix structure
        ierr = MatSeqAIJRestoreArray(mat_product_local, &data); CHKERRXX(ierr);
        ierr = MatRestoreRowIJ(mat_product_local, 0, PETSC_FALSE, PETSC_FALSE, &N, &ia, &ja, &done); CHKERRXX(ierr);
        if (p4est_->mpisize > 1)
        {
          ierr = MatDestroy(mat_product_local); CHKERRXX(ierr);
        }
        //*/

        ierr = MatDestroy(mat_product); CHKERRXX(ierr);

        ierr = PetscLogEventEnd(log_my_p4est_poisson_nodes_mls_correct_submat_main_jump, 0, 0, 0, 0); CHKERRXX(ierr);
      }
    }

    // explicitly add zeros in place of elements from robin bc to speed up matrix sum later
    if (there_is_robin_ && (fv_scheme_ == 1))
    {
      PetscInt           offset = global_node_offset_[p4est_->mpirank];
      PetscInt           cur;
      mat_entry_t        ent;
      std::set<PetscInt> d_elems;
      std::set<PetscInt> o_elems;

      ent.val = 0;

      foreach_local_node(n, nodes_)
      {
        if (node_scheme_[n] == BOUNDARY_NEUMANN)
        {
          if (entries_robin_sc[n].size() > 0)
          {
            d_elems.clear();
            o_elems.clear();

            for (size_t i = 0; i < entries_main[n].size(); ++i)
            {
              cur = entries_main[n][i].n;

              if (cur < offset || cur >= offset + nodes_->num_owned_indeps)
                o_elems.insert(cur);
              else
                d_elems.insert(cur);
            }

            for (size_t i = 0; i < entries_robin_sc[n].size(); ++i)
            {
              ent.n = entries_robin_sc[n][i].n;
              entries_main[n].push_back(ent);

              if (ent.n < offset || ent.n >= offset + nodes_->num_owned_indeps)
                o_elems.insert(ent.n);
              else
                d_elems.insert(ent.n);
            }

            d_nnz_main[n] = d_elems.size();
            o_nnz_main[n] = o_elems.size();
          }
        }
      }
    }

    ierr = PetscLogEventBegin(log_my_p4est_poisson_nodes_mls_assemble_submat_main, 0, 0, 0, 0); CHKERRXX(ierr);
    assemble_matrix(entries_main, d_nnz_main, o_nnz_main, &submat_main_);
    ierr = PetscLogEventEnd  (log_my_p4est_poisson_nodes_mls_assemble_submat_main, 0, 0, 0, 0); CHKERRXX(ierr);
  }

  A_needs_reassembly_ = A_needs_reassembly_ || (new_submat_main_ || (new_submat_diag_ && there_is_diag_) || (new_submat_robin_ && there_is_robin_));

  new_submat_diag_  = false;
  new_submat_main_  = false;
  new_submat_robin_ = false;

  // compute resulting matrix (if needed)
  if (A_needs_reassembly_ && setup_rhs) {
    new_pc_ = true;
    A_needs_reassembly_ = false;
    ierr = PetscLogEventBegin(log_my_p4est_poisson_nodes_mls_assemble_matrix, 0, 0, 0, 0); CHKERRXX(ierr);

    // start by cloning submat_main_ into A_
    if (A_ != NULL) { ierr = MatDestroy(A_); CHKERRXX(ierr); }
    //    ierr = MatConvert(submat_main_, MATSAME, MAT_INITIAL_MATRIX, &A_); CHKERRXX(ierr);
    ierr = MatDuplicate(submat_main_, MAT_COPY_VALUES, &A_); CHKERRXX(ierr);

    // add correction from linear term
    if (there_is_diag_)
    {
      ierr = PetscLogEventBegin(log_my_p4est_poisson_nodes_mls_add_submat_diag, 0, 0, 0, 0); CHKERRXX(ierr);
      ierr = MatDiagonalSet(A_, submat_diag_, ADD_VALUES); CHKERRXX(ierr);

      if (there_is_jump_ && there_is_jump_mu_)
      {
        PetscInt            N;
        PetscBool           done;
        const PetscInt     *ia;
        const PetscInt     *ja;
        PetscScalar        *data;

        ierr = VecGetArray(submat_diag_ghost_, &submat_diag_ghost_ptr); CHKERRXX(ierr);

        // get access to matrix structure of matrix product
        Mat submat_jump_ghost_local = submat_jump_ghost_;
        if (p4est_->mpisize > 1)
        {
          ierr = MatMPIAIJGetLocalMat(submat_jump_ghost_, MAT_INITIAL_MATRIX, &submat_jump_ghost_local); CHKERRXX(ierr);
        }
        ierr = MatGetRowIJ(submat_jump_ghost_local, 0, PETSC_FALSE, PETSC_FALSE, &N, &ia, &ja, &done); CHKERRXX(ierr);
        ierr = MatSeqAIJGetArray(submat_jump_ghost_local, &data); CHKERRXX(ierr);

        std::vector<PetscInt>    columns;
        std::vector<PetscScalar> values;

        foreach_local_node(n, nodes_)
        {
          if (node_scheme_[n] == IMMERSED_INTERFACE)
          {
            if (ia[n+1] > ia[n])
            {
              PetscInt n_gl = petsc_gloidx_[n];

              columns.clear();
              values.clear();
              for (int i = ia[n]; i < ia[n+1]; ++i)
              {
                double value = submat_diag_ghost_ptr[n]*data[i];
                if (fabs(value) > EPS)
                {
                  columns.push_back(ja[i]);
                  values.push_back(value);
                }
              }
              //ierr = MatSetOption(A_, MAT_NEW_NONZERO_ALLOCATION_ERR, PETSC_FALSE);  CHKERRXX(ierr);
              ierr = MatSetValues(A_, 1, &n_gl, columns.size(), columns.data(), values.data(), ADD_VALUES); CHKERRXX(ierr);
            }
          }
        }

        ierr = VecRestoreArray(submat_diag_ghost_, &submat_diag_ghost_ptr); CHKERRXX(ierr);

        ierr = MatAssemblyBegin(A_, MAT_FINAL_ASSEMBLY); CHKERRXX(ierr);
        ierr = MatAssemblyEnd  (A_, MAT_FINAL_ASSEMBLY); CHKERRXX(ierr);

        // restore matrix structure
        ierr = MatSeqAIJRestoreArray(submat_jump_ghost_local, &data); CHKERRXX(ierr);
        ierr = MatRestoreRowIJ(submat_jump_ghost_local, 0, PETSC_FALSE, PETSC_FALSE, &N, &ia, &ja, &done); CHKERRXX(ierr);
        if (p4est_->mpisize > 1)
        {
          ierr = MatDestroy(submat_jump_ghost_local); CHKERRXX(ierr);
        }
      }
      ierr = PetscLogEventEnd  (log_my_p4est_poisson_nodes_mls_add_submat_diag, 0, 0, 0, 0); CHKERRXX(ierr);
    }

    // add correction for Robin b.c.
    if (there_is_robin_)
    {
      ierr = PetscLogEventBegin(log_my_p4est_poisson_nodes_mls_add_submat_robin, 0, 0, 0, 0); CHKERRXX(ierr);

      if (fv_scheme_ == 0)
      {
        // if symmetric scheme is used then the only correction is to diagonal elements
        ierr = MatDiagonalSet(A_, submat_robin_sym_, ADD_VALUES); CHKERRXX(ierr);
      }
      else if (fv_scheme_ == 1)
      {
        // if non-symmetric scheme is used then

        // variant 1: create a PETSc Mat that represents the correction and use PETSc tool to add up matrices.
        // It turns out to be rather slow.
        //if (new_submat_robin_)
        //{
        //  assemble_matrix(entries_robin_sc, d_nnz_robin_sc, o_nnz_robin_sc, &submat_robin_sc_);
        //}
//        ierr = MatAXPY(A_, 1., submat_robin_sc_, SUBSET_NONZERO_PATTERN); CHKERRXX(ierr);

        // variant 2: add new elements explicitly by hands taking into account that only small number of rows are affected
        std::vector<PetscInt>    columns;
        std::vector<PetscScalar> values;

        foreach_local_node(n, nodes_)
        {
          if (node_scheme_[n] == BOUNDARY_NEUMANN)
          {
            PetscInt                  n_gl = petsc_gloidx_[n];
            std::vector<mat_entry_t> *row  = &entries_robin_sc[n];

            columns.clear();
            values.clear();
            for (size_t m=0; m < row->size(); ++m)
            {
              columns.push_back(row->at(m).n);
              values.push_back(row->at(m).val);
            }

            if (row->size() > 0)
            {
              ierr = MatSetValues(A_, 1, &n_gl, row->size(), columns.data(), values.data(), ADD_VALUES); CHKERRXX(ierr);
            }
          }
        }

        ierr = MatAssemblyBegin(A_, MAT_FINAL_ASSEMBLY); CHKERRXX(ierr);
        ierr = MatAssemblyEnd  (A_, MAT_FINAL_ASSEMBLY); CHKERRXX(ierr);
      }
      ierr = PetscLogEventEnd(log_my_p4est_poisson_nodes_mls_add_submat_robin, 0, 0, 0, 0); CHKERRXX(ierr);
    }

    // get diagonal scaling of the resulting matrix
    ierr = PetscLogEventBegin(log_my_p4est_poisson_nodes_mls_compute_diagonal_scaling, 0, 0, 0, 0); CHKERRXX(ierr);
    if (diag_scaling_ != NULL) { ierr = VecDestroy(diag_scaling_); CHKERRXX(ierr); }
    ierr = VecDuplicate(rhs_, &diag_scaling_); CHKERRXX(ierr);
    ierr = MatGetDiagonal(A_, diag_scaling_); CHKERRXX(ierr);
    ierr = VecReciprocalGhost(diag_scaling_); CHKERRXX(ierr);
    ierr = PetscLogEventEnd(log_my_p4est_poisson_nodes_mls_compute_diagonal_scaling, 0, 0, 0, 0); CHKERRXX(ierr);

    // scale the matrix by its diagonal (to speed up inversion)
    if (enfornce_diag_scaling_)
    {
      ierr = PetscLogEventBegin(log_my_p4est_poisson_nodes_mls_scale_matrix_by_diagonal, 0, 0, 0, 0); CHKERRXX(ierr);
      ierr = MatDiagonalScale(A_, diag_scaling_, NULL); CHKERRXX(ierr);
      ierr = PetscLogEventEnd(log_my_p4est_poisson_nodes_mls_scale_matrix_by_diagonal, 0, 0, 0, 0); CHKERRXX(ierr);
    }

    ierr = PetscLogEventEnd(log_my_p4est_poisson_nodes_mls_assemble_matrix, 0, 0, 0, 0); CHKERRXX(ierr);
  }

  if (setup_rhs && there_is_jump_)
  {
    ierr = PetscLogEventBegin(log_my_p4est_poisson_nodes_mls_correct_rhs_jump, 0, 0, 0, 0); CHKERRXX(ierr);

    // contribution from Laplace term
    ierr = VecScaleGhost(rhs_jump_, -1); CHKERRXX(ierr);
    ierr = MatMultAdd(submat_jump_, rhs_jump_, rhs_, rhs_); CHKERRXX(ierr);

    // contribution from linear term
    Vec rhs_jump_tmp;
    ierr = VecDuplicate(rhs_, &rhs_jump_tmp); CHKERRXX(ierr);
    ierr = VecPointwiseMult(rhs_jump_tmp, rhs_jump_, submat_diag_ghost_); CHKERRXX(ierr);
    ierr = VecAXPY(rhs_, 1., rhs_jump_tmp); CHKERRXX(ierr);

    ierr = VecDestroy(rhs_jump_tmp); CHKERRXX(ierr);

    ierr = PetscLogEventEnd(log_my_p4est_poisson_nodes_mls_correct_rhs_jump, 0, 0, 0, 0); CHKERRXX(ierr);
  }

  if (setup_rhs && there_is_dirichlet_ && dirichlet_scheme_ == 1)
  {
//    ierr = PetscLogEventBegin(log_my_p4est_poisson_nodes_mls_correct_rhs_jump, 0, 0, 0, 0); CHKERRXX(ierr);
<<<<<<< HEAD
    // contribution from Laplace term
    ierr = MatMultAdd(submat_gf_, rhs_gf_, rhs_, rhs_); CHKERRXX(ierr);
=======

    // contribution from Laplace term
//    ierr = VecScaleGhost(rhs_gf_, -1); CHKERRXX(ierr);
    ierr = MatMultAdd(submat_gf_, rhs_gf_, rhs_, rhs_); CHKERRXX(ierr);

    // contribution from linear term

>>>>>>> f533e768
//    ierr = PetscLogEventEnd(log_my_p4est_poisson_nodes_mls_correct_rhs_jump, 0, 0, 0, 0); CHKERRXX(ierr);
  }

  if (setup_rhs && enfornce_diag_scaling_)
  {
    ierr = PetscLogEventBegin(log_my_p4est_poisson_nodes_mls_scale_rhs_by_diagonal, 0, 0, 0, 0); CHKERRXX(ierr);
    ierr = VecPointwiseMult(rhs_, rhs_, diag_scaling_); CHKERRXX(ierr);
    ierr = PetscLogEventEnd(log_my_p4est_poisson_nodes_mls_scale_rhs_by_diagonal, 0, 0, 0, 0); CHKERRXX(ierr);
  }
}

void my_p4est_poisson_nodes_mls_t::assemble_matrix(std::vector< std::vector<mat_entry_t> > &entries, std::vector<PetscInt> &d_nnz, std::vector<PetscInt> &o_nnz, Mat *matrix){
  ierr = PetscLogEventBegin(log_my_p4est_poisson_nodes_mls_assemble_submatrix, 0, 0, 0, 0); CHKERRXX(ierr);

  PetscInt num_owned_global = global_node_offset_[p4est_->mpisize];
  PetscInt num_owned_local  = (PetscInt)(nodes_->num_owned_indeps);

  if (*matrix != NULL) { ierr = MatDestroy(*matrix); CHKERRXX(ierr); }

  /* set up the matrix */
  ierr = MatCreate(p4est_->mpicomm, matrix); CHKERRXX(ierr);
  ierr = MatSetType(*matrix, MATAIJ); CHKERRXX(ierr);
  ierr = MatSetSizes(*matrix, num_owned_local , num_owned_local, num_owned_global, num_owned_global); CHKERRXX(ierr);
  ierr = MatSetFromOptions(*matrix); CHKERRXX(ierr);

  /* allocate the matrix */
  ierr = MatSeqAIJSetPreallocation(*matrix, 0, (const PetscInt*)&d_nnz[0]); CHKERRXX(ierr);
  ierr = MatMPIAIJSetPreallocation(*matrix, 0, (const PetscInt*)&d_nnz[0], 0, (const PetscInt*)&o_nnz[0]); CHKERRXX(ierr);

  /* fill the matrix with the values */
  std::vector<PetscInt>    columns;
  std::vector<PetscScalar> values;

  foreach_local_node(n, nodes_)
  {
    std::vector<mat_entry_t> *row  = &entries[n];
    if (row->size() > 0) {
      PetscInt n_gl = petsc_gloidx_[n];

      //    for (int m=0; m < row->size(); ++m)
      //    {
      //      ierr = MatSetValue(*matrix, n_gl, row->at(m).n, row->at(m).val, ADD_VALUES); CHKERRXX(ierr);
      //    }

      columns.clear();
      values.clear();
      for (size_t m=0; m < row->size(); ++m)
      {
        columns.push_back(row->at(m).n);
        values.push_back(row->at(m).val);
      }

      ierr = MatSetValues(*matrix, 1, &n_gl, row->size(), columns.data(), values.data(), ADD_VALUES); CHKERRXX(ierr);
    }
  }

  /* assemble the matrix */
  ierr = MatAssemblyBegin(*matrix, MAT_FINAL_ASSEMBLY); CHKERRXX(ierr);
  ierr = MatAssemblyEnd  (*matrix, MAT_FINAL_ASSEMBLY); CHKERRXX(ierr);

  ierr = PetscLogEventEnd(log_my_p4est_poisson_nodes_mls_assemble_submatrix, 0, 0, 0, 0); CHKERRXX(ierr);
}

void my_p4est_poisson_nodes_mls_t::find_projection(const quad_neighbor_nodes_of_node_t& qnnn, const double *phi_ptr, double dxyz_pr[], double &dist_pr, double normal[])
{
  // find projection point
  double phi_d[P4EST_DIM] = { DIM(0,0,0) };

  p4est_indep_t *ni = (p4est_indep_t*)sc_array_index(&nodes_->indep_nodes, qnnn.node_000);

  // check if the node is a wall node
  bool DIM( xm_wall = is_node_xmWall(p4est_, ni),
            ym_wall = is_node_ymWall(p4est_, ni),
            zm_wall = is_node_zmWall(p4est_, ni) );

  bool DIM( xp_wall = is_node_xpWall(p4est_, ni),
            yp_wall = is_node_ypWall(p4est_, ni),
            zp_wall = is_node_zpWall(p4est_, ni) );

  if (!xm_wall && !xp_wall) phi_d[0] = qnnn.dx_central(phi_ptr);
  else if (!xm_wall)        phi_d[0] = qnnn.dx_backward_linear(phi_ptr);
  else if (!xp_wall)        phi_d[0] = qnnn.dx_forward_linear(phi_ptr);

  if (!ym_wall && !yp_wall) phi_d[1] = qnnn.dy_central(phi_ptr);
  else if (!ym_wall)        phi_d[1] = qnnn.dy_backward_linear(phi_ptr);
  else if (!yp_wall)        phi_d[1] = qnnn.dy_forward_linear(phi_ptr);
#ifdef P4_TO_P8
  if (!zm_wall && !zp_wall) phi_d[2] = qnnn.dz_central(phi_ptr);
  else if (!zm_wall)        phi_d[2] = qnnn.dz_backward_linear(phi_ptr);
  else if (!zp_wall)        phi_d[2] = qnnn.dz_forward_linear(phi_ptr);
#endif

  double phi_d_norm = sqrt( SUMD(SQR(phi_d[0]),SQR(phi_d[1]),SQR(phi_d[2])) );

  dist_pr = phi_ptr[qnnn.node_000]/phi_d_norm;

  foreach_dimension(dim) {
    phi_d[dim]  /=  phi_d_norm;
    dxyz_pr[dim] = -dist_pr*phi_d[dim];
  }

  if (normal != NULL) {
    foreach_dimension(dim) {
      normal[dim] = phi_d[dim];
    }
  }
}

bool my_p4est_poisson_nodes_mls_t::inv_mat2(const double *in, double *out)
{
  double det = in[0]*in[3]-in[1]*in[2];

  if (det == 0) return false;

  out[0] =  in[3]/det;
  out[1] = -in[1]/det;
  out[2] = -in[2]/det;
  out[3] =  in[0]/det;

  return true;
}

bool my_p4est_poisson_nodes_mls_t::inv_mat3(const double *in, double *out)
{
  double det = in[3*0+0]*(in[3*1+1]*in[3*2+2] - in[3*2+1]*in[3*1+2]) -
               in[3*0+1]*(in[3*1+0]*in[3*2+2] - in[3*1+2]*in[3*2+0]) +
               in[3*0+2]*(in[3*1+0]*in[3*2+1] - in[3*2+0]*in[3*1+1]);

  if (det == 0) return false;

  out[3*0+0] = (in[3*1+1]*in[3*2+2] - in[3*2+1]*in[3*1+2])/det;
  out[3*0+1] = (in[3*0+2]*in[3*2+1] - in[3*2+2]*in[3*0+1])/det;
  out[3*0+2] = (in[3*0+1]*in[3*1+2] - in[3*1+1]*in[3*0+2])/det;

  out[3*1+0] = (in[3*1+2]*in[3*2+0] - in[3*2+2]*in[3*1+0])/det;
  out[3*1+1] = (in[3*0+0]*in[3*2+2] - in[3*2+0]*in[3*0+2])/det;
  out[3*1+2] = (in[3*0+2]*in[3*1+0] - in[3*1+2]*in[3*0+0])/det;

  out[3*2+0] = (in[3*1+0]*in[3*2+1] - in[3*2+0]*in[3*1+1])/det;
  out[3*2+1] = (in[3*0+1]*in[3*2+0] - in[3*2+1]*in[3*0+0])/det;
  out[3*2+2] = (in[3*0+0]*in[3*1+1] - in[3*1+0]*in[3*0+1])/det;

  return true;
}

bool my_p4est_poisson_nodes_mls_t::inv_mat4(const double *in, double *out)
{
    double inv[16], det;
    int i;

    inv[0] = in[5]  * in[10] * in[15] -
             in[5]  * in[11] * in[14] -
             in[9]  * in[6]  * in[15] +
             in[9]  * in[7]  * in[14] +
             in[13] * in[6]  * in[11] -
             in[13] * in[7]  * in[10];

    inv[4] = -in[4]  * in[10] * in[15] +
              in[4]  * in[11] * in[14] +
              in[8]  * in[6]  * in[15] -
              in[8]  * in[7]  * in[14] -
              in[12] * in[6]  * in[11] +
              in[12] * in[7]  * in[10];

    inv[8] = in[4]  * in[9] * in[15] -
             in[4]  * in[11] * in[13] -
             in[8]  * in[5] * in[15] +
             in[8]  * in[7] * in[13] +
             in[12] * in[5] * in[11] -
             in[12] * in[7] * in[9];

    inv[12] = -in[4]  * in[9] * in[14] +
               in[4]  * in[10] * in[13] +
               in[8]  * in[5] * in[14] -
               in[8]  * in[6] * in[13] -
               in[12] * in[5] * in[10] +
               in[12] * in[6] * in[9];

    inv[1] = -in[1]  * in[10] * in[15] +
              in[1]  * in[11] * in[14] +
              in[9]  * in[2] * in[15] -
              in[9]  * in[3] * in[14] -
              in[13] * in[2] * in[11] +
              in[13] * in[3] * in[10];

    inv[5] = in[0]  * in[10] * in[15] -
             in[0]  * in[11] * in[14] -
             in[8]  * in[2] * in[15] +
             in[8]  * in[3] * in[14] +
             in[12] * in[2] * in[11] -
             in[12] * in[3] * in[10];

    inv[9] = -in[0]  * in[9] * in[15] +
              in[0]  * in[11] * in[13] +
              in[8]  * in[1] * in[15] -
              in[8]  * in[3] * in[13] -
              in[12] * in[1] * in[11] +
              in[12] * in[3] * in[9];

    inv[13] = in[0]  * in[9] * in[14] -
              in[0]  * in[10] * in[13] -
              in[8]  * in[1] * in[14] +
              in[8]  * in[2] * in[13] +
              in[12] * in[1] * in[10] -
              in[12] * in[2] * in[9];

    inv[2] = in[1]  * in[6] * in[15] -
             in[1]  * in[7] * in[14] -
             in[5]  * in[2] * in[15] +
             in[5]  * in[3] * in[14] +
             in[13] * in[2] * in[7] -
             in[13] * in[3] * in[6];

    inv[6] = -in[0]  * in[6] * in[15] +
              in[0]  * in[7] * in[14] +
              in[4]  * in[2] * in[15] -
              in[4]  * in[3] * in[14] -
              in[12] * in[2] * in[7] +
              in[12] * in[3] * in[6];

    inv[10] = in[0]  * in[5] * in[15] -
              in[0]  * in[7] * in[13] -
              in[4]  * in[1] * in[15] +
              in[4]  * in[3] * in[13] +
              in[12] * in[1] * in[7] -
              in[12] * in[3] * in[5];

    inv[14] = -in[0]  * in[5] * in[14] +
               in[0]  * in[6] * in[13] +
               in[4]  * in[1] * in[14] -
               in[4]  * in[2] * in[13] -
               in[12] * in[1] * in[6] +
               in[12] * in[2] * in[5];

    inv[3] = -in[1] * in[6] * in[11] +
              in[1] * in[7] * in[10] +
              in[5] * in[2] * in[11] -
              in[5] * in[3] * in[10] -
              in[9] * in[2] * in[7] +
              in[9] * in[3] * in[6];

    inv[7] = in[0] * in[6] * in[11] -
             in[0] * in[7] * in[10] -
             in[4] * in[2] * in[11] +
             in[4] * in[3] * in[10] +
             in[8] * in[2] * in[7] -
             in[8] * in[3] * in[6];

    inv[11] = -in[0] * in[5] * in[11] +
               in[0] * in[7] * in[9] +
               in[4] * in[1] * in[11] -
               in[4] * in[3] * in[9] -
               in[8] * in[1] * in[7] +
               in[8] * in[3] * in[5];

    inv[15] = in[0] * in[5] * in[10] -
              in[0] * in[6] * in[9] -
              in[4] * in[1] * in[10] +
              in[4] * in[2] * in[9] +
              in[8] * in[1] * in[6] -
              in[8] * in[2] * in[5];

    det = in[0] * inv[0] + in[1] * inv[4] + in[2] * inv[8] + in[3] * inv[12];

    if (det == 0)
        return false;

    det = 1.0 / det;

    for (i = 0; i < 16; i++)
        out[i] = inv[i] * det;

    return true;
}

#ifdef P4_TO_P8
double my_p4est_poisson_nodes_mls_t::compute_weights_through_face(double A, double B, bool *neighbor_exists_face, double *weights_face, double theta, bool *map_face)
{

  bool semi_fallback = false;
  bool full_fallback = false;

  map_face[nnf_mm] = false;
  map_face[nnf_0m] = false;
  map_face[nnf_pm] = false;
  map_face[nnf_m0] = false;
  map_face[nnf_00] = true; weights_face[nnf_00] = 1;
  map_face[nnf_p0] = false;
  map_face[nnf_mp] = false;
  map_face[nnf_0p] = false;
  map_face[nnf_pp] = false;

  double a = fabs(A);
  double b = fabs(B);

  if (a > .5 || b > .5) std::cout << "Warning: face's centroid falls outside the face!\n";

//  double mask_specific = -1; // [Raphael] : commented because "set but not used"

  int num_good_neighbors = 0;

  for (int i = 0; i < 9; ++i)
    if (neighbor_exists_face[i]) num_good_neighbors++;

//  bool same_line = (num_good_neighbors == 3 &&
//                    ( (neighbor_exists_face[nnf_m0] && neighbor_exists_face[nnf_p0]) ||
//                      (neighbor_exists_face[nnf_0m] && neighbor_exists_face[nnf_0p]) ||
//                      (neighbor_exists_face[nnf_mm] && neighbor_exists_face[nnf_pp]) ||
//                      (neighbor_exists_face[nnf_mp] && neighbor_exists_face[nnf_pm]) ) ); // [Raphael] : commented because "set but not used"

  if (a < theta && b < theta)
  {
    map_face[nnf_00] = true;  weights_face[nnf_00] = 1;
//    mask_specific = -2; // [Raphael] : commented because "set but not used"
  }




  else if (A <= 0 && B <= 0 && B <= A &&
           neighbor_exists_face[nnf_0m] &&
           neighbor_exists_face[nnf_mm] )
  {
    map_face[nnf_00] = true; weights_face[nnf_00] = (1.-b);
    map_face[nnf_0m] = true; weights_face[nnf_0m] = b-a;
    map_face[nnf_mm] = true; weights_face[nnf_mm] = a;
//    mask_specific = -1; // [Raphael] : commented because "set but not used"
//    semi_fallback = true;
  }
  else if (A <= 0 && B <= 0 && B >= A &&
           neighbor_exists_face[nnf_m0] &&
           neighbor_exists_face[nnf_mm] )
  {
    map_face[nnf_00] = true; weights_face[nnf_00] = (1.-a);
    map_face[nnf_m0] = true; weights_face[nnf_m0] = a-b;
    map_face[nnf_mm] = true; weights_face[nnf_mm] = b;
//    mask_specific = -1; // [Raphael] : commented because "set but not used"
//    semi_fallback = true;
  }
  else if (A >= 0 && B <= 0 && B <= -A &&
           neighbor_exists_face[nnf_0m] &&
           neighbor_exists_face[nnf_pm] )
  {
    map_face[nnf_00] = true; weights_face[nnf_00] = (1.-b);
    map_face[nnf_0m] = true; weights_face[nnf_0m] = b-a;
    map_face[nnf_pm] = true; weights_face[nnf_pm] = a;
//    mask_specific = -1; // [Raphael] : commented because "set but not used"
//    semi_fallback = true;
  }
  else if (A >= 0 && B <= 0 && B >= -A &&
           neighbor_exists_face[nnf_p0] &&
           neighbor_exists_face[nnf_pm] )
  {
    map_face[nnf_00] = true; weights_face[nnf_00] = (1.-a);
    map_face[nnf_p0] = true; weights_face[nnf_p0] = a-b;
    map_face[nnf_pm] = true; weights_face[nnf_pm] = b;
//    mask_specific = -1; // [Raphael] : commented because "set but not used"
//    semi_fallback = true;
  }
  else if (A <= 0 && B >= 0 && B <= -A &&
           neighbor_exists_face[nnf_m0] &&
           neighbor_exists_face[nnf_mp] )
  {
    map_face[nnf_00] = true; weights_face[nnf_00] = (1.-a);
    map_face[nnf_m0] = true; weights_face[nnf_m0] = a-b;
    map_face[nnf_mp] = true; weights_face[nnf_mp] = b;
//    mask_specific = -1; // [Raphael] : commented because "set but not used"
//    semi_fallback = true;
  }
  else if (A <= 0 && B >= 0 && B >= -A &&
           neighbor_exists_face[nnf_0p] &&
           neighbor_exists_face[nnf_mp] )
  {
    map_face[nnf_00] = true; weights_face[nnf_00] = (1.-b);
    map_face[nnf_0p] = true; weights_face[nnf_0p] = b-a;
    map_face[nnf_mp] = true; weights_face[nnf_mp] = a;
//    mask_specific = -1; // [Raphael] : commented because "set but not used"
//    semi_fallback = true;
  }
  else if (A >= 0 && B >= 0 && B <= A &&
           neighbor_exists_face[nnf_p0] &&
           neighbor_exists_face[nnf_pp] )
  {
    map_face[nnf_00] = true; weights_face[nnf_00] = (1.-a);
    map_face[nnf_p0] = true; weights_face[nnf_p0] = a-b;
    map_face[nnf_pp] = true; weights_face[nnf_pp] = b;
//    mask_specific = -1; // [Raphael] : commented because "set but not used"
//    semi_fallback = true;
  }
  else if (A >= 0 && B >= 0 && B >= A &&
           neighbor_exists_face[nnf_0p] &&
           neighbor_exists_face[nnf_pp] )
  {
    map_face[nnf_00] = true; weights_face[nnf_00] = (1.-b);
    map_face[nnf_0p] = true; weights_face[nnf_0p] = b-a;
    map_face[nnf_pp] = true; weights_face[nnf_pp] = a;
//    mask_specific = -1; // [Raphael] : commented because "set but not used"
//    semi_fallback = true;
  }

  else if ( neighbor_exists_face[nnf_m0] &&
            neighbor_exists_face[nnf_0m] &&
            neighbor_exists_face[nnf_mm] )
  {
    map_face[nnf_00] = true; weights_face[nnf_00] =(1.+A)*(1.+B);
    map_face[nnf_m0] = true; weights_face[nnf_m0] =(  -A)*(1.+B);
    map_face[nnf_0m] = true; weights_face[nnf_0m] =(1.+A)*(  -B);
    map_face[nnf_mm] = true; weights_face[nnf_mm] =(  -A)*(  -B);
  }
  else if ( neighbor_exists_face[nnf_p0] &&
            neighbor_exists_face[nnf_0m] &&
            neighbor_exists_face[nnf_pm] )
  {
    map_face[nnf_00] = true; weights_face[nnf_00] =(1.-A)*(1.+B);
    map_face[nnf_p0] = true; weights_face[nnf_p0] =(   A)*(1.+B);
    map_face[nnf_0m] = true; weights_face[nnf_0m] =(1.-A)*(  -B);
    map_face[nnf_pm] = true; weights_face[nnf_pm] =(   A)*(  -B);
  }
  else if ( neighbor_exists_face[nnf_m0] &&
            neighbor_exists_face[nnf_0p] &&
            neighbor_exists_face[nnf_mp] )
  {
    map_face[nnf_00] = true; weights_face[nnf_00] =(1.+A)*(1.-B);
    map_face[nnf_m0] = true; weights_face[nnf_m0] =(  -A)*(1.-B);
    map_face[nnf_0p] = true; weights_face[nnf_0p] =(1.+A)*(   B);
    map_face[nnf_mp] = true; weights_face[nnf_mp] =(  -A)*(   B);
  }
  else if ( neighbor_exists_face[nnf_p0] &&
            neighbor_exists_face[nnf_0p] &&
            neighbor_exists_face[nnf_pp] )
  {
    map_face[nnf_00] = true; weights_face[nnf_00] =(1.-A)*(1.-B);
    map_face[nnf_p0] = true; weights_face[nnf_p0] =(   A)*(1.-B);
    map_face[nnf_0p] = true; weights_face[nnf_0p] =(1.-A)*(   B);
    map_face[nnf_pp] = true; weights_face[nnf_pp] =(   A)*(   B);
  }



//  else if ( A <= 0 &&
//            B <= 0 &&
//            neighbor_exists_face[nnf_m0] &&
//            neighbor_exists_face[nnf_0m] &&
//            neighbor_exists_face[nnf_mm] )
//  {
//    map_face[nnf_00] = true; weights_face[nnf_00] =(1.-a)*(1.-b);
//    map_face[nnf_m0] = true; weights_face[nnf_m0] =    a *(1.-b);
//    map_face[nnf_0m] = true; weights_face[nnf_0m] =(1.-a)*    b ;
//    map_face[nnf_mm] = true; weights_face[nnf_mm] =    a *    b ;
//  }
//  else if ( A >= 0 &&
//            B <= 0 &&
//            neighbor_exists_face[nnf_p0] &&
//            neighbor_exists_face[nnf_0m] &&
//            neighbor_exists_face[nnf_pm] )
//  {
//    map_face[nnf_00] = true; weights_face[nnf_00] =(1.-a)*(1.-b);
//    map_face[nnf_p0] = true; weights_face[nnf_p0] =    a *(1.-b);
//    map_face[nnf_0m] = true; weights_face[nnf_0m] =(1.-a)*    b ;
//    map_face[nnf_pm] = true; weights_face[nnf_pm] =    a *    b ;
//  }
//  else if ( A <= 0 &&
//            B >= 0 &&
//            neighbor_exists_face[nnf_m0] &&
//            neighbor_exists_face[nnf_0p] &&
//            neighbor_exists_face[nnf_mp] )
//  {
//    map_face[nnf_00] = true; weights_face[nnf_00] =(1.-a)*(1.-b);
//    map_face[nnf_m0] = true; weights_face[nnf_m0] =    a *(1.-b);
//    map_face[nnf_0p] = true; weights_face[nnf_0p] =(1.-a)*    b ;
//    map_face[nnf_mp] = true; weights_face[nnf_mp] =    a *    b ;
//  }
//  else if ( A >= 0 &&
//            B >= 0 &&
//            neighbor_exists_face[nnf_p0] &&
//            neighbor_exists_face[nnf_0p] &&
//            neighbor_exists_face[nnf_pp] )
//  {
//    map_face[nnf_00] = true; weights_face[nnf_00] =(1.-a)*(1.-b);
//    map_face[nnf_p0] = true; weights_face[nnf_p0] =    a *(1.-b);
//    map_face[nnf_0p] = true; weights_face[nnf_0p] =(1.-a)*    b ;
//    map_face[nnf_pp] = true; weights_face[nnf_pp] =    a *    b ;
//  }

  else if (A <= 0 && B <= 0 &&
           neighbor_exists_face[nnf_m0] &&
           neighbor_exists_face[nnf_0m] )
  {
    map_face[nnf_00] = true; weights_face[nnf_00] = 1.-a-b;
    map_face[nnf_m0] = true; weights_face[nnf_m0] = a;
    map_face[nnf_0m] = true; weights_face[nnf_0m] = b;
//    mask_specific = -11; // [Raphael] : commented because "set but not used"
  }
  else if (A >= 0 && B <= 0 &&
           neighbor_exists_face[nnf_p0] &&
           neighbor_exists_face[nnf_0m] )
  {
    map_face[nnf_00] = true; weights_face[nnf_00] = 1.-a-b;
    map_face[nnf_p0] = true; weights_face[nnf_p0] = a;
    map_face[nnf_0m] = true; weights_face[nnf_0m] = b;
//    mask_specific = -12; // [Raphael] : commented because "set but not used"
  }
  else if (A <= 0 && B >= 0 &&
           neighbor_exists_face[nnf_m0] &&
           neighbor_exists_face[nnf_0p] )
  {
    map_face[nnf_00] = true; weights_face[nnf_00] = 1.-a-b;
    map_face[nnf_m0] = true; weights_face[nnf_m0] = a;
    map_face[nnf_0p] = true; weights_face[nnf_0p] = b;
//    mask_specific = -13; // [Raphael] : commented because "set but not used"
  }
  else if (A >= 0 && B >= 0 &&
           neighbor_exists_face[nnf_p0] &&
           neighbor_exists_face[nnf_0p] )
  {
    map_face[nnf_00] = true; weights_face[nnf_00] = 1.-a-b;
    map_face[nnf_p0] = true; weights_face[nnf_p0] = a;
    map_face[nnf_0p] = true; weights_face[nnf_0p] = b;
//    mask_specific = -14; // [Raphael] : commented because "set but not used"
  }





//    else if (num_good_neighbors >= 3 && !same_line)
//    {
//      weights_face[nnf_mm] = 0;
//      weights_face[nnf_0m] = 0;
//      weights_face[nnf_pm] = 0;
//      weights_face[nnf_m0] = 0;
//      weights_face[nnf_00] = 0;
//      weights_face[nnf_p0] = 0;
//      weights_face[nnf_mp] = 0;
//      weights_face[nnf_0p] = 0;
//      weights_face[nnf_pp] = 0;

//      // linear system
//      char num_constraints = 9;

//      std::vector<double> col_c(num_constraints, 0);
//      std::vector<double> col_x(num_constraints, 0);
//      std::vector<double> col_y(num_constraints, 0);

//      for (char j = 0; j < 3; ++j)
//        for (char i = 0; i < 3; ++i)
//        {
//          char idx = 3*j+i;
//          col_c[idx] = 1.;
//          col_x[idx] = ((double) (i-1));
//          col_y[idx] = ((double) (j-1));
//        }


//      double log_weight_min = -10.;
//      //          double gamma = -log_weight_min*2./3./sqrt((double)P4EST_DIM);
//      double gamma = -log_weight_min*2./3./2.;

//      std::vector<double> weight(num_constraints, 0);

//      for (char j = 0; j < 3; ++j)
//        for (char i = 0; i < 3; ++i)
//        {
//          char idx = 3*j+i;

//          double x = ((double) (i-1));
//          double y = ((double) (j-1));

//          //                    if (neighbor_exists_face[idx])
//          //                      weight[idx] = exp(-gamma*sqrt(SQR((x_C+dx-x0[phi_idx])/dx_min_) +
//          //                                                    SQR((y_C+dy-y0[phi_idx])/dy_min_)));
//          if (neighbor_exists_face[idx] || idx == nnf_00m)
////            weight[idx] = 1.;
//            weight[idx] = exp(-gamma*(SQR(x-A) +
//                                      SQR(y-B)));
//  //        if (idx == nnf_00m)
//  //          weight[idx] = 1.;
//        }

//      // assemble and invert matrix
//      char A_size = (2+1);
//      double matA[(2+1)*(2+1)];
//      double matA_inv[(2+1)*(2+1)];

//      matA[0*A_size + 0] = 0;
//      matA[0*A_size + 1] = 0;
//      matA[0*A_size + 2] = 0;
//      matA[1*A_size + 1] = 0;
//      matA[1*A_size + 2] = 0;
//      matA[2*A_size + 2] = 0;

//      for (char nei = 0; nei < num_constraints; ++nei)
//      {
//        matA[0*A_size + 0] += col_c[nei]*col_c[nei]*weight[nei];
//        matA[0*A_size + 1] += col_c[nei]*col_x[nei]*weight[nei];
//        matA[0*A_size + 2] += col_c[nei]*col_y[nei]*weight[nei];
//        matA[1*A_size + 1] += col_x[nei]*col_x[nei]*weight[nei];
//        matA[1*A_size + 2] += col_x[nei]*col_y[nei]*weight[nei];
//        matA[2*A_size + 2] += col_y[nei]*col_y[nei]*weight[nei];
//      }

//      matA[1*A_size + 0] = matA[0*A_size + 1];
//      matA[2*A_size + 0] = matA[0*A_size + 2];
//      matA[2*A_size + 1] = matA[1*A_size + 2];

//      inv_mat3(matA, matA_inv);

//      // compute Taylor expansion coefficients
//      std::vector<double> coeff_const_term(num_constraints, 0);
//      std::vector<double> coeff_x_term    (num_constraints, 0);
//      std::vector<double> coeff_y_term    (num_constraints, 0);

//      for (char nei = 0; nei < num_constraints; ++nei)
//      {
//        coeff_const_term[nei] = weight[nei]*
//            ( matA_inv[0*A_size+0]*col_c[nei]
//            + matA_inv[0*A_size+1]*col_x[nei]
//            + matA_inv[0*A_size+2]*col_y[nei] );

//        coeff_x_term[nei] = weight[nei]*
//            ( matA_inv[1*A_size+0]*col_c[nei]
//            + matA_inv[1*A_size+1]*col_x[nei]
//            + matA_inv[1*A_size+2]*col_y[nei] );

//        coeff_y_term[nei] = weight[nei]*
//            ( matA_inv[2*A_size+0]*col_c[nei]
//            + matA_inv[2*A_size+1]*col_x[nei]
//            + matA_inv[2*A_size+2]*col_y[nei] );
//      }

//      // compute integrals
//      double const_term = 1.;
//      double x_term     = 1.*(A);
//      double y_term     = 1.*(B);


//      if (!neighbor_exists_face[nnf_00])
//        std::cout << "weird!\n";

//      // matrix coefficients
//      for (char nei = 0; nei < 9; ++nei)
//      {
//        if (neighbor_exists_face[nei])
//  //        if (neighbor_exists_face[nei] || nei == nnf_00m)
//        {
//          map_face[nei] = true;
//          weights_face[nei] += coeff_const_term[nei]*const_term
//              + coeff_x_term[nei]*x_term
//              + coeff_y_term[nei]*y_term;
//        }
//      }
//      mask_specific = -1;
//      semi_fallback = true;
//    }


  else if (neighbor_exists_face[nnf_0m] &&
           neighbor_exists_face[nnf_mm] )
  {
    map_face[nnf_00] = true; weights_face[nnf_00] = (1.+B);
    map_face[nnf_0m] = true; weights_face[nnf_0m] = -B+A;
    map_face[nnf_mm] = true; weights_face[nnf_mm] = -A;
//    mask_specific = -15; // [Raphael] : commented because "set but not used"
    semi_fallback = true;
  }
  else if (neighbor_exists_face[nnf_m0] &&
           neighbor_exists_face[nnf_mm] )
  {
    map_face[nnf_00] = true; weights_face[nnf_00] = (1.+A);
    map_face[nnf_m0] = true; weights_face[nnf_m0] = -A+B;
    map_face[nnf_mm] = true; weights_face[nnf_mm] = -B;
//    mask_specific = -16; // [Raphael] : commented because "set but not used"
    semi_fallback = true;
  }
  else if (neighbor_exists_face[nnf_0m] &&
           neighbor_exists_face[nnf_pm] )
  {
    map_face[nnf_00] = true; weights_face[nnf_00] = (1.+B);
    map_face[nnf_0m] = true; weights_face[nnf_0m] = -B-A;
    map_face[nnf_pm] = true; weights_face[nnf_pm] = A;
//    mask_specific = -17; // [Raphael] : commented because "set but not used"
    semi_fallback = true;
  }
  else if (neighbor_exists_face[nnf_p0] &&
           neighbor_exists_face[nnf_pm] )
  {
    map_face[nnf_00] = true; weights_face[nnf_00] = (1.-A);
    map_face[nnf_p0] = true; weights_face[nnf_p0] = A+B;
    map_face[nnf_pm] = true; weights_face[nnf_pm] = -B;
//    mask_specific = -18; // [Raphael] : commented because "set but not used"
    semi_fallback = true;
  }
  else if (neighbor_exists_face[nnf_m0] &&
           neighbor_exists_face[nnf_mp] )
  {
    map_face[nnf_00] = true; weights_face[nnf_00] = (1.+A);
    map_face[nnf_m0] = true; weights_face[nnf_m0] = -A-B;
    map_face[nnf_mp] = true; weights_face[nnf_mp] = B;
//    mask_specific = -19; // [Raphael] : commented because "set but not used"
    semi_fallback = true;
  }
  else if (neighbor_exists_face[nnf_0p] &&
           neighbor_exists_face[nnf_mp] )
  {
    map_face[nnf_00] = true; weights_face[nnf_00] = (1.-B);
    map_face[nnf_0p] = true; weights_face[nnf_0p] = B+A;
    map_face[nnf_mp] = true; weights_face[nnf_mp] = -A;
//    mask_specific = -20; // [Raphael] : commented because "set but not used"
    semi_fallback = true;
  }
  else if (neighbor_exists_face[nnf_p0] &&
           neighbor_exists_face[nnf_pp] )
  {
    map_face[nnf_00] = true; weights_face[nnf_00] = (1.-A);
    map_face[nnf_p0] = true; weights_face[nnf_p0] = A-B;
    map_face[nnf_pp] = true; weights_face[nnf_pp] = B;
//    mask_specific = -21; // [Raphael] : commented because "set but not used"
    semi_fallback = true;
  }
  else if (neighbor_exists_face[nnf_0p] &&
           neighbor_exists_face[nnf_pp] )
  {
    map_face[nnf_00] = true; weights_face[nnf_00] = (1.-B);
    map_face[nnf_0p] = true; weights_face[nnf_0p] = B-A;
    map_face[nnf_pp] = true; weights_face[nnf_pp] = A;
//    mask_specific = -22; // [Raphael] : commented because "set but not used"
    semi_fallback = true;
  }

  else if (neighbor_exists_face[nnf_m0] &&
           neighbor_exists_face[nnf_0m] )
  {
    map_face[nnf_00] = true; weights_face[nnf_00] = 1.+A+B;
    map_face[nnf_m0] = true; weights_face[nnf_m0] = -A;
    map_face[nnf_0m] = true; weights_face[nnf_0m] = -B;
//    mask_specific = -23; // [Raphael] : commented because "set but not used"
    semi_fallback = true;
  }
  else if (neighbor_exists_face[nnf_p0] &&
           neighbor_exists_face[nnf_0m] )
  {
    map_face[nnf_00] = true; weights_face[nnf_00] = 1.-A+B;
    map_face[nnf_p0] = true; weights_face[nnf_p0] = A;
    map_face[nnf_0m] = true; weights_face[nnf_0m] = -B;
//    mask_specific = -24; // [Raphael] : commented because "set but not used"
    semi_fallback = true;
  }
  else if (neighbor_exists_face[nnf_m0] &&
           neighbor_exists_face[nnf_0p] )
  {
    map_face[nnf_00] = true; weights_face[nnf_00] = 1.+A-B;
    map_face[nnf_m0] = true; weights_face[nnf_m0] = -A;
    map_face[nnf_0p] = true; weights_face[nnf_0p] = B;
//    mask_specific = -25; // [Raphael] : commented because "set but not used"
    semi_fallback = true;
  }
  else if (neighbor_exists_face[nnf_p0] &&
           neighbor_exists_face[nnf_0p] )
  {
    map_face[nnf_00] = true; weights_face[nnf_00] = 1.-A-B;
    map_face[nnf_p0] = true; weights_face[nnf_p0] = A;
    map_face[nnf_0p] = true; weights_face[nnf_0p] = B;
//    mask_specific = -26; // [Raphael] : commented because "set but not used"
    semi_fallback = true;
  }


  else if (A <= 0 && neighbor_exists_face[nnf_m0] )
  {
    map_face[nnf_00] = true; weights_face[nnf_00] = 1.-a;
    map_face[nnf_m0] = true; weights_face[nnf_m0] = a;
    full_fallback = true;
  }
  else if (B <= 0 && neighbor_exists_face[nnf_0m] )
  {
    map_face[nnf_00] = true; weights_face[nnf_00] = 1.-b;
    map_face[nnf_0m] = true; weights_face[nnf_0m] = b;
    full_fallback = true;
  }
  else if (B >= 0 && neighbor_exists_face[nnf_0p] )
  {
    map_face[nnf_00] = true; weights_face[nnf_00] = 1.-b;
    map_face[nnf_0p] = true; weights_face[nnf_0p] = b;
    full_fallback = true;
  }
  else if (A >= 0 && neighbor_exists_face[nnf_p0] )
  {
    map_face[nnf_00] = true; weights_face[nnf_00] = 1.-a;
    map_face[nnf_p0] = true; weights_face[nnf_p0] = a;
    full_fallback = true;
  }

  else
  {
//    std::cout << "!!!!!! Fallback flux between cells!\n";

    int num_good_neighbors = 0;
//    mask_specific = 50; // [Raphael] : commented because "set but not used"

    for (int i = 0; i < 9; ++i)
      if (neighbor_exists_face[i]) num_good_neighbors++;

    if (num_good_neighbors >= 3)
    {
      std::cout << "Possible! " << num_good_neighbors << "\n";
      std::cout << A << ", " << B << "\n";
      for (int i = 0; i < 9; ++i)
        if (neighbor_exists_face[i])  std::cout << i << " ";
      std::cout << "\n";

      if (num_good_neighbors == 3 &&
          ( (neighbor_exists_face[nnf_m0] && neighbor_exists_face[nnf_p0]) ||
            (neighbor_exists_face[nnf_0m] && neighbor_exists_face[nnf_0p]) ||
            (neighbor_exists_face[nnf_mm] && neighbor_exists_face[nnf_pp]) ||
            (neighbor_exists_face[nnf_mp] && neighbor_exists_face[nnf_pm]) ) )
      {
        std::cout << "Same line! " << num_good_neighbors << "\n";
      }
    } else {

      if ( (a > theta || b > theta) )
      {
        std::cout << "Too little good neighbors! " << num_good_neighbors << "\n";
        for (int i = 0; i < 9; ++i)
          if (neighbor_exists_face[i])  std::cout << i << " ";
        std::cout << "\n";
      }
    }

    full_fallback = true;
//    double x[9] = { -1, 0, 1,-1, 0, 1,-1, 0, 1 };
//    double y[9] = { -1,-1,-1, 0, 0, 0, 1, 1, 1 };

//    double x1, y1;
//    double x2, y2;

//    int nei1, nei2;

//    double A[9] = { 1, 0 -A, 0 -B,
//                    1, x1-A, y1-B,
//                    1, x2-A, y2-B };
//    double A_inv[9];

//    inv_mat3(A, A_inv);

//    weights_face[nnf_00] = A_inv[0];
//    weights_face[nei1] = A_inv[1];
//    weights_face[nei2] = A_inv[2];


//    if (num_good_neighbors == 3 &&
//        ( (neighbor_exists_face[nnf_m0] && neighbor_exists_face[nnf_p0]) ||
//          (neighbor_exists_face[nnf_0m] && neighbor_exists_face[nnf_0p]) ||
//          (neighbor_exists_face[nnf_mm] && neighbor_exists_face[nnf_pp]) ||
//          (neighbor_exists_face[nnf_mp] && neighbor_exists_face[nnf_pm]) ) )
//      std::cout << "On the same line! :( \n";

  }

//  return 1;

  if (full_fallback)
  {
//    std::cout << "Full fallback fluxes\n";
    return -0.1;
//    return -1;
  }
  else if (semi_fallback)
  {
//    return -1;
//    std::cout << "Semi fallback fluxes\n";
    return -0.2;
  }
  else
    return -1;
}
#else
double my_p4est_poisson_nodes_mls_t::compute_weights_through_face(double A, bool *neighbor_exists_face, double *weights_face, double theta, bool *map_face)
{
  bool full_fallback = false;

  map_face[nnf_m0] = false;
  map_face[nnf_00] = true;  weights_face[nnf_00] = 1;
  map_face[nnf_p0] = false;

  double a = fabs(A);

  if (a > .5) { std::cout << "Warning: face's centroid falls outside the face!\n"; }

  if      (A < -theta && neighbor_exists_face[nnf_m0])
  {
    map_face[nnf_00] = true; weights_face[nnf_00] = (1. - a);
    map_face[nnf_m0] = true; weights_face[nnf_m0] = a;
  }
  else if (A >  theta && neighbor_exists_face[nnf_p0])
  {
    map_face[nnf_00] = true; weights_face[nnf_00] = (1. - a);
    map_face[nnf_p0] = true; weights_face[nnf_p0] = a;
  }
  else
  {
    if (a >= theta) { full_fallback = true; }
  }

  if (full_fallback) return -0.1;
  else               return -1.0;
}
#endif

void my_p4est_poisson_nodes_mls_t::discretize_inside(bool setup_rhs, p4est_locidx_t n, const quad_neighbor_nodes_of_node_t &qnnn,
                                                        double infc_phi_eff_000, bool is_wall[],
                                                        std::vector<mat_entry_t> *row_main, PetscInt &d_nnz, PetscInt &o_nnz)
{
  double  mu;
  double *mue_ptr; // , *mue_dd_ptr[P4EST_DIM];
  double  diag_add;
//  double *mask_ptr;
  double *rhs_loc_ptr;

  // determine on which side from immersed interface
  if (infc_phi_eff_000 < 0) {
    mu          = mu_m_;
    mue_ptr     = mue_m_ptr;
//    XCODE( mue_dd_ptr[0] = mue_m_xx_ptr );
//    YCODE( mue_dd_ptr[1] = mue_m_yy_ptr );
//    ZCODE( mue_dd_ptr[2] = mue_m_zz_ptr );
    diag_add    = var_diag_ ? diag_m_ptr[n] : diag_m_scalar_;
//    mask_ptr    = mask_m_ptr;
    rhs_loc_ptr = rhs_m_ptr;
  } else {
    mu          = mu_p_;
    mue_ptr     = mue_p_ptr;
//    XCODE( mue_dd_ptr[0] = mue_p_xx_ptr );
//    YCODE( mue_dd_ptr[1] = mue_p_yy_ptr );
//    ZCODE( mue_dd_ptr[2] = mue_p_zz_ptr );
    diag_add    = var_diag_ ? diag_p_ptr[n] : diag_p_scalar_;
//    mask_ptr    = mask_p_ptr;
    rhs_loc_ptr = rhs_p_ptr;
  }


  if (new_submat_main_) {
    row_main->clear();
  }

  // far away from the boundary (not really necessary, already taken care of)
//  double bdry_phi_eff_000 = bdry_.num_phi == 0 ? -1. : bdry_.phi_eff_ptr[n];
//  if (bdry_phi_eff_000 > 0.)
//  {
//    if (new_submat_main_)
//    {
//      row_main->push_back(mat_entry_t(petsc_gloidx_[n], 1));
//      mask_ptr[n] = 1.;
//    }

//    if (setup_rhs) rhs_ptr[n] = 0;

//    return;
//  }

  double mue_000 = var_mu_ ? mue_ptr[n] : mu;

  //---------------------------------------------------------------------
  // compute submat_diag
  //---------------------------------------------------------------------
  if (new_submat_diag_ && there_is_diag_) {
    submat_diag_ptr[n] = diag_add;

    if (fabs(diag_add) > EPS) {
      nullspace_diag_ = false;
    }
  }

  //---------------------------------------------------------------------
  // compute submat_main
  //---------------------------------------------------------------------
  if (new_submat_main_) {
    p4est_locidx_t node_m00_mm=qnnn.node_m00_mm; p4est_locidx_t node_m00_pm=qnnn.node_m00_pm;
    p4est_locidx_t node_p00_mm=qnnn.node_p00_mm; p4est_locidx_t node_p00_pm=qnnn.node_p00_pm;
    p4est_locidx_t node_0m0_mm=qnnn.node_0m0_mm; p4est_locidx_t node_0m0_pm=qnnn.node_0m0_pm;
    p4est_locidx_t node_0p0_mm=qnnn.node_0p0_mm; p4est_locidx_t node_0p0_pm=qnnn.node_0p0_pm;
#ifdef P4_TO_P8
    p4est_locidx_t node_m00_mp=qnnn.node_m00_mp; p4est_locidx_t node_m00_pp=qnnn.node_m00_pp;
    p4est_locidx_t node_p00_mp=qnnn.node_p00_mp; p4est_locidx_t node_p00_pp=qnnn.node_p00_pp;
    p4est_locidx_t node_0m0_mp=qnnn.node_0m0_mp; p4est_locidx_t node_0m0_pp=qnnn.node_0m0_pp;
    p4est_locidx_t node_0p0_mp=qnnn.node_0p0_mp; p4est_locidx_t node_0p0_pp=qnnn.node_0p0_pp;

    p4est_locidx_t node_00m_mm=qnnn.node_00m_mm; p4est_locidx_t node_00m_mp=qnnn.node_00m_mp;
    p4est_locidx_t node_00m_pm=qnnn.node_00m_pm; p4est_locidx_t node_00m_pp=qnnn.node_00m_pp;
    p4est_locidx_t node_00p_mm=qnnn.node_00p_mm; p4est_locidx_t node_00p_mp=qnnn.node_00p_mp;
    p4est_locidx_t node_00p_pm=qnnn.node_00p_pm; p4est_locidx_t node_00p_pp=qnnn.node_00p_pp;
#endif

    double d_m00 = qnnn.d_m00; double d_p00 = qnnn.d_p00;
    double d_0m0 = qnnn.d_0m0; double d_0p0 = qnnn.d_0p0;
#ifdef P4_TO_P8
    double d_00m = qnnn.d_00m; double d_00p = qnnn.d_00p;
#endif

    double d_m00_m0=qnnn.d_m00_m0; double d_m00_p0=qnnn.d_m00_p0;
    double d_p00_m0=qnnn.d_p00_m0; double d_p00_p0=qnnn.d_p00_p0;
    double d_0m0_m0=qnnn.d_0m0_m0; double d_0m0_p0=qnnn.d_0m0_p0;
    double d_0p0_m0=qnnn.d_0p0_m0; double d_0p0_p0=qnnn.d_0p0_p0;
#ifdef P4_TO_P8
    double d_m00_0m=qnnn.d_m00_0m; double d_m00_0p=qnnn.d_m00_0p;
    double d_p00_0m=qnnn.d_p00_0m; double d_p00_0p=qnnn.d_p00_0p;
    double d_0m0_0m=qnnn.d_0m0_0m; double d_0m0_0p=qnnn.d_0m0_0p;
    double d_0p0_0m=qnnn.d_0p0_0m; double d_0p0_0p=qnnn.d_0p0_0p;

    double d_00m_m0=qnnn.d_00m_m0; double d_00m_p0=qnnn.d_00m_p0;
    double d_00p_m0=qnnn.d_00p_m0; double d_00p_p0=qnnn.d_00p_p0;
    double d_00m_0m=qnnn.d_00m_0m; double d_00m_0p=qnnn.d_00m_0p;
    double d_00p_0m=qnnn.d_00p_0m; double d_00p_0p=qnnn.d_00p_0p;
#endif

    // interpolate diffusion coefficient if needed
    double DIM( mue_m00=mu, mue_0m0=mu, mue_00m=mu );
    double DIM( mue_p00=mu, mue_0p0=mu, mue_00p=mu );

    if (var_mu_) {
      CODE2D( qnnn.ngbd_with_quadratic_interpolation(mue_ptr, mue_000, mue_m00, mue_p00, mue_0m0, mue_0p0) );
      CODE3D( qnnn.ngbd_with_quadratic_interpolation(mue_ptr, mue_000, mue_m00, mue_p00, mue_0m0, mue_0p0, mue_00m, mue_00p) );
    }

    // discretization of Laplace operator
    double w_m00_mm=0, w_m00_pm=0;
    double w_p00_mm=0, w_p00_pm=0;
    double w_0m0_mm=0, w_0m0_pm=0;
    double w_0p0_mm=0, w_0p0_pm=0;
#ifdef P4_TO_P8
    double w_m00_mp=0, w_m00_pp=0;
    double w_p00_mp=0, w_p00_pp=0;
    double w_0m0_mp=0, w_0m0_pp=0;
    double w_0p0_mp=0, w_0p0_pp=0;

    double w_00m_mm=0, w_00m_pm=0;
    double w_00p_mm=0, w_00p_pm=0;
    double w_00m_mp=0, w_00m_pp=0;
    double w_00p_mp=0, w_00p_pp=0;

    //------------------------------------
    // Dfxx =   fxx + a*fyy + b*fzz
    // Dfyy = c*fxx +   fyy + d*fzz
    // Dfzz = e*fxx + f*fyy +   fzz
    //------------------------------------
    double a = d_m00_m0*d_m00_p0/d_m00/(d_p00+d_m00) + d_p00_m0*d_p00_p0/d_p00/(d_p00+d_m00) ;
    double b = d_m00_0m*d_m00_0p/d_m00/(d_p00+d_m00) + d_p00_0m*d_p00_0p/d_p00/(d_p00+d_m00) ;

    double c = d_0m0_m0*d_0m0_p0/d_0m0/(d_0p0+d_0m0) + d_0p0_m0*d_0p0_p0/d_0p0/(d_0p0+d_0m0) ;
    double d = d_0m0_0m*d_0m0_0p/d_0m0/(d_0p0+d_0m0) + d_0p0_0m*d_0p0_0p/d_0p0/(d_0p0+d_0m0) ;

    double e = d_00m_m0*d_00m_p0/d_00m/(d_00p+d_00m) + d_00p_m0*d_00p_p0/d_00p/(d_00p+d_00m) ;
    double f = d_00m_0m*d_00m_0p/d_00m/(d_00p+d_00m) + d_00p_0m*d_00p_0p/d_00p/(d_00p+d_00m) ;

    //------------------------------------------------------------
    // compensating the error of linear interpolation at T-junction using
    // the derivative in the transversal direction
    //
    // Laplace = wi*Dfxx +
    //           wj*Dfyy +
    //           wk*Dfzz
    //------------------------------------------------------------
    double det = 1.-a*c-b*e-d*f+a*d*e+b*c*f;
    double wi = (1.-c-e+c*f+e*d-d*f)/det;
    double wj = (1.-a-f+a*e+f*b-b*e)/det;
    double wk = (1.-b-d+b*c+d*a-a*c)/det;

    //---------------------------------------------------------------------
    // Shortley-Weller method, dimension by dimension
    //---------------------------------------------------------------------
    double w_m00=0, w_p00=0, w_0m0=0, w_0p0=0, w_00m=0, w_00p=0;

    // if node is at wall, what's below will apply Neumann BC
    if      (is_wall[dir::f_m00]) w_p00 += -1.0/(d_p00*d_p00);
    else if (is_wall[dir::f_p00]) w_m00 += -1.0/(d_m00*d_m00);
    else                          w_m00 += -2.0*wi/d_m00/(d_m00+d_p00);

    if      (is_wall[dir::f_p00]) w_m00 += -1.0/(d_m00*d_m00);
    else if (is_wall[dir::f_m00]) w_p00 += -1.0/(d_p00*d_p00);
    else                          w_p00 += -2.0*wi/d_p00/(d_m00+d_p00);

    if      (is_wall[dir::f_0m0]) w_0p0 += -1.0/(d_0p0*d_0p0);
    else if (is_wall[dir::f_0p0]) w_0m0 += -1.0/(d_0m0*d_0m0);
    else                          w_0m0 += -2.0*wj/d_0m0/(d_0m0+d_0p0);

    if      (is_wall[dir::f_0p0]) w_0m0 += -1.0/(d_0m0*d_0m0);
    else if (is_wall[dir::f_0m0]) w_0p0 += -1.0/(d_0p0*d_0p0);
    else                          w_0p0 += -2.0*wj/d_0p0/(d_0m0+d_0p0);

    if      (is_wall[dir::f_00m]) w_00p += -1.0/(d_00p*d_00p);
    else if (is_wall[dir::f_00p]) w_00m += -1.0/(d_00m*d_00m);
    else                          w_00m += -2.0*wk/d_00m/(d_00m+d_00p);

    if      (is_wall[dir::f_00p]) w_00m += -1.0/(d_00m*d_00m);
    else if (is_wall[dir::f_00m]) w_00p += -1.0/(d_00p*d_00p);
    else                          w_00p += -2.0*wk/d_00p/(d_00m+d_00p);

    if(!is_wall[dir::f_m00]) {
      w_m00_mm = (var_mu_ ? 0.5*(mue_000 + mue_ptr[node_m00_mm]) : mu)*w_m00*d_m00_p0*d_m00_0p/(d_m00_m0+d_m00_p0)/(d_m00_0m+d_m00_0p);
      w_m00_mp = (var_mu_ ? 0.5*(mue_000 + mue_ptr[node_m00_mp]) : mu)*w_m00*d_m00_p0*d_m00_0m/(d_m00_m0+d_m00_p0)/(d_m00_0m+d_m00_0p);
      w_m00_pm = (var_mu_ ? 0.5*(mue_000 + mue_ptr[node_m00_pm]) : mu)*w_m00*d_m00_m0*d_m00_0p/(d_m00_m0+d_m00_p0)/(d_m00_0m+d_m00_0p);
      w_m00_pp = (var_mu_ ? 0.5*(mue_000 + mue_ptr[node_m00_pp]) : mu)*w_m00*d_m00_m0*d_m00_0m/(d_m00_m0+d_m00_p0)/(d_m00_0m+d_m00_0p);
      w_m00 = w_m00_mm + w_m00_mp + w_m00_pm + w_m00_pp;
    } else {
      w_m00 *= (var_mu_ ? 0.5*(mue_000 + mue_m00) : mu);
    }

    if(!is_wall[dir::f_p00]) {
      w_p00_mm = (var_mu_ ? 0.5*(mue_000 + mue_ptr[node_p00_mm]) : mu)*w_p00*d_p00_p0*d_p00_0p/(d_p00_m0+d_p00_p0)/(d_p00_0m+d_p00_0p);
      w_p00_mp = (var_mu_ ? 0.5*(mue_000 + mue_ptr[node_p00_mp]) : mu)*w_p00*d_p00_p0*d_p00_0m/(d_p00_m0+d_p00_p0)/(d_p00_0m+d_p00_0p);
      w_p00_pm = (var_mu_ ? 0.5*(mue_000 + mue_ptr[node_p00_pm]) : mu)*w_p00*d_p00_m0*d_p00_0p/(d_p00_m0+d_p00_p0)/(d_p00_0m+d_p00_0p);
      w_p00_pp = (var_mu_ ? 0.5*(mue_000 + mue_ptr[node_p00_pp]) : mu)*w_p00*d_p00_m0*d_p00_0m/(d_p00_m0+d_p00_p0)/(d_p00_0m+d_p00_0p);
      w_p00 = w_p00_mm + w_p00_mp + w_p00_pm + w_p00_pp;
    } else {
      w_p00 *= (var_mu_ ? 0.5*(mue_000 + mue_p00) : mu);
    }

    if(!is_wall[dir::f_0m0]) {
      w_0m0_mm = (var_mu_ ? 0.5*(mue_000 + mue_ptr[node_0m0_mm]) : mu)*w_0m0*d_0m0_p0*d_0m0_0p/(d_0m0_m0+d_0m0_p0)/(d_0m0_0m+d_0m0_0p);
      w_0m0_mp = (var_mu_ ? 0.5*(mue_000 + mue_ptr[node_0m0_mp]) : mu)*w_0m0*d_0m0_p0*d_0m0_0m/(d_0m0_m0+d_0m0_p0)/(d_0m0_0m+d_0m0_0p);
      w_0m0_pm = (var_mu_ ? 0.5*(mue_000 + mue_ptr[node_0m0_pm]) : mu)*w_0m0*d_0m0_m0*d_0m0_0p/(d_0m0_m0+d_0m0_p0)/(d_0m0_0m+d_0m0_0p);
      w_0m0_pp = (var_mu_ ? 0.5*(mue_000 + mue_ptr[node_0m0_pp]) : mu)*w_0m0*d_0m0_m0*d_0m0_0m/(d_0m0_m0+d_0m0_p0)/(d_0m0_0m+d_0m0_0p);
      w_0m0 = w_0m0_mm + w_0m0_mp + w_0m0_pm + w_0m0_pp;
    } else {
      w_0m0 *= (var_mu_ ? 0.5*(mue_000 + mue_0m0) : mu);
    }

    if(!is_wall[dir::f_0p0]) {
      w_0p0_mm = (var_mu_ ? 0.5*(mue_000 + mue_ptr[node_0p0_mm]) : mu)*w_0p0*d_0p0_p0*d_0p0_0p/(d_0p0_m0+d_0p0_p0)/(d_0p0_0m+d_0p0_0p);
      w_0p0_mp = (var_mu_ ? 0.5*(mue_000 + mue_ptr[node_0p0_mp]) : mu)*w_0p0*d_0p0_p0*d_0p0_0m/(d_0p0_m0+d_0p0_p0)/(d_0p0_0m+d_0p0_0p);
      w_0p0_pm = (var_mu_ ? 0.5*(mue_000 + mue_ptr[node_0p0_pm]) : mu)*w_0p0*d_0p0_m0*d_0p0_0p/(d_0p0_m0+d_0p0_p0)/(d_0p0_0m+d_0p0_0p);
      w_0p0_pp = (var_mu_ ? 0.5*(mue_000 + mue_ptr[node_0p0_pp]) : mu)*w_0p0*d_0p0_m0*d_0p0_0m/(d_0p0_m0+d_0p0_p0)/(d_0p0_0m+d_0p0_0p);
      w_0p0 = w_0p0_mm + w_0p0_mp + w_0p0_pm + w_0p0_pp;
    } else {
      w_0p0 *= (var_mu_ ? 0.5*(mue_000 + mue_0p0) : mu);
    }

    if(!is_wall[dir::f_00m]) {
      w_00m_mm = (var_mu_ ? 0.5*(mue_000 + mue_ptr[node_00m_mm]) : mu)*w_00m*d_00m_p0*d_00m_0p/(d_00m_m0+d_00m_p0)/(d_00m_0m+d_00m_0p);
      w_00m_mp = (var_mu_ ? 0.5*(mue_000 + mue_ptr[node_00m_mp]) : mu)*w_00m*d_00m_p0*d_00m_0m/(d_00m_m0+d_00m_p0)/(d_00m_0m+d_00m_0p);
      w_00m_pm = (var_mu_ ? 0.5*(mue_000 + mue_ptr[node_00m_pm]) : mu)*w_00m*d_00m_m0*d_00m_0p/(d_00m_m0+d_00m_p0)/(d_00m_0m+d_00m_0p);
      w_00m_pp = (var_mu_ ? 0.5*(mue_000 + mue_ptr[node_00m_pp]) : mu)*w_00m*d_00m_m0*d_00m_0m/(d_00m_m0+d_00m_p0)/(d_00m_0m+d_00m_0p);
      w_00m = w_00m_mm + w_00m_mp + w_00m_pm + w_00m_pp;
    } else {
      w_00m *= (var_mu_ ? 0.5*(mue_000 + mue_00m) : mu);
    }

    if(!is_wall[dir::f_00p]) {
      w_00p_mm = (var_mu_ ? 0.5*(mue_000 + mue_ptr[node_00p_mm]) : mu)*w_00p*d_00p_p0*d_00p_0p/(d_00p_m0+d_00p_p0)/(d_00p_0m+d_00p_0p);
      w_00p_mp = (var_mu_ ? 0.5*(mue_000 + mue_ptr[node_00p_mp]) : mu)*w_00p*d_00p_p0*d_00p_0m/(d_00p_m0+d_00p_p0)/(d_00p_0m+d_00p_0p);
      w_00p_pm = (var_mu_ ? 0.5*(mue_000 + mue_ptr[node_00p_pm]) : mu)*w_00p*d_00p_m0*d_00p_0p/(d_00p_m0+d_00p_p0)/(d_00p_0m+d_00p_0p);
      w_00p_pp = (var_mu_ ? 0.5*(mue_000 + mue_ptr[node_00p_pp]) : mu)*w_00p*d_00p_m0*d_00p_0m/(d_00p_m0+d_00p_p0)/(d_00p_0m+d_00p_0p);
      w_00p = w_00p_mm + w_00p_mp + w_00p_pm + w_00p_pp;
    } else {
      w_00p *= (var_mu_ ? 0.5*(mue_000 + mue_00p) : mu);
    }
#else
    //---------------------------------------------------------------------
    // compensating the error of linear interpolation at T-junction using
    // the derivative in the transversal direction
    //---------------------------------------------------------------------
    double wi = 1.0 - d_0m0_m0*d_0m0_p0/d_0m0/(d_0m0+d_0p0) - d_0p0_m0*d_0p0_p0/d_0p0/(d_0m0+d_0p0);
    double wj = 1.0 - d_m00_p0*d_m00_m0/d_m00/(d_m00+d_p00) - d_p00_p0*d_p00_m0/d_p00/(d_m00+d_p00);

    double w_m00=0, w_p00=0, w_0m0=0, w_0p0=0;

    // note: if node is at wall, what's below will apply Neumann BC (second order)
    if      (is_wall[dir::f_m00]) w_p00 += -1.0/(d_p00*d_p00);
    else if (is_wall[dir::f_p00]) w_m00 += -1.0/(d_m00*d_m00);
    else                          w_m00 += -2.0*wi/d_m00/(d_m00+d_p00);

    if      (is_wall[dir::f_p00]) w_m00 += -1.0/(d_m00*d_m00);
    else if (is_wall[dir::f_m00]) w_p00 += -1.0/(d_p00*d_p00);
    else                          w_p00 += -2.0*wi/d_p00/(d_m00+d_p00);

    if      (is_wall[dir::f_0m0]) w_0p0 += -1.0/(d_0p0*d_0p0);
    else if (is_wall[dir::f_0p0]) w_0m0 += -1.0/(d_0m0*d_0m0);
    else                          w_0m0 += -2.0*wj/d_0m0/(d_0m0+d_0p0);

    if      (is_wall[dir::f_0p0]) w_0m0 += -1.0/(d_0m0*d_0m0);
    else if (is_wall[dir::f_0m0]) w_0p0 += -1.0/(d_0p0*d_0p0);
    else                          w_0p0 += -2.0*wj/d_0p0/(d_0m0+d_0p0);

    //---------------------------------------------------------------------
    // addition to diagonal elements
    //---------------------------------------------------------------------
    if (!is_wall[dir::f_m00]) {
      w_m00_mm = (var_mu_ ? 0.5*(mue_000 + mue_ptr[node_m00_mm]) : mu)*w_m00*d_m00_p0/(d_m00_m0+d_m00_p0);
      w_m00_pm = (var_mu_ ? 0.5*(mue_000 + mue_ptr[node_m00_pm]) : mu)*w_m00*d_m00_m0/(d_m00_m0+d_m00_p0);
      w_m00 = w_m00_mm + w_m00_pm;
    } else {
      w_m00 *= var_mu_ ? 0.5*(mue_000 + mue_m00) : mu;
    }

    if (!is_wall[dir::f_p00]) {
      w_p00_mm = (var_mu_ ? 0.5*(mue_000 + mue_ptr[node_p00_mm]) : mu)*w_p00*d_p00_p0/(d_p00_m0+d_p00_p0);
      w_p00_pm = (var_mu_ ? 0.5*(mue_000 + mue_ptr[node_p00_pm]) : mu)*w_p00*d_p00_m0/(d_p00_m0+d_p00_p0);
      w_p00    = w_p00_mm + w_p00_pm;
    } else {
      w_p00 *= var_mu_ ? 0.5*(mue_000 + mue_p00) : mu;
    }

    if (!is_wall[dir::f_0m0]) {
      w_0m0_mm = (var_mu_ ? 0.5*(mue_000 + mue_ptr[node_0m0_mm]) : mu)*w_0m0*d_0m0_p0/(d_0m0_m0+d_0m0_p0);
      w_0m0_pm = (var_mu_ ? 0.5*(mue_000 + mue_ptr[node_0m0_pm]) : mu)*w_0m0*d_0m0_m0/(d_0m0_m0+d_0m0_p0);
      w_0m0 = w_0m0_mm + w_0m0_pm;
    } else {
      w_0m0 *= var_mu_ ? 0.5*(mue_000 + mue_0m0) : mu;
    }

    if (!is_wall[dir::f_0p0]) {
      w_0p0_mm = (var_mu_ ? 0.5*(mue_000 + mue_ptr[node_0p0_mm]) : mu)*w_0p0*d_0p0_p0/(d_0p0_m0+d_0p0_p0);
      w_0p0_pm = (var_mu_ ? 0.5*(mue_000 + mue_ptr[node_0p0_pm]) : mu)*w_0p0*d_0p0_m0/(d_0p0_m0+d_0p0_p0);
      w_0p0 = w_0p0_mm + w_0p0_pm;
    } else {
      w_0p0 *= var_mu_ ? 0.5*(mue_000 + mue_0p0) : mu;
    }
#endif

    double w_000 = - ( w_m00 + w_p00 + w_0m0 + w_0p0 ONLY3D( + w_00m + w_00p ) );

    //---------------------------------------------------------------------
    // add coefficients in the matrix
    //---------------------------------------------------------------------
    mat_entry_t ent;
    ent.n = petsc_gloidx_[qnnn.node_000]; ent.val = w_000; row_main->push_back(ent);

    if(!is_wall[dir::f_m00]) {
      if (ABS(w_m00_mm) > EPS) { ent.n = petsc_gloidx_[qnnn.node_m00_mm]; ent.val = w_m00_mm; row_main->push_back(ent); (qnnn.node_m00_mm < nodes_->num_owned_indeps) ? d_nnz++ : o_nnz++; }
      if (ABS(w_m00_pm) > EPS) { ent.n = petsc_gloidx_[qnnn.node_m00_pm]; ent.val = w_m00_pm; row_main->push_back(ent); (qnnn.node_m00_pm < nodes_->num_owned_indeps) ? d_nnz++ : o_nnz++; }
#ifdef P4_TO_P8
      if (ABS(w_m00_mp) > EPS) { ent.n = petsc_gloidx_[qnnn.node_m00_mp]; ent.val = w_m00_mp; row_main->push_back(ent); (qnnn.node_m00_mp < nodes_->num_owned_indeps) ? d_nnz++ : o_nnz++; }
      if (ABS(w_m00_pp) > EPS) { ent.n = petsc_gloidx_[qnnn.node_m00_pp]; ent.val = w_m00_pp; row_main->push_back(ent); (qnnn.node_m00_pp < nodes_->num_owned_indeps) ? d_nnz++ : o_nnz++; }
#endif
    }

    if(!is_wall[dir::f_p00]) {
      if (ABS(w_p00_mm) > EPS) { ent.n = petsc_gloidx_[qnnn.node_p00_mm]; ent.val = w_p00_mm; row_main->push_back(ent); (qnnn.node_p00_mm < nodes_->num_owned_indeps) ? d_nnz++ : o_nnz++; }
      if (ABS(w_p00_pm) > EPS) { ent.n = petsc_gloidx_[qnnn.node_p00_pm]; ent.val = w_p00_pm; row_main->push_back(ent); (qnnn.node_p00_pm < nodes_->num_owned_indeps) ? d_nnz++ : o_nnz++; }
#ifdef P4_TO_P8
      if (ABS(w_p00_mp) > EPS) { ent.n = petsc_gloidx_[qnnn.node_p00_mp]; ent.val = w_p00_mp; row_main->push_back(ent); (qnnn.node_p00_mp < nodes_->num_owned_indeps) ? d_nnz++ : o_nnz++; }
      if (ABS(w_p00_pp) > EPS) { ent.n = petsc_gloidx_[qnnn.node_p00_pp]; ent.val = w_p00_pp; row_main->push_back(ent); (qnnn.node_p00_pp < nodes_->num_owned_indeps) ? d_nnz++ : o_nnz++; }
#endif
    }

    if(!is_wall[dir::f_0m0]) {
      if (ABS(w_0m0_mm) > EPS) { ent.n = petsc_gloidx_[qnnn.node_0m0_mm]; ent.val = w_0m0_mm; row_main->push_back(ent); (qnnn.node_0m0_mm < nodes_->num_owned_indeps) ? d_nnz++ : o_nnz++; }
      if (ABS(w_0m0_pm) > EPS) { ent.n = petsc_gloidx_[qnnn.node_0m0_pm]; ent.val = w_0m0_pm; row_main->push_back(ent); (qnnn.node_0m0_pm < nodes_->num_owned_indeps) ? d_nnz++ : o_nnz++; }
#ifdef P4_TO_P8
      if (ABS(w_0m0_mp) > EPS) { ent.n = petsc_gloidx_[qnnn.node_0m0_mp]; ent.val = w_0m0_mp; row_main->push_back(ent); (qnnn.node_0m0_mp < nodes_->num_owned_indeps) ? d_nnz++ : o_nnz++; }
      if (ABS(w_0m0_pp) > EPS) { ent.n = petsc_gloidx_[qnnn.node_0m0_pp]; ent.val = w_0m0_pp; row_main->push_back(ent); (qnnn.node_0m0_pp < nodes_->num_owned_indeps) ? d_nnz++ : o_nnz++; }
#endif
    }

    if(!is_wall[dir::f_0p0]) {
      if (ABS(w_0p0_mm) > EPS) { ent.n = petsc_gloidx_[qnnn.node_0p0_mm]; ent.val = w_0p0_mm; row_main->push_back(ent); (qnnn.node_0p0_mm < nodes_->num_owned_indeps) ? d_nnz++ : o_nnz++; }
      if (ABS(w_0p0_pm) > EPS) { ent.n = petsc_gloidx_[qnnn.node_0p0_pm]; ent.val = w_0p0_pm; row_main->push_back(ent); (qnnn.node_0p0_pm < nodes_->num_owned_indeps) ? d_nnz++ : o_nnz++; }
#ifdef P4_TO_P8
      if (ABS(w_0p0_mp) > EPS) { ent.n = petsc_gloidx_[qnnn.node_0p0_mp]; ent.val = w_0p0_mp; row_main->push_back(ent); (qnnn.node_0p0_mp < nodes_->num_owned_indeps) ? d_nnz++ : o_nnz++; }
      if (ABS(w_0p0_pp) > EPS) { ent.n = petsc_gloidx_[qnnn.node_0p0_pp]; ent.val = w_0p0_pp; row_main->push_back(ent); (qnnn.node_0p0_pp < nodes_->num_owned_indeps) ? d_nnz++ : o_nnz++; }
#endif
    }
#ifdef P4_TO_P8
    if(!is_wall[dir::f_00m]) {
      if (ABS(w_00m_mm) > EPS) { ent.n = petsc_gloidx_[qnnn.node_00m_mm]; ent.val = w_00m_mm; row_main->push_back(ent); (qnnn.node_00m_mm < nodes_->num_owned_indeps) ? d_nnz++ : o_nnz++; }
      if (ABS(w_00m_pm) > EPS) { ent.n = petsc_gloidx_[qnnn.node_00m_pm]; ent.val = w_00m_pm; row_main->push_back(ent); (qnnn.node_00m_pm < nodes_->num_owned_indeps) ? d_nnz++ : o_nnz++; }
      if (ABS(w_00m_mp) > EPS) { ent.n = petsc_gloidx_[qnnn.node_00m_mp]; ent.val = w_00m_mp; row_main->push_back(ent); (qnnn.node_00m_mp < nodes_->num_owned_indeps) ? d_nnz++ : o_nnz++; }
      if (ABS(w_00m_pp) > EPS) { ent.n = petsc_gloidx_[qnnn.node_00m_pp]; ent.val = w_00m_pp; row_main->push_back(ent); (qnnn.node_00m_pp < nodes_->num_owned_indeps) ? d_nnz++ : o_nnz++; }
    }

    if(!is_wall[dir::f_00p]) {
      if (ABS(w_00p_mm) > EPS) { ent.n = petsc_gloidx_[qnnn.node_00p_mm]; ent.val = w_00p_mm; row_main->push_back(ent); (qnnn.node_00p_mm < nodes_->num_owned_indeps) ? d_nnz++ : o_nnz++; }
      if (ABS(w_00p_pm) > EPS) { ent.n = petsc_gloidx_[qnnn.node_00p_pm]; ent.val = w_00p_pm; row_main->push_back(ent); (qnnn.node_00p_pm < nodes_->num_owned_indeps) ? d_nnz++ : o_nnz++; }
      if (ABS(w_00p_mp) > EPS) { ent.n = petsc_gloidx_[qnnn.node_00p_mp]; ent.val = w_00p_mp; row_main->push_back(ent); (qnnn.node_00p_mp < nodes_->num_owned_indeps) ? d_nnz++ : o_nnz++; }
      if (ABS(w_00p_pp) > EPS) { ent.n = petsc_gloidx_[qnnn.node_00p_pp]; ent.val = w_00p_pp; row_main->push_back(ent); (qnnn.node_00p_pp < nodes_->num_owned_indeps) ? d_nnz++ : o_nnz++; }
    }
#endif
  }

  //---------------------------------------------------------------------
  // compute rhs
  //---------------------------------------------------------------------
  if (setup_rhs)
  {
    rhs_ptr[n] = rhs_loc_ptr[n];

    // add to rhs wall conditions
    if (ORD(is_wall[dir::f_m00], is_wall[dir::f_0m0], is_wall[dir::f_00m]) ||
        ORD(is_wall[dir::f_p00], is_wall[dir::f_0p0], is_wall[dir::f_00p]) )
    {
      double xyz_C[P4EST_DIM];
      node_xyz_fr_n(n, p4est_, nodes_, xyz_C);

      XCODE( double eps_x = is_wall[dir::f_m00] ? 2.*EPS*diag_min_ : (is_wall[dir::f_p00] ? -2.*EPS*diag_min_ : 0) );
      YCODE( double eps_y = is_wall[dir::f_0m0] ? 2.*EPS*diag_min_ : (is_wall[dir::f_0p0] ? -2.*EPS*diag_min_ : 0) );
      ZCODE( double eps_z = is_wall[dir::f_00m] ? 2.*EPS*diag_min_ : (is_wall[dir::f_00p] ? -2.*EPS*diag_min_ : 0) );

      if (is_wall[dir::f_m00]) rhs_ptr[n] += 2.*mue_000*(*wc_value_)( DIM(xyz_C[0], xyz_C[1]+eps_y, xyz_C[2]+eps_z) ) / qnnn.d_p00;
      if (is_wall[dir::f_p00]) rhs_ptr[n] += 2.*mue_000*(*wc_value_)( DIM(xyz_C[0], xyz_C[1]+eps_y, xyz_C[2]+eps_z) ) / qnnn.d_m00;

      if (is_wall[dir::f_0m0]) rhs_ptr[n] += 2.*mue_000*(*wc_value_)( DIM(xyz_C[0]+eps_x, xyz_C[1], xyz_C[2]+eps_z) ) / qnnn.d_0p0;
      if (is_wall[dir::f_0p0]) rhs_ptr[n] += 2.*mue_000*(*wc_value_)( DIM(xyz_C[0]+eps_x, xyz_C[1], xyz_C[2]+eps_z) ) / qnnn.d_0m0;
#ifdef P4_TO_P8
      if (is_wall[dir::f_00m]) rhs_ptr[n] += 2.*mue_000*(*wc_value_)( DIM(xyz_C[0]+eps_x, xyz_C[1]+eps_y, xyz_C[2]) ) / qnnn.d_00p;
      if (is_wall[dir::f_00p]) rhs_ptr[n] += 2.*mue_000*(*wc_value_)( DIM(xyz_C[0]+eps_x, xyz_C[1]+eps_y, xyz_C[2]) ) / qnnn.d_00m;
#endif
    }
  }
}


void my_p4est_poisson_nodes_mls_t::discretize_dirichlet_sw(bool setup_rhs, p4est_locidx_t n, const quad_neighbor_nodes_of_node_t &qnnn,
                                                           double infc_phi_eff_000, bool is_wall[],
                                                           std::vector<mat_entry_t> *row_main, PetscInt &d_nnz, PetscInt &o_nnz)
{
  double  mu;
  double *mue_ptr, *mue_dd_ptr[P4EST_DIM];
  double  diag_add;
  double *mask_ptr;
  double *rhs_loc_ptr;

  if (infc_phi_eff_000 < 0) {
    mu          = mu_m_;
    mue_ptr     = mue_m_ptr;
    XCODE( mue_dd_ptr[0] = mue_m_xx_ptr );
    YCODE( mue_dd_ptr[1] = mue_m_yy_ptr );
    ZCODE( mue_dd_ptr[2] = mue_m_zz_ptr );
    diag_add    = var_diag_ ? diag_m_ptr[n] : diag_m_scalar_;
    mask_ptr    = mask_m_ptr;
    rhs_loc_ptr = rhs_m_ptr;
  } else {
    mu          = mu_p_;
    mue_ptr     = mue_p_ptr;
    XCODE( mue_dd_ptr[0] = mue_p_xx_ptr );
    YCODE( mue_dd_ptr[1] = mue_p_yy_ptr );
    ZCODE( mue_dd_ptr[2] = mue_p_zz_ptr );
    diag_add    = var_diag_ ? diag_p_ptr[n] : diag_p_scalar_;
    mask_ptr    = mask_p_ptr;
    rhs_loc_ptr = rhs_p_ptr;
  }

  double bdry_phi_eff_000 = bdry_.num_phi == 0 ? -1. : bdry_.phi_eff_ptr[n];

  if (new_submat_main_) {
    row_main->clear();
  }

  // far away from the boundary
  if (bdry_phi_eff_000 > 0.) {

    if (new_submat_main_) {
      row_main->push_back(mat_entry_t(petsc_gloidx_[n], 1));
      mask_ptr[n] = 1.;
    }

    if (setup_rhs) {
      rhs_ptr[n] = 0;
    }

    return;
  }

  double xyz_C[P4EST_DIM];
  node_xyz_fr_n(n, p4est_, nodes_, xyz_C);

  double DIM( x_C = xyz_C[0],
              y_C = xyz_C[1],
              z_C = xyz_C[2] );

  // check if any boundary crosses ngbd
  std::vector<bool>   is_interface     (P4EST_FACES, false);
  std::vector<int>    bdry_point_id    (P4EST_FACES, 0);
  std::vector<double> bdry_point_dist  (P4EST_FACES, 0);
  std::vector<double> bdry_point_weight(P4EST_FACES, 0);

  if (new_submat_main_) {
    find_interface_points(n, ngbd_, bdry_.opn, bdry_.phi_ptr, DIM(bdry_.phi_xx_ptr, bdry_.phi_yy_ptr, bdry_.phi_zz_ptr), bdry_point_id.data(), bdry_point_dist.data());

    int num_interfaces = 0;
    foreach_direction(dim) {
      if (bdry_point_id[dim] >= 0) {
        is_interface[dim] = true;
        ++num_interfaces;
      }
    }
  } else {
    load_cart_points(n, is_interface, bdry_point_id, bdry_point_dist, bdry_point_weight);
  }

  // check whether boundary goes exactly through the node
  int node_on_boundary_phi_id = -1;
  foreach_direction(dim) {
    if (is_interface[dim] && (fabs(bdry_point_dist[dim]) < EPS*diag_min_)) {
      node_on_boundary_phi_id = bdry_point_id[dim];
    }
  }

  // interface boundary
  if (node_on_boundary_phi_id != -1) {

    // compute submat_main
    if (new_submat_main_) {
      // re-asssign boundary points data
      is_interface.assign(P4EST_FACES, false);
      is_interface     [0] = true;
      bdry_point_id    [0] = node_on_boundary_phi_id;
      bdry_point_dist  [0] = 0.5*EPS*diag_min_;
      bdry_point_weight[0] = 1;

      row_main->push_back(mat_entry_t(n, 1));
      nullspace_main_ = false;
    }
<<<<<<< HEAD

    // compute submat_rhs
    if (setup_rhs) {
      boundary_conditions_t *bc = &bc_[node_on_boundary_phi_id];
      rhs_ptr[n] = bc->pointwise ? bc->get_value_pw(n,0) :
                                   bc->get_value_cf(xyz_C);
    }

  } else {
    // if far away from the interface or close to it but with dirichlet
    // then finite difference method
    double mue_000 = var_mu_ ? mue_ptr[n] : mu;

    //---------------------------------------------------------------------
    // compute submat_diag
    //---------------------------------------------------------------------
    if (new_submat_diag_ && there_is_diag_)
    {
      // assemble submat_diag
      submat_diag_ptr[n] = diag_add;
      if (fabs(diag_add) > EPS) {
        nullspace_diag_ = false;
      }
    }

    //---------------------------------------------------------------------
    // compute submat_main
    //---------------------------------------------------------------------
    if (new_submat_main_)
    {
      p4est_locidx_t node_m00 = qnnn.neighbor_m00(); p4est_locidx_t node_p00 = qnnn.neighbor_p00();
      p4est_locidx_t node_0m0 = qnnn.neighbor_0m0(); p4est_locidx_t node_0p0 = qnnn.neighbor_0p0();
#ifdef P4_TO_P8
      p4est_locidx_t node_00m = qnnn.neighbor_00m(); p4est_locidx_t node_00p = qnnn.neighbor_00p();
#endif

      double d_m00 = qnnn.d_m00; double d_p00 = qnnn.d_p00;
      double d_0m0 = qnnn.d_0m0; double d_0p0 = qnnn.d_0p0;
#ifdef P4_TO_P8
      double d_00m = qnnn.d_00m; double d_00p = qnnn.d_00p;
#endif

      // interpolate diffusion coefficient if needed
      double DIM( mue_m00=mu, mue_0m0=mu, mue_00m=mu );
      double DIM( mue_p00=mu, mue_0p0=mu, mue_00p=mu );

      if (var_mu_) {

        CODE2D( qnnn.ngbd_with_quadratic_interpolation(mue_ptr, mue_000, mue_m00, mue_p00, mue_0m0, mue_0p0) );
        CODE3D( qnnn.ngbd_with_quadratic_interpolation(mue_ptr, mue_000, mue_m00, mue_p00, mue_0m0, mue_0p0, mue_00m, mue_00p) );

        if (is_interface[dir::f_m00]) mue_m00 = qnnn.interpolate_in_dir(dir::f_m00, bdry_point_dist[dir::f_m00], mue_ptr, mue_dd_ptr);
        if (is_interface[dir::f_p00]) mue_p00 = qnnn.interpolate_in_dir(dir::f_p00, bdry_point_dist[dir::f_p00], mue_ptr, mue_dd_ptr);

        if (is_interface[dir::f_0m0]) mue_0m0 = qnnn.interpolate_in_dir(dir::f_0m0, bdry_point_dist[dir::f_0m0], mue_ptr, mue_dd_ptr);
        if (is_interface[dir::f_0p0]) mue_0p0 = qnnn.interpolate_in_dir(dir::f_0p0, bdry_point_dist[dir::f_0p0], mue_ptr, mue_dd_ptr);
#ifdef P4_TO_P8
        if (is_interface[dir::f_00m]) mue_00m = qnnn.interpolate_in_dir(dir::f_00m, bdry_point_dist[dir::f_00m], mue_ptr, mue_dd_ptr);
        if (is_interface[dir::f_00p]) mue_00p = qnnn.interpolate_in_dir(dir::f_00p, bdry_point_dist[dir::f_00p], mue_ptr, mue_dd_ptr);
#endif
      }

      // adjust stencil's arms
      if (is_interface[dir::f_m00]) { d_m00 = bdry_point_dist[dir::f_m00]; }
      if (is_interface[dir::f_p00]) { d_p00 = bdry_point_dist[dir::f_p00]; }

      if (is_interface[dir::f_0m0]) { d_0m0 = bdry_point_dist[dir::f_0m0]; }
      if (is_interface[dir::f_0p0]) { d_0p0 = bdry_point_dist[dir::f_0p0]; }
#ifdef P4_TO_P8
      if (is_interface[dir::f_00m]) { d_00m = bdry_point_dist[dir::f_00m]; }
      if (is_interface[dir::f_00p]) { d_00p = bdry_point_dist[dir::f_00p]; }
#endif

      // discretization of Laplace operator
      double DIM(w_m00 = 0, w_0m0 = 0, w_00m = 0);
      double DIM(w_p00 = 0, w_0p0 = 0, w_00p = 0);

      // note: if node is at wall, what's below will apply Neumann BC
      if      (is_wall[dir::f_m00]) { w_p00 = -2.0*mue_000/(d_p00*d_p00); }
      else if (is_wall[dir::f_p00]) { w_m00 = -2.0*mue_000/(d_m00*d_m00); }
      else {
        w_m00 = -(mue_000+mue_m00)/d_m00/(d_m00+d_p00);
        w_p00 = -(mue_000+mue_p00)/d_p00/(d_m00+d_p00);
      }

      if      (is_wall[dir::f_0m0]) { w_0p0 = -2.0*mue_000/(d_0p0*d_0p0); }
      else if (is_wall[dir::f_0p0]) { w_0m0 = -2.0*mue_000/(d_0m0*d_0m0); }
      else {
        w_0m0 = -(mue_000+mue_0m0)/d_0m0/(d_0m0+d_0p0);
        w_0p0 = -(mue_000+mue_0p0)/d_0p0/(d_0m0+d_0p0);
      }

#ifdef P4_TO_P8
      if      (is_wall[dir::f_00m]) { w_00p = -2.0*mue_000/(d_00p*d_00p); }
      else if (is_wall[dir::f_00p]) { w_00m = -2.0*mue_000/(d_00m*d_00m); }
      else {
        w_00m = -(mue_000+mue_00m)/d_00m/(d_00m+d_00p);
        w_00p = -(mue_000+mue_00p)/d_00p/(d_00m+d_00p);
      }
#endif

      double w_000 = - SUMD(w_m00, w_0m0, w_00m)
                     - SUMD(w_p00, w_0p0, w_00p);

      //---------------------------------------------------------------------
      // add coefficients in the matrix
      //---------------------------------------------------------------------
      mat_entry_t ent;
      ent.n = petsc_gloidx_[qnnn.node_000]; ent.val = w_000; row_main->push_back(ent);

      if (!is_interface[dir::f_m00] && !is_wall[dir::f_m00] && ABS(w_m00) > EPS) { ent.n = petsc_gloidx_[node_m00]; ent.val = w_m00; row_main->push_back(ent); (node_m00 < nodes_->num_owned_indeps) ? d_nnz++ : o_nnz++; }
      if (!is_interface[dir::f_p00] && !is_wall[dir::f_p00] && ABS(w_p00) > EPS) { ent.n = petsc_gloidx_[node_p00]; ent.val = w_p00; row_main->push_back(ent); (node_p00 < nodes_->num_owned_indeps) ? d_nnz++ : o_nnz++; }

      if (!is_interface[dir::f_0m0] && !is_wall[dir::f_0m0] && ABS(w_0m0) > EPS) { ent.n = petsc_gloidx_[node_0m0]; ent.val = w_0m0; row_main->push_back(ent); (node_0m0 < nodes_->num_owned_indeps) ? d_nnz++ : o_nnz++; }
      if (!is_interface[dir::f_0p0] && !is_wall[dir::f_0p0] && ABS(w_0p0) > EPS) { ent.n = petsc_gloidx_[node_0p0]; ent.val = w_0p0; row_main->push_back(ent); (node_0p0 < nodes_->num_owned_indeps) ? d_nnz++ : o_nnz++; }
#ifdef P4_TO_P8
      if (!is_interface[dir::f_00m] && !is_wall[dir::f_00m] && ABS(w_00m) > EPS) { ent.n = petsc_gloidx_[node_00m]; ent.val = w_00m; row_main->push_back(ent); (node_00m < nodes_->num_owned_indeps) ? d_nnz++ : o_nnz++; }
      if (!is_interface[dir::f_00p] && !is_wall[dir::f_00p] && ABS(w_00p) > EPS) { ent.n = petsc_gloidx_[node_00p]; ent.val = w_00p; row_main->push_back(ent); (node_00p < nodes_->num_owned_indeps) ? d_nnz++ : o_nnz++; }
#endif

      foreach_direction(dim) {
        if (is_interface[dim]) {
          nullspace_main_ = false;
        }
      }

      bdry_point_weight[dir::f_m00] = w_m00;
      bdry_point_weight[dir::f_p00] = w_p00;

      bdry_point_weight[dir::f_0m0] = w_0m0;
      bdry_point_weight[dir::f_0p0] = w_0p0;
#ifdef P4_TO_P8
      bdry_point_weight[dir::f_00m] = w_00m;
      bdry_point_weight[dir::f_00p] = w_00p;
#endif
    }

    //---------------------------------------------------------------------
    // compute rhs
    //---------------------------------------------------------------------
    if (setup_rhs)
    {
      rhs_ptr[n] = rhs_loc_ptr[n];

      // sample boundary conditions
      std::vector<double> bc_values(P4EST_FACES, 0);

      // first get pointwise given values
      for (size_t i = 0; i < bc_.size(); ++i) {
        if (bc_[i].type == DIRICHLET && bc_[i].pointwise) {
          for (int j = 0; j < bc_[i].num_value_pts(n); ++j){
            // TODO: this is kind of ugly, fix this
            int idx = bc_[i].idx_value_pt(n, j);
            bc_values[ bc_[i].dirichlet_pts[idx].dir ] = (*bc_[i].value_pw)[idx];
          }
        }
      }

      // second get function-given values
      if (is_interface[dir::f_m00] && (!bc_[bdry_point_id[dir::f_m00]].pointwise)) bc_values[dir::f_m00] = (*bc_[bdry_point_id[dir::f_m00]].value_cf)( DIM(x_C - bdry_point_dist[dir::f_m00], y_C, z_C) );
      if (is_interface[dir::f_p00] && (!bc_[bdry_point_id[dir::f_p00]].pointwise)) bc_values[dir::f_p00] = (*bc_[bdry_point_id[dir::f_p00]].value_cf)( DIM(x_C + bdry_point_dist[dir::f_p00], y_C, z_C) );

      if (is_interface[dir::f_0m0] && (!bc_[bdry_point_id[dir::f_0m0]].pointwise)) bc_values[dir::f_0m0] = (*bc_[bdry_point_id[dir::f_0m0]].value_cf)( DIM(x_C, y_C - bdry_point_dist[dir::f_0m0], z_C) );
      if (is_interface[dir::f_0p0] && (!bc_[bdry_point_id[dir::f_0p0]].pointwise)) bc_values[dir::f_0p0] = (*bc_[bdry_point_id[dir::f_0p0]].value_cf)( DIM(x_C, y_C + bdry_point_dist[dir::f_0p0], z_C) );
#ifdef P4_TO_P8
      if (is_interface[dir::f_00m] && (!bc_[bdry_point_id[dir::f_00m]].pointwise)) bc_values[dir::f_00m] = (*bc_[bdry_point_id[dir::f_00m]].value_cf)( DIM(x_C, y_C, z_C - bdry_point_dist[dir::f_00m]) );
      if (is_interface[dir::f_00p] && (!bc_[bdry_point_id[dir::f_00p]].pointwise)) bc_values[dir::f_00p] = (*bc_[bdry_point_id[dir::f_00p]].value_cf)( DIM(x_C, y_C, z_C + bdry_point_dist[dir::f_00p]) );
#endif

      // add to rhs boundary conditions
      foreach_direction(i) {
        if (is_interface[i]) {
          rhs_ptr[n] -= bdry_point_weight[i] * bc_values[i];
        }
      }

      // add to rhs wall conditions
      XCODE( double eps_x = is_wall[dir::f_m00] ? 2.*EPS*diag_min_ : (is_wall[dir::f_p00] ? -2.*EPS*diag_min_ : 0) );
      YCODE( double eps_y = is_wall[dir::f_0m0] ? 2.*EPS*diag_min_ : (is_wall[dir::f_0p0] ? -2.*EPS*diag_min_ : 0) );
      ZCODE( double eps_z = is_wall[dir::f_00m] ? 2.*EPS*diag_min_ : (is_wall[dir::f_00p] ? -2.*EPS*diag_min_ : 0) );

      if (is_wall[dir::f_m00]) rhs_ptr[n] += 2.*mue_000*(*wc_value_)( DIM(x_C, y_C+eps_y, z_C+eps_z) ) / qnnn.d_p00;
      if (is_wall[dir::f_p00]) rhs_ptr[n] += 2.*mue_000*(*wc_value_)( DIM(x_C, y_C+eps_y, z_C+eps_z) ) / qnnn.d_m00;

      if (is_wall[dir::f_0m0]) rhs_ptr[n] += 2.*mue_000*(*wc_value_)( DIM(x_C+eps_x, y_C, z_C+eps_z) ) / qnnn.d_0p0;
      if (is_wall[dir::f_0p0]) rhs_ptr[n] += 2.*mue_000*(*wc_value_)( DIM(x_C+eps_x, y_C, z_C+eps_z) ) / qnnn.d_0m0;
#ifdef P4_TO_P8
      if (is_wall[dir::f_00m]) rhs_ptr[n] += 2.*mue_000*(*wc_value_)( DIM(x_C+eps_x, y_C+eps_y, z_C) ) / qnnn.d_00p;
      if (is_wall[dir::f_00p]) rhs_ptr[n] += 2.*mue_000*(*wc_value_)( DIM(x_C+eps_x, y_C+eps_y, z_C) ) / qnnn.d_00m;
#endif
    }
  }

  // save information about interface points
  if (new_submat_main_ & there_is_dirichlet_)
  {
    save_cart_points(n, is_interface, bdry_point_id, bdry_point_dist, bdry_point_weight);
  }
}

void my_p4est_poisson_nodes_mls_t::discretize_dirichlet_sw_ext(bool setup_rhs, p4est_locidx_t n, const quad_neighbor_nodes_of_node_t &qnnn,
                                                               double infc_phi_eff_000, bool is_wall[],
                                                               std::vector<mat_entry_t> *row_main, PetscInt &d_nnz, PetscInt &o_nnz)
{
  double  mu;
  double *mue_ptr, *mue_dd_ptr[P4EST_DIM];
  double  diag_add;
  double *mask_ptr;
  double *rhs_loc_ptr;

  if (infc_phi_eff_000 < 0) {
    mu          = mu_m_;
    mue_ptr     = mue_m_ptr;
    XCODE( mue_dd_ptr[0] = mue_m_xx_ptr );
    YCODE( mue_dd_ptr[1] = mue_m_yy_ptr );
    ZCODE( mue_dd_ptr[2] = mue_m_zz_ptr );
    diag_add    = var_diag_ ? diag_m_ptr[n] : diag_m_scalar_;
    mask_ptr    = mask_m_ptr;
    rhs_loc_ptr = rhs_m_ptr;
  } else {
    mu          = mu_p_;
    mue_ptr     = mue_p_ptr;
    XCODE( mue_dd_ptr[0] = mue_p_xx_ptr );
    YCODE( mue_dd_ptr[1] = mue_p_yy_ptr );
    ZCODE( mue_dd_ptr[2] = mue_p_zz_ptr );
    diag_add    = var_diag_ ? diag_p_ptr[n] : diag_p_scalar_;
    mask_ptr    = mask_p_ptr;
    rhs_loc_ptr = rhs_p_ptr;
  }

  double bdry_phi_eff_000 = bdry_.num_phi == 0 ? -1. : bdry_.phi_eff_ptr[n];

  if (new_submat_main_) {
    row_main->clear();
  }

  // far away from the boundary
  if (extended_sw_ptr[n] > 0) {

    if (new_submat_main_) {
      row_main->push_back(mat_entry_t(petsc_gloidx_[n], 1));
      mask_ptr[n] = 1.;
    }

    if (setup_rhs) {
      rhs_ptr[n] = 0;
    }

    return;
  }

  double xyz_C[P4EST_DIM];
  node_xyz_fr_n(n, p4est_, nodes_, xyz_C);

  double DIM( x_C = xyz_C[0],
              y_C = xyz_C[1],
              z_C = xyz_C[2] );

  p4est_locidx_t node_m00 = qnnn.neighbor_m00(); p4est_locidx_t node_p00 = qnnn.neighbor_p00();
  p4est_locidx_t node_0m0 = qnnn.neighbor_0m0(); p4est_locidx_t node_0p0 = qnnn.neighbor_0p0();
#ifdef P4_TO_P8
  p4est_locidx_t node_00m = qnnn.neighbor_00m(); p4est_locidx_t node_00p = qnnn.neighbor_00p();
#endif

  // check if any boundary crosses ngbd
  std::vector<bool>   is_interface     (P4EST_FACES, false);
  std::vector<int>    bdry_point_id    (P4EST_FACES, 0);
  std::vector<double> bdry_point_dist  (P4EST_FACES, 0);
  std::vector<double> bdry_point_weight(P4EST_FACES, 0);

  if (new_submat_main_) {
    find_interface_points(n, ngbd_, bdry_.opn, bdry_.phi_ptr, DIM(bdry_.phi_xx_ptr, bdry_.phi_yy_ptr, bdry_.phi_zz_ptr), bdry_point_id.data(), bdry_point_dist.data());

    if (bdry_phi_eff_000 < 0) {
      int num_interfaces = 0;
      foreach_direction(dim) {
        if (bdry_point_id[dim] >= 0 && extended_sw_ptr[qnnn.neighbor(dim)] > 0) {
          is_interface[dim] = true;
          ++num_interfaces;
        }
      }
    } else {
      int num_interfaces = 0;

      if (bdry_point_id[dir::f_m00] >= 0 && extended_sw_ptr[node_p00] > 0) { is_interface[dir::f_m00] = true; ++num_interfaces; }
      if (bdry_point_id[dir::f_p00] >= 0 && extended_sw_ptr[node_m00] > 0) { is_interface[dir::f_p00] = true; ++num_interfaces; }

      if (bdry_point_id[dir::f_0m0] >= 0 && extended_sw_ptr[node_0p0] > 0) { is_interface[dir::f_0m0] = true; ++num_interfaces; }
      if (bdry_point_id[dir::f_0p0] >= 0 && extended_sw_ptr[node_0m0] > 0) { is_interface[dir::f_0p0] = true; ++num_interfaces; }
#ifdef P4_TO_P8
      if (bdry_point_id[dir::f_00m] >= 0 && extended_sw_ptr[node_00p] > 0) { is_interface[dir::f_00m] = true; ++num_interfaces; }
      if (bdry_point_id[dir::f_00p] >= 0 && extended_sw_ptr[node_00m] > 0) { is_interface[dir::f_00p] = true; ++num_interfaces; }
#endif
    }
  } else {
    load_cart_points(n, is_interface, bdry_point_id, bdry_point_dist, bdry_point_weight);
  }

  // check whether boundary goes exactly through the node
  int node_on_boundary_phi_id = -1;
  foreach_direction(dim) {
    if (is_interface[dim] && (fabs(bdry_point_dist[dim]) < EPS*diag_min_)) {
      node_on_boundary_phi_id = bdry_point_id[dim];
    }
  }

  // interface boundary
  if (node_on_boundary_phi_id != -1) {

    // compute submat_main
    if (new_submat_main_) {
      // re-asssign boundary points data
      is_interface.assign(P4EST_FACES, false);
      is_interface     [0] = true;
      bdry_point_id    [0] = node_on_boundary_phi_id;
      bdry_point_dist  [0] = 0.5*EPS*diag_min_;
      bdry_point_weight[0] = 1;

      row_main->push_back(mat_entry_t(n, 1));
      nullspace_main_ = false;
    }

    // compute submat_rhs
    if (setup_rhs) {
      boundary_conditions_t *bc = &bc_[node_on_boundary_phi_id];
      rhs_ptr[n] = bc->pointwise ? bc->get_value_pw(n,0) :
                                   bc->get_value_cf(xyz_C);
    }

  } else {

    double mue_000 = var_mu_ ? mue_ptr[n] : mu;

    //---------------------------------------------------------------------
    // compute submat_diag
    //---------------------------------------------------------------------
    if (new_submat_diag_ && there_is_diag_)
    {
      // assemble submat_diag
      submat_diag_ptr[n] = diag_add;
      if (fabs(diag_add) > EPS) {
        nullspace_diag_ = false;
      }
    }

    //---------------------------------------------------------------------
    // compute submat_main
    //---------------------------------------------------------------------
    if (new_submat_main_)
    {

      double d_m00 = qnnn.d_m00; double d_p00 = qnnn.d_p00;
      double d_0m0 = qnnn.d_0m0; double d_0p0 = qnnn.d_0p0;
#ifdef P4_TO_P8
      double d_00m = qnnn.d_00m; double d_00p = qnnn.d_00p;
#endif

      // interpolate diffusion coefficient if needed
      double DIM( mue_m00=mu, mue_0m0=mu, mue_00m=mu );
      double DIM( mue_p00=mu, mue_0p0=mu, mue_00p=mu );

      if (var_mu_) {

        CODE2D( qnnn.ngbd_with_quadratic_interpolation(mue_ptr, mue_000, mue_m00, mue_p00, mue_0m0, mue_0p0) );
        CODE3D( qnnn.ngbd_with_quadratic_interpolation(mue_ptr, mue_000, mue_m00, mue_p00, mue_0m0, mue_0p0, mue_00m, mue_00p) );

        if (is_interface[dir::f_m00]) mue_m00 = qnnn.interpolate_in_dir(dir::f_m00, bdry_point_dist[dir::f_m00], mue_ptr, mue_dd_ptr);
        if (is_interface[dir::f_p00]) mue_p00 = qnnn.interpolate_in_dir(dir::f_p00, bdry_point_dist[dir::f_p00], mue_ptr, mue_dd_ptr);

        if (is_interface[dir::f_0m0]) mue_0m0 = qnnn.interpolate_in_dir(dir::f_0m0, bdry_point_dist[dir::f_0m0], mue_ptr, mue_dd_ptr);
        if (is_interface[dir::f_0p0]) mue_0p0 = qnnn.interpolate_in_dir(dir::f_0p0, bdry_point_dist[dir::f_0p0], mue_ptr, mue_dd_ptr);
#ifdef P4_TO_P8
        if (is_interface[dir::f_00m]) mue_00m = qnnn.interpolate_in_dir(dir::f_00m, bdry_point_dist[dir::f_00m], mue_ptr, mue_dd_ptr);
        if (is_interface[dir::f_00p]) mue_00p = qnnn.interpolate_in_dir(dir::f_00p, bdry_point_dist[dir::f_00p], mue_ptr, mue_dd_ptr);
#endif
      }

      // discretization of Laplace operator
      double DIM(w_m00 = 0, w_0m0 = 0, w_00m = 0);
      double DIM(w_p00 = 0, w_0p0 = 0, w_00p = 0);
      double w_000 = 0;

      if (bdry_phi_eff_000 < 0) {

        // interpolate diffusion coefficient if needed
        if (var_mu_) {

          CODE2D( qnnn.ngbd_with_quadratic_interpolation(mue_ptr, mue_000, mue_m00, mue_p00, mue_0m0, mue_0p0) );
          CODE3D( qnnn.ngbd_with_quadratic_interpolation(mue_ptr, mue_000, mue_m00, mue_p00, mue_0m0, mue_0p0, mue_00m, mue_00p) );

          if (is_interface[dir::f_m00]) mue_m00 = qnnn.interpolate_in_dir(dir::f_m00, bdry_point_dist[dir::f_m00], mue_ptr, mue_dd_ptr);
          if (is_interface[dir::f_p00]) mue_p00 = qnnn.interpolate_in_dir(dir::f_p00, bdry_point_dist[dir::f_p00], mue_ptr, mue_dd_ptr);

          if (is_interface[dir::f_0m0]) mue_0m0 = qnnn.interpolate_in_dir(dir::f_0m0, bdry_point_dist[dir::f_0m0], mue_ptr, mue_dd_ptr);
          if (is_interface[dir::f_0p0]) mue_0p0 = qnnn.interpolate_in_dir(dir::f_0p0, bdry_point_dist[dir::f_0p0], mue_ptr, mue_dd_ptr);
  #ifdef P4_TO_P8
          if (is_interface[dir::f_00m]) mue_00m = qnnn.interpolate_in_dir(dir::f_00m, bdry_point_dist[dir::f_00m], mue_ptr, mue_dd_ptr);
          if (is_interface[dir::f_00p]) mue_00p = qnnn.interpolate_in_dir(dir::f_00p, bdry_point_dist[dir::f_00p], mue_ptr, mue_dd_ptr);
  #endif
        }

        // adjust stencil's arms
        if (is_interface[dir::f_m00]) { d_m00 = bdry_point_dist[dir::f_m00]; }
        if (is_interface[dir::f_p00]) { d_p00 = bdry_point_dist[dir::f_p00]; }

        if (is_interface[dir::f_0m0]) { d_0m0 = bdry_point_dist[dir::f_0m0]; }
        if (is_interface[dir::f_0p0]) { d_0p0 = bdry_point_dist[dir::f_0p0]; }
#ifdef P4_TO_P8
        if (is_interface[dir::f_00m]) { d_00m = bdry_point_dist[dir::f_00m]; }
        if (is_interface[dir::f_00p]) { d_00p = bdry_point_dist[dir::f_00p]; }
#endif

        // note: if node is at wall, what's below will apply Neumann BC
        if      (is_wall[dir::f_m00]) { w_p00 = -2.0*mue_000/(d_p00*d_p00); }
        else if (is_wall[dir::f_p00]) { w_m00 = -2.0*mue_000/(d_m00*d_m00); }
        else {
          w_m00 = -(mue_000+mue_m00)/d_m00/(d_m00+d_p00);
          w_p00 = -(mue_000+mue_p00)/d_p00/(d_m00+d_p00);
        }

        if      (is_wall[dir::f_0m0]) { w_0p0 = -2.0*mue_000/(d_0p0*d_0p0); }
        else if (is_wall[dir::f_0p0]) { w_0m0 = -2.0*mue_000/(d_0m0*d_0m0); }
        else {
          w_0m0 = -(mue_000+mue_0m0)/d_0m0/(d_0m0+d_0p0);
          w_0p0 = -(mue_000+mue_0p0)/d_0p0/(d_0m0+d_0p0);
        }

#ifdef P4_TO_P8
        if      (is_wall[dir::f_00m]) { w_00p = -2.0*mue_000/(d_00p*d_00p); }
        else if (is_wall[dir::f_00p]) { w_00m = -2.0*mue_000/(d_00m*d_00m); }
        else {
          w_00m = -(mue_000+mue_00m)/d_00m/(d_00m+d_00p);
          w_00p = -(mue_000+mue_00p)/d_00p/(d_00m+d_00p);
        }
#endif

        w_000 = - SUMD(w_m00, w_0m0, w_00m)
                - SUMD(w_p00, w_0p0, w_00p);

        //---------------------------------------------------------------------
        // add coefficients in the matrix
        //---------------------------------------------------------------------
        mat_entry_t ent;
        ent.n = petsc_gloidx_[qnnn.node_000]; ent.val = w_000; row_main->push_back(ent);

        if (!is_interface[dir::f_m00] && !is_wall[dir::f_m00] && ABS(w_m00) > EPS) { ent.n = petsc_gloidx_[node_m00]; ent.val = w_m00; row_main->push_back(ent); (node_m00 < nodes_->num_owned_indeps) ? d_nnz++ : o_nnz++; }
        if (!is_interface[dir::f_p00] && !is_wall[dir::f_p00] && ABS(w_p00) > EPS) { ent.n = petsc_gloidx_[node_p00]; ent.val = w_p00; row_main->push_back(ent); (node_p00 < nodes_->num_owned_indeps) ? d_nnz++ : o_nnz++; }

        if (!is_interface[dir::f_0m0] && !is_wall[dir::f_0m0] && ABS(w_0m0) > EPS) { ent.n = petsc_gloidx_[node_0m0]; ent.val = w_0m0; row_main->push_back(ent); (node_0m0 < nodes_->num_owned_indeps) ? d_nnz++ : o_nnz++; }
        if (!is_interface[dir::f_0p0] && !is_wall[dir::f_0p0] && ABS(w_0p0) > EPS) { ent.n = petsc_gloidx_[node_0p0]; ent.val = w_0p0; row_main->push_back(ent); (node_0p0 < nodes_->num_owned_indeps) ? d_nnz++ : o_nnz++; }
#ifdef P4_TO_P8
        if (!is_interface[dir::f_00m] && !is_wall[dir::f_00m] && ABS(w_00m) > EPS) { ent.n = petsc_gloidx_[node_00m]; ent.val = w_00m; row_main->push_back(ent); (node_00m < nodes_->num_owned_indeps) ? d_nnz++ : o_nnz++; }
        if (!is_interface[dir::f_00p] && !is_wall[dir::f_00p] && ABS(w_00p) > EPS) { ent.n = petsc_gloidx_[node_00p]; ent.val = w_00p; row_main->push_back(ent); (node_00p < nodes_->num_owned_indeps) ? d_nnz++ : o_nnz++; }
#endif

        bdry_point_weight[dir::f_m00] = w_m00;
        bdry_point_weight[dir::f_p00] = w_p00;

        bdry_point_weight[dir::f_0m0] = w_0m0;
        bdry_point_weight[dir::f_0p0] = w_0p0;
#ifdef P4_TO_P8
        bdry_point_weight[dir::f_00m] = w_00m;
        bdry_point_weight[dir::f_00p] = w_00p;
#endif

      } else {
        // TODO: let's for now ignore near-wall nodes

        // adjust stencil's arms (if crossed then store value on the opposite arm)
        if (is_interface[dir::f_m00]) { d_p00 = bdry_point_dist[dir::f_m00]; }
        if (is_interface[dir::f_p00]) { d_m00 = bdry_point_dist[dir::f_p00]; }

        if (is_interface[dir::f_0m0]) { d_0p0 = bdry_point_dist[dir::f_0m0]; }
        if (is_interface[dir::f_0p0]) { d_0m0 = bdry_point_dist[dir::f_0p0]; }
#ifdef P4_TO_P8
        if (is_interface[dir::f_00m]) { d_00p = bdry_point_dist[dir::f_00m]; }
        if (is_interface[dir::f_00p]) { d_00m = bdry_point_dist[dir::f_00p]; }
#endif

        if (var_mu_) {

          CODE2D( qnnn.ngbd_with_quadratic_interpolation(mue_ptr, mue_000, mue_m00, mue_p00, mue_0m0, mue_0p0) );
          CODE3D( qnnn.ngbd_with_quadratic_interpolation(mue_ptr, mue_000, mue_m00, mue_p00, mue_0m0, mue_0p0, mue_00m, mue_00p) );

          // again, if crossed then store value on the opposite arm
          if (is_interface[dir::f_m00]) mue_p00 = qnnn.interpolate_in_dir(dir::f_m00, bdry_point_dist[dir::f_m00], mue_ptr, mue_dd_ptr);
          if (is_interface[dir::f_p00]) mue_m00 = qnnn.interpolate_in_dir(dir::f_p00, bdry_point_dist[dir::f_p00], mue_ptr, mue_dd_ptr);

          if (is_interface[dir::f_0m0]) mue_0p0 = qnnn.interpolate_in_dir(dir::f_0m0, bdry_point_dist[dir::f_0m0], mue_ptr, mue_dd_ptr);
          if (is_interface[dir::f_0p0]) mue_0m0 = qnnn.interpolate_in_dir(dir::f_0p0, bdry_point_dist[dir::f_0p0], mue_ptr, mue_dd_ptr);
#ifdef P4_TO_P8
          if (is_interface[dir::f_00m]) mue_00p = qnnn.interpolate_in_dir(dir::f_00m, bdry_point_dist[dir::f_00m], mue_ptr, mue_dd_ptr);
          if (is_interface[dir::f_00p]) mue_00m = qnnn.interpolate_in_dir(dir::f_00p, bdry_point_dist[dir::f_00p], mue_ptr, mue_dd_ptr);
#endif
        }

        if (is_interface[dir::f_m00]) {
          w_p00  = (mue_000+mue_p00)/d_m00/d_p00;
          w_000 -= w_p00;
          w_m00  = -(mue_m00+mue_p00)/d_m00/(d_m00-d_p00);
          w_p00 -= w_m00;
        } else if (is_interface[dir::f_p00]) {
          w_m00  = (mue_000+mue_m00)/d_m00/d_p00;
          w_000 -= w_m00;
          w_p00  = -(mue_m00+mue_p00)/d_p00/(d_p00-d_m00);
          w_m00 -= w_p00;
        } else {
          w_m00 = -(mue_000+mue_m00)/d_m00/(d_m00+d_p00);
          w_p00 = -(mue_000+mue_p00)/d_p00/(d_m00+d_p00);
          w_000 -= w_m00+w_p00;
        }

        if (is_interface[dir::f_0m0]) {
          w_0p0  = (mue_000+mue_0p0)/d_0m0/d_0p0;
          w_000 -= w_0p0;
          w_0m0  = -(mue_0m0+mue_0p0)/d_0m0/(d_0m0-d_0p0);
          w_0p0 -= w_0m0;
        } else if (is_interface[dir::f_0p0]) {
          w_0m0  = (mue_000+mue_0p0)/d_0m0/d_0p0;
          w_000 -= w_0m0;
          w_0p0  = -(mue_0m0+mue_0p0)/d_0p0/(d_0p0-d_0m0);
          w_0m0 -= w_0p0;
        } else {
          w_0m0 = -(mue_000+mue_0m0)/d_0m0/(d_0m0+d_0p0);
          w_0p0 = -(mue_000+mue_0p0)/d_0p0/(d_0m0+d_0p0);
          w_000 -= w_0m0+w_0p0;
        }
#ifdef P4_TO_P8
        if (is_interface[dir::f_00m]) {
          w_00p  = (mue_00m+mue_00p)/d_00m/(d_00m-d_00p);
          w_000 -= w_00p;
          w_00m  = -(mue_000+mue_00p)/d_00m/d_00p;
          w_00p -= w_00m;
        } else if (is_interface[dir::f_00p]) {
          w_00m  = (mue_00m+mue_00p)/d_00p/(d_00p-d_00m);
          w_000 -= w_00m;
          w_00p  = -(mue_000+mue_00p)/d_00m/d_00p;
          w_00m -= w_00p;
        } else {
          w_00m = -(mue_000+mue_00m)/d_00m/(d_00m+d_00p);
          w_00p = -(mue_000+mue_00p)/d_00p/(d_00m+d_00p);
          w_000 -= w_00m+w_00p;
        }
#endif

        //---------------------------------------------------------------------
        // add coefficients in the matrix
        //---------------------------------------------------------------------
        mat_entry_t ent;
        ent.n = petsc_gloidx_[qnnn.node_000]; ent.val = w_000; row_main->push_back(ent);

        if (!is_interface[dir::f_p00] && !is_wall[dir::f_m00] && ABS(w_m00) > EPS) { ent.n = petsc_gloidx_[node_m00]; ent.val = w_m00; row_main->push_back(ent); (node_m00 < nodes_->num_owned_indeps) ? d_nnz++ : o_nnz++; }
        if (!is_interface[dir::f_m00] && !is_wall[dir::f_p00] && ABS(w_p00) > EPS) { ent.n = petsc_gloidx_[node_p00]; ent.val = w_p00; row_main->push_back(ent); (node_p00 < nodes_->num_owned_indeps) ? d_nnz++ : o_nnz++; }

        if (!is_interface[dir::f_0p0] && !is_wall[dir::f_0m0] && ABS(w_0m0) > EPS) { ent.n = petsc_gloidx_[node_0m0]; ent.val = w_0m0; row_main->push_back(ent); (node_0m0 < nodes_->num_owned_indeps) ? d_nnz++ : o_nnz++; }
        if (!is_interface[dir::f_0m0] && !is_wall[dir::f_0p0] && ABS(w_0p0) > EPS) { ent.n = petsc_gloidx_[node_0p0]; ent.val = w_0p0; row_main->push_back(ent); (node_0p0 < nodes_->num_owned_indeps) ? d_nnz++ : o_nnz++; }
  #ifdef P4_TO_P8
        if (!is_interface[dir::f_00p] && !is_wall[dir::f_00m] && ABS(w_00m) > EPS) { ent.n = petsc_gloidx_[node_00m]; ent.val = w_00m; row_main->push_back(ent); (node_00m < nodes_->num_owned_indeps) ? d_nnz++ : o_nnz++; }
        if (!is_interface[dir::f_00m] && !is_wall[dir::f_00p] && ABS(w_00p) > EPS) { ent.n = petsc_gloidx_[node_00p]; ent.val = w_00p; row_main->push_back(ent); (node_00p < nodes_->num_owned_indeps) ? d_nnz++ : o_nnz++; }
  #endif

        bdry_point_weight[dir::f_m00] = w_p00;
        bdry_point_weight[dir::f_p00] = w_m00;

        bdry_point_weight[dir::f_0m0] = w_0p0;
        bdry_point_weight[dir::f_0p0] = w_0m0;
#ifdef P4_TO_P8
        bdry_point_weight[dir::f_00m] = w_00p;
        bdry_point_weight[dir::f_00p] = w_00m;
#endif
      }

      foreach_direction(dim) {
        if (is_interface[dim]) {
          nullspace_main_ = false;
        }
      }
    }

    //---------------------------------------------------------------------
    // compute rhs
    //---------------------------------------------------------------------
    if (setup_rhs)
    {
      rhs_ptr[n] = rhs_loc_ptr[n];

      // sample boundary conditions
      std::vector<double> bc_values(P4EST_FACES, 0);

      // first get pointwise given values
      for (size_t i = 0; i < bc_.size(); ++i) {
        if (bc_[i].type == DIRICHLET && bc_[i].pointwise) {
          for (int j = 0; j < bc_[i].num_value_pts(n); ++j){
            // TODO: this is kind of ugly, fix this
            int idx = bc_[i].idx_value_pt(n, j);
            bc_values[ bc_[i].dirichlet_pts[idx].dir ] = (*bc_[i].value_pw)[idx];
          }
        }
      }

      // second get function-given values
      if (is_interface[dir::f_m00] && (!bc_[bdry_point_id[dir::f_m00]].pointwise)) bc_values[dir::f_m00] = (*bc_[bdry_point_id[dir::f_m00]].value_cf)( DIM(x_C - bdry_point_dist[dir::f_m00], y_C, z_C) );
      if (is_interface[dir::f_p00] && (!bc_[bdry_point_id[dir::f_p00]].pointwise)) bc_values[dir::f_p00] = (*bc_[bdry_point_id[dir::f_p00]].value_cf)( DIM(x_C + bdry_point_dist[dir::f_p00], y_C, z_C) );

      if (is_interface[dir::f_0m0] && (!bc_[bdry_point_id[dir::f_0m0]].pointwise)) bc_values[dir::f_0m0] = (*bc_[bdry_point_id[dir::f_0m0]].value_cf)( DIM(x_C, y_C - bdry_point_dist[dir::f_0m0], z_C) );
      if (is_interface[dir::f_0p0] && (!bc_[bdry_point_id[dir::f_0p0]].pointwise)) bc_values[dir::f_0p0] = (*bc_[bdry_point_id[dir::f_0p0]].value_cf)( DIM(x_C, y_C + bdry_point_dist[dir::f_0p0], z_C) );
#ifdef P4_TO_P8
      if (is_interface[dir::f_00m] && (!bc_[bdry_point_id[dir::f_00m]].pointwise)) bc_values[dir::f_00m] = (*bc_[bdry_point_id[dir::f_00m]].value_cf)( DIM(x_C, y_C, z_C - bdry_point_dist[dir::f_00m]) );
      if (is_interface[dir::f_00p] && (!bc_[bdry_point_id[dir::f_00p]].pointwise)) bc_values[dir::f_00p] = (*bc_[bdry_point_id[dir::f_00p]].value_cf)( DIM(x_C, y_C, z_C + bdry_point_dist[dir::f_00p]) );
#endif

      // add to rhs boundary conditions
      foreach_direction(i) {
        if (is_interface[i]) {
          rhs_ptr[n] -= bdry_point_weight[i] * bc_values[i];
        }
      }

      // add to rhs wall conditions
      XCODE( double eps_x = is_wall[dir::f_m00] ? 2.*EPS*diag_min_ : (is_wall[dir::f_p00] ? -2.*EPS*diag_min_ : 0) );
      YCODE( double eps_y = is_wall[dir::f_0m0] ? 2.*EPS*diag_min_ : (is_wall[dir::f_0p0] ? -2.*EPS*diag_min_ : 0) );
      ZCODE( double eps_z = is_wall[dir::f_00m] ? 2.*EPS*diag_min_ : (is_wall[dir::f_00p] ? -2.*EPS*diag_min_ : 0) );

      if (is_wall[dir::f_m00]) rhs_ptr[n] += 2.*mue_000*(*wc_value_)( DIM(x_C, y_C+eps_y, z_C+eps_z) ) / qnnn.d_p00;
      if (is_wall[dir::f_p00]) rhs_ptr[n] += 2.*mue_000*(*wc_value_)( DIM(x_C, y_C+eps_y, z_C+eps_z) ) / qnnn.d_m00;

      if (is_wall[dir::f_0m0]) rhs_ptr[n] += 2.*mue_000*(*wc_value_)( DIM(x_C+eps_x, y_C, z_C+eps_z) ) / qnnn.d_0p0;
      if (is_wall[dir::f_0p0]) rhs_ptr[n] += 2.*mue_000*(*wc_value_)( DIM(x_C+eps_x, y_C, z_C+eps_z) ) / qnnn.d_0m0;
#ifdef P4_TO_P8
      if (is_wall[dir::f_00m]) rhs_ptr[n] += 2.*mue_000*(*wc_value_)( DIM(x_C+eps_x, y_C+eps_y, z_C) ) / qnnn.d_00p;
      if (is_wall[dir::f_00p]) rhs_ptr[n] += 2.*mue_000*(*wc_value_)( DIM(x_C+eps_x, y_C+eps_y, z_C) ) / qnnn.d_00m;
#endif
    }
  }

  // save information about interface points
  if (new_submat_main_ & there_is_dirichlet_)
  {
    save_cart_points(n, is_interface, bdry_point_id, bdry_point_dist, bdry_point_weight);
  }
}

bool my_p4est_poisson_nodes_mls_t::gf_is_ghost(const quad_neighbor_nodes_of_node_t &qnnn)
{
  if (bdry_.num_phi > 0) {
    if (bdry_.phi_eff_ptr[qnnn.node_000] > -gf_thresh_*diag_min_) {
      foreach_direction (nei) {
        if (bdry_.phi_eff_ptr[qnnn.neighbor(nei)] <= -gf_thresh_*diag_min_) {
          return true;
        }
      }
    }
  }
  return false;
}

void my_p4est_poisson_nodes_mls_t::gf_direction(const quad_neighbor_nodes_of_node_t &qnnn, const p4est_locidx_t neighbors[], int &dir, double del_xyz[])
{
  double normal [P4EST_DIM];
  compute_normals(qnnn, bdry_.phi_eff_ptr, normal); // using phi_eff we assume there are no intersecting level set functions

  // we will select the direction with the maximum negative normal projection
  // among all neighboring nodes in negative domain
  double max_projection = 1;
  for (int nei = 0; nei < num_neighbors_cube; ++nei) {
    if (neighbors[nei] != -1) {
      if (bdry_.phi_eff_ptr[neighbors[nei]] <= -gf_thresh_*diag_min_) {

        int nei_dir[P4EST_DIM];
        cube_nei_dir(nei, nei_dir);

//        if (SUMD(fabs(nei_dir[0]), fabs(nei_dir[1]), fabs(nei_dir[2])) > 1.5) {
//          continue;
//        }

        double dxyz_nei[] = { DIM(double(nei_dir[0])*dxyz_m_[0],
                                  double(nei_dir[1])*dxyz_m_[1],
                                  double(nei_dir[2])*dxyz_m_[2]) };

        double projection = SUMD(normal[0]*dxyz_nei[0],
                                 normal[1]*dxyz_nei[1],
                                 normal[2]*dxyz_nei[2])
            / ABSD(dxyz_nei[0], dxyz_nei[1], dxyz_nei[2]);

        if (projection < max_projection) { // because want max negative projection
          max_projection = projection;
          EXECD( del_xyz[0] = dxyz_nei[0],
                 del_xyz[1] = dxyz_nei[1],
                 del_xyz[2] = dxyz_nei[2] );
          dir = nei;
        }
      }
    }
  }

  if (max_projection > 0) {
    std::cout << "[Warning] Ghost-Fluid Dirichlet: selected direction points away from the interface\n";
  }
}

void my_p4est_poisson_nodes_mls_t::discretize_dirichlet_gf(bool setup_rhs, p4est_locidx_t n, const quad_neighbor_nodes_of_node_t &qnnn,
                                                           double infc_phi_eff_000, bool is_wall[],
                                                           vector<int> &gf_map, vector<double> &gf_nodes, vector<double> &gf_phi,
                                                           std::vector<mat_entry_t> *row_main, PetscInt &d_nnz_main, PetscInt &o_nnz_main,
                                                           std::vector<mat_entry_t> *row_gf, PetscInt &d_nnz_gf, PetscInt &o_nnz_gf,
                                                           std::vector<mat_entry_t> *row_gf_ghost, PetscInt &d_nnz_gf_ghost, PetscInt &o_nnz_gf_ghost)
{
  double  mu;
  double *mue_ptr, *mue_dd_ptr[P4EST_DIM];
  double  diag_add;
  double *mask_ptr;
  double *rhs_loc_ptr;

  if (infc_phi_eff_000 < 0) {
    mu          = mu_m_;
    mue_ptr     = mue_m_ptr;
    XCODE( mue_dd_ptr[0] = mue_m_xx_ptr );
    YCODE( mue_dd_ptr[1] = mue_m_yy_ptr );
    ZCODE( mue_dd_ptr[2] = mue_m_zz_ptr );
    diag_add    = var_diag_ ? diag_m_ptr[n] : diag_m_scalar_;
    mask_ptr    = mask_m_ptr;
    rhs_loc_ptr = rhs_m_ptr;
  } else {
    mu          = mu_p_;
    mue_ptr     = mue_p_ptr;
    XCODE( mue_dd_ptr[0] = mue_p_xx_ptr );
    YCODE( mue_dd_ptr[1] = mue_p_yy_ptr );
    ZCODE( mue_dd_ptr[2] = mue_p_zz_ptr );
    diag_add    = var_diag_ ? diag_p_ptr[n] : diag_p_scalar_;
    mask_ptr    = mask_p_ptr;
    rhs_loc_ptr = rhs_p_ptr;
  }

  double bdry_phi_eff_000 = bdry_.num_phi == 0 ? -1. : bdry_.phi_eff_ptr[n];

//  if (new_submat_main_) {
//    entries_main->at(n).clear();
//  }

  double xyz_C[P4EST_DIM];
  node_xyz_fr_n(n, p4est_, nodes_, xyz_C);

  double DIM( x_C = xyz_C[0],
              y_C = xyz_C[1],
              z_C = xyz_C[2] );

//  // check whether boundary goes exactly through the node
//  int node_on_boundary_phi_id = -1;
//  foreach_direction(dim) {
//    if (is_interface[dim] && (fabs(bdry_point_dist[dim]) < EPS*diag_min_)) {
//      throw;
//      node_on_boundary_phi_id = bdry_point_id[dim];
//    }
//  }

//  // interface boundary
//  if (node_on_boundary_phi_id != -1) {

//    // compute submat_main
//    if (new_submat_main_) {
//      // re-asssign boundary points data
//      is_interface.assign(P4EST_FACES, false);
//      is_interface     [0] = true;
//      bdry_point_id    [0] = node_on_boundary_phi_id;
//      bdry_point_dist  [0] = 0.5*EPS*diag_min_;
//      bdry_point_weight[0] = 1;

//      row_main->push_back(mat_entry_t(n, 1));
//      matrix_has_nullspace_ = false;
//    }

//    // compute submat_rhs
//    if (setup_rhs) {
//      boundary_conditions_t *bc = &bc_[node_on_boundary_phi_id];
//      rhs_ptr[n] = bc->pointwise ? bc->get_value_pw(n,0) :
//                                   bc->get_value_cf(xyz_C);
//    }

//  }
  if ( bdry_phi_eff_000 > -gf_thresh_*diag_min_) {

    double xyz_bc[P4EST_DIM];
    double weight_bc;

    if (new_submat_main_) {
      row_main->push_back(mat_entry_t(petsc_gloidx_[n], 1));
      mask_ptr[n] = 1.;
    }

    if (setup_rhs) {
      rhs_ptr[n] = 0;
    }

    if (gf_is_ghost(qnnn)) {
=======

    // compute submat_rhs
    if (setup_rhs) {
      boundary_conditions_t *bc = &bc_[node_on_boundary_phi_id];
      rhs_ptr[n] = bc->pointwise ? bc->get_value_pw(n,0) :
                                   bc->get_value_cf(xyz_C);
    }

  } else {
    // if far away from the interface or close to it but with dirichlet
    // then finite difference method
    double mue_000 = var_mu_ ? mue_ptr[n] : mu;

    //---------------------------------------------------------------------
    // compute submat_diag
    //---------------------------------------------------------------------
    if (new_submat_diag_ && there_is_diag_)
    {
      // assemble submat_diag
      submat_diag_ptr[n] = diag_add;
      if (fabs(diag_add) > EPS) {
        nullspace_diag_ = false;
      }
    }

    //---------------------------------------------------------------------
    // compute submat_main
    //---------------------------------------------------------------------
    if (new_submat_main_)
    {
      p4est_locidx_t node_m00 = qnnn.neighbor_m00(); p4est_locidx_t node_p00 = qnnn.neighbor_p00();
      p4est_locidx_t node_0m0 = qnnn.neighbor_0m0(); p4est_locidx_t node_0p0 = qnnn.neighbor_0p0();
#ifdef P4_TO_P8
      p4est_locidx_t node_00m = qnnn.neighbor_00m(); p4est_locidx_t node_00p = qnnn.neighbor_00p();
#endif
>>>>>>> f533e768

      // determine which level-set function intersects
      // (note this is not a bullet-proof algorithm,
      // but should work fine for non-intersecting boundaries)
      int phi_idx = 0;
      double phi_min = fabs(bdry_.phi_ptr[0][n]);

<<<<<<< HEAD
      for (int i = 1; i < bdry_.num_phi; ++i) {
        if (fabs(bdry_.phi_ptr[i][n]) < phi_min) {
          phi_idx = i;
          phi_min = fabs(bdry_.phi_ptr[i][n]) ;
        }
      }

      if (new_submat_main_) {

        // determine good direction for extrapolation
        p4est_locidx_t neighbors[num_neighbors_cube];
        ngbd_->get_all_neighbors(n, neighbors);
=======
      // interpolate diffusion coefficient if needed
      double DIM( mue_m00=mu, mue_0m0=mu, mue_00m=mu );
      double DIM( mue_p00=mu, mue_0p0=mu, mue_00p=mu );

      if (var_mu_) {

        CODE2D( qnnn.ngbd_with_quadratic_interpolation(mue_ptr, mue_000, mue_m00, mue_p00, mue_0m0, mue_0p0) );
        CODE3D( qnnn.ngbd_with_quadratic_interpolation(mue_ptr, mue_000, mue_m00, mue_p00, mue_0m0, mue_0p0, mue_00m, mue_00p) );
>>>>>>> f533e768

        double delta_xyz[P4EST_DIM];
        int    nei;
        gf_direction(qnnn, neighbors, nei, delta_xyz);
        double del = ABSD(delta_xyz[0], delta_xyz[1], delta_xyz[2]);

        // get level-set values an global node indices
        vector<double> phi_values(gf_stencil_size(), -1);
        vector<double> global_idx(gf_stencil_size(), -1);

<<<<<<< HEAD
        phi_values[0] = bdry_.phi_eff_ptr[n];
        phi_values[1] = bdry_.phi_eff_ptr[neighbors[nei]];

        global_idx[0] = petsc_gloidx_[n];
        global_idx[1] = petsc_gloidx_[neighbors[nei]];

        int num_good_neis = 1;

        for (int i = 2; i < gf_stencil_size(); ++i) {
          phi_values[i] = gf_phi  [(gf_stencil_size()-2)*gf_map[n] + i-2];
          global_idx[i] = gf_nodes[(gf_stencil_size()-2)*gf_map[n] + i-2];

          if (phi_values[i] <= -gf_thresh_*diag_min_ && fabs(global_idx[i]-round(global_idx[i])) < 1.e-5) {
            num_good_neis++;
          }
        }

        if (num_good_neis < gf_stencil_size()-1) {
          std::cout << "[Warning] Reduced stencil (" << num_good_neis << "/" << gf_stencil_size()-1 << ")\n";
        }

//        // sanity check
//        if (phi_values[1] > 0) {
//          throw std::domain_error("Something went terribly wrong during constructing ghost fluid value");
//        }

        // find interface location
        double phi0_dd = 0;
        double phi1_dd = 0;

        if (neighbors[cube_nei_op(nei)] != -1) {
          phi0_dd = (phi_values[1] - 2.*phi_values[0] + bdry_.phi_eff_ptr[neighbors[cube_nei_op(nei)]])/del/del;
        }

        if (num_good_neis >= 2) {
          phi1_dd = (phi_values[2]-2.*phi_values[1]+phi_values[0])/del/del;
        }

        double dist = 0;
        if (phi_values[0] > 0 && phi_values[1] < 0) {
          dist = interface_Location_With_Second_Order_Derivative(0, del, phi_values[0], phi_values[1], phi0_dd, phi1_dd);
        } else if (phi_values[1] > 0 && phi_values[1] > 0) {
          dist = interface_Location_With_Second_Order_Derivative(del, 2.*del, phi_values[1], phi_values[2], 0, 0);
        } else if (phi_values[0] < 0) {
          // sanity check
          if (bdry_.phi_eff_ptr[neighbors[cube_nei_op(nei)]] < 0) {
            throw std::domain_error("Something went terribly wrong during constructing ghost fluid value");
          }
          dist = interface_Location_With_Second_Order_Derivative(-del, 0, bdry_.phi_eff_ptr[neighbors[cube_nei_op(nei)]], phi_values[0], phi0_dd, phi0_dd);
        }

        // compute extrapolation weights
        double theta = (del-dist)/del;
        vector<double> w(gf_stencil_size(), 0);

        w[0] = 1;

        if (gf_order_ == 3 && num_good_neis >= 4 && gf_stabilized_ != 0) { // cubic continuous

          // double interpolation
          w[1] = 1./36.*(   0. - 108.*theta +  88.*pow(theta, 2.) +  39.*pow(theta, 3.) - 17.*pow(theta, 4.) -  3.*pow(theta, 5.) +    pow(theta, 6.)),
          w[2] = 1./36.*(-216. + 432.*theta - 108.*pow(theta, 2.) - 156.*pow(theta, 3.) + 39.*pow(theta, 4.) + 12.*pow(theta, 5.) - 3.*pow(theta, 6.)),
          w[3] = 1./36.*( 144. - 216.*theta -  54.*pow(theta, 2.) + 159.*pow(theta, 3.) - 21.*pow(theta, 4.) - 15.*pow(theta, 5.) + 3.*pow(theta, 6.)),
          w[4] = 1./36.*(- 36. +  48.*theta +  20.*pow(theta, 2.) -  36.*pow(theta, 3.) -     pow(theta, 4.) +  6.*pow(theta, 5.) -    pow(theta, 6.)),
          weight_bc = -1./36.*(144. - 156.*theta + 54.*pow(theta, 2.) - 6.*pow(theta, 3.));

//          // least-squares based
//          double den = 18 + 66*theta+ 301*pow(theta, 2.) + 456*pow(theta, 3.) + 301*pow(theta, 4.) + 90*pow(theta, 5.) + 10*pow(theta, 6.);
//          w[1] = 3*theta*(-292 - 272*theta+ 153*pow(theta, 2.) + 281*pow(theta, 3.) + 115*pow(theta, 4.) + 15*pow(theta, 5.))/2./den;
//          w[2] =    -3*(72 + 120*theta- 56*pow(theta, 2.) - 140*pow(theta, 3.) - 21*pow(theta, 4.) + 20*pow(theta, 5.) + 5*pow(theta, 6.))/2./den;
//          w[3] =   (144 + 312*theta+ 410*pow(theta, 2.) - 189*pow(theta, 3.) - 457*pow(theta, 4.) - 195*pow(theta, 5.) - 25*pow(theta, 6.))/2./den;
//          w[4] =   3*(-12 - 28*theta- 50*pow(theta, 2.) + 4*pow(theta, 3.) + 51*pow(theta, 4.) + 30*pow(theta, 5.) + 5*pow(theta, 6.))/2./den;
//          weight_bc =   -(72 + 570*theta+ 495*pow(theta, 2.) + 105*pow(theta, 3.))/den;

        } else if (gf_order_ == 3 && num_good_neis >= 3 && gf_stabilized_ != 1) { // cubic native

          w[1] = 3.*(-2. -    theta + 2.*pow(theta,2.) +    pow(theta,3.))/(theta*(2. + 3.*theta + pow(theta,2.)));
          w[2] =    ( 0. + 6.*theta - 3.*pow(theta,2.) - 3.*pow(theta,3.))/(theta*(2. + 3.*theta + pow(theta,2.)));
          w[3] =    ( 0. -    theta + 0.              +    pow(theta,3.))/(theta*(2. + 3.*theta + pow(theta,2.)));
          weight_bc = -6./(theta*(2. + 3.*theta + pow(theta,2.)));

        } else if (gf_order_ >= 2 && num_good_neis >= 3 && gf_stabilized_ != 0) { // quadratic continuous
=======
      // adjust stencil's arms
      if (is_interface[dir::f_m00]) { d_m00 = bdry_point_dist[dir::f_m00]; }
      if (is_interface[dir::f_p00]) { d_p00 = bdry_point_dist[dir::f_p00]; }

      if (is_interface[dir::f_0m0]) { d_0m0 = bdry_point_dist[dir::f_0m0]; }
      if (is_interface[dir::f_0p0]) { d_0p0 = bdry_point_dist[dir::f_0p0]; }
#ifdef P4_TO_P8
      if (is_interface[dir::f_00m]) { d_00m = bdry_point_dist[dir::f_00m]; }
      if (is_interface[dir::f_00p]) { d_00p = bdry_point_dist[dir::f_00p]; }
#endif

      // discretization of Laplace operator
      double DIM(w_m00 = 0, w_0m0 = 0, w_00m = 0);
      double DIM(w_p00 = 0, w_0p0 = 0, w_00p = 0);

      // note: if node is at wall, what's below will apply Neumann BC
      if      (is_wall[dir::f_m00]) { w_p00 = -2.0*mue_000/(d_p00*d_p00); }
      else if (is_wall[dir::f_p00]) { w_m00 = -2.0*mue_000/(d_m00*d_m00); }
      else {
        w_m00 = -(mue_000+mue_m00)/d_m00/(d_m00+d_p00);
        w_p00 = -(mue_000+mue_p00)/d_p00/(d_m00+d_p00);
      }

      if      (is_wall[dir::f_0m0]) { w_0p0 = -2.0*mue_000/(d_0p0*d_0p0); }
      else if (is_wall[dir::f_0p0]) { w_0m0 = -2.0*mue_000/(d_0m0*d_0m0); }
      else {
        w_0m0 = -(mue_000+mue_0m0)/d_0m0/(d_0m0+d_0p0);
        w_0p0 = -(mue_000+mue_0p0)/d_0p0/(d_0m0+d_0p0);
      }

#ifdef P4_TO_P8
      if      (is_wall[dir::f_00m]) { w_00p = -2.0*mue_000/(d_00p*d_00p); }
      else if (is_wall[dir::f_00p]) { w_00m = -2.0*mue_000/(d_00m*d_00m); }
      else {
        w_00m = -(mue_000+mue_00m)/d_00m/(d_00m+d_00p);
        w_00p = -(mue_000+mue_00p)/d_00p/(d_00m+d_00p);
      }
#endif

      double w_000 = - SUMD(w_m00, w_0m0, w_00m)
                     - SUMD(w_p00, w_0p0, w_00p);
>>>>>>> f533e768

          // double interpolation
          w[1] =  0. - 2.0*theta + 1.75*pow(theta,2.) + 0.5*pow(theta,3.) - 0.25*pow(theta,4.);
          w[2] = -3. + 6.0*theta - 2.00*pow(theta,2.) - 1.5*pow(theta,3.) + 0.50*pow(theta,4.);
          w[3] =  1. - 1.5*theta - 0.25*pow(theta,2.) + 1.0*pow(theta,3.) - 0.25*pow(theta,4.);
          weight_bc =  -(3. - 2.5*theta + 0.5*pow(theta,2.));

<<<<<<< HEAD
//          // least-squares based
//          double den = 2 + 6 *theta+ 15 *pow(theta, 2.) + 12 *pow(theta,3.) + 3 *pow(theta,4.);
//          w[1] = theta*(-13 - theta+ 10 *pow(theta, 2.) + 4 *pow(theta,3.))/den;
//          w[2] = (-6 - 6 *theta+ 5 *pow(theta, 2.) + 6 *pow(theta,3.) + pow(theta,4.))/den;
//          w[3] = (2 +  3 *theta+ pow(theta, 2.) - 4 *pow(theta,3.) - 2 *pow(theta,4.))/den;
//          weight_bc = -(6 + 22 *theta+ 10 *pow(theta, 2.))/den;

        } else if (gf_order_ >= 2 && num_good_neis >= 2 && gf_stabilized_ != 1) { // quadratic native

          w[1] = -2.*(1.-theta)/theta;
          w[2] = (1.-theta)/(1.+theta);
          weight_bc = -2./theta/(1.+theta);

        } else if (gf_order_ >= 1 && num_good_neis >= 2 && gf_stabilized_ != 0) { // linear continuous

          // double interpolation
          w[1] = -(1.-theta)*theta;
          w[2] = -pow(1.-theta, 2.);
          weight_bc = -(2.-theta);

//          // least-squares based
//          double den = 1 + 2*theta + 2*theta*theta;
//          w[1] = ((-1 + theta)*theta)/den;
//          w[2] = (-1 + theta*theta)/den;
//          weight_bc = -(2 + 3*theta)/den;

        } else { // linear native

          w[1] = -(1.-theta)/theta;
          weight_bc = -1./theta;

//          w[1] = 0;
//          weight_bc = -1;

        }

        for (int i = 0; i < num_good_neis+1; ++i) {
          if (w[i] != 0) {
            row_gf_ghost->push_back(mat_entry_t(PetscInt(round(global_idx[i])), w[i]));
          }
        }

        mask_ptr[n] = -.25;
//        mask_ptr[n] =  1.;
        d_nnz_gf_ghost += gf_stencil_size()-1;
        o_nnz_gf_ghost += gf_stencil_size()-1;

        // save information for quick rhs setup
        foreach_dimension(dim) {
          xyz_bc[dim] = xyz_C[dim] + (1.-theta)*delta_xyz[dim];
//          xyz_bc[dim] = xyz_C[dim] ;
        }

        bc_[phi_idx].add_fd_pt(n, nei, dist, xyz_bc, weight_bc);

      } else {

        int idx = bc_[phi_idx].idx_value_pt(n,0);
        interface_point_cartesian_t *pt = &bc_[phi_idx].dirichlet_pts[idx];

        weight_bc = bc_[phi_idx].dirichlet_weights[idx];
        pt->get_xyz(xyz_bc);
=======
      if (!is_interface[dir::f_m00] && !is_wall[dir::f_m00] && ABS(w_m00) > EPS) { ent.n = petsc_gloidx_[node_m00]; ent.val = w_m00; row_main->push_back(ent); (node_m00 < nodes_->num_owned_indeps) ? d_nnz++ : o_nnz++; }
      if (!is_interface[dir::f_p00] && !is_wall[dir::f_p00] && ABS(w_p00) > EPS) { ent.n = petsc_gloidx_[node_p00]; ent.val = w_p00; row_main->push_back(ent); (node_p00 < nodes_->num_owned_indeps) ? d_nnz++ : o_nnz++; }

      if (!is_interface[dir::f_0m0] && !is_wall[dir::f_0m0] && ABS(w_0m0) > EPS) { ent.n = petsc_gloidx_[node_0m0]; ent.val = w_0m0; row_main->push_back(ent); (node_0m0 < nodes_->num_owned_indeps) ? d_nnz++ : o_nnz++; }
      if (!is_interface[dir::f_0p0] && !is_wall[dir::f_0p0] && ABS(w_0p0) > EPS) { ent.n = petsc_gloidx_[node_0p0]; ent.val = w_0p0; row_main->push_back(ent); (node_0p0 < nodes_->num_owned_indeps) ? d_nnz++ : o_nnz++; }
#ifdef P4_TO_P8
      if (!is_interface[dir::f_00m] && !is_wall[dir::f_00m] && ABS(w_00m) > EPS) { ent.n = petsc_gloidx_[node_00m]; ent.val = w_00m; row_main->push_back(ent); (node_00m < nodes_->num_owned_indeps) ? d_nnz++ : o_nnz++; }
      if (!is_interface[dir::f_00p] && !is_wall[dir::f_00p] && ABS(w_00p) > EPS) { ent.n = petsc_gloidx_[node_00p]; ent.val = w_00p; row_main->push_back(ent); (node_00p < nodes_->num_owned_indeps) ? d_nnz++ : o_nnz++; }
#endif

      foreach_direction(dim) {
        if (is_interface[dim]) {
          nullspace_main_ = false;
        }
>>>>>>> f533e768
      }

      if (setup_rhs) {
        double bc_value;
        if (bc_[phi_idx].pointwise) {
          int idx = bc_[phi_idx].idx_value_pt(n, 0);
          bc_value = (bc_[phi_idx].value_pw)->at(idx);
        } else {
          bc_value = (bc_[phi_idx].value_cf)->value(xyz_bc);
        }
        rhs_gf_ptr[n] = bc_value*weight_bc;
      }
    }
  } else {

    double mue_000 = var_mu_ ? mue_ptr[n] : mu;

    //---------------------------------------------------------------------
    // compute submat_diag
    //---------------------------------------------------------------------
    if (new_submat_diag_ && there_is_diag_) {
      submat_diag_ptr[n] = diag_add;
      if (fabs(diag_add) > EPS) {
        nullspace_diag_ = false;
      }
    }

    //---------------------------------------------------------------------
    // compute submat_main
    //---------------------------------------------------------------------
    if (new_submat_main_)
    {
      // neighboring nodes information
      p4est_locidx_t node [P4EST_FACES]; // node numbers
      double         d    [P4EST_FACES]; // distances
      double         w    [P4EST_FACES]; // discretization weights
      double         mue  [P4EST_FACES]; // diffusion coefficients

      foreach_direction (nei) {
        node [nei] = qnnn.neighbor(nei);
        d    [nei] = qnnn.distance(nei);
        w    [nei] = 0;
        mue  [nei] = mue_000;
      }

<<<<<<< HEAD
      if (var_mu_) { // interpolate diffusion coefficient if needed
        qnnn.ngbd_with_quadratic_interpolation(mue_ptr, mue_000, mue);
      }

      // discretization of Laplace operator
      // note: if node is at wall, what's below will apply Neumann BC
      double w_000 = 0;
      foreach_dimension (dim) {
        int dir_m = dim*2;
        int dir_p = dim*2+1;

        if      (is_wall[dir_m]) { w[dir_p] = -2.0*mue_000/(d[dir_p]*d[dir_p]); }
        else if (is_wall[dir_p]) { w[dir_m] = -2.0*mue_000/(d[dir_m]*d[dir_m]); }
        else {
          w[dir_m] = -(mue_000+mue[dir_m])/d[dir_m]/(d[dir_m]+d[dir_p]);
          w[dir_p] = -(mue_000+mue[dir_p])/d[dir_p]/(d[dir_m]+d[dir_p]);
=======
      // sample boundary conditions
      std::vector<double> bc_values(P4EST_FACES, 0);

      // first get pointwise given values
      for (size_t i = 0; i < bc_.size(); ++i) {
        if (bc_[i].type == DIRICHLET && bc_[i].pointwise) {
          for (int j = 0; j < bc_[i].num_value_pts(n); ++j){
            // TODO: this is kind of ugly, fix this
            int idx = bc_[i].idx_value_pt(n, j);
            bc_values[ bc_[i].dirichlet_pts[idx].dir ] = (*bc_[i].value_pw)[idx];
          }
>>>>>>> f533e768
        }
      }

<<<<<<< HEAD
        w_000 -= w[dir_m] + w[dir_p];
      }

      //---------------------------------------------------------------------
      // add coefficients in the matrix
      //---------------------------------------------------------------------
      mat_entry_t ent; ent.n = petsc_gloidx_[qnnn.node_000]; ent.val = w_000; row_main->push_back(ent);

      foreach_direction (nei) {
        if (!is_wall[nei]) {
          ent.n   = petsc_gloidx_[node[nei]];
          ent.val = w[nei];

          if (bdry_.phi_eff_ptr[node[nei]] <= -gf_thresh_*diag_min_) {
            row_main->push_back(ent);
            node[nei] < nodes_->num_owned_indeps ? d_nnz_main++ : o_nnz_main++;
          } else {
            row_gf->push_back(ent);
            node[nei] < nodes_->num_owned_indeps ? d_nnz_gf++ : o_nnz_gf++;
          }

=======
      // second get function-given values
      if (is_interface[dir::f_m00] && (!bc_[bdry_point_id[dir::f_m00]].pointwise)) bc_values[dir::f_m00] = (*bc_[bdry_point_id[dir::f_m00]].value_cf)( DIM(x_C - bdry_point_dist[dir::f_m00], y_C, z_C) );
      if (is_interface[dir::f_p00] && (!bc_[bdry_point_id[dir::f_p00]].pointwise)) bc_values[dir::f_p00] = (*bc_[bdry_point_id[dir::f_p00]].value_cf)( DIM(x_C + bdry_point_dist[dir::f_p00], y_C, z_C) );

      if (is_interface[dir::f_0m0] && (!bc_[bdry_point_id[dir::f_0m0]].pointwise)) bc_values[dir::f_0m0] = (*bc_[bdry_point_id[dir::f_0m0]].value_cf)( DIM(x_C, y_C - bdry_point_dist[dir::f_0m0], z_C) );
      if (is_interface[dir::f_0p0] && (!bc_[bdry_point_id[dir::f_0p0]].pointwise)) bc_values[dir::f_0p0] = (*bc_[bdry_point_id[dir::f_0p0]].value_cf)( DIM(x_C, y_C + bdry_point_dist[dir::f_0p0], z_C) );
#ifdef P4_TO_P8
      if (is_interface[dir::f_00m] && (!bc_[bdry_point_id[dir::f_00m]].pointwise)) bc_values[dir::f_00m] = (*bc_[bdry_point_id[dir::f_00m]].value_cf)( DIM(x_C, y_C, z_C - bdry_point_dist[dir::f_00m]) );
      if (is_interface[dir::f_00p] && (!bc_[bdry_point_id[dir::f_00p]].pointwise)) bc_values[dir::f_00p] = (*bc_[bdry_point_id[dir::f_00p]].value_cf)( DIM(x_C, y_C, z_C + bdry_point_dist[dir::f_00p]) );
#endif

      // add to rhs boundary conditions
      foreach_direction(i) {
        if (is_interface[i]) {
          rhs_ptr[n] -= bdry_point_weight[i] * bc_values[i];
>>>>>>> f533e768
        }
      }

      mask_ptr[n] = -1.;
    }

    //---------------------------------------------------------------------
    // compute rhs
    //---------------------------------------------------------------------
    if (setup_rhs)
    {
      rhs_ptr[n] = rhs_loc_ptr[n];

      // add to rhs wall conditions
      XCODE( double eps_x = is_wall[dir::f_m00] ? 2.*EPS*diag_min_ : (is_wall[dir::f_p00] ? -2.*EPS*diag_min_ : 0) );
      YCODE( double eps_y = is_wall[dir::f_0m0] ? 2.*EPS*diag_min_ : (is_wall[dir::f_0p0] ? -2.*EPS*diag_min_ : 0) );
      ZCODE( double eps_z = is_wall[dir::f_00m] ? 2.*EPS*diag_min_ : (is_wall[dir::f_00p] ? -2.*EPS*diag_min_ : 0) );

      if (is_wall[dir::f_m00]) rhs_ptr[n] += 2.*mue_000*(*wc_value_)( DIM(x_C, y_C+eps_y, z_C+eps_z) ) / qnnn.d_p00;
      if (is_wall[dir::f_p00]) rhs_ptr[n] += 2.*mue_000*(*wc_value_)( DIM(x_C, y_C+eps_y, z_C+eps_z) ) / qnnn.d_m00;

      if (is_wall[dir::f_0m0]) rhs_ptr[n] += 2.*mue_000*(*wc_value_)( DIM(x_C+eps_x, y_C, z_C+eps_z) ) / qnnn.d_0p0;
      if (is_wall[dir::f_0p0]) rhs_ptr[n] += 2.*mue_000*(*wc_value_)( DIM(x_C+eps_x, y_C, z_C+eps_z) ) / qnnn.d_0m0;
#ifdef P4_TO_P8
      if (is_wall[dir::f_00m]) rhs_ptr[n] += 2.*mue_000*(*wc_value_)( DIM(x_C+eps_x, y_C+eps_y, z_C) ) / qnnn.d_00p;
      if (is_wall[dir::f_00p]) rhs_ptr[n] += 2.*mue_000*(*wc_value_)( DIM(x_C+eps_x, y_C+eps_y, z_C) ) / qnnn.d_00m;
#endif
    }
  }
<<<<<<< HEAD
=======

  // save information about interface points
  if (new_submat_main_ & there_is_dirichlet_)
  {
    save_cart_points(n, is_interface, bdry_point_id, bdry_point_dist, bdry_point_weight);
  }
}

bool my_p4est_poisson_nodes_mls_t::gf_is_ghost(const quad_neighbor_nodes_of_node_t &qnnn)
{
  if (bdry_.num_phi > 0) {
    if (bdry_.phi_eff_ptr[qnnn.node_000] > -gf_thresh_*diag_min_) {
      foreach_direction (nei) {
        if (bdry_.phi_eff_ptr[qnnn.neighbor(nei)] <= -gf_thresh_*diag_min_) {
          return true;
        }
      }
    }
  }
  return false;
}

void my_p4est_poisson_nodes_mls_t::gf_direction(const quad_neighbor_nodes_of_node_t &qnnn, const p4est_locidx_t neighbors[], int &dir, double del_xyz[])
{
  double normal [P4EST_DIM];
  compute_normals(qnnn, bdry_.phi_eff_ptr, normal); // using phi_eff we assume there are no intersecting level set functions

  // we will select the direction with the maximum negative normal projection
  // among all neighboring nodes in negative domain
  double max_projection = 1;
  for (int nei = 0; nei < num_neighbors_cube; ++nei) {
    if (neighbors[nei] != -1) {
      if (bdry_.phi_eff_ptr[neighbors[nei]] <= -gf_thresh_*diag_min_) {

        int nei_dir[P4EST_DIM];
        cube_nei_dir(nei, nei_dir);

//        if (SUMD(fabs(nei_dir[0]), fabs(nei_dir[1]), fabs(nei_dir[2])) > 1.5) {
//          continue;
//        }

        double dxyz_nei[] = { DIM(double(nei_dir[0])*dxyz_m_[0],
                                  double(nei_dir[1])*dxyz_m_[1],
                                  double(nei_dir[2])*dxyz_m_[2]) };

        double projection = SUMD(normal[0]*dxyz_nei[0],
                                 normal[1]*dxyz_nei[1],
                                 normal[2]*dxyz_nei[2])
            / ABSD(dxyz_nei[0], dxyz_nei[1], dxyz_nei[2]);

        if (projection < max_projection) { // because want max negative projection
          max_projection = projection;
          EXECD( del_xyz[0] = dxyz_nei[0],
                 del_xyz[1] = dxyz_nei[1],
                 del_xyz[2] = dxyz_nei[2] );
          dir = nei;
        }
      }
    }
  }

  if (max_projection > 0) {
    std::cout << "[Warning] Ghost-Fluid Dirichlet: selected direction points away from the interface\n";
  }
}

void my_p4est_poisson_nodes_mls_t::discretize_dirichlet_gf(bool setup_rhs, p4est_locidx_t n, const quad_neighbor_nodes_of_node_t &qnnn,
                                                           double infc_phi_eff_000, bool is_wall[],
                                                           vector<int> &gf_map, vector<double> &gf_nodes, vector<double> &gf_phi,
                                                           std::vector<mat_entry_t> *row_main, PetscInt &d_nnz_main, PetscInt &o_nnz_main,
                                                           std::vector<mat_entry_t> *row_gf, PetscInt &d_nnz_gf, PetscInt &o_nnz_gf,
                                                           std::vector<mat_entry_t> *row_gf_ghost, PetscInt &d_nnz_gf_ghost, PetscInt &o_nnz_gf_ghost)
{
  double  mu;
  double *mue_ptr; // , *mue_dd_ptr[P4EST_DIM];
  double  diag_add;
  double *mask_ptr;
  double *rhs_loc_ptr;

  if (infc_phi_eff_000 < 0) {
    mu          = mu_m_;
    mue_ptr     = mue_m_ptr;
//    XCODE( mue_dd_ptr[0] = mue_m_xx_ptr );
//    YCODE( mue_dd_ptr[1] = mue_m_yy_ptr );
//    ZCODE( mue_dd_ptr[2] = mue_m_zz_ptr );
    diag_add    = var_diag_ ? diag_m_ptr[n] : diag_m_scalar_;
    mask_ptr    = mask_m_ptr;
    rhs_loc_ptr = rhs_m_ptr;
  } else {
    mu          = mu_p_;
    mue_ptr     = mue_p_ptr;
//    XCODE( mue_dd_ptr[0] = mue_p_xx_ptr );
//    YCODE( mue_dd_ptr[1] = mue_p_yy_ptr );
//    ZCODE( mue_dd_ptr[2] = mue_p_zz_ptr );
    diag_add    = var_diag_ ? diag_p_ptr[n] : diag_p_scalar_;
    mask_ptr    = mask_p_ptr;
    rhs_loc_ptr = rhs_p_ptr;
  }

  double bdry_phi_eff_000 = bdry_.num_phi == 0 ? -1. : bdry_.phi_eff_ptr[n];

//  if (new_submat_main_) {
//    entries_main->at(n).clear();
//  }

  double xyz_C[P4EST_DIM];
  node_xyz_fr_n(n, p4est_, nodes_, xyz_C);

  double DIM( x_C = xyz_C[0],
              y_C = xyz_C[1],
              z_C = xyz_C[2] );

//  // check whether boundary goes exactly through the node
//  int node_on_boundary_phi_id = -1;
//  foreach_direction(dim) {
//    if (is_interface[dim] && (fabs(bdry_point_dist[dim]) < EPS*diag_min_)) {
//      throw;
//      node_on_boundary_phi_id = bdry_point_id[dim];
//    }
//  }

//  // interface boundary
//  if (node_on_boundary_phi_id != -1) {

//    // compute submat_main
//    if (new_submat_main_) {
//      // re-asssign boundary points data
//      is_interface.assign(P4EST_FACES, false);
//      is_interface     [0] = true;
//      bdry_point_id    [0] = node_on_boundary_phi_id;
//      bdry_point_dist  [0] = 0.5*EPS*diag_min_;
//      bdry_point_weight[0] = 1;

//      row_main->push_back(mat_entry_t(n, 1));
//      matrix_has_nullspace_ = false;
//    }

//    // compute submat_rhs
//    if (setup_rhs) {
//      boundary_conditions_t *bc = &bc_[node_on_boundary_phi_id];
//      rhs_ptr[n] = bc->pointwise ? bc->get_value_pw(n,0) :
//                                   bc->get_value_cf(xyz_C);
//    }

//  }
  if ( bdry_phi_eff_000 > -gf_thresh_*diag_min_) {

    double xyz_bc[P4EST_DIM];
    double weight_bc;

    if (new_submat_main_) {
      row_main->push_back(mat_entry_t(petsc_gloidx_[n], 1));
      mask_ptr[n] = 1.;
    }

    if (setup_rhs) {
      rhs_ptr[n] = 0;
    }

    if (gf_is_ghost(qnnn)) {

      // determine which level-set function intersects
      // (note this is not a bullet-proof algorithm,
      // but should work fine for non-intersecting boundaries)
      int phi_idx = 0;
      double phi_min = fabs(bdry_.phi_ptr[0][n]);

      for (int i = 1; i < bdry_.num_phi; ++i) {
        if (fabs(bdry_.phi_ptr[i][n]) < phi_min) {
          phi_idx = i;
          phi_min = fabs(bdry_.phi_ptr[i][n]) ;
        }
      }

      if (new_submat_main_) {

        // determine good direction for extrapolation
        p4est_locidx_t neighbors[num_neighbors_cube];
        ngbd_->get_all_neighbors(n, neighbors);

        double delta_xyz[P4EST_DIM];
        int    nei;
        gf_direction(qnnn, neighbors, nei, delta_xyz);
        double del = ABSD(delta_xyz[0], delta_xyz[1], delta_xyz[2]);

        // get level-set values an global node indices
        vector<double> phi_values(gf_stencil_size(), -1);
        vector<double> global_idx(gf_stencil_size(), -1);

        phi_values[0] = bdry_.phi_eff_ptr[n];
        phi_values[1] = bdry_.phi_eff_ptr[neighbors[nei]];

        global_idx[0] = petsc_gloidx_[n];
        global_idx[1] = petsc_gloidx_[neighbors[nei]];

        int num_good_neis = 1;

        for (int i = 2; i < gf_stencil_size(); ++i) {
          phi_values[i] = gf_phi  [(gf_stencil_size()-2)*gf_map[n] + i-2];
          global_idx[i] = gf_nodes[(gf_stencil_size()-2)*gf_map[n] + i-2];

          if (phi_values[i] <= -gf_thresh_*diag_min_ && fabs(global_idx[i]-round(global_idx[i])) < 1.e-5) {
            num_good_neis++;
          }
        }

        if (num_good_neis < gf_stencil_size()-1) {
          std::cout << "[Warning] Reduced stencil (" << num_good_neis << "/" << gf_stencil_size()-1 << ")\n";
        }

//        // sanity check
//        if (phi_values[1] > 0) {
//          throw std::domain_error("Something went terribly wrong during constructing ghost fluid value");
//        }

        // find interface location
        double phi0_dd = 0;
        double phi1_dd = 0;

        if (neighbors[cube_nei_op(nei)] != -1) {
          phi0_dd = (phi_values[1] - 2.*phi_values[0] + bdry_.phi_eff_ptr[neighbors[cube_nei_op(nei)]])/del/del;
        }

        if (num_good_neis >= 2) {
          phi1_dd = (phi_values[2]-2.*phi_values[1]+phi_values[0])/del/del;
        }

        double dist = 0;
        if (phi_values[0] > 0 && phi_values[1] < 0) {
          dist = interface_Location_With_Second_Order_Derivative(0, del, phi_values[0], phi_values[1], phi0_dd, phi1_dd);
        } else if (phi_values[1] > 0 && phi_values[1] > 0) {
          dist = interface_Location_With_Second_Order_Derivative(del, 2.*del, phi_values[1], phi_values[2], 0, 0);
        } else if (phi_values[0] < 0) {
          // sanity check
          if (bdry_.phi_eff_ptr[neighbors[cube_nei_op(nei)]] < 0) {
            throw std::domain_error("Something went terribly wrong during constructing ghost fluid value");
          }
          dist = interface_Location_With_Second_Order_Derivative(-del, 0, bdry_.phi_eff_ptr[neighbors[cube_nei_op(nei)]], phi_values[0], phi0_dd, phi0_dd);
        }

        // compute extrapolation weights
        double theta = (del-dist)/del;
        vector<double> w(gf_stencil_size(), 0);

        w[0] = 1;

        if (gf_order_ == 3 && num_good_neis >= 4 && gf_stabilized_ != 0) { // cubic continuous

          // double interpolation
          w[1] = 1./36.*(   0. - 108.*theta +  88.*pow(theta, 2.) +  39.*pow(theta, 3.) - 17.*pow(theta, 4.) -  3.*pow(theta, 5.) +    pow(theta, 6.)),
          w[2] = 1./36.*(-216. + 432.*theta - 108.*pow(theta, 2.) - 156.*pow(theta, 3.) + 39.*pow(theta, 4.) + 12.*pow(theta, 5.) - 3.*pow(theta, 6.)),
          w[3] = 1./36.*( 144. - 216.*theta -  54.*pow(theta, 2.) + 159.*pow(theta, 3.) - 21.*pow(theta, 4.) - 15.*pow(theta, 5.) + 3.*pow(theta, 6.)),
          w[4] = 1./36.*(- 36. +  48.*theta +  20.*pow(theta, 2.) -  36.*pow(theta, 3.) -     pow(theta, 4.) +  6.*pow(theta, 5.) -    pow(theta, 6.)),
          weight_bc = -1./36.*(144. - 156.*theta + 54.*pow(theta, 2.) - 6.*pow(theta, 3.));

//          // least-squares based
//          double den = 18 + 66*theta+ 301*pow(theta, 2.) + 456*pow(theta, 3.) + 301*pow(theta, 4.) + 90*pow(theta, 5.) + 10*pow(theta, 6.);
//          w[1] = 3*theta*(-292 - 272*theta+ 153*pow(theta, 2.) + 281*pow(theta, 3.) + 115*pow(theta, 4.) + 15*pow(theta, 5.))/2./den;
//          w[2] =    -3*(72 + 120*theta- 56*pow(theta, 2.) - 140*pow(theta, 3.) - 21*pow(theta, 4.) + 20*pow(theta, 5.) + 5*pow(theta, 6.))/2./den;
//          w[3] =   (144 + 312*theta+ 410*pow(theta, 2.) - 189*pow(theta, 3.) - 457*pow(theta, 4.) - 195*pow(theta, 5.) - 25*pow(theta, 6.))/2./den;
//          w[4] =   3*(-12 - 28*theta- 50*pow(theta, 2.) + 4*pow(theta, 3.) + 51*pow(theta, 4.) + 30*pow(theta, 5.) + 5*pow(theta, 6.))/2./den;
//          weight_bc =   -(72 + 570*theta+ 495*pow(theta, 2.) + 105*pow(theta, 3.))/den;

        } else if (gf_order_ == 3 && num_good_neis >= 3 && gf_stabilized_ != 1) { // cubic native

          w[1] = 3.*(-2. -    theta + 2.*pow(theta,2.) +    pow(theta,3.))/(theta*(2. + 3.*theta + pow(theta,2.)));
          w[2] =    ( 0. + 6.*theta - 3.*pow(theta,2.) - 3.*pow(theta,3.))/(theta*(2. + 3.*theta + pow(theta,2.)));
          w[3] =    ( 0. -    theta + 0.              +    pow(theta,3.))/(theta*(2. + 3.*theta + pow(theta,2.)));
          weight_bc = -6./(theta*(2. + 3.*theta + pow(theta,2.)));

        } else if (gf_order_ >= 2 && num_good_neis >= 3 && gf_stabilized_ != 0) { // quadratic continuous

          // double interpolation
          w[1] =  0. - 2.0*theta + 1.75*pow(theta,2.) + 0.5*pow(theta,3.) - 0.25*pow(theta,4.);
          w[2] = -3. + 6.0*theta - 2.00*pow(theta,2.) - 1.5*pow(theta,3.) + 0.50*pow(theta,4.);
          w[3] =  1. - 1.5*theta - 0.25*pow(theta,2.) + 1.0*pow(theta,3.) - 0.25*pow(theta,4.);
          weight_bc =  -(3. - 2.5*theta + 0.5*pow(theta,2.));

//          // least-squares based
//          double den = 2 + 6 *theta+ 15 *pow(theta, 2.) + 12 *pow(theta,3.) + 3 *pow(theta,4.);
//          w[1] = theta*(-13 - theta+ 10 *pow(theta, 2.) + 4 *pow(theta,3.))/den;
//          w[2] = (-6 - 6 *theta+ 5 *pow(theta, 2.) + 6 *pow(theta,3.) + pow(theta,4.))/den;
//          w[3] = (2 +  3 *theta+ pow(theta, 2.) - 4 *pow(theta,3.) - 2 *pow(theta,4.))/den;
//          weight_bc = -(6 + 22 *theta+ 10 *pow(theta, 2.))/den;

        } else if (gf_order_ >= 2 && num_good_neis >= 2 && gf_stabilized_ != 1) { // quadratic native

          w[1] = -2.*(1.-theta)/theta;
          w[2] = (1.-theta)/(1.+theta);
          weight_bc = -2./theta/(1.+theta);

        } else if (gf_order_ >= 1 && num_good_neis >= 2 && gf_stabilized_ != 0) { // linear continuous

          // double interpolation
          w[1] = -(1.-theta)*theta;
          w[2] = -pow(1.-theta, 2.);
          weight_bc = -(2.-theta);

//          // least-squares based
//          double den = 1 + 2*theta + 2*theta*theta;
//          w[1] = ((-1 + theta)*theta)/den;
//          w[2] = (-1 + theta*theta)/den;
//          weight_bc = -(2 + 3*theta)/den;

        } else { // linear native

          w[1] = -(1.-theta)/theta;
          weight_bc = -1./theta;

//          w[1] = 0;
//          weight_bc = -1;

        }

        for (int i = 0; i < num_good_neis+1; ++i) {
          if (w[i] != 0) {
            row_gf_ghost->push_back(mat_entry_t(PetscInt(round(global_idx[i])), w[i]));
          }
        }

        mask_ptr[n] = -.25;
//        mask_ptr[n] =  1.;
        d_nnz_gf_ghost += gf_stencil_size()-1;
        o_nnz_gf_ghost += gf_stencil_size()-1;

        // save information for quick rhs setup
        foreach_dimension(dim) {
          xyz_bc[dim] = xyz_C[dim] + (1.-theta)*delta_xyz[dim];
//          xyz_bc[dim] = xyz_C[dim] ;
        }

        bc_[phi_idx].add_fd_pt(n, nei, dist, xyz_bc, weight_bc);

      } else {

        int idx = bc_[phi_idx].idx_value_pt(n,0);
        interface_point_cartesian_t *pt = &bc_[phi_idx].dirichlet_pts[idx];

        weight_bc = bc_[phi_idx].dirichlet_weights[idx];
        pt->get_xyz(xyz_bc);
      }

      if (setup_rhs) {
        double bc_value;
        if (bc_[phi_idx].pointwise) {
          int idx = bc_[phi_idx].idx_value_pt(n, 0);
          bc_value = (bc_[phi_idx].value_pw)->at(idx);
        } else {
          bc_value = (bc_[phi_idx].value_cf)->value(xyz_bc);
        }
        rhs_gf_ptr[n] = bc_value*weight_bc;
      }
    }
  } else {

    double mue_000 = var_mu_ ? mue_ptr[n] : mu;

    //---------------------------------------------------------------------
    // compute submat_diag
    //---------------------------------------------------------------------
    if (new_submat_diag_ && there_is_diag_) {
      submat_diag_ptr[n] = diag_add;
      if (fabs(diag_add) > EPS) {
        nullspace_diag_ = false;
      }
    }

    //---------------------------------------------------------------------
    // compute submat_main
    //---------------------------------------------------------------------
    if (new_submat_main_)
    {
      // neighboring nodes information
      p4est_locidx_t node [P4EST_FACES]; // node numbers
      double         d    [P4EST_FACES]; // distances
      double         w    [P4EST_FACES]; // discretization weights
      double         mue  [P4EST_FACES]; // diffusion coefficients

      foreach_direction (nei) {
        node [nei] = qnnn.neighbor(nei);
        d    [nei] = qnnn.distance(nei);
        w    [nei] = 0;
        mue  [nei] = mue_000;
      }

      if (var_mu_) { // interpolate diffusion coefficient if needed
        qnnn.ngbd_with_quadratic_interpolation(mue_ptr, mue_000, mue);
      }

      // discretization of Laplace operator
      // note: if node is at wall, what's below will apply Neumann BC
      double w_000 = 0;
      foreach_dimension (dim) {
        int dir_m = dim*2;
        int dir_p = dim*2+1;

        if      (is_wall[dir_m]) { w[dir_p] = -2.0*mue_000/(d[dir_p]*d[dir_p]); }
        else if (is_wall[dir_p]) { w[dir_m] = -2.0*mue_000/(d[dir_m]*d[dir_m]); }
        else {
          w[dir_m] = -(mue_000+mue[dir_m])/d[dir_m]/(d[dir_m]+d[dir_p]);
          w[dir_p] = -(mue_000+mue[dir_p])/d[dir_p]/(d[dir_m]+d[dir_p]);
        }

        w_000 -= w[dir_m] + w[dir_p];
      }

      //---------------------------------------------------------------------
      // add coefficients in the matrix
      //---------------------------------------------------------------------
      mat_entry_t ent; ent.n = petsc_gloidx_[qnnn.node_000]; ent.val = w_000; row_main->push_back(ent);

      foreach_direction (nei) {
        if (!is_wall[nei]) {
          ent.n   = petsc_gloidx_[node[nei]];
          ent.val = w[nei];

          if (bdry_.phi_eff_ptr[node[nei]] <= -gf_thresh_*diag_min_) {
            row_main->push_back(ent);
            node[nei] < nodes_->num_owned_indeps ? d_nnz_main++ : o_nnz_main++;
          } else {
            row_gf->push_back(ent);
            node[nei] < nodes_->num_owned_indeps ? d_nnz_gf++ : o_nnz_gf++;
          }

        }
      }

      mask_ptr[n] = -1.;
    }

    //---------------------------------------------------------------------
    // compute rhs
    //---------------------------------------------------------------------
    if (setup_rhs)
    {
      rhs_ptr[n] = rhs_loc_ptr[n];

      // add to rhs wall conditions
      XCODE( double eps_x = is_wall[dir::f_m00] ? 2.*EPS*diag_min_ : (is_wall[dir::f_p00] ? -2.*EPS*diag_min_ : 0) );
      YCODE( double eps_y = is_wall[dir::f_0m0] ? 2.*EPS*diag_min_ : (is_wall[dir::f_0p0] ? -2.*EPS*diag_min_ : 0) );
      ZCODE( double eps_z = is_wall[dir::f_00m] ? 2.*EPS*diag_min_ : (is_wall[dir::f_00p] ? -2.*EPS*diag_min_ : 0) );

      if (is_wall[dir::f_m00]) rhs_ptr[n] += 2.*mue_000*(*wc_value_)( DIM(x_C, y_C+eps_y, z_C+eps_z) ) / qnnn.d_p00;
      if (is_wall[dir::f_p00]) rhs_ptr[n] += 2.*mue_000*(*wc_value_)( DIM(x_C, y_C+eps_y, z_C+eps_z) ) / qnnn.d_m00;

      if (is_wall[dir::f_0m0]) rhs_ptr[n] += 2.*mue_000*(*wc_value_)( DIM(x_C+eps_x, y_C, z_C+eps_z) ) / qnnn.d_0p0;
      if (is_wall[dir::f_0p0]) rhs_ptr[n] += 2.*mue_000*(*wc_value_)( DIM(x_C+eps_x, y_C, z_C+eps_z) ) / qnnn.d_0m0;
#ifdef P4_TO_P8
      if (is_wall[dir::f_00m]) rhs_ptr[n] += 2.*mue_000*(*wc_value_)( DIM(x_C+eps_x, y_C+eps_y, z_C) ) / qnnn.d_00p;
      if (is_wall[dir::f_00p]) rhs_ptr[n] += 2.*mue_000*(*wc_value_)( DIM(x_C+eps_x, y_C+eps_y, z_C) ) / qnnn.d_00m;
#endif
    }
  }
>>>>>>> f533e768
}

void my_p4est_poisson_nodes_mls_t::discretize_robin(bool setup_rhs, p4est_locidx_t n, const quad_neighbor_nodes_of_node_t &qnnn,
                                                    double infc_phi_eff_000, bool is_wall[],
                                                    std::vector<mat_entry_t> *row_main, PetscInt &d_nnz_main, PetscInt &o_nnz_main,
                                                    std::vector<mat_entry_t> *row_robin_sc, PetscInt &d_nnz_robin_sc, PetscInt &o_nnz_robin_sc)
{
  double  mu;
  double *mue_ptr;
  double  diag_add;
  double *mask_ptr;
  double *rhs_loc_ptr;
  double *areas_ptr;
  double *volumes_ptr;
  CF_DIM *mu_cf;

  interpolators_prepare(n);

  if (infc_phi_eff_000 < 0)
  {
    mu          = mu_m_;
    mue_ptr     = mue_m_ptr;
    diag_add    = var_diag_ ? diag_m_ptr[n] : diag_m_scalar_;
    rhs_loc_ptr = rhs_m_ptr;
    mask_ptr    = mask_m_ptr;
    areas_ptr   = areas_m_ptr;
    volumes_ptr = volumes_m_ptr;
    mu_cf       = &mu_m_interp_;
  }
  else
  {
    mu          = mu_p_;
    mue_ptr     = mue_p_ptr;
    diag_add    = var_diag_ ? diag_p_ptr[n] : diag_p_scalar_;
    rhs_loc_ptr = rhs_p_ptr;
    mask_ptr    = mask_p_ptr;
    areas_ptr   = areas_p_ptr;
    volumes_ptr = volumes_p_ptr;
    mu_cf       = &mu_p_interp_;
  }

  double face_area_max   = 0;
  double volume_cut_cell = 0;

  double xyz_C[P4EST_DIM];
  node_xyz_fr_n(n, p4est_, nodes_, xyz_C);

  double DIM( x_C = xyz_C[0],
              y_C = xyz_C[1],
              z_C = xyz_C[2] );

  double interp_min[P4EST_DIM] = { DIM(x_C, y_C, z_C) };
  double interp_max[P4EST_DIM] = { DIM(x_C, y_C, z_C) };

  foreach_dimension(dim)
  {
    if (!is_wall[0+2*dim]) interp_min[dim] -= dxyz_m_[dim];
    if (!is_wall[1+2*dim]) interp_max[dim] += dxyz_m_[dim];
  }

  bool           neighbors_exist[num_neighbors_cube];
  p4est_locidx_t neighbors      [num_neighbors_cube];

  ngbd_->get_all_neighbors(n, neighbors, neighbors_exist);

  // get geometry
  my_p4est_finite_volume_t fv;
  if (new_submat_main_)
  {
    if (finite_volumes_initialized_) fv = bdry_fvs_->at(bdry_node_to_fv_[n]);
    else construct_finite_volume(fv, n, p4est_, nodes_, bdry_phi_cf_, bdry_.opn, integration_order_, cube_refinement_, 1, phi_perturbation_);

    foreach_direction(i) face_area_max = MAX(face_area_max, fv.face_area[i]);
    volume_cut_cell = fv.volume;

    face_area_max /= face_area_scalling_;

    areas_ptr  [n] = face_area_max;
    volumes_ptr[n] = volume_cut_cell;
  }
  else
  {
    face_area_max   = areas_ptr  [n];
    volume_cut_cell = volumes_ptr[n];
  }

  if (face_area_max > interface_rel_thresh_) // check if at least one face has a 'good connection' to neighboring cells
  {
    std::vector<int>               bdry_id;
    std::vector<double>            bdry_area;
    std::vector<interface_point_t> bdry_xyz;
    std::vector<interface_point_t> bdry_robin_xyz;

    std::vector<int>               wall_dir;
    std::vector<double>            wall_area;
    std::vector<interface_point_t> wall_xyz;

    if (new_submat_main_)
    {
      // get information about boundaries
      for (size_t i=0; i<fv.interfaces.size(); ++i)
      {
        interface_point_t pt(DIM(xyz_C[0] + fv.interfaces[i].centroid[0],
                                 xyz_C[1] + fv.interfaces[i].centroid[1],
                                 xyz_C[2] + fv.interfaces[i].centroid[2]));

        bdry_id  .push_back(fv.interfaces[i].id  );
        bdry_area.push_back(fv.interfaces[i].area);
        bdry_xyz .push_back(pt);
      }

      // project interface centroids onto interfaces
      for (size_t i=0; i<bdry_id.size(); ++i)
      {
        int phi_idx = bdry_id[i];
        interface_point_t *pt = &bdry_xyz[i];

        XCODE( pt->xyz[0] = MIN(pt->xyz[0], interp_max[0]); pt->xyz[0] = MAX(pt->xyz[0], interp_min[0]) );
        YCODE( pt->xyz[1] = MIN(pt->xyz[1], interp_max[1]); pt->xyz[1] = MAX(pt->xyz[1], interp_min[1]) );
        ZCODE( pt->xyz[2] = MIN(pt->xyz[2], interp_max[2]); pt->xyz[2] = MAX(pt->xyz[2], interp_min[2]) );

        // compute signed distance and normal at the centroid
        XCODE( double nx = qnnn.dx_central(bdry_.phi_ptr[phi_idx]) );
        YCODE( double ny = qnnn.dy_central(bdry_.phi_ptr[phi_idx]) );
        ZCODE( double nz = qnnn.dz_central(bdry_.phi_ptr[phi_idx]) );

        double norm = sqrt(SUMD(nx*nx, ny*ny, nz*nz));
        double dist = (*bdry_phi_cf_[phi_idx]).value(pt->xyz)/norm;

        XCODE( pt->xyz[0] -= dist*nx/norm );
        YCODE( pt->xyz[1] -= dist*ny/norm );
        ZCODE( pt->xyz[2] -= dist*nz/norm );

        XCODE( pt->xyz[0] = MIN(pt->xyz[0], interp_max[0]); pt->xyz[0] = MAX(pt->xyz[0], interp_min[0]) );
        YCODE( pt->xyz[1] = MIN(pt->xyz[1], interp_max[1]); pt->xyz[1] = MAX(pt->xyz[1], interp_min[1]) );
        ZCODE( pt->xyz[2] = MIN(pt->xyz[2], interp_max[2]); pt->xyz[2] = MAX(pt->xyz[2], interp_min[2]) );
      }

      // get information about walls
      foreach_direction(i)
      {
        if (is_wall[i] && fv.face_area[i] > 0)
        {
          interface_point_t pt(DIM(xyz_C[0] + fv.face_centroid_x[i],
                                   xyz_C[1] + fv.face_centroid_y[i],
                                   xyz_C[2] + fv.face_centroid_z[i]));

          wall_dir .push_back(i);
          wall_area.push_back(fv.face_area[i]);
          wall_xyz .push_back(pt);
        }
      }

      bdry_robin_xyz = bdry_xyz;
    }
    else
    {
      load_bdry_data(n, bdry_id,  bdry_area, bdry_xyz, bdry_robin_xyz);
      load_wall_data(n, wall_dir, wall_area, wall_xyz);
    }

    // check for Dirichlet BC at walls
    bool dirichlet_wall = false;
    if (wall_area.size() > 0)
      if (wc_type_->value(xyz_C) == DIRICHLET)
        dirichlet_wall = true;

    if (dirichlet_wall)
    {
      if (new_submat_main_) row_main->push_back(mat_entry_t(petsc_gloidx_[n], 1));
      if (setup_rhs)        rhs_ptr[n] = wc_value_->value(xyz_C);
    }
    else
    {
      if (fv_scheme_ == 1)
      {
        for (unsigned short idx = 0; idx < num_neighbors_cube; ++idx)
        {
          if (neighbors_exist[idx])
          {
            neighbors_exist[idx] = neighbors_exist[idx]
                && (areas_ptr[neighbors[idx]] > interface_rel_thresh_);
          }
        }
      }

      //---------------------------------------------------------------------
      // assemble submat_diag
      //---------------------------------------------------------------------
      if (there_is_diag_ && new_submat_diag_)
      {
        submat_diag_ptr[n] = diag_add*volume_cut_cell;
        if (fabs(submat_diag_ptr[n]) > EPS) nullspace_diag_ = false;
      }

      //---------------------------------------------------------------------
      // assemble submat_main
      //---------------------------------------------------------------------
      if (new_submat_main_)
      {
        std::vector<double> w(num_neighbors_cube, 0);

        bool   neighbors_exist_face[num_neighbors_face];
        bool   map_face            [num_neighbors_face];
        double weights_face        [num_neighbors_face];

        double theta = EPS;

        for (int dim=0; dim<P4EST_DIM; ++dim) // loop over all dimensions
        {
          for (int sign=0; sign<2; ++sign) // negative and positive directions
          {
            unsigned short dir = 2*dim + sign;

            if (fv.face_area[dir]/face_area_scalling_ > interface_rel_thresh_ &&
                !is_wall[dir])
            {
              if (!neighbors_exist[f2c_p[dir][nnf_00]])
              {
                std::cout << "Warning: neighbor doesn't exist in the " << dir << "-th direction."
                          << " Own number: " << n
                          << " Nei number: " << neighbors[f2c_p[dir][nnf_00]]
                          << " Face Area:" << fv.face_area[dir]/face_area_scalling_ << "\n";
              }
              else
              {
                double flux   = fv.face_area[dir] / dxyz_m_[dim] *
                    (var_mu_ ? (*mu_cf)(DIM( x_C + fv.face_centroid_x[dir],
                                             y_C + fv.face_centroid_y[dir],
                                             z_C + fv.face_centroid_z[dir] )) : mu);

                if (fv_scheme_ == 0)
                {
                  w[f2c_m[dir][nnf_00]] += flux;
                  w[f2c_p[dir][nnf_00]] -= flux;
                }
                else if (fv_scheme_ == 1)
                {
                  for (int nn=0; nn<num_neighbors_face; ++nn)
                  {
                    neighbors_exist_face[nn] = neighbors_exist[f2c_m[dir][nn]] && neighbors_exist[f2c_p[dir][nn]];
                  }

                  double centroid_xyz[] = { DIM( fv.face_centroid_x[dir]/dx_min_,
                                                 fv.face_centroid_y[dir]/dy_min_,
                                                 fv.face_centroid_z[dir]/dz_min_ ) };

                  CODE2D( double mask_result = compute_weights_through_face(centroid_xyz[j_idx[dim]],                           neighbors_exist_face, weights_face, theta, map_face) );
                  CODE3D( double mask_result = compute_weights_through_face(centroid_xyz[j_idx[dim]], centroid_xyz[k_idx[dim]], neighbors_exist_face, weights_face, theta, map_face) );

                  mask_ptr[n] = MAX(mask_ptr[n], mask_result);

                  for (int nn=0; nn<num_neighbors_face_; ++nn)
                  {
                    if (map_face[nn])
                    {
                      w[f2c_m[dir][nn]] += weights_face[nn] * flux;
                      w[f2c_p[dir][nn]] -= weights_face[nn] * flux;
                    }
                  }
                }
                else throw;
              } // if neighbour exists
            } // if good connection
          } // sign
        } // dir

        // put weights into the matrix
        for (int i=0; i<num_neighbors_cube; ++i)
        {
          if (neighbors_exist[i] && fabs(w[i]) > EPS)
          {
            row_main->push_back(mat_entry_t(petsc_gloidx_[neighbors[i]], w[i]));
            ( neighbors[i] < nodes_->num_owned_indeps ) ? d_nnz_main++ : o_nnz_main++;
          }
        }
      } // if (new_submat_main_)


      // deal with boundary conditions

      //---------------------------------------------------------------------
      // rhs from force term, neumann term and bc's on the walls
      //---------------------------------------------------------------------
      if (setup_rhs)
      {
        // forcing term
        rhs_ptr[n] = rhs_loc_ptr[n]*volume_cut_cell;

        // neumann flux through domain boundary
        for (size_t i=0; i<bdry_area.size(); ++i)
        {
          rhs_ptr[n] += bdry_area[i] * (bc_[bdry_id[i]].pointwise ? bc_[bdry_id[i]].get_value_pw(n,0) : bc_[bdry_id[i]].get_value_cf(bdry_xyz[i].xyz));
        }

        for (size_t i=0; i<wall_area.size(); ++i)
        {
          rhs_ptr[n] += wall_area[i] * (*wc_value_).value(wall_xyz[i].xyz);
        }
      }

      //---------------------------------------------------------------------
      // assemble submat_robin_sym, submat_robin_sc and rhs from robin term
      //---------------------------------------------------------------------
      if (there_is_robin_ && bdry_area.size() > 0)
      {
        bool sc_scheme_successful = false;
        if (fv_scheme_ == 1)
        {
          std::vector<double> w_robin(num_neighbors_cube, 0);
          double add_to_rhs = 0;

          sc_scheme_successful = true;

          // assemble linear system
          int bdry_offset     = num_neighbors_cube;
          int wall_offset     = num_neighbors_cube + bdry_area.size();
          int num_constraints = num_neighbors_cube + bdry_area.size() + wall_area.size();

          _CODE( std::vector<double> col_c(num_constraints, 0) );
          XCODE( std::vector<double> col_x(num_constraints, 0) );
          YCODE( std::vector<double> col_y(num_constraints, 0) );
          ZCODE( std::vector<double> col_z(num_constraints, 0) );

          std::vector<double> bc_values(bdry_area.size(), 0);
          std::vector<double> bc_coeffs(bdry_area.size(), 0);

          std::vector<double> wc_values(wall_area.size(), 0);
          std::vector<double> wc_coeffs(wall_area.size(), 0);

          // grid nodes
          ZFOR (char k = 0; k < 3; ++k) {
            YFOR (char j = 0; j < 3; ++j) {
              XFOR (char i = 0; i < 3; ++i)
              {
                char idx = i + 3*j CODE3D( + 9*k );

                _CODE( col_c[idx] = 1. );
                XCODE( col_x[idx] = ((double) (i-1)) * dxyz_m_[0] );
                YCODE( col_y[idx] = ((double) (j-1)) * dxyz_m_[1] );
                ZCODE( col_z[idx] = ((double) (k-1)) * dxyz_m_[2] );
              }
            }
          }

          // bdry pieces
          for (size_t i=0; i<bdry_area.size(); ++i)
          {
            int id = bdry_id[i];

            double normal[P4EST_DIM]; compute_normals(qnnn, bdry_.phi_ptr[id], normal);
            double xyz_pr[P4EST_DIM]; bdry_xyz[i].get_xyz(xyz_pr);

            bdry_robin_xyz[i].set(xyz_pr);

            double mu_proj       = var_mu_ ? mu_cf->value(xyz_pr) : mu;
            double bc_coeff_proj = bc_[id].pointwise ? bc_[id].get_robin_pw_coeff(n) : bc_[id].get_coeff_cf(xyz_pr);
            double bc_value_proj = bc_[id].pointwise ? bc_[id].get_robin_pw_value(n) : bc_[id].get_value_cf(xyz_pr);

            _CODE( col_c[bdry_offset + i] = bc_coeff_proj );
            XCODE( col_x[bdry_offset + i] = bc_coeff_proj*(xyz_pr[0] - xyz_C[0]) + mu_proj*normal[0] );
            YCODE( col_y[bdry_offset + i] = bc_coeff_proj*(xyz_pr[1] - xyz_C[1]) + mu_proj*normal[1] );
            ZCODE( col_z[bdry_offset + i] = bc_coeff_proj*(xyz_pr[2] - xyz_C[2]) + mu_proj*normal[2] );

            bc_coeffs[i] = bc_coeff_proj;
            bc_values[i] = bc_value_proj;
          }

          // wall pieces
          for (size_t i=0; i<wall_area.size(); ++i)
          {
            double normal[P4EST_DIM]; compute_wall_normal(wall_dir[i], normal);
            double xyz_pr[P4EST_DIM]; wall_xyz[i].get_xyz(xyz_pr);

            double mu_proj       = var_mu_ ? mu_cf->value(xyz_pr) : mu;
            double bc_coeff_proj = 0;
            double bc_value_proj = wc_value_->value(xyz_pr);

            _CODE( col_c[wall_offset + i] = bc_coeff_proj );
            XCODE( col_x[wall_offset + i] = bc_coeff_proj*(xyz_pr[0] - xyz_C[0]) + mu_proj*normal[0] );
            YCODE( col_y[wall_offset + i] = bc_coeff_proj*(xyz_pr[1] - xyz_C[1]) + mu_proj*normal[1] );
            ZCODE( col_z[wall_offset + i] = bc_coeff_proj*(xyz_pr[2] - xyz_C[2]) + mu_proj*normal[2] );

            wc_coeffs[i] = bc_coeff_proj;
            wc_values[i] = bc_value_proj;
          }

          double gamma = 3.*log(10.);

          // loop through all present interfaces and interpolate separately for each of them
          for (size_t bdry_it=0; bdry_it<bdry_area.size(); ++bdry_it)
          {
            if (sc_scheme_successful)
            {
              interface_point_t *centroid_pr = &bdry_xyz[bdry_it];

              // assemble matrix of weights
              std::vector<double>  weight(num_constraints, 0);
              unsigned short       num_constraints_present = 0;

              // grid nodes
              ZFOR (unsigned short k = 0; k < 3; ++k) {
                YFOR (unsigned short j = 0; j < 3; ++j) {
                  XFOR (unsigned short i = 0; i < 3; ++i)
                  {
                    unsigned short idx = i + 3*j ONLY3D( + 9*k );

                    XCODE( double dx = ((double) (i-1)) * dx_min_ );
                    YCODE( double dy = ((double) (j-1)) * dy_min_ );
                    ZCODE( double dz = ((double) (k-1)) * dz_min_ );

                    if (neighbors_exist[idx])
                    {
                      num_constraints_present++;
                      weight[idx] = exp(-gamma*SUMD(SQR((x_C+dx - centroid_pr->x())/dx_min_),
                                                    SQR((y_C+dy - centroid_pr->y())/dy_min_),
                                                    SQR((z_C+dz - centroid_pr->z())/dz_min_)));
                    }
                  }
                }
              }

              // bdry pieces
              for (size_t i=0; i<bdry_area.size(); ++i)
              {
                num_constraints_present++;
                interface_point_t *centroid_pr_other = &bdry_xyz[i];
                weight[bdry_offset + i] = exp(-gamma*SUMD(SQR((centroid_pr_other->x() - centroid_pr->x())/dx_min_),
                                                          SQR((centroid_pr_other->y() - centroid_pr->y())/dy_min_),
                                                          SQR((centroid_pr_other->z() - centroid_pr->z())/dz_min_)));
              }

              // wall pieces
              for (size_t i=0; i<wall_area.size(); ++i)
              {
                num_constraints_present++;
                interface_point_t *centroid_pr_other = &wall_xyz[i];
                weight[wall_offset + i] = exp(-gamma*SUMD(SQR((centroid_pr_other->x() - centroid_pr->x())/dx_min_),
                                                          SQR((centroid_pr_other->y() - centroid_pr->y())/dy_min_),
                                                          SQR((centroid_pr_other->z() - centroid_pr->z())/dz_min_)));
              }

              if (num_constraints_present <= P4EST_DIM+1)
              {
                sc_scheme_successful = false;
                continue;
              }

              // compute AtWA and invert
              // TODO: replace the code below by a single function
              unsigned short A_size = (P4EST_DIM+1);
              double A[(P4EST_DIM+1)*(P4EST_DIM+1)];
              double A_inv[(P4EST_DIM+1)*(P4EST_DIM+1)];

              A[0*A_size + 0] = 0;
              A[0*A_size + 1] = 0;
              A[0*A_size + 2] = 0;
              A[1*A_size + 1] = 0;
              A[1*A_size + 2] = 0;
              A[2*A_size + 2] = 0;
#ifdef P4_TO_P8
              A[0*A_size + 3] = 0;
              A[1*A_size + 3] = 0;
              A[2*A_size + 3] = 0;
              A[3*A_size + 3] = 0;
#endif

              for (int nei=0; nei<num_constraints; ++nei)
              {
                A[0*A_size + 0] += col_c[nei]*col_c[nei]*weight[nei];
                A[0*A_size + 1] += col_c[nei]*col_x[nei]*weight[nei];
                A[0*A_size + 2] += col_c[nei]*col_y[nei]*weight[nei];
                A[1*A_size + 1] += col_x[nei]*col_x[nei]*weight[nei];
                A[1*A_size + 2] += col_x[nei]*col_y[nei]*weight[nei];
                A[2*A_size + 2] += col_y[nei]*col_y[nei]*weight[nei];
#ifdef P4_TO_P8
                A[0*A_size + 3] += col_c[nei]*col_z[nei]*weight[nei];
                A[1*A_size + 3] += col_x[nei]*col_z[nei]*weight[nei];
                A[2*A_size + 3] += col_y[nei]*col_z[nei]*weight[nei];
                A[3*A_size + 3] += col_z[nei]*col_z[nei]*weight[nei];
#endif
              }

              A[1*A_size + 0] = A[0*A_size + 1];
              A[2*A_size + 0] = A[0*A_size + 2];
              A[2*A_size + 1] = A[1*A_size + 2];
#ifdef P4_TO_P8
              A[3*A_size + 0] = A[0*A_size + 3];
              A[3*A_size + 1] = A[1*A_size + 3];
              A[3*A_size + 2] = A[2*A_size + 3];
#endif

              CODE2D( if (!inv_mat3(A, A_inv)) throw std::domain_error("Error: singular LSQR matrix\n"));
              CODE3D( if (!inv_mat4(A, A_inv)) throw std::domain_error("Error: singular LSQR matrix\n"));

              // compute Taylor expansion coefficients
              _CODE( std::vector<double> coeff_c_term(num_constraints, 0) );
              XCODE( std::vector<double> coeff_x_term(num_constraints, 0) );
              YCODE( std::vector<double> coeff_y_term(num_constraints, 0) );
              ZCODE( std::vector<double> coeff_z_term(num_constraints, 0) );

              for (int nei=0; nei<num_constraints; ++nei)
              {
                _CODE( coeff_c_term[nei] = weight[nei]*( A_inv[0*A_size+0]*col_c[nei] + SUMD(A_inv[0*A_size+1]*col_x[nei], A_inv[0*A_size+2]*col_y[nei], A_inv[0*A_size+3]*col_z[nei]) ) );
                XCODE( coeff_x_term[nei] = weight[nei]*( A_inv[0*A_size+1]*col_c[nei] + SUMD(A_inv[1*A_size+1]*col_x[nei], A_inv[1*A_size+2]*col_y[nei], A_inv[1*A_size+3]*col_z[nei]) ) );
                YCODE( coeff_y_term[nei] = weight[nei]*( A_inv[0*A_size+2]*col_c[nei] + SUMD(A_inv[2*A_size+1]*col_x[nei], A_inv[2*A_size+2]*col_y[nei], A_inv[2*A_size+3]*col_z[nei]) ) );
                ZCODE( coeff_z_term[nei] = weight[nei]*( A_inv[0*A_size+3]*col_c[nei] + SUMD(A_inv[3*A_size+1]*col_x[nei], A_inv[3*A_size+2]*col_y[nei], A_inv[3*A_size+3]*col_z[nei]) ) );
              }

              _CODE( double rhs_c_term = 0 );
              XCODE( double rhs_x_term = 0 );
              YCODE( double rhs_y_term = 0 );
              ZCODE( double rhs_z_term = 0 );

              // bdry pieces
              for (size_t i=0; i<bdry_area.size(); ++i)
              {
                _CODE( rhs_c_term += coeff_c_term[bdry_offset + i] * bc_values[i] );
                XCODE( rhs_x_term += coeff_x_term[bdry_offset + i] * bc_values[i] );
                YCODE( rhs_y_term += coeff_y_term[bdry_offset + i] * bc_values[i] );
                ZCODE( rhs_z_term += coeff_z_term[bdry_offset + i] * bc_values[i] );
              }

              // wall pieces
              for (size_t i=0; i<wall_area.size(); ++i)
              {
                _CODE( rhs_c_term += coeff_c_term[wall_offset + i] * wc_values[i] );
                XCODE( rhs_x_term += coeff_x_term[wall_offset + i] * wc_values[i] );
                YCODE( rhs_y_term += coeff_y_term[wall_offset + i] * wc_values[i] );
                ZCODE( rhs_z_term += coeff_z_term[wall_offset + i] * wc_values[i] );
              }

              // compute integrals
              _CODE( double c_term = bdry_area[bdry_it]*bc_coeffs[bdry_it] );
              XCODE( double x_term = bdry_area[bdry_it]*bc_coeffs[bdry_it]*(centroid_pr->x() - xyz_C[0]) );
              YCODE( double y_term = bdry_area[bdry_it]*bc_coeffs[bdry_it]*(centroid_pr->y() - xyz_C[1]) );
              ZCODE( double z_term = bdry_area[bdry_it]*bc_coeffs[bdry_it]*(centroid_pr->z() - xyz_C[2]) );

              // matrix coefficients
              if (new_submat_robin_)
              {
                for (int nei=0; nei<num_neighbors_cube; ++nei)
                {
                  w_robin[nei] += coeff_c_term[nei]*c_term + SUMD( coeff_x_term[nei]*x_term,
                                                                   coeff_y_term[nei]*y_term,
                                                                   coeff_z_term[nei]*z_term );
                }

                if (fabs(c_term) > 0) nullspace_robin_ = false;
              }

              if (setup_rhs) add_to_rhs -= rhs_c_term*c_term + SUMD( rhs_x_term*x_term,
                                                                     rhs_y_term*y_term,
                                                                     rhs_z_term*z_term );

            }
          }

          // put values into matrix
          if (sc_scheme_successful)
          {
            if (new_submat_robin_)
            {
              for (int i=0; i<num_neighbors_cube; ++i)
              {
                if (neighbors_exist[i])
                {
                  row_robin_sc->push_back(mat_entry_t(petsc_gloidx_[neighbors[i]], w_robin[i]));
                  (neighbors[i] < nodes_->num_owned_indeps) ? d_nnz_robin_sc++ : o_nnz_robin_sc++;
                }
              }
            }

            if (setup_rhs) rhs_ptr[n] += add_to_rhs;
          }
        }

        //*/

        if ((fv_scheme_ == 0) || !sc_scheme_successful)
        {
          double add_to_matrix = 0;

          if (new_submat_robin_ && (fv_scheme_ == 1))
          {
            mask_ptr[n] = MAX(mask_ptr[n], -0.1);
            std::cout << "Fallback Robin BC\n";
          }

          // code below asumes that we have only Robin or Neumann BC in a cell
          //---------------------------------------------------------------------
          // contribution through interfaces
          //---------------------------------------------------------------------

          // Special treatment for kinks
          if (kink_special_treatment_ && bdry_area.size() + wall_area.size() > 1)
          {
            double N_mat[P4EST_DIM*P4EST_DIM];
            /* TO FIX (case of > 3 interfaces in 3D):
           * Should be N_mat[P4EST_DIM*num_normals],
           * where num_normals = max(P4EST_DIM, num_ifaces);
           */

            double bc_coeffs[P4EST_DIM];
            double bc_values[P4EST_DIM];
            double mu_values[P4EST_DIM];
            double a_coeff[P4EST_DIM];
            double b_coeff[P4EST_DIM];

            // bdry pieces
            for (size_t i=0; i<bdry_area.size(); ++i)
            {
              int id = bdry_id[i];

              double normal[P4EST_DIM]; compute_normals(qnnn, bdry_.phi_ptr[id], normal);
              double xyz_pr[P4EST_DIM]; bdry_xyz[i].get_xyz(xyz_pr);

              mu_values[i] = var_mu_ ? mu_cf->value(xyz_pr) : mu;
              bc_coeffs[i] = bc_[id].pointwise ? bc_[id].get_robin_pw_coeff(n) : bc_[id].get_coeff_cf(xyz_pr);
              bc_values[i] = bc_[id].pointwise ? bc_[id].get_robin_pw_value(n) : bc_[id].get_value_cf(xyz_pr);

              EXECD( N_mat[i*P4EST_DIM + 0] = normal[0],
                     N_mat[i*P4EST_DIM + 1] = normal[1],
                     N_mat[i*P4EST_DIM + 2] = normal[2] );
            }

            // wall pieces
            int wall_offset = bdry_area.size();
            for (size_t i=0; i<wall_area.size(); ++i)
            {
              double normal[P4EST_DIM]; compute_wall_normal(wall_dir[i], normal);
              double xyz_pr[P4EST_DIM]; wall_xyz[i].get_xyz(xyz_pr);

              mu_values[wall_offset + i] = var_mu_ ? mu_cf->value(xyz_pr) : mu;
              bc_coeffs[wall_offset + i] = 0;
              bc_values[wall_offset + i] = wc_value_->value(xyz_pr);

              EXECD( N_mat[(wall_offset+i)*P4EST_DIM + 0] = normal[0],
                     N_mat[(wall_offset+i)*P4EST_DIM + 1] = normal[1],
                     N_mat[(wall_offset+i)*P4EST_DIM + 2] = normal[2] );
            }

#ifdef P4_TO_P8
            /* an ad-hoc: in case of an intersection of 2 interfaces in 3D
         * we choose the third direction to be perpendicular to the first two
         * and set du/dn = 0 (i.e., u = const) along this third direction
         */
            if (bdry_area.size() + wall_area.size() == 2)
            {
              N_mat[2*P4EST_DIM + 0] = N_mat[0*P4EST_DIM + 1]*N_mat[1*P4EST_DIM + 2] - N_mat[0*P4EST_DIM + 2]*N_mat[1*P4EST_DIM + 1];
              N_mat[2*P4EST_DIM + 1] = N_mat[0*P4EST_DIM + 2]*N_mat[1*P4EST_DIM + 0] - N_mat[0*P4EST_DIM + 0]*N_mat[1*P4EST_DIM + 2];
              N_mat[2*P4EST_DIM + 2] = N_mat[0*P4EST_DIM + 0]*N_mat[1*P4EST_DIM + 1] - N_mat[0*P4EST_DIM + 1]*N_mat[1*P4EST_DIM + 0];

              double norm = sqrt(SQR(N_mat[2*P4EST_DIM + 0]) + SQR(N_mat[2*P4EST_DIM + 1]) + SQR(N_mat[2*P4EST_DIM + 2]));
              N_mat[2*P4EST_DIM + 0] /= norm;
              N_mat[2*P4EST_DIM + 1] /= norm;
              N_mat[2*P4EST_DIM + 2] /= norm;

              mu_values[2] = 1;
              bc_coeffs[2] = 0;
              bc_values[2] = 0;
            }
#endif

            for (size_t i=0; i<bdry_area.size() + wall_area.size(); ++i)
            {
              double xyz_pr[P4EST_DIM];
              if (i < bdry_area.size()) bdry_xyz[i].get_xyz(xyz_pr);
              else                      wall_xyz[i-bdry_area.size()].get_xyz(xyz_pr);

              foreach_dimension(dim)
              {
                N_mat[i*P4EST_DIM+dim] = N_mat[i*P4EST_DIM+dim]*mu_values[i] + bc_coeffs[i]*(xyz_pr[dim] - xyz_C[dim]);
              }
            }

            // Solve matrix
            double N_inv_mat[P4EST_DIM*P4EST_DIM];
            /* TO FIX (case of > 3 interfaces in 3D):
         * one should solve an overdetermined matrix N by the least-squares approach
         */
            CODE2D( inv_mat2(N_mat, N_inv_mat) );
            CODE3D( inv_mat3(N_mat, N_inv_mat) );

            // calculate coefficients in Taylor series of u
            for (short i_dim = 0; i_dim < P4EST_DIM; i_dim++)
            {
              a_coeff[i_dim] = 0;
              b_coeff[i_dim] = 0;
              for (short j_dim = 0; j_dim < P4EST_DIM; j_dim++)
              {
                a_coeff[i_dim] += N_inv_mat[i_dim*P4EST_DIM + j_dim]*bc_coeffs[j_dim];
                b_coeff[i_dim] += N_inv_mat[i_dim*P4EST_DIM + j_dim]*bc_values[j_dim];
              }
            }

            // compute integrals
            for (size_t i=0; i<bdry_area.size(); ++i)
            {
              double xyz_pr[P4EST_DIM]; bdry_xyz[i].get_xyz(xyz_pr);

              add_to_matrix += bc_coeffs[i]*bdry_area[i]*
                  (1.-SUMD(a_coeff[0]*(xyz_pr[0]-xyz_C[0]),
                           a_coeff[1]*(xyz_pr[1]-xyz_C[1]),
                           a_coeff[2]*(xyz_pr[2]-xyz_C[2])));

              if (setup_rhs)
                rhs_ptr[n] -= bc_coeffs[i]*bdry_area[i]*
                    SUMD(b_coeff[0]*(xyz_pr[0]-xyz_C[0]),
                         b_coeff[1]*(xyz_pr[1]-xyz_C[1]),
                         b_coeff[2]*(xyz_pr[2]-xyz_C[2]));
            }

          }
          else // Cells without kinks
          {
            for (size_t i=0; i<bdry_area.size(); i++)
            {
              int id = bdry_id[i];

              if (bc_[id].type == ROBIN)
              {
                // compute projection point
                double dxyz_pr[P4EST_DIM];
                double  xyz_pr[P4EST_DIM];
                double dist = 0;
                if (use_centroid_always_)
                {
                  double normal[P4EST_DIM];
                  compute_normals(qnnn, bdry_.phi_ptr[id], normal);
                  bdry_xyz[i].get_xyz(xyz_pr);
                  foreach_dimension(dim) dist += normal[dim]*(xyz_C[dim] - xyz_pr[dim]);
                }
                else
                {
                  find_projection(qnnn, bdry_.phi_ptr[id], dxyz_pr, dist);
                  foreach_dimension(dim) xyz_pr[dim] = xyz_C[dim] + dxyz_pr[dim];
                }

                XCODE( xyz_pr[0] = MIN(xyz_pr[0], interp_max[0]); xyz_pr[0] = MAX(xyz_pr[0], interp_min[0]) );
                YCODE( xyz_pr[1] = MIN(xyz_pr[1], interp_max[1]); xyz_pr[1] = MAX(xyz_pr[1], interp_min[1]) );
                ZCODE( xyz_pr[2] = MIN(xyz_pr[2], interp_max[2]); xyz_pr[2] = MAX(xyz_pr[2], interp_min[2]) );

                bdry_robin_xyz[i].set(xyz_pr);

                // sample values at the projection point
                double mu_proj       = var_mu_ ? mu_cf->value(xyz_pr) : mu;
                double bc_coeff_proj = bc_[id].pointwise ? bc_[id].get_robin_pw_coeff(n) : bc_[id].get_coeff_cf(xyz_pr);
                double bc_value_proj = bc_[id].pointwise ? bc_[id].get_robin_pw_value(n) : bc_[id].get_value_cf(xyz_pr);

                // addition to diagonal term
                if (use_taylor_correction_) { add_to_matrix += bc_coeff_proj*bdry_area[i]/(1.-bc_coeff_proj*dist/mu_proj); }
                else                        { add_to_matrix += bc_coeff_proj*bdry_area[i]; }

                // addition to right-hand-side
                if (setup_rhs && use_taylor_correction_)
                {
                  rhs_ptr[n] -= bdry_area[i]*bc_coeff_proj*bc_value_proj*dist/(bc_coeff_proj*dist-mu_proj);
                }

                if (new_submat_robin_) {
                  if (fabs(bc_coeff_proj) > 0) nullspace_robin_ = false;
                }
              }
            }
          }

          if (new_submat_robin_)
          {
            if      (fv_scheme_ == 1) row_robin_sc->push_back(mat_entry_t(petsc_gloidx_[n], add_to_matrix));
            else if (fv_scheme_ == 0) submat_robin_sym_ptr[n] = add_to_matrix;
            else throw;
          }

        } // end of symmetric scheme
      }
    }

    // save info about interfaces
    if (new_submat_main_)
    {
      save_bdry_data(n, bdry_id,  bdry_area, bdry_xyz, bdry_robin_xyz);
      save_wall_data(n, wall_dir, wall_area, wall_xyz);
    }
  }
  else // if finite volume too small, ignore the node
  {
    if (new_submat_main_)
    {
      mask_ptr[n] = MAX(1., mask_ptr[n]);
      row_main->push_back(mat_entry_t(petsc_gloidx_[n], 1));
      if (volume_cut_cell != 0.) { ierr = PetscPrintf(p4est_->mpicomm, "Ignoring tiny volume %e with max face area %e\n", volume_cut_cell, face_area_max); CHKERRXX(ierr); }
    }

    if (setup_rhs) rhs_ptr[n] = 0;
  }
}

void my_p4est_poisson_nodes_mls_t::discretize_jump(bool setup_rhs, p4est_locidx_t n, const quad_neighbor_nodes_of_node_t &qnnn,
                                                   bool is_wall[],
                                                   std::vector<mat_entry_t> *row_main, PetscInt& d_nnz_main, PetscInt& o_nnz_main,
                                                   std::vector<mat_entry_t> *row_jump, PetscInt& d_nnz_jump, PetscInt& o_nnz_jump,
                                                   std::vector<mat_entry_t> *row_jump_ghost, PetscInt& d_nnz_jump_ghost, PetscInt& o_nnz_jump_ghost)
{
  interpolators_prepare(n);

  my_p4est_finite_volume_t fv_m;
  my_p4est_finite_volume_t fv_p;

  double xyz_C[P4EST_DIM];
  node_xyz_fr_n(n, p4est_, nodes_, xyz_C);

  double DIM( x_C = xyz_C[0],
              y_C = xyz_C[1],
              z_C = xyz_C[2] );

  double interp_min[P4EST_DIM] = { DIM(x_C, y_C, z_C) };
  double interp_max[P4EST_DIM] = { DIM(x_C, y_C, z_C) };

  foreach_dimension(dim)
  {
    if (!is_wall[0+2*dim]) interp_min[dim] -= dxyz_m_[dim];
    if (!is_wall[1+2*dim]) interp_max[dim] += dxyz_m_[dim];
  }

  double face_m_area_max = 0;
  double face_p_area_max = 0;

  double volume_cut_cell_m = 0;
  double volume_cut_cell_p = 0;

  if (new_submat_main_)
  {
    // compute geometric info about negative region
    if (finite_volumes_initialized_) fv_m = infc_fvs_->at(infc_node_to_fv_[n]);
    else construct_finite_volume(fv_m, n, p4est_, nodes_, infc_phi_cf_, infc_.opn, integration_order_, cube_refinement_, 1, phi_perturbation_);

    // compute geometric info about positive region
    fv_p.full_cell_volume = fv_m.full_cell_volume;
    fv_p.volume           = fv_m.full_cell_volume - fv_m.volume;

    foreach_direction(i)
    {
      fv_p.full_face_area[i] = fv_m.full_face_area[i];
      fv_p.face_area     [i] = fv_m.full_face_area[i] - fv_m.face_area[i];

      XCODE( fv_p.face_centroid_x[i] = fv_m.face_centroid_x[i] );
      YCODE( fv_p.face_centroid_y[i] = fv_m.face_centroid_y[i] );
      ZCODE( fv_p.face_centroid_z[i] = fv_m.face_centroid_z[i] );

      if (fv_p.face_area[i]/face_area_scalling_ > interface_rel_thresh_)
      {
        XCODE( if (i != dir::f_m00 && i != dir::f_p00) fv_p.face_centroid_x[i] *= -fv_m.face_area[i]/fv_p.face_area[i] );
        YCODE( if (i != dir::f_0m0 && i != dir::f_0p0) fv_p.face_centroid_y[i] *= -fv_m.face_area[i]/fv_p.face_area[i] );
        ZCODE( if (i != dir::f_00m && i != dir::f_00p) fv_p.face_centroid_z[i] *= -fv_m.face_area[i]/fv_p.face_area[i] );
      }
    }

    //---------------------------------------------------------------------
    // compute connections
    //---------------------------------------------------------------------
    volume_cut_cell_m = fv_m.volume;
    volume_cut_cell_p = fv_p.volume;

    foreach_direction(i)
    {
      face_m_area_max =  MAX(face_m_area_max, fabs(fv_m.face_area[i]));
      face_p_area_max =  MAX(face_p_area_max, fabs(fv_p.face_area[i]));
    }

    face_m_area_max /= face_area_scalling_;
    face_p_area_max /= face_area_scalling_;

    // save
    areas_m_ptr[n] = face_m_area_max;
    areas_p_ptr[n] = face_p_area_max;

    volumes_m_ptr[n] = volume_cut_cell_m;
    volumes_p_ptr[n] = volume_cut_cell_p;
  }
  else
  {
    face_m_area_max = areas_m_ptr[n];
    face_p_area_max = areas_p_ptr[n];

    volume_cut_cell_m = volumes_m_ptr[n];
    volume_cut_cell_p = volumes_p_ptr[n];
  }


  bool           neighbors_exist  [num_neighbors_cube];
  bool           neighbors_exist_m[num_neighbors_cube];
  bool           neighbors_exist_p[num_neighbors_cube];
  p4est_locidx_t neighbors        [num_neighbors_cube];

  ngbd_->get_all_neighbors(n, neighbors, neighbors_exist);

  if (fv_scheme_ == 1)
  {
    for (int idx = 0; idx < num_neighbors_cube; ++idx)
      if (neighbors_exist[idx])
      {
        neighbors_exist_p[idx] = neighbors_exist[idx] && (areas_p_ptr[neighbors[idx]] > interface_rel_thresh_);
        neighbors_exist_m[idx] = neighbors_exist[idx] && (areas_m_ptr[neighbors[idx]] > interface_rel_thresh_);
      }
  }
  else if (fv_scheme_ == 0)
  {
    for (int idx = 0; idx < num_neighbors_cube; ++idx)
      if (neighbors_exist[idx])
      {
        neighbors_exist_p[idx] = neighbors_exist[idx];
        neighbors_exist_m[idx] = neighbors_exist[idx];
      }
  }
  else throw;

  if (face_m_area_max < interface_rel_thresh_) { face_m_area_max = 0; volume_cut_cell_m = 0; }
  if (face_p_area_max < interface_rel_thresh_) { face_p_area_max = 0; volume_cut_cell_p = 0; }

  if (face_m_area_max < interface_rel_thresh_ &&
      face_p_area_max < interface_rel_thresh_)
    throw;

  //---------------------------------------------------------------------
  // compute submat_diag
  //---------------------------------------------------------------------
  if (there_is_diag_ && new_submat_diag_)
  {
    if (var_diag_) submat_diag_ptr[n] = diag_m_ptr[n] *volume_cut_cell_m + diag_p_ptr[n] *volume_cut_cell_p;
    else           submat_diag_ptr[n] = diag_m_scalar_*volume_cut_cell_m + diag_p_scalar_*volume_cut_cell_p;

    if (infc_.phi_eff_ptr[n] < 0)
    {
      if (var_diag_) submat_diag_ghost_ptr[n] = diag_p_ptr[n] *volume_cut_cell_p;
      else           submat_diag_ghost_ptr[n] = diag_p_scalar_*volume_cut_cell_p;
    }
    else
    {
      if (var_diag_) submat_diag_ghost_ptr[n] = diag_m_ptr[n] *volume_cut_cell_m;
      else           submat_diag_ghost_ptr[n] = diag_m_scalar_*volume_cut_cell_m;
    }

    if (fabs(submat_diag_ptr[n]) > EPS) nullspace_diag_ = false;
  }

  //---------------------------------------------------------------------
  // compute submat_main
  //---------------------------------------------------------------------
  if (new_submat_main_)
  {
    std::vector<double> w_m(num_neighbors_cube, 0);
    std::vector<double> w_p(num_neighbors_cube, 0);

    bool   neighbors_exist_face[num_neighbors_face];
    bool   map_face            [num_neighbors_face];
    double weights_face        [num_neighbors_face];

    double theta = EPS;

    for (unsigned short dom = 0; dom < 2; ++dom) // negative and positive domains
    {
      if ((dom == 0 && face_m_area_max <= interface_rel_thresh_) ||
          (dom == 1 && face_p_area_max <= interface_rel_thresh_))
        continue;

      double *w               = (dom == 0 ? w_m.data()        : w_p.data()        );
      double  mu              = (dom == 0 ? mu_m_             : mu_p_             );
      CF_DIM *mu_interp       = (dom == 0 ? &mu_m_interp_     : &mu_p_interp_     );
      bool   *neighbors_exist_pm = (dom == 0 ? neighbors_exist_m     : neighbors_exist_p     );

      my_p4est_finite_volume_t &fv = (dom == 0 ? fv_m : fv_p);

      for (unsigned short dim = 0; dim < P4EST_DIM; ++dim) // loop over all dimensions
        for (unsigned short sign = 0; sign < 2; ++sign) // negative and positive directions
        {
          unsigned short dir = 2*dim + sign;

          if (fv.face_area[dir]/face_area_scalling_ > interface_rel_thresh_)
          {
            if (!neighbors_exist[f2c_p[dir][nnf_00]])
            {
              std::cout << "Warning: neighbor doesn't exist in the zp-direction."
                        << " Own number: " << n
                        << " Nei number: " << neighbors[f2c_p[dir][nnf_00]]
                           //                          << " Own area: " << areas_ptr[neighbors[f2c_m[dir][nnf_00]]]
                           //                          << " Nei area: " << areas_ptr[neighbors[f2c_p[dir][nnf_00]]]
                        << " Face Area:" << fv.face_area[dir]/face_area_scalling_ << "\n";
            }
            else
            {
              double flux   = fv.face_area[dir] / dxyz_m_[dim] *
                  (var_mu_ ? (*mu_interp)(DIM(x_C + fv.face_centroid_x[dir],
                                              y_C + fv.face_centroid_y[dir],
                                              z_C + fv.face_centroid_z[dir])) : mu);
//              if (!use_sc_scheme_)
//              {
                w[f2c_m[dir][nnf_00]] += flux;
                w[f2c_p[dir][nnf_00]] -= flux;
//              }
//              else
//              {
//                for (unsigned short nn = 0; nn < num_neighbors_face_; ++nn)
//                  neighbors_exist_face[nn] = neighbors_exist_pm[f2c_m[dir][nn]] && neighbors_exist_pm[f2c_p[dir][nn]];

//                double centroid_xyz[] = { DIM( fv.face_centroid_x[dir]/dx_min_,
//                                          fv.face_centroid_y[dir]/dy_min_,
//                                          fv.face_centroid_z[dir]/dz_min_ ) };

//                CODE2D( double mask_result = compute_weights_through_face(centroid_xyz[j_idx[dim]],                           neighbors_exist_face, weights_face, theta, map_face) );
//                CODE3D( double mask_result = compute_weights_through_face(centroid_xyz[j_idx[dim]], centroid_xyz[k_idx[dim]], neighbors_exist_face, weights_face, theta, map_face) );

//                for (unsigned short nn = 0; nn < num_neighbors_face_; ++nn)
//                  if (map_face[nn])
//                  {
//                    w[f2c_m[dir][nn]] += weights_face[nn] * flux;
//                    w[f2c_p[dir][nn]] -= weights_face[nn] * flux;
//                  }
//              }

            }
          }
        }
    }

    // put values into matrices
    for (unsigned short i = 0; i < num_neighbors_cube_; ++i)
    {
      if (neighbors_exist[i])
      {
        if (infc_.phi_eff_ptr[neighbors[i]] < 0)
        {
          double w_sum = ((neighbors_exist_m[i] ? w_m[i] : 0) +
                          (neighbors_exist_p[i] ? w_p[i] : 0));

          if (fabs(w_sum) > EPS)
          {
            row_main->push_back(mat_entry_t(petsc_gloidx_[neighbors[i]], w_sum));
            (neighbors[i] < nodes_->num_owned_indeps) ? d_nnz_main++ : o_nnz_main++;
          }
          if (neighbors_exist_p[i] && fabs(w_p[i]) > EPS)
          {
            row_jump->push_back(mat_entry_t(petsc_gloidx_[neighbors[i]], w_p[i]));
            (neighbors[i] < nodes_->num_owned_indeps) ? d_nnz_jump++ : o_nnz_jump++;
          }
        }
        else
        {
          double w_sum = ((neighbors_exist_m[i] ? w_m[i] : 0) +
                          (neighbors_exist_p[i] ? w_p[i] : 0));

          if (neighbors_exist_m[i] && fabs(w_m[i]) > EPS)
          {
            row_jump->push_back(mat_entry_t(petsc_gloidx_[neighbors[i]], w_m[i]));
            (neighbors[i] < nodes_->num_owned_indeps) ? d_nnz_jump++ : o_nnz_jump++;
          }
          if (fabs(w_sum) > EPS)
          {
            row_main->push_back(mat_entry_t(petsc_gloidx_[neighbors[i]], w_sum));
            (neighbors[i] < nodes_->num_owned_indeps) ? d_nnz_main++ : o_nnz_main++;
          }
        }
      }
    }

//    if (there_is_diag_)
//    {
//      double diag;
//      if (infc_.phi_eff_ptr[n] < 0)
//      {
//        if (var_diag_) diag = diag_p_ptr[n] *volume_cut_cell_p;
//        else           diag = diag_p_scalar_*volume_cut_cell_p;
//      }
//      else
//      {
//        if (var_diag_) diag = diag_m_ptr[n] *volume_cut_cell_m;
//        else           diag = diag_m_scalar_*volume_cut_cell_m;
//      }

//      row_jump->push_back(mat_entry_t(petsc_gloidx_[n], diag));
//    }
  }

  //---------------------------------------------------------------------
  // get information about interfaces
  //---------------------------------------------------------------------
  std::vector<int>               infc_id;
  std::vector<double>            infc_area;
  std::vector<interface_point_t> infc_xyz;
  std::vector<interface_point_t> infc_jump_xyz;

  if (new_submat_main_)
  {
    for (size_t i=0; i<fv_m.interfaces.size(); ++i)
    {
      interface_point_t pt(DIM(xyz_C[0] + fv_m.interfaces[i].centroid[0],
                               xyz_C[1] + fv_m.interfaces[i].centroid[1],
                               xyz_C[2] + fv_m.interfaces[i].centroid[2]));

      infc_id  .push_back(fv_m.interfaces[i].id  );
      infc_area.push_back(fv_m.interfaces[i].area);
      infc_xyz .push_back(pt);
    }

    // project interface centroids onto interfaces
    for (size_t i=0; i<infc_id.size(); ++i)
    {
      int phi_idx = infc_id[i];
      interface_point_t *pt = &infc_xyz[i];

      XCODE( pt->xyz[0] = MIN(pt->xyz[0], interp_max[0]); pt->xyz[0] = MAX(pt->xyz[0], interp_min[0]) );
      YCODE( pt->xyz[1] = MIN(pt->xyz[1], interp_max[1]); pt->xyz[1] = MAX(pt->xyz[1], interp_min[1]) );
      ZCODE( pt->xyz[2] = MIN(pt->xyz[2], interp_max[2]); pt->xyz[2] = MAX(pt->xyz[2], interp_min[2]) );

      // compute signed distance and normal at the centroid
      XCODE( double nx = qnnn.dx_central(infc_.phi_ptr[phi_idx]) );
      YCODE( double ny = qnnn.dy_central(infc_.phi_ptr[phi_idx]) );
      ZCODE( double nz = qnnn.dz_central(infc_.phi_ptr[phi_idx]) );

      double norm = sqrt(SUMD(nx*nx, ny*ny, nz*nz));
      double dist = (*infc_phi_cf_[phi_idx]).value(pt->xyz)/norm;

      XCODE( pt->xyz[0] -= dist*nx/norm );
      YCODE( pt->xyz[1] -= dist*ny/norm );
      ZCODE( pt->xyz[2] -= dist*nz/norm );

      XCODE( pt->xyz[0] = MIN(pt->xyz[0], interp_max[0]); pt->xyz[0] = MAX(pt->xyz[0], interp_min[0]) );
      YCODE( pt->xyz[1] = MIN(pt->xyz[1], interp_max[1]); pt->xyz[1] = MAX(pt->xyz[1], interp_min[1]) );
      ZCODE( pt->xyz[2] = MIN(pt->xyz[2], interp_max[2]); pt->xyz[2] = MAX(pt->xyz[2], interp_min[2]) );
    }

    infc_jump_xyz = infc_xyz;
  }
  else
  {
    load_infc_data(n, infc_id, infc_area, infc_xyz, infc_jump_xyz);
  }

  //---------------------------------------------------------------------
  // compute rhs from force term and surf generation term
  //---------------------------------------------------------------------
  if (setup_rhs)
  {
    // forcing term
    rhs_ptr[n] = (rhs_m_ptr[n]*volume_cut_cell_m +
                  rhs_p_ptr[n]*volume_cut_cell_p);

    // neumann flux through domain boundary
    for (size_t i=0; i<infc_area.size(); ++i)
    {
      interface_conditions_t *jc = &jc_[infc_id[i]];

      rhs_ptr[n] -= infc_area[i] * (jc->pointwise ? jc->get_flx_jump_pw_integr(n) :
                                                    jc->get_flx_jump_cf(infc_xyz[i].xyz));
    }
  }

  //---------------------------------------------------------------------
  // express values at ghost cells using values at real cells
  // i.e. compute submat_jump_ghost and rhs_jump
  //---------------------------------------------------------------------
  bool express_ghost = ( face_p_area_max > interface_rel_thresh_ &&
                         face_m_area_max > interface_rel_thresh_ );
  if (express_ghost)
  {
    double dist;
    double xyz_pr [P4EST_DIM];
    double dxyz_pr[P4EST_DIM];
    double normal [P4EST_DIM];

    double sign    = (infc_.phi_eff_ptr[n] < 0 ? 1 : -1);
    double scaling = 1;

    // compute projection point
    find_projection(qnnn, infc_.phi_ptr[0], dxyz_pr, dist, normal);

    foreach_dimension(i_dim)
      xyz_pr[i_dim] = xyz_C[i_dim] + dxyz_pr[i_dim];

    XCODE( xyz_pr[0] = MIN(xyz_pr[0], interp_max[0]); xyz_pr[0] = MAX(xyz_pr[0], interp_min[0]) );
    YCODE( xyz_pr[1] = MIN(xyz_pr[1], interp_max[1]); xyz_pr[1] = MAX(xyz_pr[1], interp_min[1]) );
    ZCODE( xyz_pr[2] = MIN(xyz_pr[2], interp_max[2]); xyz_pr[2] = MAX(xyz_pr[2], interp_min[2]) );

    infc_jump_xyz[0].set(xyz_pr);

    // sample values at the projection point
    double mu_m_proj  = var_mu_ ? mu_m_interp_.value(xyz_pr) : mu_m_;
    double mu_p_proj  = var_mu_ ? mu_p_interp_.value(xyz_pr) : mu_p_;

    // count numbers of neighbors in negative and positive domains
    unsigned short num_neg = 0;
    unsigned short num_pos = 0;
    for (unsigned short nei = 0; nei < num_neighbors_cube_; ++nei) {
      if (neighbors_exist[nei] && nei != nn_000) {
        infc_.phi_eff_ptr[neighbors[nei]] < 0 ? num_neg++ : num_pos++;
      }
    }

    // determine which side to use based on values of diffusion coefficients and neighbors' availability
    double sign_to_use;

<<<<<<< HEAD
    switch (jump_scheme_) {
      case 0: sign_to_use = (mu_m_proj < mu_p_proj) ? -1 : 1; break;
      case 1: sign_to_use = (mu_m_proj > mu_p_proj) ? -1 : 1; break;
      case 2: sign_to_use = (num_neg > num_pos)     ? -1 : 1; break;
      default: throw;
    }

    // check if there are enough nodes in the selected region for a least-squares fit
    // (we will do that by checking whether points form a full basis)
    double basis[P4EST_DIM][P4EST_DIM];
    int    num_basis_vectors_found = 0;

    for (unsigned short nei = 0; nei < num_neighbors_cube_; ++nei) {
      if (neighbors_exist[nei] && nei != nn_000) {
        if (infc_.phi_eff_ptr[neighbors[nei]]*sign_to_use > 0) {
          // get vector for a given node
          double current[P4EST_DIM];
          cube_nei_dir(nei, current);

          // try to decompose into already found basis vector
          for (int i = 0; i < num_basis_vectors_found; ++i) {
            double projection = SUMD(basis[i][0]*current[0],
                                     basis[i][1]*current[1],
                                     basis[i][2]*current[2]);

            EXECD(current[0] -= projection*basis[i][0],
                  current[1] -= projection*basis[i][1],
                  current[2] -= projection*basis[i][2]);
          }

          double norm = ABSD(current[0], current[1], current[2]);

          if (norm > 1.e-5) {
            EXECD(basis[num_basis_vectors_found][0] = current[0]/norm,
                  basis[num_basis_vectors_found][1] = current[1]/norm,
                  basis[num_basis_vectors_found][2] = current[2]/norm);

            num_basis_vectors_found++;

            if (num_basis_vectors_found == P4EST_DIM) break;
          }
        }
      }
    }

=======
// note: Daniil and Raphael have different versions of this in develop vs two_phase_flows. We have taken Daniil's version for now. [Elyce & Rochi, 11/2/21]
    switch (jump_scheme_)
    {
      case 0:
        sign_to_use = (mu_m_proj < mu_p_proj) ? ((num_neg >= P4EST_DIM+1) ? -1 :  1)
                                              : ((num_pos >= P4EST_DIM+1) ?  1 : -1);
        break;
      case 1:
        sign_to_use = (mu_m_proj > mu_p_proj) ? ((num_neg >= P4EST_DIM+1) ? -1 :  1)
                                              : ((num_pos >= P4EST_DIM+1) ?  1 : -1);
        break;
      case 2:
        sign_to_use = (num_neg > num_pos) ? -1 : 1;
        break;
      default:
        throw;
    }

    // check if there are enough nodes in the selected region for a least-squares fit
    // (we will do that by checking whether points form a full basis)
    double basis[P4EST_DIM][P4EST_DIM];
    int    num_basis_vectors_found = 0;

    for (unsigned short nei = 0; nei < num_neighbors_cube_; ++nei) {
      if (neighbors_exist[nei] && nei != nn_000) {
        if (infc_.phi_eff_ptr[neighbors[nei]]*sign_to_use > 0) {
          // get vector for a given node
          double current[P4EST_DIM];
          cube_nei_dir(nei, current);

          // try to decompose into already found basis vector
          for (int i = 0; i < num_basis_vectors_found; ++i) {
            double projection = SUMD(basis[i][0]*current[0],
                                     basis[i][1]*current[1],
                                     basis[i][2]*current[2]);

            EXECD(current[0] -= projection*basis[i][0],
                  current[1] -= projection*basis[i][1],
                  current[2] -= projection*basis[i][2]);
          }

          double norm = ABSD(current[0], current[1], current[2]);

          if (norm > 1.e-5) {
            EXECD(basis[num_basis_vectors_found][0] = current[0]/norm,
                  basis[num_basis_vectors_found][1] = current[1]/norm,
                  basis[num_basis_vectors_found][2] = current[2]/norm);

            num_basis_vectors_found++;

            if (num_basis_vectors_found == P4EST_DIM) break;
          }
        }
      }
    }

>>>>>>> f533e768
    if (num_basis_vectors_found < P4EST_DIM) sign_to_use *= -1;

    if (there_is_jump_mu_ && new_submat_main_)
    {
      std::vector<double> w_ghosts(num_neighbors_cube, 0);
      // linear system
      char num_constraints = num_neighbors_cube_;

      std::vector<double> weight(num_constraints, 0);

      //        _CODE( std::vector<double> col_c(num_constraints, 0) );
      XCODE( std::vector<double> col_x(num_constraints, 0) );
      YCODE( std::vector<double> col_y(num_constraints, 0) );
      ZCODE( std::vector<double> col_z(num_constraints, 0) );

#ifdef P4_TO_P8
      for (char k = 0; k < 3; ++k)
#endif
        for (char j = 0; j < 3; ++j)
          for (char i = 0; i < 3; ++i)
          {
            u_char idx = i + 3*j CODE3D( + 9*k );

            XCODE( col_x[idx] = ((double) (i-1)) * dxyz_m_[0] );
            YCODE( col_y[idx] = ((double) (j-1)) * dxyz_m_[1] );
            ZCODE( col_z[idx] = ((double) (k-1)) * dxyz_m_[2] );

            if (neighbors_exist[idx])
              if (((infc_.phi_eff_ptr[neighbors[idx]] <  0 && sign_to_use < 0) ||
                   (infc_.phi_eff_ptr[neighbors[idx]] >= 0 && sign_to_use > 0)) && idx != nn_000)
                weight[idx] = 1;
          }


      // assemble and invert matrix
      unsigned short A_size = (P4EST_DIM);
      double A[(P4EST_DIM)*(P4EST_DIM)];
      double A_inv[(P4EST_DIM)*(P4EST_DIM)];

      A[0*A_size + 0] = 0;
      A[0*A_size + 1] = 0;
      A[1*A_size + 1] = 0;
#ifdef P4_TO_P8
      A[0*A_size + 2] = 0;
      A[1*A_size + 2] = 0;
      A[2*A_size + 2] = 0;
#endif

      for (int nei=0; nei<num_constraints; ++nei)
      {
        A[0*A_size + 0] += col_x[nei]*col_x[nei]*weight[nei];
        A[0*A_size + 1] += col_x[nei]*col_y[nei]*weight[nei];
        A[1*A_size + 1] += col_y[nei]*col_y[nei]*weight[nei];
#ifdef P4_TO_P8
        A[0*A_size + 2] += col_x[nei]*col_z[nei]*weight[nei];
        A[1*A_size + 2] += col_y[nei]*col_z[nei]*weight[nei];
        A[2*A_size + 2] += col_z[nei]*col_z[nei]*weight[nei];
#endif
      }

      A[1*A_size + 0] = A[0*A_size + 1];
#ifdef P4_TO_P8
      A[2*A_size + 0] = A[0*A_size + 2];
      A[2*A_size + 1] = A[1*A_size + 2];
#endif

      if ( !CODEDIM(inv_mat2(A, A_inv), inv_mat3(A, A_inv)) ) {
          throw std::domain_error("Error: singular LSQR matrix\n");
      }

      // compute Taylor expansion coefficients
      XCODE( std::vector<double> coeff_x_term(num_constraints, 0) );
      YCODE( std::vector<double> coeff_y_term(num_constraints, 0) );
      ZCODE( std::vector<double> coeff_z_term(num_constraints, 0) );

      for (unsigned short nei = 0; nei < num_constraints; ++nei)
        if (nei != nn_000)
        {
          XCODE( coeff_x_term[nei] = weight[nei] * SUMD(A_inv[0*A_size+0]*col_x[nei], A_inv[0*A_size+1]*col_y[nei], A_inv[0*A_size+2]*col_z[nei]) );
          YCODE( coeff_y_term[nei] = weight[nei] * SUMD(A_inv[1*A_size+0]*col_x[nei], A_inv[1*A_size+1]*col_y[nei], A_inv[1*A_size+2]*col_z[nei]) );
          ZCODE( coeff_z_term[nei] = weight[nei] * SUMD(A_inv[2*A_size+0]*col_x[nei], A_inv[2*A_size+1]*col_y[nei], A_inv[2*A_size+2]*col_z[nei]) );
          XCODE( coeff_x_term[nn_000] -= coeff_x_term[nei]);
          YCODE( coeff_y_term[nn_000] -= coeff_y_term[nei]);
          ZCODE( coeff_z_term[nn_000] -= coeff_z_term[nei]);
        }

      w_ghosts[nn_000] = 0;

      if (sign_to_use < 0)
      {
        for (int nei=0; nei<num_neighbors_cube; ++nei)
        {
          if (nei != nn_000)
            w_ghosts[nei] += sign*dist*(mu_m_proj/mu_p_proj - 1.)
                *SUMD(coeff_x_term[nei]*normal[0],
                      coeff_y_term[nei]*normal[1],
                      coeff_z_term[nei]*normal[2]);
        }

        double coeff_000 = sign*dist*(mu_m_proj/mu_p_proj - 1.)
            *SUMD(coeff_x_term[nn_000]*normal[0],
                  coeff_y_term[nn_000]*normal[1],
                  coeff_z_term[nn_000]*normal[2]);

        w_ghosts[nn_000] += coeff_000;

        if (infc_.phi_eff_ptr[n] >= 0) scaling = 1. - coeff_000;
      }
      else
      {
        for (int nei=0; nei<num_neighbors_cube; ++nei)
        {
          if (nei != nn_000)
            w_ghosts[nei] += sign*dist*(1. - mu_p_proj/mu_m_proj)
                * SUMD(coeff_x_term[nei]*normal[0],
                       coeff_y_term[nei]*normal[1],
                       coeff_z_term[nei]*normal[2]);
        }

        double coeff_000 = sign*dist*(1. - mu_p_proj/mu_m_proj)
            *SUMD(coeff_x_term[nn_000]*normal[0],
                  coeff_y_term[nn_000]*normal[1],
                  coeff_z_term[nn_000]*normal[2]);

        w_ghosts[nn_000] += coeff_000;

        if (infc_.phi_eff_ptr[n] < 0) scaling = 1. - coeff_000;
      }

      for (int nei=0; nei<num_neighbors_cube; ++nei)
        w_ghosts[nei] /= scaling;

      // put values into matrix
      for (int i=0; i<num_neighbors_cube; ++i)
      {
        if (neighbors_exist[i] && fabs(w_ghosts[i]) > EPS)
        {
          row_jump_ghost->push_back(mat_entry_t(petsc_gloidx_[neighbors[i]], w_ghosts[i]));
          (neighbors[i] < nodes_->num_owned_indeps) ? ++d_nnz_jump_ghost:
                                                      ++o_nnz_jump_ghost;
        }
      }

      jump_scaling_[n] = scaling;
    }

    if (setup_rhs)
    {
      if (there_is_jump_mu_ && !new_submat_main_) scaling = jump_scaling_[n];
      double flx_jump_proj = jc_[0].pointwise ? jc_[0].get_flx_jump_pw_taylor(n) : jc_[0].get_flx_jump_cf(xyz_pr);
      double sol_jump_proj = jc_[0].pointwise ? jc_[0].get_sol_jump_pw_taylor(n) : jc_[0].get_sol_jump_cf(xyz_pr);
      rhs_jump_ptr[n]      = sign*(sol_jump_proj + dist*flx_jump_proj/( sign_to_use < 0 ? mu_p_proj : mu_m_proj))/scaling;

//      // contribution from ghost diag term
//      if (there_is_diag_)
//      {
//        double diag;
//        if (infc_.phi_eff_ptr[n] < 0)
//        {
//          if (var_diag_) diag = diag_p_ptr[n] *volume_cut_cell_p;
//          else           diag = diag_p_scalar_*volume_cut_cell_p;
//        }
//        else
//        {
//          if (var_diag_) diag = diag_m_ptr[n] *volume_cut_cell_m;
//          else           diag = diag_m_scalar_*volume_cut_cell_m;
//        }

//        rhs_ptr[n] -= rhs_jump_ptr[n]*diag;
//      }
    }
  }

  if (new_submat_main_)
  {
    save_infc_data(n, infc_id,  infc_area, infc_xyz, infc_jump_xyz);
  }
}

void my_p4est_poisson_nodes_mls_t::interpolators_initialize()
{
  mu_m_interp_.set_input(mue_m_, DIM(mue_m_xx_, mue_m_yy_, mue_m_zz_), interp_method_);
  mu_p_interp_.set_input(mue_p_, DIM(mue_p_xx_, mue_p_yy_, mue_p_zz_), interp_method_);

  bdry_phi_interp_.assign(bdry_.num_phi, NULL);
  infc_phi_interp_.assign(infc_.num_phi, NULL);

  bdry_phi_cf_.assign(bdry_.num_phi, NULL);
  infc_phi_cf_.assign(infc_.num_phi, NULL);

  for (int i=0; i<bdry_.num_phi; ++i)
  {
    bdry_phi_interp_[i] = new my_p4est_interpolation_nodes_local_t(ngbd_);
    bdry_phi_cf_    [i] = bdry_phi_interp_[i];
    bdry_phi_interp_[i]->set_input(bdry_.phi_ptr[i], DIM(bdry_.phi_xx_ptr[i], bdry_.phi_yy_ptr[i], bdry_.phi_zz_ptr[i]), interp_method_);
  }

  for (int i=0; i<infc_.num_phi; ++i)
  {
    infc_phi_interp_[i] = new my_p4est_interpolation_nodes_local_t(ngbd_);
    infc_phi_cf_    [i] = infc_phi_interp_[i];
    infc_phi_interp_[i]->set_input(infc_.phi_ptr[i], DIM(infc_.phi_xx_ptr[i], infc_.phi_yy_ptr[i], infc_.phi_zz_ptr[i]), interp_method_);
  }
}

void my_p4est_poisson_nodes_mls_t::interpolators_prepare(p4est_locidx_t n)
{
  mu_m_interp_.initialize(n);
  mu_p_interp_.copy_init(mu_m_interp_);

  for (int i=0; i<bdry_.num_phi; ++i) bdry_phi_interp_[i]->copy_init(mu_m_interp_);
  for (int i=0; i<infc_.num_phi; ++i) infc_phi_interp_[i]->copy_init(mu_m_interp_);
}

void my_p4est_poisson_nodes_mls_t::interpolators_finalize()
{
  for (size_t i=0; i<bdry_phi_interp_.size(); ++i) delete bdry_phi_interp_[i];
  for (size_t i=0; i<infc_phi_interp_.size(); ++i) delete infc_phi_interp_[i];
}



void my_p4est_poisson_nodes_mls_t::save_bdry_data(p4est_locidx_t n, vector<int> &bdry_ids, vector<double> &bdry_areas, vector<interface_point_t> &bdry_value_pts, vector<interface_point_t> &bdry_robin_pts)
{
#ifdef CASL_THROWS
  if (bdry_ids.size() != bdry_areas    .size() ||
      bdry_ids.size() != bdry_value_pts.size()  ||
      bdry_ids.size() != bdry_robin_pts.size())
    throw std::invalid_argument("Vectors of different sizes\n");
#endif

  for (size_t i=0; i<bdry_ids.size(); ++i)
  {
    bc_[bdry_ids[i]].add_fv_pt(n, bdry_areas[i], bdry_value_pts[i], bdry_robin_pts[i]);
  }
}

void my_p4est_poisson_nodes_mls_t::load_bdry_data(p4est_locidx_t n, vector<int> &bdry_ids, vector<double> &bdry_areas, vector<interface_point_t> &bdry_value_pts, vector<interface_point_t> &bdry_robin_pts)
{
  bdry_ids      .clear();
  bdry_areas    .clear();
  bdry_value_pts.clear();
  bdry_robin_pts.clear();

  for (size_t i=0; i<bc_.size(); ++i)
  {
    boundary_conditions_t *bc = &bc_[i];
    if ((bc->type == ROBIN || bc->type == NEUMANN) && bc->is_boundary_node(n))
    {
      int idx = bc->node_map[n];
      bdry_ids      .push_back(i);
      bdry_areas    .push_back(bc->areas[idx]);
      bdry_value_pts.push_back(bc->neumann_pts[idx]);
      bdry_robin_pts.push_back(bc->robin_pts[idx]);
    }
  }
}

void my_p4est_poisson_nodes_mls_t::save_cart_points(p4est_locidx_t n, vector<bool> &is_interface, vector<int> &id, vector<double> &dist, vector<double> &weights)
{
  if (id.size() != is_interface.size() ||
      id.size() != dist.size()  ||
      id.size() != weights.size())
    throw std::invalid_argument("Vectors of different sizes\n");

  static double xyz[P4EST_DIM];

  for (int i=0; i<P4EST_FACES; ++i)
  {
    if (is_interface[i])
    {
      node_xyz_fr_n(n, p4est_, nodes_, xyz);
      switch (i)
      {
        case 0: xyz[0] -= dist[i]; break;
        case 1: xyz[0] += dist[i]; break;

        case 2: xyz[1] -= dist[i]; break;
        case 3: xyz[1] += dist[i]; break;
    #ifdef P4_TO_P8
        case 4: xyz[2] -= dist[i]; break;
        case 5: xyz[2] += dist[i]; break;
    #endif
      }
      bc_[id[i]].add_fd_pt(n, i, dist[i], xyz, weights[i]);
    }
  }
}

void my_p4est_poisson_nodes_mls_t::load_cart_points(p4est_locidx_t n, vector<bool> &is_interface, vector<int> &id, vector<double> &dist, vector<double> &weights)
{
  is_interface.assign(P4EST_FACES, false);
  weights     .assign(P4EST_FACES, 0);

  for (size_t i = 0; i < bc_.size(); ++i)
  {
    boundary_conditions_t *bc = &bc_[i];

    if (bc->type == DIRICHLET && bc->is_boundary_node(n))
    {
      for (int k = 0; k < bc->num_value_pts(n); ++k)
      {
        int idx = bc->idx_value_pt(n,k);
        interface_point_cartesian_t *pt = &bc->dirichlet_pts[idx];

        is_interface[pt->dir] = true;
        id          [pt->dir] = i;
        dist        [pt->dir] = pt->dist;
        weights     [pt->dir] = bc->dirichlet_weights[idx];
      }
    }
  }
}



void my_p4est_poisson_nodes_mls_t::save_infc_data(p4est_locidx_t n, vector<int> &infc_ids, vector<double> &infc_areas, vector<interface_point_t> &infc_integr_pts, vector<interface_point_t> &infc_taylor_pts)
{
  if (infc_ids.size() != infc_areas     .size() ||
      infc_ids.size() != infc_integr_pts.size() ||
      infc_ids.size() != infc_taylor_pts.size())
    throw std::invalid_argument("Vectors of different sizes\n");

  for (size_t i=0; i<infc_ids.size(); ++i)
  {
    jc_[infc_ids[i]].add_pt(n, infc_areas[i], infc_taylor_pts[i], infc_integr_pts[i]);
  }
}

void my_p4est_poisson_nodes_mls_t::load_infc_data(p4est_locidx_t n, vector<int> &infc_ids, vector<double> &infc_areas, vector<interface_point_t> &infc_integr_pts, vector<interface_point_t> &infc_taylor_pts)
{
  infc_ids       .clear();
  infc_areas     .clear();
  infc_integr_pts.clear();
  infc_taylor_pts.clear();

  for (size_t i = 0; i < jc_.size(); ++i)
  {
    interface_conditions_t *jc = &jc_[i];

    if (jc->is_interface_node(n))
    {
      int idx = jc->node_map[n];
      infc_ids       .push_back(i);
      infc_areas     .push_back(jc->areas[idx]);
      infc_taylor_pts.push_back(jc->taylor_pts[idx]);
      infc_integr_pts.push_back(jc->integr_pts[idx]);
    }
  }
}



void my_p4est_poisson_nodes_mls_t::save_wall_data(p4est_locidx_t n, vector<int> &wall_id, vector<double> &wall_area, vector<interface_point_t> &wall_xyz)
{
  if (wall_id.size() != wall_area.size() || wall_id.size() != wall_xyz.size())
    throw std::invalid_argument("Vectors of different sizes\n");

  for (size_t i=0; i<wall_id.size(); ++i)
  {
    wall_pieces_map     .add_point(n);
    wall_pieces_id      .push_back(wall_id  [i]);
    wall_pieces_area    .push_back(wall_area[i]);
    wall_pieces_centroid.push_back(wall_xyz [i]);
  }
}

void my_p4est_poisson_nodes_mls_t::load_wall_data(p4est_locidx_t n, vector<int> &wall_id, vector<double> &wall_area, vector<interface_point_t> &wall_xyz)
{
  wall_id  .clear();
  wall_xyz .clear();
  wall_area.clear();

  for (int i=0; i<wall_pieces_map.size[n]; ++i) // wall_piece is a class defined internally and size is a std::vector<int> object
  {
    int idx = wall_pieces_map.get_idx(n,i);
    wall_id  .push_back(wall_pieces_id      [idx]);
    wall_area.push_back(wall_pieces_area    [idx]);
    wall_xyz .push_back(wall_pieces_centroid[idx]);
  }
}



void my_p4est_poisson_nodes_mls_t::find_interface_points(p4est_locidx_t n, const my_p4est_node_neighbors_t *ngbd,
                                                         std::vector<mls_opn_t> opn,
                                                         std::vector<double *> phi_ptr, DIM( std::vector<double *> phi_xx_ptr,
                                                                                             std::vector<double *> phi_yy_ptr,
                                                                                             std::vector<double *> phi_zz_ptr ),
                                                         int phi_idx[], double dist[])
{
  const quad_neighbor_nodes_of_node_t qnnn = ngbd->get_neighbors(n);

  unsigned short size = opn.size();

  std::vector<double> phi_000(size,-1);

  std::vector<double> DIM(phi_m00(size,-1), phi_0m0(size,-1), phi_00m(size,-1));
  std::vector<double> DIM(phi_p00(size,-1), phi_0p0(size,-1), phi_00p(size,-1));

  std::vector<double> DIM(phi_xx_m00(size, 0), phi_yy_0m0(size, 0), phi_zz_00m(size, 0));
  std::vector<double> DIM(phi_xx_p00(size, 0), phi_yy_0p0(size, 0), phi_zz_00p(size, 0));

  for (unsigned short i = 0; i < phi_ptr.size(); ++i)
  {
    CODE2D( qnnn.ngbd_with_quadratic_interpolation(phi_ptr[i], phi_000[i], phi_m00[i], phi_p00[i], phi_0m0[i], phi_0p0[i]) );
    CODE3D( qnnn.ngbd_with_quadratic_interpolation(phi_ptr[i], phi_000[i], phi_m00[i], phi_p00[i], phi_0m0[i], phi_0p0[i], phi_00m[i], phi_00p[i]) );

    phi_xx_m00[i] = MINMOD(phi_xx_ptr[i][n], qnnn.f_m00_linear(phi_xx_ptr[i]));
    phi_xx_p00[i] = MINMOD(phi_xx_ptr[i][n], qnnn.f_p00_linear(phi_xx_ptr[i]));

    phi_yy_0m0[i] = MINMOD(phi_yy_ptr[i][n], qnnn.f_0m0_linear(phi_yy_ptr[i]));
    phi_yy_0p0[i] = MINMOD(phi_yy_ptr[i][n], qnnn.f_0p0_linear(phi_yy_ptr[i]));
#ifdef P4_TO_P8
    phi_zz_00m[i] = MINMOD(phi_zz_ptr[i][n], qnnn.f_00m_linear(phi_zz_ptr[i]));
    phi_zz_00p[i] = MINMOD(phi_zz_ptr[i][n], qnnn.f_00p_linear(phi_zz_ptr[i]));
#endif
  }

  if (bdry_.phi_eff_ptr[n] < 0) {
    find_closest_interface_location(phi_idx[dir::f_m00], dist[dir::f_m00], qnnn.d_m00, opn, phi_000, phi_m00, phi_xx_m00, phi_xx_m00);
    find_closest_interface_location(phi_idx[dir::f_p00], dist[dir::f_p00], qnnn.d_p00, opn, phi_000, phi_p00, phi_xx_p00, phi_xx_p00);

    find_closest_interface_location(phi_idx[dir::f_0m0], dist[dir::f_0m0], qnnn.d_0m0, opn, phi_000, phi_0m0, phi_yy_0m0, phi_yy_0m0);
    find_closest_interface_location(phi_idx[dir::f_0p0], dist[dir::f_0p0], qnnn.d_0p0, opn, phi_000, phi_0p0, phi_yy_0p0, phi_yy_0p0);
#ifdef P4_TO_P8
    find_closest_interface_location(phi_idx[dir::f_00m], dist[dir::f_00m], qnnn.d_00m, opn, phi_000, phi_00m, phi_zz_00m, phi_zz_00m);
    find_closest_interface_location(phi_idx[dir::f_00p], dist[dir::f_00p], qnnn.d_00p, opn, phi_000, phi_00p, phi_zz_00p, phi_zz_00p);
#endif
  } else {
    // find_closest_interface_location is written in the way that it expects first point to be in the negative domain
    // in order to handle cases when we are interested in finding distance to interface from positive domain we just swap end points
    find_closest_interface_location(phi_idx[dir::f_m00], dist[dir::f_m00], qnnn.d_m00, opn, phi_m00, phi_000, phi_xx_m00, phi_xx_m00);
    find_closest_interface_location(phi_idx[dir::f_p00], dist[dir::f_p00], qnnn.d_p00, opn, phi_p00, phi_000, phi_xx_p00, phi_xx_p00);

    find_closest_interface_location(phi_idx[dir::f_0m0], dist[dir::f_0m0], qnnn.d_0m0, opn, phi_0m0, phi_000, phi_yy_0m0, phi_yy_0m0);
    find_closest_interface_location(phi_idx[dir::f_0p0], dist[dir::f_0p0], qnnn.d_0p0, opn, phi_0p0, phi_000, phi_yy_0p0, phi_yy_0p0);
#ifdef P4_TO_P8
    find_closest_interface_location(phi_idx[dir::f_00m], dist[dir::f_00m], qnnn.d_00m, opn, phi_00m, phi_000, phi_zz_00m, phi_zz_00m);
    find_closest_interface_location(phi_idx[dir::f_00p], dist[dir::f_00p], qnnn.d_00p, opn, phi_00p, phi_000, phi_zz_00p, phi_zz_00p);
#endif

    // we just need to subtract obtained values from full distances between nodes
    if (phi_idx[dir::f_m00] != -1) dist[dir::f_m00] = qnnn.d_m00 - dist[dir::f_m00];
    if (phi_idx[dir::f_p00] != -1) dist[dir::f_p00] = qnnn.d_p00 - dist[dir::f_p00];

    if (phi_idx[dir::f_0m0] != -1) dist[dir::f_0m0] = qnnn.d_0m0 - dist[dir::f_0m0];
    if (phi_idx[dir::f_0p0] != -1) dist[dir::f_0p0] = qnnn.d_0p0 - dist[dir::f_0p0];
#ifdef P4_TO_P8
    if (phi_idx[dir::f_00m] != -1) dist[dir::f_00m] = qnnn.d_00m - dist[dir::f_00m];
    if (phi_idx[dir::f_00p] != -1) dist[dir::f_00p] = qnnn.d_00p - dist[dir::f_00p];
#endif
  }
}


int my_p4est_poisson_nodes_mls_t::solve_nonlinear(Vec sol, bool use_nonzero_guess, bool update_ghost, KSPType ksp_type, PCType pc_type)
{
  if (!use_nonzero_guess)
  {
    ierr = VecSetGhost(sol, 0.0); CHKERRXX(ierr);
  }

  Vec del_sol;
  Vec sol_ghost;
  Vec residual;

  Vec rhs_m_current;
  Vec rhs_p_current;

  Vec diag_m_current;
  Vec diag_p_current;

  ierr = VecDuplicate(sol, &del_sol);    CHKERRXX(ierr);
  ierr = VecDuplicate(sol, &sol_ghost);  CHKERRXX(ierr);
  ierr = VecDuplicate(sol, &residual); CHKERRXX(ierr);

  ierr = VecDuplicate(sol, &rhs_m_current); CHKERRXX(ierr);
  ierr = VecDuplicate(sol, &rhs_p_current); CHKERRXX(ierr);

  ierr = VecDuplicate(sol, &diag_m_current); CHKERRXX(ierr);
  ierr = VecDuplicate(sol, &diag_p_current); CHKERRXX(ierr);

  ierr = VecSetGhost(del_sol, 0.0); CHKERRXX(ierr);
  ierr = VecSetGhost(sol_ghost, 0.0); CHKERRXX(ierr);
  ierr = VecSetGhost(residual, 0.0); CHKERRXX(ierr);

  // just in case
  ierr = VecSetGhost(rhs_m_current, 0.0); CHKERRXX(ierr);
  ierr = VecSetGhost(rhs_p_current, 0.0); CHKERRXX(ierr);

  ierr = VecSetGhost(diag_m_current, 0.0); CHKERRXX(ierr);
  ierr = VecSetGhost(diag_p_current, 0.0); CHKERRXX(ierr);

  // get original equation parameters
  Vec diag_m_original = diag_m_;
  Vec diag_p_original = diag_p_;

  Vec rhs_m_original = rhs_m_;
  Vec rhs_p_original = rhs_p_;

  // auxiliary stuff
  double diag_m_original_value = diag_m_scalar_;
  double diag_p_original_value = diag_p_scalar_;

  double nonlinear_term_m_coeff_value = nonlinear_term_m_coeff_scalar_;
  double nonlinear_term_p_coeff_value = nonlinear_term_p_coeff_scalar_;

  // iterations
  int    iter = 0;
  double change_norm = DBL_MAX;
  double pde_residual_norm = DBL_MAX;

  setup_linear_system(true);

  while (iter < nonlinear_itmax_ && change_norm > nonlinear_change_tol_ && pde_residual_norm > nonlinear_pde_residual_tol_)
  {
    // compute ghost values
    if (there_is_jump_ && iter > 0)
    {
      if (there_is_jump_mu_)
      {
        ierr = MatMultAdd(submat_jump_ghost_, sol, sol, sol_ghost); CHKERRXX(ierr);
      }
      else
      {
        ierr = VecCopyGhost(sol, sol_ghost); CHKERRXX(ierr);
      }

      ierr = VecAXPY(sol_ghost, -1.0, rhs_jump_); CHKERRXX(ierr);

//      double norm_m;
//      double norm_p;
//      ierr = VecMax(sol_ghost, NULL, &norm_m); CHKERRXX(ierr);
//      ierr = VecMin(sol_ghost, NULL, &norm_p); CHKERRXX(ierr);

//      std::cout << norm_m << " " << norm_p << "\n";
    }

    // compute current diag and rhs.
    ierr = VecGetArray(mask_m_, &mask_m_ptr); CHKERRXX(ierr);
    ierr = VecGetArray(mask_p_, &mask_p_ptr); CHKERRXX(ierr);

    if (var_nonlinear_term_coeff_)
    {
      ierr = VecGetArray(nonlinear_term_m_coeff_, &nonlinear_term_m_coeff_ptr); CHKERRXX(ierr);
      ierr = VecGetArray(nonlinear_term_p_coeff_, &nonlinear_term_p_coeff_ptr); CHKERRXX(ierr);
    }

    double *diag_m_original_ptr;
    double *diag_p_original_ptr;

    if (var_diag_)
    {
      ierr = VecGetArray(diag_m_original, &diag_m_original_ptr); CHKERRXX(ierr);
      ierr = VecGetArray(diag_p_original, &diag_p_original_ptr); CHKERRXX(ierr);
    }

    double *diag_m_current_ptr;
    double *diag_p_current_ptr;

    ierr = VecGetArray(diag_m_current, &diag_m_current_ptr); CHKERRXX(ierr);
    ierr = VecGetArray(diag_p_current, &diag_p_current_ptr); CHKERRXX(ierr);

    double *rhs_m_original_ptr;
    double *rhs_p_original_ptr;

    ierr = VecGetArray(rhs_m_original, &rhs_m_original_ptr); CHKERRXX(ierr);
    ierr = VecGetArray(rhs_p_original, &rhs_p_original_ptr); CHKERRXX(ierr);

    double *rhs_m_current_ptr;
    double *rhs_p_current_ptr;

    ierr = VecGetArray(rhs_m_current, &rhs_m_current_ptr); CHKERRXX(ierr);
    ierr = VecGetArray(rhs_p_current, &rhs_p_current_ptr); CHKERRXX(ierr);

    double *sol_ptr;
    double *sol_ghost_ptr;

    ierr = VecGetArray(sol, &sol_ptr);CHKERRXX(ierr);
    ierr = VecGetArray(sol_ghost, &sol_ghost_ptr);CHKERRXX(ierr);

    foreach_local_node(n, nodes_)
    {
      if (mask_m_ptr[n] < 0 || mask_p_ptr[n] < 0)
      {
        if (mask_m_ptr[n] < 0 && mask_p_ptr[n] < 0) throw;
        double sol_m = mask_m_ptr[n] < 0 ? sol_ptr[n] : sol_ghost_ptr[n];
        double sol_p = mask_p_ptr[n] < 0 ? sol_ptr[n] : sol_ghost_ptr[n];

        if (var_diag_)
        {
          diag_m_original_value = diag_m_original_ptr[n];
          diag_p_original_value = diag_p_original_ptr[n];
        }

        if (var_nonlinear_term_coeff_)
        {
          nonlinear_term_m_coeff_value = nonlinear_term_m_coeff_ptr[n];
          nonlinear_term_p_coeff_value = nonlinear_term_p_coeff_ptr[n];
        }

        if (mask_m_ptr[n] < 0 || node_scheme_[n] == IMMERSED_INTERFACE)
        {
          diag_m_current_ptr[n] = diag_m_original_value + nonlinear_term_m_coeff_value*(*nonlinear_term_m_prime_)(sol_m);
          rhs_m_current_ptr [n] = rhs_m_original_ptr[n] - nonlinear_term_m_coeff_value*((*nonlinear_term_m_)(sol_m) - (*nonlinear_term_m_prime_)(sol_m)*sol_m);
        }

        if (mask_p_ptr[n] < 0 || node_scheme_[n] == IMMERSED_INTERFACE)
        {
          diag_p_current_ptr[n] = diag_p_original_value + nonlinear_term_p_coeff_value*(*nonlinear_term_p_prime_)(sol_p);
          rhs_p_current_ptr [n] = rhs_p_original_ptr[n] - nonlinear_term_p_coeff_value*((*nonlinear_term_p_)(sol_p) - (*nonlinear_term_p_prime_)(sol_p)*sol_p);
        }
      }
    }

    ierr = VecRestoreArray(mask_m_, &mask_m_ptr); CHKERRXX(ierr);
    ierr = VecRestoreArray(mask_p_, &mask_p_ptr); CHKERRXX(ierr);

    if (var_nonlinear_term_coeff_)
    {
      ierr = VecRestoreArray(nonlinear_term_m_coeff_, &nonlinear_term_m_coeff_ptr); CHKERRXX(ierr);
      ierr = VecRestoreArray(nonlinear_term_p_coeff_, &nonlinear_term_p_coeff_ptr); CHKERRXX(ierr);
    }

    if (var_diag_)
    {
      ierr = VecRestoreArray(diag_m_original, &diag_m_original_ptr); CHKERRXX(ierr);
      ierr = VecRestoreArray(diag_p_original, &diag_p_original_ptr); CHKERRXX(ierr);
    }

    ierr = VecRestoreArray(diag_m_current, &diag_m_current_ptr); CHKERRXX(ierr);
    ierr = VecRestoreArray(diag_p_current, &diag_p_current_ptr); CHKERRXX(ierr);

    ierr = VecRestoreArray(rhs_m_original, &rhs_m_original_ptr); CHKERRXX(ierr);
    ierr = VecRestoreArray(rhs_p_original, &rhs_p_original_ptr); CHKERRXX(ierr);

    ierr = VecRestoreArray(rhs_m_current, &rhs_m_current_ptr); CHKERRXX(ierr);
    ierr = VecRestoreArray(rhs_p_current, &rhs_p_current_ptr); CHKERRXX(ierr);

    ierr = VecRestoreArray(sol, &sol_ptr);CHKERRXX(ierr);
    ierr = VecRestoreArray(sol_ghost, &sol_ghost_ptr);CHKERRXX(ierr);

    set_diag(diag_m_current, diag_p_current);
    set_rhs(rhs_m_current, rhs_p_current);

//    double norm_m;
//    double norm_p;
//    ierr = VecNorm(diag_m_current, NORM_2, &norm_m); CHKERRXX(ierr);
//    ierr = VecNorm(diag_p_current, NORM_2, &norm_p); CHKERRXX(ierr);

//    std::cout << norm_m << " " << norm_p << "\n";

    // assemble current linear system
    setup_linear_system(true);

    // compute residual of linear system
    ierr = MatMult(A_, sol, residual);
    ierr = VecAYPX(residual, -1.0, rhs_);

    double *residual_ptr;

    ierr = VecGetArray(residual, &residual_ptr); CHKERRXX(ierr);
    ierr = VecGetArray(mask_m_,  &mask_m_ptr);   CHKERRXX(ierr);
    ierr = VecGetArray(mask_p_,  &mask_p_ptr);   CHKERRXX(ierr);

    foreach_local_node(n, nodes_)
    {
      if (mask_m_ptr[n] > 0 && mask_p_ptr[n] > 0) residual_ptr[n] = 0;
    }

    ierr = VecRestoreArray(residual, &residual_ptr); CHKERRXX(ierr);
    ierr = VecRestoreArray(mask_m_,  &mask_m_ptr);   CHKERRXX(ierr);
    ierr = VecRestoreArray(mask_p_,  &mask_p_ptr);   CHKERRXX(ierr);

    // solve the linear system
    switch (nonlinear_method_)
    {
      case 0:
        VecCopyGhost(sol, del_sol);
        invert_linear_system(sol, true, false, ksp_type, pc_type);
        ierr = VecAXPY(del_sol, -1., sol);CHKERRXX(ierr);
        break;
      case 1:
      {
        Vec tmp = rhs_; rhs_ = residual;
        invert_linear_system(del_sol, false, false, ksp_type, pc_type);
        rhs_ = tmp;
        ierr = VecAXPY(sol,  1., del_sol);CHKERRXX(ierr);
        break;
      }
      default:
        throw;
    }

    // compute norms of change and residual
    ierr = VecNorm(residual, NORM_2, &pde_residual_norm); CHKERRXX(ierr);
    ierr = VecNorm(del_sol,  NORM_2, &change_norm);       CHKERRXX(ierr);
    ierr = PetscPrintf(p4est_->mpicomm, "Iteration no. %d, norm of change: %1.2e, norm of pde residual: %1.2e\n", iter, change_norm, pde_residual_norm); CHKERRXX(ierr);

    iter++;
  }

  // clean up
  ierr = VecDestroy(del_sol);   CHKERRXX(ierr);
  ierr = VecDestroy(sol_ghost); CHKERRXX(ierr);
  ierr = VecDestroy(residual);  CHKERRXX(ierr);

  ierr = VecDestroy(rhs_m_current); CHKERRXX(ierr);
  ierr = VecDestroy(rhs_p_current); CHKERRXX(ierr);

  ierr = VecDestroy(diag_m_current); CHKERRXX(ierr);
  ierr = VecDestroy(diag_p_current); CHKERRXX(ierr);

  diag_m_ = diag_m_original;
  diag_p_ = diag_p_original;

  rhs_m_ = rhs_m_original;
  rhs_p_ = rhs_p_original;

  // update ghosts
  if (update_ghost)
  {
    ierr = VecGhostUpdateBegin(sol, INSERT_VALUES, SCATTER_FORWARD); CHKERRXX(ierr);
    ierr = VecGhostUpdateEnd  (sol, INSERT_VALUES, SCATTER_FORWARD); CHKERRXX(ierr);
  }

  return iter;
}<|MERGE_RESOLUTION|>--- conflicted
+++ resolved
@@ -201,11 +201,7 @@
   phi_perturbation_           = 1.e-12;
   interp_method_              = quadratic_non_oscillatory_continuous_v2;
 
-<<<<<<< HEAD
   dirichlet_scheme_ = 2;
-=======
-  dirichlet_scheme_ = 0;
->>>>>>> f533e768
   gf_order_         = 2;
   gf_stabilized_    = 1;
   gf_thresh_        = 1.e-6;
@@ -802,7 +798,6 @@
     ierr = VecGetArray(rhs_gf_, &rhs_gf_ptr); CHKERRXX(ierr);
   }
 
-<<<<<<< HEAD
   if (there_is_dirichlet_ && dirichlet_scheme_ == 2) {
     if (assembling_main) {
       if (extended_sw_ != NULL) { ierr = VecDestroy(extended_sw_); CHKERRXX(ierr); }
@@ -813,8 +808,6 @@
     ierr = VecGetArray(extended_sw_, &extended_sw_ptr);   CHKERRXX(ierr);
   }
 
-=======
->>>>>>> f533e768
   if (new_submat_main_)  nullspace_main_  = true;
   if (new_submat_diag_)  nullspace_diag_  = true;
   if (new_submat_robin_) nullspace_robin_ = true;
@@ -926,15 +919,9 @@
           }
         }
 
-<<<<<<< HEAD
         if (is_ngbd_crossed_neumann  && is_ngbd_crossed_dirichlet ||
             is_ngbd_crossed_neumann  && is_ngbd_crossed_immersed  ||
             is_ngbd_crossed_immersed && is_ngbd_crossed_dirichlet ) {
-=======
-        if ((is_ngbd_crossed_neumann  && is_ngbd_crossed_dirichlet) ||
-            (is_ngbd_crossed_neumann  && is_ngbd_crossed_immersed)  ||
-            (is_ngbd_crossed_immersed && is_ngbd_crossed_dirichlet)) {
->>>>>>> f533e768
           throw std::domain_error("[CASL_ERROR]: No crossing of Dirichlet, Neumann and/or jump at the moment");
         }
         else if (is_ngbd_crossed_dirichlet) { scheme = BOUNDARY_DIRICHLET; }
@@ -980,24 +967,12 @@
       {
         switch (node_scheme_[n])
         {
-<<<<<<< HEAD
           case DOMAIN_OUTSIDE:
           case DOMAIN_INSIDE:
           case WALL_DIRICHLET:
           case WALL_NEUMANN:
           case BOUNDARY_DIRICHLET: break;
           case BOUNDARY_NEUMANN:
-=======
-          case NO_DISCRETIZATION:
-          case DOMAIN_OUTSIDE: // for 2-phase flows problem
-          case DOMAIN_INSIDE: // for 2-phase flows problem
-          case WALL_DIRICHLET: //general case
-          case WALL_NEUMANN: // general case
-          case BOUNDARY_DIRICHLET: // for 2-phase flows problem
-          case FINITE_DIFFERENCE: break;
-          case BOUNDARY_NEUMANN: // for 2-phase flows problem
-          case FINITE_VOLUME:
->>>>>>> f533e768
             interpolators_prepare(n);
             construct_finite_volume(fv, n, p4est_, nodes_, bdry_phi_cf_, bdry_.opn, integration_order_, cube_refinement_, 1, phi_perturbation_);
             bdry_fvs_->push_back(fv);
@@ -1042,7 +1017,6 @@
 
         switch (node_scheme_[n])
         {
-<<<<<<< HEAD
           case DOMAIN_OUTSIDE: areas_m_ptr[n] = 0; areas_p_ptr[n] = 0; break;
           case DOMAIN_INSIDE:
           case WALL_DIRICHLET:
@@ -1052,23 +1026,6 @@
             else                      { areas_m_ptr[n] = 0; areas_p_ptr[n] = 1; }
           break;
           case BOUNDARY_NEUMANN:
-=======
-        case DOMAIN_OUTSIDE:   // for 2-phase flows problem 
-        case NO_DISCRETIZATION: areas_m_ptr[n] = 0; areas_p_ptr[n] = 0; break;
-        case DOMAIN_INSIDE: // for 2-phase flows problem
-        case WALL_DIRICHLET: // general case
-        case WALL_NEUMANN: //  general case
-        case BOUNDARY_DIRICHLET: // for 2-phase flows problem:
-        case FINITE_DIFFERENCE:
-          if (infc_phi_eff_000 < 0) { areas_m_ptr[n] = 1; areas_p_ptr[n] = 0; }
-          else                      { areas_m_ptr[n] = 0; areas_p_ptr[n] = 1; }
-          break;
-        case BOUNDARY_NEUMANN: // for 2-phase flows problem
-        case FINITE_VOLUME:
-        {
-          if (finite_volumes_initialized_) fv = bdry_fvs_->at(bdry_node_to_fv_[n]);
-          else
->>>>>>> f533e768
           {
             if (finite_volumes_initialized_) fv = bdry_fvs_->at(bdry_node_to_fv_[n]);
             else
@@ -1150,11 +1107,7 @@
 
           const quad_neighbor_nodes_of_node_t &qnnn = (*ngbd_)[n];
 
-<<<<<<< HEAD
           if (gf_is_ghost(qnnn)) { // check if a node is a ghost node (in discretization sense, not parallel computing)
-=======
-          if (gf_is_ghost(qnnn)) { // check if a node is a ghost node
->>>>>>> f533e768
 
             // determine good direction for extrapolation
             p4est_locidx_t neighbors[num_neighbors_cube];
@@ -1206,10 +1159,6 @@
 
     ierr = VecDestroy(node_numbers); CHKERRXX(ierr);
   }
-<<<<<<< HEAD
-=======
-
->>>>>>> f533e768
 
   // pointers to rows for convenience
   std::vector<mat_entry_t> *row_main;
@@ -1218,7 +1167,6 @@
   std::vector<mat_entry_t> *row_jump_ghost;
   std::vector<mat_entry_t> *row_gf;
   std::vector<mat_entry_t> *row_gf_ghost;
-<<<<<<< HEAD
 
   // prepare stuff for extended Shortley-Weller
   if (assembling_main && there_is_dirichlet_ && dirichlet_scheme_ == 2) {
@@ -1226,8 +1174,6 @@
     foreach_local_node(n, nodes_) {
 
       double bdry_phi_eff_000 = (bdry_.num_phi == 0) ? -1 : bdry_.phi_eff_ptr[n];
-=======
->>>>>>> f533e768
 
       if (bdry_phi_eff_000 <= 0) {
         extended_sw_ptr[n] = -1;
@@ -1420,14 +1366,11 @@
                                     row_gf, d_nnz_gf[n], o_nnz_gf[n],
                                     row_gf_ghost, d_nnz_gf_ghost[n], o_nnz_gf_ghost[n]);
           break;
-<<<<<<< HEAD
           case 2:
             discretize_dirichlet_sw_ext(setup_rhs, n, qnnn,
                                         infc_phi_eff_000, is_wall,
                                         row_main, d_nnz_main[n], o_nnz_main[n]);
           break;
-=======
->>>>>>> f533e768
           default:
             throw std::invalid_argument("Unknown dirichlet scheme");
         }
@@ -1503,12 +1446,7 @@
     ierr = VecRestoreArray(diag_p_, &diag_p_ptr); CHKERRXX(ierr);
   }
 
-<<<<<<< HEAD
   if (new_submat_robin_ && (fv_scheme_ == 0) && there_is_robin_) {
-=======
-  if (new_submat_robin_ && !use_sc_scheme_ && there_is_robin_)
-  {
->>>>>>> f533e768
     ierr = VecRestoreArray(submat_robin_sym_, &submat_robin_sym_ptr); CHKERRXX(ierr);
   }
 
@@ -1626,11 +1564,7 @@
                 d_elems.insert(cur);
             }
 
-<<<<<<< HEAD
             for (size_t i = ia[n]; i < ia[n+1]; ++i)
-=======
-            for (PetscInt i = ia[n]; i < ia[n+1]; ++i)
->>>>>>> f533e768
             {
               // add element from mat_product to submat_main
               if (fabs(data[i]) > EPS)
@@ -1688,11 +1622,7 @@
         // add jump correction matrix to main matrix
         // variant 1: use PETSc tools (quite slow)
         /*
-<<<<<<< HEAD
         ierr = MatAYPX(submat_main_, 1., mat_product, DIFFERENT_NONZERO_PATTERN); CHKERRXX(ierr); //*/
-=======
-        ierr = MatAYPX(submat_main_, 1., BC, DIFFERENT_NONZERO_PATTERN); CHKERRXX(ierr); */
->>>>>>> f533e768
 
         // variant 2: do it explicitly by hands taking into account that
         // number of nonzero rows in mat_product is much less than the total number of rows
@@ -2014,18 +1944,8 @@
   if (setup_rhs && there_is_dirichlet_ && dirichlet_scheme_ == 1)
   {
 //    ierr = PetscLogEventBegin(log_my_p4est_poisson_nodes_mls_correct_rhs_jump, 0, 0, 0, 0); CHKERRXX(ierr);
-<<<<<<< HEAD
     // contribution from Laplace term
     ierr = MatMultAdd(submat_gf_, rhs_gf_, rhs_, rhs_); CHKERRXX(ierr);
-=======
-
-    // contribution from Laplace term
-//    ierr = VecScaleGhost(rhs_gf_, -1); CHKERRXX(ierr);
-    ierr = MatMultAdd(submat_gf_, rhs_gf_, rhs_, rhs_); CHKERRXX(ierr);
-
-    // contribution from linear term
-
->>>>>>> f533e768
 //    ierr = PetscLogEventEnd(log_my_p4est_poisson_nodes_mls_correct_rhs_jump, 0, 0, 0, 0); CHKERRXX(ierr);
   }
 
@@ -3347,6 +3267,7 @@
   double *mask_ptr;
   double *rhs_loc_ptr;
 
+  // determine on which side from immersed interface
   if (infc_phi_eff_000 < 0) {
     mu          = mu_m_;
     mue_ptr     = mue_m_ptr;
@@ -3367,281 +3288,380 @@
     rhs_loc_ptr = rhs_p_ptr;
   }
 
-  double bdry_phi_eff_000 = bdry_.num_phi == 0 ? -1. : bdry_.phi_eff_ptr[n];
 
   if (new_submat_main_) {
     row_main->clear();
   }
 
-  // far away from the boundary
-  if (bdry_phi_eff_000 > 0.) {
-
-    if (new_submat_main_) {
-      row_main->push_back(mat_entry_t(petsc_gloidx_[n], 1));
-      mask_ptr[n] = 1.;
-    }
-
-    if (setup_rhs) {
-      rhs_ptr[n] = 0;
-    }
-
-    return;
-  }
-
-  double xyz_C[P4EST_DIM];
-  node_xyz_fr_n(n, p4est_, nodes_, xyz_C);
-
-  double DIM( x_C = xyz_C[0],
-              y_C = xyz_C[1],
-              z_C = xyz_C[2] );
-
-  // check if any boundary crosses ngbd
-  std::vector<bool>   is_interface     (P4EST_FACES, false);
-  std::vector<int>    bdry_point_id    (P4EST_FACES, 0);
-  std::vector<double> bdry_point_dist  (P4EST_FACES, 0);
-  std::vector<double> bdry_point_weight(P4EST_FACES, 0);
-
+  // far away from the boundary (not really necessary, already taken care of)
+//  double bdry_phi_eff_000 = bdry_.num_phi == 0 ? -1. : bdry_.phi_eff_ptr[n];
+//  if (bdry_phi_eff_000 > 0.)
+//  {
+//    if (new_submat_main_)
+//    {
+//      row_main->push_back(mat_entry_t(petsc_gloidx_[n], 1));
+//      mask_ptr[n] = 1.;
+//    }
+
+//    if (setup_rhs) rhs_ptr[n] = 0;
+
+//    return;
+//  }
+
+  double mue_000 = var_mu_ ? mue_ptr[n] : mu;
+
+  //---------------------------------------------------------------------
+  // compute submat_diag
+  //---------------------------------------------------------------------
+  if (new_submat_diag_ && there_is_diag_) {
+    submat_diag_ptr[n] = diag_add;
+
+    if (fabs(diag_add) > EPS) {
+      nullspace_diag_ = false;
+    }
+  }
+
+  //---------------------------------------------------------------------
+  // compute submat_main
+  //---------------------------------------------------------------------
   if (new_submat_main_) {
-    find_interface_points(n, ngbd_, bdry_.opn, bdry_.phi_ptr, DIM(bdry_.phi_xx_ptr, bdry_.phi_yy_ptr, bdry_.phi_zz_ptr), bdry_point_id.data(), bdry_point_dist.data());
-
-    int num_interfaces = 0;
-    foreach_direction(dim) {
-      if (bdry_point_id[dim] >= 0) {
-        is_interface[dim] = true;
-        ++num_interfaces;
-      }
-    }
-  } else {
-    load_cart_points(n, is_interface, bdry_point_id, bdry_point_dist, bdry_point_weight);
-  }
-
-  // check whether boundary goes exactly through the node
-  int node_on_boundary_phi_id = -1;
-  foreach_direction(dim) {
-    if (is_interface[dim] && (fabs(bdry_point_dist[dim]) < EPS*diag_min_)) {
-      node_on_boundary_phi_id = bdry_point_id[dim];
-    }
-  }
-
-  // interface boundary
-  if (node_on_boundary_phi_id != -1) {
-
-    // compute submat_main
-    if (new_submat_main_) {
-      // re-asssign boundary points data
-      is_interface.assign(P4EST_FACES, false);
-      is_interface     [0] = true;
-      bdry_point_id    [0] = node_on_boundary_phi_id;
-      bdry_point_dist  [0] = 0.5*EPS*diag_min_;
-      bdry_point_weight[0] = 1;
-
-      row_main->push_back(mat_entry_t(n, 1));
-      nullspace_main_ = false;
-    }
-<<<<<<< HEAD
-
-    // compute submat_rhs
-    if (setup_rhs) {
-      boundary_conditions_t *bc = &bc_[node_on_boundary_phi_id];
-      rhs_ptr[n] = bc->pointwise ? bc->get_value_pw(n,0) :
-                                   bc->get_value_cf(xyz_C);
-    }
-
-  } else {
-    // if far away from the interface or close to it but with dirichlet
-    // then finite difference method
-    double mue_000 = var_mu_ ? mue_ptr[n] : mu;
+    p4est_locidx_t node_m00_mm=qnnn.node_m00_mm; p4est_locidx_t node_m00_pm=qnnn.node_m00_pm;
+    p4est_locidx_t node_p00_mm=qnnn.node_p00_mm; p4est_locidx_t node_p00_pm=qnnn.node_p00_pm;
+    p4est_locidx_t node_0m0_mm=qnnn.node_0m0_mm; p4est_locidx_t node_0m0_pm=qnnn.node_0m0_pm;
+    p4est_locidx_t node_0p0_mm=qnnn.node_0p0_mm; p4est_locidx_t node_0p0_pm=qnnn.node_0p0_pm;
+#ifdef P4_TO_P8
+    p4est_locidx_t node_m00_mp=qnnn.node_m00_mp; p4est_locidx_t node_m00_pp=qnnn.node_m00_pp;
+    p4est_locidx_t node_p00_mp=qnnn.node_p00_mp; p4est_locidx_t node_p00_pp=qnnn.node_p00_pp;
+    p4est_locidx_t node_0m0_mp=qnnn.node_0m0_mp; p4est_locidx_t node_0m0_pp=qnnn.node_0m0_pp;
+    p4est_locidx_t node_0p0_mp=qnnn.node_0p0_mp; p4est_locidx_t node_0p0_pp=qnnn.node_0p0_pp;
+
+    p4est_locidx_t node_00m_mm=qnnn.node_00m_mm; p4est_locidx_t node_00m_mp=qnnn.node_00m_mp;
+    p4est_locidx_t node_00m_pm=qnnn.node_00m_pm; p4est_locidx_t node_00m_pp=qnnn.node_00m_pp;
+    p4est_locidx_t node_00p_mm=qnnn.node_00p_mm; p4est_locidx_t node_00p_mp=qnnn.node_00p_mp;
+    p4est_locidx_t node_00p_pm=qnnn.node_00p_pm; p4est_locidx_t node_00p_pp=qnnn.node_00p_pp;
+#endif
+
+    double d_m00 = qnnn.d_m00; double d_p00 = qnnn.d_p00;
+    double d_0m0 = qnnn.d_0m0; double d_0p0 = qnnn.d_0p0;
+#ifdef P4_TO_P8
+    double d_00m = qnnn.d_00m; double d_00p = qnnn.d_00p;
+#endif
+
+    double d_m00_m0=qnnn.d_m00_m0; double d_m00_p0=qnnn.d_m00_p0;
+    double d_p00_m0=qnnn.d_p00_m0; double d_p00_p0=qnnn.d_p00_p0;
+    double d_0m0_m0=qnnn.d_0m0_m0; double d_0m0_p0=qnnn.d_0m0_p0;
+    double d_0p0_m0=qnnn.d_0p0_m0; double d_0p0_p0=qnnn.d_0p0_p0;
+#ifdef P4_TO_P8
+    double d_m00_0m=qnnn.d_m00_0m; double d_m00_0p=qnnn.d_m00_0p;
+    double d_p00_0m=qnnn.d_p00_0m; double d_p00_0p=qnnn.d_p00_0p;
+    double d_0m0_0m=qnnn.d_0m0_0m; double d_0m0_0p=qnnn.d_0m0_0p;
+    double d_0p0_0m=qnnn.d_0p0_0m; double d_0p0_0p=qnnn.d_0p0_0p;
+
+    double d_00m_m0=qnnn.d_00m_m0; double d_00m_p0=qnnn.d_00m_p0;
+    double d_00p_m0=qnnn.d_00p_m0; double d_00p_p0=qnnn.d_00p_p0;
+    double d_00m_0m=qnnn.d_00m_0m; double d_00m_0p=qnnn.d_00m_0p;
+    double d_00p_0m=qnnn.d_00p_0m; double d_00p_0p=qnnn.d_00p_0p;
+#endif
+
+    // interpolate diffusion coefficient if needed
+    double DIM( mue_m00=mu, mue_0m0=mu, mue_00m=mu );
+    double DIM( mue_p00=mu, mue_0p0=mu, mue_00p=mu );
+
+    if (var_mu_) {
+      CODE2D( qnnn.ngbd_with_quadratic_interpolation(mue_ptr, mue_000, mue_m00, mue_p00, mue_0m0, mue_0p0) );
+      CODE3D( qnnn.ngbd_with_quadratic_interpolation(mue_ptr, mue_000, mue_m00, mue_p00, mue_0m0, mue_0p0, mue_00m, mue_00p) );
+    }
+
+    // discretization of Laplace operator
+    double w_m00_mm=0, w_m00_pm=0;
+    double w_p00_mm=0, w_p00_pm=0;
+    double w_0m0_mm=0, w_0m0_pm=0;
+    double w_0p0_mm=0, w_0p0_pm=0;
+#ifdef P4_TO_P8
+    double w_m00_mp=0, w_m00_pp=0;
+    double w_p00_mp=0, w_p00_pp=0;
+    double w_0m0_mp=0, w_0m0_pp=0;
+    double w_0p0_mp=0, w_0p0_pp=0;
+
+    double w_00m_mm=0, w_00m_pm=0;
+    double w_00p_mm=0, w_00p_pm=0;
+    double w_00m_mp=0, w_00m_pp=0;
+    double w_00p_mp=0, w_00p_pp=0;
+
+    //------------------------------------
+    // Dfxx =   fxx + a*fyy + b*fzz
+    // Dfyy = c*fxx +   fyy + d*fzz
+    // Dfzz = e*fxx + f*fyy +   fzz
+    //------------------------------------
+    double a = d_m00_m0*d_m00_p0/d_m00/(d_p00+d_m00) + d_p00_m0*d_p00_p0/d_p00/(d_p00+d_m00) ;
+    double b = d_m00_0m*d_m00_0p/d_m00/(d_p00+d_m00) + d_p00_0m*d_p00_0p/d_p00/(d_p00+d_m00) ;
+
+    double c = d_0m0_m0*d_0m0_p0/d_0m0/(d_0p0+d_0m0) + d_0p0_m0*d_0p0_p0/d_0p0/(d_0p0+d_0m0) ;
+    double d = d_0m0_0m*d_0m0_0p/d_0m0/(d_0p0+d_0m0) + d_0p0_0m*d_0p0_0p/d_0p0/(d_0p0+d_0m0) ;
+
+    double e = d_00m_m0*d_00m_p0/d_00m/(d_00p+d_00m) + d_00p_m0*d_00p_p0/d_00p/(d_00p+d_00m) ;
+    double f = d_00m_0m*d_00m_0p/d_00m/(d_00p+d_00m) + d_00p_0m*d_00p_0p/d_00p/(d_00p+d_00m) ;
+
+    //------------------------------------------------------------
+    // compensating the error of linear interpolation at T-junction using
+    // the derivative in the transversal direction
+    //
+    // Laplace = wi*Dfxx +
+    //           wj*Dfyy +
+    //           wk*Dfzz
+    //------------------------------------------------------------
+    double det = 1.-a*c-b*e-d*f+a*d*e+b*c*f;
+    double wi = (1.-c-e+c*f+e*d-d*f)/det;
+    double wj = (1.-a-f+a*e+f*b-b*e)/det;
+    double wk = (1.-b-d+b*c+d*a-a*c)/det;
 
     //---------------------------------------------------------------------
-    // compute submat_diag
+    // Shortley-Weller method, dimension by dimension
     //---------------------------------------------------------------------
-    if (new_submat_diag_ && there_is_diag_)
+    double w_m00=0, w_p00=0, w_0m0=0, w_0p0=0, w_00m=0, w_00p=0;
+
+    // if node is at wall, what's below will apply Neumann BC
+    if      (is_wall[dir::f_m00]) w_p00 += -1.0/(d_p00*d_p00);
+    else if (is_wall[dir::f_p00]) w_m00 += -1.0/(d_m00*d_m00);
+    else                          w_m00 += -2.0*wi/d_m00/(d_m00+d_p00);
+
+    if      (is_wall[dir::f_p00]) w_m00 += -1.0/(d_m00*d_m00);
+    else if (is_wall[dir::f_m00]) w_p00 += -1.0/(d_p00*d_p00);
+    else                          w_p00 += -2.0*wi/d_p00/(d_m00+d_p00);
+
+    if      (is_wall[dir::f_0m0]) w_0p0 += -1.0/(d_0p0*d_0p0);
+    else if (is_wall[dir::f_0p0]) w_0m0 += -1.0/(d_0m0*d_0m0);
+    else                          w_0m0 += -2.0*wj/d_0m0/(d_0m0+d_0p0);
+
+    if      (is_wall[dir::f_0p0]) w_0m0 += -1.0/(d_0m0*d_0m0);
+    else if (is_wall[dir::f_0m0]) w_0p0 += -1.0/(d_0p0*d_0p0);
+    else                          w_0p0 += -2.0*wj/d_0p0/(d_0m0+d_0p0);
+
+    if      (is_wall[dir::f_00m]) w_00p += -1.0/(d_00p*d_00p);
+    else if (is_wall[dir::f_00p]) w_00m += -1.0/(d_00m*d_00m);
+    else                          w_00m += -2.0*wk/d_00m/(d_00m+d_00p);
+
+    if      (is_wall[dir::f_00p]) w_00m += -1.0/(d_00m*d_00m);
+    else if (is_wall[dir::f_00m]) w_00p += -1.0/(d_00p*d_00p);
+    else                          w_00p += -2.0*wk/d_00p/(d_00m+d_00p);
+
+    if(!is_wall[dir::f_m00]) {
+      w_m00_mm = (var_mu_ ? 0.5*(mue_000 + mue_ptr[node_m00_mm]) : mu)*w_m00*d_m00_p0*d_m00_0p/(d_m00_m0+d_m00_p0)/(d_m00_0m+d_m00_0p);
+      w_m00_mp = (var_mu_ ? 0.5*(mue_000 + mue_ptr[node_m00_mp]) : mu)*w_m00*d_m00_p0*d_m00_0m/(d_m00_m0+d_m00_p0)/(d_m00_0m+d_m00_0p);
+      w_m00_pm = (var_mu_ ? 0.5*(mue_000 + mue_ptr[node_m00_pm]) : mu)*w_m00*d_m00_m0*d_m00_0p/(d_m00_m0+d_m00_p0)/(d_m00_0m+d_m00_0p);
+      w_m00_pp = (var_mu_ ? 0.5*(mue_000 + mue_ptr[node_m00_pp]) : mu)*w_m00*d_m00_m0*d_m00_0m/(d_m00_m0+d_m00_p0)/(d_m00_0m+d_m00_0p);
+      w_m00 = w_m00_mm + w_m00_mp + w_m00_pm + w_m00_pp;
+    } else {
+      w_m00 *= (var_mu_ ? 0.5*(mue_000 + mue_m00) : mu);
+    }
+
+    if(!is_wall[dir::f_p00]) {
+      w_p00_mm = (var_mu_ ? 0.5*(mue_000 + mue_ptr[node_p00_mm]) : mu)*w_p00*d_p00_p0*d_p00_0p/(d_p00_m0+d_p00_p0)/(d_p00_0m+d_p00_0p);
+      w_p00_mp = (var_mu_ ? 0.5*(mue_000 + mue_ptr[node_p00_mp]) : mu)*w_p00*d_p00_p0*d_p00_0m/(d_p00_m0+d_p00_p0)/(d_p00_0m+d_p00_0p);
+      w_p00_pm = (var_mu_ ? 0.5*(mue_000 + mue_ptr[node_p00_pm]) : mu)*w_p00*d_p00_m0*d_p00_0p/(d_p00_m0+d_p00_p0)/(d_p00_0m+d_p00_0p);
+      w_p00_pp = (var_mu_ ? 0.5*(mue_000 + mue_ptr[node_p00_pp]) : mu)*w_p00*d_p00_m0*d_p00_0m/(d_p00_m0+d_p00_p0)/(d_p00_0m+d_p00_0p);
+      w_p00 = w_p00_mm + w_p00_mp + w_p00_pm + w_p00_pp;
+    } else {
+      w_p00 *= (var_mu_ ? 0.5*(mue_000 + mue_p00) : mu);
+    }
+
+    if(!is_wall[dir::f_0m0]) {
+      w_0m0_mm = (var_mu_ ? 0.5*(mue_000 + mue_ptr[node_0m0_mm]) : mu)*w_0m0*d_0m0_p0*d_0m0_0p/(d_0m0_m0+d_0m0_p0)/(d_0m0_0m+d_0m0_0p);
+      w_0m0_mp = (var_mu_ ? 0.5*(mue_000 + mue_ptr[node_0m0_mp]) : mu)*w_0m0*d_0m0_p0*d_0m0_0m/(d_0m0_m0+d_0m0_p0)/(d_0m0_0m+d_0m0_0p);
+      w_0m0_pm = (var_mu_ ? 0.5*(mue_000 + mue_ptr[node_0m0_pm]) : mu)*w_0m0*d_0m0_m0*d_0m0_0p/(d_0m0_m0+d_0m0_p0)/(d_0m0_0m+d_0m0_0p);
+      w_0m0_pp = (var_mu_ ? 0.5*(mue_000 + mue_ptr[node_0m0_pp]) : mu)*w_0m0*d_0m0_m0*d_0m0_0m/(d_0m0_m0+d_0m0_p0)/(d_0m0_0m+d_0m0_0p);
+      w_0m0 = w_0m0_mm + w_0m0_mp + w_0m0_pm + w_0m0_pp;
+    } else {
+      w_0m0 *= (var_mu_ ? 0.5*(mue_000 + mue_0m0) : mu);
+    }
+
+    if(!is_wall[dir::f_0p0]) {
+      w_0p0_mm = (var_mu_ ? 0.5*(mue_000 + mue_ptr[node_0p0_mm]) : mu)*w_0p0*d_0p0_p0*d_0p0_0p/(d_0p0_m0+d_0p0_p0)/(d_0p0_0m+d_0p0_0p);
+      w_0p0_mp = (var_mu_ ? 0.5*(mue_000 + mue_ptr[node_0p0_mp]) : mu)*w_0p0*d_0p0_p0*d_0p0_0m/(d_0p0_m0+d_0p0_p0)/(d_0p0_0m+d_0p0_0p);
+      w_0p0_pm = (var_mu_ ? 0.5*(mue_000 + mue_ptr[node_0p0_pm]) : mu)*w_0p0*d_0p0_m0*d_0p0_0p/(d_0p0_m0+d_0p0_p0)/(d_0p0_0m+d_0p0_0p);
+      w_0p0_pp = (var_mu_ ? 0.5*(mue_000 + mue_ptr[node_0p0_pp]) : mu)*w_0p0*d_0p0_m0*d_0p0_0m/(d_0p0_m0+d_0p0_p0)/(d_0p0_0m+d_0p0_0p);
+      w_0p0 = w_0p0_mm + w_0p0_mp + w_0p0_pm + w_0p0_pp;
+    } else {
+      w_0p0 *= (var_mu_ ? 0.5*(mue_000 + mue_0p0) : mu);
+    }
+
+    if(!is_wall[dir::f_00m]) {
+      w_00m_mm = (var_mu_ ? 0.5*(mue_000 + mue_ptr[node_00m_mm]) : mu)*w_00m*d_00m_p0*d_00m_0p/(d_00m_m0+d_00m_p0)/(d_00m_0m+d_00m_0p);
+      w_00m_mp = (var_mu_ ? 0.5*(mue_000 + mue_ptr[node_00m_mp]) : mu)*w_00m*d_00m_p0*d_00m_0m/(d_00m_m0+d_00m_p0)/(d_00m_0m+d_00m_0p);
+      w_00m_pm = (var_mu_ ? 0.5*(mue_000 + mue_ptr[node_00m_pm]) : mu)*w_00m*d_00m_m0*d_00m_0p/(d_00m_m0+d_00m_p0)/(d_00m_0m+d_00m_0p);
+      w_00m_pp = (var_mu_ ? 0.5*(mue_000 + mue_ptr[node_00m_pp]) : mu)*w_00m*d_00m_m0*d_00m_0m/(d_00m_m0+d_00m_p0)/(d_00m_0m+d_00m_0p);
+      w_00m = w_00m_mm + w_00m_mp + w_00m_pm + w_00m_pp;
+    } else {
+      w_00m *= (var_mu_ ? 0.5*(mue_000 + mue_00m) : mu);
+    }
+
+    if(!is_wall[dir::f_00p]) {
+      w_00p_mm = (var_mu_ ? 0.5*(mue_000 + mue_ptr[node_00p_mm]) : mu)*w_00p*d_00p_p0*d_00p_0p/(d_00p_m0+d_00p_p0)/(d_00p_0m+d_00p_0p);
+      w_00p_mp = (var_mu_ ? 0.5*(mue_000 + mue_ptr[node_00p_mp]) : mu)*w_00p*d_00p_p0*d_00p_0m/(d_00p_m0+d_00p_p0)/(d_00p_0m+d_00p_0p);
+      w_00p_pm = (var_mu_ ? 0.5*(mue_000 + mue_ptr[node_00p_pm]) : mu)*w_00p*d_00p_m0*d_00p_0p/(d_00p_m0+d_00p_p0)/(d_00p_0m+d_00p_0p);
+      w_00p_pp = (var_mu_ ? 0.5*(mue_000 + mue_ptr[node_00p_pp]) : mu)*w_00p*d_00p_m0*d_00p_0m/(d_00p_m0+d_00p_p0)/(d_00p_0m+d_00p_0p);
+      w_00p = w_00p_mm + w_00p_mp + w_00p_pm + w_00p_pp;
+    } else {
+      w_00p *= (var_mu_ ? 0.5*(mue_000 + mue_00p) : mu);
+    }
+#else
+    //---------------------------------------------------------------------
+    // compensating the error of linear interpolation at T-junction using
+    // the derivative in the transversal direction
+    //---------------------------------------------------------------------
+    double wi = 1.0 - d_0m0_m0*d_0m0_p0/d_0m0/(d_0m0+d_0p0) - d_0p0_m0*d_0p0_p0/d_0p0/(d_0m0+d_0p0);
+    double wj = 1.0 - d_m00_p0*d_m00_m0/d_m00/(d_m00+d_p00) - d_p00_p0*d_p00_m0/d_p00/(d_m00+d_p00);
+
+    double w_m00=0, w_p00=0, w_0m0=0, w_0p0=0;
+
+    // note: if node is at wall, what's below will apply Neumann BC (second order)
+    if      (is_wall[dir::f_m00]) w_p00 += -1.0/(d_p00*d_p00);
+    else if (is_wall[dir::f_p00]) w_m00 += -1.0/(d_m00*d_m00);
+    else                          w_m00 += -2.0*wi/d_m00/(d_m00+d_p00);
+
+    if      (is_wall[dir::f_p00]) w_m00 += -1.0/(d_m00*d_m00);
+    else if (is_wall[dir::f_m00]) w_p00 += -1.0/(d_p00*d_p00);
+    else                          w_p00 += -2.0*wi/d_p00/(d_m00+d_p00);
+
+    if      (is_wall[dir::f_0m0]) w_0p0 += -1.0/(d_0p0*d_0p0);
+    else if (is_wall[dir::f_0p0]) w_0m0 += -1.0/(d_0m0*d_0m0);
+    else                          w_0m0 += -2.0*wj/d_0m0/(d_0m0+d_0p0);
+
+    if      (is_wall[dir::f_0p0]) w_0m0 += -1.0/(d_0m0*d_0m0);
+    else if (is_wall[dir::f_0m0]) w_0p0 += -1.0/(d_0p0*d_0p0);
+    else                          w_0p0 += -2.0*wj/d_0p0/(d_0m0+d_0p0);
+
+    //---------------------------------------------------------------------
+    // addition to diagonal elements
+    //---------------------------------------------------------------------
+    if (!is_wall[dir::f_m00]) {
+      w_m00_mm = (var_mu_ ? 0.5*(mue_000 + mue_ptr[node_m00_mm]) : mu)*w_m00*d_m00_p0/(d_m00_m0+d_m00_p0);
+      w_m00_pm = (var_mu_ ? 0.5*(mue_000 + mue_ptr[node_m00_pm]) : mu)*w_m00*d_m00_m0/(d_m00_m0+d_m00_p0);
+      w_m00 = w_m00_mm + w_m00_pm;
+    } else {
+      w_m00 *= var_mu_ ? 0.5*(mue_000 + mue_m00) : mu;
+    }
+
+    if (!is_wall[dir::f_p00]) {
+      w_p00_mm = (var_mu_ ? 0.5*(mue_000 + mue_ptr[node_p00_mm]) : mu)*w_p00*d_p00_p0/(d_p00_m0+d_p00_p0);
+      w_p00_pm = (var_mu_ ? 0.5*(mue_000 + mue_ptr[node_p00_pm]) : mu)*w_p00*d_p00_m0/(d_p00_m0+d_p00_p0);
+      w_p00    = w_p00_mm + w_p00_pm;
+    } else {
+      w_p00 *= var_mu_ ? 0.5*(mue_000 + mue_p00) : mu;
+    }
+
+    if (!is_wall[dir::f_0m0]) {
+      w_0m0_mm = (var_mu_ ? 0.5*(mue_000 + mue_ptr[node_0m0_mm]) : mu)*w_0m0*d_0m0_p0/(d_0m0_m0+d_0m0_p0);
+      w_0m0_pm = (var_mu_ ? 0.5*(mue_000 + mue_ptr[node_0m0_pm]) : mu)*w_0m0*d_0m0_m0/(d_0m0_m0+d_0m0_p0);
+      w_0m0 = w_0m0_mm + w_0m0_pm;
+    } else {
+      w_0m0 *= var_mu_ ? 0.5*(mue_000 + mue_0m0) : mu;
+    }
+
+    if (!is_wall[dir::f_0p0]) {
+      w_0p0_mm = (var_mu_ ? 0.5*(mue_000 + mue_ptr[node_0p0_mm]) : mu)*w_0p0*d_0p0_p0/(d_0p0_m0+d_0p0_p0);
+      w_0p0_pm = (var_mu_ ? 0.5*(mue_000 + mue_ptr[node_0p0_pm]) : mu)*w_0p0*d_0p0_m0/(d_0p0_m0+d_0p0_p0);
+      w_0p0 = w_0p0_mm + w_0p0_pm;
+    } else {
+      w_0p0 *= var_mu_ ? 0.5*(mue_000 + mue_0p0) : mu;
+    }
+#endif
+
+    double w_000 = - ( w_m00 + w_p00 + w_0m0 + w_0p0 ONLY3D( + w_00m + w_00p ) );
+
+    //---------------------------------------------------------------------
+    // add coefficients in the matrix
+    //---------------------------------------------------------------------
+    mat_entry_t ent;
+    ent.n = petsc_gloidx_[qnnn.node_000]; ent.val = w_000; row_main->push_back(ent);
+
+    if(!is_wall[dir::f_m00]) {
+      if (ABS(w_m00_mm) > EPS) { ent.n = petsc_gloidx_[qnnn.node_m00_mm]; ent.val = w_m00_mm; row_main->push_back(ent); (qnnn.node_m00_mm < nodes_->num_owned_indeps) ? d_nnz++ : o_nnz++; }
+      if (ABS(w_m00_pm) > EPS) { ent.n = petsc_gloidx_[qnnn.node_m00_pm]; ent.val = w_m00_pm; row_main->push_back(ent); (qnnn.node_m00_pm < nodes_->num_owned_indeps) ? d_nnz++ : o_nnz++; }
+#ifdef P4_TO_P8
+      if (ABS(w_m00_mp) > EPS) { ent.n = petsc_gloidx_[qnnn.node_m00_mp]; ent.val = w_m00_mp; row_main->push_back(ent); (qnnn.node_m00_mp < nodes_->num_owned_indeps) ? d_nnz++ : o_nnz++; }
+      if (ABS(w_m00_pp) > EPS) { ent.n = petsc_gloidx_[qnnn.node_m00_pp]; ent.val = w_m00_pp; row_main->push_back(ent); (qnnn.node_m00_pp < nodes_->num_owned_indeps) ? d_nnz++ : o_nnz++; }
+#endif
+    }
+
+    if(!is_wall[dir::f_p00]) {
+      if (ABS(w_p00_mm) > EPS) { ent.n = petsc_gloidx_[qnnn.node_p00_mm]; ent.val = w_p00_mm; row_main->push_back(ent); (qnnn.node_p00_mm < nodes_->num_owned_indeps) ? d_nnz++ : o_nnz++; }
+      if (ABS(w_p00_pm) > EPS) { ent.n = petsc_gloidx_[qnnn.node_p00_pm]; ent.val = w_p00_pm; row_main->push_back(ent); (qnnn.node_p00_pm < nodes_->num_owned_indeps) ? d_nnz++ : o_nnz++; }
+#ifdef P4_TO_P8
+      if (ABS(w_p00_mp) > EPS) { ent.n = petsc_gloidx_[qnnn.node_p00_mp]; ent.val = w_p00_mp; row_main->push_back(ent); (qnnn.node_p00_mp < nodes_->num_owned_indeps) ? d_nnz++ : o_nnz++; }
+      if (ABS(w_p00_pp) > EPS) { ent.n = petsc_gloidx_[qnnn.node_p00_pp]; ent.val = w_p00_pp; row_main->push_back(ent); (qnnn.node_p00_pp < nodes_->num_owned_indeps) ? d_nnz++ : o_nnz++; }
+#endif
+    }
+
+    if(!is_wall[dir::f_0m0]) {
+      if (ABS(w_0m0_mm) > EPS) { ent.n = petsc_gloidx_[qnnn.node_0m0_mm]; ent.val = w_0m0_mm; row_main->push_back(ent); (qnnn.node_0m0_mm < nodes_->num_owned_indeps) ? d_nnz++ : o_nnz++; }
+      if (ABS(w_0m0_pm) > EPS) { ent.n = petsc_gloidx_[qnnn.node_0m0_pm]; ent.val = w_0m0_pm; row_main->push_back(ent); (qnnn.node_0m0_pm < nodes_->num_owned_indeps) ? d_nnz++ : o_nnz++; }
+#ifdef P4_TO_P8
+      if (ABS(w_0m0_mp) > EPS) { ent.n = petsc_gloidx_[qnnn.node_0m0_mp]; ent.val = w_0m0_mp; row_main->push_back(ent); (qnnn.node_0m0_mp < nodes_->num_owned_indeps) ? d_nnz++ : o_nnz++; }
+      if (ABS(w_0m0_pp) > EPS) { ent.n = petsc_gloidx_[qnnn.node_0m0_pp]; ent.val = w_0m0_pp; row_main->push_back(ent); (qnnn.node_0m0_pp < nodes_->num_owned_indeps) ? d_nnz++ : o_nnz++; }
+#endif
+    }
+
+    if(!is_wall[dir::f_0p0]) {
+      if (ABS(w_0p0_mm) > EPS) { ent.n = petsc_gloidx_[qnnn.node_0p0_mm]; ent.val = w_0p0_mm; row_main->push_back(ent); (qnnn.node_0p0_mm < nodes_->num_owned_indeps) ? d_nnz++ : o_nnz++; }
+      if (ABS(w_0p0_pm) > EPS) { ent.n = petsc_gloidx_[qnnn.node_0p0_pm]; ent.val = w_0p0_pm; row_main->push_back(ent); (qnnn.node_0p0_pm < nodes_->num_owned_indeps) ? d_nnz++ : o_nnz++; }
+#ifdef P4_TO_P8
+      if (ABS(w_0p0_mp) > EPS) { ent.n = petsc_gloidx_[qnnn.node_0p0_mp]; ent.val = w_0p0_mp; row_main->push_back(ent); (qnnn.node_0p0_mp < nodes_->num_owned_indeps) ? d_nnz++ : o_nnz++; }
+      if (ABS(w_0p0_pp) > EPS) { ent.n = petsc_gloidx_[qnnn.node_0p0_pp]; ent.val = w_0p0_pp; row_main->push_back(ent); (qnnn.node_0p0_pp < nodes_->num_owned_indeps) ? d_nnz++ : o_nnz++; }
+#endif
+    }
+#ifdef P4_TO_P8
+    if(!is_wall[dir::f_00m]) {
+      if (ABS(w_00m_mm) > EPS) { ent.n = petsc_gloidx_[qnnn.node_00m_mm]; ent.val = w_00m_mm; row_main->push_back(ent); (qnnn.node_00m_mm < nodes_->num_owned_indeps) ? d_nnz++ : o_nnz++; }
+      if (ABS(w_00m_pm) > EPS) { ent.n = petsc_gloidx_[qnnn.node_00m_pm]; ent.val = w_00m_pm; row_main->push_back(ent); (qnnn.node_00m_pm < nodes_->num_owned_indeps) ? d_nnz++ : o_nnz++; }
+      if (ABS(w_00m_mp) > EPS) { ent.n = petsc_gloidx_[qnnn.node_00m_mp]; ent.val = w_00m_mp; row_main->push_back(ent); (qnnn.node_00m_mp < nodes_->num_owned_indeps) ? d_nnz++ : o_nnz++; }
+      if (ABS(w_00m_pp) > EPS) { ent.n = petsc_gloidx_[qnnn.node_00m_pp]; ent.val = w_00m_pp; row_main->push_back(ent); (qnnn.node_00m_pp < nodes_->num_owned_indeps) ? d_nnz++ : o_nnz++; }
+    }
+
+    if(!is_wall[dir::f_00p]) {
+      if (ABS(w_00p_mm) > EPS) { ent.n = petsc_gloidx_[qnnn.node_00p_mm]; ent.val = w_00p_mm; row_main->push_back(ent); (qnnn.node_00p_mm < nodes_->num_owned_indeps) ? d_nnz++ : o_nnz++; }
+      if (ABS(w_00p_pm) > EPS) { ent.n = petsc_gloidx_[qnnn.node_00p_pm]; ent.val = w_00p_pm; row_main->push_back(ent); (qnnn.node_00p_pm < nodes_->num_owned_indeps) ? d_nnz++ : o_nnz++; }
+      if (ABS(w_00p_mp) > EPS) { ent.n = petsc_gloidx_[qnnn.node_00p_mp]; ent.val = w_00p_mp; row_main->push_back(ent); (qnnn.node_00p_mp < nodes_->num_owned_indeps) ? d_nnz++ : o_nnz++; }
+      if (ABS(w_00p_pp) > EPS) { ent.n = petsc_gloidx_[qnnn.node_00p_pp]; ent.val = w_00p_pp; row_main->push_back(ent); (qnnn.node_00p_pp < nodes_->num_owned_indeps) ? d_nnz++ : o_nnz++; }
+    }
+#endif
+  }
+
+  //---------------------------------------------------------------------
+  // compute rhs
+  //---------------------------------------------------------------------
+  if (setup_rhs)
+  {
+    rhs_ptr[n] = rhs_loc_ptr[n];
+
+    // add to rhs wall conditions
+    if (ORD(is_wall[dir::f_m00], is_wall[dir::f_0m0], is_wall[dir::f_00m]) ||
+        ORD(is_wall[dir::f_p00], is_wall[dir::f_0p0], is_wall[dir::f_00p]) )
     {
-      // assemble submat_diag
-      submat_diag_ptr[n] = diag_add;
-      if (fabs(diag_add) > EPS) {
-        nullspace_diag_ = false;
-      }
-    }
-
-    //---------------------------------------------------------------------
-    // compute submat_main
-    //---------------------------------------------------------------------
-    if (new_submat_main_)
-    {
-      p4est_locidx_t node_m00 = qnnn.neighbor_m00(); p4est_locidx_t node_p00 = qnnn.neighbor_p00();
-      p4est_locidx_t node_0m0 = qnnn.neighbor_0m0(); p4est_locidx_t node_0p0 = qnnn.neighbor_0p0();
-#ifdef P4_TO_P8
-      p4est_locidx_t node_00m = qnnn.neighbor_00m(); p4est_locidx_t node_00p = qnnn.neighbor_00p();
-#endif
-
-      double d_m00 = qnnn.d_m00; double d_p00 = qnnn.d_p00;
-      double d_0m0 = qnnn.d_0m0; double d_0p0 = qnnn.d_0p0;
-#ifdef P4_TO_P8
-      double d_00m = qnnn.d_00m; double d_00p = qnnn.d_00p;
-#endif
-
-      // interpolate diffusion coefficient if needed
-      double DIM( mue_m00=mu, mue_0m0=mu, mue_00m=mu );
-      double DIM( mue_p00=mu, mue_0p0=mu, mue_00p=mu );
-
-      if (var_mu_) {
-
-        CODE2D( qnnn.ngbd_with_quadratic_interpolation(mue_ptr, mue_000, mue_m00, mue_p00, mue_0m0, mue_0p0) );
-        CODE3D( qnnn.ngbd_with_quadratic_interpolation(mue_ptr, mue_000, mue_m00, mue_p00, mue_0m0, mue_0p0, mue_00m, mue_00p) );
-
-        if (is_interface[dir::f_m00]) mue_m00 = qnnn.interpolate_in_dir(dir::f_m00, bdry_point_dist[dir::f_m00], mue_ptr, mue_dd_ptr);
-        if (is_interface[dir::f_p00]) mue_p00 = qnnn.interpolate_in_dir(dir::f_p00, bdry_point_dist[dir::f_p00], mue_ptr, mue_dd_ptr);
-
-        if (is_interface[dir::f_0m0]) mue_0m0 = qnnn.interpolate_in_dir(dir::f_0m0, bdry_point_dist[dir::f_0m0], mue_ptr, mue_dd_ptr);
-        if (is_interface[dir::f_0p0]) mue_0p0 = qnnn.interpolate_in_dir(dir::f_0p0, bdry_point_dist[dir::f_0p0], mue_ptr, mue_dd_ptr);
-#ifdef P4_TO_P8
-        if (is_interface[dir::f_00m]) mue_00m = qnnn.interpolate_in_dir(dir::f_00m, bdry_point_dist[dir::f_00m], mue_ptr, mue_dd_ptr);
-        if (is_interface[dir::f_00p]) mue_00p = qnnn.interpolate_in_dir(dir::f_00p, bdry_point_dist[dir::f_00p], mue_ptr, mue_dd_ptr);
-#endif
-      }
-
-      // adjust stencil's arms
-      if (is_interface[dir::f_m00]) { d_m00 = bdry_point_dist[dir::f_m00]; }
-      if (is_interface[dir::f_p00]) { d_p00 = bdry_point_dist[dir::f_p00]; }
-
-      if (is_interface[dir::f_0m0]) { d_0m0 = bdry_point_dist[dir::f_0m0]; }
-      if (is_interface[dir::f_0p0]) { d_0p0 = bdry_point_dist[dir::f_0p0]; }
-#ifdef P4_TO_P8
-      if (is_interface[dir::f_00m]) { d_00m = bdry_point_dist[dir::f_00m]; }
-      if (is_interface[dir::f_00p]) { d_00p = bdry_point_dist[dir::f_00p]; }
-#endif
-
-      // discretization of Laplace operator
-      double DIM(w_m00 = 0, w_0m0 = 0, w_00m = 0);
-      double DIM(w_p00 = 0, w_0p0 = 0, w_00p = 0);
-
-      // note: if node is at wall, what's below will apply Neumann BC
-      if      (is_wall[dir::f_m00]) { w_p00 = -2.0*mue_000/(d_p00*d_p00); }
-      else if (is_wall[dir::f_p00]) { w_m00 = -2.0*mue_000/(d_m00*d_m00); }
-      else {
-        w_m00 = -(mue_000+mue_m00)/d_m00/(d_m00+d_p00);
-        w_p00 = -(mue_000+mue_p00)/d_p00/(d_m00+d_p00);
-      }
-
-      if      (is_wall[dir::f_0m0]) { w_0p0 = -2.0*mue_000/(d_0p0*d_0p0); }
-      else if (is_wall[dir::f_0p0]) { w_0m0 = -2.0*mue_000/(d_0m0*d_0m0); }
-      else {
-        w_0m0 = -(mue_000+mue_0m0)/d_0m0/(d_0m0+d_0p0);
-        w_0p0 = -(mue_000+mue_0p0)/d_0p0/(d_0m0+d_0p0);
-      }
-
-#ifdef P4_TO_P8
-      if      (is_wall[dir::f_00m]) { w_00p = -2.0*mue_000/(d_00p*d_00p); }
-      else if (is_wall[dir::f_00p]) { w_00m = -2.0*mue_000/(d_00m*d_00m); }
-      else {
-        w_00m = -(mue_000+mue_00m)/d_00m/(d_00m+d_00p);
-        w_00p = -(mue_000+mue_00p)/d_00p/(d_00m+d_00p);
-      }
-#endif
-
-      double w_000 = - SUMD(w_m00, w_0m0, w_00m)
-                     - SUMD(w_p00, w_0p0, w_00p);
-
-      //---------------------------------------------------------------------
-      // add coefficients in the matrix
-      //---------------------------------------------------------------------
-      mat_entry_t ent;
-      ent.n = petsc_gloidx_[qnnn.node_000]; ent.val = w_000; row_main->push_back(ent);
-
-      if (!is_interface[dir::f_m00] && !is_wall[dir::f_m00] && ABS(w_m00) > EPS) { ent.n = petsc_gloidx_[node_m00]; ent.val = w_m00; row_main->push_back(ent); (node_m00 < nodes_->num_owned_indeps) ? d_nnz++ : o_nnz++; }
-      if (!is_interface[dir::f_p00] && !is_wall[dir::f_p00] && ABS(w_p00) > EPS) { ent.n = petsc_gloidx_[node_p00]; ent.val = w_p00; row_main->push_back(ent); (node_p00 < nodes_->num_owned_indeps) ? d_nnz++ : o_nnz++; }
-
-      if (!is_interface[dir::f_0m0] && !is_wall[dir::f_0m0] && ABS(w_0m0) > EPS) { ent.n = petsc_gloidx_[node_0m0]; ent.val = w_0m0; row_main->push_back(ent); (node_0m0 < nodes_->num_owned_indeps) ? d_nnz++ : o_nnz++; }
-      if (!is_interface[dir::f_0p0] && !is_wall[dir::f_0p0] && ABS(w_0p0) > EPS) { ent.n = petsc_gloidx_[node_0p0]; ent.val = w_0p0; row_main->push_back(ent); (node_0p0 < nodes_->num_owned_indeps) ? d_nnz++ : o_nnz++; }
-#ifdef P4_TO_P8
-      if (!is_interface[dir::f_00m] && !is_wall[dir::f_00m] && ABS(w_00m) > EPS) { ent.n = petsc_gloidx_[node_00m]; ent.val = w_00m; row_main->push_back(ent); (node_00m < nodes_->num_owned_indeps) ? d_nnz++ : o_nnz++; }
-      if (!is_interface[dir::f_00p] && !is_wall[dir::f_00p] && ABS(w_00p) > EPS) { ent.n = petsc_gloidx_[node_00p]; ent.val = w_00p; row_main->push_back(ent); (node_00p < nodes_->num_owned_indeps) ? d_nnz++ : o_nnz++; }
-#endif
-
-      foreach_direction(dim) {
-        if (is_interface[dim]) {
-          nullspace_main_ = false;
-        }
-      }
-
-      bdry_point_weight[dir::f_m00] = w_m00;
-      bdry_point_weight[dir::f_p00] = w_p00;
-
-      bdry_point_weight[dir::f_0m0] = w_0m0;
-      bdry_point_weight[dir::f_0p0] = w_0p0;
-#ifdef P4_TO_P8
-      bdry_point_weight[dir::f_00m] = w_00m;
-      bdry_point_weight[dir::f_00p] = w_00p;
-#endif
-    }
-
-    //---------------------------------------------------------------------
-    // compute rhs
-    //---------------------------------------------------------------------
-    if (setup_rhs)
-    {
-      rhs_ptr[n] = rhs_loc_ptr[n];
-
-      // sample boundary conditions
-      std::vector<double> bc_values(P4EST_FACES, 0);
-
-      // first get pointwise given values
-      for (size_t i = 0; i < bc_.size(); ++i) {
-        if (bc_[i].type == DIRICHLET && bc_[i].pointwise) {
-          for (int j = 0; j < bc_[i].num_value_pts(n); ++j){
-            // TODO: this is kind of ugly, fix this
-            int idx = bc_[i].idx_value_pt(n, j);
-            bc_values[ bc_[i].dirichlet_pts[idx].dir ] = (*bc_[i].value_pw)[idx];
-          }
-        }
-      }
-
-      // second get function-given values
-      if (is_interface[dir::f_m00] && (!bc_[bdry_point_id[dir::f_m00]].pointwise)) bc_values[dir::f_m00] = (*bc_[bdry_point_id[dir::f_m00]].value_cf)( DIM(x_C - bdry_point_dist[dir::f_m00], y_C, z_C) );
-      if (is_interface[dir::f_p00] && (!bc_[bdry_point_id[dir::f_p00]].pointwise)) bc_values[dir::f_p00] = (*bc_[bdry_point_id[dir::f_p00]].value_cf)( DIM(x_C + bdry_point_dist[dir::f_p00], y_C, z_C) );
-
-      if (is_interface[dir::f_0m0] && (!bc_[bdry_point_id[dir::f_0m0]].pointwise)) bc_values[dir::f_0m0] = (*bc_[bdry_point_id[dir::f_0m0]].value_cf)( DIM(x_C, y_C - bdry_point_dist[dir::f_0m0], z_C) );
-      if (is_interface[dir::f_0p0] && (!bc_[bdry_point_id[dir::f_0p0]].pointwise)) bc_values[dir::f_0p0] = (*bc_[bdry_point_id[dir::f_0p0]].value_cf)( DIM(x_C, y_C + bdry_point_dist[dir::f_0p0], z_C) );
-#ifdef P4_TO_P8
-      if (is_interface[dir::f_00m] && (!bc_[bdry_point_id[dir::f_00m]].pointwise)) bc_values[dir::f_00m] = (*bc_[bdry_point_id[dir::f_00m]].value_cf)( DIM(x_C, y_C, z_C - bdry_point_dist[dir::f_00m]) );
-      if (is_interface[dir::f_00p] && (!bc_[bdry_point_id[dir::f_00p]].pointwise)) bc_values[dir::f_00p] = (*bc_[bdry_point_id[dir::f_00p]].value_cf)( DIM(x_C, y_C, z_C + bdry_point_dist[dir::f_00p]) );
-#endif
-
-      // add to rhs boundary conditions
-      foreach_direction(i) {
-        if (is_interface[i]) {
-          rhs_ptr[n] -= bdry_point_weight[i] * bc_values[i];
-        }
-      }
-
-      // add to rhs wall conditions
+      double xyz_C[P4EST_DIM];
+      node_xyz_fr_n(n, p4est_, nodes_, xyz_C);
+
       XCODE( double eps_x = is_wall[dir::f_m00] ? 2.*EPS*diag_min_ : (is_wall[dir::f_p00] ? -2.*EPS*diag_min_ : 0) );
       YCODE( double eps_y = is_wall[dir::f_0m0] ? 2.*EPS*diag_min_ : (is_wall[dir::f_0p0] ? -2.*EPS*diag_min_ : 0) );
       ZCODE( double eps_z = is_wall[dir::f_00m] ? 2.*EPS*diag_min_ : (is_wall[dir::f_00p] ? -2.*EPS*diag_min_ : 0) );
 
-      if (is_wall[dir::f_m00]) rhs_ptr[n] += 2.*mue_000*(*wc_value_)( DIM(x_C, y_C+eps_y, z_C+eps_z) ) / qnnn.d_p00;
-      if (is_wall[dir::f_p00]) rhs_ptr[n] += 2.*mue_000*(*wc_value_)( DIM(x_C, y_C+eps_y, z_C+eps_z) ) / qnnn.d_m00;
-
-      if (is_wall[dir::f_0m0]) rhs_ptr[n] += 2.*mue_000*(*wc_value_)( DIM(x_C+eps_x, y_C, z_C+eps_z) ) / qnnn.d_0p0;
-      if (is_wall[dir::f_0p0]) rhs_ptr[n] += 2.*mue_000*(*wc_value_)( DIM(x_C+eps_x, y_C, z_C+eps_z) ) / qnnn.d_0m0;
+      if (is_wall[dir::f_m00]) rhs_ptr[n] += 2.*mue_000*(*wc_value_)( DIM(xyz_C[0], xyz_C[1]+eps_y, xyz_C[2]+eps_z) ) / qnnn.d_p00;
+      if (is_wall[dir::f_p00]) rhs_ptr[n] += 2.*mue_000*(*wc_value_)( DIM(xyz_C[0], xyz_C[1]+eps_y, xyz_C[2]+eps_z) ) / qnnn.d_m00;
+
+      if (is_wall[dir::f_0m0]) rhs_ptr[n] += 2.*mue_000*(*wc_value_)( DIM(xyz_C[0]+eps_x, xyz_C[1], xyz_C[2]+eps_z) ) / qnnn.d_0p0;
+      if (is_wall[dir::f_0p0]) rhs_ptr[n] += 2.*mue_000*(*wc_value_)( DIM(xyz_C[0]+eps_x, xyz_C[1], xyz_C[2]+eps_z) ) / qnnn.d_0m0;
 #ifdef P4_TO_P8
-      if (is_wall[dir::f_00m]) rhs_ptr[n] += 2.*mue_000*(*wc_value_)( DIM(x_C+eps_x, y_C+eps_y, z_C) ) / qnnn.d_00p;
-      if (is_wall[dir::f_00p]) rhs_ptr[n] += 2.*mue_000*(*wc_value_)( DIM(x_C+eps_x, y_C+eps_y, z_C) ) / qnnn.d_00m;
+      if (is_wall[dir::f_00m]) rhs_ptr[n] += 2.*mue_000*(*wc_value_)( DIM(xyz_C[0]+eps_x, xyz_C[1]+eps_y, xyz_C[2]) ) / qnnn.d_00p;
+      if (is_wall[dir::f_00p]) rhs_ptr[n] += 2.*mue_000*(*wc_value_)( DIM(xyz_C[0]+eps_x, xyz_C[1]+eps_y, xyz_C[2]) ) / qnnn.d_00m;
 #endif
     }
   }
-
-  // save information about interface points
-  if (new_submat_main_ & there_is_dirichlet_)
-  {
-    save_cart_points(n, is_interface, bdry_point_id, bdry_point_dist, bdry_point_weight);
-  }
 }
 
-void my_p4est_poisson_nodes_mls_t::discretize_dirichlet_sw_ext(bool setup_rhs, p4est_locidx_t n, const quad_neighbor_nodes_of_node_t &qnnn,
-                                                               double infc_phi_eff_000, bool is_wall[],
-                                                               std::vector<mat_entry_t> *row_main, PetscInt &d_nnz, PetscInt &o_nnz)
+
+void my_p4est_poisson_nodes_mls_t::discretize_dirichlet_sw(bool setup_rhs, p4est_locidx_t n, const quad_neighbor_nodes_of_node_t &qnnn,
+                                                           double infc_phi_eff_000, bool is_wall[],
+                                                           std::vector<mat_entry_t> *row_main, PetscInt &d_nnz, PetscInt &o_nnz)
 {
   double  mu;
   double *mue_ptr, *mue_dd_ptr[P4EST_DIM];
@@ -3676,7 +3696,7 @@
   }
 
   // far away from the boundary
-  if (extended_sw_ptr[n] > 0) {
+  if (bdry_phi_eff_000 > 0.) {
 
     if (new_submat_main_) {
       row_main->push_back(mat_entry_t(petsc_gloidx_[n], 1));
@@ -3696,12 +3716,6 @@
   double DIM( x_C = xyz_C[0],
               y_C = xyz_C[1],
               z_C = xyz_C[2] );
-
-  p4est_locidx_t node_m00 = qnnn.neighbor_m00(); p4est_locidx_t node_p00 = qnnn.neighbor_p00();
-  p4est_locidx_t node_0m0 = qnnn.neighbor_0m0(); p4est_locidx_t node_0p0 = qnnn.neighbor_0p0();
-#ifdef P4_TO_P8
-  p4est_locidx_t node_00m = qnnn.neighbor_00m(); p4est_locidx_t node_00p = qnnn.neighbor_00p();
-#endif
 
   // check if any boundary crosses ngbd
   std::vector<bool>   is_interface     (P4EST_FACES, false);
@@ -3712,26 +3726,12 @@
   if (new_submat_main_) {
     find_interface_points(n, ngbd_, bdry_.opn, bdry_.phi_ptr, DIM(bdry_.phi_xx_ptr, bdry_.phi_yy_ptr, bdry_.phi_zz_ptr), bdry_point_id.data(), bdry_point_dist.data());
 
-    if (bdry_phi_eff_000 < 0) {
-      int num_interfaces = 0;
-      foreach_direction(dim) {
-        if (bdry_point_id[dim] >= 0 && extended_sw_ptr[qnnn.neighbor(dim)] > 0) {
-          is_interface[dim] = true;
-          ++num_interfaces;
-        }
-      }
-    } else {
-      int num_interfaces = 0;
-
-      if (bdry_point_id[dir::f_m00] >= 0 && extended_sw_ptr[node_p00] > 0) { is_interface[dir::f_m00] = true; ++num_interfaces; }
-      if (bdry_point_id[dir::f_p00] >= 0 && extended_sw_ptr[node_m00] > 0) { is_interface[dir::f_p00] = true; ++num_interfaces; }
-
-      if (bdry_point_id[dir::f_0m0] >= 0 && extended_sw_ptr[node_0p0] > 0) { is_interface[dir::f_0m0] = true; ++num_interfaces; }
-      if (bdry_point_id[dir::f_0p0] >= 0 && extended_sw_ptr[node_0m0] > 0) { is_interface[dir::f_0p0] = true; ++num_interfaces; }
-#ifdef P4_TO_P8
-      if (bdry_point_id[dir::f_00m] >= 0 && extended_sw_ptr[node_00p] > 0) { is_interface[dir::f_00m] = true; ++num_interfaces; }
-      if (bdry_point_id[dir::f_00p] >= 0 && extended_sw_ptr[node_00m] > 0) { is_interface[dir::f_00p] = true; ++num_interfaces; }
-#endif
+    int num_interfaces = 0;
+    foreach_direction(dim) {
+      if (bdry_point_id[dim] >= 0) {
+        is_interface[dim] = true;
+        ++num_interfaces;
+      }
     }
   } else {
     load_cart_points(n, is_interface, bdry_point_id, bdry_point_dist, bdry_point_weight);
@@ -3769,7 +3769,8 @@
     }
 
   } else {
-
+    // if far away from the interface or close to it but with dirichlet
+    // then finite difference method
     double mue_000 = var_mu_ ? mue_ptr[n] : mu;
 
     //---------------------------------------------------------------------
@@ -3789,6 +3790,11 @@
     //---------------------------------------------------------------------
     if (new_submat_main_)
     {
+      p4est_locidx_t node_m00 = qnnn.neighbor_m00(); p4est_locidx_t node_p00 = qnnn.neighbor_p00();
+      p4est_locidx_t node_0m0 = qnnn.neighbor_0m0(); p4est_locidx_t node_0p0 = qnnn.neighbor_0p0();
+#ifdef P4_TO_P8
+      p4est_locidx_t node_00m = qnnn.neighbor_00m(); p4est_locidx_t node_00p = qnnn.neighbor_00p();
+#endif
 
       double d_m00 = qnnn.d_m00; double d_p00 = qnnn.d_p00;
       double d_0m0 = qnnn.d_0m0; double d_0p0 = qnnn.d_0p0;
@@ -3816,206 +3822,79 @@
 #endif
       }
 
+      // adjust stencil's arms
+      if (is_interface[dir::f_m00]) { d_m00 = bdry_point_dist[dir::f_m00]; }
+      if (is_interface[dir::f_p00]) { d_p00 = bdry_point_dist[dir::f_p00]; }
+
+      if (is_interface[dir::f_0m0]) { d_0m0 = bdry_point_dist[dir::f_0m0]; }
+      if (is_interface[dir::f_0p0]) { d_0p0 = bdry_point_dist[dir::f_0p0]; }
+#ifdef P4_TO_P8
+      if (is_interface[dir::f_00m]) { d_00m = bdry_point_dist[dir::f_00m]; }
+      if (is_interface[dir::f_00p]) { d_00p = bdry_point_dist[dir::f_00p]; }
+#endif
+
       // discretization of Laplace operator
       double DIM(w_m00 = 0, w_0m0 = 0, w_00m = 0);
       double DIM(w_p00 = 0, w_0p0 = 0, w_00p = 0);
-      double w_000 = 0;
-
-      if (bdry_phi_eff_000 < 0) {
-
-        // interpolate diffusion coefficient if needed
-        if (var_mu_) {
-
-          CODE2D( qnnn.ngbd_with_quadratic_interpolation(mue_ptr, mue_000, mue_m00, mue_p00, mue_0m0, mue_0p0) );
-          CODE3D( qnnn.ngbd_with_quadratic_interpolation(mue_ptr, mue_000, mue_m00, mue_p00, mue_0m0, mue_0p0, mue_00m, mue_00p) );
-
-          if (is_interface[dir::f_m00]) mue_m00 = qnnn.interpolate_in_dir(dir::f_m00, bdry_point_dist[dir::f_m00], mue_ptr, mue_dd_ptr);
-          if (is_interface[dir::f_p00]) mue_p00 = qnnn.interpolate_in_dir(dir::f_p00, bdry_point_dist[dir::f_p00], mue_ptr, mue_dd_ptr);
-
-          if (is_interface[dir::f_0m0]) mue_0m0 = qnnn.interpolate_in_dir(dir::f_0m0, bdry_point_dist[dir::f_0m0], mue_ptr, mue_dd_ptr);
-          if (is_interface[dir::f_0p0]) mue_0p0 = qnnn.interpolate_in_dir(dir::f_0p0, bdry_point_dist[dir::f_0p0], mue_ptr, mue_dd_ptr);
-  #ifdef P4_TO_P8
-          if (is_interface[dir::f_00m]) mue_00m = qnnn.interpolate_in_dir(dir::f_00m, bdry_point_dist[dir::f_00m], mue_ptr, mue_dd_ptr);
-          if (is_interface[dir::f_00p]) mue_00p = qnnn.interpolate_in_dir(dir::f_00p, bdry_point_dist[dir::f_00p], mue_ptr, mue_dd_ptr);
-  #endif
-        }
-
-        // adjust stencil's arms
-        if (is_interface[dir::f_m00]) { d_m00 = bdry_point_dist[dir::f_m00]; }
-        if (is_interface[dir::f_p00]) { d_p00 = bdry_point_dist[dir::f_p00]; }
-
-        if (is_interface[dir::f_0m0]) { d_0m0 = bdry_point_dist[dir::f_0m0]; }
-        if (is_interface[dir::f_0p0]) { d_0p0 = bdry_point_dist[dir::f_0p0]; }
+
+      // note: if node is at wall, what's below will apply Neumann BC
+      if      (is_wall[dir::f_m00]) { w_p00 = -2.0*mue_000/(d_p00*d_p00); }
+      else if (is_wall[dir::f_p00]) { w_m00 = -2.0*mue_000/(d_m00*d_m00); }
+      else {
+        w_m00 = -(mue_000+mue_m00)/d_m00/(d_m00+d_p00);
+        w_p00 = -(mue_000+mue_p00)/d_p00/(d_m00+d_p00);
+      }
+
+      if      (is_wall[dir::f_0m0]) { w_0p0 = -2.0*mue_000/(d_0p0*d_0p0); }
+      else if (is_wall[dir::f_0p0]) { w_0m0 = -2.0*mue_000/(d_0m0*d_0m0); }
+      else {
+        w_0m0 = -(mue_000+mue_0m0)/d_0m0/(d_0m0+d_0p0);
+        w_0p0 = -(mue_000+mue_0p0)/d_0p0/(d_0m0+d_0p0);
+      }
+
 #ifdef P4_TO_P8
-        if (is_interface[dir::f_00m]) { d_00m = bdry_point_dist[dir::f_00m]; }
-        if (is_interface[dir::f_00p]) { d_00p = bdry_point_dist[dir::f_00p]; }
+      if      (is_wall[dir::f_00m]) { w_00p = -2.0*mue_000/(d_00p*d_00p); }
+      else if (is_wall[dir::f_00p]) { w_00m = -2.0*mue_000/(d_00m*d_00m); }
+      else {
+        w_00m = -(mue_000+mue_00m)/d_00m/(d_00m+d_00p);
+        w_00p = -(mue_000+mue_00p)/d_00p/(d_00m+d_00p);
+      }
 #endif
 
-        // note: if node is at wall, what's below will apply Neumann BC
-        if      (is_wall[dir::f_m00]) { w_p00 = -2.0*mue_000/(d_p00*d_p00); }
-        else if (is_wall[dir::f_p00]) { w_m00 = -2.0*mue_000/(d_m00*d_m00); }
-        else {
-          w_m00 = -(mue_000+mue_m00)/d_m00/(d_m00+d_p00);
-          w_p00 = -(mue_000+mue_p00)/d_p00/(d_m00+d_p00);
-        }
-
-        if      (is_wall[dir::f_0m0]) { w_0p0 = -2.0*mue_000/(d_0p0*d_0p0); }
-        else if (is_wall[dir::f_0p0]) { w_0m0 = -2.0*mue_000/(d_0m0*d_0m0); }
-        else {
-          w_0m0 = -(mue_000+mue_0m0)/d_0m0/(d_0m0+d_0p0);
-          w_0p0 = -(mue_000+mue_0p0)/d_0p0/(d_0m0+d_0p0);
-        }
-
+      double w_000 = - SUMD(w_m00, w_0m0, w_00m)
+                     - SUMD(w_p00, w_0p0, w_00p);
+
+      //---------------------------------------------------------------------
+      // add coefficients in the matrix
+      //---------------------------------------------------------------------
+      mat_entry_t ent;
+      ent.n = petsc_gloidx_[qnnn.node_000]; ent.val = w_000; row_main->push_back(ent);
+
+      if (!is_interface[dir::f_m00] && !is_wall[dir::f_m00] && ABS(w_m00) > EPS) { ent.n = petsc_gloidx_[node_m00]; ent.val = w_m00; row_main->push_back(ent); (node_m00 < nodes_->num_owned_indeps) ? d_nnz++ : o_nnz++; }
+      if (!is_interface[dir::f_p00] && !is_wall[dir::f_p00] && ABS(w_p00) > EPS) { ent.n = petsc_gloidx_[node_p00]; ent.val = w_p00; row_main->push_back(ent); (node_p00 < nodes_->num_owned_indeps) ? d_nnz++ : o_nnz++; }
+
+      if (!is_interface[dir::f_0m0] && !is_wall[dir::f_0m0] && ABS(w_0m0) > EPS) { ent.n = petsc_gloidx_[node_0m0]; ent.val = w_0m0; row_main->push_back(ent); (node_0m0 < nodes_->num_owned_indeps) ? d_nnz++ : o_nnz++; }
+      if (!is_interface[dir::f_0p0] && !is_wall[dir::f_0p0] && ABS(w_0p0) > EPS) { ent.n = petsc_gloidx_[node_0p0]; ent.val = w_0p0; row_main->push_back(ent); (node_0p0 < nodes_->num_owned_indeps) ? d_nnz++ : o_nnz++; }
 #ifdef P4_TO_P8
-        if      (is_wall[dir::f_00m]) { w_00p = -2.0*mue_000/(d_00p*d_00p); }
-        else if (is_wall[dir::f_00p]) { w_00m = -2.0*mue_000/(d_00m*d_00m); }
-        else {
-          w_00m = -(mue_000+mue_00m)/d_00m/(d_00m+d_00p);
-          w_00p = -(mue_000+mue_00p)/d_00p/(d_00m+d_00p);
-        }
+      if (!is_interface[dir::f_00m] && !is_wall[dir::f_00m] && ABS(w_00m) > EPS) { ent.n = petsc_gloidx_[node_00m]; ent.val = w_00m; row_main->push_back(ent); (node_00m < nodes_->num_owned_indeps) ? d_nnz++ : o_nnz++; }
+      if (!is_interface[dir::f_00p] && !is_wall[dir::f_00p] && ABS(w_00p) > EPS) { ent.n = petsc_gloidx_[node_00p]; ent.val = w_00p; row_main->push_back(ent); (node_00p < nodes_->num_owned_indeps) ? d_nnz++ : o_nnz++; }
 #endif
-
-        w_000 = - SUMD(w_m00, w_0m0, w_00m)
-                - SUMD(w_p00, w_0p0, w_00p);
-
-        //---------------------------------------------------------------------
-        // add coefficients in the matrix
-        //---------------------------------------------------------------------
-        mat_entry_t ent;
-        ent.n = petsc_gloidx_[qnnn.node_000]; ent.val = w_000; row_main->push_back(ent);
-
-        if (!is_interface[dir::f_m00] && !is_wall[dir::f_m00] && ABS(w_m00) > EPS) { ent.n = petsc_gloidx_[node_m00]; ent.val = w_m00; row_main->push_back(ent); (node_m00 < nodes_->num_owned_indeps) ? d_nnz++ : o_nnz++; }
-        if (!is_interface[dir::f_p00] && !is_wall[dir::f_p00] && ABS(w_p00) > EPS) { ent.n = petsc_gloidx_[node_p00]; ent.val = w_p00; row_main->push_back(ent); (node_p00 < nodes_->num_owned_indeps) ? d_nnz++ : o_nnz++; }
-
-        if (!is_interface[dir::f_0m0] && !is_wall[dir::f_0m0] && ABS(w_0m0) > EPS) { ent.n = petsc_gloidx_[node_0m0]; ent.val = w_0m0; row_main->push_back(ent); (node_0m0 < nodes_->num_owned_indeps) ? d_nnz++ : o_nnz++; }
-        if (!is_interface[dir::f_0p0] && !is_wall[dir::f_0p0] && ABS(w_0p0) > EPS) { ent.n = petsc_gloidx_[node_0p0]; ent.val = w_0p0; row_main->push_back(ent); (node_0p0 < nodes_->num_owned_indeps) ? d_nnz++ : o_nnz++; }
-#ifdef P4_TO_P8
-        if (!is_interface[dir::f_00m] && !is_wall[dir::f_00m] && ABS(w_00m) > EPS) { ent.n = petsc_gloidx_[node_00m]; ent.val = w_00m; row_main->push_back(ent); (node_00m < nodes_->num_owned_indeps) ? d_nnz++ : o_nnz++; }
-        if (!is_interface[dir::f_00p] && !is_wall[dir::f_00p] && ABS(w_00p) > EPS) { ent.n = petsc_gloidx_[node_00p]; ent.val = w_00p; row_main->push_back(ent); (node_00p < nodes_->num_owned_indeps) ? d_nnz++ : o_nnz++; }
-#endif
-
-        bdry_point_weight[dir::f_m00] = w_m00;
-        bdry_point_weight[dir::f_p00] = w_p00;
-
-        bdry_point_weight[dir::f_0m0] = w_0m0;
-        bdry_point_weight[dir::f_0p0] = w_0p0;
-#ifdef P4_TO_P8
-        bdry_point_weight[dir::f_00m] = w_00m;
-        bdry_point_weight[dir::f_00p] = w_00p;
-#endif
-
-      } else {
-        // TODO: let's for now ignore near-wall nodes
-
-        // adjust stencil's arms (if crossed then store value on the opposite arm)
-        if (is_interface[dir::f_m00]) { d_p00 = bdry_point_dist[dir::f_m00]; }
-        if (is_interface[dir::f_p00]) { d_m00 = bdry_point_dist[dir::f_p00]; }
-
-        if (is_interface[dir::f_0m0]) { d_0p0 = bdry_point_dist[dir::f_0m0]; }
-        if (is_interface[dir::f_0p0]) { d_0m0 = bdry_point_dist[dir::f_0p0]; }
-#ifdef P4_TO_P8
-        if (is_interface[dir::f_00m]) { d_00p = bdry_point_dist[dir::f_00m]; }
-        if (is_interface[dir::f_00p]) { d_00m = bdry_point_dist[dir::f_00p]; }
-#endif
-
-        if (var_mu_) {
-
-          CODE2D( qnnn.ngbd_with_quadratic_interpolation(mue_ptr, mue_000, mue_m00, mue_p00, mue_0m0, mue_0p0) );
-          CODE3D( qnnn.ngbd_with_quadratic_interpolation(mue_ptr, mue_000, mue_m00, mue_p00, mue_0m0, mue_0p0, mue_00m, mue_00p) );
-
-          // again, if crossed then store value on the opposite arm
-          if (is_interface[dir::f_m00]) mue_p00 = qnnn.interpolate_in_dir(dir::f_m00, bdry_point_dist[dir::f_m00], mue_ptr, mue_dd_ptr);
-          if (is_interface[dir::f_p00]) mue_m00 = qnnn.interpolate_in_dir(dir::f_p00, bdry_point_dist[dir::f_p00], mue_ptr, mue_dd_ptr);
-
-          if (is_interface[dir::f_0m0]) mue_0p0 = qnnn.interpolate_in_dir(dir::f_0m0, bdry_point_dist[dir::f_0m0], mue_ptr, mue_dd_ptr);
-          if (is_interface[dir::f_0p0]) mue_0m0 = qnnn.interpolate_in_dir(dir::f_0p0, bdry_point_dist[dir::f_0p0], mue_ptr, mue_dd_ptr);
-#ifdef P4_TO_P8
-          if (is_interface[dir::f_00m]) mue_00p = qnnn.interpolate_in_dir(dir::f_00m, bdry_point_dist[dir::f_00m], mue_ptr, mue_dd_ptr);
-          if (is_interface[dir::f_00p]) mue_00m = qnnn.interpolate_in_dir(dir::f_00p, bdry_point_dist[dir::f_00p], mue_ptr, mue_dd_ptr);
-#endif
-        }
-
-        if (is_interface[dir::f_m00]) {
-          w_p00  = (mue_000+mue_p00)/d_m00/d_p00;
-          w_000 -= w_p00;
-          w_m00  = -(mue_m00+mue_p00)/d_m00/(d_m00-d_p00);
-          w_p00 -= w_m00;
-        } else if (is_interface[dir::f_p00]) {
-          w_m00  = (mue_000+mue_m00)/d_m00/d_p00;
-          w_000 -= w_m00;
-          w_p00  = -(mue_m00+mue_p00)/d_p00/(d_p00-d_m00);
-          w_m00 -= w_p00;
-        } else {
-          w_m00 = -(mue_000+mue_m00)/d_m00/(d_m00+d_p00);
-          w_p00 = -(mue_000+mue_p00)/d_p00/(d_m00+d_p00);
-          w_000 -= w_m00+w_p00;
-        }
-
-        if (is_interface[dir::f_0m0]) {
-          w_0p0  = (mue_000+mue_0p0)/d_0m0/d_0p0;
-          w_000 -= w_0p0;
-          w_0m0  = -(mue_0m0+mue_0p0)/d_0m0/(d_0m0-d_0p0);
-          w_0p0 -= w_0m0;
-        } else if (is_interface[dir::f_0p0]) {
-          w_0m0  = (mue_000+mue_0p0)/d_0m0/d_0p0;
-          w_000 -= w_0m0;
-          w_0p0  = -(mue_0m0+mue_0p0)/d_0p0/(d_0p0-d_0m0);
-          w_0m0 -= w_0p0;
-        } else {
-          w_0m0 = -(mue_000+mue_0m0)/d_0m0/(d_0m0+d_0p0);
-          w_0p0 = -(mue_000+mue_0p0)/d_0p0/(d_0m0+d_0p0);
-          w_000 -= w_0m0+w_0p0;
-        }
-#ifdef P4_TO_P8
-        if (is_interface[dir::f_00m]) {
-          w_00p  = (mue_00m+mue_00p)/d_00m/(d_00m-d_00p);
-          w_000 -= w_00p;
-          w_00m  = -(mue_000+mue_00p)/d_00m/d_00p;
-          w_00p -= w_00m;
-        } else if (is_interface[dir::f_00p]) {
-          w_00m  = (mue_00m+mue_00p)/d_00p/(d_00p-d_00m);
-          w_000 -= w_00m;
-          w_00p  = -(mue_000+mue_00p)/d_00m/d_00p;
-          w_00m -= w_00p;
-        } else {
-          w_00m = -(mue_000+mue_00m)/d_00m/(d_00m+d_00p);
-          w_00p = -(mue_000+mue_00p)/d_00p/(d_00m+d_00p);
-          w_000 -= w_00m+w_00p;
-        }
-#endif
-
-        //---------------------------------------------------------------------
-        // add coefficients in the matrix
-        //---------------------------------------------------------------------
-        mat_entry_t ent;
-        ent.n = petsc_gloidx_[qnnn.node_000]; ent.val = w_000; row_main->push_back(ent);
-
-        if (!is_interface[dir::f_p00] && !is_wall[dir::f_m00] && ABS(w_m00) > EPS) { ent.n = petsc_gloidx_[node_m00]; ent.val = w_m00; row_main->push_back(ent); (node_m00 < nodes_->num_owned_indeps) ? d_nnz++ : o_nnz++; }
-        if (!is_interface[dir::f_m00] && !is_wall[dir::f_p00] && ABS(w_p00) > EPS) { ent.n = petsc_gloidx_[node_p00]; ent.val = w_p00; row_main->push_back(ent); (node_p00 < nodes_->num_owned_indeps) ? d_nnz++ : o_nnz++; }
-
-        if (!is_interface[dir::f_0p0] && !is_wall[dir::f_0m0] && ABS(w_0m0) > EPS) { ent.n = petsc_gloidx_[node_0m0]; ent.val = w_0m0; row_main->push_back(ent); (node_0m0 < nodes_->num_owned_indeps) ? d_nnz++ : o_nnz++; }
-        if (!is_interface[dir::f_0m0] && !is_wall[dir::f_0p0] && ABS(w_0p0) > EPS) { ent.n = petsc_gloidx_[node_0p0]; ent.val = w_0p0; row_main->push_back(ent); (node_0p0 < nodes_->num_owned_indeps) ? d_nnz++ : o_nnz++; }
-  #ifdef P4_TO_P8
-        if (!is_interface[dir::f_00p] && !is_wall[dir::f_00m] && ABS(w_00m) > EPS) { ent.n = petsc_gloidx_[node_00m]; ent.val = w_00m; row_main->push_back(ent); (node_00m < nodes_->num_owned_indeps) ? d_nnz++ : o_nnz++; }
-        if (!is_interface[dir::f_00m] && !is_wall[dir::f_00p] && ABS(w_00p) > EPS) { ent.n = petsc_gloidx_[node_00p]; ent.val = w_00p; row_main->push_back(ent); (node_00p < nodes_->num_owned_indeps) ? d_nnz++ : o_nnz++; }
-  #endif
-
-        bdry_point_weight[dir::f_m00] = w_p00;
-        bdry_point_weight[dir::f_p00] = w_m00;
-
-        bdry_point_weight[dir::f_0m0] = w_0p0;
-        bdry_point_weight[dir::f_0p0] = w_0m0;
-#ifdef P4_TO_P8
-        bdry_point_weight[dir::f_00m] = w_00p;
-        bdry_point_weight[dir::f_00p] = w_00m;
-#endif
-      }
 
       foreach_direction(dim) {
         if (is_interface[dim]) {
           nullspace_main_ = false;
         }
       }
+
+      bdry_point_weight[dir::f_m00] = w_m00;
+      bdry_point_weight[dir::f_p00] = w_p00;
+
+      bdry_point_weight[dir::f_0m0] = w_0m0;
+      bdry_point_weight[dir::f_0p0] = w_0p0;
+#ifdef P4_TO_P8
+      bdry_point_weight[dir::f_00m] = w_00m;
+      bdry_point_weight[dir::f_00p] = w_00p;
+#endif
     }
 
     //---------------------------------------------------------------------
@@ -4081,70 +3960,9 @@
   }
 }
 
-bool my_p4est_poisson_nodes_mls_t::gf_is_ghost(const quad_neighbor_nodes_of_node_t &qnnn)
-{
-  if (bdry_.num_phi > 0) {
-    if (bdry_.phi_eff_ptr[qnnn.node_000] > -gf_thresh_*diag_min_) {
-      foreach_direction (nei) {
-        if (bdry_.phi_eff_ptr[qnnn.neighbor(nei)] <= -gf_thresh_*diag_min_) {
-          return true;
-        }
-      }
-    }
-  }
-  return false;
-}
-
-void my_p4est_poisson_nodes_mls_t::gf_direction(const quad_neighbor_nodes_of_node_t &qnnn, const p4est_locidx_t neighbors[], int &dir, double del_xyz[])
-{
-  double normal [P4EST_DIM];
-  compute_normals(qnnn, bdry_.phi_eff_ptr, normal); // using phi_eff we assume there are no intersecting level set functions
-
-  // we will select the direction with the maximum negative normal projection
-  // among all neighboring nodes in negative domain
-  double max_projection = 1;
-  for (int nei = 0; nei < num_neighbors_cube; ++nei) {
-    if (neighbors[nei] != -1) {
-      if (bdry_.phi_eff_ptr[neighbors[nei]] <= -gf_thresh_*diag_min_) {
-
-        int nei_dir[P4EST_DIM];
-        cube_nei_dir(nei, nei_dir);
-
-//        if (SUMD(fabs(nei_dir[0]), fabs(nei_dir[1]), fabs(nei_dir[2])) > 1.5) {
-//          continue;
-//        }
-
-        double dxyz_nei[] = { DIM(double(nei_dir[0])*dxyz_m_[0],
-                                  double(nei_dir[1])*dxyz_m_[1],
-                                  double(nei_dir[2])*dxyz_m_[2]) };
-
-        double projection = SUMD(normal[0]*dxyz_nei[0],
-                                 normal[1]*dxyz_nei[1],
-                                 normal[2]*dxyz_nei[2])
-            / ABSD(dxyz_nei[0], dxyz_nei[1], dxyz_nei[2]);
-
-        if (projection < max_projection) { // because want max negative projection
-          max_projection = projection;
-          EXECD( del_xyz[0] = dxyz_nei[0],
-                 del_xyz[1] = dxyz_nei[1],
-                 del_xyz[2] = dxyz_nei[2] );
-          dir = nei;
-        }
-      }
-    }
-  }
-
-  if (max_projection > 0) {
-    std::cout << "[Warning] Ghost-Fluid Dirichlet: selected direction points away from the interface\n";
-  }
-}
-
-void my_p4est_poisson_nodes_mls_t::discretize_dirichlet_gf(bool setup_rhs, p4est_locidx_t n, const quad_neighbor_nodes_of_node_t &qnnn,
-                                                           double infc_phi_eff_000, bool is_wall[],
-                                                           vector<int> &gf_map, vector<double> &gf_nodes, vector<double> &gf_phi,
-                                                           std::vector<mat_entry_t> *row_main, PetscInt &d_nnz_main, PetscInt &o_nnz_main,
-                                                           std::vector<mat_entry_t> *row_gf, PetscInt &d_nnz_gf, PetscInt &o_nnz_gf,
-                                                           std::vector<mat_entry_t> *row_gf_ghost, PetscInt &d_nnz_gf_ghost, PetscInt &o_nnz_gf_ghost)
+void my_p4est_poisson_nodes_mls_t::discretize_dirichlet_sw_ext(bool setup_rhs, p4est_locidx_t n, const quad_neighbor_nodes_of_node_t &qnnn,
+                                                               double infc_phi_eff_000, bool is_wall[],
+                                                               std::vector<mat_entry_t> *row_main, PetscInt &d_nnz, PetscInt &o_nnz)
 {
   double  mu;
   double *mue_ptr, *mue_dd_ptr[P4EST_DIM];
@@ -4174,9 +3992,24 @@
 
   double bdry_phi_eff_000 = bdry_.num_phi == 0 ? -1. : bdry_.phi_eff_ptr[n];
 
-//  if (new_submat_main_) {
-//    entries_main->at(n).clear();
-//  }
+  if (new_submat_main_) {
+    row_main->clear();
+  }
+
+  // far away from the boundary
+  if (extended_sw_ptr[n] > 0) {
+
+    if (new_submat_main_) {
+      row_main->push_back(mat_entry_t(petsc_gloidx_[n], 1));
+      mask_ptr[n] = 1.;
+    }
+
+    if (setup_rhs) {
+      rhs_ptr[n] = 0;
+    }
+
+    return;
+  }
 
   double xyz_C[P4EST_DIM];
   node_xyz_fr_n(n, p4est_, nodes_, xyz_C);
@@ -4185,55 +4018,69 @@
               y_C = xyz_C[1],
               z_C = xyz_C[2] );
 
-//  // check whether boundary goes exactly through the node
-//  int node_on_boundary_phi_id = -1;
-//  foreach_direction(dim) {
-//    if (is_interface[dim] && (fabs(bdry_point_dist[dim]) < EPS*diag_min_)) {
-//      throw;
-//      node_on_boundary_phi_id = bdry_point_id[dim];
-//    }
-//  }
-
-//  // interface boundary
-//  if (node_on_boundary_phi_id != -1) {
-
-//    // compute submat_main
-//    if (new_submat_main_) {
-//      // re-asssign boundary points data
-//      is_interface.assign(P4EST_FACES, false);
-//      is_interface     [0] = true;
-//      bdry_point_id    [0] = node_on_boundary_phi_id;
-//      bdry_point_dist  [0] = 0.5*EPS*diag_min_;
-//      bdry_point_weight[0] = 1;
-
-//      row_main->push_back(mat_entry_t(n, 1));
-//      matrix_has_nullspace_ = false;
-//    }
-
-//    // compute submat_rhs
-//    if (setup_rhs) {
-//      boundary_conditions_t *bc = &bc_[node_on_boundary_phi_id];
-//      rhs_ptr[n] = bc->pointwise ? bc->get_value_pw(n,0) :
-//                                   bc->get_value_cf(xyz_C);
-//    }
-
-//  }
-  if ( bdry_phi_eff_000 > -gf_thresh_*diag_min_) {
-
-    double xyz_bc[P4EST_DIM];
-    double weight_bc;
-
+  p4est_locidx_t node_m00 = qnnn.neighbor_m00(); p4est_locidx_t node_p00 = qnnn.neighbor_p00();
+  p4est_locidx_t node_0m0 = qnnn.neighbor_0m0(); p4est_locidx_t node_0p0 = qnnn.neighbor_0p0();
+#ifdef P4_TO_P8
+  p4est_locidx_t node_00m = qnnn.neighbor_00m(); p4est_locidx_t node_00p = qnnn.neighbor_00p();
+#endif
+
+  // check if any boundary crosses ngbd
+  std::vector<bool>   is_interface     (P4EST_FACES, false);
+  std::vector<int>    bdry_point_id    (P4EST_FACES, 0);
+  std::vector<double> bdry_point_dist  (P4EST_FACES, 0);
+  std::vector<double> bdry_point_weight(P4EST_FACES, 0);
+
+  if (new_submat_main_) {
+    find_interface_points(n, ngbd_, bdry_.opn, bdry_.phi_ptr, DIM(bdry_.phi_xx_ptr, bdry_.phi_yy_ptr, bdry_.phi_zz_ptr), bdry_point_id.data(), bdry_point_dist.data());
+
+    if (bdry_phi_eff_000 < 0) {
+      int num_interfaces = 0;
+      foreach_direction(dim) {
+        if (bdry_point_id[dim] >= 0 && extended_sw_ptr[qnnn.neighbor(dim)] > 0) {
+          is_interface[dim] = true;
+          ++num_interfaces;
+        }
+      }
+    } else {
+      int num_interfaces = 0;
+
+      if (bdry_point_id[dir::f_m00] >= 0 && extended_sw_ptr[node_p00] > 0) { is_interface[dir::f_m00] = true; ++num_interfaces; }
+      if (bdry_point_id[dir::f_p00] >= 0 && extended_sw_ptr[node_m00] > 0) { is_interface[dir::f_p00] = true; ++num_interfaces; }
+
+      if (bdry_point_id[dir::f_0m0] >= 0 && extended_sw_ptr[node_0p0] > 0) { is_interface[dir::f_0m0] = true; ++num_interfaces; }
+      if (bdry_point_id[dir::f_0p0] >= 0 && extended_sw_ptr[node_0m0] > 0) { is_interface[dir::f_0p0] = true; ++num_interfaces; }
+#ifdef P4_TO_P8
+      if (bdry_point_id[dir::f_00m] >= 0 && extended_sw_ptr[node_00p] > 0) { is_interface[dir::f_00m] = true; ++num_interfaces; }
+      if (bdry_point_id[dir::f_00p] >= 0 && extended_sw_ptr[node_00m] > 0) { is_interface[dir::f_00p] = true; ++num_interfaces; }
+#endif
+    }
+  } else {
+    load_cart_points(n, is_interface, bdry_point_id, bdry_point_dist, bdry_point_weight);
+  }
+
+  // check whether boundary goes exactly through the node
+  int node_on_boundary_phi_id = -1;
+  foreach_direction(dim) {
+    if (is_interface[dim] && (fabs(bdry_point_dist[dim]) < EPS*diag_min_)) {
+      node_on_boundary_phi_id = bdry_point_id[dim];
+    }
+  }
+
+  // interface boundary
+  if (node_on_boundary_phi_id != -1) {
+
+    // compute submat_main
     if (new_submat_main_) {
-      row_main->push_back(mat_entry_t(petsc_gloidx_[n], 1));
-      mask_ptr[n] = 1.;
-    }
-
-    if (setup_rhs) {
-      rhs_ptr[n] = 0;
-    }
-
-    if (gf_is_ghost(qnnn)) {
-=======
+      // re-asssign boundary points data
+      is_interface.assign(P4EST_FACES, false);
+      is_interface     [0] = true;
+      bdry_point_id    [0] = node_on_boundary_phi_id;
+      bdry_point_dist  [0] = 0.5*EPS*diag_min_;
+      bdry_point_weight[0] = 1;
+
+      row_main->push_back(mat_entry_t(n, 1));
+      nullspace_main_ = false;
+    }
 
     // compute submat_rhs
     if (setup_rhs) {
@@ -4243,8 +4090,7 @@
     }
 
   } else {
-    // if far away from the interface or close to it but with dirichlet
-    // then finite difference method
+
     double mue_000 = var_mu_ ? mue_ptr[n] : mu;
 
     //---------------------------------------------------------------------
@@ -4264,12 +4110,452 @@
     //---------------------------------------------------------------------
     if (new_submat_main_)
     {
-      p4est_locidx_t node_m00 = qnnn.neighbor_m00(); p4est_locidx_t node_p00 = qnnn.neighbor_p00();
-      p4est_locidx_t node_0m0 = qnnn.neighbor_0m0(); p4est_locidx_t node_0p0 = qnnn.neighbor_0p0();
+
+      double d_m00 = qnnn.d_m00; double d_p00 = qnnn.d_p00;
+      double d_0m0 = qnnn.d_0m0; double d_0p0 = qnnn.d_0p0;
 #ifdef P4_TO_P8
-      p4est_locidx_t node_00m = qnnn.neighbor_00m(); p4est_locidx_t node_00p = qnnn.neighbor_00p();
+      double d_00m = qnnn.d_00m; double d_00p = qnnn.d_00p;
 #endif
->>>>>>> f533e768
+
+      // interpolate diffusion coefficient if needed
+      double DIM( mue_m00=mu, mue_0m0=mu, mue_00m=mu );
+      double DIM( mue_p00=mu, mue_0p0=mu, mue_00p=mu );
+
+      if (var_mu_) {
+
+        CODE2D( qnnn.ngbd_with_quadratic_interpolation(mue_ptr, mue_000, mue_m00, mue_p00, mue_0m0, mue_0p0) );
+        CODE3D( qnnn.ngbd_with_quadratic_interpolation(mue_ptr, mue_000, mue_m00, mue_p00, mue_0m0, mue_0p0, mue_00m, mue_00p) );
+
+        if (is_interface[dir::f_m00]) mue_m00 = qnnn.interpolate_in_dir(dir::f_m00, bdry_point_dist[dir::f_m00], mue_ptr, mue_dd_ptr);
+        if (is_interface[dir::f_p00]) mue_p00 = qnnn.interpolate_in_dir(dir::f_p00, bdry_point_dist[dir::f_p00], mue_ptr, mue_dd_ptr);
+
+        if (is_interface[dir::f_0m0]) mue_0m0 = qnnn.interpolate_in_dir(dir::f_0m0, bdry_point_dist[dir::f_0m0], mue_ptr, mue_dd_ptr);
+        if (is_interface[dir::f_0p0]) mue_0p0 = qnnn.interpolate_in_dir(dir::f_0p0, bdry_point_dist[dir::f_0p0], mue_ptr, mue_dd_ptr);
+#ifdef P4_TO_P8
+        if (is_interface[dir::f_00m]) mue_00m = qnnn.interpolate_in_dir(dir::f_00m, bdry_point_dist[dir::f_00m], mue_ptr, mue_dd_ptr);
+        if (is_interface[dir::f_00p]) mue_00p = qnnn.interpolate_in_dir(dir::f_00p, bdry_point_dist[dir::f_00p], mue_ptr, mue_dd_ptr);
+#endif
+      }
+    }
+  } else {
+
+      // discretization of Laplace operator
+      double DIM(w_m00 = 0, w_0m0 = 0, w_00m = 0);
+      double DIM(w_p00 = 0, w_0p0 = 0, w_00p = 0);
+      double w_000 = 0;
+
+      if (bdry_phi_eff_000 < 0) {
+
+        // interpolate diffusion coefficient if needed
+        if (var_mu_) {
+
+          CODE2D( qnnn.ngbd_with_quadratic_interpolation(mue_ptr, mue_000, mue_m00, mue_p00, mue_0m0, mue_0p0) );
+          CODE3D( qnnn.ngbd_with_quadratic_interpolation(mue_ptr, mue_000, mue_m00, mue_p00, mue_0m0, mue_0p0, mue_00m, mue_00p) );
+
+          if (is_interface[dir::f_m00]) mue_m00 = qnnn.interpolate_in_dir(dir::f_m00, bdry_point_dist[dir::f_m00], mue_ptr, mue_dd_ptr);
+          if (is_interface[dir::f_p00]) mue_p00 = qnnn.interpolate_in_dir(dir::f_p00, bdry_point_dist[dir::f_p00], mue_ptr, mue_dd_ptr);
+
+          if (is_interface[dir::f_0m0]) mue_0m0 = qnnn.interpolate_in_dir(dir::f_0m0, bdry_point_dist[dir::f_0m0], mue_ptr, mue_dd_ptr);
+          if (is_interface[dir::f_0p0]) mue_0p0 = qnnn.interpolate_in_dir(dir::f_0p0, bdry_point_dist[dir::f_0p0], mue_ptr, mue_dd_ptr);
+  #ifdef P4_TO_P8
+          if (is_interface[dir::f_00m]) mue_00m = qnnn.interpolate_in_dir(dir::f_00m, bdry_point_dist[dir::f_00m], mue_ptr, mue_dd_ptr);
+          if (is_interface[dir::f_00p]) mue_00p = qnnn.interpolate_in_dir(dir::f_00p, bdry_point_dist[dir::f_00p], mue_ptr, mue_dd_ptr);
+  #endif
+        }
+
+        // adjust stencil's arms
+        if (is_interface[dir::f_m00]) { d_m00 = bdry_point_dist[dir::f_m00]; }
+        if (is_interface[dir::f_p00]) { d_p00 = bdry_point_dist[dir::f_p00]; }
+
+        if (is_interface[dir::f_0m0]) { d_0m0 = bdry_point_dist[dir::f_0m0]; }
+        if (is_interface[dir::f_0p0]) { d_0p0 = bdry_point_dist[dir::f_0p0]; }
+#ifdef P4_TO_P8
+        if (is_interface[dir::f_00m]) { d_00m = bdry_point_dist[dir::f_00m]; }
+        if (is_interface[dir::f_00p]) { d_00p = bdry_point_dist[dir::f_00p]; }
+#endif
+
+        // note: if node is at wall, what's below will apply Neumann BC
+        if      (is_wall[dir::f_m00]) { w_p00 = -2.0*mue_000/(d_p00*d_p00); }
+        else if (is_wall[dir::f_p00]) { w_m00 = -2.0*mue_000/(d_m00*d_m00); }
+        else {
+          w_m00 = -(mue_000+mue_m00)/d_m00/(d_m00+d_p00);
+          w_p00 = -(mue_000+mue_p00)/d_p00/(d_m00+d_p00);
+        }
+
+        if      (is_wall[dir::f_0m0]) { w_0p0 = -2.0*mue_000/(d_0p0*d_0p0); }
+        else if (is_wall[dir::f_0p0]) { w_0m0 = -2.0*mue_000/(d_0m0*d_0m0); }
+        else {
+          w_0m0 = -(mue_000+mue_0m0)/d_0m0/(d_0m0+d_0p0);
+          w_0p0 = -(mue_000+mue_0p0)/d_0p0/(d_0m0+d_0p0);
+        }
+
+#ifdef P4_TO_P8
+        if      (is_wall[dir::f_00m]) { w_00p = -2.0*mue_000/(d_00p*d_00p); }
+        else if (is_wall[dir::f_00p]) { w_00m = -2.0*mue_000/(d_00m*d_00m); }
+        else {
+          w_00m = -(mue_000+mue_00m)/d_00m/(d_00m+d_00p);
+          w_00p = -(mue_000+mue_00p)/d_00p/(d_00m+d_00p);
+        }
+#endif
+
+        w_000 = - SUMD(w_m00, w_0m0, w_00m)
+                - SUMD(w_p00, w_0p0, w_00p);
+
+        //---------------------------------------------------------------------
+        // add coefficients in the matrix
+        //---------------------------------------------------------------------
+        mat_entry_t ent;
+        ent.n = petsc_gloidx_[qnnn.node_000]; ent.val = w_000; row_main->push_back(ent);
+
+        if (!is_interface[dir::f_m00] && !is_wall[dir::f_m00] && ABS(w_m00) > EPS) { ent.n = petsc_gloidx_[node_m00]; ent.val = w_m00; row_main->push_back(ent); (node_m00 < nodes_->num_owned_indeps) ? d_nnz++ : o_nnz++; }
+        if (!is_interface[dir::f_p00] && !is_wall[dir::f_p00] && ABS(w_p00) > EPS) { ent.n = petsc_gloidx_[node_p00]; ent.val = w_p00; row_main->push_back(ent); (node_p00 < nodes_->num_owned_indeps) ? d_nnz++ : o_nnz++; }
+
+        if (!is_interface[dir::f_0m0] && !is_wall[dir::f_0m0] && ABS(w_0m0) > EPS) { ent.n = petsc_gloidx_[node_0m0]; ent.val = w_0m0; row_main->push_back(ent); (node_0m0 < nodes_->num_owned_indeps) ? d_nnz++ : o_nnz++; }
+        if (!is_interface[dir::f_0p0] && !is_wall[dir::f_0p0] && ABS(w_0p0) > EPS) { ent.n = petsc_gloidx_[node_0p0]; ent.val = w_0p0; row_main->push_back(ent); (node_0p0 < nodes_->num_owned_indeps) ? d_nnz++ : o_nnz++; }
+#ifdef P4_TO_P8
+        if (!is_interface[dir::f_00m] && !is_wall[dir::f_00m] && ABS(w_00m) > EPS) { ent.n = petsc_gloidx_[node_00m]; ent.val = w_00m; row_main->push_back(ent); (node_00m < nodes_->num_owned_indeps) ? d_nnz++ : o_nnz++; }
+        if (!is_interface[dir::f_00p] && !is_wall[dir::f_00p] && ABS(w_00p) > EPS) { ent.n = petsc_gloidx_[node_00p]; ent.val = w_00p; row_main->push_back(ent); (node_00p < nodes_->num_owned_indeps) ? d_nnz++ : o_nnz++; }
+#endif
+
+        bdry_point_weight[dir::f_m00] = w_m00;
+        bdry_point_weight[dir::f_p00] = w_p00;
+
+        bdry_point_weight[dir::f_0m0] = w_0m0;
+        bdry_point_weight[dir::f_0p0] = w_0p0;
+#ifdef P4_TO_P8
+        bdry_point_weight[dir::f_00m] = w_00m;
+        bdry_point_weight[dir::f_00p] = w_00p;
+#endif
+
+      } else {
+        // TODO: let's for now ignore near-wall nodes
+
+        // adjust stencil's arms (if crossed then store value on the opposite arm)
+        if (is_interface[dir::f_m00]) { d_p00 = bdry_point_dist[dir::f_m00]; }
+        if (is_interface[dir::f_p00]) { d_m00 = bdry_point_dist[dir::f_p00]; }
+
+        if (is_interface[dir::f_0m0]) { d_0p0 = bdry_point_dist[dir::f_0m0]; }
+        if (is_interface[dir::f_0p0]) { d_0m0 = bdry_point_dist[dir::f_0p0]; }
+#ifdef P4_TO_P8
+        if (is_interface[dir::f_00m]) { d_00p = bdry_point_dist[dir::f_00m]; }
+        if (is_interface[dir::f_00p]) { d_00m = bdry_point_dist[dir::f_00p]; }
+#endif
+
+        if (var_mu_) {
+
+          CODE2D( qnnn.ngbd_with_quadratic_interpolation(mue_ptr, mue_000, mue_m00, mue_p00, mue_0m0, mue_0p0) );
+          CODE3D( qnnn.ngbd_with_quadratic_interpolation(mue_ptr, mue_000, mue_m00, mue_p00, mue_0m0, mue_0p0, mue_00m, mue_00p) );
+
+          // again, if crossed then store value on the opposite arm
+          if (is_interface[dir::f_m00]) mue_p00 = qnnn.interpolate_in_dir(dir::f_m00, bdry_point_dist[dir::f_m00], mue_ptr, mue_dd_ptr);
+          if (is_interface[dir::f_p00]) mue_m00 = qnnn.interpolate_in_dir(dir::f_p00, bdry_point_dist[dir::f_p00], mue_ptr, mue_dd_ptr);
+
+          if (is_interface[dir::f_0m0]) mue_0p0 = qnnn.interpolate_in_dir(dir::f_0m0, bdry_point_dist[dir::f_0m0], mue_ptr, mue_dd_ptr);
+          if (is_interface[dir::f_0p0]) mue_0m0 = qnnn.interpolate_in_dir(dir::f_0p0, bdry_point_dist[dir::f_0p0], mue_ptr, mue_dd_ptr);
+#ifdef P4_TO_P8
+          if (is_interface[dir::f_00m]) mue_00p = qnnn.interpolate_in_dir(dir::f_00m, bdry_point_dist[dir::f_00m], mue_ptr, mue_dd_ptr);
+          if (is_interface[dir::f_00p]) mue_00m = qnnn.interpolate_in_dir(dir::f_00p, bdry_point_dist[dir::f_00p], mue_ptr, mue_dd_ptr);
+#endif
+        }
+
+        if (is_interface[dir::f_m00]) {
+          w_p00  = (mue_000+mue_p00)/d_m00/d_p00;
+          w_000 -= w_p00;
+          w_m00  = -(mue_m00+mue_p00)/d_m00/(d_m00-d_p00);
+          w_p00 -= w_m00;
+        } else if (is_interface[dir::f_p00]) {
+          w_m00  = (mue_000+mue_m00)/d_m00/d_p00;
+          w_000 -= w_m00;
+          w_p00  = -(mue_m00+mue_p00)/d_p00/(d_p00-d_m00);
+          w_m00 -= w_p00;
+        } else {
+          w_m00 = -(mue_000+mue_m00)/d_m00/(d_m00+d_p00);
+          w_p00 = -(mue_000+mue_p00)/d_p00/(d_m00+d_p00);
+          w_000 -= w_m00+w_p00;
+        }
+
+        if (is_interface[dir::f_0m0]) {
+          w_0p0  = (mue_000+mue_0p0)/d_0m0/d_0p0;
+          w_000 -= w_0p0;
+          w_0m0  = -(mue_0m0+mue_0p0)/d_0m0/(d_0m0-d_0p0);
+          w_0p0 -= w_0m0;
+        } else if (is_interface[dir::f_0p0]) {
+          w_0m0  = (mue_000+mue_0p0)/d_0m0/d_0p0;
+          w_000 -= w_0m0;
+          w_0p0  = -(mue_0m0+mue_0p0)/d_0p0/(d_0p0-d_0m0);
+          w_0m0 -= w_0p0;
+        } else {
+          w_0m0 = -(mue_000+mue_0m0)/d_0m0/(d_0m0+d_0p0);
+          w_0p0 = -(mue_000+mue_0p0)/d_0p0/(d_0m0+d_0p0);
+          w_000 -= w_0m0+w_0p0;
+        }
+#ifdef P4_TO_P8
+        if (is_interface[dir::f_00m]) {
+          w_00p  = (mue_00m+mue_00p)/d_00m/(d_00m-d_00p);
+          w_000 -= w_00p;
+          w_00m  = -(mue_000+mue_00p)/d_00m/d_00p;
+          w_00p -= w_00m;
+        } else if (is_interface[dir::f_00p]) {
+          w_00m  = (mue_00m+mue_00p)/d_00p/(d_00p-d_00m);
+          w_000 -= w_00m;
+          w_00p  = -(mue_000+mue_00p)/d_00m/d_00p;
+          w_00m -= w_00p;
+        } else {
+          w_00m = -(mue_000+mue_00m)/d_00m/(d_00m+d_00p);
+          w_00p = -(mue_000+mue_00p)/d_00p/(d_00m+d_00p);
+          w_000 -= w_00m+w_00p;
+        }
+#endif
+
+        //---------------------------------------------------------------------
+        // add coefficients in the matrix
+        //---------------------------------------------------------------------
+        mat_entry_t ent;
+        ent.n = petsc_gloidx_[qnnn.node_000]; ent.val = w_000; row_main->push_back(ent);
+
+        if (!is_interface[dir::f_p00] && !is_wall[dir::f_m00] && ABS(w_m00) > EPS) { ent.n = petsc_gloidx_[node_m00]; ent.val = w_m00; row_main->push_back(ent); (node_m00 < nodes_->num_owned_indeps) ? d_nnz++ : o_nnz++; }
+        if (!is_interface[dir::f_m00] && !is_wall[dir::f_p00] && ABS(w_p00) > EPS) { ent.n = petsc_gloidx_[node_p00]; ent.val = w_p00; row_main->push_back(ent); (node_p00 < nodes_->num_owned_indeps) ? d_nnz++ : o_nnz++; }
+
+        if (!is_interface[dir::f_0p0] && !is_wall[dir::f_0m0] && ABS(w_0m0) > EPS) { ent.n = petsc_gloidx_[node_0m0]; ent.val = w_0m0; row_main->push_back(ent); (node_0m0 < nodes_->num_owned_indeps) ? d_nnz++ : o_nnz++; }
+        if (!is_interface[dir::f_0m0] && !is_wall[dir::f_0p0] && ABS(w_0p0) > EPS) { ent.n = petsc_gloidx_[node_0p0]; ent.val = w_0p0; row_main->push_back(ent); (node_0p0 < nodes_->num_owned_indeps) ? d_nnz++ : o_nnz++; }
+  #ifdef P4_TO_P8
+        if (!is_interface[dir::f_00p] && !is_wall[dir::f_00m] && ABS(w_00m) > EPS) { ent.n = petsc_gloidx_[node_00m]; ent.val = w_00m; row_main->push_back(ent); (node_00m < nodes_->num_owned_indeps) ? d_nnz++ : o_nnz++; }
+        if (!is_interface[dir::f_00m] && !is_wall[dir::f_00p] && ABS(w_00p) > EPS) { ent.n = petsc_gloidx_[node_00p]; ent.val = w_00p; row_main->push_back(ent); (node_00p < nodes_->num_owned_indeps) ? d_nnz++ : o_nnz++; }
+  #endif
+
+        bdry_point_weight[dir::f_m00] = w_p00;
+        bdry_point_weight[dir::f_p00] = w_m00;
+
+        bdry_point_weight[dir::f_0m0] = w_0p0;
+        bdry_point_weight[dir::f_0p0] = w_0m0;
+#ifdef P4_TO_P8
+        bdry_point_weight[dir::f_00m] = w_00p;
+        bdry_point_weight[dir::f_00p] = w_00m;
+#endif
+      }
+
+      foreach_direction(dim) {
+        if (is_interface[dim]) {
+          nullspace_main_ = false;
+        }
+      }
+    }
+
+    //---------------------------------------------------------------------
+    // compute rhs
+    //---------------------------------------------------------------------
+    if (setup_rhs)
+    {
+      rhs_ptr[n] = rhs_loc_ptr[n];
+
+      // sample boundary conditions
+      std::vector<double> bc_values(P4EST_FACES, 0);
+
+      // first get pointwise given values
+      for (size_t i = 0; i < bc_.size(); ++i) {
+        if (bc_[i].type == DIRICHLET && bc_[i].pointwise) {
+          for (int j = 0; j < bc_[i].num_value_pts(n); ++j){
+            // TODO: this is kind of ugly, fix this
+            int idx = bc_[i].idx_value_pt(n, j);
+            bc_values[ bc_[i].dirichlet_pts[idx].dir ] = (*bc_[i].value_pw)[idx];
+          }
+        }
+      }
+
+      // second get function-given values
+      if (is_interface[dir::f_m00] && (!bc_[bdry_point_id[dir::f_m00]].pointwise)) bc_values[dir::f_m00] = (*bc_[bdry_point_id[dir::f_m00]].value_cf)( DIM(x_C - bdry_point_dist[dir::f_m00], y_C, z_C) );
+      if (is_interface[dir::f_p00] && (!bc_[bdry_point_id[dir::f_p00]].pointwise)) bc_values[dir::f_p00] = (*bc_[bdry_point_id[dir::f_p00]].value_cf)( DIM(x_C + bdry_point_dist[dir::f_p00], y_C, z_C) );
+
+      if (is_interface[dir::f_0m0] && (!bc_[bdry_point_id[dir::f_0m0]].pointwise)) bc_values[dir::f_0m0] = (*bc_[bdry_point_id[dir::f_0m0]].value_cf)( DIM(x_C, y_C - bdry_point_dist[dir::f_0m0], z_C) );
+      if (is_interface[dir::f_0p0] && (!bc_[bdry_point_id[dir::f_0p0]].pointwise)) bc_values[dir::f_0p0] = (*bc_[bdry_point_id[dir::f_0p0]].value_cf)( DIM(x_C, y_C + bdry_point_dist[dir::f_0p0], z_C) );
+#ifdef P4_TO_P8
+      if (is_interface[dir::f_00m] && (!bc_[bdry_point_id[dir::f_00m]].pointwise)) bc_values[dir::f_00m] = (*bc_[bdry_point_id[dir::f_00m]].value_cf)( DIM(x_C, y_C, z_C - bdry_point_dist[dir::f_00m]) );
+      if (is_interface[dir::f_00p] && (!bc_[bdry_point_id[dir::f_00p]].pointwise)) bc_values[dir::f_00p] = (*bc_[bdry_point_id[dir::f_00p]].value_cf)( DIM(x_C, y_C, z_C + bdry_point_dist[dir::f_00p]) );
+#endif
+
+      // add to rhs boundary conditions
+      foreach_direction(i) {
+        if (is_interface[i]) {
+          rhs_ptr[n] -= bdry_point_weight[i] * bc_values[i];
+        }
+      }
+
+      // add to rhs wall conditions
+      XCODE( double eps_x = is_wall[dir::f_m00] ? 2.*EPS*diag_min_ : (is_wall[dir::f_p00] ? -2.*EPS*diag_min_ : 0) );
+      YCODE( double eps_y = is_wall[dir::f_0m0] ? 2.*EPS*diag_min_ : (is_wall[dir::f_0p0] ? -2.*EPS*diag_min_ : 0) );
+      ZCODE( double eps_z = is_wall[dir::f_00m] ? 2.*EPS*diag_min_ : (is_wall[dir::f_00p] ? -2.*EPS*diag_min_ : 0) );
+
+      if (is_wall[dir::f_m00]) rhs_ptr[n] += 2.*mue_000*(*wc_value_)( DIM(x_C, y_C+eps_y, z_C+eps_z) ) / qnnn.d_p00;
+      if (is_wall[dir::f_p00]) rhs_ptr[n] += 2.*mue_000*(*wc_value_)( DIM(x_C, y_C+eps_y, z_C+eps_z) ) / qnnn.d_m00;
+
+      if (is_wall[dir::f_0m0]) rhs_ptr[n] += 2.*mue_000*(*wc_value_)( DIM(x_C+eps_x, y_C, z_C+eps_z) ) / qnnn.d_0p0;
+      if (is_wall[dir::f_0p0]) rhs_ptr[n] += 2.*mue_000*(*wc_value_)( DIM(x_C+eps_x, y_C, z_C+eps_z) ) / qnnn.d_0m0;
+#ifdef P4_TO_P8
+      if (is_wall[dir::f_00m]) rhs_ptr[n] += 2.*mue_000*(*wc_value_)( DIM(x_C+eps_x, y_C+eps_y, z_C) ) / qnnn.d_00p;
+      if (is_wall[dir::f_00p]) rhs_ptr[n] += 2.*mue_000*(*wc_value_)( DIM(x_C+eps_x, y_C+eps_y, z_C) ) / qnnn.d_00m;
+#endif
+    }
+  }
+
+  // save information about interface points
+  if (new_submat_main_ & there_is_dirichlet_)
+  {
+    save_cart_points(n, is_interface, bdry_point_id, bdry_point_dist, bdry_point_weight);
+  }
+}
+
+bool my_p4est_poisson_nodes_mls_t::gf_is_ghost(const quad_neighbor_nodes_of_node_t &qnnn)
+{
+  if (bdry_.num_phi > 0) {
+    if (bdry_.phi_eff_ptr[qnnn.node_000] > -gf_thresh_*diag_min_) {
+      foreach_direction (nei) {
+        if (bdry_.phi_eff_ptr[qnnn.neighbor(nei)] <= -gf_thresh_*diag_min_) {
+          return true;
+        }
+      }
+    }
+  }
+  return false;
+}
+
+void my_p4est_poisson_nodes_mls_t::gf_direction(const quad_neighbor_nodes_of_node_t &qnnn, const p4est_locidx_t neighbors[], int &dir, double del_xyz[])
+{
+  double normal [P4EST_DIM];
+  compute_normals(qnnn, bdry_.phi_eff_ptr, normal); // using phi_eff we assume there are no intersecting level set functions
+
+  // we will select the direction with the maximum negative normal projection
+  // among all neighboring nodes in negative domain
+  double max_projection = 1;
+  for (int nei = 0; nei < num_neighbors_cube; ++nei) {
+    if (neighbors[nei] != -1) {
+      if (bdry_.phi_eff_ptr[neighbors[nei]] <= -gf_thresh_*diag_min_) {
+
+        int nei_dir[P4EST_DIM];
+        cube_nei_dir(nei, nei_dir);
+
+//        if (SUMD(fabs(nei_dir[0]), fabs(nei_dir[1]), fabs(nei_dir[2])) > 1.5) {
+//          continue;
+//        }
+
+        double dxyz_nei[] = { DIM(double(nei_dir[0])*dxyz_m_[0],
+                                  double(nei_dir[1])*dxyz_m_[1],
+                                  double(nei_dir[2])*dxyz_m_[2]) };
+
+        double projection = SUMD(normal[0]*dxyz_nei[0],
+                                 normal[1]*dxyz_nei[1],
+                                 normal[2]*dxyz_nei[2])
+            / ABSD(dxyz_nei[0], dxyz_nei[1], dxyz_nei[2]);
+
+        if (projection < max_projection) { // because want max negative projection
+          max_projection = projection;
+          EXECD( del_xyz[0] = dxyz_nei[0],
+                 del_xyz[1] = dxyz_nei[1],
+                 del_xyz[2] = dxyz_nei[2] );
+          dir = nei;
+        }
+      }
+    }
+  }
+
+  if (max_projection > 0) {
+    std::cout << "[Warning] Ghost-Fluid Dirichlet: selected direction points away from the interface\n";
+  }
+}
+
+void my_p4est_poisson_nodes_mls_t::discretize_dirichlet_gf(bool setup_rhs, p4est_locidx_t n, const quad_neighbor_nodes_of_node_t &qnnn,
+                                                           double infc_phi_eff_000, bool is_wall[],
+                                                           vector<int> &gf_map, vector<double> &gf_nodes, vector<double> &gf_phi,
+                                                           std::vector<mat_entry_t> *row_main, PetscInt &d_nnz_main, PetscInt &o_nnz_main,
+                                                           std::vector<mat_entry_t> *row_gf, PetscInt &d_nnz_gf, PetscInt &o_nnz_gf,
+                                                           std::vector<mat_entry_t> *row_gf_ghost, PetscInt &d_nnz_gf_ghost, PetscInt &o_nnz_gf_ghost)
+{
+  double  mu;
+  double *mue_ptr, *mue_dd_ptr[P4EST_DIM];
+  double  diag_add;
+  double *mask_ptr;
+  double *rhs_loc_ptr;
+
+  if (infc_phi_eff_000 < 0) {
+    mu          = mu_m_;
+    mue_ptr     = mue_m_ptr;
+    XCODE( mue_dd_ptr[0] = mue_m_xx_ptr );
+    YCODE( mue_dd_ptr[1] = mue_m_yy_ptr );
+    ZCODE( mue_dd_ptr[2] = mue_m_zz_ptr );
+    diag_add    = var_diag_ ? diag_m_ptr[n] : diag_m_scalar_;
+    mask_ptr    = mask_m_ptr;
+    rhs_loc_ptr = rhs_m_ptr;
+  } else {
+    mu          = mu_p_;
+    mue_ptr     = mue_p_ptr;
+    XCODE( mue_dd_ptr[0] = mue_p_xx_ptr );
+    YCODE( mue_dd_ptr[1] = mue_p_yy_ptr );
+    ZCODE( mue_dd_ptr[2] = mue_p_zz_ptr );
+    diag_add    = var_diag_ ? diag_p_ptr[n] : diag_p_scalar_;
+    mask_ptr    = mask_p_ptr;
+    rhs_loc_ptr = rhs_p_ptr;
+  }
+
+  double bdry_phi_eff_000 = bdry_.num_phi == 0 ? -1. : bdry_.phi_eff_ptr[n];
+
+//  if (new_submat_main_) {
+//    entries_main->at(n).clear();
+//  }
+
+  double xyz_C[P4EST_DIM];
+  node_xyz_fr_n(n, p4est_, nodes_, xyz_C);
+
+  double DIM( x_C = xyz_C[0],
+              y_C = xyz_C[1],
+              z_C = xyz_C[2] );
+
+//  // check whether boundary goes exactly through the node
+//  int node_on_boundary_phi_id = -1;
+//  foreach_direction(dim) {
+//    if (is_interface[dim] && (fabs(bdry_point_dist[dim]) < EPS*diag_min_)) {
+//      throw;
+//      node_on_boundary_phi_id = bdry_point_id[dim];
+//    }
+//  }
+
+//  // interface boundary
+//  if (node_on_boundary_phi_id != -1) {
+
+//    // compute submat_main
+//    if (new_submat_main_) {
+//      // re-asssign boundary points data
+//      is_interface.assign(P4EST_FACES, false);
+//      is_interface     [0] = true;
+//      bdry_point_id    [0] = node_on_boundary_phi_id;
+//      bdry_point_dist  [0] = 0.5*EPS*diag_min_;
+//      bdry_point_weight[0] = 1;
+
+//      row_main->push_back(mat_entry_t(n, 1));
+//      matrix_has_nullspace_ = false;
+//    }
+
+//    // compute submat_rhs
+//    if (setup_rhs) {
+//      boundary_conditions_t *bc = &bc_[node_on_boundary_phi_id];
+//      rhs_ptr[n] = bc->pointwise ? bc->get_value_pw(n,0) :
+//                                   bc->get_value_cf(xyz_C);
+//    }
+
+//  }
+  if ( bdry_phi_eff_000 > -gf_thresh_*diag_min_) {
+
+    double xyz_bc[P4EST_DIM];
+    double weight_bc;
+
+    if (new_submat_main_) {
+      row_main->push_back(mat_entry_t(petsc_gloidx_[n], 1));
+      mask_ptr[n] = 1.;
+    }
+
+    if (setup_rhs) {
+      rhs_ptr[n] = 0;
+    }
+
+    if (gf_is_ghost(qnnn)) {
 
       // determine which level-set function intersects
       // (note this is not a bullet-proof algorithm,
@@ -4277,7 +4563,6 @@
       int phi_idx = 0;
       double phi_min = fabs(bdry_.phi_ptr[0][n]);
 
-<<<<<<< HEAD
       for (int i = 1; i < bdry_.num_phi; ++i) {
         if (fabs(bdry_.phi_ptr[i][n]) < phi_min) {
           phi_idx = i;
@@ -4290,16 +4575,6 @@
         // determine good direction for extrapolation
         p4est_locidx_t neighbors[num_neighbors_cube];
         ngbd_->get_all_neighbors(n, neighbors);
-=======
-      // interpolate diffusion coefficient if needed
-      double DIM( mue_m00=mu, mue_0m0=mu, mue_00m=mu );
-      double DIM( mue_p00=mu, mue_0p0=mu, mue_00p=mu );
-
-      if (var_mu_) {
-
-        CODE2D( qnnn.ngbd_with_quadratic_interpolation(mue_ptr, mue_000, mue_m00, mue_p00, mue_0m0, mue_0p0) );
-        CODE3D( qnnn.ngbd_with_quadratic_interpolation(mue_ptr, mue_000, mue_m00, mue_p00, mue_0m0, mue_0p0, mue_00m, mue_00p) );
->>>>>>> f533e768
 
         double delta_xyz[P4EST_DIM];
         int    nei;
@@ -4310,7 +4585,6 @@
         vector<double> phi_values(gf_stencil_size(), -1);
         vector<double> global_idx(gf_stencil_size(), -1);
 
-<<<<<<< HEAD
         phi_values[0] = bdry_.phi_eff_ptr[n];
         phi_values[1] = bdry_.phi_eff_ptr[neighbors[nei]];
 
@@ -4393,49 +4667,6 @@
           weight_bc = -6./(theta*(2. + 3.*theta + pow(theta,2.)));
 
         } else if (gf_order_ >= 2 && num_good_neis >= 3 && gf_stabilized_ != 0) { // quadratic continuous
-=======
-      // adjust stencil's arms
-      if (is_interface[dir::f_m00]) { d_m00 = bdry_point_dist[dir::f_m00]; }
-      if (is_interface[dir::f_p00]) { d_p00 = bdry_point_dist[dir::f_p00]; }
-
-      if (is_interface[dir::f_0m0]) { d_0m0 = bdry_point_dist[dir::f_0m0]; }
-      if (is_interface[dir::f_0p0]) { d_0p0 = bdry_point_dist[dir::f_0p0]; }
-#ifdef P4_TO_P8
-      if (is_interface[dir::f_00m]) { d_00m = bdry_point_dist[dir::f_00m]; }
-      if (is_interface[dir::f_00p]) { d_00p = bdry_point_dist[dir::f_00p]; }
-#endif
-
-      // discretization of Laplace operator
-      double DIM(w_m00 = 0, w_0m0 = 0, w_00m = 0);
-      double DIM(w_p00 = 0, w_0p0 = 0, w_00p = 0);
-
-      // note: if node is at wall, what's below will apply Neumann BC
-      if      (is_wall[dir::f_m00]) { w_p00 = -2.0*mue_000/(d_p00*d_p00); }
-      else if (is_wall[dir::f_p00]) { w_m00 = -2.0*mue_000/(d_m00*d_m00); }
-      else {
-        w_m00 = -(mue_000+mue_m00)/d_m00/(d_m00+d_p00);
-        w_p00 = -(mue_000+mue_p00)/d_p00/(d_m00+d_p00);
-      }
-
-      if      (is_wall[dir::f_0m0]) { w_0p0 = -2.0*mue_000/(d_0p0*d_0p0); }
-      else if (is_wall[dir::f_0p0]) { w_0m0 = -2.0*mue_000/(d_0m0*d_0m0); }
-      else {
-        w_0m0 = -(mue_000+mue_0m0)/d_0m0/(d_0m0+d_0p0);
-        w_0p0 = -(mue_000+mue_0p0)/d_0p0/(d_0m0+d_0p0);
-      }
-
-#ifdef P4_TO_P8
-      if      (is_wall[dir::f_00m]) { w_00p = -2.0*mue_000/(d_00p*d_00p); }
-      else if (is_wall[dir::f_00p]) { w_00m = -2.0*mue_000/(d_00m*d_00m); }
-      else {
-        w_00m = -(mue_000+mue_00m)/d_00m/(d_00m+d_00p);
-        w_00p = -(mue_000+mue_00p)/d_00p/(d_00m+d_00p);
-      }
-#endif
-
-      double w_000 = - SUMD(w_m00, w_0m0, w_00m)
-                     - SUMD(w_p00, w_0p0, w_00p);
->>>>>>> f533e768
 
           // double interpolation
           w[1] =  0. - 2.0*theta + 1.75*pow(theta,2.) + 0.5*pow(theta,3.) - 0.25*pow(theta,4.);
@@ -4443,7 +4674,6 @@
           w[3] =  1. - 1.5*theta - 0.25*pow(theta,2.) + 1.0*pow(theta,3.) - 0.25*pow(theta,4.);
           weight_bc =  -(3. - 2.5*theta + 0.5*pow(theta,2.));
 
-<<<<<<< HEAD
 //          // least-squares based
 //          double den = 2 + 6 *theta+ 15 *pow(theta, 2.) + 12 *pow(theta,3.) + 3 *pow(theta,4.);
 //          w[1] = theta*(-13 - theta+ 10 *pow(theta, 2.) + 4 *pow(theta,3.))/den;
@@ -4506,22 +4736,6 @@
 
         weight_bc = bc_[phi_idx].dirichlet_weights[idx];
         pt->get_xyz(xyz_bc);
-=======
-      if (!is_interface[dir::f_m00] && !is_wall[dir::f_m00] && ABS(w_m00) > EPS) { ent.n = petsc_gloidx_[node_m00]; ent.val = w_m00; row_main->push_back(ent); (node_m00 < nodes_->num_owned_indeps) ? d_nnz++ : o_nnz++; }
-      if (!is_interface[dir::f_p00] && !is_wall[dir::f_p00] && ABS(w_p00) > EPS) { ent.n = petsc_gloidx_[node_p00]; ent.val = w_p00; row_main->push_back(ent); (node_p00 < nodes_->num_owned_indeps) ? d_nnz++ : o_nnz++; }
-
-      if (!is_interface[dir::f_0m0] && !is_wall[dir::f_0m0] && ABS(w_0m0) > EPS) { ent.n = petsc_gloidx_[node_0m0]; ent.val = w_0m0; row_main->push_back(ent); (node_0m0 < nodes_->num_owned_indeps) ? d_nnz++ : o_nnz++; }
-      if (!is_interface[dir::f_0p0] && !is_wall[dir::f_0p0] && ABS(w_0p0) > EPS) { ent.n = petsc_gloidx_[node_0p0]; ent.val = w_0p0; row_main->push_back(ent); (node_0p0 < nodes_->num_owned_indeps) ? d_nnz++ : o_nnz++; }
-#ifdef P4_TO_P8
-      if (!is_interface[dir::f_00m] && !is_wall[dir::f_00m] && ABS(w_00m) > EPS) { ent.n = petsc_gloidx_[node_00m]; ent.val = w_00m; row_main->push_back(ent); (node_00m < nodes_->num_owned_indeps) ? d_nnz++ : o_nnz++; }
-      if (!is_interface[dir::f_00p] && !is_wall[dir::f_00p] && ABS(w_00p) > EPS) { ent.n = petsc_gloidx_[node_00p]; ent.val = w_00p; row_main->push_back(ent); (node_00p < nodes_->num_owned_indeps) ? d_nnz++ : o_nnz++; }
-#endif
-
-      foreach_direction(dim) {
-        if (is_interface[dim]) {
-          nullspace_main_ = false;
-        }
->>>>>>> f533e768
       }
 
       if (setup_rhs) {
@@ -4567,7 +4781,6 @@
         mue  [nei] = mue_000;
       }
 
-<<<<<<< HEAD
       if (var_mu_) { // interpolate diffusion coefficient if needed
         qnnn.ngbd_with_quadratic_interpolation(mue_ptr, mue_000, mue);
       }
@@ -4584,23 +4797,8 @@
         else {
           w[dir_m] = -(mue_000+mue[dir_m])/d[dir_m]/(d[dir_m]+d[dir_p]);
           w[dir_p] = -(mue_000+mue[dir_p])/d[dir_p]/(d[dir_m]+d[dir_p]);
-=======
-      // sample boundary conditions
-      std::vector<double> bc_values(P4EST_FACES, 0);
-
-      // first get pointwise given values
-      for (size_t i = 0; i < bc_.size(); ++i) {
-        if (bc_[i].type == DIRICHLET && bc_[i].pointwise) {
-          for (int j = 0; j < bc_[i].num_value_pts(n); ++j){
-            // TODO: this is kind of ugly, fix this
-            int idx = bc_[i].idx_value_pt(n, j);
-            bc_values[ bc_[i].dirichlet_pts[idx].dir ] = (*bc_[i].value_pw)[idx];
-          }
->>>>>>> f533e768
-        }
-      }
-
-<<<<<<< HEAD
+        }
+
         w_000 -= w[dir_m] + w[dir_p];
       }
 
@@ -4622,23 +4820,6 @@
             node[nei] < nodes_->num_owned_indeps ? d_nnz_gf++ : o_nnz_gf++;
           }
 
-=======
-      // second get function-given values
-      if (is_interface[dir::f_m00] && (!bc_[bdry_point_id[dir::f_m00]].pointwise)) bc_values[dir::f_m00] = (*bc_[bdry_point_id[dir::f_m00]].value_cf)( DIM(x_C - bdry_point_dist[dir::f_m00], y_C, z_C) );
-      if (is_interface[dir::f_p00] && (!bc_[bdry_point_id[dir::f_p00]].pointwise)) bc_values[dir::f_p00] = (*bc_[bdry_point_id[dir::f_p00]].value_cf)( DIM(x_C + bdry_point_dist[dir::f_p00], y_C, z_C) );
-
-      if (is_interface[dir::f_0m0] && (!bc_[bdry_point_id[dir::f_0m0]].pointwise)) bc_values[dir::f_0m0] = (*bc_[bdry_point_id[dir::f_0m0]].value_cf)( DIM(x_C, y_C - bdry_point_dist[dir::f_0m0], z_C) );
-      if (is_interface[dir::f_0p0] && (!bc_[bdry_point_id[dir::f_0p0]].pointwise)) bc_values[dir::f_0p0] = (*bc_[bdry_point_id[dir::f_0p0]].value_cf)( DIM(x_C, y_C + bdry_point_dist[dir::f_0p0], z_C) );
-#ifdef P4_TO_P8
-      if (is_interface[dir::f_00m] && (!bc_[bdry_point_id[dir::f_00m]].pointwise)) bc_values[dir::f_00m] = (*bc_[bdry_point_id[dir::f_00m]].value_cf)( DIM(x_C, y_C, z_C - bdry_point_dist[dir::f_00m]) );
-      if (is_interface[dir::f_00p] && (!bc_[bdry_point_id[dir::f_00p]].pointwise)) bc_values[dir::f_00p] = (*bc_[bdry_point_id[dir::f_00p]].value_cf)( DIM(x_C, y_C, z_C + bdry_point_dist[dir::f_00p]) );
-#endif
-
-      // add to rhs boundary conditions
-      foreach_direction(i) {
-        if (is_interface[i]) {
-          rhs_ptr[n] -= bdry_point_weight[i] * bc_values[i];
->>>>>>> f533e768
         }
       }
 
@@ -4668,462 +4849,6 @@
 #endif
     }
   }
-<<<<<<< HEAD
-=======
-
-  // save information about interface points
-  if (new_submat_main_ & there_is_dirichlet_)
-  {
-    save_cart_points(n, is_interface, bdry_point_id, bdry_point_dist, bdry_point_weight);
-  }
-}
-
-bool my_p4est_poisson_nodes_mls_t::gf_is_ghost(const quad_neighbor_nodes_of_node_t &qnnn)
-{
-  if (bdry_.num_phi > 0) {
-    if (bdry_.phi_eff_ptr[qnnn.node_000] > -gf_thresh_*diag_min_) {
-      foreach_direction (nei) {
-        if (bdry_.phi_eff_ptr[qnnn.neighbor(nei)] <= -gf_thresh_*diag_min_) {
-          return true;
-        }
-      }
-    }
-  }
-  return false;
-}
-
-void my_p4est_poisson_nodes_mls_t::gf_direction(const quad_neighbor_nodes_of_node_t &qnnn, const p4est_locidx_t neighbors[], int &dir, double del_xyz[])
-{
-  double normal [P4EST_DIM];
-  compute_normals(qnnn, bdry_.phi_eff_ptr, normal); // using phi_eff we assume there are no intersecting level set functions
-
-  // we will select the direction with the maximum negative normal projection
-  // among all neighboring nodes in negative domain
-  double max_projection = 1;
-  for (int nei = 0; nei < num_neighbors_cube; ++nei) {
-    if (neighbors[nei] != -1) {
-      if (bdry_.phi_eff_ptr[neighbors[nei]] <= -gf_thresh_*diag_min_) {
-
-        int nei_dir[P4EST_DIM];
-        cube_nei_dir(nei, nei_dir);
-
-//        if (SUMD(fabs(nei_dir[0]), fabs(nei_dir[1]), fabs(nei_dir[2])) > 1.5) {
-//          continue;
-//        }
-
-        double dxyz_nei[] = { DIM(double(nei_dir[0])*dxyz_m_[0],
-                                  double(nei_dir[1])*dxyz_m_[1],
-                                  double(nei_dir[2])*dxyz_m_[2]) };
-
-        double projection = SUMD(normal[0]*dxyz_nei[0],
-                                 normal[1]*dxyz_nei[1],
-                                 normal[2]*dxyz_nei[2])
-            / ABSD(dxyz_nei[0], dxyz_nei[1], dxyz_nei[2]);
-
-        if (projection < max_projection) { // because want max negative projection
-          max_projection = projection;
-          EXECD( del_xyz[0] = dxyz_nei[0],
-                 del_xyz[1] = dxyz_nei[1],
-                 del_xyz[2] = dxyz_nei[2] );
-          dir = nei;
-        }
-      }
-    }
-  }
-
-  if (max_projection > 0) {
-    std::cout << "[Warning] Ghost-Fluid Dirichlet: selected direction points away from the interface\n";
-  }
-}
-
-void my_p4est_poisson_nodes_mls_t::discretize_dirichlet_gf(bool setup_rhs, p4est_locidx_t n, const quad_neighbor_nodes_of_node_t &qnnn,
-                                                           double infc_phi_eff_000, bool is_wall[],
-                                                           vector<int> &gf_map, vector<double> &gf_nodes, vector<double> &gf_phi,
-                                                           std::vector<mat_entry_t> *row_main, PetscInt &d_nnz_main, PetscInt &o_nnz_main,
-                                                           std::vector<mat_entry_t> *row_gf, PetscInt &d_nnz_gf, PetscInt &o_nnz_gf,
-                                                           std::vector<mat_entry_t> *row_gf_ghost, PetscInt &d_nnz_gf_ghost, PetscInt &o_nnz_gf_ghost)
-{
-  double  mu;
-  double *mue_ptr; // , *mue_dd_ptr[P4EST_DIM];
-  double  diag_add;
-  double *mask_ptr;
-  double *rhs_loc_ptr;
-
-  if (infc_phi_eff_000 < 0) {
-    mu          = mu_m_;
-    mue_ptr     = mue_m_ptr;
-//    XCODE( mue_dd_ptr[0] = mue_m_xx_ptr );
-//    YCODE( mue_dd_ptr[1] = mue_m_yy_ptr );
-//    ZCODE( mue_dd_ptr[2] = mue_m_zz_ptr );
-    diag_add    = var_diag_ ? diag_m_ptr[n] : diag_m_scalar_;
-    mask_ptr    = mask_m_ptr;
-    rhs_loc_ptr = rhs_m_ptr;
-  } else {
-    mu          = mu_p_;
-    mue_ptr     = mue_p_ptr;
-//    XCODE( mue_dd_ptr[0] = mue_p_xx_ptr );
-//    YCODE( mue_dd_ptr[1] = mue_p_yy_ptr );
-//    ZCODE( mue_dd_ptr[2] = mue_p_zz_ptr );
-    diag_add    = var_diag_ ? diag_p_ptr[n] : diag_p_scalar_;
-    mask_ptr    = mask_p_ptr;
-    rhs_loc_ptr = rhs_p_ptr;
-  }
-
-  double bdry_phi_eff_000 = bdry_.num_phi == 0 ? -1. : bdry_.phi_eff_ptr[n];
-
-//  if (new_submat_main_) {
-//    entries_main->at(n).clear();
-//  }
-
-  double xyz_C[P4EST_DIM];
-  node_xyz_fr_n(n, p4est_, nodes_, xyz_C);
-
-  double DIM( x_C = xyz_C[0],
-              y_C = xyz_C[1],
-              z_C = xyz_C[2] );
-
-//  // check whether boundary goes exactly through the node
-//  int node_on_boundary_phi_id = -1;
-//  foreach_direction(dim) {
-//    if (is_interface[dim] && (fabs(bdry_point_dist[dim]) < EPS*diag_min_)) {
-//      throw;
-//      node_on_boundary_phi_id = bdry_point_id[dim];
-//    }
-//  }
-
-//  // interface boundary
-//  if (node_on_boundary_phi_id != -1) {
-
-//    // compute submat_main
-//    if (new_submat_main_) {
-//      // re-asssign boundary points data
-//      is_interface.assign(P4EST_FACES, false);
-//      is_interface     [0] = true;
-//      bdry_point_id    [0] = node_on_boundary_phi_id;
-//      bdry_point_dist  [0] = 0.5*EPS*diag_min_;
-//      bdry_point_weight[0] = 1;
-
-//      row_main->push_back(mat_entry_t(n, 1));
-//      matrix_has_nullspace_ = false;
-//    }
-
-//    // compute submat_rhs
-//    if (setup_rhs) {
-//      boundary_conditions_t *bc = &bc_[node_on_boundary_phi_id];
-//      rhs_ptr[n] = bc->pointwise ? bc->get_value_pw(n,0) :
-//                                   bc->get_value_cf(xyz_C);
-//    }
-
-//  }
-  if ( bdry_phi_eff_000 > -gf_thresh_*diag_min_) {
-
-    double xyz_bc[P4EST_DIM];
-    double weight_bc;
-
-    if (new_submat_main_) {
-      row_main->push_back(mat_entry_t(petsc_gloidx_[n], 1));
-      mask_ptr[n] = 1.;
-    }
-
-    if (setup_rhs) {
-      rhs_ptr[n] = 0;
-    }
-
-    if (gf_is_ghost(qnnn)) {
-
-      // determine which level-set function intersects
-      // (note this is not a bullet-proof algorithm,
-      // but should work fine for non-intersecting boundaries)
-      int phi_idx = 0;
-      double phi_min = fabs(bdry_.phi_ptr[0][n]);
-
-      for (int i = 1; i < bdry_.num_phi; ++i) {
-        if (fabs(bdry_.phi_ptr[i][n]) < phi_min) {
-          phi_idx = i;
-          phi_min = fabs(bdry_.phi_ptr[i][n]) ;
-        }
-      }
-
-      if (new_submat_main_) {
-
-        // determine good direction for extrapolation
-        p4est_locidx_t neighbors[num_neighbors_cube];
-        ngbd_->get_all_neighbors(n, neighbors);
-
-        double delta_xyz[P4EST_DIM];
-        int    nei;
-        gf_direction(qnnn, neighbors, nei, delta_xyz);
-        double del = ABSD(delta_xyz[0], delta_xyz[1], delta_xyz[2]);
-
-        // get level-set values an global node indices
-        vector<double> phi_values(gf_stencil_size(), -1);
-        vector<double> global_idx(gf_stencil_size(), -1);
-
-        phi_values[0] = bdry_.phi_eff_ptr[n];
-        phi_values[1] = bdry_.phi_eff_ptr[neighbors[nei]];
-
-        global_idx[0] = petsc_gloidx_[n];
-        global_idx[1] = petsc_gloidx_[neighbors[nei]];
-
-        int num_good_neis = 1;
-
-        for (int i = 2; i < gf_stencil_size(); ++i) {
-          phi_values[i] = gf_phi  [(gf_stencil_size()-2)*gf_map[n] + i-2];
-          global_idx[i] = gf_nodes[(gf_stencil_size()-2)*gf_map[n] + i-2];
-
-          if (phi_values[i] <= -gf_thresh_*diag_min_ && fabs(global_idx[i]-round(global_idx[i])) < 1.e-5) {
-            num_good_neis++;
-          }
-        }
-
-        if (num_good_neis < gf_stencil_size()-1) {
-          std::cout << "[Warning] Reduced stencil (" << num_good_neis << "/" << gf_stencil_size()-1 << ")\n";
-        }
-
-//        // sanity check
-//        if (phi_values[1] > 0) {
-//          throw std::domain_error("Something went terribly wrong during constructing ghost fluid value");
-//        }
-
-        // find interface location
-        double phi0_dd = 0;
-        double phi1_dd = 0;
-
-        if (neighbors[cube_nei_op(nei)] != -1) {
-          phi0_dd = (phi_values[1] - 2.*phi_values[0] + bdry_.phi_eff_ptr[neighbors[cube_nei_op(nei)]])/del/del;
-        }
-
-        if (num_good_neis >= 2) {
-          phi1_dd = (phi_values[2]-2.*phi_values[1]+phi_values[0])/del/del;
-        }
-
-        double dist = 0;
-        if (phi_values[0] > 0 && phi_values[1] < 0) {
-          dist = interface_Location_With_Second_Order_Derivative(0, del, phi_values[0], phi_values[1], phi0_dd, phi1_dd);
-        } else if (phi_values[1] > 0 && phi_values[1] > 0) {
-          dist = interface_Location_With_Second_Order_Derivative(del, 2.*del, phi_values[1], phi_values[2], 0, 0);
-        } else if (phi_values[0] < 0) {
-          // sanity check
-          if (bdry_.phi_eff_ptr[neighbors[cube_nei_op(nei)]] < 0) {
-            throw std::domain_error("Something went terribly wrong during constructing ghost fluid value");
-          }
-          dist = interface_Location_With_Second_Order_Derivative(-del, 0, bdry_.phi_eff_ptr[neighbors[cube_nei_op(nei)]], phi_values[0], phi0_dd, phi0_dd);
-        }
-
-        // compute extrapolation weights
-        double theta = (del-dist)/del;
-        vector<double> w(gf_stencil_size(), 0);
-
-        w[0] = 1;
-
-        if (gf_order_ == 3 && num_good_neis >= 4 && gf_stabilized_ != 0) { // cubic continuous
-
-          // double interpolation
-          w[1] = 1./36.*(   0. - 108.*theta +  88.*pow(theta, 2.) +  39.*pow(theta, 3.) - 17.*pow(theta, 4.) -  3.*pow(theta, 5.) +    pow(theta, 6.)),
-          w[2] = 1./36.*(-216. + 432.*theta - 108.*pow(theta, 2.) - 156.*pow(theta, 3.) + 39.*pow(theta, 4.) + 12.*pow(theta, 5.) - 3.*pow(theta, 6.)),
-          w[3] = 1./36.*( 144. - 216.*theta -  54.*pow(theta, 2.) + 159.*pow(theta, 3.) - 21.*pow(theta, 4.) - 15.*pow(theta, 5.) + 3.*pow(theta, 6.)),
-          w[4] = 1./36.*(- 36. +  48.*theta +  20.*pow(theta, 2.) -  36.*pow(theta, 3.) -     pow(theta, 4.) +  6.*pow(theta, 5.) -    pow(theta, 6.)),
-          weight_bc = -1./36.*(144. - 156.*theta + 54.*pow(theta, 2.) - 6.*pow(theta, 3.));
-
-//          // least-squares based
-//          double den = 18 + 66*theta+ 301*pow(theta, 2.) + 456*pow(theta, 3.) + 301*pow(theta, 4.) + 90*pow(theta, 5.) + 10*pow(theta, 6.);
-//          w[1] = 3*theta*(-292 - 272*theta+ 153*pow(theta, 2.) + 281*pow(theta, 3.) + 115*pow(theta, 4.) + 15*pow(theta, 5.))/2./den;
-//          w[2] =    -3*(72 + 120*theta- 56*pow(theta, 2.) - 140*pow(theta, 3.) - 21*pow(theta, 4.) + 20*pow(theta, 5.) + 5*pow(theta, 6.))/2./den;
-//          w[3] =   (144 + 312*theta+ 410*pow(theta, 2.) - 189*pow(theta, 3.) - 457*pow(theta, 4.) - 195*pow(theta, 5.) - 25*pow(theta, 6.))/2./den;
-//          w[4] =   3*(-12 - 28*theta- 50*pow(theta, 2.) + 4*pow(theta, 3.) + 51*pow(theta, 4.) + 30*pow(theta, 5.) + 5*pow(theta, 6.))/2./den;
-//          weight_bc =   -(72 + 570*theta+ 495*pow(theta, 2.) + 105*pow(theta, 3.))/den;
-
-        } else if (gf_order_ == 3 && num_good_neis >= 3 && gf_stabilized_ != 1) { // cubic native
-
-          w[1] = 3.*(-2. -    theta + 2.*pow(theta,2.) +    pow(theta,3.))/(theta*(2. + 3.*theta + pow(theta,2.)));
-          w[2] =    ( 0. + 6.*theta - 3.*pow(theta,2.) - 3.*pow(theta,3.))/(theta*(2. + 3.*theta + pow(theta,2.)));
-          w[3] =    ( 0. -    theta + 0.              +    pow(theta,3.))/(theta*(2. + 3.*theta + pow(theta,2.)));
-          weight_bc = -6./(theta*(2. + 3.*theta + pow(theta,2.)));
-
-        } else if (gf_order_ >= 2 && num_good_neis >= 3 && gf_stabilized_ != 0) { // quadratic continuous
-
-          // double interpolation
-          w[1] =  0. - 2.0*theta + 1.75*pow(theta,2.) + 0.5*pow(theta,3.) - 0.25*pow(theta,4.);
-          w[2] = -3. + 6.0*theta - 2.00*pow(theta,2.) - 1.5*pow(theta,3.) + 0.50*pow(theta,4.);
-          w[3] =  1. - 1.5*theta - 0.25*pow(theta,2.) + 1.0*pow(theta,3.) - 0.25*pow(theta,4.);
-          weight_bc =  -(3. - 2.5*theta + 0.5*pow(theta,2.));
-
-//          // least-squares based
-//          double den = 2 + 6 *theta+ 15 *pow(theta, 2.) + 12 *pow(theta,3.) + 3 *pow(theta,4.);
-//          w[1] = theta*(-13 - theta+ 10 *pow(theta, 2.) + 4 *pow(theta,3.))/den;
-//          w[2] = (-6 - 6 *theta+ 5 *pow(theta, 2.) + 6 *pow(theta,3.) + pow(theta,4.))/den;
-//          w[3] = (2 +  3 *theta+ pow(theta, 2.) - 4 *pow(theta,3.) - 2 *pow(theta,4.))/den;
-//          weight_bc = -(6 + 22 *theta+ 10 *pow(theta, 2.))/den;
-
-        } else if (gf_order_ >= 2 && num_good_neis >= 2 && gf_stabilized_ != 1) { // quadratic native
-
-          w[1] = -2.*(1.-theta)/theta;
-          w[2] = (1.-theta)/(1.+theta);
-          weight_bc = -2./theta/(1.+theta);
-
-        } else if (gf_order_ >= 1 && num_good_neis >= 2 && gf_stabilized_ != 0) { // linear continuous
-
-          // double interpolation
-          w[1] = -(1.-theta)*theta;
-          w[2] = -pow(1.-theta, 2.);
-          weight_bc = -(2.-theta);
-
-//          // least-squares based
-//          double den = 1 + 2*theta + 2*theta*theta;
-//          w[1] = ((-1 + theta)*theta)/den;
-//          w[2] = (-1 + theta*theta)/den;
-//          weight_bc = -(2 + 3*theta)/den;
-
-        } else { // linear native
-
-          w[1] = -(1.-theta)/theta;
-          weight_bc = -1./theta;
-
-//          w[1] = 0;
-//          weight_bc = -1;
-
-        }
-
-        for (int i = 0; i < num_good_neis+1; ++i) {
-          if (w[i] != 0) {
-            row_gf_ghost->push_back(mat_entry_t(PetscInt(round(global_idx[i])), w[i]));
-          }
-        }
-
-        mask_ptr[n] = -.25;
-//        mask_ptr[n] =  1.;
-        d_nnz_gf_ghost += gf_stencil_size()-1;
-        o_nnz_gf_ghost += gf_stencil_size()-1;
-
-        // save information for quick rhs setup
-        foreach_dimension(dim) {
-          xyz_bc[dim] = xyz_C[dim] + (1.-theta)*delta_xyz[dim];
-//          xyz_bc[dim] = xyz_C[dim] ;
-        }
-
-        bc_[phi_idx].add_fd_pt(n, nei, dist, xyz_bc, weight_bc);
-
-      } else {
-
-        int idx = bc_[phi_idx].idx_value_pt(n,0);
-        interface_point_cartesian_t *pt = &bc_[phi_idx].dirichlet_pts[idx];
-
-        weight_bc = bc_[phi_idx].dirichlet_weights[idx];
-        pt->get_xyz(xyz_bc);
-      }
-
-      if (setup_rhs) {
-        double bc_value;
-        if (bc_[phi_idx].pointwise) {
-          int idx = bc_[phi_idx].idx_value_pt(n, 0);
-          bc_value = (bc_[phi_idx].value_pw)->at(idx);
-        } else {
-          bc_value = (bc_[phi_idx].value_cf)->value(xyz_bc);
-        }
-        rhs_gf_ptr[n] = bc_value*weight_bc;
-      }
-    }
-  } else {
-
-    double mue_000 = var_mu_ ? mue_ptr[n] : mu;
-
-    //---------------------------------------------------------------------
-    // compute submat_diag
-    //---------------------------------------------------------------------
-    if (new_submat_diag_ && there_is_diag_) {
-      submat_diag_ptr[n] = diag_add;
-      if (fabs(diag_add) > EPS) {
-        nullspace_diag_ = false;
-      }
-    }
-
-    //---------------------------------------------------------------------
-    // compute submat_main
-    //---------------------------------------------------------------------
-    if (new_submat_main_)
-    {
-      // neighboring nodes information
-      p4est_locidx_t node [P4EST_FACES]; // node numbers
-      double         d    [P4EST_FACES]; // distances
-      double         w    [P4EST_FACES]; // discretization weights
-      double         mue  [P4EST_FACES]; // diffusion coefficients
-
-      foreach_direction (nei) {
-        node [nei] = qnnn.neighbor(nei);
-        d    [nei] = qnnn.distance(nei);
-        w    [nei] = 0;
-        mue  [nei] = mue_000;
-      }
-
-      if (var_mu_) { // interpolate diffusion coefficient if needed
-        qnnn.ngbd_with_quadratic_interpolation(mue_ptr, mue_000, mue);
-      }
-
-      // discretization of Laplace operator
-      // note: if node is at wall, what's below will apply Neumann BC
-      double w_000 = 0;
-      foreach_dimension (dim) {
-        int dir_m = dim*2;
-        int dir_p = dim*2+1;
-
-        if      (is_wall[dir_m]) { w[dir_p] = -2.0*mue_000/(d[dir_p]*d[dir_p]); }
-        else if (is_wall[dir_p]) { w[dir_m] = -2.0*mue_000/(d[dir_m]*d[dir_m]); }
-        else {
-          w[dir_m] = -(mue_000+mue[dir_m])/d[dir_m]/(d[dir_m]+d[dir_p]);
-          w[dir_p] = -(mue_000+mue[dir_p])/d[dir_p]/(d[dir_m]+d[dir_p]);
-        }
-
-        w_000 -= w[dir_m] + w[dir_p];
-      }
-
-      //---------------------------------------------------------------------
-      // add coefficients in the matrix
-      //---------------------------------------------------------------------
-      mat_entry_t ent; ent.n = petsc_gloidx_[qnnn.node_000]; ent.val = w_000; row_main->push_back(ent);
-
-      foreach_direction (nei) {
-        if (!is_wall[nei]) {
-          ent.n   = petsc_gloidx_[node[nei]];
-          ent.val = w[nei];
-
-          if (bdry_.phi_eff_ptr[node[nei]] <= -gf_thresh_*diag_min_) {
-            row_main->push_back(ent);
-            node[nei] < nodes_->num_owned_indeps ? d_nnz_main++ : o_nnz_main++;
-          } else {
-            row_gf->push_back(ent);
-            node[nei] < nodes_->num_owned_indeps ? d_nnz_gf++ : o_nnz_gf++;
-          }
-
-        }
-      }
-
-      mask_ptr[n] = -1.;
-    }
-
-    //---------------------------------------------------------------------
-    // compute rhs
-    //---------------------------------------------------------------------
-    if (setup_rhs)
-    {
-      rhs_ptr[n] = rhs_loc_ptr[n];
-
-      // add to rhs wall conditions
-      XCODE( double eps_x = is_wall[dir::f_m00] ? 2.*EPS*diag_min_ : (is_wall[dir::f_p00] ? -2.*EPS*diag_min_ : 0) );
-      YCODE( double eps_y = is_wall[dir::f_0m0] ? 2.*EPS*diag_min_ : (is_wall[dir::f_0p0] ? -2.*EPS*diag_min_ : 0) );
-      ZCODE( double eps_z = is_wall[dir::f_00m] ? 2.*EPS*diag_min_ : (is_wall[dir::f_00p] ? -2.*EPS*diag_min_ : 0) );
-
-      if (is_wall[dir::f_m00]) rhs_ptr[n] += 2.*mue_000*(*wc_value_)( DIM(x_C, y_C+eps_y, z_C+eps_z) ) / qnnn.d_p00;
-      if (is_wall[dir::f_p00]) rhs_ptr[n] += 2.*mue_000*(*wc_value_)( DIM(x_C, y_C+eps_y, z_C+eps_z) ) / qnnn.d_m00;
-
-      if (is_wall[dir::f_0m0]) rhs_ptr[n] += 2.*mue_000*(*wc_value_)( DIM(x_C+eps_x, y_C, z_C+eps_z) ) / qnnn.d_0p0;
-      if (is_wall[dir::f_0p0]) rhs_ptr[n] += 2.*mue_000*(*wc_value_)( DIM(x_C+eps_x, y_C, z_C+eps_z) ) / qnnn.d_0m0;
-#ifdef P4_TO_P8
-      if (is_wall[dir::f_00m]) rhs_ptr[n] += 2.*mue_000*(*wc_value_)( DIM(x_C+eps_x, y_C+eps_y, z_C) ) / qnnn.d_00p;
-      if (is_wall[dir::f_00p]) rhs_ptr[n] += 2.*mue_000*(*wc_value_)( DIM(x_C+eps_x, y_C+eps_y, z_C) ) / qnnn.d_00m;
-#endif
-    }
-  }
->>>>>>> f533e768
 }
 
 void my_p4est_poisson_nodes_mls_t::discretize_robin(bool setup_rhs, p4est_locidx_t n, const quad_neighbor_nodes_of_node_t &qnnn,
@@ -6325,7 +6050,6 @@
     // determine which side to use based on values of diffusion coefficients and neighbors' availability
     double sign_to_use;
 
-<<<<<<< HEAD
     switch (jump_scheme_) {
       case 0: sign_to_use = (mu_m_proj < mu_p_proj) ? -1 : 1; break;
       case 1: sign_to_use = (mu_m_proj > mu_p_proj) ? -1 : 1; break;
@@ -6371,64 +6095,6 @@
       }
     }
 
-=======
-// note: Daniil and Raphael have different versions of this in develop vs two_phase_flows. We have taken Daniil's version for now. [Elyce & Rochi, 11/2/21]
-    switch (jump_scheme_)
-    {
-      case 0:
-        sign_to_use = (mu_m_proj < mu_p_proj) ? ((num_neg >= P4EST_DIM+1) ? -1 :  1)
-                                              : ((num_pos >= P4EST_DIM+1) ?  1 : -1);
-        break;
-      case 1:
-        sign_to_use = (mu_m_proj > mu_p_proj) ? ((num_neg >= P4EST_DIM+1) ? -1 :  1)
-                                              : ((num_pos >= P4EST_DIM+1) ?  1 : -1);
-        break;
-      case 2:
-        sign_to_use = (num_neg > num_pos) ? -1 : 1;
-        break;
-      default:
-        throw;
-    }
-
-    // check if there are enough nodes in the selected region for a least-squares fit
-    // (we will do that by checking whether points form a full basis)
-    double basis[P4EST_DIM][P4EST_DIM];
-    int    num_basis_vectors_found = 0;
-
-    for (unsigned short nei = 0; nei < num_neighbors_cube_; ++nei) {
-      if (neighbors_exist[nei] && nei != nn_000) {
-        if (infc_.phi_eff_ptr[neighbors[nei]]*sign_to_use > 0) {
-          // get vector for a given node
-          double current[P4EST_DIM];
-          cube_nei_dir(nei, current);
-
-          // try to decompose into already found basis vector
-          for (int i = 0; i < num_basis_vectors_found; ++i) {
-            double projection = SUMD(basis[i][0]*current[0],
-                                     basis[i][1]*current[1],
-                                     basis[i][2]*current[2]);
-
-            EXECD(current[0] -= projection*basis[i][0],
-                  current[1] -= projection*basis[i][1],
-                  current[2] -= projection*basis[i][2]);
-          }
-
-          double norm = ABSD(current[0], current[1], current[2]);
-
-          if (norm > 1.e-5) {
-            EXECD(basis[num_basis_vectors_found][0] = current[0]/norm,
-                  basis[num_basis_vectors_found][1] = current[1]/norm,
-                  basis[num_basis_vectors_found][2] = current[2]/norm);
-
-            num_basis_vectors_found++;
-
-            if (num_basis_vectors_found == P4EST_DIM) break;
-          }
-        }
-      }
-    }
-
->>>>>>> f533e768
     if (num_basis_vectors_found < P4EST_DIM) sign_to_use *= -1;
 
     if (there_is_jump_mu_ && new_submat_main_)
