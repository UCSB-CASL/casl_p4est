--- conflicted
+++ resolved
@@ -71,13 +71,10 @@
   Vec     submat_robin_sym_;
   double *submat_robin_sym_ptr;
   std::vector< std::vector<mat_entry_t> > entries_robin_sc;
-<<<<<<< HEAD
-=======
 
   // for imposing dirichlet using ghost fluid method
   Mat     submat_gf_; // describes contribution of ghost nodes into main matrix
   Mat     submat_gf_ghost_; // expresses ghost values through real values
->>>>>>> 6bc54202
 
   bool new_submat_main_;
   bool new_submat_diag_;
@@ -224,14 +221,11 @@
   int    cube_refinement_;
   int    jump_scheme_;
   int    fv_scheme_;
-<<<<<<< HEAD
-=======
   int    dirichlet_scheme_; // 0 - Shortley-Weller, 1 - ghost fluid
   int    gf_order_;
   int    gf_stabilized_; // 0 - only non-stab, 1 - only stab, 2 - both (stab prefered over non-stab)
 
->>>>>>> 6bc54202
-
+  bool   use_sc_scheme_;
   bool   use_taylor_correction_;
   bool   kink_special_treatment_;
   bool   neumann_wall_first_order_;
@@ -407,11 +401,7 @@
       case DIRICHLET: there_is_dirichlet_ = true; break;
       default:
 #ifdef CASL_THROWS
-<<<<<<< HEAD
-        throw std::runtime_error("my_p4est_poisson_nodes_mls_t::add_boundary: unknown boundary condition type, only DIRICHLET, NEUMANN, and ROBIN implemented. ");
-=======
       throw std::runtime_error("my_p4est_poisson_nodes_mls_t:add_boundary: unknown boundary condition type, only DIRICHLET, NEUMANN and ROBIN implemented.");
->>>>>>> 6bc54202
 #endif
         break;
     }
@@ -683,8 +673,6 @@
     nonlinear_change_tol_       = change_tol;
     nonlinear_pde_residual_tol_ = pde_residual_tol;
   }
-<<<<<<< HEAD
-=======
 
   inline void set_dirichlet_scheme (int    val) { dirichlet_scheme_ = val; }
   inline void set_gf_order         (int    val) { gf_order_         = val; }
@@ -760,7 +748,6 @@
     ierr = VecRestoreArrayRead(sharp_solution, &sharp_solution_ptr); CHKERRXX(ierr);
     ierr = VecDestroy(sol_ghost); CHKERRXX(ierr);
   }
->>>>>>> 6bc54202
 };
 
 #endif // MY_P4EST_POISSON_NODES_MLS_H