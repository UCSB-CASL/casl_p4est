--- conflicted
+++ resolved
@@ -35,15 +35,7 @@
   return value;
 }
 
-<<<<<<< HEAD
-#ifdef P4_TO_P8
-void quad_neighbor_nodes_of_node_t::correct_naive_second_derivatives(double *Dxx, double *Dyy, double *Dzz, const unsigned int &n_values) const
-#else
-void quad_neighbor_nodes_of_node_t::correct_naive_second_derivatives(double *Dxx, double *Dyy,              const unsigned int &n_values) const
-#endif
-=======
 void quad_neighbor_nodes_of_node_t::correct_naive_second_derivatives(DIM(double *Dxx, double *Dyy, double *Dzz), const unsigned int &n_values) const
->>>>>>> 3779518e
 {
   const double m12 = d_m00_m0*d_m00_p0/d_m00/(d_p00+d_m00) + d_p00_m0*d_p00_p0/d_p00/(d_p00+d_m00) ; // 9 flops
 #ifdef P4_TO_P8
@@ -301,15 +293,7 @@
 }
 
 /*
-<<<<<<< HEAD
-#ifdef P4_TO_P8
-void quad_neighbor_nodes_of_node_t::correct_naive_second_derivatives(node_linear_combination &Dxx, node_linear_combination &Dyy, node_linear_combination &Dzz) const
-#else
-void quad_neighbor_nodes_of_node_t::correct_naive_second_derivatives(node_linear_combination &Dxx, node_linear_combination &Dyy) const
-#endif
-=======
 void quad_neighbor_nodes_of_node_t::correct_naive_second_derivatives(DIM(node_linear_combination &Dxx, node_linear_combination &Dyy, node_linear_combination &Dzz)) const
->>>>>>> 3779518e
 {
   const double m12 = d_m00_m0*d_m00_p0/d_m00/(d_p00+d_m00) + d_p00_m0*d_p00_p0/d_p00/(d_p00+d_m00) ; // 9 flops
 #ifdef P4_TO_P8
@@ -451,7 +435,7 @@
 
 void quad_neighbor_nodes_of_node_t::x_ngbd_with_quadratic_interpolation_all_components(const double *f[], double *f_m00, double *f_000, double *f_p00, const unsigned int &n_arrays, const unsigned int &bs) const
 {
-  P4EST_ASSERT(bs>1);
+  P4EST_ASSERT(bs > 1);
 #ifdef CASL_LOG_TINY_EVENTS
   PetscErrorCode ierr_log_event = PetscLogEventBegin(log_quad_neighbor_nodes_of_node_t_x_ngbd_with_quadratic_interpolation, 0, 0, 0, 0); CHKERRXX(ierr_log_event);
 #endif
@@ -491,15 +475,7 @@
 #ifdef P4_TO_P8
     double temp_2[n_arrays*bs], temp_3[n_arrays*bs];
 #endif
-<<<<<<< HEAD
-    ngbd_with_quadratic_interpolation_all_components(f, f_000, f_m00, f_p00, temp_0, temp_1,
-                                                 #ifdef P4_TO_P8
-                                                     temp_2, temp_3,
-                                                 #endif
-                                                     n_arrays, bs);
-=======
     ngbd_with_quadratic_interpolation_all_components(f, f_000, f_m00, f_p00, temp_0, temp_1 ONLY3D(COMMA temp_2 COMMA temp_3), n_arrays, bs);
->>>>>>> 3779518e
   }
 #ifdef CASL_LOG_TINY_EVENTS
   ierr_log_event = PetscLogEventEnd(log_quad_neighbor_nodes_of_node_t_x_ngbd_with_quadratic_interpolation, 0, 0, 0, 0); CHKERRXX(ierr_log_event);
@@ -510,7 +486,7 @@
 
 void quad_neighbor_nodes_of_node_t::x_ngbd_with_quadratic_interpolation_component(const double *f[], double *f_m00, double *f_000, double *f_p00, const unsigned int &n_arrays, const unsigned int &bs, const unsigned int &comp) const
 {
-  P4EST_ASSERT(bs>1);
+  P4EST_ASSERT(bs > 1);
   P4EST_ASSERT(comp < bs);
 #ifdef CASL_LOG_TINY_EVENTS
   PetscErrorCode ierr_log_event = PetscLogEventBegin(log_quad_neighbor_nodes_of_node_t_x_ngbd_with_quadratic_interpolation, 0, 0, 0, 0); CHKERRXX(ierr_log_event);
@@ -544,15 +520,7 @@
 #ifdef P4_TO_P8
     double temp_2[n_arrays], temp_3[n_arrays];
 #endif
-<<<<<<< HEAD
-    ngbd_with_quadratic_interpolation_component(f, f_000, f_m00, f_p00, temp_0, temp_1,
-                                            #ifdef P4_TO_P8
-                                                temp_2, temp_3,
-                                            #endif
-                                                n_arrays, bs, comp);
-=======
     ngbd_with_quadratic_interpolation_component(f, f_000, f_m00, f_p00, temp_0, temp_1 ONLY3D(COMMA temp_2 COMMA temp_3), n_arrays, bs, comp);
->>>>>>> 3779518e
   }
 #ifdef CASL_LOG_TINY_EVENTS
   ierr_log_event = PetscLogEventEnd(log_quad_neighbor_nodes_of_node_t_x_ngbd_with_quadratic_interpolation, 0, 0, 0, 0); CHKERRXX(ierr_log_event);
@@ -592,15 +560,7 @@
 #ifdef P4_TO_P8
     double temp_2[n_arrays], temp_3[n_arrays];
 #endif
-<<<<<<< HEAD
-    ngbd_with_quadratic_interpolation(f, f_000, f_m00, f_p00, temp_0, temp_1,
-                                  #ifdef P4_TO_P8
-                                      temp_2, temp_3,
-                                  #endif
-                                      n_arrays);
-=======
     ngbd_with_quadratic_interpolation(f, f_000, f_m00, f_p00, temp_0, temp_1 ONLY3D(COMMA temp_2 COMMA temp_3), n_arrays);
->>>>>>> 3779518e
   }
 #ifdef CASL_LOG_TINY_EVENTS
   ierr_log_event = PetscLogEventEnd(log_quad_neighbor_nodes_of_node_t_x_ngbd_with_quadratic_interpolation, 0, 0, 0, 0); CHKERRXX(ierr_log_event);
@@ -650,15 +610,7 @@
 #ifdef P4_TO_P8
     double temp_2[n_arrays*bs], temp_3[n_arrays*bs];
 #endif
-<<<<<<< HEAD
-    ngbd_with_quadratic_interpolation_all_components(f, f_000, temp_0, temp_1, f_0m0, f_0p0,
-                                                 #ifdef P4_TO_P8
-                                                     temp_2, temp_3,
-                                                 #endif
-                                                     n_arrays, bs);
-=======
     ngbd_with_quadratic_interpolation_all_components(f, f_000, temp_0, temp_1, f_0m0, f_0p0 ONLY3D(COMMA temp_2 COMMA temp_3), n_arrays, bs);
->>>>>>> 3779518e
   }
 #ifdef CASL_LOG_TINY_EVENTS
   ierr_log_event = PetscLogEventEnd(log_quad_neighbor_nodes_of_node_t_y_ngbd_with_quadratic_interpolation, 0, 0, 0, 0); CHKERRXX(ierr_log_event);
@@ -668,7 +620,7 @@
 
 void quad_neighbor_nodes_of_node_t::y_ngbd_with_quadratic_interpolation_component(const double *f[], double *f_0m0, double *f_000, double *f_0p0, const unsigned int &n_arrays, const unsigned int &bs, const unsigned int &comp) const
 {
-  P4EST_ASSERT(bs>1);
+  P4EST_ASSERT(bs > 1);
   P4EST_ASSERT(comp < bs);
 #ifdef CASL_LOG_TINY_EVENTS
   PetscErrorCode ierr_log_event = PetscLogEventBegin(log_quad_neighbor_nodes_of_node_t_y_ngbd_with_quadratic_interpolation, 0, 0, 0, 0); CHKERRXX(ierr_log_event);
@@ -702,15 +654,7 @@
 #ifdef P4_TO_P8
     double temp_2[n_arrays], temp_3[n_arrays];
 #endif
-<<<<<<< HEAD
-    ngbd_with_quadratic_interpolation_component(f, f_000, temp_0, temp_1, f_0m0, f_0p0,
-                                                 #ifdef P4_TO_P8
-                                                     temp_2, temp_3,
-                                                 #endif
-                                                     n_arrays, bs, comp);
-=======
     ngbd_with_quadratic_interpolation_component(f, f_000, temp_0, temp_1, f_0m0, f_0p0 ONLY3D(COMMA temp_2 COMMA temp_3), n_arrays, bs, comp);
->>>>>>> 3779518e
   }
 #ifdef CASL_LOG_TINY_EVENTS
   ierr_log_event = PetscLogEventEnd(log_quad_neighbor_nodes_of_node_t_y_ngbd_with_quadratic_interpolation, 0, 0, 0, 0); CHKERRXX(ierr_log_event);
@@ -750,15 +694,7 @@
 #ifdef P4_TO_P8
     double temp_2[n_arrays], temp_3[n_arrays];
 #endif
-<<<<<<< HEAD
-    ngbd_with_quadratic_interpolation(f, f_000, temp_0, temp_1, f_0m0, f_0p0,
-                                  #ifdef P4_TO_P8
-                                      temp_2, temp_3,
-                                  #endif
-                                      n_arrays);
-=======
     ngbd_with_quadratic_interpolation(f, f_000, temp_0, temp_1, f_0m0, f_0p0 ONLY3D(COMMA temp_2 COMMA temp_3), n_arrays);
->>>>>>> 3779518e
   }
 #ifdef CASL_LOG_TINY_EVENTS
   ierr_log_event = PetscLogEventEnd(log_quad_neighbor_nodes_of_node_t_y_ngbd_with_quadratic_interpolation, 0, 0, 0, 0); CHKERRXX(ierr_log_event);
@@ -885,15 +821,7 @@
 }
 #endif
 
-<<<<<<< HEAD
-#ifdef P4_TO_P8
-void quad_neighbor_nodes_of_node_t::correct_naive_first_derivatives(const double *f[], const double *naive_Dx, const double *naive_Dy, const double *naive_Dz,  double *Dx, double *Dy, double *Dz, const unsigned int &n_arrays, const unsigned int &bs, const unsigned int &comp) const
-#else
-void quad_neighbor_nodes_of_node_t::correct_naive_first_derivatives(const double *f[], const double *naive_Dx, const double *naive_Dy,                          double *Dx, double *Dy,             const unsigned int &n_arrays, const unsigned int &bs, const unsigned int &comp) const
-#endif
-=======
 void quad_neighbor_nodes_of_node_t::correct_naive_first_derivatives(const double *f[], DIM(const double *naive_Dx, const double *naive_Dy, const double *naive_Dz),  DIM(double *Dx, double *Dy, double *Dz), const unsigned int &n_arrays, const unsigned int &bs, const unsigned int &comp) const
->>>>>>> 3779518e
 {
   P4EST_ASSERT(comp <= bs);
   // comp == bs means "all components", comp < bs means, only one, comp > bs is not accepted
@@ -965,15 +893,7 @@
 }
 
 /*
-<<<<<<< HEAD
-#ifdef P4_TO_P8
-void quad_neighbor_nodes_of_node_t::correct_naive_first_derivatives(node_linear_combination &Dx, node_linear_combination &Dy, node_linear_combination &Dz, const node_linear_combination &Dxx, const node_linear_combination &Dyy, const node_linear_combination &Dzz) const
-#else
-void quad_neighbor_nodes_of_node_t::correct_naive_first_derivatives(node_linear_combination &Dx, node_linear_combination &Dy,                              const node_linear_combination &Dxx, const node_linear_combination &Dyy) const
-#endif
-=======
 void quad_neighbor_nodes_of_node_t::correct_naive_first_derivatives(DIM(node_linear_combination &Dx, node_linear_combination &Dy, node_linear_combination &Dz), DIM(const node_linear_combination &Dxx, const node_linear_combination &Dyy, const node_linear_combination &Dzz)) const
->>>>>>> 3779518e
 {
   double yy_correction_weight_to_naive_Dx, xx_correction_weight_to_naive_Dy;
 #ifdef P4_TO_P8
@@ -1259,16 +1179,8 @@
   else
   {*/
   node_linear_combination lin_m00(1<<(P4EST_DIM-1));
-<<<<<<< HEAD
-#ifdef P4_TO_P8
-  get_linear_interpolator(lin_m00, node_m00_mm, node_m00_pm, node_m00_mp, node_m00_pp, d_m00_m0, d_m00_p0, d_m00_0m, d_m00_0p);
-#else
-  get_linear_interpolator(lin_m00, node_m00_mm, node_m00_pm,                           d_m00_m0, d_m00_p0);
-#endif
-=======
   get_linear_interpolator(lin_m00, node_m00_mm, node_m00_pm ONLY3D(COMMA node_m00_mp COMMA node_m00_pp), d_m00_m0, d_m00_p0 ONLY3D(COMMA d_m00_0m COMMA d_m00_0p));
 
->>>>>>> 3779518e
   f_xx_m00 = lin_m00.calculate_dd(dir::x, f, neighbors);
   /*}*/
   return d_backward_quadratic(f_000, f_m00, d_m00, f_xx_000, f_xx_m00);
@@ -1285,15 +1197,7 @@
   else
   {*/
   node_linear_combination lin_p00(1<<(P4EST_DIM-1));
-<<<<<<< HEAD
-#ifdef P4_TO_P8
-  get_linear_interpolator(lin_p00, node_p00_mm, node_p00_pm, node_p00_mp, node_p00_pp, d_p00_m0, d_p00_p0, d_p00_0m, d_p00_0p);
-#else
-  get_linear_interpolator(lin_p00, node_p00_mm, node_p00_pm,                           d_p00_m0, d_p00_p0);
-#endif
-=======
   get_linear_interpolator(lin_p00, node_p00_mm, node_p00_pm ONLY3D(COMMA node_p00_mp COMMA node_p00_pp), d_p00_m0, d_p00_p0 ONLY3D(COMMA d_p00_0m COMMA d_p00_0p));
->>>>>>> 3779518e
   f_xx_p00 = lin_p00.calculate_dd(dir::x, f, neighbors);
   /*}*/
   return d_forward_quadratic(f_p00, f_000, d_p00, f_xx_000, f_xx_p00);
@@ -1310,15 +1214,7 @@
   else
   {*/
   node_linear_combination lin_0m0(1<<(P4EST_DIM-1));
-<<<<<<< HEAD
-#ifdef P4_TO_P8
-  get_linear_interpolator(lin_0m0, node_0m0_mm, node_0m0_pm, node_0m0_mp, node_0m0_pp, d_0m0_m0, d_0m0_p0, d_0m0_0m, d_0m0_0p);
-#else
-  get_linear_interpolator(lin_0m0, node_0m0_mm, node_0m0_pm,                           d_0m0_m0, d_0m0_p0);
-#endif
-=======
   get_linear_interpolator(lin_0m0, node_0m0_mm, node_0m0_pm ONLY3D(COMMA node_0m0_mp COMMA node_0m0_pp), d_0m0_m0, d_0m0_p0 ONLY3D(COMMA d_0m0_0m COMMA d_0m0_0p));
->>>>>>> 3779518e
   f_yy_0m0 = lin_0m0.calculate_dd(dir::y, f, neighbors);
   /*}*/
   return d_backward_quadratic(f_000, f_0m0, d_0m0, f_yy_000, f_yy_0m0);
@@ -1335,15 +1231,7 @@
   else
   {*/
   node_linear_combination lin_0p0(1<<(P4EST_DIM-1));
-<<<<<<< HEAD
-#ifdef P4_TO_P8
-  get_linear_interpolator(lin_0p0, node_0p0_mm, node_0p0_pm, node_0p0_mp, node_0p0_pp, d_0p0_m0, d_0p0_p0, d_0p0_0m, d_0p0_0p);
-#else
-  get_linear_interpolator(lin_0p0, node_0p0_mm, node_0p0_pm,                           d_0p0_m0, d_0p0_p0);
-#endif
-=======
   get_linear_interpolator(lin_0p0, node_0p0_mm, node_0p0_pm ONLY3D(COMMA node_0p0_mp COMMA node_0p0_pp), d_0p0_m0, d_0p0_p0 ONLY3D(COMMA d_0p0_0m COMMA d_0p0_0p));
->>>>>>> 3779518e
   f_yy_0p0 = lin_0p0.calculate_dd(dir::y, f, neighbors);
   /*}*/
   return d_forward_quadratic(f_0p0, f_000, d_0p0, f_yy_000, f_yy_0p0);
