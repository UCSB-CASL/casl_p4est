#include "my_p4est_quad_neighbor_nodes_of_node.h"
#include <src/my_p4est_node_neighbors.h>
#include <petsclog.h>

#ifndef CASL_LOG_TINY_EVENTS
#undef PetscLogEventBegin
#undef PetscLogEventEnd
#define PetscLogEventBegin(e, o1, o2, o3, o4) 0
#define PetscLogEventEnd(e, o1, o2, o3, o4) 0
#else
#warning "Use of 'CASL_LOG_TINY_EVENTS' macro is discouraged but supported. Logging tiny sections of the code may produce unreliable results due to overhead."
extern PetscLogEvent log_quad_neighbor_nodes_of_node_t_ngbd_with_quad_interp;
extern PetscLogEvent log_quad_neighbor_nodes_of_node_t_x_ngbd_with_quad_interp;
extern PetscLogEvent log_quad_neighbor_nodes_of_node_t_y_ngbd_with_quad_interp;
extern PetscLogEvent log_quad_neighbor_nodes_of_node_t_dx_central;
extern PetscLogEvent log_quad_neighbor_nodes_of_node_t_dy_central;
extern PetscLogEvent log_quad_neighbor_nodes_of_node_t_dxx_central;
extern PetscLogEvent log_quad_neighbor_nodes_of_node_t_dyy_central;
extern PetscLogEvent log_quad_neighbor_nodes_of_node_t_dxx_central_m00;
extern PetscLogEvent log_quad_neighbor_nodes_of_node_t_dxx_central_p00;
extern PetscLogEvent log_quad_neighbor_nodes_of_node_t_dyy_central_0m0;
extern PetscLogEvent log_quad_neighbor_nodes_of_node_t_dyy_central_0p0;
#endif
#ifndef CASL_LOG_FLOPS
#undef  PetscLogFlops
#define PetscLogFlops(n) 0
#endif

double quad_neighbor_nodes_of_node_t::f_m00_linear( const double *f ) const
{
  PetscErrorCode ierr = PetscLogFlops(2.5); CHKERRXX(ierr); // 50% propability
  if(d_m00_p0==0) return f[node_m00_pm];
  if(d_m00_m0==0) return f[node_m00_mm];
  else          return(f[node_m00_mm]*d_m00_p0 + f[node_m00_pm]*d_m00_m0)/ (d_m00_m0+d_m00_p0);
}

<<<<<<< HEAD
void quad_neighbor_nodes_of_node_t::correct_naive_second_derivatives(DIM(double *Dxx, double *Dyy, double *Dzz), const unsigned int &n_values) const
=======
double quad_neighbor_nodes_of_node_t::f_p00_linear( const double *f ) const
>>>>>>> 82cac1f9
{
    PetscErrorCode ierr = PetscLogFlops(2.5); CHKERRXX(ierr); // 50% propability
    if(d_p00_p0==0) return f[node_p00_pm];
    if(d_p00_m0==0) return f[node_p00_mm];
    else          return(f[node_p00_mm]*d_p00_p0 + f[node_p00_pm]*d_p00_m0)/ (d_p00_m0+d_p00_p0);
}

<<<<<<< HEAD
/*
void quad_neighbor_nodes_of_node_t::correct_naive_second_derivatives(DIM(node_linear_combination &Dxx, node_linear_combination &Dyy, node_linear_combination &Dzz)) const
=======
double quad_neighbor_nodes_of_node_t::f_0m0_linear( const double *f ) const
>>>>>>> 82cac1f9
{
    PetscErrorCode ierr = PetscLogFlops(2.5); CHKERRXX(ierr); // 50% propability
    if(d_0m0_m0==0) return f[node_0m0_mm];
    if(d_0m0_p0==0) return f[node_0m0_pm];
    else          return(f[node_0m0_pm]*d_0m0_m0 + f[node_0m0_mm]*d_0m0_p0)/ (d_0m0_m0+d_0m0_p0);
}

<<<<<<< HEAD
void quad_neighbor_nodes_of_node_t::x_ngbd_with_quadratic_interpolation_all_components(const double *f[], double *f_m00, double *f_000, double *f_p00, const unsigned int &n_arrays, const unsigned int &bs) const
{
  P4EST_ASSERT(bs > 1);
#ifdef CASL_LOG_TINY_EVENTS
  PetscErrorCode ierr_log_event = PetscLogEventBegin(log_quad_neighbor_nodes_of_node_t_x_ngbd_with_quadratic_interpolation, 0, 0, 0, 0); CHKERRXX(ierr_log_event);
#endif
  /*
  if(quadratic_interpolators_are_set)
  {
    const unsigned int bs_node_000 = bs*node_000;
    for (unsigned int k = 0; k < n_arrays; ++k){
      const unsigned int kbs = k*bs;
      for (unsigned int comp = 0; comp < bs; ++comp)
        f_000[kbs+comp] = f[k][bs_node_000+comp];
    }
    quadratic_interpolator[dir::f_m00].calculate_all_components(f, f_m00, n_arrays, bs);
    quadratic_interpolator[dir::f_p00].calculate_all_components(f, f_p00, n_arrays, bs);
    return;
  }
  */
  if((check_if_zero(d_m00_m0*inverse_d_max) || check_if_zero(d_m00_p0*inverse_d_max)) && (check_if_zero(d_p00_m0*inverse_d_max) || check_if_zero(d_p00_p0*inverse_d_max))
   #ifdef P4_TO_P8
     && (check_if_zero(d_m00_0m*inverse_d_max) || check_if_zero(d_m00_0p*inverse_d_max)) && (check_if_zero(d_p00_0m*inverse_d_max) || check_if_zero(d_p00_0p*inverse_d_max))
   #endif
     )
  {
    unsigned int bs_node_000 = bs*node_000;
    for (unsigned int k = 0; k < n_arrays; ++k)
    {
      unsigned int kbs = k*bs;
      for (unsigned int comp = 0; comp < bs; ++comp)
        f_000[kbs+comp] = f[k][bs_node_000+comp];
    }
    f_m00_linear_all_components(f, f_m00, n_arrays, bs);
    f_p00_linear_all_components(f, f_p00, n_arrays, bs);
  }
  else
  {
    double temp_0[n_arrays*bs], temp_1[n_arrays*bs] ONLY3D(COMMA temp_2[n_arrays*bs] COMMA temp_3[n_arrays*bs]);
    ngbd_with_quadratic_interpolation_all_components(f, f_000, f_m00, f_p00, temp_0, temp_1 ONLY3D(COMMA temp_2 COMMA temp_3), n_arrays, bs);
  }
#ifdef CASL_LOG_TINY_EVENTS
  ierr_log_event = PetscLogEventEnd(log_quad_neighbor_nodes_of_node_t_x_ngbd_with_quadratic_interpolation, 0, 0, 0, 0); CHKERRXX(ierr_log_event);
#endif
  return;
}


void quad_neighbor_nodes_of_node_t::x_ngbd_with_quadratic_interpolation_component(const double *f[], double *f_m00, double *f_000, double *f_p00, const unsigned int &n_arrays, const unsigned int &bs, const unsigned int &comp) const
{
  P4EST_ASSERT(bs > 1);
  P4EST_ASSERT(comp < bs);
#ifdef CASL_LOG_TINY_EVENTS
  PetscErrorCode ierr_log_event = PetscLogEventBegin(log_quad_neighbor_nodes_of_node_t_x_ngbd_with_quadratic_interpolation, 0, 0, 0, 0); CHKERRXX(ierr_log_event);
#endif
  /*
  if(quadratic_interpolators_are_set)
  {
    const unsigned int bs_node_000 = bs*node_000;
    for (unsigned int k = 0; k < n_arrays; ++k)
      f_000[k] = f[k][bs_node_000+comp];
    quadratic_interpolator[dir::f_m00].calculate_component(f, f_m00, n_arrays, bs, comp);
    quadratic_interpolator[dir::f_p00].calculate_component(f, f_p00, n_arrays, bs, comp);
    return;
  }
  */
  if((check_if_zero(d_m00_m0*inverse_d_max) || check_if_zero(d_m00_p0*inverse_d_max)) && (check_if_zero(d_p00_m0*inverse_d_max) || check_if_zero(d_p00_p0*inverse_d_max))
   #ifdef P4_TO_P8
     && (check_if_zero(d_m00_0m*inverse_d_max) || check_if_zero(d_m00_0p*inverse_d_max)) && (check_if_zero(d_p00_0m*inverse_d_max) || check_if_zero(d_p00_0p*inverse_d_max))
   #endif
     )
  {
    unsigned int bs_node_000 = bs*node_000;
    for (unsigned int k = 0; k < n_arrays; ++k)
      f_000[k] = f[k][bs_node_000+comp];
    f_m00_linear_component(f, f_m00, n_arrays, bs, comp);
    f_p00_linear_component(f, f_p00, n_arrays, bs, comp);
  }
  else
  {
    double temp_0[n_arrays], temp_1[n_arrays] ONLY3D(COMMA temp_2[n_arrays] COMMA temp_3[n_arrays]);
    ngbd_with_quadratic_interpolation_component(f, f_000, f_m00, f_p00, temp_0, temp_1 ONLY3D(COMMA temp_2 COMMA temp_3), n_arrays, bs, comp);
  }
#ifdef CASL_LOG_TINY_EVENTS
  ierr_log_event = PetscLogEventEnd(log_quad_neighbor_nodes_of_node_t_x_ngbd_with_quadratic_interpolation, 0, 0, 0, 0); CHKERRXX(ierr_log_event);
#endif
  return;
}

void quad_neighbor_nodes_of_node_t::x_ngbd_with_quadratic_interpolation(const double *f[], double *f_m00, double *f_000, double *f_p00, const unsigned int &n_arrays) const
{
#ifdef CASL_LOG_TINY_EVENTS
  PetscErrorCode ierr_log_event = PetscLogEventBegin(log_quad_neighbor_nodes_of_node_t_x_ngbd_with_quadratic_interpolation, 0, 0, 0, 0); CHKERRXX(ierr_log_event);
#endif
  /*
  if(quadratic_interpolators_are_set)
  {
    for (unsigned int k = 0; k < n_arrays; ++k)
      f_000[k] = f[k][node_000];
    quadratic_interpolator[dir::f_m00].calculate(f, f_m00, n_arrays);
    quadratic_interpolator[dir::f_p00].calculate(f, f_p00, n_arrays);
    return;
  }
  */
  if((check_if_zero(d_m00_m0*inverse_d_max) || check_if_zero(d_m00_p0*inverse_d_max)) && (check_if_zero(d_p00_m0*inverse_d_max) || check_if_zero(d_p00_p0*inverse_d_max))
   #ifdef P4_TO_P8
     && (check_if_zero(d_m00_0m*inverse_d_max) || check_if_zero(d_m00_0p*inverse_d_max)) && (check_if_zero(d_p00_0m*inverse_d_max) || check_if_zero(d_p00_0p*inverse_d_max))
   #endif
     )
  {
    for (unsigned int k = 0; k < n_arrays; ++k)
      f_000[k] = f[k][node_000];
    f_m00_linear(f, f_m00, n_arrays);
    f_p00_linear(f, f_p00, n_arrays);
  }
  else
  {
    double temp_0[n_arrays], temp_1[n_arrays] ONLY3D(COMMA temp_2[n_arrays] COMMA temp_3[n_arrays]);
    ngbd_with_quadratic_interpolation(f, f_000, f_m00, f_p00, temp_0, temp_1 ONLY3D(COMMA temp_2 COMMA temp_3), n_arrays);
  }
#ifdef CASL_LOG_TINY_EVENTS
  ierr_log_event = PetscLogEventEnd(log_quad_neighbor_nodes_of_node_t_x_ngbd_with_quadratic_interpolation, 0, 0, 0, 0); CHKERRXX(ierr_log_event);
#endif
  return;
}

void quad_neighbor_nodes_of_node_t::y_ngbd_with_quadratic_interpolation_all_components(const double *f[], double *f_0m0, double *f_000, double *f_0p0, const unsigned int &n_arrays, const unsigned int &bs) const
{
  P4EST_ASSERT(bs>1);
#ifdef CASL_LOG_TINY_EVENTS
  PetscErrorCode ierr_log_event = PetscLogEventBegin(log_quad_neighbor_nodes_of_node_t_y_ngbd_with_quadratic_interpolation, 0, 0, 0, 0); CHKERRXX(ierr_log_event);
#endif
  /*
  if(quadratic_interpolators_are_set)
  {
    const unsigned int bs_node_000 = bs*node_000;
    for (unsigned int k = 0; k < n_arrays; ++k){
      const unsigned int kbs = k*bs;
      for (unsigned int comp = 0; comp < bs; ++comp)
        f_000[kbs+comp] = f[k][bs_node_000+comp];
    }
    quadratic_interpolator[dir::f_0m0].calculate_all_components(f, f_0m0, n_arrays, bs);
    quadratic_interpolator[dir::f_0p0].calculate_all_components(f, f_0p0, n_arrays, bs);
    return;
  }
  */
  if((check_if_zero(d_0m0_m0*inverse_d_max) || check_if_zero(d_0m0_p0*inverse_d_max)) && (check_if_zero(d_0p0_m0*inverse_d_max) || check_if_zero(d_0p0_p0*inverse_d_max))
   #ifdef P4_TO_P8
     && (check_if_zero(d_0m0_0m*inverse_d_max) || check_if_zero(d_0m0_0p*inverse_d_max)) && (check_if_zero(d_0p0_0m*inverse_d_max) || check_if_zero(d_0p0_0p*inverse_d_max))
   #endif
     )
  {
    unsigned int bs_node_000 = bs*node_000;
    for (unsigned int k = 0; k < n_arrays; ++k)
=======
double quad_neighbor_nodes_of_node_t::f_0p0_linear( const double *f ) const
{
    PetscErrorCode ierr = PetscLogFlops(2.5); CHKERRXX(ierr); // 50% propability
    if(d_0p0_m0==0) return f[node_0p0_mm];
    if(d_0p0_p0==0) return f[node_0p0_pm];
    else          return(f[node_0p0_pm]*d_0p0_m0 + f[node_0p0_mm]*d_0p0_p0)/ (d_0p0_m0+d_0p0_p0);
}

void quad_neighbor_nodes_of_node_t::ngbd_with_quadratic_interpolation(const double *f,
                                                                       double& f_000,
                                                                       double& f_m00, double& f_p00,
                                                                       double& f_0m0, double& f_0p0
                                                                      ) const
{
    PetscErrorCode ierr;
    ierr = PetscLogEventBegin(log_quad_neighbor_nodes_of_node_t_ngbd_with_quad_interp, 0, 0, 0, 0); CHKERRXX(ierr);

    f_000 = f[node_000];

    f_m00 = f_m00_linear(f);
    f_p00 = f_p00_linear(f);
    f_0m0 = f_0m0_linear(f);
    f_0p0 = f_0p0_linear(f);

    double fyy=0; if(d_p00_m0*d_p00_p0!=0 || d_m00_m0*d_m00_p0!=0) fyy = ((f_0p0-f_000)/d_0p0 + (f_0m0-f_000)/d_0m0)*2/(d_0p0+d_0m0);
    double fxx=0; if(d_0m0_m0*d_0m0_p0!=0 || d_0p0_m0*d_0p0_p0!=0) fxx = ((f_p00-f_000)/d_p00 + (f_m00-f_000)/d_m00)*2/(d_p00+d_m00);

    f_m00 -= 0.5*d_m00_m0*d_m00_p0*fyy;
    f_p00 -= 0.5*d_p00_m0*d_p00_p0*fyy;
    f_0m0 -= 0.5*d_0m0_m0*d_0m0_p0*fxx;
    f_0p0 -= 0.5*d_0p0_m0*d_0p0_p0*fxx;

    ierr = PetscLogFlops(22); CHKERRXX(ierr);
    ierr = PetscLogEventEnd(log_quad_neighbor_nodes_of_node_t_ngbd_with_quad_interp, 0, 0, 0, 0); CHKERRXX(ierr);
}

void quad_neighbor_nodes_of_node_t::x_ngbd_with_quadratic_interpolation(const double *f, double& f_m00,
                                                                         double& f_000,
                                                                         double& f_p00) const
{
    PetscErrorCode ierr;
    ierr = PetscLogEventBegin(log_quad_neighbor_nodes_of_node_t_x_ngbd_with_quad_interp, 0, 0, 0, 0); CHKERRXX(ierr);

    f_000 = f[node_000];

    double fyy=0;
    if(d_p00_m0*d_p00_p0!=0 || d_m00_m0*d_m00_p0!=0)
>>>>>>> 82cac1f9
    {
        double f_0m0 = f_0m0_linear(f);
        double f_0p0 = f_0p0_linear(f);
        fyy = ((f_0p0-f_000)/d_0p0 + (f_0m0-f_000)/d_0m0 )*2./(d_0p0+d_0m0);
    }
<<<<<<< HEAD
    f_0m0_linear_all_components(f, f_0m0, n_arrays, bs);
    f_0p0_linear_all_components(f, f_0p0, n_arrays, bs);
  }
  else
  {
    double temp_0[n_arrays*bs], temp_1[n_arrays*bs] ONLY3D(COMMA temp_2[n_arrays*bs] COMMA temp_3[n_arrays*bs]);
    ngbd_with_quadratic_interpolation_all_components(f, f_000, temp_0, temp_1, f_0m0, f_0p0 ONLY3D(COMMA temp_2 COMMA temp_3), n_arrays, bs);
  }
#ifdef CASL_LOG_TINY_EVENTS
  ierr_log_event = PetscLogEventEnd(log_quad_neighbor_nodes_of_node_t_y_ngbd_with_quadratic_interpolation, 0, 0, 0, 0); CHKERRXX(ierr_log_event);
#endif
  return;
}

void quad_neighbor_nodes_of_node_t::y_ngbd_with_quadratic_interpolation_component(const double *f[], double *f_0m0, double *f_000, double *f_0p0, const unsigned int &n_arrays, const unsigned int &bs, const unsigned int &comp) const
{
  P4EST_ASSERT(bs > 1);
  P4EST_ASSERT(comp < bs);
#ifdef CASL_LOG_TINY_EVENTS
  PetscErrorCode ierr_log_event = PetscLogEventBegin(log_quad_neighbor_nodes_of_node_t_y_ngbd_with_quadratic_interpolation, 0, 0, 0, 0); CHKERRXX(ierr_log_event);
#endif
  /*
  if(quadratic_interpolators_are_set)
  {
    const unsigned int bs_node_000 = bs*node_000;
    for (unsigned int k = 0; k < n_arrays; ++k)
      f_000[k] = f[k][bs_node_000+comp];
    quadratic_interpolator[dir::f_0m0].calculate_component(f, f_0m0, n_arrays, bs, comp);
    quadratic_interpolator[dir::f_0p0].calculate_component(f, f_0p0, n_arrays, bs, comp);
    return;
  }
  */
  if((check_if_zero(d_0m0_m0*inverse_d_max) || check_if_zero(d_0m0_p0*inverse_d_max)) && (check_if_zero(d_0p0_m0*inverse_d_max) || check_if_zero(d_0p0_p0*inverse_d_max))
   #ifdef P4_TO_P8
     && (check_if_zero(d_0m0_0m*inverse_d_max) || check_if_zero(d_0m0_0p*inverse_d_max)) && (check_if_zero(d_0p0_0m*inverse_d_max) || check_if_zero(d_0p0_0p*inverse_d_max))
   #endif
     )
  {
    unsigned int bs_node_000 = bs*node_000;
    for (unsigned int k = 0; k < n_arrays; ++k)
      f_000[k] = f[k][bs_node_000+comp];
    f_0m0_linear_component(f, f_0m0, n_arrays, bs, comp);
    f_0p0_linear_component(f, f_0p0, n_arrays, bs, comp);
  }
  else
  {
    double temp_0[n_arrays], temp_1[n_arrays] ONLY3D(COMMA temp_2[n_arrays] COMMA temp_3[n_arrays]);
    ngbd_with_quadratic_interpolation_component(f, f_000, temp_0, temp_1, f_0m0, f_0p0 ONLY3D(COMMA temp_2 COMMA temp_3), n_arrays, bs, comp);
  }
#ifdef CASL_LOG_TINY_EVENTS
  ierr_log_event = PetscLogEventEnd(log_quad_neighbor_nodes_of_node_t_y_ngbd_with_quadratic_interpolation, 0, 0, 0, 0); CHKERRXX(ierr_log_event);
#endif
  return;
}

void quad_neighbor_nodes_of_node_t::y_ngbd_with_quadratic_interpolation(const double *f[], double *f_0m0, double *f_000, double *f_0p0, const unsigned int &n_arrays) const
{
#ifdef CASL_LOG_TINY_EVENTS
  PetscErrorCode ierr_log_event = PetscLogEventBegin(log_quad_neighbor_nodes_of_node_t_y_ngbd_with_quadratic_interpolation, 0, 0, 0, 0); CHKERRXX(ierr_log_event);
#endif
  /*
  if(quadratic_interpolators_are_set)
  {
    for (unsigned int k = 0; k < n_arrays; ++k)
      f_000[k] = f[k][node_000];
    quadratic_interpolator[dir::f_0m0].calculate(f, f_0m0, n_arrays);
    quadratic_interpolator[dir::f_0p0].calculate(f, f_0p0, n_arrays);
    return;
  }
  */
  if((check_if_zero(d_0m0_m0*inverse_d_max) || check_if_zero(d_0m0_p0*inverse_d_max)) && (check_if_zero(d_0p0_m0*inverse_d_max) || check_if_zero(d_0p0_p0*inverse_d_max))
   #ifdef P4_TO_P8
     && (check_if_zero(d_0m0_0m*inverse_d_max) || check_if_zero(d_0m0_0p*inverse_d_max)) && (check_if_zero(d_0p0_0m*inverse_d_max) || check_if_zero(d_0p0_0p*inverse_d_max))
   #endif
     )
  {
    for (unsigned int k = 0; k < n_arrays; ++k)
      f_000[k] = f[k][node_000];
    f_0m0_linear(f, f_0m0, n_arrays);
    f_0p0_linear(f, f_0p0, n_arrays);
  }
  else
  {
    double temp_0[n_arrays], temp_1[n_arrays] ONLY3D(COMMA temp_2[n_arrays] COMMA temp_3[n_arrays]);
    ngbd_with_quadratic_interpolation(f, f_000, temp_0, temp_1, f_0m0, f_0p0 ONLY3D(COMMA temp_2 COMMA temp_3), n_arrays);
  }
#ifdef CASL_LOG_TINY_EVENTS
  ierr_log_event = PetscLogEventEnd(log_quad_neighbor_nodes_of_node_t_y_ngbd_with_quadratic_interpolation, 0, 0, 0, 0); CHKERRXX(ierr_log_event);
#endif
  return;
}

#ifdef P4_TO_P8
void quad_neighbor_nodes_of_node_t::z_ngbd_with_quadratic_interpolation_all_components(const double *f[], double *f_00m, double *f_000, double *f_00p, const unsigned int &n_arrays, const unsigned int &bs) const
{
  P4EST_ASSERT(bs>1);
#ifdef CASL_LOG_TINY_EVENTS
  PetscErrorCode ierr_log_event = PetscLogEventBegin(log_quad_neighbor_nodes_of_node_t_z_ngbd_with_quadratic_interpolation, 0, 0, 0, 0); CHKERRXX(ierr_log_event);
#endif
  /*
  if(quadratic_interpolators_are_set)
  {
    const unsigned int bs_node_000 = bs*node_000;
    for (unsigned int k = 0; k < n_arrays; ++k){
      const unsigned int kbs = k*bs;
      for (unsigned int comp = 0; comp < bs; ++comp)
        f_000[kbs+comp] = f[k][bs_node_000+comp];
    }
    quadratic_interpolator[dir::f_00m].calculate_all_components(f, f_00m, n_arrays, bs);
    quadratic_interpolator[dir::f_00p].calculate_all_components(f, f_00p, n_arrays, bs);
    return;
  }
  */
  if((check_if_zero(d_00m_m0*inverse_d_max) || check_if_zero(d_00m_p0*inverse_d_max)) && (check_if_zero(d_00p_m0*inverse_d_max) || check_if_zero(d_00p_p0*inverse_d_max))
     && (check_if_zero(d_00m_0m*inverse_d_max) || check_if_zero(d_00m_0p*inverse_d_max)) && (check_if_zero(d_00p_0m*inverse_d_max) || check_if_zero(d_00p_0p*inverse_d_max))
     )
  {
    unsigned int bs_node_000 = bs*node_000;
    for (unsigned int k = 0; k < n_arrays; ++k)
=======
    f_m00 = f_m00_linear(f) - 0.5*d_m00_m0*d_m00_p0*fyy;
    f_p00 = f_p00_linear(f) - 0.5*d_p00_m0*d_p00_p0*fyy;

    ierr = PetscLogFlops(11); CHKERRXX(ierr);
    ierr = PetscLogEventEnd(log_quad_neighbor_nodes_of_node_t_x_ngbd_with_quad_interp, 0, 0, 0, 0); CHKERRXX(ierr);
}

void quad_neighbor_nodes_of_node_t::y_ngbd_with_quadratic_interpolation(const double *f, double& f_0m0,
                                                                         double& f_000,
                                                                         double& f_0p0) const
{
    PetscErrorCode ierr;
    ierr = PetscLogEventBegin(log_quad_neighbor_nodes_of_node_t_y_ngbd_with_quad_interp, 0, 0, 0, 0); CHKERRXX(ierr);

    f_000 = f[node_000];

    double fxx=0;
    if(d_0m0_m0*d_0m0_p0!=0 || d_0p0_m0*d_0p0_p0!=0)
>>>>>>> 82cac1f9
    {
        double f_m00 = f_m00_linear(f);
        double f_p00 = f_p00_linear(f);
        fxx = ((f_p00-f_000)/d_p00 + (f_m00-f_000)/d_m00)*2./(d_p00+d_m00);
    }
<<<<<<< HEAD
    f_00m_linear_all_components(f, f_00m, n_arrays, bs);
    f_00p_linear_all_components(f, f_00p, n_arrays, bs);
  }
  else
  {
    double temp_0[n_arrays*bs], temp_1[n_arrays*bs], temp_2[n_arrays*bs], temp_3[n_arrays*bs];
    ngbd_with_quadratic_interpolation_all_components(f, f_000, temp_0, temp_1, temp_2, temp_3, f_00m, f_00p, n_arrays, bs);
  }
#ifdef CASL_LOG_TINY_EVENTS
  ierr_log_event = PetscLogEventEnd(log_quad_neighbor_nodes_of_node_t_z_ngbd_with_quadratic_interpolation, 0, 0, 0, 0); CHKERRXX(ierr_log_event);
#endif
  return;
}
void quad_neighbor_nodes_of_node_t::z_ngbd_with_quadratic_interpolation_component(const double *f[], double *f_00m, double *f_000, double *f_00p, const unsigned int &n_arrays, const unsigned int &bs, const unsigned int &comp) const
{
  P4EST_ASSERT(bs>1);
  P4EST_ASSERT(comp < bs);
#ifdef CASL_LOG_TINY_EVENTS
  PetscErrorCode ierr_log_event = PetscLogEventBegin(log_quad_neighbor_nodes_of_node_t_z_ngbd_with_quadratic_interpolation, 0, 0, 0, 0); CHKERRXX(ierr_log_event);
#endif
  /*
  if(quadratic_interpolators_are_set)
  {
    const unsigned int bs_node_000 = bs*node_000;
    for (unsigned int k = 0; k < n_arrays; ++k)
      f_000[k] = f[k][bs_node_000+comp];
    quadratic_interpolator[dir::f_00m].calculate_component(f, f_00m, n_arrays, bs, comp);
    quadratic_interpolator[dir::f_00p].calculate_component(f, f_00p, n_arrays, bs, comp);
    return;
  }
  */
  if((check_if_zero(d_00m_m0*inverse_d_max) || check_if_zero(d_00m_p0*inverse_d_max)) && (check_if_zero(d_00p_m0*inverse_d_max) || check_if_zero(d_00p_p0*inverse_d_max))
     && (check_if_zero(d_00m_0m*inverse_d_max) || check_if_zero(d_00m_0p*inverse_d_max)) && (check_if_zero(d_00p_0m*inverse_d_max) || check_if_zero(d_00p_0p*inverse_d_max))
     )
  {
    unsigned int bs_node_000 = bs*node_000;
    for (unsigned int k = 0; k < n_arrays; ++k)
      f_000[k] = f[k][bs_node_000+comp];
    f_00m_linear_component(f, f_00m, n_arrays, bs, comp);
    f_00p_linear_component(f, f_00p, n_arrays, bs, comp);
  }
  else
  {
    double temp_0[n_arrays], temp_1[n_arrays], temp_2[n_arrays], temp_3[n_arrays];
    ngbd_with_quadratic_interpolation_component(f, f_000, temp_0, temp_1, temp_2, temp_3, f_00m, f_00p, n_arrays, bs, comp);
  }
#ifdef CASL_LOG_TINY_EVENTS
  ierr_log_event = PetscLogEventEnd(log_quad_neighbor_nodes_of_node_t_z_ngbd_with_quadratic_interpolation, 0, 0, 0, 0); CHKERRXX(ierr_log_event);
#endif
  return;
}
void quad_neighbor_nodes_of_node_t::z_ngbd_with_quadratic_interpolation(const double *f[], double *f_00m, double *f_000, double *f_00p, const unsigned int &n_arrays) const
{
#ifdef CASL_LOG_TINY_EVENTS
  PetscErrorCode ierr_log_event = PetscLogEventBegin(log_quad_neighbor_nodes_of_node_t_z_ngbd_with_quadratic_interpolation, 0, 0, 0, 0); CHKERRXX(ierr_log_event);
#endif
  /*
  if(quadratic_interpolators_are_set)
  {
    for (unsigned int k = 0; k < n_arrays; ++k)
      f_000[k] = f[k][node_000];
    quadratic_interpolator[dir::f_00m].calculate(f, f_00m, n_arrays);
    quadratic_interpolator[dir::f_00p].calculate(f, f_00p, n_arrays);
    return;
  }
  */
  if((check_if_zero(d_00m_m0*inverse_d_max) || check_if_zero(d_00m_p0*inverse_d_max)) && (check_if_zero(d_00p_m0*inverse_d_max) || check_if_zero(d_00p_p0*inverse_d_max))
     && (check_if_zero(d_00m_0m*inverse_d_max) || check_if_zero(d_00m_0p*inverse_d_max)) && (check_if_zero(d_00p_0m*inverse_d_max) || check_if_zero(d_00p_0p*inverse_d_max))
     )
  {
    for (unsigned int k = 0; k < n_arrays; ++k)
      f_000[k] = f[k][node_000];
    f_00m_linear(f, f_00m, n_arrays);
    f_00p_linear(f, f_00p, n_arrays);
  }
  else
  {
    double temp_0[n_arrays], temp_1[n_arrays], temp_2[n_arrays], temp_3[n_arrays];
    ngbd_with_quadratic_interpolation(f, f_000, temp_0, temp_1, temp_2, temp_3, f_00m, f_00p, n_arrays);
  }
#ifdef CASL_LOG_TINY_EVENTS
  ierr_log_event = PetscLogEventEnd(log_quad_neighbor_nodes_of_node_t_z_ngbd_with_quadratic_interpolation, 0, 0, 0, 0); CHKERRXX(ierr_log_event);
#endif
  return;
=======
    f_0m0 = f_0m0_linear(f) - 0.5*d_0m0_m0*d_0m0_p0*fxx;
    f_0p0 = f_0p0_linear(f) - 0.5*d_0p0_m0*d_0p0_p0*fxx;

    ierr = PetscLogFlops(11); CHKERRXX(ierr);
    ierr = PetscLogEventEnd(log_quad_neighbor_nodes_of_node_t_y_ngbd_with_quad_interp, 0, 0, 0, 0); CHKERRXX(ierr);
}

double quad_neighbor_nodes_of_node_t::dx_central ( const double *f ) const
{
    PetscErrorCode ierr;
    ierr = PetscLogEventBegin(log_quad_neighbor_nodes_of_node_t_dx_central, 0, 0, 0, 0); CHKERRXX(ierr);

    double f_m00,f_000,f_p00; x_ngbd_with_quadratic_interpolation(f,f_m00,f_000,f_p00);
    double val = ((f_p00-f_000)/d_p00*d_m00+
                  (f_000-f_m00)/d_m00*d_p00)/(d_m00+d_p00);

    ierr = PetscLogEventEnd(log_quad_neighbor_nodes_of_node_t_dx_central, 0, 0, 0, 0); CHKERRXX(ierr);
    ierr = PetscLogFlops(7); CHKERRXX(ierr);

    return val;
>>>>>>> 82cac1f9
}

<<<<<<< HEAD
void quad_neighbor_nodes_of_node_t::correct_naive_first_derivatives(const double *f[], DIM(const double *naive_Dx, const double *naive_Dy, const double *naive_Dz),  DIM(double *Dx, double *Dy, double *Dz), const unsigned int &n_arrays, const unsigned int &bs, const unsigned int &comp) const
{
  P4EST_ASSERT(comp <= bs);
  // comp == bs means "all components", comp < bs means, only one, comp > bs is not accepted
  const unsigned int nelements = n_arrays*(((bs>1) && (comp==bs))? bs : 1);
  for (unsigned int k = 0; k < nelements; ++k) {
    Dx[k] = naive_Dx[k];
    Dy[k] = naive_Dy[k];
#ifdef P4_TO_P8
    Dz[k] = naive_Dz[k];
#endif
  }
  double yy_correction_weight_to_naive_Dx, xx_correction_weight_to_naive_Dy;
#ifdef P4_TO_P8
  double zz_correction_weight_to_naive_Dx, zz_correction_weight_to_naive_Dy;
  double xx_correction_weight_to_naive_Dz, yy_correction_weight_to_naive_Dz;
#endif
  // correct them if needed
  bool second_derivatives_needed = false;
  const bool Dx_needs_yy_correction = naive_dx_needs_yy_correction(yy_correction_weight_to_naive_Dx); second_derivatives_needed = second_derivatives_needed || Dx_needs_yy_correction;
#ifdef P4_TO_P8
  const bool Dx_needs_zz_correction = naive_dx_needs_zz_correction(zz_correction_weight_to_naive_Dx); second_derivatives_needed = second_derivatives_needed || Dx_needs_zz_correction;
#endif
  const bool Dy_needs_xx_correction = naive_dy_needs_xx_correction(xx_correction_weight_to_naive_Dy); second_derivatives_needed = second_derivatives_needed || Dy_needs_xx_correction;
#ifdef P4_TO_P8
  const bool Dy_needs_zz_correction = naive_dy_needs_zz_correction(zz_correction_weight_to_naive_Dy); second_derivatives_needed = second_derivatives_needed || Dy_needs_zz_correction;
  const bool Dz_needs_xx_correction = naive_dz_needs_xx_correction(xx_correction_weight_to_naive_Dz); second_derivatives_needed = second_derivatives_needed || Dz_needs_xx_correction;
  const bool Dz_needs_yy_correction = naive_dz_needs_yy_correction(yy_correction_weight_to_naive_Dz); second_derivatives_needed = second_derivatives_needed || Dz_needs_yy_correction;
#endif

  if(second_derivatives_needed)
  {
    double DIM(fxx[nelements],fyy[nelements], fzz[nelements]);
    if (bs == 1)
      laplace(f, DIM(fxx, fyy, fzz), n_arrays);
    else if (bs > 1 && comp < bs)
      laplace_component(f, DIM(fxx, fyy, fzz), n_arrays, bs, comp);
    else
      laplace_all_components(f, DIM(fxx, fyy, fzz), n_arrays, bs);

    for (unsigned int k = 0; k < nelements; ++k) {
      if(Dx_needs_yy_correction)
        Dx[k] -= fyy[k]*yy_correction_weight_to_naive_Dx;
#ifdef P4_TO_P8
      if(Dx_needs_zz_correction)
        Dx[k] -= fzz[k]*zz_correction_weight_to_naive_Dx;
#endif
      if(Dy_needs_xx_correction)
        Dy[k] -= fxx[k]*xx_correction_weight_to_naive_Dy;
#ifdef P4_TO_P8
      if(Dy_needs_zz_correction)
        Dy[k] -= fzz[k]*zz_correction_weight_to_naive_Dy;
      if(Dz_needs_xx_correction)
        Dz[k] -= fxx[k]*xx_correction_weight_to_naive_Dz;
      if(Dz_needs_yy_correction)
        Dz[k] -= fyy[k]*yy_correction_weight_to_naive_Dz;
#endif
    }
  }
  return;
}

/*
void quad_neighbor_nodes_of_node_t::correct_naive_first_derivatives(DIM(node_linear_combination &Dx, node_linear_combination &Dy, node_linear_combination &Dz), DIM(const node_linear_combination &Dxx, const node_linear_combination &Dyy, const node_linear_combination &Dzz)) const
=======
double quad_neighbor_nodes_of_node_t::dy_central ( const double *f ) const
{
    PetscErrorCode ierr;
    ierr = PetscLogEventBegin(log_quad_neighbor_nodes_of_node_t_dy_central, 0, 0, 0, 0); CHKERRXX(ierr);

    double f_0m0,f_000,f_0p0; y_ngbd_with_quadratic_interpolation(f,f_0m0,f_000,f_0p0);
    double val = ((f_0p0-f_000)/d_0p0*d_0m0+
                  (f_000-f_0m0)/d_0m0*d_0p0)/(d_0m0+d_0p0);

    ierr = PetscLogFlops(7); CHKERRXX(ierr);
    ierr = PetscLogEventEnd(log_quad_neighbor_nodes_of_node_t_dy_central, 0, 0, 0, 0); CHKERRXX(ierr);

    return val;
}

void quad_neighbor_nodes_of_node_t::gradient(const double *f, double &fx, double &fy) const
>>>>>>> 82cac1f9
{
  PetscErrorCode ierr;
  ierr = PetscLogEventBegin(log_quad_neighbor_nodes_of_node_t_gradient, 0, 0, 0, 0); CHKERRXX(ierr);

  double f_000, f_m00, f_p00, f_0m0, f_0p0;
  ngbd_with_quadratic_interpolation(f, f_000, f_m00, f_p00, f_0m0, f_0p0);

  fx = ((f_p00-f_000)/d_p00*d_m00 + (f_000-f_m00)/d_m00*d_p00)/(d_m00+d_p00);
  fy = ((f_0p0-f_000)/d_0p0*d_0m0 + (f_000-f_0m0)/d_0m0*d_0p0)/(d_0m0+d_0p0);

  ierr = PetscLogEventEnd(log_quad_neighbor_nodes_of_node_t_gradient, 0, 0, 0, 0); CHKERRXX(ierr);
}

<<<<<<< HEAD
void quad_neighbor_nodes_of_node_t::dx_central_internal(const double *f[], double *fx, const unsigned int &n_arrays, const unsigned int &bs, const unsigned int &comp) const
{
  /*
  if(gradient_operator_is_set)
  {
    if(bs > 1){
      if(comp == bs)
        gradient_operator[dir::x].calculate_all_components(f, fx, n_arrays, bs);
      else
        gradient_operator[dir::x].calculate_component(f, fx, n_arrays, bs, comp);
    }
    else
      gradient_operator[dir::x].calculate(f, fx, n_arrays);
    return;
  }
  */
  P4EST_ASSERT(comp <= bs);
  // comp == bs means "all components", comp < bs means, only one, comp > bs is not accepted
  const unsigned int nelements = n_arrays*(((bs>1) && (comp==bs))? bs : 1);
  double f_000[nelements], f_p00[nelements], f_m00[nelements];
  if (bs==1){
    for (unsigned int k = 0; k < n_arrays; ++k)
      f_000[k] = f[k][node_000];
    f_m00_linear(f, f_m00, n_arrays);
    f_p00_linear(f, f_p00, n_arrays);
  } else if ((bs>1) && (comp < bs)){
    for (unsigned int k = 0; k < n_arrays; ++k)
      f_000[k] = f[k][bs*node_000+comp];
    f_m00_linear_component(f, f_m00, n_arrays, bs, comp);
    f_p00_linear_component(f, f_p00, n_arrays, bs, comp);
  } else {
    for (unsigned int k = 0; k < n_arrays; ++k)
      for (unsigned int comp = 0; comp < bs; ++comp)
        f_000[k*bs+comp] = f[k][bs*node_000+comp];
    f_m00_linear_all_components(f, f_m00, n_arrays, bs);
    f_p00_linear_all_components(f, f_p00, n_arrays, bs);
  }
  for (unsigned int k = 0; k < nelements; ++k)
    fx[k] = central_derivative(f_p00[k], f_000[k], f_m00[k], d_p00, d_m00); // naive approach so far

  double yy_correction_weight_to_df_dx;
#ifdef P4_TO_P8
  double zz_correction_weight_to_df_dx;
#endif
  // correct it if needed
  bool second_derivatives_needed = false;
  const bool Dx_needs_yy_correction = naive_dx_needs_yy_correction(yy_correction_weight_to_df_dx); second_derivatives_needed = second_derivatives_needed || Dx_needs_yy_correction;
#ifdef P4_TO_P8
  const bool Dx_needs_zz_correction = naive_dx_needs_zz_correction(zz_correction_weight_to_df_dx); second_derivatives_needed = second_derivatives_needed || Dx_needs_zz_correction;
#endif

  if(second_derivatives_needed)
  {
    double DIM(fxx[nelements],fyy[nelements], fzz[nelements]);
    if (bs == 1)
      laplace(f, DIM(fxx, fyy, fzz), n_arrays);
    else if (bs > 1 && comp < bs)
      laplace_component(f, DIM(fxx, fyy, fzz), n_arrays, bs, comp);
    else
      laplace_all_components(f, DIM(fxx, fyy, fzz), n_arrays, bs);

    for (unsigned int k = 0; k < nelements; ++k) {
      if(Dx_needs_yy_correction)
        fx[k] -= fyy[k]*yy_correction_weight_to_df_dx;
#ifdef P4_TO_P8
      if(Dx_needs_zz_correction)
        fx[k] -= fzz[k]*zz_correction_weight_to_df_dx;
#endif
    }
  }
  return;
}

void quad_neighbor_nodes_of_node_t::dy_central_internal(const double *f[], double *fy, const unsigned int &n_arrays, const unsigned int &bs, const unsigned int &comp) const
{
  /*
  if(gradient_operator_is_set)
  {
    if(bs > 1){
      if(comp == bs)
        gradient_operator[dir::y].calculate_all_components(f, fx, n_arrays, bs);
      else
        gradient_operator[dir::y].calculate_component(f, fx, n_arrays, bs, comp);
    }
    else
      gradient_operator[dir::y].calculate(f, fx, n_arrays);
    return;
  }
  */
  P4EST_ASSERT(comp <= bs);
  // comp == bs means "all components", comp < bs means, only one, comp > bs is not accepted
  const unsigned int nelements = n_arrays*(((bs>1) && (comp==bs))? bs : 1);
  double f_000[nelements], f_0p0[nelements], f_0m0[nelements];
  if (bs==1){
    for (unsigned int k = 0; k < n_arrays; ++k)
      f_000[k] = f[k][node_000];
    f_0m0_linear(f, f_0m0, n_arrays);
    f_0p0_linear(f, f_0p0, n_arrays);
  } else if ((bs>1) && (comp < bs)){
    for (unsigned int k = 0; k < n_arrays; ++k)
      f_000[k] = f[k][bs*node_000+comp];
    f_0m0_linear_component(f, f_0m0, n_arrays, bs, comp);
    f_0p0_linear_component(f, f_0p0, n_arrays, bs, comp);
  } else {
    for (unsigned int k = 0; k < n_arrays; ++k)
      for (unsigned int comp = 0; comp < bs; ++comp)
        f_000[k*bs+comp] = f[k][bs*node_000+comp];
    f_0m0_linear_all_components(f, f_0m0, n_arrays, bs);
    f_0p0_linear_all_components(f, f_0p0, n_arrays, bs);
  }
  for (unsigned int k = 0; k < nelements; ++k)
    fy[k] = central_derivative(f_0p0[k], f_000[k], f_0m0[k], d_0p0, d_0m0); // naive approach so far

  double xx_correction_weight_to_df_dy;
#ifdef P4_TO_P8
  double zz_correction_weight_to_df_dy;
#endif
  // correct it if needed
  bool second_derivatives_needed = false;
  const bool Dy_needs_xx_correction = naive_dy_needs_xx_correction(xx_correction_weight_to_df_dy); second_derivatives_needed = second_derivatives_needed || Dy_needs_xx_correction;
#ifdef P4_TO_P8
  const bool Dy_needs_zz_correction = naive_dy_needs_zz_correction(zz_correction_weight_to_df_dy); second_derivatives_needed = second_derivatives_needed || Dy_needs_zz_correction;
#endif

  if(second_derivatives_needed)
  {
    double DIM(fxx[nelements],fyy[nelements], fzz[nelements]);
    if (bs == 1)
      laplace(f, DIM(fxx, fyy, fzz), n_arrays);
    else if (bs > 1 && comp < bs)
      laplace_component(f, DIM(fxx, fyy, fzz), n_arrays, bs, comp);
    else
      laplace_all_components(f, DIM(fxx, fyy, fzz), n_arrays, bs);
    for (unsigned int k = 0; k < nelements; ++k) {
      if(Dy_needs_xx_correction)
        fy[k] -= fxx[k]*xx_correction_weight_to_df_dy;
#ifdef P4_TO_P8
      if(Dy_needs_zz_correction)
        fy[k] -= fzz[k]*zz_correction_weight_to_df_dy;
#endif
    }
  }
  return;
}

#ifdef P4_TO_P8
void quad_neighbor_nodes_of_node_t::dz_central_internal(const double *f[], double *fz, const unsigned int &n_arrays, const unsigned int &bs, const unsigned int &comp) const
{
  /*
  if(gradient_operator_is_set)
  {
    if(bs > 1){
      if(comp == bs)
        gradient_operator[dir::z].calculate_all_components(f, fx, n_arrays, bs);
      else
        gradient_operator[dir::z].calculate_component(f, fx, n_arrays, bs, comp);
    }
    else
      gradient_operator[dir::z].calculate(f, fx, n_arrays);
    return;
  }
  */
  P4EST_ASSERT(comp <= bs);
  // comp == bs means "all components", comp < bs means, only one, comp > bs is not accepted
  const unsigned int nelements = n_arrays*(((bs>1) && (comp==bs))? bs : 1);
  double f_000[nelements], f_00p[nelements], f_00m[nelements];
  if (bs==1){
    for (unsigned int k = 0; k < n_arrays; ++k)
      f_000[k] = f[k][node_000];
    f_00m_linear(f, f_00m, n_arrays);
    f_00p_linear(f, f_00p, n_arrays);
  } else if ((bs>1) && (comp < bs)){
    for (unsigned int k = 0; k < n_arrays; ++k)
      f_000[k] = f[k][bs*node_000+comp];
    f_00m_linear_component(f, f_00m, n_arrays, bs, comp);
    f_00p_linear_component(f, f_00p, n_arrays, bs, comp);
  } else {
    for (unsigned int k = 0; k < n_arrays; ++k)
      for (unsigned int comp = 0; comp < bs; ++comp)
        f_000[k*bs+comp] = f[k][bs*node_000+comp];
    f_00m_linear_all_components(f, f_00m, n_arrays, bs);
    f_00p_linear_all_components(f, f_00p, n_arrays, bs);
  }
  for (unsigned int k = 0; k < nelements; ++k)
    fz[k] = central_derivative(f_00p[k], f_000[k], f_00m[k], d_00p, d_00m); // naive approach so far

  double xx_correction_weight_to_df_dz, yy_correction_weight_to_df_dz;
  // correct it if needed
  bool second_derivatives_needed = false;
  const bool Dz_needs_xx_correction = naive_dz_needs_xx_correction(xx_correction_weight_to_df_dz); second_derivatives_needed = second_derivatives_needed || Dz_needs_xx_correction;
  const bool Dz_needs_yy_correction = naive_dz_needs_yy_correction(yy_correction_weight_to_df_dz); second_derivatives_needed = second_derivatives_needed || Dz_needs_yy_correction;

  if(second_derivatives_needed)
  {
    double fxx[nelements],fyy[nelements], fzz[nelements];
    if (bs==1)
      laplace(f, fxx, fyy, fzz, n_arrays);
    else if ((bs > 1) && (comp < bs))
      laplace_component(f, fxx, fyy, fzz, n_arrays, bs, comp);
    else
      laplace_all_components(f, fxx, fyy, fzz, n_arrays, bs);
    for (unsigned int k = 0; k < nelements; ++k) {
      if(Dz_needs_xx_correction)
        fz[k] -= fxx[k]*xx_correction_weight_to_df_dz;
      if(Dz_needs_yy_correction)
        fz[k] -= fyy[k]*yy_correction_weight_to_df_dz;
    }
  }
  return;
=======
double quad_neighbor_nodes_of_node_t::dx_forward_linear ( const double *f ) const
{
    PetscErrorCode ierr = PetscLogFlops(2); CHKERRXX(ierr);

    return (f_p00_linear(f)-f[node_000])/d_p00;
}

double quad_neighbor_nodes_of_node_t::dx_backward_linear( const double *f ) const
{
    PetscErrorCode ierr = PetscLogFlops(2); CHKERRXX(ierr);

    return (f[node_000]-f_m00_linear(f))/d_m00;
}

double quad_neighbor_nodes_of_node_t::dy_forward_linear ( const double *f ) const
{
    PetscErrorCode ierr = PetscLogFlops(2); CHKERRXX(ierr);

    return (f_0p0_linear(f)-f[node_000])/d_0p0;
}

double quad_neighbor_nodes_of_node_t::dy_backward_linear( const double *f ) const
{
    PetscErrorCode ierr = PetscLogFlops(2); CHKERRXX(ierr);

    return (f[node_000]-f_0m0_linear(f))/d_0m0;
>>>>>>> 82cac1f9
}

double quad_neighbor_nodes_of_node_t::dx_backward_quadratic(const double *f, const my_p4est_node_neighbors_t &neighbors) const
{
  double f_000, f_m00, f_p00;
  x_ngbd_with_quadratic_interpolation(f, f_m00, f_000, f_p00);
<<<<<<< HEAD
  const double f_xx_000 = central_second_derivative(f_p00, f_000, f_m00, d_p00, d_m00);
  double f_xx_m00;
  /*
  if(linear_interpolators_are_set)
    f_xx_m00 = linear_interpolator[dir::f_m00].calculate_dd(dir::x, f, neighbors);
  else
  {*/
  node_linear_combination lin_m00(1<<(P4EST_DIM-1));
  get_linear_interpolator(lin_m00, node_m00_mm, node_m00_pm ONLY3D(COMMA node_m00_mp COMMA node_m00_pp), d_m00_m0, d_m00_p0 ONLY3D(COMMA d_m00_0m COMMA d_m00_0p));

  f_xx_m00 = lin_m00.calculate_dd(dir::x, f, neighbors);
  /*}*/
  return d_backward_quadratic(f_000, f_m00, d_m00, f_xx_000, f_xx_m00);
=======

  double fxx_000 = ((f_p00-f_000)/d_p00 + (f_m00-f_000)/d_m00)*2.0/(d_m00+d_p00);
  double fxx_m00 = dxx_central_on_m00(f, neighbors);

  return (f_000-f_m00)/d_m00 + 0.5*d_m00*MINMOD(fxx_000,fxx_m00);
>>>>>>> 82cac1f9
}

double quad_neighbor_nodes_of_node_t::dx_forward_quadratic(const double *f, const my_p4est_node_neighbors_t &neighbors) const
{
  double f_000, f_m00, f_p00;
  x_ngbd_with_quadratic_interpolation(f, f_m00, f_000, f_p00);
<<<<<<< HEAD
  const double f_xx_000 = central_second_derivative(f_p00, f_000, f_m00, d_p00, d_m00);
  double f_xx_p00;
  /*
  if(linear_interpolators_are_set)
    f_xx_p00 = linear_interpolator[dir::f_p00].calculate_dd(dir::x, f, neighbors);
  else
  {*/
  node_linear_combination lin_p00(1<<(P4EST_DIM-1));
  get_linear_interpolator(lin_p00, node_p00_mm, node_p00_pm ONLY3D(COMMA node_p00_mp COMMA node_p00_pp), d_p00_m0, d_p00_p0 ONLY3D(COMMA d_p00_0m COMMA d_p00_0p));
  f_xx_p00 = lin_p00.calculate_dd(dir::x, f, neighbors);
  /*}*/
  return d_forward_quadratic(f_p00, f_000, d_p00, f_xx_000, f_xx_p00);
=======

  double fxx_000 = ((f_p00-f_000)/d_p00 + (f_m00-f_000)/d_m00)*2.0/(d_m00+d_p00);
  double fxx_p00 = dxx_central_on_p00(f, neighbors);

  return (f_p00-f_000)/d_p00 - 0.5*d_p00*MINMOD(fxx_000,fxx_p00);
>>>>>>> 82cac1f9
}

double quad_neighbor_nodes_of_node_t::dy_backward_quadratic(const double *f, const my_p4est_node_neighbors_t &neighbors) const
{
  double f_000, f_0m0, f_0p0;
  y_ngbd_with_quadratic_interpolation(f, f_0m0, f_000, f_0p0);
<<<<<<< HEAD
  const double f_yy_000 = central_second_derivative(f_0p0, f_000, f_0m0, d_0p0, d_0m0);
  double f_yy_0m0;
  /*
  if(linear_interpolators_are_set)
    linear_interpolator[dir::f_0m0].calculate_dd(dir::y, f, neighbors);
  else
  {*/
  node_linear_combination lin_0m0(1<<(P4EST_DIM-1));
  get_linear_interpolator(lin_0m0, node_0m0_mm, node_0m0_pm ONLY3D(COMMA node_0m0_mp COMMA node_0m0_pp), d_0m0_m0, d_0m0_p0 ONLY3D(COMMA d_0m0_0m COMMA d_0m0_0p));
  f_yy_0m0 = lin_0m0.calculate_dd(dir::y, f, neighbors);
  /*}*/
  return d_backward_quadratic(f_000, f_0m0, d_0m0, f_yy_000, f_yy_0m0);
=======

  double fyy_000 = ((f_0p0-f_000)/d_0p0 + (f_0m0-f_000)/d_0m0)*2.0/(d_0m0+d_0p0);
  double fyy_0m0 = dyy_central_on_0m0(f, neighbors);

  return (f_000-f_0m0)/d_0m0 + 0.5*d_0m0*MINMOD(fyy_000,fyy_0m0);
>>>>>>> 82cac1f9
}

double quad_neighbor_nodes_of_node_t::dy_forward_quadratic(const double *f, const my_p4est_node_neighbors_t &neighbors) const
{
  double f_000, f_0m0, f_0p0;
  y_ngbd_with_quadratic_interpolation(f, f_0m0, f_000, f_0p0);
<<<<<<< HEAD
  const double f_yy_000 = central_second_derivative(f_0p0, f_000, f_0m0, d_0p0, d_0m0);
  double f_yy_0p0;
  /*
  if(linear_interpolators_are_set)
    linear_interpolator[dir::f_0p0].calculate_dd(dir::y, f, neighbors);
  else
  {*/
  node_linear_combination lin_0p0(1<<(P4EST_DIM-1));
  get_linear_interpolator(lin_0p0, node_0p0_mm, node_0p0_pm ONLY3D(COMMA node_0p0_mp COMMA node_0p0_pp), d_0p0_m0, d_0p0_p0 ONLY3D(COMMA d_0p0_0m COMMA d_0p0_0p));
  f_yy_0p0 = lin_0p0.calculate_dd(dir::y, f, neighbors);
  /*}*/
  return d_forward_quadratic(f_0p0, f_000, d_0p0, f_yy_000, f_yy_0p0);
=======

  double fyy_000 = ((f_0p0-f_000)/d_0p0 + (f_0m0-f_000)/d_0m0)*2.0/(d_0m0+d_0p0);
  double fyy_0p0 = dyy_central_on_0p0(f, neighbors);

  return (f_0p0-f_000)/d_0p0 - 0.5*d_0p0*MINMOD(fyy_000,fyy_0p0);
>>>>>>> 82cac1f9
}

double quad_neighbor_nodes_of_node_t::dx_backward_quadratic(const double *f, const double *fxx) const
{
<<<<<<< HEAD
  double f_000, f_00m, f_00p;
  z_ngbd_with_quadratic_interpolation(f, f_00m, f_000, f_00p);
  const double f_zz_000 = central_second_derivative(f_00p, f_000, f_00m, d_00p, d_00m);
  double f_zz_00m;
  /*
  if(linear_interpolators_are_set)
    linear_interpolator[dir::f_00m].calculate_dd(dir::z, f, neighbors);
  else
  {*/
  node_linear_combination lin_00m(1<<(P4EST_DIM-1));
  get_linear_interpolator(lin_00m, node_00m_mm, node_00m_pm, node_00m_mp, node_00m_pp, d_00m_m0, d_00m_p0, d_00m_0m, d_00m_0p);
  f_zz_00m = lin_00m.calculate_dd(dir::z, f, neighbors);
  /*}*/
  return d_backward_quadratic(f_000, f_00m, d_00m, f_zz_000, f_zz_00m);
=======
  double f_000, f_m00, f_p00;
  x_ngbd_with_quadratic_interpolation(f, f_m00, f_000, f_p00);

  double fxx_000 = ((f_p00-f_000)/d_p00 + (f_m00-f_000)/d_m00)*2.0/(d_m00+d_p00);
  double fxx_m00 = f_m00_linear(fxx);

  return (f_000-f_m00)/d_m00 + 0.5*d_m00*MINMOD(fxx_000,fxx_m00);
>>>>>>> 82cac1f9
}

double quad_neighbor_nodes_of_node_t::dx_forward_quadratic(const double *f, const double *fxx) const
{
<<<<<<< HEAD
  double f_000, f_00m, f_00p;
  z_ngbd_with_quadratic_interpolation(f, f_00m, f_000, f_00p);
  const double f_zz_000 = central_second_derivative(f_00p, f_000, f_00m, d_00p, d_00m);
  double f_zz_00p;
  /*
  if(linear_interpolators_are_set)
    linear_interpolator[dir::f_00p].calculate_dd(dir::z, f, neighbors);
  else
  {*/
  node_linear_combination lin_00p(1<<(P4EST_DIM-1));
  get_linear_interpolator(lin_00p, node_00p_mm, node_00p_pm, node_00p_mp, node_00p_pp, d_00p_m0, d_00p_p0, d_00p_0m, d_00p_0p);
  f_zz_00p = lin_00p.calculate_dd(dir::z, f, neighbors);
  /*}*/
  return d_forward_quadratic(f_00p, f_000, d_00p, f_zz_000, f_zz_00p);
=======
  double f_000, f_m00, f_p00;
  x_ngbd_with_quadratic_interpolation(f, f_m00, f_000, f_p00);

  double fxx_000 = ((f_p00-f_000)/d_p00 + (f_m00-f_000)/d_m00)*2.0/(d_m00+d_p00);
  double fxx_p00 = f_p00_linear(fxx);

  return (f_p00-f_000)/d_p00 - 0.5*d_p00*MINMOD(fxx_000,fxx_p00);
>>>>>>> 82cac1f9
}

double quad_neighbor_nodes_of_node_t::dy_backward_quadratic(const double *f, const double *fyy) const
{
  double f_000, f_0m0, f_0p0;
  y_ngbd_with_quadratic_interpolation(f, f_0m0, f_000, f_0p0);

  double fyy_000 = ((f_0p0-f_000)/d_0p0 + (f_0m0-f_000)/d_0m0)*2.0/(d_0m0+d_0p0);
  double fyy_0m0 = f_0m0_linear(fyy);

  return (f_000-f_0m0)/d_0m0 + 0.5*d_0m0*MINMOD(fyy_000,fyy_0m0);
}

double quad_neighbor_nodes_of_node_t::dy_forward_quadratic(const double *f, const double *fyy) const
{
  double f_000, f_0m0, f_0p0;
  y_ngbd_with_quadratic_interpolation(f, f_0m0, f_000, f_0p0);

  double fyy_000 = ((f_0p0-f_000)/d_0p0 + (f_0m0-f_000)/d_0m0)*2.0/(d_0m0+d_0p0);
  double fyy_0p0 = f_0p0_linear(fyy);

  return (f_0p0-f_000)/d_0p0 - 0.5*d_0p0*MINMOD(fyy_000,fyy_0p0);
}

double quad_neighbor_nodes_of_node_t::dxx_central( const double *f ) const
{
    PetscErrorCode ierr;
    ierr = PetscLogEventBegin(log_quad_neighbor_nodes_of_node_t_dxx_central, 0, 0, 0, 0); CHKERRXX(ierr);
    double f_m00,f_000,f_p00; x_ngbd_with_quadratic_interpolation(f,f_m00,f_000,f_p00);
    double val = ((f_p00-f_000)/d_p00+(f_m00-f_000)/d_m00)*2./(d_m00+d_p00);

    ierr = PetscLogFlops(8); CHKERRXX(ierr);
    ierr = PetscLogEventEnd(log_quad_neighbor_nodes_of_node_t_dxx_central, 0, 0, 0, 0); CHKERRXX(ierr);

    return val;
}

double quad_neighbor_nodes_of_node_t::dyy_central( const double *f ) const
{
    PetscErrorCode ierr;
    ierr = PetscLogEventBegin(log_quad_neighbor_nodes_of_node_t_dyy_central, 0, 0, 0, 0); CHKERRXX(ierr);

    double f_0m0,f_000,f_0p0; y_ngbd_with_quadratic_interpolation(f,f_0m0,f_000,f_0p0);
    double val = ((f_0p0-f_000)/d_0p0+(f_0m0-f_000)/d_0m0)*2./(d_0m0+d_0p0);

    ierr = PetscLogFlops(8); CHKERRXX(ierr);
    ierr = PetscLogEventEnd(log_quad_neighbor_nodes_of_node_t_dyy_central, 0, 0, 0, 0); CHKERRXX(ierr);

    return val;
}

void quad_neighbor_nodes_of_node_t::laplace(const double *f, double &fxx, double &fyy) const
{
  PetscErrorCode ierr;
  ierr = PetscLogEventBegin(log_quad_neighbor_nodes_of_node_t_laplace, 0, 0, 0, 0); CHKERRXX(ierr);

  double f_000, f_m00, f_p00, f_0m0, f_0p0;
  ngbd_with_quadratic_interpolation(f, f_000, f_m00, f_p00, f_0m0, f_0p0);

  fxx = ((f_p00-f_000)/d_p00 + (f_m00-f_000)/d_m00)*2.0/(d_m00+d_p00);
  fyy = ((f_0p0-f_000)/d_0p0 + (f_0m0-f_000)/d_0m0)*2.0/(d_0m0+d_0p0);

  ierr = PetscLogEventEnd(log_quad_neighbor_nodes_of_node_t_laplace, 0, 0, 0, 0); CHKERRXX(ierr);
}

double quad_neighbor_nodes_of_node_t::dxx_central_on_m00(const double *f, const my_p4est_node_neighbors_t &neighbors) const
{
  PetscErrorCode ierr;
  ierr = PetscLogEventBegin(log_quad_neighbor_nodes_of_node_t_dxx_central_m00, 0, 0, 0, 0); CHKERRXX(ierr);

  // FIXME: These kind of operations would be expensive if neighbors is not initialized!
  double fxx_m00_mm = 0, fxx_m00_pm = 0;
  if (d_m00_p0 != 0) { fxx_m00_mm = neighbors.get_neighbors(node_m00_mm).dxx_central(f); }
  if (d_m00_m0 != 0) { fxx_m00_pm = neighbors.get_neighbors(node_m00_pm).dxx_central(f); }

  ierr = PetscLogFlops(5); CHKERRXX(ierr);
  ierr = PetscLogEventEnd(log_quad_neighbor_nodes_of_node_t_dxx_central_m00, 0, 0, 0, 0); CHKERRXX(ierr);

  return (fxx_m00_mm*d_m00_p0 + fxx_m00_pm*d_m00_m0)/(d_m00_m0+d_m00_p0);
}

double quad_neighbor_nodes_of_node_t::dxx_central_on_p00(const double *f, const my_p4est_node_neighbors_t &neighbors) const
{
  PetscErrorCode ierr;
  ierr = PetscLogEventBegin(log_quad_neighbor_nodes_of_node_t_dxx_central_p00, 0, 0, 0, 0); CHKERRXX(ierr);

  double fxx_p00_mm = 0, fxx_p00_pm = 0;
  if (d_p00_p0 != 0) { fxx_p00_mm = neighbors.get_neighbors(node_p00_mm).dxx_central(f); }
  if (d_p00_m0 != 0) { fxx_p00_pm = neighbors.get_neighbors(node_p00_pm).dxx_central(f); }

  ierr = PetscLogFlops(5); CHKERRXX(ierr);
  ierr = PetscLogEventEnd(log_quad_neighbor_nodes_of_node_t_dxx_central_p00, 0, 0, 0, 0); CHKERRXX(ierr);

  return (fxx_p00_mm*d_p00_p0 + fxx_p00_pm*d_p00_m0)/(d_p00_m0+d_p00_p0);
}

double quad_neighbor_nodes_of_node_t::dyy_central_on_0m0(const double *f, const my_p4est_node_neighbors_t &neighbors) const
{
  PetscErrorCode ierr;
  ierr = PetscLogEventBegin(log_quad_neighbor_nodes_of_node_t_dyy_central_0m0, 0, 0, 0, 0); CHKERRXX(ierr);

  double fyy_0m0_mm = 0, fyy_0m0_pm = 0;
  if (d_0m0_p0 != 0) { fyy_0m0_mm = neighbors.get_neighbors(node_0m0_mm).dyy_central(f); }
  if (d_0m0_m0 != 0) { fyy_0m0_pm = neighbors.get_neighbors(node_0m0_pm).dyy_central(f); }

  ierr = PetscLogFlops(5); CHKERRXX(ierr);
  ierr = PetscLogEventEnd(log_quad_neighbor_nodes_of_node_t_dyy_central_0m0, 0, 0, 0, 0); CHKERRXX(ierr);

  return (fyy_0m0_mm*d_0m0_p0 + fyy_0m0_pm*d_0m0_m0)/(d_0m0_m0+d_0m0_p0);
}

double quad_neighbor_nodes_of_node_t::dyy_central_on_0p0(const double *f, const my_p4est_node_neighbors_t &neighbors) const
{
  PetscErrorCode ierr;
  ierr = PetscLogEventBegin(log_quad_neighbor_nodes_of_node_t_dyy_central_0p0, 0, 0, 0, 0); CHKERRXX(ierr);

  double fyy_0p0_mm = 0, fyy_0p0_pm = 0;
  if (d_0p0_p0 != 0) { fyy_0p0_mm = neighbors.get_neighbors(node_0p0_mm).dyy_central(f); }
  if (d_0p0_m0 != 0) { fyy_0p0_pm = neighbors.get_neighbors(node_0p0_pm).dyy_central(f); }

  ierr = PetscLogFlops(5); CHKERRXX(ierr);
  ierr = PetscLogEventEnd(log_quad_neighbor_nodes_of_node_t_dyy_central_0p0, 0, 0, 0, 0); CHKERRXX(ierr);

  return (fyy_0p0_mm*d_0p0_p0 + fyy_0p0_pm*d_0p0_m0)/(d_0p0_m0+d_0p0_p0);
}<|MERGE_RESOLUTION|>--- conflicted
+++ resolved
@@ -34,11 +34,7 @@
   else          return(f[node_m00_mm]*d_m00_p0 + f[node_m00_pm]*d_m00_m0)/ (d_m00_m0+d_m00_p0);
 }
 
-<<<<<<< HEAD
 void quad_neighbor_nodes_of_node_t::correct_naive_second_derivatives(DIM(double *Dxx, double *Dyy, double *Dzz), const unsigned int &n_values) const
-=======
-double quad_neighbor_nodes_of_node_t::f_p00_linear( const double *f ) const
->>>>>>> 82cac1f9
 {
     PetscErrorCode ierr = PetscLogFlops(2.5); CHKERRXX(ierr); // 50% propability
     if(d_p00_p0==0) return f[node_p00_pm];
@@ -46,12 +42,8 @@
     else          return(f[node_p00_mm]*d_p00_p0 + f[node_p00_pm]*d_p00_m0)/ (d_p00_m0+d_p00_p0);
 }
 
-<<<<<<< HEAD
 /*
 void quad_neighbor_nodes_of_node_t::correct_naive_second_derivatives(DIM(node_linear_combination &Dxx, node_linear_combination &Dyy, node_linear_combination &Dzz)) const
-=======
-double quad_neighbor_nodes_of_node_t::f_0m0_linear( const double *f ) const
->>>>>>> 82cac1f9
 {
     PetscErrorCode ierr = PetscLogFlops(2.5); CHKERRXX(ierr); // 50% propability
     if(d_0m0_m0==0) return f[node_0m0_mm];
@@ -59,7 +51,6 @@
     else          return(f[node_0m0_pm]*d_0m0_m0 + f[node_0m0_mm]*d_0m0_p0)/ (d_0m0_m0+d_0m0_p0);
 }
 
-<<<<<<< HEAD
 void quad_neighbor_nodes_of_node_t::x_ngbd_with_quadratic_interpolation_all_components(const double *f[], double *f_m00, double *f_000, double *f_p00, const unsigned int &n_arrays, const unsigned int &bs) const
 {
   P4EST_ASSERT(bs > 1);
@@ -214,61 +205,11 @@
   {
     unsigned int bs_node_000 = bs*node_000;
     for (unsigned int k = 0; k < n_arrays; ++k)
-=======
-double quad_neighbor_nodes_of_node_t::f_0p0_linear( const double *f ) const
-{
-    PetscErrorCode ierr = PetscLogFlops(2.5); CHKERRXX(ierr); // 50% propability
-    if(d_0p0_m0==0) return f[node_0p0_mm];
-    if(d_0p0_p0==0) return f[node_0p0_pm];
-    else          return(f[node_0p0_pm]*d_0p0_m0 + f[node_0p0_mm]*d_0p0_p0)/ (d_0p0_m0+d_0p0_p0);
-}
-
-void quad_neighbor_nodes_of_node_t::ngbd_with_quadratic_interpolation(const double *f,
-                                                                       double& f_000,
-                                                                       double& f_m00, double& f_p00,
-                                                                       double& f_0m0, double& f_0p0
-                                                                      ) const
-{
-    PetscErrorCode ierr;
-    ierr = PetscLogEventBegin(log_quad_neighbor_nodes_of_node_t_ngbd_with_quad_interp, 0, 0, 0, 0); CHKERRXX(ierr);
-
-    f_000 = f[node_000];
-
-    f_m00 = f_m00_linear(f);
-    f_p00 = f_p00_linear(f);
-    f_0m0 = f_0m0_linear(f);
-    f_0p0 = f_0p0_linear(f);
-
-    double fyy=0; if(d_p00_m0*d_p00_p0!=0 || d_m00_m0*d_m00_p0!=0) fyy = ((f_0p0-f_000)/d_0p0 + (f_0m0-f_000)/d_0m0)*2/(d_0p0+d_0m0);
-    double fxx=0; if(d_0m0_m0*d_0m0_p0!=0 || d_0p0_m0*d_0p0_p0!=0) fxx = ((f_p00-f_000)/d_p00 + (f_m00-f_000)/d_m00)*2/(d_p00+d_m00);
-
-    f_m00 -= 0.5*d_m00_m0*d_m00_p0*fyy;
-    f_p00 -= 0.5*d_p00_m0*d_p00_p0*fyy;
-    f_0m0 -= 0.5*d_0m0_m0*d_0m0_p0*fxx;
-    f_0p0 -= 0.5*d_0p0_m0*d_0p0_p0*fxx;
-
-    ierr = PetscLogFlops(22); CHKERRXX(ierr);
-    ierr = PetscLogEventEnd(log_quad_neighbor_nodes_of_node_t_ngbd_with_quad_interp, 0, 0, 0, 0); CHKERRXX(ierr);
-}
-
-void quad_neighbor_nodes_of_node_t::x_ngbd_with_quadratic_interpolation(const double *f, double& f_m00,
-                                                                         double& f_000,
-                                                                         double& f_p00) const
-{
-    PetscErrorCode ierr;
-    ierr = PetscLogEventBegin(log_quad_neighbor_nodes_of_node_t_x_ngbd_with_quad_interp, 0, 0, 0, 0); CHKERRXX(ierr);
-
-    f_000 = f[node_000];
-
-    double fyy=0;
-    if(d_p00_m0*d_p00_p0!=0 || d_m00_m0*d_m00_p0!=0)
->>>>>>> 82cac1f9
     {
         double f_0m0 = f_0m0_linear(f);
         double f_0p0 = f_0p0_linear(f);
         fyy = ((f_0p0-f_000)/d_0p0 + (f_0m0-f_000)/d_0m0 )*2./(d_0p0+d_0m0);
     }
-<<<<<<< HEAD
     f_0m0_linear_all_components(f, f_0m0, n_arrays, bs);
     f_0p0_linear_all_components(f, f_0p0, n_arrays, bs);
   }
@@ -388,32 +329,11 @@
   {
     unsigned int bs_node_000 = bs*node_000;
     for (unsigned int k = 0; k < n_arrays; ++k)
-=======
-    f_m00 = f_m00_linear(f) - 0.5*d_m00_m0*d_m00_p0*fyy;
-    f_p00 = f_p00_linear(f) - 0.5*d_p00_m0*d_p00_p0*fyy;
-
-    ierr = PetscLogFlops(11); CHKERRXX(ierr);
-    ierr = PetscLogEventEnd(log_quad_neighbor_nodes_of_node_t_x_ngbd_with_quad_interp, 0, 0, 0, 0); CHKERRXX(ierr);
-}
-
-void quad_neighbor_nodes_of_node_t::y_ngbd_with_quadratic_interpolation(const double *f, double& f_0m0,
-                                                                         double& f_000,
-                                                                         double& f_0p0) const
-{
-    PetscErrorCode ierr;
-    ierr = PetscLogEventBegin(log_quad_neighbor_nodes_of_node_t_y_ngbd_with_quad_interp, 0, 0, 0, 0); CHKERRXX(ierr);
-
-    f_000 = f[node_000];
-
-    double fxx=0;
-    if(d_0m0_m0*d_0m0_p0!=0 || d_0p0_m0*d_0p0_p0!=0)
->>>>>>> 82cac1f9
     {
         double f_m00 = f_m00_linear(f);
         double f_p00 = f_p00_linear(f);
         fxx = ((f_p00-f_000)/d_p00 + (f_m00-f_000)/d_m00)*2./(d_p00+d_m00);
     }
-<<<<<<< HEAD
     f_00m_linear_all_components(f, f_00m, n_arrays, bs);
     f_00p_linear_all_components(f, f_00p, n_arrays, bs);
   }
@@ -498,31 +418,9 @@
   ierr_log_event = PetscLogEventEnd(log_quad_neighbor_nodes_of_node_t_z_ngbd_with_quadratic_interpolation, 0, 0, 0, 0); CHKERRXX(ierr_log_event);
 #endif
   return;
-=======
-    f_0m0 = f_0m0_linear(f) - 0.5*d_0m0_m0*d_0m0_p0*fxx;
-    f_0p0 = f_0p0_linear(f) - 0.5*d_0p0_m0*d_0p0_p0*fxx;
-
-    ierr = PetscLogFlops(11); CHKERRXX(ierr);
-    ierr = PetscLogEventEnd(log_quad_neighbor_nodes_of_node_t_y_ngbd_with_quad_interp, 0, 0, 0, 0); CHKERRXX(ierr);
-}
-
-double quad_neighbor_nodes_of_node_t::dx_central ( const double *f ) const
-{
-    PetscErrorCode ierr;
-    ierr = PetscLogEventBegin(log_quad_neighbor_nodes_of_node_t_dx_central, 0, 0, 0, 0); CHKERRXX(ierr);
-
-    double f_m00,f_000,f_p00; x_ngbd_with_quadratic_interpolation(f,f_m00,f_000,f_p00);
-    double val = ((f_p00-f_000)/d_p00*d_m00+
-                  (f_000-f_m00)/d_m00*d_p00)/(d_m00+d_p00);
-
-    ierr = PetscLogEventEnd(log_quad_neighbor_nodes_of_node_t_dx_central, 0, 0, 0, 0); CHKERRXX(ierr);
-    ierr = PetscLogFlops(7); CHKERRXX(ierr);
-
-    return val;
->>>>>>> 82cac1f9
-}
-
-<<<<<<< HEAD
+}
+#endif
+
 void quad_neighbor_nodes_of_node_t::correct_naive_first_derivatives(const double *f[], DIM(const double *naive_Dx, const double *naive_Dy, const double *naive_Dz),  DIM(double *Dx, double *Dy, double *Dz), const unsigned int &n_arrays, const unsigned int &bs, const unsigned int &comp) const
 {
   P4EST_ASSERT(comp <= bs);
@@ -587,8 +485,6 @@
 
 /*
 void quad_neighbor_nodes_of_node_t::correct_naive_first_derivatives(DIM(node_linear_combination &Dx, node_linear_combination &Dy, node_linear_combination &Dz), DIM(const node_linear_combination &Dxx, const node_linear_combination &Dyy, const node_linear_combination &Dzz)) const
-=======
-double quad_neighbor_nodes_of_node_t::dy_central ( const double *f ) const
 {
     PetscErrorCode ierr;
     ierr = PetscLogEventBegin(log_quad_neighbor_nodes_of_node_t_dy_central, 0, 0, 0, 0); CHKERRXX(ierr);
@@ -603,22 +499,6 @@
     return val;
 }
 
-void quad_neighbor_nodes_of_node_t::gradient(const double *f, double &fx, double &fy) const
->>>>>>> 82cac1f9
-{
-  PetscErrorCode ierr;
-  ierr = PetscLogEventBegin(log_quad_neighbor_nodes_of_node_t_gradient, 0, 0, 0, 0); CHKERRXX(ierr);
-
-  double f_000, f_m00, f_p00, f_0m0, f_0p0;
-  ngbd_with_quadratic_interpolation(f, f_000, f_m00, f_p00, f_0m0, f_0p0);
-
-  fx = ((f_p00-f_000)/d_p00*d_m00 + (f_000-f_m00)/d_m00*d_p00)/(d_m00+d_p00);
-  fy = ((f_0p0-f_000)/d_0p0*d_0m0 + (f_000-f_0m0)/d_0m0*d_0p0)/(d_0m0+d_0p0);
-
-  ierr = PetscLogEventEnd(log_quad_neighbor_nodes_of_node_t_gradient, 0, 0, 0, 0); CHKERRXX(ierr);
-}
-
-<<<<<<< HEAD
 void quad_neighbor_nodes_of_node_t::dx_central_internal(const double *f[], double *fx, const unsigned int &n_arrays, const unsigned int &bs, const unsigned int &comp) const
 {
   /*
@@ -659,16 +539,8 @@
   for (unsigned int k = 0; k < nelements; ++k)
     fx[k] = central_derivative(f_p00[k], f_000[k], f_m00[k], d_p00, d_m00); // naive approach so far
 
-  double yy_correction_weight_to_df_dx;
-#ifdef P4_TO_P8
-  double zz_correction_weight_to_df_dx;
-#endif
-  // correct it if needed
-  bool second_derivatives_needed = false;
-  const bool Dx_needs_yy_correction = naive_dx_needs_yy_correction(yy_correction_weight_to_df_dx); second_derivatives_needed = second_derivatives_needed || Dx_needs_yy_correction;
-#ifdef P4_TO_P8
-  const bool Dx_needs_zz_correction = naive_dx_needs_zz_correction(zz_correction_weight_to_df_dx); second_derivatives_needed = second_derivatives_needed || Dx_needs_zz_correction;
-#endif
+  double f_000, f_m00, f_p00, f_0m0, f_0p0;
+  ngbd_with_quadratic_interpolation(f, f_000, f_m00, f_p00, f_0m0, f_0p0);
 
   if(second_derivatives_needed)
   {
@@ -732,16 +604,8 @@
   for (unsigned int k = 0; k < nelements; ++k)
     fy[k] = central_derivative(f_0p0[k], f_000[k], f_0m0[k], d_0p0, d_0m0); // naive approach so far
 
-  double xx_correction_weight_to_df_dy;
-#ifdef P4_TO_P8
-  double zz_correction_weight_to_df_dy;
-#endif
-  // correct it if needed
-  bool second_derivatives_needed = false;
-  const bool Dy_needs_xx_correction = naive_dy_needs_xx_correction(xx_correction_weight_to_df_dy); second_derivatives_needed = second_derivatives_needed || Dy_needs_xx_correction;
-#ifdef P4_TO_P8
-  const bool Dy_needs_zz_correction = naive_dy_needs_zz_correction(zz_correction_weight_to_df_dy); second_derivatives_needed = second_derivatives_needed || Dy_needs_zz_correction;
-#endif
+    return (f_p00_linear(f)-f[node_000])/d_p00;
+}
 
   if(second_derivatives_needed)
   {
@@ -828,41 +692,12 @@
     }
   }
   return;
-=======
-double quad_neighbor_nodes_of_node_t::dx_forward_linear ( const double *f ) const
-{
-    PetscErrorCode ierr = PetscLogFlops(2); CHKERRXX(ierr);
-
-    return (f_p00_linear(f)-f[node_000])/d_p00;
-}
-
-double quad_neighbor_nodes_of_node_t::dx_backward_linear( const double *f ) const
-{
-    PetscErrorCode ierr = PetscLogFlops(2); CHKERRXX(ierr);
-
-    return (f[node_000]-f_m00_linear(f))/d_m00;
-}
-
-double quad_neighbor_nodes_of_node_t::dy_forward_linear ( const double *f ) const
-{
-    PetscErrorCode ierr = PetscLogFlops(2); CHKERRXX(ierr);
-
-    return (f_0p0_linear(f)-f[node_000])/d_0p0;
-}
-
-double quad_neighbor_nodes_of_node_t::dy_backward_linear( const double *f ) const
-{
-    PetscErrorCode ierr = PetscLogFlops(2); CHKERRXX(ierr);
-
-    return (f[node_000]-f_0m0_linear(f))/d_0m0;
->>>>>>> 82cac1f9
 }
 
 double quad_neighbor_nodes_of_node_t::dx_backward_quadratic(const double *f, const my_p4est_node_neighbors_t &neighbors) const
 {
   double f_000, f_m00, f_p00;
   x_ngbd_with_quadratic_interpolation(f, f_m00, f_000, f_p00);
-<<<<<<< HEAD
   const double f_xx_000 = central_second_derivative(f_p00, f_000, f_m00, d_p00, d_m00);
   double f_xx_m00;
   /*
@@ -876,20 +711,12 @@
   f_xx_m00 = lin_m00.calculate_dd(dir::x, f, neighbors);
   /*}*/
   return d_backward_quadratic(f_000, f_m00, d_m00, f_xx_000, f_xx_m00);
-=======
-
-  double fxx_000 = ((f_p00-f_000)/d_p00 + (f_m00-f_000)/d_m00)*2.0/(d_m00+d_p00);
-  double fxx_m00 = dxx_central_on_m00(f, neighbors);
-
-  return (f_000-f_m00)/d_m00 + 0.5*d_m00*MINMOD(fxx_000,fxx_m00);
->>>>>>> 82cac1f9
 }
 
 double quad_neighbor_nodes_of_node_t::dx_forward_quadratic(const double *f, const my_p4est_node_neighbors_t &neighbors) const
 {
   double f_000, f_m00, f_p00;
   x_ngbd_with_quadratic_interpolation(f, f_m00, f_000, f_p00);
-<<<<<<< HEAD
   const double f_xx_000 = central_second_derivative(f_p00, f_000, f_m00, d_p00, d_m00);
   double f_xx_p00;
   /*
@@ -902,20 +729,12 @@
   f_xx_p00 = lin_p00.calculate_dd(dir::x, f, neighbors);
   /*}*/
   return d_forward_quadratic(f_p00, f_000, d_p00, f_xx_000, f_xx_p00);
-=======
-
-  double fxx_000 = ((f_p00-f_000)/d_p00 + (f_m00-f_000)/d_m00)*2.0/(d_m00+d_p00);
-  double fxx_p00 = dxx_central_on_p00(f, neighbors);
-
-  return (f_p00-f_000)/d_p00 - 0.5*d_p00*MINMOD(fxx_000,fxx_p00);
->>>>>>> 82cac1f9
 }
 
 double quad_neighbor_nodes_of_node_t::dy_backward_quadratic(const double *f, const my_p4est_node_neighbors_t &neighbors) const
 {
   double f_000, f_0m0, f_0p0;
   y_ngbd_with_quadratic_interpolation(f, f_0m0, f_000, f_0p0);
-<<<<<<< HEAD
   const double f_yy_000 = central_second_derivative(f_0p0, f_000, f_0m0, d_0p0, d_0m0);
   double f_yy_0m0;
   /*
@@ -928,20 +747,12 @@
   f_yy_0m0 = lin_0m0.calculate_dd(dir::y, f, neighbors);
   /*}*/
   return d_backward_quadratic(f_000, f_0m0, d_0m0, f_yy_000, f_yy_0m0);
-=======
-
-  double fyy_000 = ((f_0p0-f_000)/d_0p0 + (f_0m0-f_000)/d_0m0)*2.0/(d_0m0+d_0p0);
-  double fyy_0m0 = dyy_central_on_0m0(f, neighbors);
-
-  return (f_000-f_0m0)/d_0m0 + 0.5*d_0m0*MINMOD(fyy_000,fyy_0m0);
->>>>>>> 82cac1f9
 }
 
 double quad_neighbor_nodes_of_node_t::dy_forward_quadratic(const double *f, const my_p4est_node_neighbors_t &neighbors) const
 {
   double f_000, f_0m0, f_0p0;
   y_ngbd_with_quadratic_interpolation(f, f_0m0, f_000, f_0p0);
-<<<<<<< HEAD
   const double f_yy_000 = central_second_derivative(f_0p0, f_000, f_0m0, d_0p0, d_0m0);
   double f_yy_0p0;
   /*
@@ -954,18 +765,10 @@
   f_yy_0p0 = lin_0p0.calculate_dd(dir::y, f, neighbors);
   /*}*/
   return d_forward_quadratic(f_0p0, f_000, d_0p0, f_yy_000, f_yy_0p0);
-=======
-
-  double fyy_000 = ((f_0p0-f_000)/d_0p0 + (f_0m0-f_000)/d_0m0)*2.0/(d_0m0+d_0p0);
-  double fyy_0p0 = dyy_central_on_0p0(f, neighbors);
-
-  return (f_0p0-f_000)/d_0p0 - 0.5*d_0p0*MINMOD(fyy_000,fyy_0p0);
->>>>>>> 82cac1f9
 }
 
 double quad_neighbor_nodes_of_node_t::dx_backward_quadratic(const double *f, const double *fxx) const
 {
-<<<<<<< HEAD
   double f_000, f_00m, f_00p;
   z_ngbd_with_quadratic_interpolation(f, f_00m, f_000, f_00p);
   const double f_zz_000 = central_second_derivative(f_00p, f_000, f_00m, d_00p, d_00m);
@@ -980,20 +783,10 @@
   f_zz_00m = lin_00m.calculate_dd(dir::z, f, neighbors);
   /*}*/
   return d_backward_quadratic(f_000, f_00m, d_00m, f_zz_000, f_zz_00m);
-=======
-  double f_000, f_m00, f_p00;
-  x_ngbd_with_quadratic_interpolation(f, f_m00, f_000, f_p00);
-
-  double fxx_000 = ((f_p00-f_000)/d_p00 + (f_m00-f_000)/d_m00)*2.0/(d_m00+d_p00);
-  double fxx_m00 = f_m00_linear(fxx);
-
-  return (f_000-f_m00)/d_m00 + 0.5*d_m00*MINMOD(fxx_000,fxx_m00);
->>>>>>> 82cac1f9
 }
 
 double quad_neighbor_nodes_of_node_t::dx_forward_quadratic(const double *f, const double *fxx) const
 {
-<<<<<<< HEAD
   double f_000, f_00m, f_00p;
   z_ngbd_with_quadratic_interpolation(f, f_00m, f_000, f_00p);
   const double f_zz_000 = central_second_derivative(f_00p, f_000, f_00m, d_00p, d_00m);
@@ -1008,15 +801,6 @@
   f_zz_00p = lin_00p.calculate_dd(dir::z, f, neighbors);
   /*}*/
   return d_forward_quadratic(f_00p, f_000, d_00p, f_zz_000, f_zz_00p);
-=======
-  double f_000, f_m00, f_p00;
-  x_ngbd_with_quadratic_interpolation(f, f_m00, f_000, f_p00);
-
-  double fxx_000 = ((f_p00-f_000)/d_p00 + (f_m00-f_000)/d_m00)*2.0/(d_m00+d_p00);
-  double fxx_p00 = f_p00_linear(fxx);
-
-  return (f_p00-f_000)/d_p00 - 0.5*d_p00*MINMOD(fxx_000,fxx_p00);
->>>>>>> 82cac1f9
 }
 
 double quad_neighbor_nodes_of_node_t::dy_backward_quadratic(const double *f, const double *fyy) const
