#ifndef MY_P4EST_QUAD_NEIGHBOR_NODES_OF_NODE_H
#define MY_P4EST_QUAD_NEIGHBOR_NODES_OF_NODE_H

#ifdef P4_TO_P8
#include <src/my_p8est_utils.h>
#include <src/my_p8est_nodes.h>
#else
#include <src/my_p4est_utils.h>
#include <src/my_p4est_nodes.h>
#endif
#include <petscvec.h>
#include <iostream>

//---------------------------------------------------------------------
//
// quad_neighbor_nodes_of_nodes_t : neighborhood of a node in Quadtree
//
//        node_m0_p                         node_p0_p
//             |                                 |
//      d_m0_p |                                 | d_p0_p
//             |                                 |
//             --- d_m0 ----- node_00 --- d_p0 ---
//             |                                 |
//      d_m0_m |                                 | d_p0_m
//             |                                 |
//        node_m0_m                         node_p0_m
//
//---------------------------------------------------------------------
#ifndef CASL_LOG_TINY_EVENTS
#undef PetscLogEventBegin
#undef PetscLogEventEnd
#define PetscLogEventBegin(e, o1, o2, o3, o4) 0
#define PetscLogEventEnd(e, o1, o2, o3, o4) 0
#else
#warning "Use of 'CASL_LOG_TINY_EVENTS' macro is discouraged but supported. Logging tiny sections of the code may produce unreliable results due to overhead."
extern PetscLogEvent log_quad_neighbor_nodes_of_node_t_laplace;
extern PetscLogEvent log_quad_neighbor_nodes_of_node_t_ngbd_with_quadratic_interpolation;
extern PetscLogEvent log_quad_neighbor_nodes_of_node_t_gradient;
#endif
#ifndef CASL_LOG_FLOPS
#undef  PetscLogFlops
#define PetscLogFlops(n) 0
#endif

typedef struct node_interpolation_weight{
  node_interpolation_weight(const p4est_locidx_t & idx, const double& ww_): weight(ww_), node_idx(idx) {}
  double weight;
  p4est_locidx_t node_idx;
  inline bool operator <(const node_interpolation_weight& other) const { return (node_idx < other.node_idx); }
  inline node_interpolation_weight operator-() const { node_interpolation_weight copy(*this); copy.weight *=-1.0; return copy; }
  // inline node_interpolation_weight operator*(const double &alpha) const { node_interpolation_weight copy(*this); copy.weight *=alpha; return copy; }
} node_interpolation_weight;

class my_p4est_node_neighbors_t;
typedef struct node_linear_combination
{
  node_linear_combination(size_t nelem=0) { elements.reserve(nelem); }
  std::vector<node_interpolation_weight> elements;
  inline void calculate_all_components(const double *node_sampled_field[], double* serialized_results, const unsigned int &n_arrays, const unsigned int &bs) const
  {
    unsigned int bs_node_idx = bs*elements[0].node_idx;
    unsigned int bsk;
    for (unsigned int k = 0; k < n_arrays; ++k){
      bsk = bs*k;
      for (unsigned int comp = 0; comp < bs; ++comp)
        serialized_results[bsk+comp] = elements[0].weight*node_sampled_field[k][bs_node_idx+comp];
    }
    for (size_t nn = 1; nn < elements.size(); ++nn){
      bs_node_idx = bs*elements[nn].node_idx;
      for (unsigned int k = 0; k < n_arrays; ++k){
        bsk = bs*k;
        for (unsigned int comp = 0; comp < bs; ++comp)
          serialized_results[bsk+comp] += elements[nn].weight*node_sampled_field[k][bs_node_idx+comp];
      }
    }
#ifdef CASL_LOG_FLOPS
    PetscErrorCode ierr_flops = PetscLogFlops(narrays*bs*(4.0*elements.size()-1)+elements.size()*n_arrays+elements.size()); CHKERRXX(ierr_flops);
#endif
    return;
  }

  inline void calculate_component(const double *node_sampled_field[], double* serialized_results, const unsigned int &n_arrays, const unsigned int &bs, const unsigned int &comp) const
  {
    unsigned int bs_node_idx = bs*elements[0].node_idx;
    for (unsigned int k = 0; k < n_arrays; ++k)
      serialized_results[k] = elements[0].weight*node_sampled_field[k][bs_node_idx+comp];
    for (size_t nn = 1; nn < elements.size(); ++nn){
      bs_node_idx = bs*elements[nn].node_idx;
      for (unsigned int k = 0; k < n_arrays; ++k)
        serialized_results[k] += elements[nn].weight*node_sampled_field[k][bs_node_idx+comp];
    }
#ifdef CASL_LOG_FLOPS
    PetscErrorCode ierr_flops = PetscLogFlops(narrays*(3.0*elements.size()-1)+elements.size()); CHKERRXX(ierr_flops);
#endif
    return;
  }

  inline void calculate(const double *node_sampled_field[], double* serialized_results, const unsigned int &n_arrays) const
  {
    for (unsigned int k = 0; k < n_arrays; ++k)
      serialized_results[k] = elements[0].weight*node_sampled_field[k][elements[0].node_idx];
    for (size_t nn = 1; nn < elements.size(); ++nn)
      for (unsigned int k = 0; k < n_arrays; ++k)
        serialized_results[k] += elements[nn].weight*node_sampled_field[k][elements[nn].node_idx];
#ifdef CASL_LOG_FLOPS
    PetscErrorCode ierr_flops = PetscLogFlops(n_arrays*(2.0*elements.size()-1)); CHKERRXX(ierr_flops);
#endif
    return;
  }

  double calculate_dd (unsigned char der, const double *node_sample_field, const my_p4est_node_neighbors_t& neighbors) const;
  inline double calculate_dxx(const double *node_sample_field, const my_p4est_node_neighbors_t& neighbors) const
  {
    return calculate_dd(dir::x, node_sample_field, neighbors);
  }
  inline double calculate_dyy(const double *node_sample_field, const my_p4est_node_neighbors_t& neighbors) const
  {
    return calculate_dd(dir::y, node_sample_field, neighbors);
  }
#ifdef P4_TO_P8
  inline double calculate_dzz(const double *node_sample_field, const my_p4est_node_neighbors_t& neighbors) const
  {
    return calculate_dd(dir::z, node_sample_field, neighbors);
  }
#endif

  /*
  inline void add_terms(const node_interpolation_weight& node_weight, const double &factor) {
#ifdef P4EST_DEBUG
    const size_t init_size = elements.size();
#endif
    // we add an element to the vector if it is not in there yet,
    // otherwise, we update the weight of the already existing vector
    std::vector<node_interpolation_weight>::iterator position = std::lower_bound(this->elements.begin(), this->elements.end(), node_weight);
    P4EST_ASSERT((position == this->elements.end()) || (position->node_idx >= node_weight.node_idx));
    if((position != this->elements.end()) && (position->node_idx == node_weight.node_idx))
      position->weight += factor*node_weight.weight;
    else
      elements.insert(position, node_weight*factor);
#ifdef P4EST_DEBUG
    P4EST_ASSERT((elements.size() >= init_size) || (elements.size() <= init_size+1));
    bool check_if_still_sorted_and_unique_indices = true;
    for (size_t k = 1; check_if_still_sorted_and_unique_indices && (k < elements.size()); ++k)
      check_if_still_sorted_and_unique_indices = check_if_still_sorted_and_unique_indices && (elements[k].node_idx > elements[k-1].node_idx);
    P4EST_ASSERT(check_if_still_sorted_and_unique_indices);
#endif
    return;
  }

  inline void add_terms(const node_linear_combination& lc_tool, const double &factor) {
    elements.reserve(elements.size()+lc_tool.elements.size());
    for (size_t k = 0; k < lc_tool.elements.size(); ++k)
      add_terms(lc_tool.elements[k], factor);
    return;
  }
  */
} node_linear_combination;

const double zero_threshold_qnnn = EPS;

class quad_neighbor_nodes_of_node_t {
private:
  inline bool check_if_zero(const double& value) const { return (fabs(value) < zero_threshold_qnnn); } // needs a nondimensional argument, otherwise it's meaningless
  // very elementary operations in the most synthetic forms
  inline double dd_correction_weight_to_naive_first_derivative(const double &d_m, const double &d_p, const double &d_m_m, const double &d_m_p, const double &d_p_m, const double &d_p_p) const
  {
#ifdef CASL_LOG_FLOPS
    PetscErrorCode ierr_flops = PetscLogFlops(10); CHKERRXX(ierr_flops);
#endif
    return 0.5*(d_p_m*d_p_p*d_m/d_p - d_m_m*d_m_p*d_p/d_m)/(d_m+d_p);
  }
  inline double central_derivative(const double &fp, const double &f0, const double &fm, const double &dp, const double &dm) const
  {
#ifdef CASL_LOG_FLOPS
    PetscErrorCode ierr_flops = PetscLogFlops(9); CHKERRXX(ierr_flops);
#endif
    return ((fp-f0)*dm/dp + (f0-fm)*dp/dm)/(dp+dm);
  }
  inline double forward_derivative(const double &fp, const double &f0, const double &dp) const
  {
#ifdef CASL_LOG_FLOPS
    PetscErrorCode ierr_flops = PetscLogFlops(2); CHKERRXX(ierr_flops);
#endif
    return (fp-f0)/dp;
  }
  inline double backward_derivative(const double &f0, const double &fm, const double &dm) const
  {
#ifdef CASL_LOG_FLOPS
    PetscErrorCode ierr_flops = PetscLogFlops(2); CHKERRXX(ierr_flops);
#endif
    return (f0-fm)/dm;
  }
  inline double central_second_derivative(const double &fp, const double &f0, const double &fm, const double &dp, const double &dm) const
  {
#ifdef CASL_LOG_FLOPS
    PetscErrorCode ierr_flops = PetscLogFlops(8); CHKERRXX(ierr_flops);
#endif
    return ((fp-f0)/dp + (fm-f0)/dm)*2./(dp+dm);
  }

#ifdef P4_TO_P8
  inline void get_linear_interpolation_weights(const double &d_m0, const double &d_p0, const double &d_0m, const double &d_0p,
                                               double &w_mm, double &w_pm, double &w_mp, double &w_pp, double &normalization) const
  {
    /* (f[node_idx_mm]*d_p0*d_0p +
         *  f[node_idx_mp]*d_p0*d_0m +
         *  f[node_idx_pm]*d_m0*d_0p +
         *  f[node_idx_pp]*d_m0*d_0m )/(d_m0 + d_p0)/(d_0m + d_0p);
         */
    w_mm = d_p0*d_0p;
    w_pm = d_m0*d_0p;
    w_mp = d_p0*d_0m;
    w_pp = d_m0*d_0m;
    normalization = ((d_m0 + d_p0)*(d_0m + d_0p));
#ifdef CASL_LOG_FLOPS
    PetscErrorCode ierr_flops = PetscLogFlops(7); CHKERRXX(ierr_flops);
#endif
    return;
  }
#else
  inline void get_linear_interpolation_weights(const double &d_m0, const double &d_p0,
                                               double &w_mm, double &w_pm, double &normalization) const
  {
    /* (f[node_idx_mm]*d_p0 +
         *  f[node_idx_pm]*d_m0)/(d_m0+d_p0);
         */
    w_mm = d_p0;
    w_pm = d_m0;
    normalization = (d_m0 + d_p0);
#ifdef CASL_LOG_FLOPS
    PetscErrorCode ierr_flops = PetscLogFlops(1); CHKERRXX(ierr_flops);
#endif
    return;
  }
#endif


#ifdef P4_TO_P8
  inline void interpolate_linearly_all_components(const p4est_locidx_t &node_idx_mm, const p4est_locidx_t &node_idx_pm, const p4est_locidx_t &node_idx_mp, const p4est_locidx_t &node_idx_pp,
                                                  const double &d_m0, const double &d_p0, const double &d_0m, const double &d_0p,
                                                  const double *f[], double *results, const unsigned int &n_arrays, const unsigned int &bs) const
#else
  inline void interpolate_linearly_all_components(const p4est_locidx_t &node_idx_mm, const p4est_locidx_t &node_idx_pm,
                                                  const double &d_m0, const double &d_p0,
                                                  const double *f[], double *results, const unsigned int &n_arrays, const unsigned int &bs) const
#endif
  {
    P4EST_ASSERT(bs>1); // the elementary functions for bs==1 use less flops (straightfward indices) --> functions have been duplicated for efficiency
    double normalization, w_mm, w_pm;
#ifdef P4_TO_P8
    double w_mp, w_pp;
    get_linear_interpolation_weights(d_m0, d_p0, d_0m, d_0p, w_mm, w_pm, w_mp, w_pp, normalization);
    for (unsigned int k = 0; k < n_arrays; ++k)
    {
      const unsigned kbs = k*bs;
      for (unsigned int comp = 0; comp < bs; ++comp)
        results[kbs+comp] = (f[k][bs*node_idx_pp+comp]*w_pp + f[k][bs*node_idx_pm+comp]*w_pm + f[k][bs*node_idx_mp+comp]*w_mp + f[k][bs*node_idx_mm+comp]*w_mm)/normalization;
    }
#ifdef CASL_LOG_FLOPS
    PetscErrorCode ierr_flops = PetscLogFlops(n_arrays*(1+17*bs)); CHKERRXX(ierr_flops);
#endif
#else
    get_linear_interpolation_weights(d_m0, d_p0,             w_mm, w_pm,             normalization);
    for (unsigned int k = 0; k < n_arrays; ++k)
    {
      const unsigned kbs = k*bs;
      for (unsigned int comp = 0; comp < bs; ++comp)
        results[kbs+comp] = (f[k][bs*node_idx_pm+comp]*w_pm + f[k][bs*node_idx_mm+comp]*w_mm)/normalization;
    }
#ifdef CASL_LOG_FLOPS
    PetscErrorCode ierr_flops = PetscLogFlops((n_arrays*(1+9*bs)); CHKERRXX(ierr_flops);
#endif
#endif
    return;
  }

#ifdef P4_TO_P8
  inline void interpolate_linearly_component(const p4est_locidx_t &node_idx_mm, const p4est_locidx_t &node_idx_pm, const p4est_locidx_t &node_idx_mp, const p4est_locidx_t &node_idx_pp,
                                             const double &d_m0, const double &d_p0, const double &d_0m, const double &d_0p,
                                             const double *f[], double *results, const unsigned int &n_arrays, const unsigned int &bs, const unsigned int &comp) const
#else
  inline void interpolate_linearly_component(const p4est_locidx_t &node_idx_mm, const p4est_locidx_t &node_idx_pm,
                                             const double &d_m0, const double &d_p0,
                                             const double *f[], double *results, const unsigned int &n_arrays, const unsigned int &bs, const unsigned int &comp) const
#endif
  {
    P4EST_ASSERT(bs>1);
    P4EST_ASSERT(comp < bs);
    double normalization, w_mm, w_pm;
#ifdef P4_TO_P8
    double w_mp, w_pp;
    get_linear_interpolation_weights(d_m0, d_p0, d_0m, d_0p, w_mm, w_pm, w_mp, w_pp, normalization);
    for (unsigned int k = 0; k < n_arrays; ++k)
      results[k] = (f[k][bs*node_idx_pp+comp]*w_pp + f[k][bs*node_idx_pm+comp]*w_pm + f[k][bs*node_idx_mp+comp]*w_mp + f[k][bs*node_idx_mm+comp]*w_mm)/normalization;
#ifdef CASL_LOG_FLOPS
    PetscErrorCode ierr_flops = PetscLogFlops(16*n_arrays); CHKERRXX(ierr_flops);
#endif
#else
    get_linear_interpolation_weights(d_m0, d_p0,             w_mm, w_pm,             normalization);
    for (unsigned int k = 0; k < n_arrays; ++k)
      results[k] = (f[k][bs*node_idx_pm+comp]*w_pm + f[k][bs*node_idx_mm+comp]*w_mm)/normalization;
#ifdef CASL_LOG_FLOPS
    PetscErrorCode ierr_flops = PetscLogFlops(8*n_arrays); CHKERRXX(ierr_flops);
#endif
#endif
    return;
  }

#ifdef P4_TO_P8
  inline void interpolate_linearly(const p4est_locidx_t &node_idx_mm, const p4est_locidx_t &node_idx_pm, const p4est_locidx_t &node_idx_mp, const p4est_locidx_t &node_idx_pp,
                                   const double &d_m0, const double &d_p0, const double &d_0m, const double &d_0p,
                                   const double *f[], double *results, const unsigned int &n_arrays) const
#else
  inline void interpolate_linearly(const p4est_locidx_t &node_idx_mm, const p4est_locidx_t &node_idx_pm,
                                   const double &d_m0, const double &d_p0,
                                   const double *f[], double *results, const unsigned int &n_arrays) const
#endif
  {
    double normalization, w_mm, w_pm;
#ifdef P4_TO_P8
    double w_mp, w_pp;
    get_linear_interpolation_weights(d_m0, d_p0, d_0m, d_0p, w_mm, w_pm, w_mp, w_pp, normalization);
    for (unsigned int k = 0; k < n_arrays; ++k)
      results[k] = (f[k][node_idx_pp]*w_pp + f[k][node_idx_pm]*w_pm + f[k][node_idx_mp]*w_mp + f[k][node_idx_mm]*w_mm)/normalization;
#ifdef CASL_LOG_FLOPS
    PetscErrorCode ierr_flops = PetscLogFlops(n_arrays*8); CHKERRXX(ierr_flops);
#endif
#else
    get_linear_interpolation_weights(d_m0, d_p0,             w_mm, w_pm,             normalization);
    for (unsigned int k = 0; k < n_arrays; ++k)
      results[k] = (f[k][node_idx_pm]*w_pm + f[k][node_idx_mm]*w_mm)/normalization;
#ifdef CASL_LOG_FLOPS
    PetscErrorCode ierr_flops = PetscLogFlops(n_arrays*4); CHKERRXX(ierr_flops);
#endif
#endif
    return;
  }

#ifdef P4_TO_P8
  inline void get_linear_interpolator(node_linear_combination &lc_tool, const p4est_locidx_t &node_idx_mm, const p4est_locidx_t &node_idx_pm, const p4est_locidx_t &node_idx_mp, const p4est_locidx_t &node_idx_pp,
                                      const double &d_m0, const double &d_p0, const double &d_0m, const double &d_0p) const
#else
  inline void get_linear_interpolator(node_linear_combination &lc_tool, const p4est_locidx_t &node_idx_mm, const p4est_locidx_t &node_idx_pm,
                                      const double &d_m0, const double &d_p0) const
#endif
  {
    P4EST_ASSERT(lc_tool.elements.size()==0);
    double normalization, w_mm, w_pm;
#ifdef P4_TO_P8
    double w_mp, w_pp;
    get_linear_interpolation_weights(d_m0, d_p0, d_0m, d_0p, w_mm, w_pm, w_mp, w_pp, normalization);
    w_pp /= normalization; if(!check_if_zero(w_pp)) { lc_tool.elements.push_back(node_interpolation_weight(node_idx_pp, w_pp)); }
    w_pm /= normalization; if(!check_if_zero(w_pm)) { lc_tool.elements.push_back(node_interpolation_weight(node_idx_pm, w_pm)); }
    w_mp /= normalization; if(!check_if_zero(w_mp)) { lc_tool.elements.push_back(node_interpolation_weight(node_idx_mp, w_mp)); }
    w_mm /= normalization; if(!check_if_zero(w_mm)) { lc_tool.elements.push_back(node_interpolation_weight(node_idx_mm, w_mm)); }
#else
    get_linear_interpolation_weights(d_m0, d_p0,             w_mm, w_pm,             normalization);
    w_pm /= normalization; if(!check_if_zero(w_pm)) { lc_tool.elements.push_back(node_interpolation_weight(node_idx_pm, w_pm)); }
    w_mm /= normalization; if(!check_if_zero(w_mm)) { lc_tool.elements.push_back(node_interpolation_weight(node_idx_mm, w_mm)); }
#endif
    lc_tool.elements.shrink_to_fit();
    return;
  }

  inline void f_m00_linear_all_components(const double *f[], double *results, const unsigned int &n_arrays, const unsigned int &bs) const
  {
    P4EST_ASSERT(bs>1); // the elementary functions for bs==1 use less flops (straightfward indices) --> functions have been duplicated for efficiency
#ifdef P4_TO_P8
    interpolate_linearly_all_components(node_m00_mm, node_m00_pm, node_m00_mp, node_m00_pp, d_m00_m0, d_m00_p0, d_m00_0m, d_m00_0p, f, results, n_arrays, bs);
#else
    interpolate_linearly_all_components(node_m00_mm, node_m00_pm,                           d_m00_m0, d_m00_p0,                     f, results, n_arrays, bs);
#endif
    /*
#ifdef P4_TO_P8
    linear_interpolators_are_set? linear_interpolator[dir::f_m00].calculate_all_components(f, results, n_arrays, bs) : interpolate_linearly_all_components(node_m00_mm, node_m00_pm, node_m00_mp, node_m00_pp, d_m00_m0, d_m00_p0, d_m00_0m, d_m00_0p, f, results, n_arrays, bs);
#else
    linear_interpolators_are_set? linear_interpolator[dir::f_m00].calculate_all_components(f, results, n_arrays, bs) : interpolate_linearly_all_components(node_m00_mm, node_m00_pm,                           d_m00_m0, d_m00_p0,                     f, results, n_arrays, bs);
#endif
*/
    return;
  }
  inline void f_m00_linear_component(const double *f[], double *results, const unsigned int &n_arrays, const unsigned int &bs, const unsigned int &comp) const
  {
    P4EST_ASSERT(bs>1);
    P4EST_ASSERT(comp < bs);
#ifdef P4_TO_P8
    interpolate_linearly_component(node_m00_mm, node_m00_pm, node_m00_mp, node_m00_pp, d_m00_m0, d_m00_p0, d_m00_0m, d_m00_0p, f, results, n_arrays, bs, comp);
#else
    interpolate_linearly_component(node_m00_mm, node_m00_pm,                           d_m00_m0, d_m00_p0,                     f, results, n_arrays, bs, comp);
#endif
    /*
#ifdef P4_TO_P8
    linear_interpolators_are_set? linear_interpolator[dir::f_m00].calculate_component(f, results, n_arrays, bs, comp) : interpolate_linearly_component(node_m00_mm, node_m00_pm, node_m00_mp, node_m00_pp, d_m00_m0, d_m00_p0, d_m00_0m, d_m00_0p, f, results, n_arrays, bs, comp);
#else
    linear_interpolators_are_set? linear_interpolator[dir::f_m00].calculate_component(f, results, n_arrays, bs, comp) : interpolate_linearly_component(node_m00_mm, node_m00_pm,                           d_m00_m0, d_m00_p0,                     f, results, n_arrays, bs, comp);
#endif
*/
    return;
  }
  inline void f_m00_linear(const double *f[], double *results, const unsigned int &n_arrays) const
  {
#ifdef P4_TO_P8
    interpolate_linearly(node_m00_mm, node_m00_pm, node_m00_mp, node_m00_pp, d_m00_m0, d_m00_p0, d_m00_0m, d_m00_0p, f, results, n_arrays);
#else
    interpolate_linearly(node_m00_mm, node_m00_pm,                           d_m00_m0, d_m00_p0,                     f, results, n_arrays);
#endif
    /*
#ifdef P4_TO_P8
    linear_interpolators_are_set? linear_interpolator[dir::f_m00].calculate(f, results, n_arrays) : interpolate_linearly(node_m00_mm, node_m00_pm, node_m00_mp, node_m00_pp, d_m00_m0, d_m00_p0, d_m00_0m, d_m00_0p, f, results, n_arrays);
#else
    linear_interpolators_are_set? linear_interpolator[dir::f_m00].calculate(f, results, n_arrays) : interpolate_linearly(node_m00_mm, node_m00_pm,                           d_m00_m0, d_m00_p0,                     f, results, n_arrays);
#endif
*/
    return;
  }
  inline void f_p00_linear_all_components(const double *f[], double *results, const unsigned int &n_arrays, const unsigned int &bs) const
  {
    P4EST_ASSERT(bs>1); // the elementary functions for bs==1 use less flops (straightfward indices) --> functions have been duplicated for efficiency
#ifdef P4_TO_P8
    interpolate_linearly_all_components(node_p00_mm, node_p00_pm, node_p00_mp, node_p00_pp, d_p00_m0, d_p00_p0, d_p00_0m, d_p00_0p, f, results, n_arrays, bs);
#else
    interpolate_linearly_all_components(node_p00_mm, node_p00_pm,                           d_p00_m0, d_p00_p0,                     f, results, n_arrays, bs);
#endif
    /*
#ifdef P4_TO_P8
    linear_interpolators_are_set? linear_interpolator[dir::f_p00].calculate_all_components(f, results, n_arrays, bs) : interpolate_linearly_all_components(node_p00_mm, node_p00_pm, node_p00_mp, node_p00_pp, d_p00_m0, d_p00_p0, d_p00_0m, d_p00_0p, f, results, n_arrays, bs);
#else
    linear_interpolators_are_set? linear_interpolator[dir::f_p00].calculate_all_components(f, results, n_arrays, bs) : interpolate_linearly_all_components(node_p00_mm, node_p00_pm,                           d_p00_m0, d_p00_p0,                     f, results, n_arrays, bs);
#endif
*/
    return;
  }
  inline void f_p00_linear_component(const double *f[], double *results, const unsigned int &n_arrays, const unsigned int &bs, const unsigned int &comp) const
  {
    P4EST_ASSERT(bs>1);
    P4EST_ASSERT(comp < bs);
#ifdef P4_TO_P8
    interpolate_linearly_component(node_p00_mm, node_p00_pm, node_p00_mp, node_p00_pp, d_p00_m0, d_p00_p0, d_p00_0m, d_p00_0p, f, results, n_arrays, bs, comp);
#else
    interpolate_linearly_component(node_p00_mm, node_p00_pm,                           d_p00_m0, d_p00_p0,                     f, results, n_arrays, bs, comp);
#endif
    /*
#ifdef P4_TO_P8
    linear_interpolators_are_set? linear_interpolator[dir::f_p00].calculate_component(f, results, n_arrays, bs, comp) : interpolate_linearly_component(node_p00_mm, node_p00_pm, node_p00_mp, node_p00_pp, d_p00_m0, d_p00_p0, d_p00_0m, d_p00_0p, f, results, n_arrays, bs, comp);
#else
    linear_interpolators_are_set? linear_interpolator[dir::f_p00].calculate_component(f, results, n_arrays, bs, comp) : interpolate_linearly_component(node_p00_mm, node_p00_pm,                           d_p00_m0, d_p00_p0,                     f, results, n_arrays, bs, comp);
#endif
*/
    return;
  }
  inline void f_p00_linear(const double *f[], double *results, const unsigned int &n_arrays) const
  {
#ifdef P4_TO_P8
    interpolate_linearly(node_p00_mm, node_p00_pm, node_p00_mp, node_p00_pp, d_p00_m0, d_p00_p0, d_p00_0m, d_p00_0p, f, results, n_arrays);
#else
    interpolate_linearly(node_p00_mm, node_p00_pm,                           d_p00_m0, d_p00_p0,                     f, results, n_arrays);
#endif
    /*
#ifdef P4_TO_P8
    linear_interpolators_are_set? linear_interpolator[dir::f_p00].calculate(f, results, n_arrays) : interpolate_linearly(node_p00_mm, node_p00_pm, node_p00_mp, node_p00_pp, d_p00_m0, d_p00_p0, d_p00_0m, d_p00_0p, f, results, n_arrays);
#else
    linear_interpolators_are_set? linear_interpolator[dir::f_p00].calculate(f, results, n_arrays) : interpolate_linearly(node_p00_mm, node_p00_pm,                           d_p00_m0, d_p00_p0,                     f, results, n_arrays);
#endif
*/
    return;
  }
  inline void f_0m0_linear_all_components(const double *f[], double *results, const unsigned int &n_arrays, const unsigned int &bs) const
  {
    P4EST_ASSERT(bs>1); // the elementary functions for bs==1 use less flops (straightfward indices) --> functions have been duplicated for efficiency
#ifdef P4_TO_P8
    interpolate_linearly_all_components(node_0m0_mm, node_0m0_pm, node_0m0_mp, node_0m0_pp, d_0m0_m0, d_0m0_p0, d_0m0_0m, d_0m0_0p, f, results, n_arrays, bs);
#else
    interpolate_linearly_all_components(node_0m0_mm, node_0m0_pm,                           d_0m0_m0, d_0m0_p0,                     f, results, n_arrays, bs);
#endif
    /*
#ifdef P4_TO_P8
    linear_interpolators_are_set? linear_interpolator[dir::f_0m0].calculate_all_components(f, results, n_arrays, bs) : interpolate_linearly_all_components(node_0m0_mm, node_0m0_pm, node_0m0_mp, node_0m0_pp, d_0m0_m0, d_0m0_p0, d_0m0_0m, d_0m0_0p, f, results, n_arrays, bs);
#else
    linear_interpolators_are_set? linear_interpolator[dir::f_0m0].calculate_all_components(f, results, n_arrays, bs) : interpolate_linearly_all_components(node_0m0_mm, node_0m0_pm,                           d_0m0_m0, d_0m0_p0,                     f, results, n_arrays, bs);
#endif
*/
    return;
  }
  inline void f_0m0_linear_component(const double *f[], double *results, const unsigned int &n_arrays, const unsigned int &bs, const unsigned int &comp) const
  {
    P4EST_ASSERT(bs>1);
    P4EST_ASSERT(comp < bs);
#ifdef P4_TO_P8
    interpolate_linearly_component(node_0m0_mm, node_0m0_pm, node_0m0_mp, node_0m0_pp, d_0m0_m0, d_0m0_p0, d_0m0_0m, d_0m0_0p, f, results, n_arrays, bs, comp);
#else
    interpolate_linearly_component(node_0m0_mm, node_0m0_pm,                           d_0m0_m0, d_0m0_p0,                     f, results, n_arrays, bs, comp);
#endif
    /*
#ifdef P4_TO_P8
    linear_interpolators_are_set? linear_interpolator[dir::f_0m0].calculate_component(f, results, n_arrays, bs, comp) : interpolate_linearly_component(node_0m0_mm, node_0m0_pm, node_0m0_mp, node_0m0_pp, d_0m0_m0, d_0m0_p0, d_0m0_0m, d_0m0_0p, f, results, n_arrays, bs, comp);
#else
    linear_interpolators_are_set? linear_interpolator[dir::f_0m0].calculate_component(f, results, n_arrays, bs, comp) : interpolate_linearly_component(node_0m0_mm, node_0m0_pm,                           d_0m0_m0, d_0m0_p0,                     f, results, n_arrays, bs, comp);
#endif
*/
    return;
  }
  inline void f_0m0_linear(const double *f[], double *results, const unsigned int &n_arrays) const
  {
#ifdef P4_TO_P8
    interpolate_linearly(node_0m0_mm, node_0m0_pm, node_0m0_mp, node_0m0_pp, d_0m0_m0, d_0m0_p0, d_0m0_0m, d_0m0_0p, f, results, n_arrays);
#else
    interpolate_linearly(node_0m0_mm, node_0m0_pm,                           d_0m0_m0, d_0m0_p0,                     f, results, n_arrays);
#endif
    /*
#ifdef P4_TO_P8
    linear_interpolators_are_set? linear_interpolator[dir::f_0m0].calculate(f, results, n_arrays) : interpolate_linearly(node_0m0_mm, node_0m0_pm, node_0m0_mp, node_0m0_pp, d_0m0_m0, d_0m0_p0, d_0m0_0m, d_0m0_0p, f, results, n_arrays);
#else
    linear_interpolators_are_set? linear_interpolator[dir::f_0m0].calculate(f, results, n_arrays) : interpolate_linearly(node_0m0_mm, node_0m0_pm,                           d_0m0_m0, d_0m0_p0,                     f, results, n_arrays);
#endif
*/
    return;
  }
  inline void f_0p0_linear_all_components(const double *f[], double *results, const unsigned int &n_arrays, const unsigned int &bs) const
  {
    P4EST_ASSERT(bs>1); // the elementary functions for bs==1 use less flops (straightfward indices) --> functions have been duplicated for efficiency
#ifdef P4_TO_P8
    interpolate_linearly_all_components(node_0p0_mm, node_0p0_pm, node_0p0_mp, node_0p0_pp, d_0p0_m0, d_0p0_p0, d_0p0_0m, d_0p0_0p, f, results, n_arrays, bs);
#else
    interpolate_linearly_all_components(node_0p0_mm, node_0p0_pm,                           d_0p0_m0, d_0p0_p0,                     f, results, n_arrays, bs);
#endif
    /*
#ifdef P4_TO_P8
    linear_interpolators_are_set? linear_interpolator[dir::f_0p0].calculate_all_components(f, results, n_arrays, bs) : interpolate_linearly_all_components(node_0p0_mm, node_0p0_pm, node_0p0_mp, node_0p0_pp, d_0p0_m0, d_0p0_p0, d_0p0_0m, d_0p0_0p, f, results, n_arrays, bs);
#else
    linear_interpolators_are_set? linear_interpolator[dir::f_0p0].calculate_all_components(f, results, n_arrays, bs) : interpolate_linearly_all_components(node_0p0_mm, node_0p0_pm,                           d_0p0_m0, d_0p0_p0,                     f, results, n_arrays, bs);
#endif
*/
    return;
  }
  inline void f_0p0_linear_component(const double *f[], double *results, const unsigned int &n_arrays, const unsigned int &bs, const unsigned int &comp) const
  {
    P4EST_ASSERT(bs>1);
    P4EST_ASSERT(comp < bs);
#ifdef P4_TO_P8
    interpolate_linearly_component(node_0p0_mm, node_0p0_pm, node_0p0_mp, node_0p0_pp, d_0p0_m0, d_0p0_p0, d_0p0_0m, d_0p0_0p, f, results, n_arrays, bs, comp);
#else
    interpolate_linearly_component(node_0p0_mm, node_0p0_pm,                           d_0p0_m0, d_0p0_p0,                     f, results, n_arrays, bs, comp);
#endif
    /*
#ifdef P4_TO_P8
    linear_interpolators_are_set? linear_interpolator[dir::f_0p0].calculate_component(f, results, n_arrays, bs, comp) : interpolate_linearly_component(node_0p0_mm, node_0p0_pm, node_0p0_mp, node_0p0_pp, d_0p0_m0, d_0p0_p0, d_0p0_0m, d_0p0_0p, f, results, n_arrays, bs, comp);
#else
    linear_interpolators_are_set? linear_interpolator[dir::f_0p0].calculate_component(f, results, n_arrays, bs, comp) : interpolate_linearly_component(node_0p0_mm, node_0p0_pm,                           d_0p0_m0, d_0p0_p0,                     f, results, n_arrays, bs, comp);
#endif
*/
    return;
  }
  inline void f_0p0_linear(const double *f[], double *results, const unsigned int &n_arrays) const
  {
#ifdef P4_TO_P8
    interpolate_linearly(node_0p0_mm, node_0p0_pm, node_0p0_mp, node_0p0_pp, d_0p0_m0, d_0p0_p0, d_0p0_0m, d_0p0_0p, f, results, n_arrays);
#else
    interpolate_linearly(node_0p0_mm, node_0p0_pm,                           d_0p0_m0, d_0p0_p0,                     f, results, n_arrays);
#endif
    /*
#ifdef P4_TO_P8
    linear_interpolators_are_set? linear_interpolator[dir::f_0p0].calculate(f, results, n_arrays) : interpolate_linearly(node_0p0_mm, node_0p0_pm, node_0p0_mp, node_0p0_pp, d_0p0_m0, d_0p0_p0, d_0p0_0m, d_0p0_0p, f, results, n_arrays);
#else
    linear_interpolators_are_set? linear_interpolator[dir::f_0p0].calculate(f, results, n_arrays) : interpolate_linearly(node_0p0_mm, node_0p0_pm,                           d_0p0_m0, d_0p0_p0,                     f, results, n_arrays);
#endif
*/
    return;
  }
#ifdef P4_TO_P8
  inline void f_00m_linear_all_components(const double *f[], double *results, const unsigned int &n_arrays, const unsigned int &bs) const
  {
    P4EST_ASSERT(bs>1); // the elementary functions for bs==1 use less flops (straightfward indices) --> functions have been duplicated for efficiency
    interpolate_linearly_all_components(node_00m_mm, node_00m_pm, node_00m_mp, node_00m_pp, d_00m_m0, d_00m_p0, d_00m_0m, d_00m_0p, f, results, n_arrays, bs);
    /*    linear_interpolators_are_set? linear_interpolator[dir::f_00m].calculate_all_components(f, results, n_arrays, bs) : interpolate_linearly_all_components(node_00m_mm, node_00m_pm, node_00m_mp, node_00m_pp, d_00m_m0, d_00m_p0, d_00m_0m, d_00m_0p, f, results, n_arrays, bs);*/
    return;
  }
  inline void f_00m_linear_component(const double *f[], double *results, const unsigned int &n_arrays, const unsigned int &bs, const unsigned int &comp) const
  {
    P4EST_ASSERT(bs>1);
    P4EST_ASSERT(comp < bs);
    interpolate_linearly_component(node_00m_mm, node_00m_pm, node_00m_mp, node_00m_pp, d_00m_m0, d_00m_p0, d_00m_0m, d_00m_0p, f, results, n_arrays, bs, comp);
    /*    linear_interpolators_are_set? linear_interpolator[dir::f_00m].calculate_component(f, results, n_arrays, bs, comp) : interpolate_linearly_component(node_00m_mm, node_00m_pm, node_00m_mp, node_00m_pp, d_00m_m0, d_00m_p0, d_00m_0m, d_00m_0p, f, results, n_arrays, bs, comp);*/
    return;
  }
  inline void f_00m_linear(const double *f[], double *results, const unsigned int &n_arrays) const
  {
    interpolate_linearly(node_00m_mm, node_00m_pm, node_00m_mp, node_00m_pp, d_00m_m0, d_00m_p0, d_00m_0m, d_00m_0p, f, results, n_arrays);
    /*    linear_interpolators_are_set? linear_interpolator[dir::f_00m].calculate(f, results, n_arrays) : interpolate_linearly(node_00m_mm, node_00m_pm, node_00m_mp, node_00m_pp, d_00m_m0, d_00m_p0, d_00m_0m, d_00m_0p, f, results, n_arrays);*/
    return;
  }
  inline void f_00p_linear_all_components(const double *f[], double *results, const unsigned int &n_arrays, const unsigned int &bs) const
  {
    P4EST_ASSERT(bs>1); // the elementary functions for bs==1 use less flops (straightfward indices) --> functions have been duplicated for efficiency
    interpolate_linearly_all_components(node_00p_mm, node_00p_pm, node_00p_mp, node_00p_pp, d_00p_m0, d_00p_p0, d_00p_0m, d_00p_0p, f, results, n_arrays, bs);
    /*    linear_interpolators_are_set? linear_interpolator[dir::f_00p].calculate_all_components(f, results, n_arrays, bs) : interpolate_linearly_all_components(node_00p_mm, node_00p_pm, node_00p_mp, node_00p_pp, d_00p_m0, d_00p_p0, d_00p_0m, d_00p_0p, f, results, n_arrays, bs);*/
    return;
  }
  inline void f_00p_linear_component(const double *f[], double *results, const unsigned int &n_arrays, const unsigned int &bs, const unsigned int &comp) const
  {
    P4EST_ASSERT(bs>1);
    P4EST_ASSERT(comp < bs);
    interpolate_linearly_component(node_00p_mm, node_00p_pm, node_00p_mp, node_00p_pp, d_00p_m0, d_00p_p0, d_00p_0m, d_00p_0p, f, results, n_arrays, bs, comp);
    /*    linear_interpolators_are_set? linear_interpolator[dir::f_00p].calculate_component(f, results, n_arrays, bs, comp) : interpolate_linearly_component(node_00p_mm, node_00p_pm, node_00p_mp, node_00p_pp, d_00p_m0, d_00p_p0, d_00p_0m, d_00p_0p, f, results, n_arrays, bs, comp);*/
    return;
  }
  inline void f_00p_linear(const double *f[], double *results, const unsigned int &n_arrays) const
  {
    interpolate_linearly(node_00p_mm, node_00p_pm, node_00p_mp, node_00p_pp, d_00p_m0, d_00p_p0, d_00p_0m, d_00p_0p, f, results, n_arrays);
    /*    linear_interpolators_are_set? linear_interpolator[dir::f_00p].calculate(f, results, n_arrays) : interpolate_linearly(node_00p_mm, node_00p_pm, node_00p_mp, node_00p_pp, d_00p_m0, d_00p_p0, d_00p_0m, d_00p_0p, f, results, n_arrays);*/
    return;
  }
#endif

#ifdef P4_TO_P8
  void linearly_interpolated_neighbors_all_components(const double *f[], double *f_000, double *f_m00, double *f_p00, double *f_0m0, double *f_0p0, double *f_00m, double *f_00p,
                                                      const unsigned int &n_arrays, const unsigned int &bs) const
#else
  void linearly_interpolated_neighbors_all_components(const double *f[], double *f_000, double *f_m00, double *f_p00, double *f_0m0, double *f_0p0,
                                                      const unsigned int &n_arrays, const unsigned int &bs) const
#endif
  {
    P4EST_ASSERT(bs>1); // the elementary functions for bs==1 use less flops (straightfward indices) --> functions have been duplicated for efficiency
    const unsigned bs_node_000 = bs*node_000;
    for (unsigned int k = 0; k < n_arrays; ++k){
      const unsigned int kbs = k*bs;
      for (unsigned int comp = 0; comp < bs; ++comp)
        f_000[kbs+comp] = f[k][bs_node_000+comp];
    }
    f_p00_linear_all_components(f, f_p00, n_arrays, bs); f_m00_linear_all_components(f, f_m00, n_arrays, bs);
    f_0p0_linear_all_components(f, f_0p0, n_arrays, bs); f_0m0_linear_all_components(f, f_0m0, n_arrays, bs);
#ifdef P4_TO_P8
    f_00p_linear_all_components(f, f_00p, n_arrays, bs); f_00m_linear_all_components(f, f_00m, n_arrays, bs);
#endif
    return;
  }
#ifdef P4_TO_P8
  void linearly_interpolated_neighbors_component(const double *f[], double *f_000, double *f_m00, double *f_p00, double *f_0m0, double *f_0p0, double *f_00m, double *f_00p,
                                                 const unsigned int &n_arrays, const unsigned int &bs, const unsigned int &comp) const
#else
  void linearly_interpolated_neighbors_component(const double *f[], double *f_000, double *f_m00, double *f_p00, double *f_0m0, double *f_0p0,
                                                 const unsigned int &n_arrays, const unsigned int &bs, const unsigned int &comp) const
#endif
  {
    P4EST_ASSERT(bs>1);
    P4EST_ASSERT(comp < bs);
    const unsigned bs_node_000 = bs*node_000;
    for (unsigned int k = 0; k < n_arrays; ++k)
      f_000[k] = f[k][bs_node_000+comp];
    f_p00_linear_component(f, f_p00, n_arrays, bs, comp); f_m00_linear_component(f, f_m00, n_arrays, bs, comp);
    f_0p0_linear_component(f, f_0p0, n_arrays, bs, comp); f_0m0_linear_component(f, f_0m0, n_arrays, bs, comp);
#ifdef P4_TO_P8
    f_00p_linear_component(f, f_00p, n_arrays, bs, comp); f_00m_linear_component(f, f_00m, n_arrays, bs, comp);
#endif
    return;
  }
#ifdef P4_TO_P8
  void linearly_interpolated_neighbors(const double *f[], double *f_000, double *f_m00, double *f_p00, double *f_0m0, double *f_0p0, double *f_00m, double *f_00p,
                                       const unsigned int &n_arrays) const
#else
  void linearly_interpolated_neighbors(const double *f[], double *f_000, double *f_m00, double *f_p00, double *f_0m0, double *f_0p0,
                                       const unsigned int &n_arrays) const
#endif
  {
    for (unsigned int k = 0; k < n_arrays; ++k)
      f_000[k] = f[k][node_000];
    f_p00_linear(f, f_p00, n_arrays); f_m00_linear(f, f_m00, n_arrays);
    f_0p0_linear(f, f_0p0, n_arrays); f_0m0_linear(f, f_0m0, n_arrays);
#ifdef P4_TO_P8
    f_00p_linear(f, f_00p, n_arrays); f_00m_linear(f, f_00m, n_arrays);
#endif
    return;
  }

  // second-derivatives-related and third-order-interpolation-related procedures

  inline bool naive_dx_needs_yy_correction(double& yy_correction_weight_to_naive_Dx) const
  {
    yy_correction_weight_to_naive_Dx = dd_correction_weight_to_naive_first_derivative(d_m00, d_p00, d_m00_m0, d_m00_p0, d_p00_m0, d_p00_p0);
    return !check_if_zero(yy_correction_weight_to_naive_Dx*inverse_d_max);
  }
#ifdef P4_TO_P8
  inline bool naive_dx_needs_zz_correction(double& zz_correction_weight_to_naive_Dx) const
  {
    zz_correction_weight_to_naive_Dx = dd_correction_weight_to_naive_first_derivative(d_m00, d_p00, d_m00_0m, d_m00_0p, d_p00_0m, d_p00_0p);
    return !check_if_zero(zz_correction_weight_to_naive_Dx*inverse_d_max);
  }
#endif
  inline bool naive_dy_needs_xx_correction(double& xx_correction_weight_to_naive_Dy) const
  {
    xx_correction_weight_to_naive_Dy = dd_correction_weight_to_naive_first_derivative(d_0m0, d_0p0, d_0m0_m0, d_0m0_p0, d_0p0_m0, d_0p0_p0);
    return !check_if_zero(xx_correction_weight_to_naive_Dy*inverse_d_max);
  }
#ifdef P4_TO_P8
  inline bool naive_dy_needs_zz_correction(double& zz_correction_weight_to_naive_Dy) const
  {
    zz_correction_weight_to_naive_Dy = dd_correction_weight_to_naive_first_derivative(d_0m0, d_0p0, d_0m0_0m, d_0m0_0p, d_0p0_0m, d_0p0_0p);
    return !check_if_zero(zz_correction_weight_to_naive_Dy*inverse_d_max);
  }
  inline bool naive_dz_needs_xx_correction(double& xx_correction_weight_to_naive_Dz) const
  {
    xx_correction_weight_to_naive_Dz = dd_correction_weight_to_naive_first_derivative(d_00m, d_00p, d_00m_m0, d_00m_p0, d_00p_m0, d_00p_p0);
    return !check_if_zero(xx_correction_weight_to_naive_Dz*inverse_d_max);
  }
  inline bool naive_dz_needs_yy_correction(double& yy_correction_weight_to_naive_Dz) const
  {
    yy_correction_weight_to_naive_Dz = dd_correction_weight_to_naive_first_derivative(d_00m, d_00p, d_00m_0m, d_00m_0p, d_00p_0m, d_00p_0p);
    return !check_if_zero(yy_correction_weight_to_naive_Dz*inverse_d_max);
  }
#endif

#ifdef P4_TO_P8
  void correct_naive_second_derivatives(double *Dxx, double *Dyy, double *Dzz,  const unsigned int &n_values) const;
  //  void correct_naive_second_derivatives(node_linear_combination &Dxx, node_linear_combination &Dyy, node_linear_combination &Dzzs) const;
#else
  void correct_naive_second_derivatives(double *Dxx, double *Dyy,               const unsigned int &n_values) const;
  //  void correct_naive_second_derivatives(node_linear_combination &Dxx, node_linear_combination &Dyy) const;
#endif

#ifdef P4_TO_P8
  inline void laplace_all_components(const double *f[], double *f_000, double *f_m00, double *f_p00, double *f_0m0, double *f_0p0, double *f_00m, double *f_00p,
                                     double *fxx, double *fyy, double *fzz,
                                     const unsigned int &n_arrays, const unsigned int &bs) const
#else
  inline void laplace_all_components(const double *f[], double *f_000, double *f_m00, double *f_p00, double *f_0m0, double *f_0p0,
                                     double *fxx, double *fyy,
                                     const unsigned int &n_arrays, const unsigned int &bs) const
#endif
  {
    P4EST_ASSERT(bs>1); // the elementary functions for bs==1 use less flops (straightfward indices) --> functions have been duplicated for efficiency
#ifdef CASL_LOG_TINY_EVENTS
    PetscErrorCode ierr_log_event = PetscLogEventBegin(log_quad_neighbor_nodes_of_node_t_laplace, 0, 0, 0, 0); CHKERRXX(ierr_log_event);
#endif
#ifdef P4_TO_P8
    linearly_interpolated_neighbors_all_components(f, f_000, f_m00, f_p00, f_0m0, f_0p0, f_00m, f_00p, n_arrays, bs);
#else
    linearly_interpolated_neighbors_all_components(f, f_000, f_m00, f_p00, f_0m0, f_0p0,               n_arrays, bs);
#endif
    // naive calculations
    for (unsigned int k = 0; k < n_arrays*bs; ++k) {
      fxx[k] = central_second_derivative(f_p00[k], f_000[k], f_m00[k], d_p00, d_m00);
      fyy[k] = central_second_derivative(f_0p0[k], f_000[k], f_0m0[k], d_0p0, d_0m0);
#ifdef P4_TO_P8
      fzz[k] = central_second_derivative(f_00p[k], f_000[k], f_00m[k], d_00p, d_00m);
#endif
    }
#ifdef P4_TO_P8
    correct_naive_second_derivatives(fxx, fyy, fzz,  n_arrays*bs);
#else
    correct_naive_second_derivatives(fxx, fyy,       n_arrays*bs);
#endif
#ifdef CASL_LOG_TINY_EVENTS
    ierr_log_event = PetscLogEventEnd(log_quad_neighbor_nodes_of_node_t_laplace, 0, 0, 0, 0); CHKERRXX(ierr_log_event);
#endif
    return;
  }

#ifdef P4_TO_P8
  inline void laplace_component(const double *f[], double *f_000, double *f_m00, double *f_p00, double *f_0m0, double *f_0p0, double *f_00m, double *f_00p,
                                double *fxx, double *fyy, double *fzz,
                                const unsigned int &n_arrays, const unsigned int &bs, const unsigned int &comp) const
#else
  inline void laplace_component(const double *f[], double *f_000, double *f_m00, double *f_p00, double *f_0m0, double *f_0p0,
                                double *fxx, double *fyy,
                                const unsigned int &n_arrays, const unsigned int &bs, const unsigned int &comp) const
#endif
  {
    P4EST_ASSERT(bs>1);
    P4EST_ASSERT(comp < bs);
#ifdef CASL_LOG_TINY_EVENTS
    PetscErrorCode ierr_log_event = PetscLogEventBegin(log_quad_neighbor_nodes_of_node_t_laplace, 0, 0, 0, 0); CHKERRXX(ierr_log_event);
#endif
#ifdef P4_TO_P8
    linearly_interpolated_neighbors_component(f, f_000, f_m00, f_p00, f_0m0, f_0p0, f_00m, f_00p, n_arrays, bs, comp);
#else
    linearly_interpolated_neighbors_component(f, f_000, f_m00, f_p00, f_0m0, f_0p0,               n_arrays, bs, comp);
#endif
    // naive calculations
    for (unsigned int k = 0; k < n_arrays; ++k) {
      fxx[k] = central_second_derivative(f_p00[k], f_000[k], f_m00[k], d_p00, d_m00);
      fyy[k] = central_second_derivative(f_0p0[k], f_000[k], f_0m0[k], d_0p0, d_0m0);
#ifdef P4_TO_P8
      fzz[k] = central_second_derivative(f_00p[k], f_000[k], f_00m[k], d_00p, d_00m);
#endif
    }
#ifdef P4_TO_P8
    correct_naive_second_derivatives(fxx, fyy, fzz,  n_arrays);
#else
    correct_naive_second_derivatives(fxx, fyy,       n_arrays);
#endif
#ifdef CASL_LOG_TINY_EVENTS
    ierr_log_event = PetscLogEventEnd(log_quad_neighbor_nodes_of_node_t_laplace, 0, 0, 0, 0); CHKERRXX(ierr_log_event);
#endif
    return;
  }

#ifdef P4_TO_P8
  inline void laplace(const double *f[], double *f_000, double *f_m00, double *f_p00, double *f_0m0, double *f_0p0, double *f_00m, double *f_00p,
                      double *fxx, double *fyy, double *fzz, const unsigned int &n_arrays) const
#else
  inline void laplace(const double *f[], double *f_000, double *f_m00, double *f_p00, double *f_0m0, double *f_0p0,
                      double *fxx, double *fyy, const unsigned int &n_arrays) const
#endif
  {
#ifdef CASL_LOG_TINY_EVENTS
    PetscErrorCode ierr_log_event = PetscLogEventBegin(log_quad_neighbor_nodes_of_node_t_laplace, 0, 0, 0, 0); CHKERRXX(ierr_log_event);
#endif
#ifdef P4_TO_P8
    linearly_interpolated_neighbors(f, f_000, f_m00, f_p00, f_0m0, f_0p0, f_00m, f_00p, n_arrays);
#else
    linearly_interpolated_neighbors(f, f_000, f_m00, f_p00, f_0m0, f_0p0,               n_arrays);
#endif
    // naive calculations
    for (unsigned int k = 0; k < n_arrays; ++k) {
      fxx[k] = central_second_derivative(f_p00[k], f_000[k], f_m00[k], d_p00, d_m00);
      fyy[k] = central_second_derivative(f_0p0[k], f_000[k], f_0m0[k], d_0p0, d_0m0);
#ifdef P4_TO_P8
      fzz[k] = central_second_derivative(f_00p[k], f_000[k], f_00m[k], d_00p, d_00m);
#endif
    }
#ifdef P4_TO_P8
    correct_naive_second_derivatives(fxx, fyy, fzz,  n_arrays);
#else
    correct_naive_second_derivatives(fxx, fyy,       n_arrays);
#endif
#ifdef CASL_LOG_TINY_EVENTS
    ierr_log_event = PetscLogEventEnd(log_quad_neighbor_nodes_of_node_t_laplace, 0, 0, 0, 0); CHKERRXX(ierr_log_event);
#endif
    return;
  }

#ifdef P4_TO_P8
  inline void laplace_all_components(const double *f[], double *fxx, double *fyy, double *fzz,
                                     const unsigned int &n_arrays, const unsigned int &bs) const
#else
  inline void laplace_all_components(const double *f[], double *fxx, double *fyy,
                                     const unsigned int &n_arrays, const unsigned int &bs) const
#endif
  {
    P4EST_ASSERT(bs>1); // the elementary functions for bs==1 use less flops (straightfward indices) --> functions have been duplicated for efficiency
    /*
    if(second_derivative_operators_are_set)
    {
      second_derivative_operator[0].calculate_all_components(f, fxx, n_arrays, bs);
      second_derivative_operator[1].calculate_all_components(f, fyy, n_arrays, bs);
#ifdef P4_TO_P8
      second_derivative_operator[2].calculate_all_components(f, fzz, n_arrays, bs);
#endif
      return;
    }
    */
    double tmp_000[n_arrays*bs], tmp_m00[n_arrays*bs], tmp_p00[n_arrays*bs], tmp_0m0[n_arrays*bs], tmp_0p0[n_arrays*bs];
#ifdef P4_TO_P8
    double tmp_00m[n_arrays*bs], tmp_00p[n_arrays*bs];
    laplace_all_components(f, tmp_000, tmp_m00, tmp_p00, tmp_0m0, tmp_0p0, tmp_00m, tmp_00p, fxx, fyy, fzz, n_arrays, bs);
#else
    laplace_all_components(f, tmp_000, tmp_m00, tmp_p00, tmp_0m0, tmp_0p0,                   fxx, fyy,      n_arrays, bs);
#endif
    return;
  }

#ifdef P4_TO_P8
  inline void laplace_component(const double *f[], double *fxx, double *fyy, double *fzz,
                                const unsigned int &n_arrays, const unsigned int &bs, const unsigned int &comp) const
#else
  inline void laplace_component(const double *f[], double *fxx, double *fyy,
                                const unsigned int &n_arrays, const unsigned int &bs, const unsigned int &comp) const
#endif
  {
    P4EST_ASSERT(bs>1);
    P4EST_ASSERT(comp < bs);
    /*
    if(second_derivative_operators_are_set)
    {
      second_derivative_operator[0].calculate_component(f, fxx, n_arrays, bs, comp);
      second_derivative_operator[1].calculate_component(f, fyy, n_arrays, bs, comp);
#ifdef P4_TO_P8
      second_derivative_operator[2].calculate_component(f, fzz, n_arrays, bs, comp);
#endif
      return;
    }
    */
    double tmp_000[n_arrays], tmp_m00[n_arrays], tmp_p00[n_arrays], tmp_0m0[n_arrays], tmp_0p0[n_arrays];
#ifdef P4_TO_P8
    double tmp_00m[n_arrays], tmp_00p[n_arrays];
    laplace_component(f, tmp_000, tmp_m00, tmp_p00, tmp_0m0, tmp_0p0, tmp_00m, tmp_00p, fxx, fyy, fzz, n_arrays, bs, comp);
#else
    laplace_component(f, tmp_000, tmp_m00, tmp_p00, tmp_0m0, tmp_0p0,                   fxx, fyy,      n_arrays, bs, comp);
#endif
    return;
  }

#ifdef P4_TO_P8
  inline void laplace(const double *f[], double *fxx, double *fyy, double *fzz,  const unsigned int &n_arrays) const
#else
  inline void laplace(const double *f[], double *fxx, double *fyy,               const unsigned int &n_arrays) const
#endif
  {
    /*
    if(second_derivative_operators_are_set)
    {
      second_derivative_operator[0].calculate(f, fxx, n_arrays);
      second_derivative_operator[1].calculate(f, fyy, n_arrays);
#ifdef P4_TO_P8
      second_derivative_operator[2].calculate(f, fzz, n_arrays);
#endif
      return;
    }
    */
    double tmp_000[n_arrays], tmp_m00[n_arrays], tmp_p00[n_arrays], tmp_0m0[n_arrays], tmp_0p0[n_arrays];
#ifdef P4_TO_P8
    double tmp_00m[n_arrays], tmp_00p[n_arrays];
    laplace(f, tmp_000, tmp_m00, tmp_p00, tmp_0m0, tmp_0p0, tmp_00m, tmp_00p, fxx, fyy, fzz, n_arrays);
#else
    laplace(f, tmp_000, tmp_m00, tmp_p00, tmp_0m0, tmp_0p0,                   fxx, fyy,      n_arrays);
#endif
    return;
  }


  inline void ngbd_with_quadratic_interpolation_all_components(const double *f[], double *f_000, double *f_m00, double *f_p00, double *f_0m0, double *f_0p0,
                                                             #ifdef P4_TO_P8
                                                               double *f_00m, double *f_00p,
                                                             #endif
                                                               const unsigned int &n_arrays, const unsigned int &bs) const
  {
    P4EST_ASSERT(bs>1); // the elementary functions for bs==1 use less flops (straightfward indices) --> functions have been duplicated for efficiency
#ifdef CASL_LOG_TINY_EVENTS
    PetscErrorCode ierr_log_event = PetscLogEventBegin(log_quad_neighbor_nodes_of_node_t_ngbd_with_quadratic_interpolation, 0, 0, 0, 0); CHKERRXX(ierr_log_event);
#endif
    /*
    if(quadratic_interpolators_are_set)
    {
      const unsigned int bs_node_000 = bs*node_000;
      for (unsigned int k = 0; k < n_arrays; ++k){
        const unsigned int kbs = k*bs;
        for (unsigned int comp = 0; comp < bs; ++comp)
          f_000[kbs+comp] = f[k][bs_node_000+comp];
      }
      quadratic_interpolator[dir::f_m00].calculate_all_components(f, f_m00, n_arrays, bs);
      quadratic_interpolator[dir::f_p00].calculate_all_components(f, f_p00, n_arrays, bs);
      quadratic_interpolator[dir::f_0m0].calculate_all_components(f, f_0m0, n_arrays, bs);
      quadratic_interpolator[dir::f_0p0].calculate_all_components(f, f_0p0, n_arrays, bs);
#ifdef P4_TO_P8
      quadratic_interpolator[dir::f_00m].calculate_all_components(f, f_00m, n_arrays, bs);
      quadratic_interpolator[dir::f_00p].calculate_all_components(f, f_00p, n_arrays, bs);
#endif
      return;
    }
    */

    double fxx[n_arrays*bs], fyy[n_arrays*bs];
#ifdef P4_TO_P8
    double fzz[n_arrays*bs];
    laplace_all_components(f, f_000, f_m00, f_p00, f_0m0, f_0p0, f_00m, f_00p, fxx, fyy, fzz,  n_arrays, bs);
#else
    laplace_all_components(f, f_000, f_m00, f_p00, f_0m0, f_0p0,               fxx, fyy,       n_arrays, bs);
#endif
    // third order interpolation
    for (unsigned int k = 0; k < n_arrays*bs; ++k) {
      f_m00[k] -= 0.5*d_m00_m0*d_m00_p0*fyy[k];
#ifdef P4_TO_P8
      f_m00[k] -= 0.5*d_m00_0m*d_m00_0p*fzz[k];
#endif
      f_p00[k] -= 0.5*d_p00_m0*d_p00_p0*fyy[k];
#ifdef P4_TO_P8
      f_p00[k] -= 0.5*d_p00_0m*d_p00_0p*fzz[k];
#endif
      f_0m0[k] -= 0.5*d_0m0_m0*d_0m0_p0*fxx[k];
#ifdef P4_TO_P8
      f_0m0[k] -= 0.5*d_0m0_0m*d_0m0_0p*fzz[k];
#endif
      f_0p0[k] -= 0.5*d_0p0_m0*d_0p0_p0*fxx[k];
#ifdef P4_TO_P8
      f_0p0[k] -= 0.5*d_0p0_0m*d_0p0_0p*fzz[k];
      f_00m[k] -= (0.5*d_00m_m0*d_00m_p0*fxx[k]+0.5*d_00m_0m*d_00m_0p*fyy[k]);
      f_00p[k] -= (0.5*d_00p_m0*d_00p_p0*fxx[k]+0.5*d_00p_0m*d_00p_0p*fyy[k]);
#endif
    }

#ifdef CASL_LOG_FLOPS
#ifdef P4_TO_P8
    ierr_flops = PetscLogFlops(48*n_arrays*bs); CHKERRXX(ierr_flops);
#else
    ierr_flops = PetscLogFlops(16*n_arrays*bs); CHKERRXX(ierr_flops);
#endif
#endif
#ifdef CASL_LOG_TINY_EVENTS
    ierr_log_event = PetscLogEventEnd(log_quad_neighbor_nodes_of_node_t_ngbd_with_quadratic_interpolation, 0, 0, 0, 0); CHKERRXX(ierr_log_event);
#endif
    return;
  }

  inline void ngbd_with_quadratic_interpolation_component(const double *f[], double *f_000, double *f_m00, double *f_p00, double *f_0m0, double *f_0p0,
                                                        #ifdef P4_TO_P8
                                                          double *f_00m, double *f_00p,
                                                        #endif
                                                          const unsigned int &n_arrays, const unsigned int &bs, const unsigned int &comp) const
  {
    P4EST_ASSERT(bs>1);
    P4EST_ASSERT(comp < bs);
#ifdef CASL_LOG_TINY_EVENTS
    PetscErrorCode ierr_log_event = PetscLogEventBegin(log_quad_neighbor_nodes_of_node_t_ngbd_with_quadratic_interpolation, 0, 0, 0, 0); CHKERRXX(ierr_log_event);
#endif
    /*
    if(quadratic_interpolators_are_set)
    {
      const unsigned int bs_node_000 = bs*node_000;
      for (unsigned int k = 0; k < n_arrays; ++k)
        f_000[k] = f[k][bs_node_000+comp];
      quadratic_interpolator[dir::f_m00].calculate_all_components(f, f_m00, n_arrays, bs);
      quadratic_interpolator[dir::f_p00].calculate_all_components(f, f_p00, n_arrays, bs);
      quadratic_interpolator[dir::f_0m0].calculate_all_components(f, f_0m0, n_arrays, bs);
      quadratic_interpolator[dir::f_0p0].calculate_all_components(f, f_0p0, n_arrays, bs);
#ifdef P4_TO_P8
      quadratic_interpolator[dir::f_00m].calculate_all_components(f, f_00m, n_arrays, bs);
      quadratic_interpolator[dir::f_00p].calculate_all_components(f, f_00p, n_arrays, bs);
#endif
      return;
    }
    */

    double fxx[n_arrays], fyy[n_arrays];
#ifdef P4_TO_P8
    double fzz[n_arrays];
    laplace_component(f, f_000, f_m00, f_p00, f_0m0, f_0p0, f_00m, f_00p, fxx, fyy, fzz,  n_arrays, bs, comp);
#else
    laplace_component(f, f_000, f_m00, f_p00, f_0m0, f_0p0,               fxx, fyy,       n_arrays, bs, comp);
#endif
    // third order interpolation
    for (unsigned int k = 0; k < n_arrays; ++k) {
      f_m00[k] -= 0.5*d_m00_m0*d_m00_p0*fyy[k];
#ifdef P4_TO_P8
      f_m00[k] -= 0.5*d_m00_0m*d_m00_0p*fzz[k];
#endif
      f_p00[k] -= 0.5*d_p00_m0*d_p00_p0*fyy[k];
#ifdef P4_TO_P8
      f_p00[k] -= 0.5*d_p00_0m*d_p00_0p*fzz[k];
#endif
      f_0m0[k] -= 0.5*d_0m0_m0*d_0m0_p0*fxx[k];
#ifdef P4_TO_P8
      f_0m0[k] -= 0.5*d_0m0_0m*d_0m0_0p*fzz[k];
#endif
      f_0p0[k] -= 0.5*d_0p0_m0*d_0p0_p0*fxx[k];
#ifdef P4_TO_P8
      f_0p0[k] -= 0.5*d_0p0_0m*d_0p0_0p*fzz[k];
      f_00m[k] -= (0.5*d_00m_m0*d_00m_p0*fxx[k]+0.5*d_00m_0m*d_00m_0p*fyy[k]);
      f_00p[k] -= (0.5*d_00p_m0*d_00p_p0*fxx[k]+0.5*d_00p_0m*d_00p_0p*fyy[k]);
#endif
    }

#ifdef CASL_LOG_FLOPS
#ifdef P4_TO_P8
    ierr_flops = PetscLogFlops(48*n_arrays); CHKERRXX(ierr_flops);
#else
    ierr_flops = PetscLogFlops(16*n_arrays); CHKERRXX(ierr_flops);
#endif
#endif
#ifdef CASL_LOG_TINY_EVENTS
    ierr_log_event = PetscLogEventEnd(log_quad_neighbor_nodes_of_node_t_ngbd_with_quadratic_interpolation, 0, 0, 0, 0); CHKERRXX(ierr_log_event);
#endif
    return;
  }

  inline void ngbd_with_quadratic_interpolation(const double *f[], double *f_000, double *f_m00, double *f_p00, double *f_0m0, double *f_0p0,
                                              #ifdef P4_TO_P8
                                                double *f_00m, double *f_00p,
                                              #endif
                                                const unsigned int &n_arrays) const
  {
#ifdef CASL_LOG_TINY_EVENTS
    PetscErrorCode ierr_log_event = PetscLogEventBegin(log_quad_neighbor_nodes_of_node_t_ngbd_with_quadratic_interpolation, 0, 0, 0, 0); CHKERRXX(ierr_log_event);
#endif
    /*
    if(quadratic_interpolators_are_set)
    {
      for (unsigned int k = 0; k < n_arrays; ++k)
        f_000[k] = f[k][node_000];
      quadratic_interpolator[dir::f_m00].calculate(f, f_m00, n_arrays);
      quadratic_interpolator[dir::f_p00].calculate(f, f_p00, n_arrays);
      quadratic_interpolator[dir::f_0m0].calculate(f, f_0m0, n_arrays);
      quadratic_interpolator[dir::f_0p0].calculate(f, f_0p0, n_arrays);
#ifdef P4_TO_P8
      quadratic_interpolator[dir::f_00m].calculate(f, f_00m, n_arrays);
      quadratic_interpolator[dir::f_00p].calculate(f, f_00p, n_arrays);
#endif
      return;
    }
    */

    double fxx[n_arrays], fyy[n_arrays];
#ifdef P4_TO_P8
    double fzz[n_arrays];
    laplace(f, f_000, f_m00, f_p00, f_0m0, f_0p0, f_00m, f_00p, fxx, fyy, fzz,  n_arrays);
#else
    laplace(f, f_000, f_m00, f_p00, f_0m0, f_0p0,               fxx, fyy,       n_arrays);
#endif
    // third order interpolation
    for (unsigned int k = 0; k < n_arrays; ++k) {
      f_m00[k] -= 0.5*d_m00_m0*d_m00_p0*fyy[k];
#ifdef P4_TO_P8
      f_m00[k] -= 0.5*d_m00_0m*d_m00_0p*fzz[k];
#endif
      f_p00[k] -= 0.5*d_p00_m0*d_p00_p0*fyy[k];
#ifdef P4_TO_P8
      f_p00[k] -= 0.5*d_p00_0m*d_p00_0p*fzz[k];
#endif
      f_0m0[k] -= 0.5*d_0m0_m0*d_0m0_p0*fxx[k];
#ifdef P4_TO_P8
      f_0m0[k] -= 0.5*d_0m0_0m*d_0m0_0p*fzz[k];
#endif
      f_0p0[k] -= 0.5*d_0p0_m0*d_0p0_p0*fxx[k];
#ifdef P4_TO_P8
      f_0p0[k] -= 0.5*d_0p0_0m*d_0p0_0p*fzz[k];
      f_00m[k] -= (0.5*d_00m_m0*d_00m_p0*fxx[k]+0.5*d_00m_0m*d_00m_0p*fyy[k]);
      f_00p[k] -= (0.5*d_00p_m0*d_00p_p0*fxx[k]+0.5*d_00p_0m*d_00p_0p*fyy[k]);
#endif
    }

#ifdef CASL_LOG_FLOPS
#ifdef P4_TO_P8
    ierr_flops = PetscLogFlops(48*n_arrays); CHKERRXX(ierr_flops);
#else
    ierr_flops = PetscLogFlops(16*n_arrays); CHKERRXX(ierr_flops);
#endif
#endif
#ifdef CASL_LOG_TINY_EVENTS
    ierr_log_event = PetscLogEventEnd(log_quad_neighbor_nodes_of_node_t_ngbd_with_quadratic_interpolation, 0, 0, 0, 0); CHKERRXX(ierr_log_event);
#endif
    return;
  }

  void x_ngbd_with_quadratic_interpolation_all_components(const double *f[], double *f_m00, double *f_000, double *f_p00, const unsigned int &n_arrays, const unsigned int &bs) const;
  void x_ngbd_with_quadratic_interpolation_component(const double *f[], double *f_m00, double *f_000, double *f_p00, const unsigned int &n_arrays, const unsigned int &bs, const unsigned int &comp) const;
  void x_ngbd_with_quadratic_interpolation(const double *f[], double *f_m00, double *f_000, double *f_p00, const unsigned int &n_arrays) const;
  void y_ngbd_with_quadratic_interpolation_all_components(const double *f[], double *f_0m0, double *f_000, double *f_0p0, const unsigned int &n_arrays, const unsigned int &bs) const;
  void y_ngbd_with_quadratic_interpolation_component(const double *f[], double *f_0m0, double *f_000, double *f_0p0, const unsigned int &n_arrays, const unsigned int &bs, const unsigned int &comp) const;
  void y_ngbd_with_quadratic_interpolation(const double *f[], double *f_0m0, double *f_000, double *f_0p0, const unsigned int &n_arrays) const;
#ifdef P4_TO_P8
  void z_ngbd_with_quadratic_interpolation_all_components(const double *f[], double *f_00m, double *f_000, double *f_00p, const unsigned int &n_arrays, const unsigned int &bs) const;
  void z_ngbd_with_quadratic_interpolation_component(const double *f[], double *f_00m, double *f_000, double *f_00p, const unsigned int &n_arrays, const unsigned int &bs, const unsigned int &comp) const;
  void z_ngbd_with_quadratic_interpolation(const double *f[], double *f_00m, double *f_000, double *f_00p, const unsigned int &n_arrays) const;
#endif
  inline void dxx_central_all_components(const double *f[], double *fxx, const unsigned int &n_arrays, const unsigned int &bs) const
  {
    P4EST_ASSERT(bs>1); // the elementary functions for bs==1 use less flops (straightfward indices) --> functions have been duplicated for efficiency
    /*
    if(second_derivative_operators_are_set)
    {
      second_derivative_operator[0].calculate_all_components(f, fxx, n_arrays, bs);
      return;
    }
    */
    double f_m00[n_arrays*bs], f_000[n_arrays*bs], f_p00[n_arrays*bs];
    x_ngbd_with_quadratic_interpolation_all_components(f, f_m00, f_000, f_p00, n_arrays, bs);
    for (unsigned int k = 0; k < n_arrays*bs; ++k)
      fxx[k] = central_second_derivative(f_p00[k], f_000[k], f_m00[k], d_p00, d_m00);
    return;
  }
  inline void dxx_central_component(const double *f[], double *fxx, const unsigned int &n_arrays, const unsigned int &bs, const unsigned int &comp) const
  {
    P4EST_ASSERT(bs>1);
    P4EST_ASSERT(comp < bs);
    /*
    if(second_derivative_operators_are_set)
    {
      second_derivative_operator[0].calculate_component(f, fxx, n_arrays, bs, comp);
      return;
    }
    */
    double f_m00[n_arrays], f_000[n_arrays], f_p00[n_arrays];
    x_ngbd_with_quadratic_interpolation_component(f, f_m00, f_000, f_p00, n_arrays, bs, comp);
    for (unsigned int k = 0; k < n_arrays; ++k)
      fxx[k] = central_second_derivative(f_p00[k], f_000[k], f_m00[k], d_p00, d_m00);
    return;
  }
  inline void dxx_central(const double *f[], double *fxx, const unsigned int &n_arrays) const
  {
    /*
    if(second_derivative_operators_are_set)
    {
      second_derivative_operator[0].calculate(f, fxx, n_arrays);
      return;
    }
    */
    double f_m00[n_arrays], f_000[n_arrays], f_p00[n_arrays];
    x_ngbd_with_quadratic_interpolation(f, f_m00, f_000, f_p00, n_arrays);
    for (unsigned int k = 0; k < n_arrays; ++k)
      fxx[k] = central_second_derivative(f_p00[k], f_000[k], f_m00[k], d_p00, d_m00);
    return;
  }
  inline void dyy_central_all_components(const double *f[], double *fyy, const unsigned int &n_arrays, const unsigned int &bs) const
  {
    /*
    if(second_derivative_operators_are_set)
    {
      second_derivative_operator[1].calculate_all_components(f, fyy, n_arrays, bs);
      return;
    }
    */
    P4EST_ASSERT(bs>1); // the elementary functions for bs==1 use less flops (straightfward indices) --> functions have been duplicated for efficiency
    double f_0m0[n_arrays*bs], f_000[n_arrays*bs], f_0p0[n_arrays*bs];
    y_ngbd_with_quadratic_interpolation_all_components(f, f_0m0, f_000, f_0p0, n_arrays, bs);
    for (unsigned int k = 0; k < n_arrays*bs; ++k)
      fyy[k] = central_second_derivative(f_0p0[k], f_000[k], f_0m0[k], d_0p0, d_0m0);
    return;
  }
  inline void dyy_central_component(const double *f[], double *fyy, const unsigned int &n_arrays, const unsigned int &bs, const unsigned int &comp) const
  {
    /*
    if(second_derivative_operators_are_set)
    {
      second_derivative_operator[1].calculate_component(f, fyy, n_arrays, bs, comp);
      return;
    }
    */
    P4EST_ASSERT(bs>1);
    P4EST_ASSERT(comp < bs);
    double f_0m0[n_arrays], f_000[n_arrays], f_0p0[n_arrays];
    y_ngbd_with_quadratic_interpolation_component(f, f_0m0, f_000, f_0p0, n_arrays, bs, comp);
    for (unsigned int k = 0; k < n_arrays; ++k)
      fyy[k] = central_second_derivative(f_0p0[k], f_000[k], f_0m0[k], d_0p0, d_0m0);
    return;
  }
  inline void dyy_central(const double *f[], double *fyy, const unsigned int &n_arrays) const
  {
    /*
    if(second_derivative_operators_are_set)
    {
      second_derivative_operator[1].calculate(f, fyy, n_arrays);
      return;
    }
    */
    double f_0m0[n_arrays], f_000[n_arrays], f_0p0[n_arrays];
    y_ngbd_with_quadratic_interpolation(f, f_0m0, f_000, f_0p0, n_arrays);
    for (unsigned int k = 0; k < n_arrays; ++k)
      fyy[k] = central_second_derivative(f_0p0[k], f_000[k], f_0m0[k], d_0p0, d_0m0);
    return;
  }
#ifdef P4_TO_P8
  inline void dzz_central_all_components(const double *f[], double *fzz, const unsigned int &n_arrays, const unsigned int &bs) const
  {
    P4EST_ASSERT(bs>1); // the elementary functions for bs==1 use less flops (straightfward indices) --> functions have been duplicated for efficiency
    /*
    if(second_derivative_operators_are_set)
    {
      second_derivative_operator[2].calculate_all_components(f, fzz, n_arrays, bs);
      return;
    }
    */
    double f_00m[n_arrays*bs],f_000[n_arrays*bs],f_00p[n_arrays*bs];
    z_ngbd_with_quadratic_interpolation_all_components(f, f_00m, f_000, f_00p, n_arrays, bs);
    for (unsigned int k = 0; k < n_arrays*bs; ++k)
      fzz[k] = central_second_derivative(f_00p[k], f_000[k], f_00m[k], d_00p, d_00m);
    return;
  }
  inline void dzz_central_component(const double *f[], double *fzz, const unsigned int &n_arrays, const unsigned int &bs, const unsigned int &comp) const
  {
    P4EST_ASSERT(bs>1);
    P4EST_ASSERT(comp < bs);
    /*
    if(second_derivative_operators_are_set)
    {
      second_derivative_operator[2].calculate_component(f, fzz, n_arrays, bs, comp);
      return;
    }
    */
    double f_00m[n_arrays],f_000[n_arrays],f_00p[n_arrays];
    z_ngbd_with_quadratic_interpolation_component(f, f_00m, f_000, f_00p, n_arrays, bs, comp);
    for (unsigned int k = 0; k < n_arrays; ++k)
      fzz[k] = central_second_derivative(f_00p[k], f_000[k], f_00m[k], d_00p, d_00m);
    return;
  }
  inline void dzz_central(const double *f[], double *fzz, const unsigned int &n_arrays) const
  {
    /*
    if(second_derivative_operators_are_set)
    {
      second_derivative_operator[2].calculate(f, fzz, n_arrays);
      return;
    }
    */
    double f_00m[n_arrays],f_000[n_arrays],f_00p[n_arrays];
    z_ngbd_with_quadratic_interpolation(f, f_00m, f_000, f_00p, n_arrays);
    for (unsigned int k = 0; k < n_arrays; ++k)
      fzz[k] = central_second_derivative(f_00p[k], f_000[k], f_00m[k], d_00p, d_00m);
    return;
  }
#endif
  inline void dd_central_all_components(const unsigned short &der, const double *f[], double *fdd, const unsigned int &n_arrays, const unsigned int &bs) const
  {
    /*
    if(second_derivative_operators_are_set)
    {
      second_derivative_operator[der].calculate_all_components(f, fdd, n_arrays, bs);
      return;
    }
    */
    switch (der) {
    case dir::x:
      dxx_central_all_components(f, fdd, n_arrays, bs);
      break;
    case dir::y:
      dyy_central_all_components(f, fdd, n_arrays, bs);
      break;
#ifdef P4_TO_P8
    case dir::z:
      dzz_central_all_components(f, fdd, n_arrays, bs);
      break;
#endif
    default:
#ifdef CASL_THROWS
      throw std::invalid_argument("quad_neighbor_nodes_of_node_t::dd_central(der, ...) : unknown differentiation direction.");
#endif
      break;
    }
    return;
  }
  inline void dd_central_component(const unsigned short &der, const double *f[], double *fdd, const unsigned int &n_arrays, const unsigned int &bs, const unsigned int &comp) const
  {
    /*
    if(second_derivative_operators_are_set)
    {
      second_derivative_operator[der].calculate_component(f, fdd, n_arrays, bs, comp);
      return;
    }
    */
    switch (der) {
    case dir::x:
      dxx_central_component(f, fdd, n_arrays, bs, comp);
      break;
    case dir::y:
      dyy_central_component(f, fdd, n_arrays, bs, comp);
      break;
#ifdef P4_TO_P8
    case dir::z:
      dzz_central_component(f, fdd, n_arrays, bs, comp);
      break;
#endif
    default:
#ifdef CASL_THROWS
      throw std::invalid_argument("quad_neighbor_nodes_of_node_t::dd_central(der, ...) : unknown differentiation direction.");
#endif
      break;
    }
    return;
  }
  inline void dd_central(const unsigned short &der, const double *f[], double *fdd, const unsigned int &n_arrays) const
  {
    /*
    if(second_derivative_operators_are_set)
    {
      second_derivative_operator[der].calculate(f, fdd, n_arrays);
      return;
    }
    */
    switch (der) {
    case dir::x:
      dxx_central(f, fdd, n_arrays);
      break;
    case dir::y:
      dyy_central(f, fdd, n_arrays);
      break;
#ifdef P4_TO_P8
    case dir::z:
      dzz_central(f, fdd, n_arrays);
      break;
#endif
    default:
#ifdef CASL_THROWS
      throw std::invalid_argument("quad_neighbor_nodes_of_node_t::dd_central(der, ...) : unknown differentiation direction.");
#endif
      break;
    }
    return;
  }

  // first-derivatives-related procedures
#ifdef P4_TO_P8
  inline void gradient_all_components(const double *f[], double *fx, double *fy, double *fz, const unsigned int &n_arrays, const unsigned int &bs) const
#else
  inline void gradient_all_components(const double *f[], double *fx, double *fy,             const unsigned int &n_arrays, const unsigned int &bs) const
#endif
  {
    P4EST_ASSERT(bs>1); // the elementary functions for bs==1 use less flops (straightfward indices) --> functions have been duplicated for efficiency
#ifdef CASL_LOG_TINY_EVENTS
    PetscErrorCode ierr_log_event = PetscLogEventBegin(log_quad_neighbor_nodes_of_node_t_gradient, 0, 0, 0, 0); CHKERRXX(ierr_log_event);
#endif
    /*
    if(gradient_operator_is_set)
    {
      gradient_operator[0].calculate_all_components(f, fx, n_arrays, bs);
      gradient_operator[1].calculate_all_components(f, fy, n_arrays, bs);
#ifdef P4_TO_P8
      gradient_operator[2].calculate_all_components(f, fz, n_arrays, bs);
#endif
      return;
    }
    */
    double f_000[n_arrays*bs], f_m00[n_arrays*bs], f_p00[n_arrays*bs], f_0m0[n_arrays*bs], f_0p0[n_arrays*bs];
#ifdef P4_TO_P8
    double f_00m[n_arrays*bs], f_00p[n_arrays*bs];
    linearly_interpolated_neighbors_all_components(f, f_000, f_m00, f_p00, f_0m0, f_0p0, f_00m, f_00p, n_arrays, bs);
#else
    linearly_interpolated_neighbors_all_components(f, f_000, f_m00, f_p00, f_0m0, f_0p0,               n_arrays, bs);
#endif

    double naive_Dx[n_arrays*bs], naive_Dy[n_arrays*bs];
#ifdef P4_TO_P8
    double naive_Dz[n_arrays*bs];
#endif
    for (unsigned int k = 0; k < n_arrays*bs; ++k) {
      naive_Dx[k] = central_derivative(f_p00[k], f_000[k], f_m00[k], d_p00, d_m00);
      naive_Dy[k] = central_derivative(f_0p0[k], f_000[k], f_0m0[k], d_0p0, d_0m0);
#ifdef P4_TO_P8
      naive_Dz[k] = central_derivative(f_00p[k], f_000[k], f_00m[k], d_00p, d_00m);
#endif
    }
#ifdef P4_TO_P8
    correct_naive_first_derivatives(f, naive_Dx, naive_Dy, naive_Dz, fx, fy, fz, n_arrays, bs, bs);
#else
    correct_naive_first_derivatives(f, naive_Dx, naive_Dy,           fx, fy,     n_arrays, bs, bs);
#endif
#ifdef CASL_LOG_TINY_EVENTS
    ierr_log_event = PetscLogEventEnd(log_quad_neighbor_nodes_of_node_t_gradient, 0, 0, 0, 0); CHKERRXX(ierr_log_event);
#endif
    return;
  }
#ifdef P4_TO_P8
  inline void gradient_component(const double *f[], double *fx, double *fy, double *fz, const unsigned int &n_arrays, const unsigned int &bs, const unsigned int &comp) const
#else
  inline void gradient_component(const double *f[], double *fx, double *fy,             const unsigned int &n_arrays, const unsigned int &bs, const unsigned int &comp) const
#endif
  {
    P4EST_ASSERT(bs>1);
    P4EST_ASSERT(comp < bs);
#ifdef CASL_LOG_TINY_EVENTS
    PetscErrorCode ierr_log_event = PetscLogEventBegin(log_quad_neighbor_nodes_of_node_t_gradient, 0, 0, 0, 0); CHKERRXX(ierr_log_event);
#endif
    /*
    if(gradient_operator_is_set)
    {
      gradient_operator[0].calculate_component(f, fx, n_arrays, bs, comp);
      gradient_operator[1].calculate_component(f, fy, n_arrays, bs, comp);
#ifdef P4_TO_P8
      gradient_operator[2].calculate_component(f, fz, n_arrays, bs, comp);
#endif
      return;
    }
    */
    double f_000[n_arrays], f_m00[n_arrays], f_p00[n_arrays], f_0m0[n_arrays], f_0p0[n_arrays];
#ifdef P4_TO_P8
    double f_00m[n_arrays], f_00p[n_arrays];
    linearly_interpolated_neighbors_component(f, f_000, f_m00, f_p00, f_0m0, f_0p0, f_00m, f_00p, n_arrays, bs, comp);
#else
    linearly_interpolated_neighbors_component(f, f_000, f_m00, f_p00, f_0m0, f_0p0,               n_arrays, bs, comp);
#endif

    double naive_Dx[n_arrays], naive_Dy[n_arrays];
#ifdef P4_TO_P8
    double naive_Dz[n_arrays];
#endif
    for (unsigned int k = 0; k < n_arrays; ++k) {
      naive_Dx[k] = central_derivative(f_p00[k], f_000[k], f_m00[k], d_p00, d_m00);
      naive_Dy[k] = central_derivative(f_0p0[k], f_000[k], f_0m0[k], d_0p0, d_0m0);
#ifdef P4_TO_P8
      naive_Dz[k] = central_derivative(f_00p[k], f_000[k], f_00m[k], d_00p, d_00m);
#endif
    }
#ifdef P4_TO_P8
    correct_naive_first_derivatives(f, naive_Dx, naive_Dy, naive_Dz, fx, fy, fz, n_arrays, bs, comp);
#else
    correct_naive_first_derivatives(f, naive_Dx, naive_Dy,           fx, fy,     n_arrays, bs, comp);
#endif
#ifdef CASL_LOG_TINY_EVENTS
    ierr_log_event = PetscLogEventEnd(log_quad_neighbor_nodes_of_node_t_gradient, 0, 0, 0, 0); CHKERRXX(ierr_log_event);
#endif
    return;
  }
#ifdef P4_TO_P8
  inline void gradient(const double *f[], double *fx, double *fy, double *fz, const unsigned int &n_arrays) const
#else
  inline void gradient(const double *f[], double *fx, double *fy,             const unsigned int &n_arrays) const
#endif
  {
#ifdef CASL_LOG_TINY_EVENTS
    PetscErrorCode ierr_log_event = PetscLogEventBegin(log_quad_neighbor_nodes_of_node_t_gradient, 0, 0, 0, 0); CHKERRXX(ierr_log_event);
#endif
    /*
    if(gradient_operator_is_set)
    {
      gradient_operator[0].calculate(f, fx, n_arrays);
      gradient_operator[1].calculate(f, fy, n_arrays);
#ifdef P4_TO_P8
      gradient_operator[2].calculate(f, fz, n_arrays);
#endif
      return;
    }
    */
    double f_000[n_arrays], f_m00[n_arrays], f_p00[n_arrays], f_0m0[n_arrays], f_0p0[n_arrays];
#ifdef P4_TO_P8
    double f_00m[n_arrays], f_00p[n_arrays];
    linearly_interpolated_neighbors(f, f_000, f_m00, f_p00, f_0m0, f_0p0, f_00m, f_00p, n_arrays);
#else
    linearly_interpolated_neighbors(f, f_000, f_m00, f_p00, f_0m0, f_0p0,               n_arrays);
#endif

    double naive_Dx[n_arrays], naive_Dy[n_arrays];
#ifdef P4_TO_P8
    double naive_Dz[n_arrays];
#endif
    for (unsigned int k = 0; k < n_arrays; ++k) {
      naive_Dx[k] = central_derivative(f_p00[k], f_000[k], f_m00[k], d_p00, d_m00);
      naive_Dy[k] = central_derivative(f_0p0[k], f_000[k], f_0m0[k], d_0p0, d_0m0);
#ifdef P4_TO_P8
      naive_Dz[k] = central_derivative(f_00p[k], f_000[k], f_00m[k], d_00p, d_00m);
#endif
    }
#ifdef P4_TO_P8
    correct_naive_first_derivatives(f, naive_Dx, naive_Dy, naive_Dz, fx, fy, fz, n_arrays, 1, 1);
#else
    correct_naive_first_derivatives(f, naive_Dx, naive_Dy,           fx, fy,     n_arrays, 1, 1);
#endif
#ifdef CASL_LOG_TINY_EVENTS
    ierr_log_event = PetscLogEventEnd(log_quad_neighbor_nodes_of_node_t_gradient, 0, 0, 0, 0); CHKERRXX(ierr_log_event);
#endif
    return;
  }

  void dx_central_internal(const double *f[], double *fx, const unsigned int &n_arrays, const unsigned int &bs, const unsigned int &comp) const;
  inline void dx_central_all_components (const double *f[], double *fx, const unsigned int &n_arrays, const unsigned int &bs) const                           { dx_central_internal(f, fx, n_arrays, bs, bs);    }
  inline void dx_central_component      (const double *f[], double *fx, const unsigned int &n_arrays, const unsigned int &bs, const unsigned int &comp) const { dx_central_internal(f, fx, n_arrays, bs, comp);  }
  inline void dx_central                (const double *f[], double *fx, const unsigned int &n_arrays) const                                                   { dx_central_internal(f, fx, n_arrays, 1,  1);     }
  void dy_central_internal(const double *f[], double *fy, const unsigned int &n_arrays, const unsigned int &bs, const unsigned int &comp) const;
  inline void dy_central_all_components (const double *f[], double *fy, const unsigned int &n_arrays, const unsigned int &bs) const                           { dy_central_internal(f, fy, n_arrays, bs, bs);    }
  inline void dy_central_component      (const double *f[], double *fy, const unsigned int &n_arrays, const unsigned int &bs, const unsigned int &comp) const { dy_central_internal(f, fy, n_arrays, bs, comp);  }
  inline void dy_central                (const double *f[], double *fy, const unsigned int &n_arrays) const                                                   { dy_central_internal(f, fy, n_arrays, 1,  1);     }
#ifdef P4_TO_P8
  void dz_central_internal(const double *f[], double *fz, const unsigned int &n_arrays, const unsigned int &bs, const unsigned int &comp) const;
  inline void dz_central_all_components (const double *f[], double *fz, const unsigned int &n_arrays, const unsigned int &bs) const                           { dz_central_internal(f, fz, n_arrays, bs, bs);    }
  inline void dz_central_component      (const double *f[], double *fz, const unsigned int &n_arrays, const unsigned int &bs, const unsigned int &comp) const { dz_central_internal(f, fz, n_arrays, bs, comp);  }
  inline void dz_central                (const double *f[], double *fz, const unsigned int &n_arrays) const                                                   { dz_central_internal(f, fz, n_arrays, 1,  1);     }
#endif

#ifdef P4_TO_P8
  void correct_naive_first_derivatives(const double *f[], const double *naive_Dx, const double *naive_Dy, const double *naive_Dz, double *Dx, double *Dy, double *Dz, const unsigned int &n_arrays, const unsigned int &bs, const unsigned int &comp) const;
  //  void correct_naive_first_derivatives(node_linear_combination &Dx, node_linear_combination &Dy, node_linear_combination &Dz, const node_linear_combination &Dxx, const node_linear_combination &Dyy, const node_linear_combination &Dzz) const;
#else
  void correct_naive_first_derivatives(const double *f[], const double *naive_Dx, const double *naive_Dy,                         double *Dx, double *Dy,             const unsigned int &n_arrays, const unsigned int &bs, const unsigned int &comp) const;
  //  void correct_naive_first_derivatives(node_linear_combination &Dx, node_linear_combination &Dy,                              const node_linear_combination &Dxx, const node_linear_combination &Dyy) const;
#endif

  // biased-first-derivative-related procedures
  // based on quadratic-interpolation neighbors
  inline double d_backward_quadratic(const double &f_0_quad, const double &f_m_quad, const double &d_m, const double &f_dd_0, const double &f_dd_m) const
  {
    return (backward_derivative(f_0_quad, f_m_quad, d_m) + 0.5*d_m*MINMOD(f_dd_0, f_dd_m));
  }
  inline double d_forward_quadratic(const double &f_p_quad, const double &f_0_quad, const double &d_p, const double &f_dd_0, const double &f_dd_p) const
  {
    return (forward_derivative(f_p_quad, f_0_quad, d_p) - 0.5*d_p*MINMOD(f_dd_0, f_dd_p));
  }

  /*
  bool linear_interpolators_are_set, quadratic_interpolators_are_set, second_derivative_operators_are_set, gradient_operator_is_set;
  node_linear_combination linear_interpolator[P4EST_FACES], quadratic_interpolator[P4EST_DIM];
  node_linear_combination gradient_operator[P4EST_DIM];
  node_linear_combination second_derivative_operator[P4EST_DIM];

  inline void create_linear_interpolators(node_linear_combination lin_interp[P4EST_FACES]) const
  {
    for (unsigned char dir = 0; dir < P4EST_FACES; ++dir)
      lin_interp[dir].elements.reserve(1<<(P4EST_DIM-1));
#ifdef P4_TO_P8
    get_linear_interpolator(lin_interp[dir::f_m00], node_m00_mm, node_m00_pm, node_m00_mp, node_m00_pp, d_m00_m0, d_m00_p0, d_m00_0m, d_m00_0p);
    get_linear_interpolator(lin_interp[dir::f_p00], node_p00_mm, node_p00_pm, node_p00_mp, node_p00_pp, d_p00_m0, d_p00_p0, d_p00_0m, d_p00_0p);
    get_linear_interpolator(lin_interp[dir::f_0m0], node_0m0_mm, node_0m0_pm, node_0m0_mp, node_0m0_pp, d_0m0_m0, d_0m0_p0, d_0m0_0m, d_0m0_0p);
    get_linear_interpolator(lin_interp[dir::f_0p0], node_0p0_mm, node_0p0_pm, node_0p0_mp, node_0p0_pp, d_0p0_m0, d_0p0_p0, d_0p0_0m, d_0p0_0p);
    get_linear_interpolator(lin_interp[dir::f_00m], node_00m_mm, node_00m_pm, node_00m_mp, node_00m_pp, d_00m_m0, d_00m_p0, d_00m_0m, d_00m_0p);
    get_linear_interpolator(lin_interp[dir::f_00p], node_00p_mm, node_00p_pm, node_00p_mp, node_00p_pp, d_00p_m0, d_00p_p0, d_00p_0m, d_00p_0p);
#else
    get_linear_interpolator(lin_interp[dir::f_m00], node_m00_mm, node_m00_pm,                           d_m00_m0, d_m00_p0);
    get_linear_interpolator(lin_interp[dir::f_p00], node_p00_mm, node_p00_pm,                           d_p00_m0, d_p00_p0);
    get_linear_interpolator(lin_interp[dir::f_0m0], node_0m0_mm, node_0m0_pm,                           d_0m0_m0, d_0m0_p0);
    get_linear_interpolator(lin_interp[dir::f_0p0], node_0p0_mm, node_0p0_pm,                           d_0p0_m0, d_0p0_p0);
#endif
    return;
  }

  inline void create_laplace_operators(const node_linear_combination lin_op[P4EST_FACES], node_linear_combination DD[P4EST_DIM]) const
  {
    const node_interpolation_weight ww_000(node_000, 1.0);
    // naive second derivatives operators
    DD[0].elements.reserve(lin_op[dir::f_m00].elements.size() + lin_op[dir::f_p00].elements.size() + 1);
    DD[1].elements.reserve(lin_op[dir::f_0m0].elements.size() + lin_op[dir::f_0p0].elements.size() + 1);
#ifdef P4_TO_P8
    DD[2].elements.reserve(lin_op[dir::f_00m].elements.size() + lin_op[dir::f_00p].elements.size() + 1);
#endif
    DD[0].add_terms(lin_op[dir::f_p00], 2.0/(d_p00*(d_p00+d_m00))); DD[0].add_terms(lin_op[dir::f_m00], 2.0/(d_m00*(d_p00+d_m00))); DD[0].add_terms(ww_000, -2.0/(d_m00*d_p00));
    DD[1].add_terms(lin_op[dir::f_0p0], 2.0/(d_0p0*(d_0p0+d_0m0))); DD[1].add_terms(lin_op[dir::f_0m0], 2.0/(d_0m0*(d_0p0+d_0m0))); DD[1].add_terms(ww_000, -2.0/(d_0m0*d_0p0));
#ifdef P4_TO_P8
    DD[2].add_terms(lin_op[dir::f_00p], 2.0/(d_00p*(d_00p+d_00m))); DD[2].add_terms(lin_op[dir::f_00m], 2.0/(d_00m*(d_00p+d_00m))); DD[2].add_terms(ww_000, -2.0/(d_00m*d_00p));
#endif

#ifdef P4_TO_P8
    correct_naive_second_derivatives(DD[0], DD[1], DD[2]);
#else
    correct_naive_second_derivatives(DD[0], DD[1]);
#endif
    for (unsigned char der = 0; der < P4EST_DIM; ++der)
      DD[der].elements.shrink_to_fit();
    return;
  }

  inline void create_quadratic_interpolators(const node_linear_combination lin_op[P4EST_FACES], const node_linear_combination DD[P4EST_DIM],
                                             node_linear_combination quad_op[P4EST_FACES]) const
  {
    // third order interpolation
    for (unsigned char fdir = 0; fdir < P4EST_FACES; ++fdir)
      quad_op[fdir].add_terms(lin_op[fdir], 1.0);
    if(!check_if_zero(d_m00_m0*inverse_d_max) && !check_if_zero(d_m00_p0*inverse_d_max))
      quad_op[dir::f_m00].add_terms(DD[1], -0.5*d_m00_m0*d_m00_p0);
#ifdef P4_TO_P8
    if(!check_if_zero(d_m00_0m*inverse_d_max) && !check_if_zero(d_m00_0p*inverse_d_max))
      quad_op[dir::f_m00].add_terms(DD[2], -0.5*d_m00_0m*d_m00_0p);
#endif
    if(!check_if_zero(d_p00_m0*inverse_d_max) && !check_if_zero(d_p00_p0*inverse_d_max))
      quad_op[dir::f_p00].add_terms(DD[1], -0.5*d_p00_m0*d_p00_p0);
#ifdef P4_TO_P8
    if(!check_if_zero(d_p00_0m*inverse_d_max) && !check_if_zero(d_p00_0p*inverse_d_max))
      quad_op[dir::f_p00].add_terms(DD[2], -0.5*d_p00_0m*d_p00_0p);
#endif
    if(!check_if_zero(d_0m0_m0*inverse_d_max) && !check_if_zero(d_0m0_p0*inverse_d_max))
      quad_op[dir::f_0m0].add_terms(DD[0], -0.5*d_0m0_m0*d_0m0_p0);
#ifdef P4_TO_P8
    if(!check_if_zero(d_0m0_0m*inverse_d_max) && !check_if_zero(d_0m0_0p*inverse_d_max))
      quad_op[dir::f_0m0].add_terms(DD[2], -0.5*d_0m0_0m*d_0m0_0p);
#endif
    if(!check_if_zero(d_0p0_m0*inverse_d_max) && !check_if_zero(d_0p0_p0*inverse_d_max))
      quad_op[dir::f_0p0].add_terms(DD[0], -0.5*d_0p0_m0*d_0p0_p0);
#ifdef P4_TO_P8
    if(!check_if_zero(d_0p0_0m*inverse_d_max) && !check_if_zero(d_0p0_0p*inverse_d_max))
      quad_op[dir::f_0p0].add_terms(DD[2], -0.5*d_0p0_0m*d_0p0_0p);
    if(!check_if_zero(d_00m_m0*inverse_d_max) && !check_if_zero(d_00m_p0*inverse_d_max))
      quad_op[dir::f_00m].add_terms(DD[0], -0.5*d_00m_m0*d_00m_p0);
    if(!check_if_zero(d_00m_0m*inverse_d_max) && !check_if_zero(d_00m_0p*inverse_d_max))
      quad_op[dir::f_00m].add_terms(DD[1], -0.5*d_00m_0m*d_00m_0p);
    if(!check_if_zero(d_00p_m0*inverse_d_max) && !check_if_zero(d_00p_p0*inverse_d_max))
      quad_op[dir::f_00p].add_terms(DD[0], -0.5*d_00p_m0*d_00p_p0);
    if(!check_if_zero(d_00p_0m*inverse_d_max) && !check_if_zero(d_00p_0p*inverse_d_max))
      quad_op[dir::f_00p].add_terms(DD[1], -0.5*d_00p_0m*d_00p_0p);
#endif
    return;
  }


  inline void create_gradient_interpolators(const node_linear_combination lin_op[P4EST_FACES], const node_linear_combination DD[P4EST_DIM],
                                             node_linear_combination grad_op[P4EST_DIM]) const
  {
    const node_interpolation_weight ww_000(node_000, 1.0);
    grad_op[0].add_terms(lin_op[dir::f_p00], d_m00/(d_p00*(d_p00+d_m00)));
    grad_op[0].add_terms(lin_op[dir::f_m00], -d_p00/(d_m00*(d_p00+d_m00)));
    if(!check_if_zero(d_p00/d_m00-d_m00/d_p00))
      grad_op[0].add_terms(ww_000, (d_p00/d_m00-d_m00/d_p00)/(d_p00+d_m00));

    grad_op[1].add_terms(lin_op[dir::f_0p0], d_0m0/(d_0p0*(d_0p0+d_0m0)));
    grad_op[1].add_terms(lin_op[dir::f_0m0], -d_0p0/(d_0m0*(d_0p0+d_0m0)));
    if(!check_if_zero(d_0p0/d_0m0-d_0m0/d_0p0))
      grad_op[1].add_terms(ww_000, (d_0p0/d_0m0-d_0m0/d_0p0)/(d_0p0+d_0m0));

#ifdef P4_TO_P8
    grad_op[2].add_terms(lin_op[dir::f_00p], d_00m/(d_00p*(d_00p+d_00m)));
    grad_op[2].add_terms(lin_op[dir::f_00m], -d_00p/(d_00m*(d_00p+d_00m)));
    if(!check_if_zero(d_00p/d_00m-d_00m/d_00p))
      grad_op[2].add_terms(ww_000, (d_00p/d_00m-d_00m/d_00p)/(d_00p+d_00m));
#endif
#ifdef P4_TO_P8
    correct_naive_first_derivatives(grad_op[0], grad_op[1], grad_op[2], DD[0], DD[1], DD[2]);
#else
    correct_naive_first_derivatives(grad_op[0], grad_op[1],             DD[0], DD[1]);
#endif
    return;
  }
  */

public:
  p4est_nodes_t *nodes;

  p4est_locidx_t node_000;
  p4est_locidx_t node_m00_mm; p4est_locidx_t node_m00_pm;
  p4est_locidx_t node_p00_mm; p4est_locidx_t node_p00_pm;
  p4est_locidx_t node_0m0_mm; p4est_locidx_t node_0m0_pm;
  p4est_locidx_t node_0p0_mm; p4est_locidx_t node_0p0_pm;
#ifdef P4_TO_P8
  p4est_locidx_t node_m00_mp; p4est_locidx_t node_m00_pp;
  p4est_locidx_t node_p00_mp; p4est_locidx_t node_p00_pp;
  p4est_locidx_t node_0m0_mp; p4est_locidx_t node_0m0_pp;
  p4est_locidx_t node_0p0_mp; p4est_locidx_t node_0p0_pp;
  p4est_locidx_t node_00m_mm; p4est_locidx_t node_00m_pm;
  p4est_locidx_t node_00m_mp; p4est_locidx_t node_00m_pp;
  p4est_locidx_t node_00p_mm; p4est_locidx_t node_00p_pm;
  p4est_locidx_t node_00p_mp; p4est_locidx_t node_00p_pp;
#endif

  double d_m00; double d_m00_m0; double d_m00_p0;
  double d_p00; double d_p00_m0; double d_p00_p0;
  double d_0m0; double d_0m0_m0; double d_0m0_p0;
  double d_0p0; double d_0p0_m0; double d_0p0_p0;
#ifdef P4_TO_P8
  double d_00m, d_00p;
  double d_m00_0m; double d_m00_0p;
  double d_p00_0m; double d_p00_0p;
  double d_0m0_0m; double d_0m0_0p;
  double d_0p0_0m; double d_0p0_0p;
  double d_00m_m0; double d_00m_p0;
  double d_00m_0m; double d_00m_0p;
  double d_00p_m0; double d_00p_p0;
  double d_00p_0m; double d_00p_0p;
#endif
  double inverse_d_max;
  /*
  quad_neighbor_nodes_of_node_t() : linear_interpolators_are_set(false), quadratic_interpolators_are_set(false),
    second_derivative_operators_are_set(false), gradient_operator_is_set(false) {}

  inline void set_and_store_linear_interpolators()
  {
    if(linear_interpolators_are_set)
      return;
    create_linear_interpolators(linear_interpolator);
    linear_interpolators_are_set = true;
  }

  inline void set_and_store_second_derivative_operators()
  {
    if(second_derivative_operators_are_set)
      return;
    if(linear_interpolators_are_set)
    {
      create_laplace_operators(linear_interpolator, second_derivative_operator);
      second_derivative_operators_are_set = true;
      return;
    }
    node_linear_combination *lin_op = new node_linear_combination[P4EST_FACES];
    create_linear_interpolators(lin_op);

    create_laplace_operators(lin_op, second_derivative_operator);
    second_derivative_operators_are_set = true;
    delete[] lin_op;
    return;
  }

  inline void set_and_store_quadratic_interpolators()
  {
    if(quadratic_interpolators_are_set)
      return;
    if(linear_interpolators_are_set && second_derivative_operators_are_set)
    {
      create_quadratic_interpolators(linear_interpolator, second_derivative_operator, quadratic_interpolator);
      quadratic_interpolators_are_set = true;
      return;
    }
    else if(linear_interpolators_are_set && !second_derivative_operators_are_set)
    {
      node_linear_combination *DD = new node_linear_combination[P4EST_DIM];
      create_laplace_operators(linear_interpolator, DD);
      create_quadratic_interpolators(linear_interpolator, DD, quadratic_interpolator);
      delete[] DD;
      quadratic_interpolators_are_set = true;
      return;
    }
    else if(!linear_interpolators_are_set && second_derivative_operators_are_set)
    {
      node_linear_combination *lin_op = new node_linear_combination[P4EST_FACES];
      create_linear_interpolators(lin_op);
      create_quadratic_interpolators(lin_op, second_derivative_operator, quadratic_interpolator);
      delete[] lin_op;
      quadratic_interpolators_are_set = true;
      return;
    }
    node_linear_combination *lin_op = new node_linear_combination[P4EST_FACES];
    node_linear_combination *DD = new node_linear_combination[P4EST_DIM];
    create_linear_interpolators(lin_op);
    create_laplace_operators(lin_op, DD);
    create_quadratic_interpolators(lin_op, DD, quadratic_interpolator);
    delete[] lin_op;
    delete[] DD;
    quadratic_interpolators_are_set = true;
    return;
  }

  inline void set_and_store_gradient_operator()
  {
    if(gradient_operator_is_set)
      return;
    if(linear_interpolators_are_set && second_derivative_operators_are_set)
    {
      create_gradient_interpolators(linear_interpolator, second_derivative_operator, gradient_operator);
      gradient_operator_is_set = true;
      return;
    }
    else if(linear_interpolators_are_set && !second_derivative_operators_are_set)
    {
      node_linear_combination *DD = new node_linear_combination[P4EST_DIM];
      create_laplace_operators(linear_interpolator, DD);
      create_gradient_interpolators(linear_interpolator, DD, gradient_operator);
      delete[] DD;
      gradient_operator_is_set = true;
      return;
    }
    else if(!linear_interpolators_are_set && second_derivative_operators_are_set)
    {
      node_linear_combination *lin_op = new node_linear_combination[P4EST_FACES];
      create_linear_interpolators(lin_op);
      create_gradient_interpolators(lin_op, second_derivative_operator, gradient_operator);
      delete[] lin_op;
      gradient_operator_is_set = true;
      return;
    }
    node_linear_combination *lin_op = new node_linear_combination[P4EST_FACES];
    node_linear_combination *DD = new node_linear_combination[P4EST_DIM];
    create_linear_interpolators(lin_op);
    create_laplace_operators(lin_op, DD);
    create_gradient_interpolators(lin_op, DD, gradient_operator);
    delete[] lin_op;
    delete[] DD;
    gradient_operator_is_set = true;
    return;
  }
  */

  inline double f_m00_linear(const double *f) const
  {
    double result;
    f_m00_linear(&f, &result, 1);
    return result;
  }
  inline double f_p00_linear(const double *f) const
  {
    double result;
    f_p00_linear(&f, &result, 1);
    return result;
  }
  inline double f_0m0_linear(const double *f) const
  {
    double result;
    f_0m0_linear(&f, &result, 1);
    return result;
  }
  inline double f_0p0_linear(const double *f) const
  {
    double result;
    f_0p0_linear(&f, &result, 1);
    return result;
  }
#ifdef P4_TO_P8
  inline double f_00m_linear(const double *f) const
  {
    double result;
    f_00m_linear(&f, &result, 1);
    return result;
  }
  inline double f_00p_linear(const double *f) const
  {
    double result;
    f_00p_linear(&f, &result, 1);
    return result;
  }
#endif

  // second-derivatives-related and third-order-interpolation-related procedures
  inline void laplace(const double *f, double fxxyyzz[P4EST_DIM]) const
  {
#ifdef P4_TO_P8
    laplace(&f, &fxxyyzz[0], &fxxyyzz[1], &fxxyyzz[2], 1);
#else
    laplace(&f, &fxxyyzz[0], &fxxyyzz[1],              1);
#endif
    return;
  }

#ifdef P4_TO_P8
  inline void laplace(const double *f, double &fxx, double &fyy, double &fzz) const
#else
  inline void laplace(const double *f, double &fxx, double &fyy) const
#endif
  {
#ifdef P4_TO_P8
    laplace(&f, &fxx, &fyy, &fzz, 1);
#else
    laplace(&f, &fxx, &fyy,       1);
#endif
    return;
  }

  inline void laplace(const double *f[], double *serialized_fxxyyzz, const unsigned int &n_arrays) const
  {
    double fxx[n_arrays], fyy[n_arrays];
#ifdef P4_TO_P8
    double fzz[n_arrays];
    laplace(f, fxx, fyy, fzz, n_arrays);
#else
    laplace(f, fxx, fyy, n_arrays);
#endif
    for (unsigned int k = 0; k < n_arrays; ++k) {
      const unsigned int l_offset = P4EST_DIM*k;
      serialized_fxxyyzz[l_offset+0] = fxx[k];
      serialized_fxxyyzz[l_offset+1] = fyy[k];
#ifdef P4_TO_P8
      serialized_fxxyyzz[l_offset+2] = fzz[k];
#endif
    }
    return;
  }

#ifdef P4_TO_P8
  inline void laplace_insert_in_vectors(const double *f[], double *fxx[], double *fyy[], double *fzz[], const unsigned int &n_arrays) const
#else
  inline void laplace_insert_in_vectors(const double *f[], double *fxx[], double *fyy[],                const unsigned int &n_arrays) const
#endif
  {
    double fxx_serial[n_arrays], fyy_serial[n_arrays];
#ifdef P4_TO_P8
    double fzz_serial[n_arrays];
    laplace(f, fxx_serial, fyy_serial, fzz_serial,  n_arrays);
#else
    laplace(f, fxx_serial, fyy_serial,              n_arrays);
#endif
    for (unsigned int k = 0; k < n_arrays; ++k) {
      fxx[k][node_000] = fxx_serial[k];
      fyy[k][node_000] = fyy_serial[k];
#ifdef P4_TO_P8
      fzz[k][node_000] = fzz_serial[k];
#endif
    }
    return;
  }

  inline void laplace_insert_in_block_vectors(const double *f[], double *fxxyyzz[], const unsigned int &n_arrays) const
  {
    double fxx_serial[n_arrays], fyy_serial[n_arrays];
#ifdef P4_TO_P8
    double fzz_serial[n_arrays];
    laplace(f, fxx_serial, fyy_serial, fzz_serial,  n_arrays);
#else
    laplace(f, fxx_serial, fyy_serial,              n_arrays);
#endif
    for (unsigned int k = 0; k < n_arrays; ++k) {
      const unsigned int l_offset = P4EST_DIM*node_000;
      fxxyyzz[k][l_offset]    = fxx_serial[k];
      fxxyyzz[k][l_offset+1]  = fyy_serial[k];
#ifdef P4_TO_P8
      fxxyyzz[k][l_offset+2]  = fzz_serial[k];
#endif
    }
    return;
  }

  inline void laplace_all_components(const double *f[], double *serialized_fxxyyzz, const unsigned int &n_arrays, const unsigned int &bs) const
  {
    P4EST_ASSERT(bs>1); // the elementary functions for bs==1 use less flops (straightfward indices) --> functions have been duplicated for efficiency
    const unsigned int n_arrays_bs = n_arrays*bs;
    double fxx[n_arrays_bs], fyy[n_arrays_bs];
#ifdef P4_TO_P8
    double fzz[n_arrays_bs];
    laplace_all_components(f, fxx, fyy, fzz, n_arrays, bs);
#else
    laplace_all_components(f, fxx, fyy,      n_arrays, bs);
#endif
    for (unsigned int k = 0; k < n_arrays; ++k) {
      const unsigned int kbs = k*bs;
      for (unsigned int comp = 0; comp < bs; ++comp) {
        const unsigned int l_offset = P4EST_DIM*(kbs+comp);
        const unsigned int r_idx = kbs+comp;
        serialized_fxxyyzz[l_offset+0] = fxx[r_idx];
        serialized_fxxyyzz[l_offset+1] = fyy[r_idx];
#ifdef P4_TO_P8
        serialized_fxxyyzz[l_offset+2] = fzz[r_idx];
#endif
      }
    }
    return;
  }

#ifdef P4_TO_P8
  inline void laplace_all_components_insert_in_vectors(const double *f[], double *fxx[], double *fyy[], double *fzz[], const unsigned int &n_arrays, const unsigned int &bs) const
#else
  inline void laplace_all_components_insert_in_vectors(const double *f[], double *fxx[], double *fyy[],                const unsigned int &n_arrays, const unsigned int &bs) const
#endif
  {
    P4EST_ASSERT(bs>1);
    const unsigned int n_arrays_bs =n_arrays*bs;
    double fxx_serial[n_arrays_bs], fyy_serial[n_arrays_bs];
#ifdef P4_TO_P8
    double fzz_serial[n_arrays_bs];
    laplace_all_components(f, fxx_serial, fyy_serial, fzz_serial,  n_arrays, bs);
#else
    laplace_all_components(f, fxx_serial, fyy_serial,              n_arrays, bs);
#endif
    const unsigned int l_offset = bs*node_000;
    for (unsigned int k = 0; k < n_arrays; ++k) {
      const unsigned int kbs = k*bs;
      for (unsigned int comp = 0; comp < bs; ++comp) {
        const unsigned int l_index = l_offset+comp;
        const unsigned int r_idx = kbs+comp;
        fxx[k][l_index] = fxx_serial[r_idx];
        fyy[k][l_index] = fyy_serial[r_idx];
#ifdef P4_TO_P8
        fzz[k][l_index] = fzz_serial[r_idx];
#endif
      }
    }
    return;
  }

  inline void laplace_all_components_insert_in_block_vectors(const double *f[], double *fxxyyzz[], const unsigned int &n_arrays, const unsigned int &bs) const
  {
    P4EST_ASSERT(bs>1);
    const unsigned int n_arrays_bs =n_arrays*bs;
    double fxx_serial[n_arrays_bs], fyy_serial[n_arrays_bs];
#ifdef P4_TO_P8
    double fzz_serial[n_arrays_bs];
    laplace_all_components(f, fxx_serial, fyy_serial, fzz_serial,  n_arrays, bs);
#else
    laplace_all_components(f, fxx_serial, fyy_serial,              n_arrays, bs);
#endif
    const unsigned int bs_node_000 = bs*node_000;
    for (unsigned int k = 0; k < n_arrays; ++k) {
      const unsigned int kbs = k*bs;
      for (unsigned int comp = 0; comp < bs; ++comp) {
        const unsigned int l_offset = P4EST_DIM*(bs_node_000+comp);
        const unsigned int r_idx = kbs+comp;
        fxxyyzz[k][l_offset]    = fxx_serial[r_idx];
        fxxyyzz[k][l_offset+1]  = fyy_serial[r_idx];
#ifdef P4_TO_P8
        fxxyyzz[k][l_offset+2]  = fzz_serial[r_idx];
#endif
      }
    }
    return;
  }

  inline void laplace_component(const double *f[], double *serialized_fxxyyzz, const unsigned int &n_arrays, const unsigned int &bs, const unsigned int &comp) const
  {
    double fxx[n_arrays], fyy[n_arrays];
#ifdef P4_TO_P8
    double fzz[n_arrays];
    laplace_component(f, fxx, fyy, fzz, n_arrays, bs, comp);
#else
    laplace_component(f, fxx, fyy, n_arrays, bs, comp);
#endif
    for (unsigned int k = 0; k < n_arrays; ++k) {
      const unsigned int l_offset = P4EST_DIM*k;
      serialized_fxxyyzz[l_offset+0] = fxx[k];
      serialized_fxxyyzz[l_offset+1] = fyy[k];
#ifdef P4_TO_P8
      serialized_fxxyyzz[l_offset+2] = fzz[k];
#endif
    }
    return;
  }

  inline void ngbd_with_quadratic_interpolation(const double *f, double &f_000, double &f_m00, double &f_p00, double &f_0m0, double &f_0p0
                                              #ifdef P4_TO_P8
                                                , double &f_00m, double &f_00p
                                              #endif
                                                ) const
  {
#ifdef P4_TO_P8
    ngbd_with_quadratic_interpolation(&f, &f_000, &f_m00, &f_p00, &f_0m0, &f_0p0, &f_00m, &f_00p, 1);
#else
    ngbd_with_quadratic_interpolation(&f, &f_000, &f_m00, &f_p00, &f_0m0, &f_0p0,                 1);
#endif
    return;
  }

  inline void x_ngbd_with_quadratic_interpolation(const double *f, double &f_m00, double &f_000, double &f_p00) const
  {
    x_ngbd_with_quadratic_interpolation(&f, &f_m00, &f_000, &f_p00, 1);
    return;
  }
  inline void y_ngbd_with_quadratic_interpolation(const double *f, double &f_0m0, double &f_000, double &f_0p0) const
  {
    y_ngbd_with_quadratic_interpolation(&f, &f_0m0, &f_000, &f_0p0, 1);
    return;
  }
#ifdef P4_TO_P8
  inline void z_ngbd_with_quadratic_interpolation(const double *f, double &f_00m, double &f_000, double &f_00p) const
  {
    z_ngbd_with_quadratic_interpolation(&f, &f_00m, &f_000, &f_00p, 1);
    return;
  }
#endif

  /* second derivatives */
  inline double dxx_central(const double *f) const
  {
    double fxx;
    dxx_central(&f, &fxx, 1);
    return fxx;
  }
  inline void dxx_central_insert_in_vectors(const double *f[], double *fxx[], const unsigned int &n_arrays) const
  {
    double fxx_serial[n_arrays];
    dxx_central(f, fxx_serial, n_arrays);
    for (unsigned int k = 0; k < n_arrays; ++k)
      fxx[k][node_000] = fxx_serial[k];
    return;
  }
  inline void dxx_central_all_components_insert_in_vectors(const double *f[], double *fxx[], const unsigned int &n_arrays, const unsigned int &bs) const
  {
    P4EST_ASSERT(bs>1);
    double fxx_serial[n_arrays*bs];
    dxx_central_all_components(f, fxx_serial, n_arrays, bs);
    const unsigned int l_offset = bs*node_000;
    for (unsigned int k = 0; k < n_arrays; ++k)
    {
      const unsigned int kbs = k*bs;
      for (unsigned int comp = 0; comp < bs; ++comp)
        fxx[k][l_offset+comp] = fxx_serial[kbs+comp];
    }
    return;
  }
  double dyy_central(const double *f) const
  {
    double fyy;
    dyy_central(&f, &fyy, 1);
    return fyy;
  }
  inline void dyy_central_insert_in_vectors(const double *f[], double *fyy[], const unsigned int &n_arrays) const
  {
    double fyy_serial[n_arrays];
    dyy_central(f, fyy_serial, n_arrays);
    for (unsigned int k = 0; k < n_arrays; ++k)
      fyy[k][node_000] = fyy_serial[k];
    return;
  }
  inline void dyy_central_all_components_insert_in_vectors(const double *f[], double *fyy[], const unsigned int &n_arrays, const unsigned int &bs) const
  {
    P4EST_ASSERT(bs>1);
    double fyy_serial[n_arrays*bs];
    dyy_central_all_components(f, fyy_serial, n_arrays, bs);
    const unsigned int l_offset = bs*node_000;
    for (unsigned int k = 0; k < n_arrays; ++k)
    {
      const unsigned int kbs = k*bs;
      for (unsigned int comp = 0; comp < bs; ++comp)
        fyy[k][l_offset+comp] = fyy_serial[kbs+comp];
    }
    return;
  }
#ifdef P4_TO_P8
  double dzz_central(const double *f) const
  {
    double fzz;
    dzz_central(&f, &fzz, 1);
    return fzz;
  }
  inline void dzz_central_insert_in_vectors(const double *f[], double *fzz[], const unsigned int &n_arrays) const
  {
    double fzz_serial[n_arrays];
    dzz_central(f, fzz_serial, n_arrays);
    for (unsigned int k = 0; k < n_arrays; ++k)
      fzz[k][node_000] = fzz_serial[k];
    return;
  }
  inline void dzz_central_all_components_insert_in_vectors(const double *f[], double *fzz[], const unsigned int &n_arrays, const unsigned int &bs) const
  {
    P4EST_ASSERT(bs>1);
    double fzz_serial[n_arrays*bs];
    dzz_central_all_components(f, fzz_serial, n_arrays, bs);
    const unsigned int l_offset = bs*node_000;
    for (unsigned int k = 0; k < n_arrays; ++k)
    {
      const unsigned int kbs = k*bs;
      for (unsigned int comp = 0; comp < bs; ++comp)
        fzz[k][l_offset+comp] = fzz_serial[kbs+comp];
    }
    return;
  }
#endif
  inline double dd_central(const unsigned short &der, const double *f) const
  {
    double fdd;
    dd_central(der, &f, &fdd, 1);
    return fdd;
  }

  // first-derivatives-related procedures
  inline void gradient(const double *f, double fxyx[P4EST_DIM]) const
  {
#ifdef P4_TO_P8
    gradient(&f, &fxyx[0], &fxyx[1], &fxyx[2],  1);
#else
    gradient(&f, &fxyx[0], &fxyx[1],            1);
#endif
    return;
  }
#ifdef P4_TO_P8
  inline void gradient(const double *f, double &fx, double &fy, double &fz) const
#else
  inline void gradient(const double *f, double &fx, double &fy) const
#endif
  {
#ifdef P4_TO_P8
    gradient(&f, &fx, &fy, &fz, 1);
#else
    gradient(&f, &fx, &fy,      1);
#endif
    return;
  }
  inline void gradient_all_components(const double *f, double *fxyz, const unsigned int &bs) const
  {
    P4EST_ASSERT(bs>1);
    double fx_serial[bs], fy_serial[bs];
#ifdef P4_TO_P8
    double fz_serial[bs];
    gradient_all_components(&f, fx_serial, fy_serial, fz_serial,  1, bs);
#else
    gradient_all_components(&f, fx_serial, fy_serial,             1, bs);
#endif
    for (unsigned int comp = 0; comp < bs; ++comp) {
      const unsigned int comp_dim = comp*P4EST_DIM;
      fxyz[comp_dim+0] = fx_serial[comp];
      fxyz[comp_dim+1] = fy_serial[comp];
#ifdef P4_TO_P8
      fxyz[comp_dim+2] = fz_serial[comp];
#endif
    }
    return;
  }
#ifdef P4_TO_P8
  inline void gradient_insert_in_vectors(const double *f[], double *fx[], double *fy[], double *fz[], const unsigned int &n_arrays) const
#else
  inline void gradient_insert_in_vectors(const double *f[], double *fx[], double *fy[],               const unsigned int &n_arrays) const
#endif
  {
    double fx_serial[n_arrays], fy_serial[n_arrays];
#ifdef P4_TO_P8
    double fz_serial[n_arrays];
    gradient(f, fx_serial, fy_serial, fz_serial,  n_arrays);
#else
    gradient(f, fx_serial, fy_serial,             n_arrays);
#endif
    for (unsigned int k = 0; k < n_arrays; ++k) {
      fx[k][node_000] = fx_serial[k];
      fy[k][node_000] = fy_serial[k];
#ifdef P4_TO_P8
      fz[k][node_000] = fz_serial[k];
#endif
    }
    return;
  }
  inline void gradient_insert_in_block_vectors(const double *f[], double *fxyz[], const unsigned int &n_arrays) const
  {
    double fx_serial[n_arrays], fy_serial[n_arrays];
#ifdef P4_TO_P8
    double fz_serial[n_arrays];
    gradient(f, fx_serial, fy_serial, fz_serial,  n_arrays);
#else
    gradient(f, fx_serial, fy_serial,             n_arrays);
#endif
    for (unsigned int k = 0; k < n_arrays; ++k) {
      const unsigned int l_offset = P4EST_DIM*node_000;
      fxyz[k][l_offset]    = fx_serial[k];
      fxyz[k][l_offset+1]  = fy_serial[k];
#ifdef P4_TO_P8
      fxyz[k][l_offset+2]  = fz_serial[k];
#endif
    }
    return;
  }

#ifdef P4_TO_P8
  inline void gradient_all_components_insert_in_vectors(const double *f[], double *fx[], double *fy[], double *fz[], const unsigned int &n_arrays, const unsigned int &bs) const
#else
  inline void gradient_all_components_insert_in_vectors(const double *f[], double *fx[], double *fy[],               const unsigned int &n_arrays, const unsigned int &bs) const
#endif
  {
    P4EST_ASSERT(bs>1);
    const unsigned int n_arrays_bs = n_arrays*bs;
    double fx_serial[n_arrays_bs], fy_serial[n_arrays_bs];
#ifdef P4_TO_P8
    double fz_serial[n_arrays_bs];
    gradient_all_components(f, fx_serial, fy_serial, fz_serial,  n_arrays, bs);
#else
    gradient_all_components(f, fx_serial, fy_serial,             n_arrays, bs);
#endif
    const unsigned int l_offset = bs*node_000;
    for (unsigned int k = 0; k < n_arrays; ++k) {
      const unsigned int kbs = k*bs;
      for (unsigned int comp = 0; comp < bs; ++comp) {
        const unsigned int l_index = l_offset+comp;
        const unsigned int r_index = kbs+comp;
        fx[k][l_index] = fx_serial[r_index];
        fy[k][l_index] = fy_serial[r_index];
#ifdef P4_TO_P8
        fz[k][l_index] = fz_serial[r_index];
#endif
      }
    }
    return;
  }
  inline void gradient_all_components_insert_in_block_vectors(const double *f[], double *fxyz[], const unsigned int &n_arrays, const unsigned int &bs) const
  {
    P4EST_ASSERT(bs>1);
    const unsigned int n_arrays_bs = n_arrays*bs;
    double fx_serial[n_arrays_bs], fy_serial[n_arrays_bs];
#ifdef P4_TO_P8
    double fz_serial[n_arrays_bs];
    gradient_all_components(f, fx_serial, fy_serial, fz_serial,  n_arrays, bs);
#else
    gradient_all_components(f, fx_serial, fy_serial,             n_arrays, bs);
#endif
    const unsigned int bs_node_000 = bs*node_000;
    for (unsigned int k = 0; k < n_arrays; ++k) {
      unsigned int kbs = k*bs;
      for (unsigned int comp = 0; comp < bs; ++comp) {
        const unsigned int l_offset = P4EST_DIM*(bs_node_000+comp);
        const unsigned int r_idx = kbs+comp;
        fxyz[k][l_offset]    = fx_serial[r_idx];
        fxyz[k][l_offset+1]  = fy_serial[r_idx];
#ifdef P4_TO_P8
        fxyz[k][l_offset+2]  = fz_serial[r_idx];
#endif
      }
    }
    return;
  }

  /* first derivatives */
  inline double dx_central(const double *f) const
  {
    double fx;
    dx_central(&f, &fx, 1);
    return fx;
  }
  inline void dx_central_insert_in_vectors(const double *f[], double *fx[], const unsigned int &n_arrays) const
  {
    double fx_serial[n_arrays];
    dx_central(f, fx_serial, n_arrays);
    for (unsigned int k = 0; k < n_arrays; ++k)
      fx[k][node_000] = fx_serial[k];
    return;
  }
  inline double dx_central_component(const double *f, const unsigned int &bs, const unsigned int &comp) const
  {
    double fx;
    dx_central_component(&f, &fx, 1, bs, comp);
    return fx;
  }
  inline void dx_central_all_components_insert_in_vectors(const double *f[], double *fx[], const unsigned int &n_arrays, const unsigned int &bs) const
  {
    P4EST_ASSERT(bs>1);
    double fx_serial[n_arrays*bs];
    dx_central_all_components(f, fx_serial, n_arrays, bs);
    const unsigned int l_offset = bs*node_000;
    for (unsigned int k = 0; k < n_arrays; ++k)
    {
      const unsigned int kbs = k*bs;
      for (unsigned int comp = 0; comp < bs; ++comp)
        fx[k][l_offset+comp] = fx_serial[kbs+comp];
    }
    return;
  }
  inline double dy_central(const double *f) const
  {
    double fy;
    dy_central(&f, &fy, 1);
    return fy;
  }
  inline void dy_central_insert_in_vectors(const double *f[], double *fy[], const unsigned int &n_arrays) const
  {
    double fy_serial[n_arrays];
    dy_central(f, fy_serial, n_arrays);
    for (unsigned int k = 0; k < n_arrays; ++k)
      fy[k][node_000] = fy_serial[k];
    return;
  }
  inline double dy_central_component(const double *f, const unsigned int &bs, const unsigned int &comp) const
  {
    double fy;
    dy_central_component(&f, &fy, 1, bs, comp);
    return fy;
  }
  inline void dy_central_all_components_insert_in_vectors(const double *f[], double *fy[], const unsigned int &n_arrays, const unsigned int &bs) const
  {
    P4EST_ASSERT(bs>1);
    double fy_serial[n_arrays*bs];
    dy_central_all_components(f, fy_serial, n_arrays, bs);
    const unsigned int l_offset = bs*node_000;
    for (unsigned int k = 0; k < n_arrays; ++k)
    {
      const unsigned int kbs = k*bs;
      for (unsigned int comp = 0; comp < bs; ++comp)
        fy[k][l_offset+comp] = fy_serial[kbs+comp];
    }
    return;
  }
#ifdef P4_TO_P8
  inline double dz_central(const double *f) const
  {
    double fz;
    dz_central(&f, &fz, 1);
    return fz;
  }
  inline void dz_central_insert_in_vectors(const double *f[], double *fz[], const unsigned int &n_arrays) const
  {
    double fz_serial[n_arrays];
    dz_central(f, fz_serial, n_arrays);
    for (unsigned int k = 0; k < n_arrays; ++k)
      fz[k][node_000] = fz_serial[k];
    return;
  }
  inline double dz_central_component(const double *f, const unsigned int &bs, const unsigned int &comp) const
  {
    double fz;
    dz_central_component(&f, &fz, 1, bs, comp);
    return fz;
  }
  inline void dz_central_all_components_insert_in_vectors(const double *f[], double *fz[], const unsigned int &n_arrays, const unsigned int &bs) const
  {
    P4EST_ASSERT(bs>1);
    double fz_serial[n_arrays*bs];
    dz_central_all_components(f, fz_serial, n_arrays, bs);
    const unsigned int l_offset = bs*node_000;
    for (unsigned int k = 0; k < n_arrays; ++k)
    {
      const unsigned int kbs = k*bs;
      for (unsigned int comp = 0; comp < bs; ++comp)
        fz[k][l_offset+comp] = fz_serial[kbs+comp];
    }
    return;
  }
#endif
  inline double d_central (const unsigned short &der, const double *f) const
  {
#ifdef P4_TO_P8
    return ((der == dir::x)? dx_central(f) : ((der == dir::y)? dy_central(f) : dz_central(f)));
#else
    return ((der == dir::x)? dx_central(f) : dy_central(f));
#endif
  }


  // biased-first-derivative-related procedures
  // based on linear-interpolation neighbors
  inline double dx_forward_linear (const double *f) const
  {
    return forward_derivative(f_p00_linear(f), f[node_000], d_p00);
  }
  inline double dx_backward_linear (const double *f) const
  {
    return backward_derivative(f[node_000], f_m00_linear(f), d_m00);
  }
  inline double dy_forward_linear (const double *f) const
  {
    return forward_derivative(f_0p0_linear(f), f[node_000], d_0p0);
  }
  inline double dy_backward_linear (const double *f) const
  {
    return backward_derivative(f[node_000], f_0m0_linear(f), d_0m0);
  }
#ifdef P4_TO_P8
  inline double dz_forward_linear (const double *f) const
  {
    return forward_derivative(f_00p_linear(f), f[node_000], d_00p);
  }
  inline double dz_backward_linear (const double *f) const
  {
    return backward_derivative(f[node_000], f_00m_linear(f), d_00m);
  }
#endif
  inline double d_forward_linear(const unsigned short &der, const double *f) const
  {
#ifdef P4_TO_P8
    return ((der == dir::x)? dx_forward_linear(f) : ((der == dir::y)? dy_forward_linear(f) : dz_forward_linear(f)));
#else
    return ((der == dir::x)? dx_forward_linear(f) : dy_forward_linear(f));
#endif
  }
  inline double d_backward_linear(const unsigned short &der, const double *f) const
  {
#ifdef P4_TO_P8
    return ((der == dir::x)? dx_backward_linear(f) : ((der == dir::y)? dy_backward_linear(f) : dz_backward_linear(f)));
#else
    return ((der == dir::x)? dx_backward_linear(f) : dy_backward_linear(f));
#endif
  }
  // based on quadratic-interpolation neighbors
  double dx_backward_quadratic(const double *f, const my_p4est_node_neighbors_t &neighbors) const;
  double dx_forward_quadratic (const double *f, const my_p4est_node_neighbors_t &neighbors) const;
  double dy_backward_quadratic(const double *f, const my_p4est_node_neighbors_t &neighbors) const;
  double dy_forward_quadratic (const double *f, const my_p4est_node_neighbors_t &neighbors) const;
#ifdef P4_TO_P8
  double dz_backward_quadratic(const double *f, const my_p4est_node_neighbors_t &neighbors) const;
  double dz_forward_quadratic (const double *f, const my_p4est_node_neighbors_t &neighbors) const;
#endif
  inline double d_backward_quadratic(const unsigned short &der, const double *f, const my_p4est_node_neighbors_t &neighbors) const
  {
#ifdef P4_TO_P8
    return ((der == dir::x)? dx_backward_quadratic(f, neighbors) : ((der == dir::y)? dy_backward_quadratic(f, neighbors) : dz_backward_quadratic(f, neighbors)));
#else
    return ((der == dir::x)? dx_backward_quadratic(f, neighbors) : dy_backward_quadratic(f, neighbors));
#endif
  }
  inline double d_forward_quadratic(const unsigned short &der, const double *f, const my_p4est_node_neighbors_t &neighbors) const
  {
#ifdef P4_TO_P8
    return ((der == dir::x)? dx_forward_quadratic(f, neighbors) : ((der == dir::y)? dy_forward_quadratic(f, neighbors) : dz_forward_quadratic(f, neighbors)));
#else
    return ((der == dir::x)? dx_forward_quadratic(f, neighbors) : dy_forward_quadratic(f, neighbors));
#endif
  }

  // VERY IMPORTANT NOTE: in the following, we assume fxx, fyy and fzz to have the same block structure as f!
  double dx_backward_quadratic(const double *f, const double *fxx) const
  {
    double f_000, f_m00, f_p00;
    x_ngbd_with_quadratic_interpolation(f, f_m00, f_000, f_p00);
    const double f_xx_000 = central_second_derivative(f_p00, f_000, f_m00, d_p00, d_m00);
    const double f_xx_m00 = f_m00_linear(fxx);
    return d_backward_quadratic(f_000, f_m00, d_m00, f_xx_000, f_xx_m00);
  }
  double dx_forward_quadratic (const double *f, const double *fxx) const
  {
    double f_000, f_m00, f_p00;
    x_ngbd_with_quadratic_interpolation(f, f_m00, f_000, f_p00);
    const double f_xx_000 = central_second_derivative(f_p00, f_000, f_m00, d_p00, d_m00);
    const double f_xx_p00 = f_p00_linear(fxx);
    return d_forward_quadratic(f_p00, f_000, d_p00, f_xx_000, f_xx_p00);
  }
  double dy_backward_quadratic(const double *f, const double *fyy) const
  {
    double f_000, f_0m0, f_0p0;
    y_ngbd_with_quadratic_interpolation(f, f_0m0, f_000, f_0p0);
    const double f_yy_000 = central_second_derivative(f_0p0, f_000, f_0m0, d_0p0, d_0m0);
    const double f_yy_0m0 = f_0m0_linear(fyy);
    return d_backward_quadratic(f_000, f_0m0, d_0m0, f_yy_000, f_yy_0m0);
  }
  double dy_forward_quadratic (const double *f, const double *fyy) const
  {
    double f_000, f_0m0, f_0p0;
    y_ngbd_with_quadratic_interpolation(f, f_0m0, f_000, f_0p0);
    const double f_yy_000 = central_second_derivative(f_0p0, f_000, f_0m0, d_0p0, d_0m0);
    const double f_yy_0p0 = f_0p0_linear(fyy);
    return d_forward_quadratic(f_0p0, f_000, d_0p0, f_yy_000, f_yy_0p0);
  }
#ifdef P4_TO_P8
  double dz_backward_quadratic(const double *f, const double *fzz) const
  {
    double f_000, f_00m, f_00p;
    z_ngbd_with_quadratic_interpolation(f, f_00m, f_000, f_00p);
    const double f_zz_000 = central_second_derivative(f_00p, f_000, f_00m, d_00p, d_00m);
    const double f_zz_00m = f_00m_linear(fzz);
    return d_backward_quadratic(f_000, f_00m, d_00m, f_zz_000, f_zz_00m);
  }
  double dz_forward_quadratic (const double *f, const double *fzz) const
  {
    double f_000, f_00m, f_00p;
    z_ngbd_with_quadratic_interpolation(f, f_00m, f_000, f_00p);
    const double f_zz_000 = central_second_derivative(f_00p, f_000, f_00m, d_00p, d_00m);
    const double f_zz_00p = f_00p_linear(fzz);
    return d_forward_quadratic(f_00p, f_000, d_00p, f_zz_000, f_zz_00p);
  }
#endif
  inline double d_backward_quadratic(const unsigned short &der, const double *f, const double *fderder) const
  {
#ifdef P4_TO_P8
    return ((der == dir::x)? dx_backward_quadratic(f, fderder) : ((der == dir::y)? dy_backward_quadratic(f, fderder) : dz_backward_quadratic(f, fderder)));
#else
    return ((der == dir::x)? dx_backward_quadratic(f, fderder) : dy_backward_quadratic(f, fderder));
#endif
  }
  inline double d_forward_quadratic(const unsigned short &der, const double *f, const double *fderder) const
  {
#ifdef P4_TO_P8
    return ((der == dir::x)? dx_forward_quadratic(f, fderder) : ((der == dir::y)? dy_forward_quadratic(f, fderder) : dz_forward_quadratic(f, fderder)));
#else
    return ((der == dir::x)? dx_forward_quadratic(f, fderder) : dy_forward_quadratic(f, fderder));
#endif
  }

  void print_debug(FILE* pFile) const
  {
    p4est_indep_t *n_m00_mm = (p4est_indep_t*)sc_array_index(&nodes->indep_nodes,node_m00_mm);
    p4est_indep_t *n_m00_pm = (p4est_indep_t*)sc_array_index(&nodes->indep_nodes,node_m00_pm);
    p4est_indep_t *n_p00_mm = (p4est_indep_t*)sc_array_index(&nodes->indep_nodes,node_p00_mm);
    p4est_indep_t *n_p00_pm = (p4est_indep_t*)sc_array_index(&nodes->indep_nodes,node_p00_pm);
    p4est_indep_t *n_0m0_mm = (p4est_indep_t*)sc_array_index(&nodes->indep_nodes,node_0m0_mm);
    p4est_indep_t *n_0m0_pm = (p4est_indep_t*)sc_array_index(&nodes->indep_nodes,node_0m0_pm);
    p4est_indep_t *n_0p0_mm = (p4est_indep_t*)sc_array_index(&nodes->indep_nodes,node_0p0_mm);
    p4est_indep_t *n_0p0_pm = (p4est_indep_t*)sc_array_index(&nodes->indep_nodes,node_0p0_pm);
#ifdef P4_TO_P8
    p4est_indep_t *n_m00_mp = (p4est_indep_t*)sc_array_index(&nodes->indep_nodes,node_m00_mp);
    p4est_indep_t *n_m00_pp = (p4est_indep_t*)sc_array_index(&nodes->indep_nodes,node_m00_pp);
    p4est_indep_t *n_p00_mp = (p4est_indep_t*)sc_array_index(&nodes->indep_nodes,node_p00_mp);
    p4est_indep_t *n_p00_pp = (p4est_indep_t*)sc_array_index(&nodes->indep_nodes,node_p00_pp);
    p4est_indep_t *n_0m0_mp = (p4est_indep_t*)sc_array_index(&nodes->indep_nodes,node_0m0_mp);
    p4est_indep_t *n_0m0_pp = (p4est_indep_t*)sc_array_index(&nodes->indep_nodes,node_0m0_pp);
    p4est_indep_t *n_0p0_mp = (p4est_indep_t*)sc_array_index(&nodes->indep_nodes,node_0p0_mp);
    p4est_indep_t *n_0p0_pp = (p4est_indep_t*)sc_array_index(&nodes->indep_nodes,node_0p0_pp);

    p4est_indep_t *n_00m_mm = (p4est_indep_t*)sc_array_index(&nodes->indep_nodes,node_00m_mp);
    p4est_indep_t *n_00m_pm = (p4est_indep_t*)sc_array_index(&nodes->indep_nodes,node_00m_pp);
    p4est_indep_t *n_00p_mm = (p4est_indep_t*)sc_array_index(&nodes->indep_nodes,node_00p_mp);
    p4est_indep_t *n_00p_pm = (p4est_indep_t*)sc_array_index(&nodes->indep_nodes,node_00p_pp);
    p4est_indep_t *n_00m_mp = (p4est_indep_t*)sc_array_index(&nodes->indep_nodes,node_00m_mp);
    p4est_indep_t *n_00m_pp = (p4est_indep_t*)sc_array_index(&nodes->indep_nodes,node_00m_pp);
    p4est_indep_t *n_00p_mp = (p4est_indep_t*)sc_array_index(&nodes->indep_nodes,node_00p_mp);
    p4est_indep_t *n_00p_pp = (p4est_indep_t*)sc_array_index(&nodes->indep_nodes,node_00p_pp);
#endif
    fprintf(pFile,"------------- Printing QNNN for node %d ------------\n",node_000);
    fprintf(pFile,"node_m00_mm : %d - ( %f , %f )  -  %f\n",node_m00_mm, n_m00_mm->x / (double) P4EST_ROOT_LEN,n_m00_mm->y / (double) P4EST_ROOT_LEN,d_m00_m0);
    fprintf(pFile,"node_m00_pm : %d - ( %f , %f )  -  %f\n",node_m00_pm, n_m00_pm->x / (double) P4EST_ROOT_LEN,n_m00_pm->y / (double) P4EST_ROOT_LEN,d_m00_p0);
#ifdef P4_TO_P8
    fprintf(pFile,"node_m00_mp : %d - ( %f , %f )  -  %f\n",node_m00_mp, n_m00_mp->x / (double) P4EST_ROOT_LEN,n_m00_mp->y / (double) P4EST_ROOT_LEN,d_m00_0m);
    fprintf(pFile,"node_m00_pp : %d - ( %f , %f )  -  %f\n",node_m00_pp, n_m00_pp->x / (double) P4EST_ROOT_LEN,n_m00_pp->y / (double) P4EST_ROOT_LEN,d_m00_0p);
#endif
    fprintf(pFile,"node_p00_mm : %d - ( %f , %f )  -  %f\n",node_p00_mm, n_p00_mm->x / (double) P4EST_ROOT_LEN,n_p00_mm->y / (double) P4EST_ROOT_LEN,d_p00_m0);
    fprintf(pFile,"node_p00_pm : %d - ( %f , %f )  -  %f\n",node_p00_pm, n_p00_pm->x / (double) P4EST_ROOT_LEN,n_p00_pm->y / (double) P4EST_ROOT_LEN,d_p00_p0);
#ifdef P4_TO_P8
    fprintf(pFile,"node_p00_mp : %d - ( %f , %f )  -  %f\n",node_p00_mp, n_p00_mp->x / (double) P4EST_ROOT_LEN,n_p00_mp->y / (double) P4EST_ROOT_LEN,d_p00_0m);
    fprintf(pFile,"node_p00_pp : %d - ( %f , %f )  -  %f\n",node_p00_pp, n_p00_pp->x / (double) P4EST_ROOT_LEN,n_p00_pp->y / (double) P4EST_ROOT_LEN,d_p00_0p);
#endif
    fprintf(pFile,"node_0m0_mm : %d - ( %f , %f )  -  %f\n",node_0m0_mm, n_0m0_mm->x / (double) P4EST_ROOT_LEN,n_0m0_mm->y / (double) P4EST_ROOT_LEN,d_0m0_m0);
    fprintf(pFile,"node_0m0_pm : %d - ( %f , %f )  -  %f\n",node_0m0_pm, n_0m0_pm->x / (double) P4EST_ROOT_LEN,n_0m0_pm->y / (double) P4EST_ROOT_LEN,d_0m0_p0);
#ifdef P4_TO_P8
    fprintf(pFile,"node_0m0_mp : %d - ( %f , %f )  -  %f\n",node_0m0_mp, n_0m0_mp->x / (double) P4EST_ROOT_LEN,n_0m0_mp->y / (double) P4EST_ROOT_LEN,d_0m0_0m);
    fprintf(pFile,"node_0m0_pp : %d - ( %f , %f )  -  %f\n",node_0m0_pp, n_0m0_pp->x / (double) P4EST_ROOT_LEN,n_0m0_pp->y / (double) P4EST_ROOT_LEN,d_0m0_0p);
#endif
    fprintf(pFile,"node_0p0_mm : %d - ( %f , %f )  -  %f\n",node_0p0_mm, n_0p0_mm->x / (double) P4EST_ROOT_LEN,n_0p0_mm->y / (double) P4EST_ROOT_LEN,d_0p0_m0);
    fprintf(pFile,"node_0p0_pm : %d - ( %f , %f )  -  %f\n",node_0p0_pm, n_0p0_pm->x / (double) P4EST_ROOT_LEN,n_0p0_pm->y / (double) P4EST_ROOT_LEN,d_0p0_p0);
#ifdef P4_TO_P8
    fprintf(pFile,"node_0p0_mp : %d - ( %f , %f )  -  %f\n",node_0p0_mp, n_0p0_mp->x / (double) P4EST_ROOT_LEN,n_0p0_mp->y / (double) P4EST_ROOT_LEN,d_0p0_0m);
    fprintf(pFile,"node_0p0_pp : %d - ( %f , %f )  -  %f\n",node_0p0_pp, n_0p0_pp->x / (double) P4EST_ROOT_LEN,n_0p0_pp->y / (double) P4EST_ROOT_LEN,d_0p0_0p);
#endif
#ifdef P4_TO_P8
    fprintf(pFile,"node_00m_mm : %d - ( %f , %f )  -  %f\n",node_00m_mm, n_00m_mm->x / (double) P4EST_ROOT_LEN,n_00m_mm->y / (double) P4EST_ROOT_LEN,d_00m_m0);
    fprintf(pFile,"node_00m_pm : %d - ( %f , %f )  -  %f\n",node_00m_pm, n_00m_pm->x / (double) P4EST_ROOT_LEN,n_00m_pm->y / (double) P4EST_ROOT_LEN,d_00m_p0);
    fprintf(pFile,"node_00m_mp : %d - ( %f , %f )  -  %f\n",node_00m_mp, n_00m_mp->x / (double) P4EST_ROOT_LEN,n_00m_mp->y / (double) P4EST_ROOT_LEN,d_00m_0m);
    fprintf(pFile,"node_00m_pp : %d - ( %f , %f )  -  %f\n",node_00m_pp, n_00m_pp->x / (double) P4EST_ROOT_LEN,n_00m_pp->y / (double) P4EST_ROOT_LEN,d_00m_0p);
    fprintf(pFile,"node_00p_mm : %d - ( %f , %f )  -  %f\n",node_00p_mm, n_00p_mm->x / (double) P4EST_ROOT_LEN,n_00p_mm->y / (double) P4EST_ROOT_LEN,d_00p_m0);
    fprintf(pFile,"node_00p_pm : %d - ( %f , %f )  -  %f\n",node_00p_pm, n_00p_pm->x / (double) P4EST_ROOT_LEN,n_00p_pm->y / (double) P4EST_ROOT_LEN,d_00p_p0);
    fprintf(pFile,"node_00p_mp : %d - ( %f , %f )  -  %f\n",node_00p_mp, n_00p_mp->x / (double) P4EST_ROOT_LEN,n_00p_mp->y / (double) P4EST_ROOT_LEN,d_00p_0m);
    fprintf(pFile,"node_00p_pp : %d - ( %f , %f )  -  %f\n",node_00p_pp, n_00p_pp->x / (double) P4EST_ROOT_LEN,n_00p_pp->y / (double) P4EST_ROOT_LEN,d_00p_0p);
#endif
#ifdef P4_TO_P8
    fprintf(pFile,"d_m00 : %f\nd_p00 : %f\nd_0m0 : %f\nd_0p0 : %f\nd_00m : %f\nd_00p : %f\n",d_m00,d_p00,d_0m0,d_0p0,d_00m,d_00p);
#else
    fprintf(pFile,"d_m00 : %f\nd_p00 : %f\nd_0m0 : %f\nd_0p0 : %f\n",d_m00,d_p00,d_0m0,d_0p0);
#endif
  }


  inline p4est_locidx_t neighbor_m00() const
  {
#ifdef P4_TO_P8
    if      (check_if_zero(d_m00_m0) && check_if_zero(d_m00_0m)) return node_m00_mm;
    else if (check_if_zero(d_m00_p0) && check_if_zero(d_m00_0m)) return node_m00_pm;
    else if (check_if_zero(d_m00_m0) && check_if_zero(d_m00_0p)) return node_m00_mp;
    else if (check_if_zero(d_m00_p0) && check_if_zero(d_m00_0p)) return node_m00_pp;
#else
    if(check_if_zero(d_m00_p0))
      return node_m00_pm;
    else if(check_if_zero(d_m00_m0))
      return node_m00_mm;
#endif
    else return -1;
    //  else            throw std::invalid_argument("No neighbor in m00 direction \n");
  }
  inline p4est_locidx_t neighbor_p00() const
  {
#ifdef P4_TO_P8
    if      (check_if_zero(d_p00_m0) && check_if_zero(d_p00_0m)) return node_p00_mm;
    else if (check_if_zero(d_p00_p0) && check_if_zero(d_p00_0m)) return node_p00_pm;
    else if (check_if_zero(d_p00_m0) && check_if_zero(d_p00_0p)) return node_p00_mp;
    else if (check_if_zero(d_p00_p0) && check_if_zero(d_p00_0p)) return node_p00_pp;
#else
    if(check_if_zero(d_p00_p0)) return node_p00_pm;
    else if(check_if_zero(d_p00_m0)) return node_p00_mm;
#endif
    else return -1;
    //    else            throw std::invalid_argument("No neighbor in p00 direction \n");
  }
  inline p4est_locidx_t neighbor_0m0() const
  {
#ifdef P4_TO_P8
    if      (check_if_zero(d_0m0_m0) && check_if_zero(d_0m0_0m)) return node_0m0_mm;
    else if (check_if_zero(d_0m0_p0) && check_if_zero(d_0m0_0m)) return node_0m0_pm;
    else if (check_if_zero(d_0m0_m0) && check_if_zero(d_0m0_0p)) return node_0m0_mp;
    else if (check_if_zero(d_0m0_p0) && check_if_zero(d_0m0_0p)) return node_0m0_pp;
#else
    if(check_if_zero(d_0m0_m0)) return node_0m0_mm;
    else if(check_if_zero(d_0m0_p0)) return node_0m0_pm;
#endif
    else return -1;
    //    else            throw std::invalid_argument("No neighbor in 0m0 direction \n");
  }
  inline p4est_locidx_t neighbor_0p0() const
  {
#ifdef P4_TO_P8
    if      (check_if_zero(d_0p0_m0) && check_if_zero(d_0p0_0m)) return node_0p0_mm;
    else if (check_if_zero(d_0p0_p0) && check_if_zero(d_0p0_0m)) return node_0p0_pm;
    else if (check_if_zero(d_0p0_m0) && check_if_zero(d_0p0_0p)) return node_0p0_mp;
    else if (check_if_zero(d_0p0_p0) && check_if_zero(d_0p0_0p)) return node_0p0_pp;
#else
    if(check_if_zero(d_0p0_m0)) return node_0p0_mm;
    else if(check_if_zero(d_0p0_p0)) return node_0p0_pm;
#endif
    else return -1;
    //    else            throw std::invalid_argument("No neighbor in 0p0 direction \n");
  }
#ifdef P4_TO_P8
  inline p4est_locidx_t neighbor_00m() const
  {
    if      (check_if_zero(d_00m_m0) && check_if_zero(d_00m_0m)) return node_00m_mm;
    else if (check_if_zero(d_00m_p0) && check_if_zero(d_00m_0m)) return node_00m_pm;
    else if (check_if_zero(d_00m_m0) && check_if_zero(d_00m_0p)) return node_00m_mp;
    else if (check_if_zero(d_00m_p0) && check_if_zero(d_00m_0p)) return node_00m_pp;
    else return -1;
    //  else throw std::invalid_argument("No neighbor in m00 direction \n");
  }
  inline p4est_locidx_t neighbor_00p() const
  {
    if      (check_if_zero(d_00p_m0) && check_if_zero(d_00p_0m)) return node_00p_mm;
    else if (check_if_zero(d_00p_p0) && check_if_zero(d_00p_0m)) return node_00p_pm;
    else if (check_if_zero(d_00p_m0) && check_if_zero(d_00p_0p)) return node_00p_mp;
    else if (check_if_zero(d_00p_p0) && check_if_zero(d_00p_0p)) return node_00p_pp;
    else return -1;
    //  else throw std::invalid_argument("No neighbor in m00 direction \n");
  }
#endif

  inline p4est_locidx_t neighbor(int dir) const
  {
    switch (dir)
    {
    case dir::f_m00: return neighbor_m00();
    case dir::f_p00: return neighbor_p00();
    case dir::f_0m0: return neighbor_0m0();
    case dir::f_0p0: return neighbor_0p0();
#ifdef P4_TO_P8
    case dir::f_00m: return neighbor_00m();
    case dir::f_00p: return neighbor_00p();
#endif
    default: throw std::invalid_argument("Invalid direction\n");
    }
  }
  inline double distance(int dir) const
  {
    switch (dir)
    {
    case dir::f_m00: return d_m00;
    case dir::f_p00: return d_p00;
    case dir::f_0m0: return d_0m0;
    case dir::f_0p0: return d_0p0;
#ifdef P4_TO_P8
    case dir::f_00m: return d_00m;
    case dir::f_00p: return d_00p;
#endif
    default: throw std::invalid_argument("Invalid direction\n");
    }
  }

  inline bool is_stencil_in_negative_domain(double *phi_p) const
  {
    return phi_p[this->node_000]<-EPS &&
    #ifdef P4_TO_P8
        ( phi_p[this->node_m00_mm]<-EPS || fabs(this->d_m00_p0)<EPS || fabs(this->d_m00_0p)<EPS) &&
        ( phi_p[this->node_m00_mp]<-EPS || fabs(this->d_m00_p0)<EPS || fabs(this->d_m00_0m)<EPS) &&
        ( phi_p[this->node_m00_pm]<-EPS || fabs(this->d_m00_m0)<EPS || fabs(this->d_m00_0p)<EPS) &&
        ( phi_p[this->node_m00_pp]<-EPS || fabs(this->d_m00_m0)<EPS || fabs(this->d_m00_0m)<EPS) &&
        ( phi_p[this->node_p00_mm]<-EPS || fabs(this->d_p00_p0)<EPS || fabs(this->d_p00_0p)<EPS) &&
        ( phi_p[this->node_p00_mp]<-EPS || fabs(this->d_p00_p0)<EPS || fabs(this->d_p00_0m)<EPS) &&
        ( phi_p[this->node_p00_pm]<-EPS || fabs(this->d_p00_m0)<EPS || fabs(this->d_p00_0p)<EPS) &&
        ( phi_p[this->node_p00_pp]<-EPS || fabs(this->d_p00_m0)<EPS || fabs(this->d_p00_0m)<EPS) &&
        ( phi_p[this->node_0m0_mm]<-EPS || fabs(this->d_0m0_p0)<EPS || fabs(this->d_0m0_0p)<EPS) &&
        ( phi_p[this->node_0m0_mp]<-EPS || fabs(this->d_0m0_p0)<EPS || fabs(this->d_0m0_0m)<EPS) &&
        ( phi_p[this->node_0m0_pm]<-EPS || fabs(this->d_0m0_m0)<EPS || fabs(this->d_0m0_0p)<EPS) &&
        ( phi_p[this->node_0m0_pp]<-EPS || fabs(this->d_0m0_m0)<EPS || fabs(this->d_0m0_0m)<EPS) &&
        ( phi_p[this->node_0p0_mm]<-EPS || fabs(this->d_0p0_p0)<EPS || fabs(this->d_0p0_0p)<EPS) &&
        ( phi_p[this->node_0p0_mp]<-EPS || fabs(this->d_0p0_p0)<EPS || fabs(this->d_0p0_0m)<EPS) &&
        ( phi_p[this->node_0p0_pm]<-EPS || fabs(this->d_0p0_m0)<EPS || fabs(this->d_0p0_0p)<EPS) &&
        ( phi_p[this->node_0p0_pp]<-EPS || fabs(this->d_0p0_m0)<EPS || fabs(this->d_0p0_0m)<EPS) &&
        ( phi_p[this->node_00m_mm]<-EPS || fabs(this->d_00m_p0)<EPS || fabs(this->d_00m_0p)<EPS) &&
        ( phi_p[this->node_00m_mp]<-EPS || fabs(this->d_00m_p0)<EPS || fabs(this->d_00m_0m)<EPS) &&
        ( phi_p[this->node_00m_pm]<-EPS || fabs(this->d_00m_m0)<EPS || fabs(this->d_00m_0p)<EPS) &&
        ( phi_p[this->node_00m_pp]<-EPS || fabs(this->d_00m_m0)<EPS || fabs(this->d_00m_0m)<EPS) &&
        ( phi_p[this->node_00p_mm]<-EPS || fabs(this->d_00p_p0)<EPS || fabs(this->d_00p_0p)<EPS) &&
        ( phi_p[this->node_00p_mp]<-EPS || fabs(this->d_00p_p0)<EPS || fabs(this->d_00p_0m)<EPS) &&
        ( phi_p[this->node_00p_pm]<-EPS || fabs(this->d_00p_m0)<EPS || fabs(this->d_00p_0p)<EPS) &&
        ( phi_p[this->node_00p_pp]<-EPS || fabs(this->d_00p_m0)<EPS || fabs(this->d_00p_0m)<EPS);
#else
        ( phi_p[this->node_m00_mm]<-EPS || fabs(this->d_m00_p0)<EPS) &&
        ( phi_p[this->node_m00_pm]<-EPS || fabs(this->d_m00_m0)<EPS) &&
        ( phi_p[this->node_p00_mm]<-EPS || fabs(this->d_p00_p0)<EPS) &&
        ( phi_p[this->node_p00_pm]<-EPS || fabs(this->d_p00_m0)<EPS) &&
        ( phi_p[this->node_0m0_mm]<-EPS || fabs(this->d_0m0_p0)<EPS) &&
        ( phi_p[this->node_0m0_pm]<-EPS || fabs(this->d_0m0_m0)<EPS) &&
        ( phi_p[this->node_0p0_mm]<-EPS || fabs(this->d_0p0_p0)<EPS) &&
        ( phi_p[this->node_0p0_pm]<-EPS || fabs(this->d_0p0_m0)<EPS);
#endif
  }

  inline double interpolate_in_dir(int dir, double dist, double *f_ptr) const
  {
    p4est_locidx_t node_nei = neighbor(dir);
    double         h   = distance(dir);
    if (node_nei == -1) throw std::domain_error("interpolate_in_dir does not support non-uniform grids yet\n");
    return f_ptr[node_000]*(1-dist/h) + f_ptr[node_nei]*dist/h;
  }

  inline double interpolate_in_dir(int dir, double dist, double *f_ptr, double *f_dd_ptr) const
  {
    p4est_locidx_t node_nei = neighbor(dir);
    double         h   = distance(dir);
    if (node_nei == -1) throw std::domain_error("interpolate_in_dir doesn not support non-uniform grids yet\n");
    return f_ptr[node_000]*(1-dist/h) + f_ptr[node_nei]*dist/h + 0.5*dist*(dist-h)*MINMOD(f_dd_ptr[node_000], f_dd_ptr[node_nei]);
  }

  inline double interpolate_in_dir(int dir, double dist, double *f_ptr, double *f_dd_ptr[]) const
  {
    p4est_locidx_t node_nei = neighbor(dir);
    double         h   = distance(dir);
    int            dim = dir / 2;
    if (node_nei == -1) throw std::domain_error("interpolate_in_dir does not support non-uniform grids yet\n");
    return f_ptr[node_000]*(1-dist/h) + f_ptr[node_nei]*dist/h + 0.5*dist*(dist-h)*MINMOD(f_dd_ptr[dim][node_000], f_dd_ptr[dim][node_nei]);
  }
<<<<<<< HEAD
=======

>>>>>>> 5917a6b6
};

#endif /* !MY_P4EST_QUAD_NEIGHBOR_NODES_OF_NODE_H */<|MERGE_RESOLUTION|>--- conflicted
+++ resolved
@@ -2825,10 +2825,7 @@
     if (node_nei == -1) throw std::domain_error("interpolate_in_dir does not support non-uniform grids yet\n");
     return f_ptr[node_000]*(1-dist/h) + f_ptr[node_nei]*dist/h + 0.5*dist*(dist-h)*MINMOD(f_dd_ptr[dim][node_000], f_dd_ptr[dim][node_nei]);
   }
-<<<<<<< HEAD
-=======
-
->>>>>>> 5917a6b6
+
 };
 
 #endif /* !MY_P4EST_QUAD_NEIGHBOR_NODES_OF_NODE_H */