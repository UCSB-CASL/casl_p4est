#ifndef MY_P4EST_QUAD_NEIGHBOR_NODES_OF_NODE_H
#define MY_P4EST_QUAD_NEIGHBOR_NODES_OF_NODE_H

#ifdef P4_TO_P8
#include <src/my_p8est_utils.h>
#include <src/my_p8est_nodes.h>
#else
#include <src/my_p4est_utils.h>
#include <src/my_p4est_nodes.h>
#endif
#include <petscvec.h>

//---------------------------------------------------------------------
//
// quad_neighbor_nodes_of_nodes_t : neighborhood of a node in Quadtree
//
//        node_m0_p                         node_p0_p
//             |                                 |
//      d_m0_p |                                 | d_p0_p
//             |                                 |
//             --- d_m0 ----- node_00 --- d_p0 ---
//             |                                 |
//      d_m0_m |                                 | d_p0_m
//             |                                 |
//        node_m0_m                         node_p0_m
//
//---------------------------------------------------------------------
<<<<<<< HEAD
#ifndef CASL_LOG_TINY_EVENTS
#undef PetscLogEventBegin
#undef PetscLogEventEnd
#define PetscLogEventBegin(e, o1, o2, o3, o4) 0
#define PetscLogEventEnd(e, o1, o2, o3, o4) 0
#else
#warning "Use of 'CASL_LOG_TINY_EVENTS' macro is discouraged but supported. Logging tiny sections of the code may produce unreliable results due to overhead."
extern PetscLogEvent log_quad_neighbor_nodes_of_node_t_laplace;
extern PetscLogEvent log_quad_neighbor_nodes_of_node_t_ngbd_with_quadratic_interpolation;
extern PetscLogEvent log_quad_neighbor_nodes_of_node_t_gradient;
#endif
#ifndef CASL_LOG_FLOPS
#undef  PetscLogFlops
#define PetscLogFlops(n) 0
#endif

typedef struct node_interpolation_weight{
  node_interpolation_weight(const p4est_locidx_t & idx, const double& ww_): weight(ww_), node_idx(idx) {}
  double weight;
  p4est_locidx_t node_idx;
  inline bool operator <(const node_interpolation_weight& other) const { return (node_idx < other.node_idx); }
  inline node_interpolation_weight operator-() const { node_interpolation_weight copy(*this); copy.weight *=-1.0; return copy; }
  // inline node_interpolation_weight operator*(const double &alpha) const { node_interpolation_weight copy(*this); copy.weight *=alpha; return copy; }
} node_interpolation_weight;

class my_p4est_node_neighbors_t;
typedef struct node_linear_combination
{
  node_linear_combination(size_t nelem=0) { elements.reserve(nelem); }
  std::vector<node_interpolation_weight> elements;
  inline void calculate_all_components(const double *node_sampled_field[], double* serialized_results, const unsigned int &n_arrays, const unsigned int &bs) const
  {
    unsigned int bs_node_idx = bs*elements[0].node_idx;
    unsigned int bsk;
    for (unsigned int k = 0; k < n_arrays; ++k){
      bsk = bs*k;
      for (unsigned int comp = 0; comp < bs; ++comp)
        serialized_results[bsk + comp] = elements[0].weight*node_sampled_field[k][bs_node_idx + comp];
    }
    for (size_t nn = 1; nn < elements.size(); ++nn){
      bs_node_idx = bs*elements[nn].node_idx;
      for (unsigned int k = 0; k < n_arrays; ++k){
        bsk = bs*k;
        for (unsigned int comp = 0; comp < bs; ++comp)
          serialized_results[bsk + comp] += elements[nn].weight*node_sampled_field[k][bs_node_idx + comp];
      }
    }
#ifdef CASL_LOG_FLOPS
    PetscErrorCode ierr_flops = PetscLogFlops(narrays*bs*(4.0*elements.size()-1)+elements.size()*n_arrays+elements.size()); CHKERRXX(ierr_flops);
#endif
    return;
  }

  inline void calculate_component(const double *node_sampled_field[], double* serialized_results, const unsigned int &n_arrays, const unsigned int &bs, const unsigned int &comp) const
  {
    unsigned int bs_node_idx = bs*elements[0].node_idx;
    for (unsigned int k = 0; k < n_arrays; ++k)
      serialized_results[k] = elements[0].weight*node_sampled_field[k][bs_node_idx + comp];
    for (size_t nn = 1; nn < elements.size(); ++nn){
      bs_node_idx = bs*elements[nn].node_idx;
      for (unsigned int k = 0; k < n_arrays; ++k)
        serialized_results[k] += elements[nn].weight*node_sampled_field[k][bs_node_idx + comp];
    }
#ifdef CASL_LOG_FLOPS
    PetscErrorCode ierr_flops = PetscLogFlops(narrays*(3.0*elements.size()-1)+elements.size()); CHKERRXX(ierr_flops);
#endif
    return;
  }

  inline void calculate(const double *node_sampled_field[], double* serialized_results, const unsigned int &n_arrays) const
  {
    for (unsigned int k = 0; k < n_arrays; ++k)
      serialized_results[k] = elements[0].weight*node_sampled_field[k][elements[0].node_idx];
    for (size_t nn = 1; nn < elements.size(); ++nn)
      for (unsigned int k = 0; k < n_arrays; ++k)
        serialized_results[k] += elements[nn].weight*node_sampled_field[k][elements[nn].node_idx];
#ifdef CASL_LOG_FLOPS
    PetscErrorCode ierr_flops = PetscLogFlops(n_arrays*(2.0*elements.size()-1)); CHKERRXX(ierr_flops);
#endif
    return;
  }

  double calculate_dd (unsigned char der, const double *node_sample_field, const my_p4est_node_neighbors_t& neighbors) const;
  inline double calculate_dxx(const double *node_sample_field, const my_p4est_node_neighbors_t& neighbors) const
  {
    return calculate_dd(dir::x, node_sample_field, neighbors);
  }
  inline double calculate_dyy(const double *node_sample_field, const my_p4est_node_neighbors_t& neighbors) const
  {
    return calculate_dd(dir::y, node_sample_field, neighbors);
  }
#ifdef P4_TO_P8
  inline double calculate_dzz(const double *node_sample_field, const my_p4est_node_neighbors_t& neighbors) const
  {
    return calculate_dd(dir::z, node_sample_field, neighbors);
  }
#endif

  /*
  inline void add_terms(const node_interpolation_weight& node_weight, const double &factor) {
#ifdef P4EST_DEBUG
    const size_t init_size = elements.size();
#endif
    // we add an element to the vector if it is not in there yet,
    // otherwise, we update the weight of the already existing vector
    std::vector<node_interpolation_weight>::iterator position = std::lower_bound(this->elements.begin(), this->elements.end(), node_weight);
    P4EST_ASSERT((position == this->elements.end()) || (position->node_idx >= node_weight.node_idx));
    if((position != this->elements.end()) && (position->node_idx == node_weight.node_idx))
      position->weight += factor*node_weight.weight;
    else
      elements.insert(position, node_weight*factor);
#ifdef P4EST_DEBUG
    P4EST_ASSERT((elements.size() >= init_size) || (elements.size() <= init_size+1));
    bool check_if_still_sorted_and_unique_indices = true;
    for (size_t k = 1; check_if_still_sorted_and_unique_indices && (k < elements.size()); ++k)
      check_if_still_sorted_and_unique_indices = check_if_still_sorted_and_unique_indices && (elements[k].node_idx > elements[k-1].node_idx);
    P4EST_ASSERT(check_if_still_sorted_and_unique_indices);
#endif
    return;
  }

  inline void add_terms(const node_linear_combination& lc_tool, const double &factor) {
    elements.reserve(elements.size()+lc_tool.elements.size());
    for (size_t k = 0; k < lc_tool.elements.size(); ++k)
      add_terms(lc_tool.elements[k], factor);
    return;
  }
  */
} node_linear_combination;

const double zero_threshold_qnnn = EPS;

class quad_neighbor_nodes_of_node_t {
private:
  inline bool check_if_zero(const double& value) const { return (fabs(value) < zero_threshold_qnnn); } // needs a nondimensional argument, otherwise it's meaningless
  // very elementary operations in the most synthetic forms
  inline double dd_correction_weight_to_naive_first_derivative(const double &d_m, const double &d_p, const double &d_m_m, const double &d_m_p, const double &d_p_m, const double &d_p_p) const
  {
#ifdef CASL_LOG_FLOPS
    PetscErrorCode ierr_flops = PetscLogFlops(10); CHKERRXX(ierr_flops);
#endif
    return 0.5*(d_p_m*d_p_p*d_m/d_p - d_m_m*d_m_p*d_p/d_m)/(d_m+d_p);
  }
  inline double central_derivative(const double &fp, const double &f0, const double &fm, const double &dp, const double &dm) const
  {
#ifdef CASL_LOG_FLOPS
    PetscErrorCode ierr_flops = PetscLogFlops(9); CHKERRXX(ierr_flops);
#endif
    return ((fp-f0)*dm/dp + (f0-fm)*dp/dm)/(dp+dm);
  }
  inline double forward_derivative(const double &fp, const double &f0, const double &dp) const
  {
#ifdef CASL_LOG_FLOPS
    PetscErrorCode ierr_flops = PetscLogFlops(2); CHKERRXX(ierr_flops);
#endif
    return (fp-f0)/dp;
  }
  inline double backward_derivative(const double &f0, const double &fm, const double &dm) const
  {
#ifdef CASL_LOG_FLOPS
    PetscErrorCode ierr_flops = PetscLogFlops(2); CHKERRXX(ierr_flops);
#endif
    return (f0-fm)/dm;
  }
  inline double central_second_derivative(const double &fp, const double &f0, const double &fm, const double &dp, const double &dm) const
  {
#ifdef CASL_LOG_FLOPS
    PetscErrorCode ierr_flops = PetscLogFlops(8); CHKERRXX(ierr_flops);
#endif
    return ((fp-f0)/dp + (fm-f0)/dm)*2./(dp+dm);
  }

  inline void get_linear_interpolation_weights(const double &d_m0, const double &d_p0 ONLY3D(COMMA const double &d_0m COMMA const double &d_0p),
                                               double &w_mm, double &w_pm ONLY3D(COMMA double &w_mp COMMA double &w_pp), double &normalization) const
  {
    /* (f[node_idx_mm]*d_p0*d_0p +
         *  f[node_idx_mp]*d_p0*d_0m +
         *  f[node_idx_pm]*d_m0*d_0p +
         *  f[node_idx_pp]*d_m0*d_0m )/(d_m0 + d_p0)/(d_0m + d_0p);
         */
    w_mm = d_p0 ONLY3D(*d_0p);
    w_pm = d_m0 ONLY3D(*d_0p);
#ifdef P4_TO_P8
    w_mp = d_p0*d_0m;
    w_pp = d_m0*d_0m;
#endif
    normalization = (d_m0 + d_p0)ONLY3D(*(d_0m + d_0p));
#ifdef CASL_LOG_FLOPS
#ifdef P4_TO_P8
    PetscErrorCode ierr_flops = PetscLogFlops(7); CHKERRXX(ierr_flops);
#else
    PetscErrorCode ierr_flops = PetscLogFlops(1); CHKERRXX(ierr_flops);
#endif
#endif
    return;
  }

  inline void interpolate_linearly_all_components(const p4est_locidx_t &node_idx_mm, const p4est_locidx_t &node_idx_pm ONLY3D(COMMA const p4est_locidx_t &node_idx_mp COMMA const p4est_locidx_t &node_idx_pp),
                                                  const double &d_m0, const double &d_p0 ONLY3D(COMMA const double &d_0m COMMA const double &d_0p),
                                                  const double *f[], double *results, const unsigned int &n_arrays, const unsigned int &bs) const
  {
    P4EST_ASSERT(bs > 1); // the elementary functions for bs==1 use less flops (straightfward indices) --> functions have been duplicated for efficiency
    double normalization, w_mm, w_pm ONLY3D(COMMA w_mp COMMA w_pp);
    get_linear_interpolation_weights(d_m0, d_p0 ONLY3D(COMMA d_0m COMMA d_0p), w_mm, w_pm ONLY3D(COMMA w_mp COMMA w_pp), normalization);
    for (unsigned int k = 0; k < n_arrays; ++k)
    {
      const unsigned kbs = k*bs;
      for (unsigned int comp = 0; comp < bs; ++comp)
        results[kbs + comp] = (ONLY3D(f[k][bs*node_idx_pp + comp]*w_pp +) f[k][bs*node_idx_pm + comp]*w_pm ONLY3D(+ f[k][bs*node_idx_mp + comp]*w_mp) + f[k][bs*node_idx_mm + comp]*w_mm)/normalization;
    }
#ifdef CASL_LOG_FLOPS
#ifdef P4_TO_P8
    PetscErrorCode ierr_flops = PetscLogFlops(n_arrays*(1 + 17*bs)); CHKERRXX(ierr_flops);
#else
    PetscErrorCode ierr_flops = PetscLogFlops(n_arrays*(1 + 9*bs)); CHKERRXX(ierr_flops);
#endif
#endif
    return;
  }

  inline void interpolate_linearly_component(const p4est_locidx_t &node_idx_mm, const p4est_locidx_t &node_idx_pm ONLY3D(COMMA const p4est_locidx_t &node_idx_mp COMMA const p4est_locidx_t &node_idx_pp),
                                             const double &d_m0, const double &d_p0 ONLY3D(COMMA const double &d_0m COMMA const double &d_0p),
                                             const double *f[], double *results, const unsigned int &n_arrays, const unsigned int &bs, const unsigned int &comp) const
  {
    P4EST_ASSERT(bs > 1);
    P4EST_ASSERT(comp < bs);
    double normalization, w_mm, w_pm ONLY3D(COMMA w_mp COMMA w_pp);
    get_linear_interpolation_weights(d_m0, d_p0 ONLY3D(COMMA d_0m COMMA d_0p), w_mm, w_pm ONLY3D(COMMA w_mp COMMA w_pp), normalization);
    for (unsigned int k = 0; k < n_arrays; ++k)
      results[k] = (ONLY3D(f[k][bs*node_idx_pp + comp]*w_pp +) f[k][bs*node_idx_pm + comp]*w_pm ONLY3D(+ f[k][bs*node_idx_mp + comp]*w_mp) + f[k][bs*node_idx_mm + comp]*w_mm)/normalization;
#ifdef CASL_LOG_FLOPS
#ifdef P4_TO_P8
    PetscErrorCode ierr_flops = PetscLogFlops(16*n_arrays); CHKERRXX(ierr_flops);
#else
    PetscErrorCode ierr_flops = PetscLogFlops(8*n_arrays); CHKERRXX(ierr_flops);
#endif
#endif
    return;
  }

  inline void interpolate_linearly(const p4est_locidx_t &node_idx_mm, const p4est_locidx_t &node_idx_pm ONLY3D(COMMA const p4est_locidx_t &node_idx_mp COMMA const p4est_locidx_t &node_idx_pp),
                                   const double &d_m0, const double &d_p0 ONLY3D(COMMA const double &d_0m COMMA const double &d_0p),
                                   const double *f[], double *results, const unsigned int &n_arrays) const
  {
    double normalization, w_mm, w_pm ONLY3D(COMMA w_mp COMMA w_pp);
    get_linear_interpolation_weights(d_m0, d_p0 ONLY3D(COMMA d_0m COMMA d_0p), w_mm, w_pm ONLY3D(COMMA w_mp COMMA w_pp), normalization);
    for (unsigned int k = 0; k < n_arrays; ++k)
      results[k] = (ONLY3D(f[k][node_idx_pp]*w_pp +) f[k][node_idx_pm]*w_pm ONLY3D(+ f[k][node_idx_mp]*w_mp) + f[k][node_idx_mm]*w_mm)/normalization;
#ifdef CASL_LOG_FLOPS
#ifdef P4_TO_P8
    PetscErrorCode ierr_flops = PetscLogFlops(8*n_arrays); CHKERRXX(ierr_flops);
#else
    PetscErrorCode ierr_flops = PetscLogFlops(4*n_arrays); CHKERRXX(ierr_flops);
#endif
#endif
    return;
  }

  inline void get_linear_interpolator(node_linear_combination &lc_tool, const p4est_locidx_t &node_idx_mm, const p4est_locidx_t &node_idx_pm ONLY3D(COMMA const p4est_locidx_t &node_idx_mp COMMA const p4est_locidx_t &node_idx_pp),
                                      const double &d_m0, const double &d_p0 ONLY3D(COMMA const double &d_0m COMMA const double &d_0p)) const
  {
    P4EST_ASSERT(lc_tool.elements.size()==0);
    double normalization, w_mm, w_pm ONLY3D(COMMA w_mp COMMA w_pp);
    get_linear_interpolation_weights(d_m0, d_p0 ONLY3D(COMMA d_0m COMMA d_0p), w_mm, w_pm ONLY3D(COMMA w_mp COMMA w_pp), normalization);
    w_pm /= normalization; if(!check_if_zero(w_pm)) { lc_tool.elements.push_back(node_interpolation_weight(node_idx_pm, w_pm)); }
    w_mm /= normalization; if(!check_if_zero(w_mm)) { lc_tool.elements.push_back(node_interpolation_weight(node_idx_mm, w_mm)); }
#ifdef P4_TO_P8
    w_pp /= normalization; if(!check_if_zero(w_pp)) { lc_tool.elements.push_back(node_interpolation_weight(node_idx_pp, w_pp)); }
    w_mp /= normalization; if(!check_if_zero(w_mp)) { lc_tool.elements.push_back(node_interpolation_weight(node_idx_mp, w_mp)); }
#endif
    lc_tool.elements.shrink_to_fit();
    return;
  }

  inline void f_m00_linear_all_components(const double *f[], double *results, const unsigned int &n_arrays, const unsigned int &bs) const
  {
    P4EST_ASSERT(bs > 1); // the elementary functions for bs==1 use less flops (straightfward indices) --> functions have been duplicated for efficiency
    interpolate_linearly_all_components(node_m00_mm, node_m00_pm ONLY3D(COMMA node_m00_mp COMMA node_m00_pp), d_m00_m0, d_m00_p0 ONLY3D(COMMA d_m00_0m COMMA d_m00_0p), f, results, n_arrays, bs);
    /*
    linear_interpolators_are_set? linear_interpolator[dir::f_m00].calculate_all_components(f, results, n_arrays, bs) : interpolate_linearly_all_components(node_m00_mm, node_m00_pm ONLY3D(COMMA node_m00_mp COMMA node_m00_pp), d_m00_m0, d_m00_p0 ONLY3D(COMMA d_m00_0m COMMA d_m00_0p), f, results, n_arrays, bs);
    */
    return;
  }
  inline void f_m00_linear_component(const double *f[], double *results, const unsigned int &n_arrays, const unsigned int &bs, const unsigned int &comp) const
  {
    P4EST_ASSERT(bs > 1);
    P4EST_ASSERT(comp < bs);
    interpolate_linearly_component(node_m00_mm, node_m00_pm ONLY3D(COMMA node_m00_mp COMMA node_m00_pp), d_m00_m0, d_m00_p0 ONLY3D(COMMA d_m00_0m COMMA d_m00_0p), f, results, n_arrays, bs, comp);

    /*
    linear_interpolators_are_set? linear_interpolator[dir::f_m00].calculate_component(f, results, n_arrays, bs, comp) : interpolate_linearly_component(node_m00_mm, node_m00_pm ONLY3D(COMMA node_m00_mp COMMA node_m00_pp), d_m00_m0, d_m00_p0 ONLY3D(COMMA d_m00_0m COMMA d_m00_0p), f, results, n_arrays, bs, comp);
    */
    return;
  }
  inline void f_m00_linear(const double *f[], double *results, const unsigned int &n_arrays) const
  {
    interpolate_linearly(node_m00_mm, node_m00_pm ONLY3D(COMMA node_m00_mp COMMA node_m00_pp), d_m00_m0, d_m00_p0 ONLY3D(COMMA d_m00_0m COMMA d_m00_0p), f, results, n_arrays);

    /*
    linear_interpolators_are_set? linear_interpolator[dir::f_m00].calculate(f, results, n_arrays) : interpolate_linearly(node_m00_mm, node_m00_pm ONLY3D(COMMA node_m00_mp COMMA node_m00_pp), d_m00_m0, d_m00_p0 ONLY3D(COMMA d_m00_0m COMMA d_m00_0p), f, results, n_arrays);
    */
    return;
  }
  inline void f_p00_linear_all_components(const double *f[], double *results, const unsigned int &n_arrays, const unsigned int &bs) const
  {
    P4EST_ASSERT(bs > 1); // the elementary functions for bs==1 use less flops (straightfward indices) --> functions have been duplicated for efficiency
    interpolate_linearly_all_components(node_p00_mm, node_p00_pm ONLY3D(COMMA node_p00_mp COMMA node_p00_pp), d_p00_m0, d_p00_p0 ONLY3D(COMMA d_p00_0m COMMA d_p00_0p), f, results, n_arrays, bs);
    /*
    linear_interpolators_are_set? linear_interpolator[dir::f_p00].calculate_all_components(f, results, n_arrays, bs) : interpolate_linearly_all_components(node_p00_mm, node_p00_pm ONLY3D(COMMA node_p00_mp COMMA node_p00_pp), d_p00_m0, d_p00_p0, d_p00_0m, d_p00_0p, f, results, n_arrays, bs);
    */
    return;
  }
  inline void f_p00_linear_component(const double *f[], double *results, const unsigned int &n_arrays, const unsigned int &bs, const unsigned int &comp) const
  {
    P4EST_ASSERT(bs > 1);
    P4EST_ASSERT(comp < bs);
    interpolate_linearly_component(node_p00_mm, node_p00_pm ONLY3D(COMMA node_p00_mp COMMA node_p00_pp), d_p00_m0, d_p00_p0 ONLY3D(COMMA d_p00_0m COMMA d_p00_0p), f, results, n_arrays, bs, comp);
    /*
    linear_interpolators_are_set? linear_interpolator[dir::f_p00].calculate_component(f, results, n_arrays, bs, comp) : interpolate_linearly_component(node_p00_mm, node_p00_pm ONLY3D(COMMA node_p00_mp COMMA node_p00_pp), d_p00_m0, d_p00_p0, d_p00_0m, d_p00_0p, f, results, n_arrays, bs, comp);
    */
    return;
  }
  inline void f_p00_linear(const double *f[], double *results, const unsigned int &n_arrays) const
  {
    interpolate_linearly(node_p00_mm, node_p00_pm ONLY3D(COMMA node_p00_mp COMMA node_p00_pp), d_p00_m0, d_p00_p0 ONLY3D(COMMA d_p00_0m COMMA d_p00_0p), f, results, n_arrays);
    /*
    linear_interpolators_are_set? linear_interpolator[dir::f_p00].calculate(f, results, n_arrays) : interpolate_linearly(node_p00_mm, node_p00_pm ONLY3D(COMMA node_p00_mp COMMA node_p00_pp), d_p00_m0, d_p00_p0, d_p00_0m, d_p00_0p, f, results, n_arrays);
    */
    return;
  }
  inline void f_0m0_linear_all_components(const double *f[], double *results, const unsigned int &n_arrays, const unsigned int &bs) const
  {
    P4EST_ASSERT(bs > 1); // the elementary functions for bs==1 use less flops (straightfward indices) --> functions have been duplicated for efficiency
    interpolate_linearly_all_components(node_0m0_mm, node_0m0_pm ONLY3D(COMMA node_0m0_mp COMMA node_0m0_pp), d_0m0_m0, d_0m0_p0 ONLY3D(COMMA d_0m0_0m COMMA d_0m0_0p), f, results, n_arrays, bs);
    /*
    linear_interpolators_are_set? linear_interpolator[dir::f_0m0].calculate_all_components(f, results, n_arrays, bs) : interpolate_linearly_all_components(node_0m0_mm, node_0m0_pm ONLY3D(COMMA node_0m0_mp COMMA node_0m0_pp), d_0m0_m0, d_0m0_p0 ONLY3D(COMMA d_0m0_0m COMMA d_0m0_0p), f, results, n_arrays, bs);
    */
    return;
  }
  inline void f_0m0_linear_component(const double *f[], double *results, const unsigned int &n_arrays, const unsigned int &bs, const unsigned int &comp) const
  {
    P4EST_ASSERT(bs > 1);
    P4EST_ASSERT(comp < bs);
    interpolate_linearly_component(node_0m0_mm, node_0m0_pm ONLY3D(COMMA node_0m0_mp COMMA node_0m0_pp), d_0m0_m0, d_0m0_p0 ONLY3D(COMMA d_0m0_0m COMMA d_0m0_0p), f, results, n_arrays, bs, comp);
    /*
    linear_interpolators_are_set? linear_interpolator[dir::f_0m0].calculate_component(f, results, n_arrays, bs, comp) : interpolate_linearly_component(node_0m0_mm, node_0m0_pm ONLY3D(COMMA node_0m0_mp COMMA node_0m0_pp), d_0m0_m0, d_0m0_p0 ONLY3D(COMMA d_0m0_0m COMMA d_0m0_0p), f, results, n_arrays, bs, comp);
    */
    return;
  }
  inline void f_0m0_linear(const double *f[], double *results, const unsigned int &n_arrays) const
  {
    interpolate_linearly(node_0m0_mm, node_0m0_pm ONLY3D(COMMA node_0m0_mp COMMA node_0m0_pp), d_0m0_m0, d_0m0_p0 ONLY3D(COMMA d_0m0_0m COMMA d_0m0_0p), f, results, n_arrays);
    /*
    linear_interpolators_are_set? linear_interpolator[dir::f_0m0].calculate(f, results, n_arrays) : interpolate_linearly(node_0m0_mm, node_0m0_pm ONLY3D(COMMA node_0m0_mp COMMA node_0m0_pp), d_0m0_m0, d_0m0_p0 ONLY3D(COMMA d_0m0_0m COMMA d_0m0_0p), f, results, n_arrays);
    */
    return;
  }
  inline void f_0p0_linear_all_components(const double *f[], double *results, const unsigned int &n_arrays, const unsigned int &bs) const
  {
    P4EST_ASSERT(bs > 1); // the elementary functions for bs==1 use less flops (straightfward indices) --> functions have been duplicated for efficiency
    interpolate_linearly_all_components(node_0p0_mm, node_0p0_pm ONLY3D(COMMA node_0p0_mp COMMA node_0p0_pp), d_0p0_m0, d_0p0_p0 ONLY3D(COMMA d_0p0_0m COMMA d_0p0_0p), f, results, n_arrays, bs);

    /*
    linear_interpolators_are_set? linear_interpolator[dir::f_0p0].calculate_all_components(f, results, n_arrays, bs) : interpolate_linearly_all_components(node_0p0_mm, node_0p0_pm ONLY3D(COMMA node_0p0_mp COMMA node_0p0_pp), d_0p0_m0, d_0p0_p0 ONLY3D(COMMA d_0p0_0m COMMA d_0p0_0p), f, results, n_arrays, bs);
    */
    return;
  }
  inline void f_0p0_linear_component(const double *f[], double *results, const unsigned int &n_arrays, const unsigned int &bs, const unsigned int &comp) const
  {
    P4EST_ASSERT(bs > 1);
    P4EST_ASSERT(comp < bs);
    interpolate_linearly_component(node_0p0_mm, node_0p0_pm ONLY3D(COMMA node_0p0_mp COMMA node_0p0_pp), d_0p0_m0, d_0p0_p0 ONLY3D(COMMA d_0p0_0m COMMA d_0p0_0p), f, results, n_arrays, bs, comp);
    /*
    linear_interpolators_are_set? linear_interpolator[dir::f_0p0].calculate_component(f, results, n_arrays, bs, comp) : interpolate_linearly_component(node_0p0_mm, node_0p0_pm ONLY3D(COMMA node_0p0_mp COMMA node_0p0_pp), d_0p0_m0, d_0p0_p0 ONLY3D(COMMA d_0p0_0m COMMA d_0p0_0p), f, results, n_arrays, bs, comp);
    */
    return;
  }
  inline void f_0p0_linear(const double *f[], double *results, const unsigned int &n_arrays) const
  {
    interpolate_linearly(node_0p0_mm, node_0p0_pm ONLY3D(COMMA node_0p0_mp COMMA node_0p0_pp), d_0p0_m0, d_0p0_p0 ONLY3D(COMMA d_0p0_0m COMMA d_0p0_0p), f, results, n_arrays);

    /*
    linear_interpolators_are_set? linear_interpolator[dir::f_0p0].calculate(f, results, n_arrays) : interpolate_linearly(node_0p0_mm, node_0p0_pm ONLY3D(COMMA node_0p0_mp COMMA node_0p0_pp), d_0p0_m0, d_0p0_p0 ONLY3D(COMMA d_0p0_0m COMMA d_0p0_0p), f, results, n_arrays);
    */
    return;
  }
#ifdef P4_TO_P8
  inline void f_00m_linear_all_components(const double *f[], double *results, const unsigned int &n_arrays, const unsigned int &bs) const
  {
    P4EST_ASSERT(bs > 1); // the elementary functions for bs==1 use less flops (straightfward indices) --> functions have been duplicated for efficiency
    interpolate_linearly_all_components(node_00m_mm, node_00m_pm, node_00m_mp, node_00m_pp, d_00m_m0, d_00m_p0, d_00m_0m, d_00m_0p, f, results, n_arrays, bs);
    /*    linear_interpolators_are_set? linear_interpolator[dir::f_00m].calculate_all_components(f, results, n_arrays, bs) : interpolate_linearly_all_components(node_00m_mm, node_00m_pm, node_00m_mp, node_00m_pp, d_00m_m0, d_00m_p0, d_00m_0m, d_00m_0p, f, results, n_arrays, bs);*/
    return;
  }
  inline void f_00m_linear_component(const double *f[], double *results, const unsigned int &n_arrays, const unsigned int &bs, const unsigned int &comp) const
  {
    P4EST_ASSERT(bs > 1);
    P4EST_ASSERT(comp < bs);
    interpolate_linearly_component(node_00m_mm, node_00m_pm, node_00m_mp, node_00m_pp, d_00m_m0, d_00m_p0, d_00m_0m, d_00m_0p, f, results, n_arrays, bs, comp);
    /*    linear_interpolators_are_set? linear_interpolator[dir::f_00m].calculate_component(f, results, n_arrays, bs, comp) : interpolate_linearly_component(node_00m_mm, node_00m_pm, node_00m_mp, node_00m_pp, d_00m_m0, d_00m_p0, d_00m_0m, d_00m_0p, f, results, n_arrays, bs, comp);*/
    return;
  }
  inline void f_00m_linear(const double *f[], double *results, const unsigned int &n_arrays) const
  {
    interpolate_linearly(node_00m_mm, node_00m_pm, node_00m_mp, node_00m_pp, d_00m_m0, d_00m_p0, d_00m_0m, d_00m_0p, f, results, n_arrays);
    /*    linear_interpolators_are_set? linear_interpolator[dir::f_00m].calculate(f, results, n_arrays) : interpolate_linearly(node_00m_mm, node_00m_pm, node_00m_mp, node_00m_pp, d_00m_m0, d_00m_p0, d_00m_0m, d_00m_0p, f, results, n_arrays);*/
    return;
  }
  inline void f_00p_linear_all_components(const double *f[], double *results, const unsigned int &n_arrays, const unsigned int &bs) const
  {
    P4EST_ASSERT(bs > 1); // the elementary functions for bs==1 use less flops (straightfward indices) --> functions have been duplicated for efficiency
    interpolate_linearly_all_components(node_00p_mm, node_00p_pm, node_00p_mp, node_00p_pp, d_00p_m0, d_00p_p0, d_00p_0m, d_00p_0p, f, results, n_arrays, bs);
    /*    linear_interpolators_are_set? linear_interpolator[dir::f_00p].calculate_all_components(f, results, n_arrays, bs) : interpolate_linearly_all_components(node_00p_mm, node_00p_pm, node_00p_mp, node_00p_pp, d_00p_m0, d_00p_p0, d_00p_0m, d_00p_0p, f, results, n_arrays, bs);*/
    return;
  }
  inline void f_00p_linear_component(const double *f[], double *results, const unsigned int &n_arrays, const unsigned int &bs, const unsigned int &comp) const
  {
    P4EST_ASSERT(bs > 1);
    P4EST_ASSERT(comp < bs);
    interpolate_linearly_component(node_00p_mm, node_00p_pm, node_00p_mp, node_00p_pp, d_00p_m0, d_00p_p0, d_00p_0m, d_00p_0p, f, results, n_arrays, bs, comp);
    /*    linear_interpolators_are_set? linear_interpolator[dir::f_00p].calculate_component(f, results, n_arrays, bs, comp) : interpolate_linearly_component(node_00p_mm, node_00p_pm, node_00p_mp, node_00p_pp, d_00p_m0, d_00p_p0, d_00p_0m, d_00p_0p, f, results, n_arrays, bs, comp);*/
    return;
  }
  inline void f_00p_linear(const double *f[], double *results, const unsigned int &n_arrays) const
  {
    interpolate_linearly(node_00p_mm, node_00p_pm, node_00p_mp, node_00p_pp, d_00p_m0, d_00p_p0, d_00p_0m, d_00p_0p, f, results, n_arrays);
    /*    linear_interpolators_are_set? linear_interpolator[dir::f_00p].calculate(f, results, n_arrays) : interpolate_linearly(node_00p_mm, node_00p_pm, node_00p_mp, node_00p_pp, d_00p_m0, d_00p_p0, d_00p_0m, d_00p_0p, f, results, n_arrays);*/
    return;
  }
#endif

  void linearly_interpolated_neighbors_all_components(const double *f[], double *f_000, double *f_m00, double *f_p00, double *f_0m0, double *f_0p0 ONLY3D(COMMA double *f_00m COMMA double *f_00p),
                                                      const unsigned int &n_arrays, const unsigned int &bs) const
  {
    P4EST_ASSERT(bs > 1); // the elementary functions for bs==1 use less flops (straightfward indices) --> functions have been duplicated for efficiency
    const unsigned bs_node_000 = bs*node_000;
    for (unsigned int k = 0; k < n_arrays; ++k){
      const unsigned int kbs = k*bs;
      for (unsigned int comp = 0; comp < bs; ++comp)
        f_000[kbs + comp] = f[k][bs_node_000 + comp];
    }
    f_p00_linear_all_components(f, f_p00, n_arrays, bs); f_m00_linear_all_components(f, f_m00, n_arrays, bs);
    f_0p0_linear_all_components(f, f_0p0, n_arrays, bs); f_0m0_linear_all_components(f, f_0m0, n_arrays, bs);
#ifdef P4_TO_P8
    f_00p_linear_all_components(f, f_00p, n_arrays, bs); f_00m_linear_all_components(f, f_00m, n_arrays, bs);
#endif
    return;
  }
  void linearly_interpolated_neighbors_component(const double *f[], double *f_000, double *f_m00, double *f_p00, double *f_0m0, double *f_0p0 ONLY3D(COMMA double *f_00m COMMA double *f_00p),
                                                 const unsigned int &n_arrays, const unsigned int &bs, const unsigned int &comp) const
  {
    P4EST_ASSERT(bs > 1);
    P4EST_ASSERT(comp < bs);
    const unsigned bs_node_000 = bs*node_000;
    for (unsigned int k = 0; k < n_arrays; ++k)
      f_000[k] = f[k][bs_node_000 + comp];
    f_p00_linear_component(f, f_p00, n_arrays, bs, comp); f_m00_linear_component(f, f_m00, n_arrays, bs, comp);
    f_0p0_linear_component(f, f_0p0, n_arrays, bs, comp); f_0m0_linear_component(f, f_0m0, n_arrays, bs, comp);
#ifdef P4_TO_P8
    f_00p_linear_component(f, f_00p, n_arrays, bs, comp); f_00m_linear_component(f, f_00m, n_arrays, bs, comp);
#endif
    return;
  }
  void linearly_interpolated_neighbors(const double *f[], double *f_000, double *f_m00, double *f_p00, double *f_0m0, double *f_0p0 ONLY3D(COMMA double *f_00m COMMA double *f_00p),
                                       const unsigned int &n_arrays) const
  {
    for (unsigned int k = 0; k < n_arrays; ++k)
      f_000[k] = f[k][node_000];
    f_p00_linear(f, f_p00, n_arrays); f_m00_linear(f, f_m00, n_arrays);
    f_0p0_linear(f, f_0p0, n_arrays); f_0m0_linear(f, f_0m0, n_arrays);
#ifdef P4_TO_P8
    f_00p_linear(f, f_00p, n_arrays); f_00m_linear(f, f_00m, n_arrays);
#endif
    return;
  }

  // second-derivatives-related and third-order-interpolation-related procedures

  inline bool naive_dx_needs_yy_correction(double& yy_correction_weight_to_naive_Dx) const
  {
    yy_correction_weight_to_naive_Dx = dd_correction_weight_to_naive_first_derivative(d_m00, d_p00, d_m00_m0, d_m00_p0, d_p00_m0, d_p00_p0);
    return !check_if_zero(yy_correction_weight_to_naive_Dx*inverse_d_max);
  }
#ifdef P4_TO_P8
  inline bool naive_dx_needs_zz_correction(double& zz_correction_weight_to_naive_Dx) const
  {
    zz_correction_weight_to_naive_Dx = dd_correction_weight_to_naive_first_derivative(d_m00, d_p00, d_m00_0m, d_m00_0p, d_p00_0m, d_p00_0p);
    return !check_if_zero(zz_correction_weight_to_naive_Dx*inverse_d_max);
  }
#endif
  inline bool naive_dy_needs_xx_correction(double& xx_correction_weight_to_naive_Dy) const
  {
    xx_correction_weight_to_naive_Dy = dd_correction_weight_to_naive_first_derivative(d_0m0, d_0p0, d_0m0_m0, d_0m0_p0, d_0p0_m0, d_0p0_p0);
    return !check_if_zero(xx_correction_weight_to_naive_Dy*inverse_d_max);
  }
#ifdef P4_TO_P8
  inline bool naive_dy_needs_zz_correction(double& zz_correction_weight_to_naive_Dy) const
  {
    zz_correction_weight_to_naive_Dy = dd_correction_weight_to_naive_first_derivative(d_0m0, d_0p0, d_0m0_0m, d_0m0_0p, d_0p0_0m, d_0p0_0p);
    return !check_if_zero(zz_correction_weight_to_naive_Dy*inverse_d_max);
  }
  inline bool naive_dz_needs_xx_correction(double& xx_correction_weight_to_naive_Dz) const
  {
    xx_correction_weight_to_naive_Dz = dd_correction_weight_to_naive_first_derivative(d_00m, d_00p, d_00m_m0, d_00m_p0, d_00p_m0, d_00p_p0);
    return !check_if_zero(xx_correction_weight_to_naive_Dz*inverse_d_max);
  }
  inline bool naive_dz_needs_yy_correction(double& yy_correction_weight_to_naive_Dz) const
  {
    yy_correction_weight_to_naive_Dz = dd_correction_weight_to_naive_first_derivative(d_00m, d_00p, d_00m_0m, d_00m_0p, d_00p_0m, d_00p_0p);
    return !check_if_zero(yy_correction_weight_to_naive_Dz*inverse_d_max);
  }
#endif

  void correct_naive_second_derivatives(DIM(double *Dxx, double *Dyy, double *Dzz),  const unsigned int &n_values) const;
  //  void correct_naive_second_derivatives(DIM(node_linear_combination &Dxx, node_linear_combination &Dyy, node_linear_combination &Dzz)) const;

  inline void laplace_all_components(const double *f[], double *f_000, double *f_m00, double *f_p00, double *f_0m0, double *f_0p0 ONLY3D(COMMA double *f_00m COMMA double *f_00p),
                                     DIM(double *fxx, double *fyy, double *fzz),
                                     const unsigned int &n_arrays, const unsigned int &bs) const
  {
    P4EST_ASSERT(bs > 1); // the elementary functions for bs==1 use less flops (straightfward indices) --> functions have been duplicated for efficiency
#ifdef CASL_LOG_TINY_EVENTS
    PetscErrorCode ierr_log_event = PetscLogEventBegin(log_quad_neighbor_nodes_of_node_t_laplace, 0, 0, 0, 0); CHKERRXX(ierr_log_event);
#endif
    linearly_interpolated_neighbors_all_components(f, f_000, f_m00, f_p00, f_0m0, f_0p0 ONLY3D(COMMA f_00m COMMA f_00p), n_arrays, bs);
    // naive calculations
    for (unsigned int k = 0; k < n_arrays*bs; ++k) {
      fxx[k] = central_second_derivative(f_p00[k], f_000[k], f_m00[k], d_p00, d_m00);
      fyy[k] = central_second_derivative(f_0p0[k], f_000[k], f_0m0[k], d_0p0, d_0m0);
#ifdef P4_TO_P8
      fzz[k] = central_second_derivative(f_00p[k], f_000[k], f_00m[k], d_00p, d_00m);
#endif
    }
    correct_naive_second_derivatives(DIM(fxx, fyy, fzz), n_arrays*bs);
#ifdef CASL_LOG_TINY_EVENTS
    ierr_log_event = PetscLogEventEnd(log_quad_neighbor_nodes_of_node_t_laplace, 0, 0, 0, 0); CHKERRXX(ierr_log_event);
#endif
    return;
  }

  inline void laplace_component(const double *f[], double *f_000, double *f_m00, double *f_p00, double *f_0m0, double *f_0p0 ONLY3D(COMMA double *f_00m COMMA double *f_00p),
                                DIM(double *fxx, double *fyy, double *fzz),
                                const unsigned int &n_arrays, const unsigned int &bs, const unsigned int &comp) const
  {
    P4EST_ASSERT(bs > 1);
    P4EST_ASSERT(comp < bs);
#ifdef CASL_LOG_TINY_EVENTS
    PetscErrorCode ierr_log_event = PetscLogEventBegin(log_quad_neighbor_nodes_of_node_t_laplace, 0, 0, 0, 0); CHKERRXX(ierr_log_event);
#endif
    linearly_interpolated_neighbors_component(f, f_000, f_m00, f_p00, f_0m0, f_0p0 ONLY3D(COMMA f_00m COMMA f_00p), n_arrays, bs, comp);
    // naive calculations
    for (unsigned int k = 0; k < n_arrays; ++k) {
      fxx[k] = central_second_derivative(f_p00[k], f_000[k], f_m00[k], d_p00, d_m00);
      fyy[k] = central_second_derivative(f_0p0[k], f_000[k], f_0m0[k], d_0p0, d_0m0);
#ifdef P4_TO_P8
      fzz[k] = central_second_derivative(f_00p[k], f_000[k], f_00m[k], d_00p, d_00m);
#endif
    }
    correct_naive_second_derivatives(DIM(fxx, fyy, fzz),  n_arrays);
#ifdef CASL_LOG_TINY_EVENTS
    ierr_log_event = PetscLogEventEnd(log_quad_neighbor_nodes_of_node_t_laplace, 0, 0, 0, 0); CHKERRXX(ierr_log_event);
#endif
    return;
  }

  inline void laplace(const double *f[], double *f_000, double *f_m00, double *f_p00, double *f_0m0, double *f_0p0 ONLY3D(COMMA double *f_00m COMMA double *f_00p),
                      DIM(double *fxx, double *fyy, double *fzz), const unsigned int &n_arrays) const
  {
#ifdef CASL_LOG_TINY_EVENTS
    PetscErrorCode ierr_log_event = PetscLogEventBegin(log_quad_neighbor_nodes_of_node_t_laplace, 0, 0, 0, 0); CHKERRXX(ierr_log_event);
#endif
    linearly_interpolated_neighbors(f, f_000, f_m00, f_p00, f_0m0, f_0p0 ONLY3D(COMMA f_00m COMMA f_00p), n_arrays);
    // naive calculations
    for (unsigned int k = 0; k < n_arrays; ++k) {
      fxx[k] = central_second_derivative(f_p00[k], f_000[k], f_m00[k], d_p00, d_m00);
      fyy[k] = central_second_derivative(f_0p0[k], f_000[k], f_0m0[k], d_0p0, d_0m0);
#ifdef P4_TO_P8
      fzz[k] = central_second_derivative(f_00p[k], f_000[k], f_00m[k], d_00p, d_00m);
#endif
    }
    correct_naive_second_derivatives(DIM(fxx, fyy, fzz),  n_arrays);
#ifdef CASL_LOG_TINY_EVENTS
    ierr_log_event = PetscLogEventEnd(log_quad_neighbor_nodes_of_node_t_laplace, 0, 0, 0, 0); CHKERRXX(ierr_log_event);
#endif
    return;
  }

  inline void laplace_all_components(const double *f[], DIM(double *fxx, double *fyy, double *fzz), const unsigned int &n_arrays, const unsigned int &bs) const
  {
    P4EST_ASSERT(bs > 1); // the elementary functions for bs==1 use less flops (straightfward indices) --> functions have been duplicated for efficiency
    /*
    if(second_derivative_operators_are_set)
    {
      second_derivative_operator[0].calculate_all_components(f, fxx, n_arrays, bs);
      second_derivative_operator[1].calculate_all_components(f, fyy, n_arrays, bs);
#ifdef P4_TO_P8
      second_derivative_operator[2].calculate_all_components(f, fzz, n_arrays, bs);
#endif
      return;
    }
    */
    double tmp_000[n_arrays*bs], tmp_m00[n_arrays*bs], tmp_p00[n_arrays*bs], tmp_0m0[n_arrays*bs], tmp_0p0[n_arrays*bs] ONLY3D(COMMA tmp_00m[n_arrays*bs] COMMA tmp_00p[n_arrays*bs]);
    laplace_all_components(f, tmp_000, tmp_m00, tmp_p00, tmp_0m0, tmp_0p0 ONLY3D(COMMA tmp_00m COMMA tmp_00p), DIM(fxx, fyy, fzz), n_arrays, bs);
    return;
  }

  inline void laplace_component(const double *f[], DIM(double *fxx, double *fyy, double *fzz),  const unsigned int &n_arrays, const unsigned int &bs, const unsigned int &comp) const
  {
    P4EST_ASSERT(bs > 1);
    P4EST_ASSERT(comp < bs);
    /*
    if(second_derivative_operators_are_set)
    {
      second_derivative_operator[0].calculate_component(f, fxx, n_arrays, bs, comp);
      second_derivative_operator[1].calculate_component(f, fyy, n_arrays, bs, comp);
#ifdef P4_TO_P8
      second_derivative_operator[2].calculate_component(f, fzz, n_arrays, bs, comp);
#endif
      return;
    }
    */
    double tmp_000[n_arrays], tmp_m00[n_arrays], tmp_p00[n_arrays], tmp_0m0[n_arrays], tmp_0p0[n_arrays] ONLY3D(COMMA tmp_00m[n_arrays] COMMA tmp_00p[n_arrays]);
    laplace_component(f, tmp_000, tmp_m00, tmp_p00, tmp_0m0, tmp_0p0 ONLY3D(COMMA tmp_00m COMMA tmp_00p), DIM(fxx, fyy, fzz), n_arrays, bs, comp);
    return;
  }

  inline void laplace(const double *f[], DIM(double *fxx, double *fyy, double *fzz),  const unsigned int &n_arrays) const
  {
    /*
    if(second_derivative_operators_are_set)
    {
      second_derivative_operator[0].calculate(f, fxx, n_arrays);
      second_derivative_operator[1].calculate(f, fyy, n_arrays);
#ifdef P4_TO_P8
      second_derivative_operator[2].calculate(f, fzz, n_arrays);
#endif
      return;
    }
    */
    double tmp_000[n_arrays], tmp_m00[n_arrays], tmp_p00[n_arrays], tmp_0m0[n_arrays], tmp_0p0[n_arrays] ONLY3D(COMMA tmp_00m[n_arrays] COMMA tmp_00p[n_arrays]);
    laplace(f, tmp_000, tmp_m00, tmp_p00, tmp_0m0, tmp_0p0 ONLY3D(COMMA tmp_00m COMMA tmp_00p), DIM(fxx, fyy, fzz), n_arrays);
    return;
  }


  inline void ngbd_with_quadratic_interpolation_all_components(const double *f[], double *f_000, double *f_m00, double *f_p00, double *f_0m0, double *f_0p0 ONLY3D(COMMA double *f_00m COMMA double *f_00p), const unsigned int &n_arrays, const unsigned int &bs) const
  {
    P4EST_ASSERT(bs > 1); // the elementary functions for bs==1 use less flops (straightfward indices) --> functions have been duplicated for efficiency
#ifdef CASL_LOG_TINY_EVENTS
    PetscErrorCode ierr_log_event = PetscLogEventBegin(log_quad_neighbor_nodes_of_node_t_ngbd_with_quadratic_interpolation, 0, 0, 0, 0); CHKERRXX(ierr_log_event);
#endif
    /*
    if(quadratic_interpolators_are_set)
    {
      const unsigned int bs_node_000 = bs*node_000;
      for (unsigned int k = 0; k < n_arrays; ++k){
        const unsigned int kbs = k*bs;
        for (unsigned int comp = 0; comp < bs; ++comp)
          f_000[kbs + comp] = f[k][bs_node_000 + comp];
      }
      quadratic_interpolator[dir::f_m00].calculate_all_components(f, f_m00, n_arrays, bs);
      quadratic_interpolator[dir::f_p00].calculate_all_components(f, f_p00, n_arrays, bs);
      quadratic_interpolator[dir::f_0m0].calculate_all_components(f, f_0m0, n_arrays, bs);
      quadratic_interpolator[dir::f_0p0].calculate_all_components(f, f_0p0, n_arrays, bs);
#ifdef P4_TO_P8
      quadratic_interpolator[dir::f_00m].calculate_all_components(f, f_00m, n_arrays, bs);
      quadratic_interpolator[dir::f_00p].calculate_all_components(f, f_00p, n_arrays, bs);
#endif
      return;
    }
    */

    double DIM(fxx[n_arrays*bs], fyy[n_arrays*bs], fzz[n_arrays*bs]);
    laplace_all_components(f, f_000, f_m00, f_p00, f_0m0, f_0p0 ONLY3D(COMMA f_00m COMMA f_00p), DIM(fxx, fyy, fzz),  n_arrays, bs);
    // third order interpolation
    for (unsigned int k = 0; k < n_arrays*bs; ++k) {
      f_m00[k] -= (0.5*d_m00_m0*d_m00_p0*fyy[k] ONLY3D( + 0.5*d_m00_0m*d_m00_0p*fzz[k]));
      f_p00[k] -= (0.5*d_p00_m0*d_p00_p0*fyy[k] ONLY3D( + 0.5*d_p00_0m*d_p00_0p*fzz[k]));
      f_0m0[k] -= (0.5*d_0m0_m0*d_0m0_p0*fxx[k] ONLY3D( + 0.5*d_0m0_0m*d_0m0_0p*fzz[k]));
      f_0p0[k] -= (0.5*d_0p0_m0*d_0p0_p0*fxx[k] ONLY3D( + 0.5*d_0p0_0m*d_0p0_0p*fzz[k]));
#ifdef P4_TO_P8
      f_00m[k] -= (0.5*d_00m_m0*d_00m_p0*fxx[k]         + 0.5*d_00m_0m*d_00m_0p*fyy[k]);
      f_00p[k] -= (0.5*d_00p_m0*d_00p_p0*fxx[k]         + 0.5*d_00p_0m*d_00p_0p*fyy[k]);
#endif
    }

#ifdef CASL_LOG_FLOPS
#ifdef P4_TO_P8
    ierr_flops = PetscLogFlops(48*n_arrays*bs); CHKERRXX(ierr_flops);
#else
    ierr_flops = PetscLogFlops(16*n_arrays*bs); CHKERRXX(ierr_flops);
#endif
#endif
#ifdef CASL_LOG_TINY_EVENTS
    ierr_log_event = PetscLogEventEnd(log_quad_neighbor_nodes_of_node_t_ngbd_with_quadratic_interpolation, 0, 0, 0, 0); CHKERRXX(ierr_log_event);
#endif
    return;
  }

  inline void ngbd_with_quadratic_interpolation_component(const double *f[], double *f_000, double *f_m00, double *f_p00, double *f_0m0, double *f_0p0 ONLY3D(COMMA double *f_00m COMMA double *f_00p), const unsigned int &n_arrays, const unsigned int &bs, const unsigned int &comp) const
  {
    P4EST_ASSERT(bs > 1);
    P4EST_ASSERT(comp < bs);
#ifdef CASL_LOG_TINY_EVENTS
    PetscErrorCode ierr_log_event = PetscLogEventBegin(log_quad_neighbor_nodes_of_node_t_ngbd_with_quadratic_interpolation, 0, 0, 0, 0); CHKERRXX(ierr_log_event);
#endif
    /*
    if(quadratic_interpolators_are_set)
    {
      const unsigned int bs_node_000 = bs*node_000;
      for (unsigned int k = 0; k < n_arrays; ++k)
        f_000[k] = f[k][bs_node_000 + comp];
      quadratic_interpolator[dir::f_m00].calculate_all_components(f, f_m00, n_arrays, bs);
      quadratic_interpolator[dir::f_p00].calculate_all_components(f, f_p00, n_arrays, bs);
      quadratic_interpolator[dir::f_0m0].calculate_all_components(f, f_0m0, n_arrays, bs);
      quadratic_interpolator[dir::f_0p0].calculate_all_components(f, f_0p0, n_arrays, bs);
#ifdef P4_TO_P8
      quadratic_interpolator[dir::f_00m].calculate_all_components(f, f_00m, n_arrays, bs);
      quadratic_interpolator[dir::f_00p].calculate_all_components(f, f_00p, n_arrays, bs);
#endif
      return;
    }
    */

    double DIM(fxx[n_arrays], fyy[n_arrays], fzz[n_arrays]);
    laplace_component(f, f_000, f_m00, f_p00, f_0m0, f_0p0 ONLY3D(COMMA f_00m COMMA f_00p), DIM(fxx, fyy, fzz),  n_arrays, bs, comp);
    // third order interpolation
    for (unsigned int k = 0; k < n_arrays; ++k) {
      f_m00[k] -= (0.5*d_m00_m0*d_m00_p0*fyy[k] ONLY3D( + 0.5*d_m00_0m*d_m00_0p*fzz[k]));
      f_p00[k] -= (0.5*d_p00_m0*d_p00_p0*fyy[k] ONLY3D( + 0.5*d_p00_0m*d_p00_0p*fzz[k]));
      f_0m0[k] -= (0.5*d_0m0_m0*d_0m0_p0*fxx[k] ONLY3D( + 0.5*d_0m0_0m*d_0m0_0p*fzz[k]));
      f_0p0[k] -= (0.5*d_0p0_m0*d_0p0_p0*fxx[k] ONLY3D( + 0.5*d_0p0_0m*d_0p0_0p*fzz[k]));
#ifdef P4_TO_P8
      f_00m[k] -= (0.5*d_00m_m0*d_00m_p0*fxx[k]         + 0.5*d_00m_0m*d_00m_0p*fyy[k]);
      f_00p[k] -= (0.5*d_00p_m0*d_00p_p0*fxx[k]         + 0.5*d_00p_0m*d_00p_0p*fyy[k]);
#endif
    }

#ifdef CASL_LOG_FLOPS
#ifdef P4_TO_P8
    ierr_flops = PetscLogFlops(48*n_arrays); CHKERRXX(ierr_flops);
#else
    ierr_flops = PetscLogFlops(16*n_arrays); CHKERRXX(ierr_flops);
#endif
#endif
#ifdef CASL_LOG_TINY_EVENTS
    ierr_log_event = PetscLogEventEnd(log_quad_neighbor_nodes_of_node_t_ngbd_with_quadratic_interpolation, 0, 0, 0, 0); CHKERRXX(ierr_log_event);
#endif
    return;
  }

  void x_ngbd_with_quadratic_interpolation_all_components(const double *f[], double *f_m00, double *f_000, double *f_p00, const unsigned int &n_arrays, const unsigned int &bs) const;
  void x_ngbd_with_quadratic_interpolation_component(const double *f[], double *f_m00, double *f_000, double *f_p00, const unsigned int &n_arrays, const unsigned int &bs, const unsigned int &comp) const;
  void x_ngbd_with_quadratic_interpolation(const double *f[], double *f_m00, double *f_000, double *f_p00, const unsigned int &n_arrays) const;
  void y_ngbd_with_quadratic_interpolation_all_components(const double *f[], double *f_0m0, double *f_000, double *f_0p0, const unsigned int &n_arrays, const unsigned int &bs) const;
  void y_ngbd_with_quadratic_interpolation_component(const double *f[], double *f_0m0, double *f_000, double *f_0p0, const unsigned int &n_arrays, const unsigned int &bs, const unsigned int &comp) const;
  void y_ngbd_with_quadratic_interpolation(const double *f[], double *f_0m0, double *f_000, double *f_0p0, const unsigned int &n_arrays) const;
#ifdef P4_TO_P8
  void z_ngbd_with_quadratic_interpolation_all_components(const double *f[], double *f_00m, double *f_000, double *f_00p, const unsigned int &n_arrays, const unsigned int &bs) const;
  void z_ngbd_with_quadratic_interpolation_component(const double *f[], double *f_00m, double *f_000, double *f_00p, const unsigned int &n_arrays, const unsigned int &bs, const unsigned int &comp) const;
  void z_ngbd_with_quadratic_interpolation(const double *f[], double *f_00m, double *f_000, double *f_00p, const unsigned int &n_arrays) const;
#endif
  inline void dxx_central_all_components(const double *f[], double *fxx, const unsigned int &n_arrays, const unsigned int &bs) const
  {
    P4EST_ASSERT(bs > 1); // the elementary functions for bs==1 use less flops (straightfward indices) --> functions have been duplicated for efficiency
    /*
    if(second_derivative_operators_are_set)
    {
      second_derivative_operator[0].calculate_all_components(f, fxx, n_arrays, bs);
      return;
    }
    */
    double f_m00[n_arrays*bs], f_000[n_arrays*bs], f_p00[n_arrays*bs];
    x_ngbd_with_quadratic_interpolation_all_components(f, f_m00, f_000, f_p00, n_arrays, bs);
    for (unsigned int k = 0; k < n_arrays*bs; ++k)
      fxx[k] = central_second_derivative(f_p00[k], f_000[k], f_m00[k], d_p00, d_m00);
    return;
  }
  inline void dxx_central_component(const double *f[], double *fxx, const unsigned int &n_arrays, const unsigned int &bs, const unsigned int &comp) const
  {
    P4EST_ASSERT(bs > 1);
    P4EST_ASSERT(comp < bs);
    /*
    if(second_derivative_operators_are_set)
    {
      second_derivative_operator[0].calculate_component(f, fxx, n_arrays, bs, comp);
      return;
    }
    */
    double f_m00[n_arrays], f_000[n_arrays], f_p00[n_arrays];
    x_ngbd_with_quadratic_interpolation_component(f, f_m00, f_000, f_p00, n_arrays, bs, comp);
    for (unsigned int k = 0; k < n_arrays; ++k)
      fxx[k] = central_second_derivative(f_p00[k], f_000[k], f_m00[k], d_p00, d_m00);
    return;
  }
  inline void dxx_central(const double *f[], double *fxx, const unsigned int &n_arrays) const
  {
    /*
    if(second_derivative_operators_are_set)
    {
      second_derivative_operator[0].calculate(f, fxx, n_arrays);
      return;
    }
    */
    double f_m00[n_arrays], f_000[n_arrays], f_p00[n_arrays];
    x_ngbd_with_quadratic_interpolation(f, f_m00, f_000, f_p00, n_arrays);
    for (unsigned int k = 0; k < n_arrays; ++k)
      fxx[k] = central_second_derivative(f_p00[k], f_000[k], f_m00[k], d_p00, d_m00);
    return;
  }
  inline void dyy_central_all_components(const double *f[], double *fyy, const unsigned int &n_arrays, const unsigned int &bs) const
  {
    /*
    if(second_derivative_operators_are_set)
    {
      second_derivative_operator[1].calculate_all_components(f, fyy, n_arrays, bs);
      return;
    }
    */
    P4EST_ASSERT(bs > 1); // the elementary functions for bs==1 use less flops (straightfward indices) --> functions have been duplicated for efficiency
    double f_0m0[n_arrays*bs], f_000[n_arrays*bs], f_0p0[n_arrays*bs];
    y_ngbd_with_quadratic_interpolation_all_components(f, f_0m0, f_000, f_0p0, n_arrays, bs);
    for (unsigned int k = 0; k < n_arrays*bs; ++k)
      fyy[k] = central_second_derivative(f_0p0[k], f_000[k], f_0m0[k], d_0p0, d_0m0);
    return;
  }
  inline void dyy_central_component(const double *f[], double *fyy, const unsigned int &n_arrays, const unsigned int &bs, const unsigned int &comp) const
  {
    /*
    if(second_derivative_operators_are_set)
    {
      second_derivative_operator[1].calculate_component(f, fyy, n_arrays, bs, comp);
      return;
    }
    */
    P4EST_ASSERT(bs > 1);
    P4EST_ASSERT(comp < bs);
    double f_0m0[n_arrays], f_000[n_arrays], f_0p0[n_arrays];
    y_ngbd_with_quadratic_interpolation_component(f, f_0m0, f_000, f_0p0, n_arrays, bs, comp);
    for (unsigned int k = 0; k < n_arrays; ++k)
      fyy[k] = central_second_derivative(f_0p0[k], f_000[k], f_0m0[k], d_0p0, d_0m0);
    return;
  }
  inline void dyy_central(const double *f[], double *fyy, const unsigned int &n_arrays) const
  {
    /*
    if(second_derivative_operators_are_set)
    {
      second_derivative_operator[1].calculate(f, fyy, n_arrays);
      return;
    }
    */
    double f_0m0[n_arrays], f_000[n_arrays], f_0p0[n_arrays];
    y_ngbd_with_quadratic_interpolation(f, f_0m0, f_000, f_0p0, n_arrays);
    for (unsigned int k = 0; k < n_arrays; ++k)
      fyy[k] = central_second_derivative(f_0p0[k], f_000[k], f_0m0[k], d_0p0, d_0m0);
    return;
  }
#ifdef P4_TO_P8
  inline void dzz_central_all_components(const double *f[], double *fzz, const unsigned int &n_arrays, const unsigned int &bs) const
  {
    P4EST_ASSERT(bs > 1); // the elementary functions for bs==1 use less flops (straightfward indices) --> functions have been duplicated for efficiency
    /*
    if(second_derivative_operators_are_set)
    {
      second_derivative_operator[2].calculate_all_components(f, fzz, n_arrays, bs);
      return;
    }
    */
    double f_00m[n_arrays*bs],f_000[n_arrays*bs],f_00p[n_arrays*bs];
    z_ngbd_with_quadratic_interpolation_all_components(f, f_00m, f_000, f_00p, n_arrays, bs);
    for (unsigned int k = 0; k < n_arrays*bs; ++k)
      fzz[k] = central_second_derivative(f_00p[k], f_000[k], f_00m[k], d_00p, d_00m);
    return;
  }
  inline void dzz_central_component(const double *f[], double *fzz, const unsigned int &n_arrays, const unsigned int &bs, const unsigned int &comp) const
  {
    P4EST_ASSERT(bs > 1);
    P4EST_ASSERT(comp < bs);
    /*
    if(second_derivative_operators_are_set)
    {
      second_derivative_operator[2].calculate_component(f, fzz, n_arrays, bs, comp);
      return;
    }
    */
    double f_00m[n_arrays],f_000[n_arrays],f_00p[n_arrays];
    z_ngbd_with_quadratic_interpolation_component(f, f_00m, f_000, f_00p, n_arrays, bs, comp);
    for (unsigned int k = 0; k < n_arrays; ++k)
      fzz[k] = central_second_derivative(f_00p[k], f_000[k], f_00m[k], d_00p, d_00m);
    return;
  }
  inline void dzz_central(const double *f[], double *fzz, const unsigned int &n_arrays) const
  {
    /*
    if(second_derivative_operators_are_set)
    {
      second_derivative_operator[2].calculate(f, fzz, n_arrays);
      return;
    }
    */
    double f_00m[n_arrays],f_000[n_arrays],f_00p[n_arrays];
    z_ngbd_with_quadratic_interpolation(f, f_00m, f_000, f_00p, n_arrays);
    for (unsigned int k = 0; k < n_arrays; ++k)
      fzz[k] = central_second_derivative(f_00p[k], f_000[k], f_00m[k], d_00p, d_00m);
    return;
  }
#endif
  inline void dd_central_all_components(const unsigned short &der, const double *f[], double *fdd, const unsigned int &n_arrays, const unsigned int &bs) const
  {
    /*
    if(second_derivative_operators_are_set)
    {
      second_derivative_operator[der].calculate_all_components(f, fdd, n_arrays, bs);
      return;
    }
    */
    switch (der) {
    case dir::x:
      dxx_central_all_components(f, fdd, n_arrays, bs);
      break;
    case dir::y:
      dyy_central_all_components(f, fdd, n_arrays, bs);
      break;
#ifdef P4_TO_P8
    case dir::z:
      dzz_central_all_components(f, fdd, n_arrays, bs);
      break;
#endif
    default:
#ifdef CASL_THROWS
      throw std::invalid_argument("quad_neighbor_nodes_of_node_t::dd_central(der, ...) : unknown differentiation direction.");
#endif
      break;
    }
    return;
  }
  inline void dd_central_component(const unsigned short &der, const double *f[], double *fdd, const unsigned int &n_arrays, const unsigned int &bs, const unsigned int &comp) const
  {
    /*
    if(second_derivative_operators_are_set)
    {
      second_derivative_operator[der].calculate_component(f, fdd, n_arrays, bs, comp);
      return;
    }
    */
    switch (der) {
    case dir::x:
      dxx_central_component(f, fdd, n_arrays, bs, comp);
      break;
    case dir::y:
      dyy_central_component(f, fdd, n_arrays, bs, comp);
      break;
#ifdef P4_TO_P8
    case dir::z:
      dzz_central_component(f, fdd, n_arrays, bs, comp);
      break;
#endif
    default:
#ifdef CASL_THROWS
      throw std::invalid_argument("quad_neighbor_nodes_of_node_t::dd_central(der, ...) : unknown differentiation direction.");
#endif
      break;
    }
    return;
  }
  inline void dd_central(const unsigned short &der, const double *f[], double *fdd, const unsigned int &n_arrays) const
  {
    /*
    if(second_derivative_operators_are_set)
    {
      second_derivative_operator[der].calculate(f, fdd, n_arrays);
      return;
    }
    */
    switch (der) {
    case dir::x:
      dxx_central(f, fdd, n_arrays);
      break;
    case dir::y:
      dyy_central(f, fdd, n_arrays);
      break;
#ifdef P4_TO_P8
    case dir::z:
      dzz_central(f, fdd, n_arrays);
      break;
#endif
    default:
#ifdef CASL_THROWS
      throw std::invalid_argument("quad_neighbor_nodes_of_node_t::dd_central(der, ...) : unknown differentiation direction.");
#endif
      break;
    }
    return;
  }

  // first-derivatives-related procedures
  inline void gradient_all_components(const double *f[], DIM(double *fx, double *fy, double *fz), const unsigned int &n_arrays, const unsigned int &bs) const
  {
    P4EST_ASSERT(bs > 1); // the elementary functions for bs==1 use less flops (straightfward indices) --> functions have been duplicated for efficiency
#ifdef CASL_LOG_TINY_EVENTS
    PetscErrorCode ierr_log_event = PetscLogEventBegin(log_quad_neighbor_nodes_of_node_t_gradient, 0, 0, 0, 0); CHKERRXX(ierr_log_event);
#endif
    /*
    if(gradient_operator_is_set)
    {
      gradient_operator[0].calculate_all_components(f, fx, n_arrays, bs);
      gradient_operator[1].calculate_all_components(f, fy, n_arrays, bs);
#ifdef P4_TO_P8
      gradient_operator[2].calculate_all_components(f, fz, n_arrays, bs);
#endif
      return;
    }
    */
    double f_000[n_arrays*bs], f_m00[n_arrays*bs], f_p00[n_arrays*bs], f_0m0[n_arrays*bs], f_0p0[n_arrays*bs] ONLY3D(COMMA f_00m[n_arrays*bs] COMMA f_00p[n_arrays*bs]);
    linearly_interpolated_neighbors_all_components(f, f_000, f_m00, f_p00, f_0m0, f_0p0 ONLY3D(COMMA f_00m COMMA f_00p), n_arrays, bs);

    double DIM(naive_Dx[n_arrays*bs], naive_Dy[n_arrays*bs], naive_Dz[n_arrays*bs]);
    for (unsigned int k = 0; k < n_arrays*bs; ++k) {
      naive_Dx[k] = central_derivative(f_p00[k], f_000[k], f_m00[k], d_p00, d_m00);
      naive_Dy[k] = central_derivative(f_0p0[k], f_000[k], f_0m0[k], d_0p0, d_0m0);
#ifdef P4_TO_P8
      naive_Dz[k] = central_derivative(f_00p[k], f_000[k], f_00m[k], d_00p, d_00m);
#endif
    }
    correct_naive_first_derivatives(f, DIM(naive_Dx, naive_Dy, naive_Dz), DIM(fx, fy, fz), n_arrays, bs, bs);
#ifdef CASL_LOG_TINY_EVENTS
    ierr_log_event = PetscLogEventEnd(log_quad_neighbor_nodes_of_node_t_gradient, 0, 0, 0, 0); CHKERRXX(ierr_log_event);
#endif
    return;
  }

  inline void gradient_component(const double *f[], DIM(double *fx, double *fy, double *fz), const unsigned int &n_arrays, const unsigned int &bs, const unsigned int &comp) const
  {
    P4EST_ASSERT(bs > 1);
    P4EST_ASSERT(comp < bs);
#ifdef CASL_LOG_TINY_EVENTS
    PetscErrorCode ierr_log_event = PetscLogEventBegin(log_quad_neighbor_nodes_of_node_t_gradient, 0, 0, 0, 0); CHKERRXX(ierr_log_event);
#endif
    /*
    if(gradient_operator_is_set)
    {
      gradient_operator[0].calculate_component(f, fx, n_arrays, bs, comp);
      gradient_operator[1].calculate_component(f, fy, n_arrays, bs, comp);
#ifdef P4_TO_P8
      gradient_operator[2].calculate_component(f, fz, n_arrays, bs, comp);
#endif
      return;
    }
    */
    double f_000[n_arrays], f_m00[n_arrays], f_p00[n_arrays], f_0m0[n_arrays], f_0p0[n_arrays] ONLY3D(COMMA f_00m[n_arrays] COMMA f_00p[n_arrays]);
    linearly_interpolated_neighbors_component(f, f_000, f_m00, f_p00, f_0m0, f_0p0 ONLY3D(COMMA f_00m COMMA f_00p), n_arrays, bs, comp);

    double DIM(naive_Dx[n_arrays], naive_Dy[n_arrays], naive_Dz[n_arrays]);
    for (unsigned int k = 0; k < n_arrays; ++k) {
      naive_Dx[k] = central_derivative(f_p00[k], f_000[k], f_m00[k], d_p00, d_m00);
      naive_Dy[k] = central_derivative(f_0p0[k], f_000[k], f_0m0[k], d_0p0, d_0m0);
#ifdef P4_TO_P8
      naive_Dz[k] = central_derivative(f_00p[k], f_000[k], f_00m[k], d_00p, d_00m);
#endif
    }
    correct_naive_first_derivatives(f, DIM(naive_Dx, naive_Dy, naive_Dz), DIM(fx, fy, fz), n_arrays, bs, comp);
#ifdef CASL_LOG_TINY_EVENTS
    ierr_log_event = PetscLogEventEnd(log_quad_neighbor_nodes_of_node_t_gradient, 0, 0, 0, 0); CHKERRXX(ierr_log_event);
#endif
    return;
  }
  inline void gradient(const double *f[], DIM(double *fx, double *fy, double *fz), const unsigned int &n_arrays) const
  {
#ifdef CASL_LOG_TINY_EVENTS
    PetscErrorCode ierr_log_event = PetscLogEventBegin(log_quad_neighbor_nodes_of_node_t_gradient, 0, 0, 0, 0); CHKERRXX(ierr_log_event);
#endif
    /*
    if(gradient_operator_is_set)
    {
      gradient_operator[0].calculate(f, fx, n_arrays);
      gradient_operator[1].calculate(f, fy, n_arrays);
#ifdef P4_TO_P8
      gradient_operator[2].calculate(f, fz, n_arrays);
#endif
      return;
    }
    */
    double f_000[n_arrays], f_m00[n_arrays], f_p00[n_arrays], f_0m0[n_arrays], f_0p0[n_arrays] ONLY3D(COMMA f_00m[n_arrays] COMMA f_00p[n_arrays]);
    linearly_interpolated_neighbors(f, f_000, f_m00, f_p00, f_0m0, f_0p0 ONLY3D(COMMA f_00m COMMA f_00p), n_arrays);

    double DIM(naive_Dx[n_arrays], naive_Dy[n_arrays], naive_Dz[n_arrays]);
    for (unsigned int k = 0; k < n_arrays; ++k) {
      naive_Dx[k] = central_derivative(f_p00[k], f_000[k], f_m00[k], d_p00, d_m00);
      naive_Dy[k] = central_derivative(f_0p0[k], f_000[k], f_0m0[k], d_0p0, d_0m0);
#ifdef P4_TO_P8
      naive_Dz[k] = central_derivative(f_00p[k], f_000[k], f_00m[k], d_00p, d_00m);
#endif
    }
    correct_naive_first_derivatives(f, DIM(naive_Dx, naive_Dy, naive_Dz), DIM(fx, fy, fz), n_arrays, 1, 1);
#ifdef CASL_LOG_TINY_EVENTS
    ierr_log_event = PetscLogEventEnd(log_quad_neighbor_nodes_of_node_t_gradient, 0, 0, 0, 0); CHKERRXX(ierr_log_event);
#endif
    return;
  }

  void dx_central_internal(const double *f[], double *fx, const unsigned int &n_arrays, const unsigned int &bs, const unsigned int &comp) const;
  inline void dx_central_all_components (const double *f[], double *fx, const unsigned int &n_arrays, const unsigned int &bs) const                           { dx_central_internal(f, fx, n_arrays, bs, bs);    }
  inline void dx_central_component      (const double *f[], double *fx, const unsigned int &n_arrays, const unsigned int &bs, const unsigned int &comp) const { dx_central_internal(f, fx, n_arrays, bs, comp);  }
  inline void dx_central                (const double *f[], double *fx, const unsigned int &n_arrays) const                                                   { dx_central_internal(f, fx, n_arrays, 1,  1);     }
  void dy_central_internal(const double *f[], double *fy, const unsigned int &n_arrays, const unsigned int &bs, const unsigned int &comp) const;
  inline void dy_central_all_components (const double *f[], double *fy, const unsigned int &n_arrays, const unsigned int &bs) const                           { dy_central_internal(f, fy, n_arrays, bs, bs);    }
  inline void dy_central_component      (const double *f[], double *fy, const unsigned int &n_arrays, const unsigned int &bs, const unsigned int &comp) const { dy_central_internal(f, fy, n_arrays, bs, comp);  }
  inline void dy_central                (const double *f[], double *fy, const unsigned int &n_arrays) const                                                   { dy_central_internal(f, fy, n_arrays, 1,  1);     }
#ifdef P4_TO_P8
  void dz_central_internal(const double *f[], double *fz, const unsigned int &n_arrays, const unsigned int &bs, const unsigned int &comp) const;
  inline void dz_central_all_components (const double *f[], double *fz, const unsigned int &n_arrays, const unsigned int &bs) const                           { dz_central_internal(f, fz, n_arrays, bs, bs);    }
  inline void dz_central_component      (const double *f[], double *fz, const unsigned int &n_arrays, const unsigned int &bs, const unsigned int &comp) const { dz_central_internal(f, fz, n_arrays, bs, comp);  }
  inline void dz_central                (const double *f[], double *fz, const unsigned int &n_arrays) const                                                   { dz_central_internal(f, fz, n_arrays, 1,  1);     }
#endif

  void correct_naive_first_derivatives(const double *f[], DIM(const double *naive_Dx, const double *naive_Dy, const double *naive_Dz), DIM(double *Dx, double *Dy, double *Dz), const unsigned int &n_arrays, const unsigned int &bs, const unsigned int &comp) const;
  //  void correct_naive_first_derivatives(DIM(node_linear_combination &Dx, node_linear_combination &Dy, node_linear_combination &Dz), DIM(const node_linear_combination &Dxx, const node_linear_combination &Dyy, const node_linear_combination &Dzz)) const;

  // biased-first-derivative-related procedures
  // based on quadratic-interpolation neighbors
  inline double d_backward_quadratic(const double &f_0_quad, const double &f_m_quad, const double &d_m, const double &f_dd_0, const double &f_dd_m) const
  {
    return (backward_derivative(f_0_quad, f_m_quad, d_m) + 0.5*d_m*MINMOD(f_dd_0, f_dd_m));
  }
  inline double d_forward_quadratic(const double &f_p_quad, const double &f_0_quad, const double &d_p, const double &f_dd_0, const double &f_dd_p) const
  {
    return (forward_derivative(f_p_quad, f_0_quad, d_p) - 0.5*d_p*MINMOD(f_dd_0, f_dd_p));
  }

  /*
  bool linear_interpolators_are_set, quadratic_interpolators_are_set, second_derivative_operators_are_set, gradient_operator_is_set;
  node_linear_combination linear_interpolator[P4EST_FACES], quadratic_interpolator[P4EST_DIM];
  node_linear_combination gradient_operator[P4EST_DIM];
  node_linear_combination second_derivative_operator[P4EST_DIM];

  inline void create_linear_interpolators(node_linear_combination lin_interp[P4EST_FACES]) const
  {
    for (unsigned char dir = 0; dir < P4EST_FACES; ++dir)
      lin_interp[dir].elements.reserve(1<<(P4EST_DIM-1));
#ifdef P4_TO_P8
    get_linear_interpolator(lin_interp[dir::f_m00], node_m00_mm, node_m00_pm, node_m00_mp, node_m00_pp, d_m00_m0, d_m00_p0, d_m00_0m, d_m00_0p);
    get_linear_interpolator(lin_interp[dir::f_p00], node_p00_mm, node_p00_pm, node_p00_mp, node_p00_pp, d_p00_m0, d_p00_p0, d_p00_0m, d_p00_0p);
    get_linear_interpolator(lin_interp[dir::f_0m0], node_0m0_mm, node_0m0_pm, node_0m0_mp, node_0m0_pp, d_0m0_m0, d_0m0_p0, d_0m0_0m, d_0m0_0p);
    get_linear_interpolator(lin_interp[dir::f_0p0], node_0p0_mm, node_0p0_pm, node_0p0_mp, node_0p0_pp, d_0p0_m0, d_0p0_p0, d_0p0_0m, d_0p0_0p);
    get_linear_interpolator(lin_interp[dir::f_00m], node_00m_mm, node_00m_pm, node_00m_mp, node_00m_pp, d_00m_m0, d_00m_p0, d_00m_0m, d_00m_0p);
    get_linear_interpolator(lin_interp[dir::f_00p], node_00p_mm, node_00p_pm, node_00p_mp, node_00p_pp, d_00p_m0, d_00p_p0, d_00p_0m, d_00p_0p);
#else
    get_linear_interpolator(lin_interp[dir::f_m00], node_m00_mm, node_m00_pm,                           d_m00_m0, d_m00_p0);
    get_linear_interpolator(lin_interp[dir::f_p00], node_p00_mm, node_p00_pm,                           d_p00_m0, d_p00_p0);
    get_linear_interpolator(lin_interp[dir::f_0m0], node_0m0_mm, node_0m0_pm,                           d_0m0_m0, d_0m0_p0);
    get_linear_interpolator(lin_interp[dir::f_0p0], node_0p0_mm, node_0p0_pm,                           d_0p0_m0, d_0p0_p0);
#endif
    return;
  }

  inline void create_laplace_operators(const node_linear_combination lin_op[P4EST_FACES], node_linear_combination DD[P4EST_DIM]) const
  {
    const node_interpolation_weight ww_000(node_000, 1.0);
    // naive second derivatives operators
    DD[0].elements.reserve(lin_op[dir::f_m00].elements.size() + lin_op[dir::f_p00].elements.size() + 1);
    DD[1].elements.reserve(lin_op[dir::f_0m0].elements.size() + lin_op[dir::f_0p0].elements.size() + 1);
#ifdef P4_TO_P8
    DD[2].elements.reserve(lin_op[dir::f_00m].elements.size() + lin_op[dir::f_00p].elements.size() + 1);
#endif
    DD[0].add_terms(lin_op[dir::f_p00], 2.0/(d_p00*(d_p00+d_m00))); DD[0].add_terms(lin_op[dir::f_m00], 2.0/(d_m00*(d_p00+d_m00))); DD[0].add_terms(ww_000, -2.0/(d_m00*d_p00));
    DD[1].add_terms(lin_op[dir::f_0p0], 2.0/(d_0p0*(d_0p0+d_0m0))); DD[1].add_terms(lin_op[dir::f_0m0], 2.0/(d_0m0*(d_0p0+d_0m0))); DD[1].add_terms(ww_000, -2.0/(d_0m0*d_0p0));
#ifdef P4_TO_P8
    DD[2].add_terms(lin_op[dir::f_00p], 2.0/(d_00p*(d_00p+d_00m))); DD[2].add_terms(lin_op[dir::f_00m], 2.0/(d_00m*(d_00p+d_00m))); DD[2].add_terms(ww_000, -2.0/(d_00m*d_00p));
#endif

#ifdef P4_TO_P8
    correct_naive_second_derivatives(DD[0], DD[1], DD[2]);
#else
    correct_naive_second_derivatives(DD[0], DD[1]);
#endif
    for (unsigned char der = 0; der < P4EST_DIM; ++der)
      DD[der].elements.shrink_to_fit();
    return;
  }

  inline void create_quadratic_interpolators(const node_linear_combination lin_op[P4EST_FACES], const node_linear_combination DD[P4EST_DIM],
                                             node_linear_combination quad_op[P4EST_FACES]) const
  {
    // third order interpolation
    for (unsigned char fdir = 0; fdir < P4EST_FACES; ++fdir)
      quad_op[fdir].add_terms(lin_op[fdir], 1.0);
    if(!check_if_zero(d_m00_m0*inverse_d_max) && !check_if_zero(d_m00_p0*inverse_d_max))
      quad_op[dir::f_m00].add_terms(DD[1], -0.5*d_m00_m0*d_m00_p0);
#ifdef P4_TO_P8
    if(!check_if_zero(d_m00_0m*inverse_d_max) && !check_if_zero(d_m00_0p*inverse_d_max))
      quad_op[dir::f_m00].add_terms(DD[2], -0.5*d_m00_0m*d_m00_0p);
#endif
    if(!check_if_zero(d_p00_m0*inverse_d_max) && !check_if_zero(d_p00_p0*inverse_d_max))
      quad_op[dir::f_p00].add_terms(DD[1], -0.5*d_p00_m0*d_p00_p0);
#ifdef P4_TO_P8
    if(!check_if_zero(d_p00_0m*inverse_d_max) && !check_if_zero(d_p00_0p*inverse_d_max))
      quad_op[dir::f_p00].add_terms(DD[2], -0.5*d_p00_0m*d_p00_0p);
#endif
    if(!check_if_zero(d_0m0_m0*inverse_d_max) && !check_if_zero(d_0m0_p0*inverse_d_max))
      quad_op[dir::f_0m0].add_terms(DD[0], -0.5*d_0m0_m0*d_0m0_p0);
#ifdef P4_TO_P8
    if(!check_if_zero(d_0m0_0m*inverse_d_max) && !check_if_zero(d_0m0_0p*inverse_d_max))
      quad_op[dir::f_0m0].add_terms(DD[2], -0.5*d_0m0_0m*d_0m0_0p);
#endif
    if(!check_if_zero(d_0p0_m0*inverse_d_max) && !check_if_zero(d_0p0_p0*inverse_d_max))
      quad_op[dir::f_0p0].add_terms(DD[0], -0.5*d_0p0_m0*d_0p0_p0);
#ifdef P4_TO_P8
    if(!check_if_zero(d_0p0_0m*inverse_d_max) && !check_if_zero(d_0p0_0p*inverse_d_max))
      quad_op[dir::f_0p0].add_terms(DD[2], -0.5*d_0p0_0m*d_0p0_0p);
    if(!check_if_zero(d_00m_m0*inverse_d_max) && !check_if_zero(d_00m_p0*inverse_d_max))
      quad_op[dir::f_00m].add_terms(DD[0], -0.5*d_00m_m0*d_00m_p0);
    if(!check_if_zero(d_00m_0m*inverse_d_max) && !check_if_zero(d_00m_0p*inverse_d_max))
      quad_op[dir::f_00m].add_terms(DD[1], -0.5*d_00m_0m*d_00m_0p);
    if(!check_if_zero(d_00p_m0*inverse_d_max) && !check_if_zero(d_00p_p0*inverse_d_max))
      quad_op[dir::f_00p].add_terms(DD[0], -0.5*d_00p_m0*d_00p_p0);
    if(!check_if_zero(d_00p_0m*inverse_d_max) && !check_if_zero(d_00p_0p*inverse_d_max))
      quad_op[dir::f_00p].add_terms(DD[1], -0.5*d_00p_0m*d_00p_0p);
#endif
    return;
  }


  inline void create_gradient_interpolators(const node_linear_combination lin_op[P4EST_FACES], const node_linear_combination DD[P4EST_DIM],
                                             node_linear_combination grad_op[P4EST_DIM]) const
  {
    const node_interpolation_weight ww_000(node_000, 1.0);
    grad_op[0].add_terms(lin_op[dir::f_p00], d_m00/(d_p00*(d_p00+d_m00)));
    grad_op[0].add_terms(lin_op[dir::f_m00], -d_p00/(d_m00*(d_p00+d_m00)));
    if(!check_if_zero(d_p00/d_m00-d_m00/d_p00))
      grad_op[0].add_terms(ww_000, (d_p00/d_m00-d_m00/d_p00)/(d_p00+d_m00));
=======
>>>>>>> 82cac1f9

// forward declaration
class my_p4est_node_neighbors_t;

struct quad_neighbor_nodes_of_node_t {
  p4est_nodes_t *nodes;

  p4est_locidx_t node_000;
  p4est_locidx_t node_m00_mm; p4est_locidx_t node_m00_pm;
  p4est_locidx_t node_p00_mm; p4est_locidx_t node_p00_pm;
  p4est_locidx_t node_0m0_mm; p4est_locidx_t node_0m0_pm;
  p4est_locidx_t node_0p0_mm; p4est_locidx_t node_0p0_pm;
#ifdef P4_TO_P8
  p4est_locidx_t node_m00_mp; p4est_locidx_t node_m00_pp;
  p4est_locidx_t node_p00_mp; p4est_locidx_t node_p00_pp;
  p4est_locidx_t node_0m0_mp; p4est_locidx_t node_0m0_pp;
  p4est_locidx_t node_0p0_mp; p4est_locidx_t node_0p0_pp;
  p4est_locidx_t node_00m_mm; p4est_locidx_t node_00m_pm;
  p4est_locidx_t node_00m_mp; p4est_locidx_t node_00m_pp;
  p4est_locidx_t node_00p_mm; p4est_locidx_t node_00p_pm;
  p4est_locidx_t node_00p_mp; p4est_locidx_t node_00p_pp;
#endif

  double d_m00; double d_m00_m0; double d_m00_p0;
  double d_p00; double d_p00_m0; double d_p00_p0;
  double d_0m0; double d_0m0_m0; double d_0m0_p0;
  double d_0p0; double d_0p0_m0; double d_0p0_p0;
#ifdef P4_TO_P8
  double d_00m, d_00p;
  double d_m00_0m; double d_m00_0p;
  double d_p00_0m; double d_p00_0p;
  double d_0m0_0m; double d_0m0_0p;
  double d_0p0_0m; double d_0p0_0p;
  double d_00m_m0; double d_00m_p0;
  double d_00m_0m; double d_00m_0p;
  double d_00p_m0; double d_00p_p0;
  double d_00p_0m; double d_00p_0p;
#endif
<<<<<<< HEAD
  double inverse_d_max;
  /*
  quad_neighbor_nodes_of_node_t() : linear_interpolators_are_set(false), quadratic_interpolators_are_set(false),
    second_derivative_operators_are_set(false), gradient_operator_is_set(false) {}

  inline void set_and_store_linear_interpolators()
  {
    if(linear_interpolators_are_set)
      return;
    create_linear_interpolators(linear_interpolator);
    linear_interpolators_are_set = true;
  }

  inline void set_and_store_second_derivative_operators()
  {
    if(second_derivative_operators_are_set)
      return;
    if(linear_interpolators_are_set)
    {
      create_laplace_operators(linear_interpolator, second_derivative_operator);
      second_derivative_operators_are_set = true;
      return;
    }
    node_linear_combination *lin_op = new node_linear_combination[P4EST_FACES];
    create_linear_interpolators(lin_op);

    create_laplace_operators(lin_op, second_derivative_operator);
    second_derivative_operators_are_set = true;
    delete[] lin_op;
    return;
  }

  inline void set_and_store_quadratic_interpolators()
  {
    if(quadratic_interpolators_are_set)
      return;
    if(linear_interpolators_are_set && second_derivative_operators_are_set)
    {
      create_quadratic_interpolators(linear_interpolator, second_derivative_operator, quadratic_interpolator);
      quadratic_interpolators_are_set = true;
      return;
    }
    else if(linear_interpolators_are_set && !second_derivative_operators_are_set)
    {
      node_linear_combination *DD = new node_linear_combination[P4EST_DIM];
      create_laplace_operators(linear_interpolator, DD);
      create_quadratic_interpolators(linear_interpolator, DD, quadratic_interpolator);
      delete[] DD;
      quadratic_interpolators_are_set = true;
      return;
    }
    else if(!linear_interpolators_are_set && second_derivative_operators_are_set)
    {
      node_linear_combination *lin_op = new node_linear_combination[P4EST_FACES];
      create_linear_interpolators(lin_op);
      create_quadratic_interpolators(lin_op, second_derivative_operator, quadratic_interpolator);
      delete[] lin_op;
      quadratic_interpolators_are_set = true;
      return;
    }
    node_linear_combination *lin_op = new node_linear_combination[P4EST_FACES];
    node_linear_combination *DD = new node_linear_combination[P4EST_DIM];
    create_linear_interpolators(lin_op);
    create_laplace_operators(lin_op, DD);
    create_quadratic_interpolators(lin_op, DD, quadratic_interpolator);
    delete[] lin_op;
    delete[] DD;
    quadratic_interpolators_are_set = true;
    return;
  }

  inline void set_and_store_gradient_operator()
  {
    if(gradient_operator_is_set)
      return;
    if(linear_interpolators_are_set && second_derivative_operators_are_set)
    {
      create_gradient_interpolators(linear_interpolator, second_derivative_operator, gradient_operator);
      gradient_operator_is_set = true;
      return;
    }
    else if(linear_interpolators_are_set && !second_derivative_operators_are_set)
    {
      node_linear_combination *DD = new node_linear_combination[P4EST_DIM];
      create_laplace_operators(linear_interpolator, DD);
      create_gradient_interpolators(linear_interpolator, DD, gradient_operator);
      delete[] DD;
      gradient_operator_is_set = true;
      return;
    }
    else if(!linear_interpolators_are_set && second_derivative_operators_are_set)
    {
      node_linear_combination *lin_op = new node_linear_combination[P4EST_FACES];
      create_linear_interpolators(lin_op);
      create_gradient_interpolators(lin_op, second_derivative_operator, gradient_operator);
      delete[] lin_op;
      gradient_operator_is_set = true;
      return;
    }
    node_linear_combination *lin_op = new node_linear_combination[P4EST_FACES];
    node_linear_combination *DD = new node_linear_combination[P4EST_DIM];
    create_linear_interpolators(lin_op);
    create_laplace_operators(lin_op, DD);
    create_gradient_interpolators(lin_op, DD, gradient_operator);
    delete[] lin_op;
    delete[] DD;
    gradient_operator_is_set = true;
    return;
  }
  */

  inline double f_m00_linear(const double *f) const
  {
    double result;
    f_m00_linear(&f, &result, 1);
    return result;
  }
  inline double f_p00_linear(const double *f) const
  {
    double result;
    f_p00_linear(&f, &result, 1);
    return result;
  }
  inline double f_0m0_linear(const double *f) const
  {
    double result;
    f_0m0_linear(&f, &result, 1);
    return result;
  }
  inline double f_0p0_linear(const double *f) const
  {
    double result;
    f_0p0_linear(&f, &result, 1);
    return result;
  }
#ifdef P4_TO_P8
  inline double f_00m_linear(const double *f) const
  {
    double result;
    f_00m_linear(&f, &result, 1);
    return result;
  }
  inline double f_00p_linear(const double *f) const
  {
    double result;
    f_00p_linear(&f, &result, 1);
    return result;
  }
#endif

  // second-derivatives-related and third-order-interpolation-related procedures
  inline void laplace(const double *f, double fxxyyzz[P4EST_DIM]) const
  {
    laplace(&f, DIM(&fxxyyzz[0], &fxxyyzz[1], &fxxyyzz[2]), 1);
    return;
  }

  inline void laplace(const double *f, DIM(double &fxx, double &fyy, double &fzz)) const
  {
    laplace(&f, DIM(&fxx, &fyy, &fzz), 1);
    return;
  }

  inline void laplace(const double *f[], double *serialized_fxxyyzz, const unsigned int &n_arrays) const
  {
    double DIM(fxx[n_arrays], fyy[n_arrays], fzz[n_arrays]);
    laplace(f, DIM(fxx, fyy, fzz), n_arrays);
    for (unsigned int k = 0; k < n_arrays; ++k) {
      const unsigned int l_offset = P4EST_DIM*k;
      serialized_fxxyyzz[l_offset + 0] = fxx[k];
      serialized_fxxyyzz[l_offset + 1] = fyy[k];
#ifdef P4_TO_P8
      serialized_fxxyyzz[l_offset + 2] = fzz[k];
#endif
    }
    return;
  }

  inline void laplace_insert_in_vectors(const double *f[], DIM(double *fxx[], double *fyy[], double *fzz[]), const unsigned int &n_arrays) const
  {
    double DIM(fxx_serial[n_arrays], fyy_serial[n_arrays], fzz_serial[n_arrays]);
    laplace(f, DIM(fxx_serial, fyy_serial, fzz_serial),  n_arrays);
    for (unsigned int k = 0; k < n_arrays; ++k) {
      fxx[k][node_000] = fxx_serial[k];
      fyy[k][node_000] = fyy_serial[k];
#ifdef P4_TO_P8
      fzz[k][node_000] = fzz_serial[k];
#endif
    }
    return;
  }

  inline void laplace_insert_in_block_vectors(const double *f[], double *fxxyyzz[], const unsigned int &n_arrays) const
  {
    double DIM(fxx_serial[n_arrays], fyy_serial[n_arrays], fzz_serial[n_arrays]);
    laplace(f, DIM(fxx_serial, fyy_serial, fzz_serial),  n_arrays);
    for (unsigned int k = 0; k < n_arrays; ++k) {
      const unsigned int l_offset = P4EST_DIM*node_000;
      fxxyyzz[k][l_offset]      = fxx_serial[k];
      fxxyyzz[k][l_offset + 1]  = fyy_serial[k];
#ifdef P4_TO_P8
      fxxyyzz[k][l_offset + 2]  = fzz_serial[k];
=======

  double f_m00_linear( const double *f ) const;
  double f_p00_linear( const double *f ) const;
  double f_0m0_linear( const double *f ) const;
  double f_0p0_linear( const double *f ) const;
#ifdef P4_TO_P8
  double f_00m_linear( const double *f ) const;
  double f_00p_linear( const double *f ) const;
#endif

  void ngbd_with_quadratic_interpolation( const double *f,
                                          double& f_000,
                                          double& f_m00, double& f_p00,
                                          double& f_0m0, double& f_0p0
                                        #ifdef P4_TO_P8
                                          ,double& f_00m, double& f_00p
                                        #endif
                                          ) const;

  void x_ngbd_with_quadratic_interpolation( const double *f,
                                            double& f_m00, double& f_000, double& f_p00) const;

  void y_ngbd_with_quadratic_interpolation( const double *f,
                                            double& f_0m0, double& f_000, double& f_0p0) const;
#ifdef P4_TO_P8
  void z_ngbd_with_quadratic_interpolation( const double *f,
                                            double& f_00m, double& f_000, double& f_00p) const;
>>>>>>> 82cac1f9
#endif

<<<<<<< HEAD
  inline void laplace_all_components(const double *f[], double *serialized_fxxyyzz, const unsigned int &n_arrays, const unsigned int &bs) const
  {
    P4EST_ASSERT(bs > 1); // the elementary functions for bs==1 use less flops (straightfward indices) --> functions have been duplicated for efficiency
    const unsigned int n_arrays_bs = n_arrays*bs;
    double DIM(fxx[n_arrays_bs], fyy[n_arrays_bs], fzz[n_arrays_bs]);
    laplace_all_components(f, DIM(fxx, fyy, fzz), n_arrays, bs);
    for (unsigned int k = 0; k < n_arrays; ++k) {
      const unsigned int kbs = k*bs;
      for (unsigned int comp = 0; comp < bs; ++comp) {
        const unsigned int l_offset = P4EST_DIM*(kbs + comp);
        const unsigned int r_idx = kbs + comp;
        serialized_fxxyyzz[l_offset + 0] = fxx[r_idx];
        serialized_fxxyyzz[l_offset + 1] = fyy[r_idx];
#ifdef P4_TO_P8
        serialized_fxxyyzz[l_offset + 2] = fzz[r_idx];
#endif
      }
    }
    return;
  }

  inline void laplace_all_components_insert_in_vectors(const double *f[], DIM(double *fxx[], double *fyy[], double *fzz[]), const unsigned int &n_arrays, const unsigned int &bs) const
  {
    P4EST_ASSERT(bs > 1);
    const unsigned int n_arrays_bs =n_arrays*bs;
    double DIM(fxx_serial[n_arrays_bs], fyy_serial[n_arrays_bs], fzz_serial[n_arrays_bs]);
    laplace_all_components(f, DIM(fxx_serial, fyy_serial, fzz_serial),  n_arrays, bs);
    const unsigned int l_offset = bs*node_000;
    for (unsigned int k = 0; k < n_arrays; ++k) {
      const unsigned int kbs = k*bs;
      for (unsigned int comp = 0; comp < bs; ++comp) {
        const unsigned int l_index = l_offset + comp;
        const unsigned int r_idx = kbs + comp;
        fxx[k][l_index] = fxx_serial[r_idx];
        fyy[k][l_index] = fyy_serial[r_idx];
#ifdef P4_TO_P8
        fzz[k][l_index] = fzz_serial[r_idx];
#endif
      }
    }
    return;
  }

  inline void laplace_all_components_insert_in_block_vectors(const double *f[], double *fxxyyzz[], const unsigned int &n_arrays, const unsigned int &bs) const
  {
    P4EST_ASSERT(bs > 1);
    const unsigned int n_arrays_bs =n_arrays*bs;
    double DIM(fxx_serial[n_arrays_bs], fyy_serial[n_arrays_bs], fzz_serial[n_arrays_bs]);
    laplace_all_components(f, DIM(fxx_serial, fyy_serial, fzz_serial),  n_arrays, bs);
    const unsigned int bs_node_000 = bs*node_000;
    for (unsigned int k = 0; k < n_arrays; ++k) {
      const unsigned int kbs = k*bs;
      for (unsigned int comp = 0; comp < bs; ++comp) {
        const unsigned int l_offset = P4EST_DIM*(bs_node_000 + comp);
        const unsigned int r_idx = kbs + comp;
        fxxyyzz[k][l_offset]      = fxx_serial[r_idx];
        fxxyyzz[k][l_offset + 1]  = fyy_serial[r_idx];
#ifdef P4_TO_P8
        fxxyyzz[k][l_offset + 2]  = fzz_serial[r_idx];
#endif
      }
    }
    return;
  }

  inline void laplace_component(const double *f[], double *serialized_fxxyyzz, const unsigned int &n_arrays, const unsigned int &bs, const unsigned int &comp) const
  {
    double DIM(fxx[n_arrays], fyy[n_arrays], fzz[n_arrays]);
    laplace_component(f, DIM(fxx, fyy, fzz), n_arrays, bs, comp);
    for (unsigned int k = 0; k < n_arrays; ++k) {
      const unsigned int l_offset = P4EST_DIM*k;
      serialized_fxxyyzz[l_offset + 0] = fxx[k];
      serialized_fxxyyzz[l_offset + 1] = fyy[k];
#ifdef P4_TO_P8
      serialized_fxxyyzz[l_offset + 2] = fzz[k];
#endif
    }
    return;
  }

  inline void ngbd_with_quadratic_interpolation(const double *f[], double *f_000, double *f_m00, double *f_p00, double *f_0m0, double *f_0p0 ONLY3D(COMMA double *f_00m COMMA double *f_00p), const unsigned int &n_arrays) const
  {
#ifdef CASL_LOG_TINY_EVENTS
    PetscErrorCode ierr_log_event = PetscLogEventBegin(log_quad_neighbor_nodes_of_node_t_ngbd_with_quadratic_interpolation, 0, 0, 0, 0); CHKERRXX(ierr_log_event);
#endif
    /*
    if(quadratic_interpolators_are_set)
    {
      for (unsigned int k = 0; k < n_arrays; ++k)
        f_000[k] = f[k][node_000];
      quadratic_interpolator[dir::f_m00].calculate(f, f_m00, n_arrays);
      quadratic_interpolator[dir::f_p00].calculate(f, f_p00, n_arrays);
      quadratic_interpolator[dir::f_0m0].calculate(f, f_0m0, n_arrays);
      quadratic_interpolator[dir::f_0p0].calculate(f, f_0p0, n_arrays);
#ifdef P4_TO_P8
      quadratic_interpolator[dir::f_00m].calculate(f, f_00m, n_arrays);
      quadratic_interpolator[dir::f_00p].calculate(f, f_00p, n_arrays);
#endif
      return;
    }
    */

    double DIM(fxx[n_arrays], fyy[n_arrays], fzz[n_arrays]);
    laplace(f, f_000, f_m00, f_p00, f_0m0, f_0p0 ONLY3D(COMMA f_00m COMMA f_00p), DIM(fxx, fyy, fzz),  n_arrays);
    // third order interpolation
    for (unsigned int k = 0; k < n_arrays; ++k) {
      f_m00[k] -= (0.5*d_m00_m0*d_m00_p0*fyy[k] ONLY3D( + 0.5*d_m00_0m*d_m00_0p*fzz[k]));
      f_p00[k] -= (0.5*d_p00_m0*d_p00_p0*fyy[k] ONLY3D( + 0.5*d_p00_0m*d_p00_0p*fzz[k]));
      f_0m0[k] -= (0.5*d_0m0_m0*d_0m0_p0*fxx[k] ONLY3D( + 0.5*d_0m0_0m*d_0m0_0p*fzz[k]));
      f_0p0[k] -= (0.5*d_0p0_m0*d_0p0_p0*fxx[k] ONLY3D( + 0.5*d_0p0_0m*d_0p0_0p*fzz[k]));
#ifdef P4_TO_P8
      f_00m[k] -= (0.5*d_00m_m0*d_00m_p0*fxx[k]         + 0.5*d_00m_0m*d_00m_0p*fyy[k]);
      f_00p[k] -= (0.5*d_00p_m0*d_00p_p0*fxx[k]         + 0.5*d_00p_0m*d_00p_0p*fyy[k]);
#endif
    }

#ifdef CASL_LOG_FLOPS
#ifdef P4_TO_P8
    ierr_flops = PetscLogFlops(48*n_arrays); CHKERRXX(ierr_flops);
#else
    ierr_flops = PetscLogFlops(16*n_arrays); CHKERRXX(ierr_flops);
#endif
#endif
#ifdef CASL_LOG_TINY_EVENTS
    ierr_log_event = PetscLogEventEnd(log_quad_neighbor_nodes_of_node_t_ngbd_with_quadratic_interpolation, 0, 0, 0, 0); CHKERRXX(ierr_log_event);
=======
  double dx_central ( const double *f ) const;
  double dy_central ( const double *f ) const;
#ifdef P4_TO_P8
  double dz_central ( const double *f ) const;
#endif

#ifdef P4_TO_P8
  void gradient( const double* f, double& fx , double& fy , double& fz  ) const;
#else
  void gradient( const double* f, double& fx , double& fy  ) const;
#endif

  double dx_forward_linear ( const double *f ) const;  
  double dx_backward_linear( const double *f ) const;
  double dy_forward_linear ( const double *f ) const;
  double dy_backward_linear( const double *f ) const;
#ifdef P4_TO_P8
  double dz_forward_linear ( const double *f ) const;
  double dz_backward_linear( const double *f ) const;
>>>>>>> 82cac1f9
#endif

<<<<<<< HEAD
  inline void ngbd_with_quadratic_interpolation(const double *f, double &f_000, double &f_m00, double &f_p00, double &f_0m0, double &f_0p0 ONLY3D(COMMA double &f_00m COMMA double &f_00p)) const
  {
    ngbd_with_quadratic_interpolation(&f, &f_000, &f_m00, &f_p00, &f_0m0, &f_0p0 ONLY3D(COMMA &f_00m COMMA &f_00p), 1);
    return;
  }

  inline void x_ngbd_with_quadratic_interpolation(const double *f, double &f_m00, double &f_000, double &f_p00) const
  {
    x_ngbd_with_quadratic_interpolation(&f, &f_m00, &f_000, &f_p00, 1);
    return;
  }
  inline void y_ngbd_with_quadratic_interpolation(const double *f, double &f_0m0, double &f_000, double &f_0p0) const
  {
    y_ngbd_with_quadratic_interpolation(&f, &f_0m0, &f_000, &f_0p0, 1);
    return;
  }
#ifdef P4_TO_P8
  inline void z_ngbd_with_quadratic_interpolation(const double *f, double &f_00m, double &f_000, double &f_00p) const
  {
    z_ngbd_with_quadratic_interpolation(&f, &f_00m, &f_000, &f_00p, 1);
    return;
  }
#endif

  /* second derivatives */
  inline double dxx_central(const double *f) const
  {
    double fxx;
    dxx_central(&f, &fxx, 1);
    return fxx;
  }
  inline void dxx_central_insert_in_vectors(const double *f[], double *fxx[], const unsigned int &n_arrays) const
  {
    double fxx_serial[n_arrays];
    dxx_central(f, fxx_serial, n_arrays);
    for (unsigned int k = 0; k < n_arrays; ++k)
      fxx[k][node_000] = fxx_serial[k];
    return;
  }
  inline void dxx_central_all_components_insert_in_vectors(const double *f[], double *fxx[], const unsigned int &n_arrays, const unsigned int &bs) const
  {
    P4EST_ASSERT(bs > 1);
    double fxx_serial[n_arrays*bs];
    dxx_central_all_components(f, fxx_serial, n_arrays, bs);
    const unsigned int l_offset = bs*node_000;
    for (unsigned int k = 0; k < n_arrays; ++k)
    {
      const unsigned int kbs = k*bs;
      for (unsigned int comp = 0; comp < bs; ++comp)
        fxx[k][l_offset + comp] = fxx_serial[kbs + comp];
    }
    return;
  }
  double dyy_central(const double *f) const
  {
    double fyy;
    dyy_central(&f, &fyy, 1);
    return fyy;
  }
  inline void dyy_central_insert_in_vectors(const double *f[], double *fyy[], const unsigned int &n_arrays) const
  {
    double fyy_serial[n_arrays];
    dyy_central(f, fyy_serial, n_arrays);
    for (unsigned int k = 0; k < n_arrays; ++k)
      fyy[k][node_000] = fyy_serial[k];
    return;
  }
  inline void dyy_central_all_components_insert_in_vectors(const double *f[], double *fyy[], const unsigned int &n_arrays, const unsigned int &bs) const
  {
    P4EST_ASSERT(bs > 1);
    double fyy_serial[n_arrays*bs];
    dyy_central_all_components(f, fyy_serial, n_arrays, bs);
    const unsigned int l_offset = bs*node_000;
    for (unsigned int k = 0; k < n_arrays; ++k)
    {
      const unsigned int kbs = k*bs;
      for (unsigned int comp = 0; comp < bs; ++comp)
        fyy[k][l_offset + comp] = fyy_serial[kbs + comp];
    }
    return;
  }
#ifdef P4_TO_P8
  double dzz_central(const double *f) const
  {
    double fzz;
    dzz_central(&f, &fzz, 1);
    return fzz;
  }
  inline void dzz_central_insert_in_vectors(const double *f[], double *fzz[], const unsigned int &n_arrays) const
  {
    double fzz_serial[n_arrays];
    dzz_central(f, fzz_serial, n_arrays);
    for (unsigned int k = 0; k < n_arrays; ++k)
      fzz[k][node_000] = fzz_serial[k];
    return;
  }
  inline void dzz_central_all_components_insert_in_vectors(const double *f[], double *fzz[], const unsigned int &n_arrays, const unsigned int &bs) const
  {
    P4EST_ASSERT(bs > 1);
    double fzz_serial[n_arrays*bs];
    dzz_central_all_components(f, fzz_serial, n_arrays, bs);
    const unsigned int l_offset = bs*node_000;
    for (unsigned int k = 0; k < n_arrays; ++k)
    {
      const unsigned int kbs = k*bs;
      for (unsigned int comp = 0; comp < bs; ++comp)
        fzz[k][l_offset + comp] = fzz_serial[kbs + comp];
    }
    return;
  }
#endif
  inline double dd_central(const unsigned short &der, const double *f) const
  {
    double fdd;
    dd_central(der, &f, &fdd, 1);
    return fdd;
  }

  // first-derivatives-related procedures
  inline void gradient(const double *f, double fxyx[P4EST_DIM]) const
  {
    gradient(&f, DIM(&fxyx[0], &fxyx[1], &fxyx[2]),  1);
    return;
  }
  inline void gradient(const double **f, double **fxyz, const unsigned int &n_vecs) const
  {
    double DIM(fx_serial[n_vecs], fy_serial[n_vecs], fz_serial[n_vecs]);
    gradient(f, DIM(fx_serial, fy_serial, fz_serial), n_vecs);
    for (unsigned int k = 0; k < n_vecs; ++k) {
      fxyz[k][0] = fx_serial[k];
      fxyz[k][1] = fy_serial[k];
#ifdef P4_TO_P8
      fxyz[k][2] = fz_serial[k];
#endif
    }
    return;
  }
  inline void gradient(const double *f, DIM(double &fx, double &fy, double &fz)) const
  {
    gradient(&f, DIM(&fx, &fy, &fz), 1);
    return;
  }
  inline void gradient_all_components(const double *f[], double *fxyz[], const unsigned int &n_vecs, const unsigned int &bs) const
  {
    P4EST_ASSERT(bs > 1);
    const unsigned bsnvecs = bs*n_vecs;
    double DIM(fx_serial[bsnvecs], fy_serial[bsnvecs], fz_serial[bsnvecs]);
    gradient_all_components(f, DIM(fx_serial, fy_serial, fz_serial),  n_vecs, bs);
    for (unsigned int k = 0; k < n_vecs; ++k) {
      const unsigned int bsk = bs*k;
      for (unsigned int comp = 0; comp < bs; ++comp) {
        const unsigned int comp_dim = comp*P4EST_DIM;
        fxyz[k][comp_dim + 0] = fx_serial[bsk + comp];
        fxyz[k][comp_dim + 1] = fy_serial[bsk + comp];
#ifdef P4_TO_P8
        fxyz[k][comp_dim + 2] = fz_serial[bsk + comp];
#endif
      }
    }
    return;
  }
  inline void gradient_all_components(const double *f, double *fxyz, const unsigned int &bs) const
  {
    P4EST_ASSERT(bs > 1);
    double DIM(fx_serial[bs], fy_serial[bs], fz_serial[bs]);
    gradient_all_components(&f, DIM(fx_serial, fy_serial, fz_serial),  1, bs);
    for (unsigned int comp = 0; comp < bs; ++comp) {
      const unsigned int comp_dim = comp*P4EST_DIM;
      fxyz[comp_dim + 0] = fx_serial[comp];
      fxyz[comp_dim + 1] = fy_serial[comp];
#ifdef P4_TO_P8
      fxyz[comp_dim + 2] = fz_serial[comp];
#endif
    }
    return;
  }
  inline void gradient_insert_in_vectors(const double *f[], DIM(double *fx[], double *fy[], double *fz[]), const unsigned int &n_arrays) const
  {
    double DIM(fx_serial[n_arrays], fy_serial[n_arrays], fz_serial[n_arrays]);
    gradient(f, DIM(fx_serial, fy_serial, fz_serial),  n_arrays);
    for (unsigned int k = 0; k < n_arrays; ++k) {
      fx[k][node_000] = fx_serial[k];
      fy[k][node_000] = fy_serial[k];
#ifdef P4_TO_P8
      fz[k][node_000] = fz_serial[k];
#endif
    }
    return;
  }
  inline void gradient_insert_in_block_vectors(const double *f[], double *fxyz[], const unsigned int &n_arrays) const
  {
    double DIM(fx_serial[n_arrays], fy_serial[n_arrays], fz_serial[n_arrays]);
    gradient(f, DIM(fx_serial, fy_serial, fz_serial), n_arrays);
    for (unsigned int k = 0; k < n_arrays; ++k) {
      const unsigned int l_offset = P4EST_DIM*node_000;
      fxyz[k][l_offset]     = fx_serial[k];
      fxyz[k][l_offset + 1] = fy_serial[k];
#ifdef P4_TO_P8
      fxyz[k][l_offset + 2] = fz_serial[k];
#endif
    }
    return;
  }

  inline void gradient_all_components_insert_in_vectors(const double *f[], DIM(double *fx[], double *fy[], double *fz[]), const unsigned int &n_arrays, const unsigned int &bs) const
  {
    P4EST_ASSERT(bs > 1);
    const unsigned int n_arrays_bs = n_arrays*bs;
    double DIM(fx_serial[n_arrays_bs], fy_serial[n_arrays_bs], fz_serial[n_arrays_bs]);
    gradient_all_components(f, DIM(fx_serial, fy_serial, fz_serial),  n_arrays, bs);
    const unsigned int l_offset = bs*node_000;
    for (unsigned int k = 0; k < n_arrays; ++k) {
      const unsigned int kbs = k*bs;
      for (unsigned int comp = 0; comp < bs; ++comp) {
        const unsigned int l_index = l_offset + comp;
        const unsigned int r_index = kbs + comp;
        fx[k][l_index] = fx_serial[r_index];
        fy[k][l_index] = fy_serial[r_index];
#ifdef P4_TO_P8
        fz[k][l_index] = fz_serial[r_index];
#endif
      }
    }
    return;
  }
  inline void gradient_all_components_insert_in_block_vectors(const double *f[], double *fxyz[], const unsigned int &n_arrays, const unsigned int &bs) const
  {
    P4EST_ASSERT(bs > 1);
    const unsigned int n_arrays_bs = n_arrays*bs;
    double DIM(fx_serial[n_arrays_bs], fy_serial[n_arrays_bs], fz_serial[n_arrays_bs]);
    gradient_all_components(f, DIM(fx_serial, fy_serial, fz_serial),  n_arrays, bs);
    const unsigned int bs_node_000 = bs*node_000;
    for (unsigned int k = 0; k < n_arrays; ++k) {
      unsigned int kbs = k*bs;
      for (unsigned int comp = 0; comp < bs; ++comp) {
        const unsigned int l_offset = P4EST_DIM*(bs_node_000 + comp);
        const unsigned int r_idx = kbs + comp;
        fxyz[k][l_offset]     = fx_serial[r_idx];
        fxyz[k][l_offset + 1] = fy_serial[r_idx];
#ifdef P4_TO_P8
        fxyz[k][l_offset + 2] = fz_serial[r_idx];
#endif
      }
    }
    return;
  }

  /* first derivatives */
  inline double dx_central(const double *f) const
  {
    double fx;
    dx_central(&f, &fx, 1);
    return fx;
  }
  inline void dx_central_insert_in_vectors(const double *f[], double *fx[], const unsigned int &n_arrays) const
  {
    double fx_serial[n_arrays];
    dx_central(f, fx_serial, n_arrays);
    for (unsigned int k = 0; k < n_arrays; ++k)
      fx[k][node_000] = fx_serial[k];
    return;
  }
  inline double dx_central_component(const double *f, const unsigned int &bs, const unsigned int &comp) const
  {
    double fx;
    dx_central_component(&f, &fx, 1, bs, comp);
    return fx;
  }
  inline void dx_central_all_components_insert_in_vectors(const double *f[], double *fx[], const unsigned int &n_arrays, const unsigned int &bs) const
  {
    P4EST_ASSERT(bs > 1);
    double fx_serial[n_arrays*bs];
    dx_central_all_components(f, fx_serial, n_arrays, bs);
    const unsigned int l_offset = bs*node_000;
    for (unsigned int k = 0; k < n_arrays; ++k)
    {
      const unsigned int kbs = k*bs;
      for (unsigned int comp = 0; comp < bs; ++comp)
        fx[k][l_offset + comp] = fx_serial[kbs + comp];
    }
    return;
  }
  inline double dy_central(const double *f) const
  {
    double fy;
    dy_central(&f, &fy, 1);
    return fy;
  }
  inline void dy_central_insert_in_vectors(const double *f[], double *fy[], const unsigned int &n_arrays) const
  {
    double fy_serial[n_arrays];
    dy_central(f, fy_serial, n_arrays);
    for (unsigned int k = 0; k < n_arrays; ++k)
      fy[k][node_000] = fy_serial[k];
    return;
  }
  inline double dy_central_component(const double *f, const unsigned int &bs, const unsigned int &comp) const
  {
    double fy;
    dy_central_component(&f, &fy, 1, bs, comp);
    return fy;
  }
  inline void dy_central_all_components_insert_in_vectors(const double *f[], double *fy[], const unsigned int &n_arrays, const unsigned int &bs) const
  {
    P4EST_ASSERT(bs > 1);
    double fy_serial[n_arrays*bs];
    dy_central_all_components(f, fy_serial, n_arrays, bs);
    const unsigned int l_offset = bs*node_000;
    for (unsigned int k = 0; k < n_arrays; ++k)
    {
      const unsigned int kbs = k*bs;
      for (unsigned int comp = 0; comp < bs; ++comp)
        fy[k][l_offset + comp] = fy_serial[kbs + comp];
    }
    return;
  }
#ifdef P4_TO_P8
  inline double dz_central(const double *f) const
  {
    double fz;
    dz_central(&f, &fz, 1);
    return fz;
  }
  inline void dz_central_insert_in_vectors(const double *f[], double *fz[], const unsigned int &n_arrays) const
  {
    double fz_serial[n_arrays];
    dz_central(f, fz_serial, n_arrays);
    for (unsigned int k = 0; k < n_arrays; ++k)
      fz[k][node_000] = fz_serial[k];
    return;
  }
  inline double dz_central_component(const double *f, const unsigned int &bs, const unsigned int &comp) const
  {
    double fz;
    dz_central_component(&f, &fz, 1, bs, comp);
    return fz;
  }
  inline void dz_central_all_components_insert_in_vectors(const double *f[], double *fz[], const unsigned int &n_arrays, const unsigned int &bs) const
  {
    P4EST_ASSERT(bs > 1);
    double fz_serial[n_arrays*bs];
    dz_central_all_components(f, fz_serial, n_arrays, bs);
    const unsigned int l_offset = bs*node_000;
    for (unsigned int k = 0; k < n_arrays; ++k)
    {
      const unsigned int kbs = k*bs;
      for (unsigned int comp = 0; comp < bs; ++comp)
        fz[k][l_offset + comp] = fz_serial[kbs + comp];
    }
    return;
  }
#endif
  inline double d_central (const unsigned short &der, const double *f) const
  {
    return (der == dir::x ? dx_central(f) : ONLY3D(OPEN_PARENTHESIS der == dir::y ?) dy_central(f) ONLY3D(: dz_central(f)CLOSE_PARENTHESIS));
  }


  // biased-first-derivative-related procedures
  // based on linear-interpolation neighbors
  inline double dx_forward_linear (const double *f) const
  {
    return forward_derivative(f_p00_linear(f), f[node_000], d_p00);
  }
  inline double dx_backward_linear (const double *f) const
  {
    return backward_derivative(f[node_000], f_m00_linear(f), d_m00);
  }
  inline double dy_forward_linear (const double *f) const
  {
    return forward_derivative(f_0p0_linear(f), f[node_000], d_0p0);
  }
  inline double dy_backward_linear (const double *f) const
  {
    return backward_derivative(f[node_000], f_0m0_linear(f), d_0m0);
  }
#ifdef P4_TO_P8
  inline double dz_forward_linear (const double *f) const
  {
    return forward_derivative(f_00p_linear(f), f[node_000], d_00p);
  }
  inline double dz_backward_linear (const double *f) const
  {
    return backward_derivative(f[node_000], f_00m_linear(f), d_00m);
  }
#endif
  inline double d_forward_linear(const unsigned short &der, const double *f) const
  {
    return (der == dir::x ? dx_forward_linear(f) : ONLY3D(OPEN_PARENTHESIS der == dir::y ?) dy_forward_linear(f) ONLY3D(: dz_forward_linear(f) CLOSE_PARENTHESIS));
  }
  inline double d_backward_linear(const unsigned short &der, const double *f) const
  {
    return (der == dir::x ? dx_backward_linear(f) : ONLY3D(OPEN_PARENTHESIS der == dir::y ?) dy_backward_linear(f) ONLY3D(: dz_backward_linear(f) CLOSE_PARENTHESIS));
  }
  // based on quadratic-interpolation neighbors
  double dx_backward_quadratic(const double *f, const my_p4est_node_neighbors_t &neighbors) const;
  double dx_forward_quadratic (const double *f, const my_p4est_node_neighbors_t &neighbors) const;
  double dy_backward_quadratic(const double *f, const my_p4est_node_neighbors_t &neighbors) const;
  double dy_forward_quadratic (const double *f, const my_p4est_node_neighbors_t &neighbors) const;
#ifdef P4_TO_P8
  double dz_backward_quadratic(const double *f, const my_p4est_node_neighbors_t &neighbors) const;
  double dz_forward_quadratic (const double *f, const my_p4est_node_neighbors_t &neighbors) const;
#endif
  inline double d_backward_quadratic(const unsigned short &der, const double *f, const my_p4est_node_neighbors_t &neighbors) const
  {
    return (der == dir::x ? dx_backward_quadratic(f, neighbors) : ONLY3D(OPEN_PARENTHESIS der == dir::y ?) dy_backward_quadratic(f, neighbors) ONLY3D(: dz_backward_quadratic(f, neighbors) CLOSE_PARENTHESIS));
  }
  inline double d_forward_quadratic(const unsigned short &der, const double *f, const my_p4est_node_neighbors_t &neighbors) const
  {
    return (der == dir::x ? dx_forward_quadratic(f, neighbors) : ONLY3D(OPEN_PARENTHESIS der == dir::y ?) dy_forward_quadratic(f, neighbors) ONLY3D(: dz_forward_quadratic(f, neighbors) CLOSE_PARENTHESIS));
  }

  // VERY IMPORTANT NOTE: in the following, we assume fxx, fyy and fzz to have the same block structure as f!
  double dx_backward_quadratic(const double *f, const double *fxx) const
  {
    double f_000, f_m00, f_p00;
    x_ngbd_with_quadratic_interpolation(f, f_m00, f_000, f_p00);
    const double f_xx_000 = central_second_derivative(f_p00, f_000, f_m00, d_p00, d_m00);
    const double f_xx_m00 = f_m00_linear(fxx);
    return d_backward_quadratic(f_000, f_m00, d_m00, f_xx_000, f_xx_m00);
  }
  double dx_forward_quadratic (const double *f, const double *fxx) const
  {
    double f_000, f_m00, f_p00;
    x_ngbd_with_quadratic_interpolation(f, f_m00, f_000, f_p00);
    const double f_xx_000 = central_second_derivative(f_p00, f_000, f_m00, d_p00, d_m00);
    const double f_xx_p00 = f_p00_linear(fxx);
    return d_forward_quadratic(f_p00, f_000, d_p00, f_xx_000, f_xx_p00);
  }
  double dy_backward_quadratic(const double *f, const double *fyy) const
  {
    double f_000, f_0m0, f_0p0;
    y_ngbd_with_quadratic_interpolation(f, f_0m0, f_000, f_0p0);
    const double f_yy_000 = central_second_derivative(f_0p0, f_000, f_0m0, d_0p0, d_0m0);
    const double f_yy_0m0 = f_0m0_linear(fyy);
    return d_backward_quadratic(f_000, f_0m0, d_0m0, f_yy_000, f_yy_0m0);
  }
  double dy_forward_quadratic (const double *f, const double *fyy) const
  {
    double f_000, f_0m0, f_0p0;
    y_ngbd_with_quadratic_interpolation(f, f_0m0, f_000, f_0p0);
    const double f_yy_000 = central_second_derivative(f_0p0, f_000, f_0m0, d_0p0, d_0m0);
    const double f_yy_0p0 = f_0p0_linear(fyy);
    return d_forward_quadratic(f_0p0, f_000, d_0p0, f_yy_000, f_yy_0p0);
  }
#ifdef P4_TO_P8
  double dz_backward_quadratic(const double *f, const double *fzz) const
  {
    double f_000, f_00m, f_00p;
    z_ngbd_with_quadratic_interpolation(f, f_00m, f_000, f_00p);
    const double f_zz_000 = central_second_derivative(f_00p, f_000, f_00m, d_00p, d_00m);
    const double f_zz_00m = f_00m_linear(fzz);
    return d_backward_quadratic(f_000, f_00m, d_00m, f_zz_000, f_zz_00m);
  }
  double dz_forward_quadratic (const double *f, const double *fzz) const
  {
    double f_000, f_00m, f_00p;
    z_ngbd_with_quadratic_interpolation(f, f_00m, f_000, f_00p);
    const double f_zz_000 = central_second_derivative(f_00p, f_000, f_00m, d_00p, d_00m);
    const double f_zz_00p = f_00p_linear(fzz);
    return d_forward_quadratic(f_00p, f_000, d_00p, f_zz_000, f_zz_00p);
  }
#endif
  inline double d_backward_quadratic(const unsigned short &der, const double *f, const double *fderder) const
  {
    return (der == dir::x ? dx_backward_quadratic(f, fderder) : ONLY3D(OPEN_PARENTHESIS der == dir::y ?) dy_backward_quadratic(f, fderder) ONLY3D(: dz_backward_quadratic(f, fderder) CLOSE_PARENTHESIS));
  }
  inline double d_forward_quadratic(const unsigned short &der, const double *f, const double *fderder) const
  {
    return (der == dir::x ? dx_forward_quadratic(f, fderder) : ONLY3D(OPEN_PARENTHESIS der == dir::y ?) dy_forward_quadratic(f, fderder) ONLY3D(: dz_forward_quadratic(f, fderder) CLOSE_PARENTHESIS));
  }
=======
  double dx_forward_quadratic ( const double *f, const my_p4est_node_neighbors_t& neighbors ) const;
  double dx_backward_quadratic( const double *f, const my_p4est_node_neighbors_t& neighbors ) const;
  double dy_forward_quadratic ( const double *f, const my_p4est_node_neighbors_t& neighbors ) const;
  double dy_backward_quadratic( const double *f, const my_p4est_node_neighbors_t& neighbors ) const;
#ifdef P4_TO_P8
  double dz_forward_quadratic ( const double *f, const my_p4est_node_neighbors_t& neighbors ) const;
  double dz_backward_quadratic( const double *f, const my_p4est_node_neighbors_t& neighbors ) const;
#endif

  double dx_forward_quadratic ( const double *f, const double *fxx ) const;
  double dx_backward_quadratic( const double *f, const double *fxx ) const;
  double dy_forward_quadratic ( const double *f, const double *fyy ) const;
  double dy_backward_quadratic( const double *f, const double *fyy ) const;
#ifdef P4_TO_P8
  double dz_forward_quadratic ( const double *f, const double *fzz ) const;
  double dz_backward_quadratic( const double *f, const double *fzz ) const;
#endif

  /* second-order derivatives */
  double dxx_central( const double *f ) const;
  double dyy_central( const double *f ) const;
#ifdef P4_TO_P8
  double dzz_central( const double *f ) const;
#endif

#ifdef P4_TO_P8
  void laplace ( const double* f, double& fxx, double& fyy, double& fzz ) const;
#else
  void laplace ( const double* f, double& fxx, double& fyy ) const;
#endif

  double dxx_central_on_m00(const double *f, const my_p4est_node_neighbors_t& neighbors) const;
  double dxx_central_on_p00(const double *f, const my_p4est_node_neighbors_t& neighbors) const;
  double dyy_central_on_0m0(const double *f, const my_p4est_node_neighbors_t& neighbors) const;
  double dyy_central_on_0p0(const double *f, const my_p4est_node_neighbors_t& neighbors) const;
#ifdef P4_TO_P8
  double dzz_central_on_00m(const double *f, const my_p4est_node_neighbors_t& neighbors) const;
  double dzz_central_on_00p(const double *f, const my_p4est_node_neighbors_t& neighbors) const;
#endif
>>>>>>> 82cac1f9

  void print_debug(FILE* pFile) const
  {
    p4est_indep_t *n_m00_mm = (p4est_indep_t*)sc_array_index(&nodes->indep_nodes,node_m00_mm);
    p4est_indep_t *n_m00_pm = (p4est_indep_t*)sc_array_index(&nodes->indep_nodes,node_m00_pm);
    p4est_indep_t *n_p00_mm = (p4est_indep_t*)sc_array_index(&nodes->indep_nodes,node_p00_mm);
    p4est_indep_t *n_p00_pm = (p4est_indep_t*)sc_array_index(&nodes->indep_nodes,node_p00_pm);
    p4est_indep_t *n_0m0_mm = (p4est_indep_t*)sc_array_index(&nodes->indep_nodes,node_0m0_mm);
    p4est_indep_t *n_0m0_pm = (p4est_indep_t*)sc_array_index(&nodes->indep_nodes,node_0m0_pm);
    p4est_indep_t *n_0p0_mm = (p4est_indep_t*)sc_array_index(&nodes->indep_nodes,node_0p0_mm);
    p4est_indep_t *n_0p0_pm = (p4est_indep_t*)sc_array_index(&nodes->indep_nodes,node_0p0_pm);
#ifdef P4_TO_P8
    p4est_indep_t *n_m00_mp = (p4est_indep_t*)sc_array_index(&nodes->indep_nodes,node_m00_mp);
    p4est_indep_t *n_m00_pp = (p4est_indep_t*)sc_array_index(&nodes->indep_nodes,node_m00_pp);
    p4est_indep_t *n_p00_mp = (p4est_indep_t*)sc_array_index(&nodes->indep_nodes,node_p00_mp);
    p4est_indep_t *n_p00_pp = (p4est_indep_t*)sc_array_index(&nodes->indep_nodes,node_p00_pp);
    p4est_indep_t *n_0m0_mp = (p4est_indep_t*)sc_array_index(&nodes->indep_nodes,node_0m0_mp);
    p4est_indep_t *n_0m0_pp = (p4est_indep_t*)sc_array_index(&nodes->indep_nodes,node_0m0_pp);
    p4est_indep_t *n_0p0_mp = (p4est_indep_t*)sc_array_index(&nodes->indep_nodes,node_0p0_mp);
    p4est_indep_t *n_0p0_pp = (p4est_indep_t*)sc_array_index(&nodes->indep_nodes,node_0p0_pp);

    p4est_indep_t *n_00m_mm = (p4est_indep_t*)sc_array_index(&nodes->indep_nodes,node_00m_mp);
    p4est_indep_t *n_00m_pm = (p4est_indep_t*)sc_array_index(&nodes->indep_nodes,node_00m_pp);
    p4est_indep_t *n_00p_mm = (p4est_indep_t*)sc_array_index(&nodes->indep_nodes,node_00p_mp);
    p4est_indep_t *n_00p_pm = (p4est_indep_t*)sc_array_index(&nodes->indep_nodes,node_00p_pp);
    p4est_indep_t *n_00m_mp = (p4est_indep_t*)sc_array_index(&nodes->indep_nodes,node_00m_mp);
    p4est_indep_t *n_00m_pp = (p4est_indep_t*)sc_array_index(&nodes->indep_nodes,node_00m_pp);
    p4est_indep_t *n_00p_mp = (p4est_indep_t*)sc_array_index(&nodes->indep_nodes,node_00p_mp);
    p4est_indep_t *n_00p_pp = (p4est_indep_t*)sc_array_index(&nodes->indep_nodes,node_00p_pp);
#endif
    fprintf(pFile,"------------- Printing QNNN for node %d ------------\n",node_000);
    fprintf(pFile,"node_m00_mm : %d - ( %f , %f )  -  %f\n",node_m00_mm, n_m00_mm->x / (double) P4EST_ROOT_LEN,n_m00_mm->y / (double) P4EST_ROOT_LEN,d_m00_m0);
    fprintf(pFile,"node_m00_pm : %d - ( %f , %f )  -  %f\n",node_m00_pm, n_m00_pm->x / (double) P4EST_ROOT_LEN,n_m00_pm->y / (double) P4EST_ROOT_LEN,d_m00_p0);
#ifdef P4_TO_P8
    fprintf(pFile,"node_m00_mp : %d - ( %f , %f )  -  %f\n",node_m00_mp, n_m00_mp->x / (double) P4EST_ROOT_LEN,n_m00_mp->y / (double) P4EST_ROOT_LEN,d_m00_0m);
    fprintf(pFile,"node_m00_pp : %d - ( %f , %f )  -  %f\n",node_m00_pp, n_m00_pp->x / (double) P4EST_ROOT_LEN,n_m00_pp->y / (double) P4EST_ROOT_LEN,d_m00_0p);
#endif
    fprintf(pFile,"node_p00_mm : %d - ( %f , %f )  -  %f\n",node_p00_mm, n_p00_mm->x / (double) P4EST_ROOT_LEN,n_p00_mm->y / (double) P4EST_ROOT_LEN,d_p00_m0);
    fprintf(pFile,"node_p00_pm : %d - ( %f , %f )  -  %f\n",node_p00_pm, n_p00_pm->x / (double) P4EST_ROOT_LEN,n_p00_pm->y / (double) P4EST_ROOT_LEN,d_p00_p0);
#ifdef P4_TO_P8
    fprintf(pFile,"node_p00_mp : %d - ( %f , %f )  -  %f\n",node_p00_mp, n_p00_mp->x / (double) P4EST_ROOT_LEN,n_p00_mp->y / (double) P4EST_ROOT_LEN,d_p00_0m);
    fprintf(pFile,"node_p00_pp : %d - ( %f , %f )  -  %f\n",node_p00_pp, n_p00_pp->x / (double) P4EST_ROOT_LEN,n_p00_pp->y / (double) P4EST_ROOT_LEN,d_p00_0p);
#endif
    fprintf(pFile,"node_0m0_mm : %d - ( %f , %f )  -  %f\n",node_0m0_mm, n_0m0_mm->x / (double) P4EST_ROOT_LEN,n_0m0_mm->y / (double) P4EST_ROOT_LEN,d_0m0_m0);
    fprintf(pFile,"node_0m0_pm : %d - ( %f , %f )  -  %f\n",node_0m0_pm, n_0m0_pm->x / (double) P4EST_ROOT_LEN,n_0m0_pm->y / (double) P4EST_ROOT_LEN,d_0m0_p0);
#ifdef P4_TO_P8
    fprintf(pFile,"node_0m0_mp : %d - ( %f , %f )  -  %f\n",node_0m0_mp, n_0m0_mp->x / (double) P4EST_ROOT_LEN,n_0m0_mp->y / (double) P4EST_ROOT_LEN,d_0m0_0m);
    fprintf(pFile,"node_0m0_pp : %d - ( %f , %f )  -  %f\n",node_0m0_pp, n_0m0_pp->x / (double) P4EST_ROOT_LEN,n_0m0_pp->y / (double) P4EST_ROOT_LEN,d_0m0_0p);
#endif
    fprintf(pFile,"node_0p0_mm : %d - ( %f , %f )  -  %f\n",node_0p0_mm, n_0p0_mm->x / (double) P4EST_ROOT_LEN,n_0p0_mm->y / (double) P4EST_ROOT_LEN,d_0p0_m0);
    fprintf(pFile,"node_0p0_pm : %d - ( %f , %f )  -  %f\n",node_0p0_pm, n_0p0_pm->x / (double) P4EST_ROOT_LEN,n_0p0_pm->y / (double) P4EST_ROOT_LEN,d_0p0_p0);
#ifdef P4_TO_P8
    fprintf(pFile,"node_0p0_mp : %d - ( %f , %f )  -  %f\n",node_0p0_mp, n_0p0_mp->x / (double) P4EST_ROOT_LEN,n_0p0_mp->y / (double) P4EST_ROOT_LEN,d_0p0_0m);
    fprintf(pFile,"node_0p0_pp : %d - ( %f , %f )  -  %f\n",node_0p0_pp, n_0p0_pp->x / (double) P4EST_ROOT_LEN,n_0p0_pp->y / (double) P4EST_ROOT_LEN,d_0p0_0p);
#endif
#ifdef P4_TO_P8
    fprintf(pFile,"node_00m_mm : %d - ( %f , %f )  -  %f\n",node_00m_mm, n_00m_mm->x / (double) P4EST_ROOT_LEN,n_00m_mm->y / (double) P4EST_ROOT_LEN,d_00m_m0);
    fprintf(pFile,"node_00m_pm : %d - ( %f , %f )  -  %f\n",node_00m_pm, n_00m_pm->x / (double) P4EST_ROOT_LEN,n_00m_pm->y / (double) P4EST_ROOT_LEN,d_00m_p0);
    fprintf(pFile,"node_00m_mp : %d - ( %f , %f )  -  %f\n",node_00m_mp, n_00m_mp->x / (double) P4EST_ROOT_LEN,n_00m_mp->y / (double) P4EST_ROOT_LEN,d_00m_0m);
    fprintf(pFile,"node_00m_pp : %d - ( %f , %f )  -  %f\n",node_00m_pp, n_00m_pp->x / (double) P4EST_ROOT_LEN,n_00m_pp->y / (double) P4EST_ROOT_LEN,d_00m_0p);
    fprintf(pFile,"node_00p_mm : %d - ( %f , %f )  -  %f\n",node_00p_mm, n_00p_mm->x / (double) P4EST_ROOT_LEN,n_00p_mm->y / (double) P4EST_ROOT_LEN,d_00p_m0);
    fprintf(pFile,"node_00p_pm : %d - ( %f , %f )  -  %f\n",node_00p_pm, n_00p_pm->x / (double) P4EST_ROOT_LEN,n_00p_pm->y / (double) P4EST_ROOT_LEN,d_00p_p0);
    fprintf(pFile,"node_00p_mp : %d - ( %f , %f )  -  %f\n",node_00p_mp, n_00p_mp->x / (double) P4EST_ROOT_LEN,n_00p_mp->y / (double) P4EST_ROOT_LEN,d_00p_0m);
    fprintf(pFile,"node_00p_pp : %d - ( %f , %f )  -  %f\n",node_00p_pp, n_00p_pp->x / (double) P4EST_ROOT_LEN,n_00p_pp->y / (double) P4EST_ROOT_LEN,d_00p_0p);
#endif
#ifdef P4_TO_P8
    fprintf(pFile,"d_m00 : %f\nd_p00 : %f\nd_0m0 : %f\nd_0p0 : %f\nd_00m : %f\nd_00p : %f\n",d_m00,d_p00,d_0m0,d_0p0,d_00m,d_00p);
#else
    fprintf(pFile,"d_m00 : %f\nd_p00 : %f\nd_0m0 : %f\nd_0p0 : %f\n",d_m00,d_p00,d_0m0,d_0p0);
#endif
  }


  inline p4est_locidx_t neighbor_m00() const
  {
    if      (check_if_zero(d_m00_p0) ONLY3D(&& check_if_zero(d_m00_0m)))  return node_m00_pm;
    else if (check_if_zero(d_m00_m0) ONLY3D(&& check_if_zero(d_m00_0m)))  return node_m00_mm;
#ifdef P4_TO_P8
    else if (check_if_zero(d_m00_m0)        && check_if_zero(d_m00_0p))   return node_m00_mp;
    else if (check_if_zero(d_m00_p0)        && check_if_zero(d_m00_0p))   return node_m00_pp;
#endif
    else return -1;
    //  else            throw std::invalid_argument("No neighbor in m00 direction \n");
  }
  inline p4est_locidx_t neighbor_p00() const
  {
    if      (check_if_zero(d_p00_m0) ONLY3D(&& check_if_zero(d_p00_0m)))  return node_p00_mm;
    else if (check_if_zero(d_p00_p0) ONLY3D(&& check_if_zero(d_p00_0m)))  return node_p00_pm;
#ifdef P4_TO_P8
    else if (check_if_zero(d_p00_m0)        && check_if_zero(d_p00_0p))   return node_p00_mp;
    else if (check_if_zero(d_p00_p0)        && check_if_zero(d_p00_0p))   return node_p00_pp;
#endif
    else return -1;
    //    else            throw std::invalid_argument("No neighbor in p00 direction \n");
  }
  inline p4est_locidx_t neighbor_0m0() const
  {
    if      (check_if_zero(d_0m0_m0) ONLY3D(&& check_if_zero(d_0m0_0m)))  return node_0m0_mm;
    else if (check_if_zero(d_0m0_p0) ONLY3D(&& check_if_zero(d_0m0_0m)))  return node_0m0_pm;
#ifdef P4_TO_P8
    else if (check_if_zero(d_0m0_m0)        && check_if_zero(d_0m0_0p))   return node_0m0_mp;
    else if (check_if_zero(d_0m0_p0)        && check_if_zero(d_0m0_0p))   return node_0m0_pp;
#endif
    else return -1;
    //    else            throw std::invalid_argument("No neighbor in 0m0 direction \n");
  }
  inline p4est_locidx_t neighbor_0p0() const
  {
    if      (check_if_zero(d_0p0_m0) ONLY3D(&& check_if_zero(d_0p0_0m)))  return node_0p0_mm;
    else if (check_if_zero(d_0p0_p0) ONLY3D(&& check_if_zero(d_0p0_0m)))  return node_0p0_pm;
#ifdef P4_TO_P8
    else if (check_if_zero(d_0p0_m0)        && check_if_zero(d_0p0_0p))   return node_0p0_mp;
    else if (check_if_zero(d_0p0_p0)        && check_if_zero(d_0p0_0p))   return node_0p0_pp;
#endif
    else return -1;
    //    else            throw std::invalid_argument("No neighbor in 0p0 direction \n");
  }
#ifdef P4_TO_P8
  inline p4est_locidx_t neighbor_00m() const
  {
    if      (check_if_zero(d_00m_m0) && check_if_zero(d_00m_0m)) return node_00m_mm;
    else if (check_if_zero(d_00m_p0) && check_if_zero(d_00m_0m)) return node_00m_pm;
    else if (check_if_zero(d_00m_m0) && check_if_zero(d_00m_0p)) return node_00m_mp;
    else if (check_if_zero(d_00m_p0) && check_if_zero(d_00m_0p)) return node_00m_pp;
    else return -1;
    //  else throw std::invalid_argument("No neighbor in m00 direction \n");
  }
  inline p4est_locidx_t neighbor_00p() const
  {
    if      (check_if_zero(d_00p_m0) && check_if_zero(d_00p_0m)) return node_00p_mm;
    else if (check_if_zero(d_00p_p0) && check_if_zero(d_00p_0m)) return node_00p_pm;
    else if (check_if_zero(d_00p_m0) && check_if_zero(d_00p_0p)) return node_00p_mp;
    else if (check_if_zero(d_00p_p0) && check_if_zero(d_00p_0p)) return node_00p_pp;
    else return -1;
    //  else throw std::invalid_argument("No neighbor in m00 direction \n");
  }
#endif

  inline p4est_locidx_t neighbor(int dir) const
  {
    switch (dir)
    {
    case dir::f_m00: return neighbor_m00();
    case dir::f_p00: return neighbor_p00();
    case dir::f_0m0: return neighbor_0m0();
    case dir::f_0p0: return neighbor_0p0();
#ifdef P4_TO_P8
    case dir::f_00m: return neighbor_00m();
    case dir::f_00p: return neighbor_00p();
#endif
    default: throw std::invalid_argument("Invalid direction\n");
    }
  }
  inline double distance(int dir) const
  {
    switch (dir)
    {
    case dir::f_m00: return d_m00;
    case dir::f_p00: return d_p00;
    case dir::f_0m0: return d_0m0;
    case dir::f_0p0: return d_0p0;
#ifdef P4_TO_P8
    case dir::f_00m: return d_00m;
    case dir::f_00p: return d_00p;
#endif
    default: throw std::invalid_argument("Invalid direction\n");
    }
  }

  inline bool is_stencil_in_negative_domain(double *phi_p) const
  {
    return phi_p[this->node_000] < -EPS &&
    #ifdef P4_TO_P8
        ( phi_p[this->node_m00_mm] < -EPS || fabs(this->d_m00_p0) < EPS || fabs(this->d_m00_0p) < EPS) &&
        ( phi_p[this->node_m00_mp] < -EPS || fabs(this->d_m00_p0) < EPS || fabs(this->d_m00_0m) < EPS) &&
        ( phi_p[this->node_m00_pm] < -EPS || fabs(this->d_m00_m0) < EPS || fabs(this->d_m00_0p) < EPS) &&
        ( phi_p[this->node_m00_pp] < -EPS || fabs(this->d_m00_m0) < EPS || fabs(this->d_m00_0m) < EPS) &&
        ( phi_p[this->node_p00_mm] < -EPS || fabs(this->d_p00_p0) < EPS || fabs(this->d_p00_0p) < EPS) &&
        ( phi_p[this->node_p00_mp] < -EPS || fabs(this->d_p00_p0) < EPS || fabs(this->d_p00_0m) < EPS) &&
        ( phi_p[this->node_p00_pm] < -EPS || fabs(this->d_p00_m0) < EPS || fabs(this->d_p00_0p) < EPS) &&
        ( phi_p[this->node_p00_pp] < -EPS || fabs(this->d_p00_m0) < EPS || fabs(this->d_p00_0m) < EPS) &&
        ( phi_p[this->node_0m0_mm] < -EPS || fabs(this->d_0m0_p0) < EPS || fabs(this->d_0m0_0p) < EPS) &&
        ( phi_p[this->node_0m0_mp] < -EPS || fabs(this->d_0m0_p0) < EPS || fabs(this->d_0m0_0m) < EPS) &&
        ( phi_p[this->node_0m0_pm] < -EPS || fabs(this->d_0m0_m0) < EPS || fabs(this->d_0m0_0p) < EPS) &&
        ( phi_p[this->node_0m0_pp] < -EPS || fabs(this->d_0m0_m0) < EPS || fabs(this->d_0m0_0m) < EPS) &&
        ( phi_p[this->node_0p0_mm] < -EPS || fabs(this->d_0p0_p0) < EPS || fabs(this->d_0p0_0p) < EPS) &&
        ( phi_p[this->node_0p0_mp] < -EPS || fabs(this->d_0p0_p0) < EPS || fabs(this->d_0p0_0m) < EPS) &&
        ( phi_p[this->node_0p0_pm] < -EPS || fabs(this->d_0p0_m0) < EPS || fabs(this->d_0p0_0p) < EPS) &&
        ( phi_p[this->node_0p0_pp] < -EPS || fabs(this->d_0p0_m0) < EPS || fabs(this->d_0p0_0m) < EPS) &&
        ( phi_p[this->node_00m_mm] < -EPS || fabs(this->d_00m_p0) < EPS || fabs(this->d_00m_0p) < EPS) &&
        ( phi_p[this->node_00m_mp] < -EPS || fabs(this->d_00m_p0) < EPS || fabs(this->d_00m_0m) < EPS) &&
        ( phi_p[this->node_00m_pm] < -EPS || fabs(this->d_00m_m0) < EPS || fabs(this->d_00m_0p) < EPS) &&
        ( phi_p[this->node_00m_pp] < -EPS || fabs(this->d_00m_m0) < EPS || fabs(this->d_00m_0m) < EPS) &&
        ( phi_p[this->node_00p_mm] < -EPS || fabs(this->d_00p_p0) < EPS || fabs(this->d_00p_0p) < EPS) &&
        ( phi_p[this->node_00p_mp] < -EPS || fabs(this->d_00p_p0) < EPS || fabs(this->d_00p_0m) < EPS) &&
        ( phi_p[this->node_00p_pm] < -EPS || fabs(this->d_00p_m0) < EPS || fabs(this->d_00p_0p) < EPS) &&
        ( phi_p[this->node_00p_pp] < -EPS || fabs(this->d_00p_m0) < EPS || fabs(this->d_00p_0m) < EPS);
#else
        ( phi_p[this->node_m00_mm] < -EPS || fabs(this->d_m00_p0) < EPS) &&
        ( phi_p[this->node_m00_pm] < -EPS || fabs(this->d_m00_m0) < EPS) &&
        ( phi_p[this->node_p00_mm] < -EPS || fabs(this->d_p00_p0) < EPS) &&
        ( phi_p[this->node_p00_pm] < -EPS || fabs(this->d_p00_m0) < EPS) &&
        ( phi_p[this->node_0m0_mm] < -EPS || fabs(this->d_0m0_p0) < EPS) &&
        ( phi_p[this->node_0m0_pm] < -EPS || fabs(this->d_0m0_m0) < EPS) &&
        ( phi_p[this->node_0p0_mm] < -EPS || fabs(this->d_0p0_p0) < EPS) &&
        ( phi_p[this->node_0p0_pm] < -EPS || fabs(this->d_0p0_m0) < EPS);
#endif
  }

  inline double interpolate_in_dir(int dir, double dist, double *f_ptr) const
  {
    p4est_locidx_t node_nei = neighbor(dir);
    double         h   = distance(dir);
    if (node_nei == -1) throw std::domain_error("interpolate_in_dir does not support non-uniform grids yet\n");
    return f_ptr[node_000]*(1-dist/h) + f_ptr[node_nei]*dist/h;
  }

  inline double interpolate_in_dir(int dir, double dist, double *f_ptr, double *f_dd_ptr) const
  {
    p4est_locidx_t node_nei = neighbor(dir);
    double         h   = distance(dir);
    if (node_nei == -1) throw std::domain_error("interpolate_in_dir doesn not support non-uniform grids yet\n");
    return f_ptr[node_000]*(1-dist/h) + f_ptr[node_nei]*dist/h + 0.5*dist*(dist-h)*MINMOD(f_dd_ptr[node_000], f_dd_ptr[node_nei]);
  }

  inline double interpolate_in_dir(int dir, double dist, double *f_ptr, double *f_dd_ptr[]) const
  {
    p4est_locidx_t node_nei = neighbor(dir);
    double         h   = distance(dir);
    int            dim = dir / 2;
    if (node_nei == -1) throw std::domain_error("interpolate_in_dir does not support non-uniform grids yet\n");
    return f_ptr[node_000]*(1-dist/h) + f_ptr[node_nei]*dist/h + 0.5*dist*(dist-h)*MINMOD(f_dd_ptr[dim][node_000], f_dd_ptr[dim][node_nei]);
  }
};

#endif /* !MY_P4EST_QUAD_NEIGHBOR_NODES_OF_NODE_H */<|MERGE_RESOLUTION|>--- conflicted
+++ resolved
@@ -25,32 +25,8 @@
 //        node_m0_m                         node_p0_m
 //
 //---------------------------------------------------------------------
-<<<<<<< HEAD
-#ifndef CASL_LOG_TINY_EVENTS
-#undef PetscLogEventBegin
-#undef PetscLogEventEnd
-#define PetscLogEventBegin(e, o1, o2, o3, o4) 0
-#define PetscLogEventEnd(e, o1, o2, o3, o4) 0
-#else
-#warning "Use of 'CASL_LOG_TINY_EVENTS' macro is discouraged but supported. Logging tiny sections of the code may produce unreliable results due to overhead."
-extern PetscLogEvent log_quad_neighbor_nodes_of_node_t_laplace;
-extern PetscLogEvent log_quad_neighbor_nodes_of_node_t_ngbd_with_quadratic_interpolation;
-extern PetscLogEvent log_quad_neighbor_nodes_of_node_t_gradient;
-#endif
-#ifndef CASL_LOG_FLOPS
-#undef  PetscLogFlops
-#define PetscLogFlops(n) 0
-#endif
-
-typedef struct node_interpolation_weight{
-  node_interpolation_weight(const p4est_locidx_t & idx, const double& ww_): weight(ww_), node_idx(idx) {}
-  double weight;
-  p4est_locidx_t node_idx;
-  inline bool operator <(const node_interpolation_weight& other) const { return (node_idx < other.node_idx); }
-  inline node_interpolation_weight operator-() const { node_interpolation_weight copy(*this); copy.weight *=-1.0; return copy; }
-  // inline node_interpolation_weight operator*(const double &alpha) const { node_interpolation_weight copy(*this); copy.weight *=alpha; return copy; }
-} node_interpolation_weight;
-
+
+// forward declaration
 class my_p4est_node_neighbors_t;
 typedef struct node_linear_combination
 {
@@ -1257,13 +1233,28 @@
     grad_op[0].add_terms(lin_op[dir::f_m00], -d_p00/(d_m00*(d_p00+d_m00)));
     if(!check_if_zero(d_p00/d_m00-d_m00/d_p00))
       grad_op[0].add_terms(ww_000, (d_p00/d_m00-d_m00/d_p00)/(d_p00+d_m00));
-=======
->>>>>>> 82cac1f9
-
-// forward declaration
-class my_p4est_node_neighbors_t;
-
-struct quad_neighbor_nodes_of_node_t {
+
+    grad_op[1].add_terms(lin_op[dir::f_0p0], d_0m0/(d_0p0*(d_0p0+d_0m0)));
+    grad_op[1].add_terms(lin_op[dir::f_0m0], -d_0p0/(d_0m0*(d_0p0+d_0m0)));
+    if(!check_if_zero(d_0p0/d_0m0-d_0m0/d_0p0))
+      grad_op[1].add_terms(ww_000, (d_0p0/d_0m0-d_0m0/d_0p0)/(d_0p0+d_0m0));
+
+#ifdef P4_TO_P8
+    grad_op[2].add_terms(lin_op[dir::f_00p], d_00m/(d_00p*(d_00p+d_00m)));
+    grad_op[2].add_terms(lin_op[dir::f_00m], -d_00p/(d_00m*(d_00p+d_00m)));
+    if(!check_if_zero(d_00p/d_00m-d_00m/d_00p))
+      grad_op[2].add_terms(ww_000, (d_00p/d_00m-d_00m/d_00p)/(d_00p+d_00m));
+#endif
+#ifdef P4_TO_P8
+    correct_naive_first_derivatives(grad_op[0], grad_op[1], grad_op[2], DD[0], DD[1], DD[2]);
+#else
+    correct_naive_first_derivatives(grad_op[0], grad_op[1],             DD[0], DD[1]);
+#endif
+    return;
+  }
+  */
+
+public:
   p4est_nodes_t *nodes;
 
   p4est_locidx_t node_000;
@@ -1297,7 +1288,6 @@
   double d_00p_m0; double d_00p_p0;
   double d_00p_0m; double d_00p_0p;
 #endif
-<<<<<<< HEAD
   double inverse_d_max;
   /*
   quad_neighbor_nodes_of_node_t() : linear_interpolators_are_set(false), quadratic_interpolators_are_set(false),
@@ -1500,38 +1490,11 @@
       fxxyyzz[k][l_offset + 1]  = fyy_serial[k];
 #ifdef P4_TO_P8
       fxxyyzz[k][l_offset + 2]  = fzz_serial[k];
-=======
-
-  double f_m00_linear( const double *f ) const;
-  double f_p00_linear( const double *f ) const;
-  double f_0m0_linear( const double *f ) const;
-  double f_0p0_linear( const double *f ) const;
-#ifdef P4_TO_P8
-  double f_00m_linear( const double *f ) const;
-  double f_00p_linear( const double *f ) const;
-#endif
-
-  void ngbd_with_quadratic_interpolation( const double *f,
-                                          double& f_000,
-                                          double& f_m00, double& f_p00,
-                                          double& f_0m0, double& f_0p0
-                                        #ifdef P4_TO_P8
-                                          ,double& f_00m, double& f_00p
-                                        #endif
-                                          ) const;
-
-  void x_ngbd_with_quadratic_interpolation( const double *f,
-                                            double& f_m00, double& f_000, double& f_p00) const;
-
-  void y_ngbd_with_quadratic_interpolation( const double *f,
-                                            double& f_0m0, double& f_000, double& f_0p0) const;
-#ifdef P4_TO_P8
-  void z_ngbd_with_quadratic_interpolation( const double *f,
-                                            double& f_00m, double& f_000, double& f_00p) const;
->>>>>>> 82cac1f9
-#endif
-
-<<<<<<< HEAD
+#endif
+    }
+    return;
+  }
+
   inline void laplace_all_components(const double *f[], double *serialized_fxxyyzz, const unsigned int &n_arrays, const unsigned int &bs) const
   {
     P4EST_ASSERT(bs > 1); // the elementary functions for bs==1 use less flops (straightfward indices) --> functions have been duplicated for efficiency
@@ -1657,30 +1620,10 @@
 #endif
 #ifdef CASL_LOG_TINY_EVENTS
     ierr_log_event = PetscLogEventEnd(log_quad_neighbor_nodes_of_node_t_ngbd_with_quadratic_interpolation, 0, 0, 0, 0); CHKERRXX(ierr_log_event);
-=======
-  double dx_central ( const double *f ) const;
-  double dy_central ( const double *f ) const;
-#ifdef P4_TO_P8
-  double dz_central ( const double *f ) const;
-#endif
-
-#ifdef P4_TO_P8
-  void gradient( const double* f, double& fx , double& fy , double& fz  ) const;
-#else
-  void gradient( const double* f, double& fx , double& fy  ) const;
-#endif
-
-  double dx_forward_linear ( const double *f ) const;  
-  double dx_backward_linear( const double *f ) const;
-  double dy_forward_linear ( const double *f ) const;
-  double dy_backward_linear( const double *f ) const;
-#ifdef P4_TO_P8
-  double dz_forward_linear ( const double *f ) const;
-  double dz_backward_linear( const double *f ) const;
->>>>>>> 82cac1f9
-#endif
-
-<<<<<<< HEAD
+#endif
+    return;
+  }
+
   inline void ngbd_with_quadratic_interpolation(const double *f, double &f_000, double &f_m00, double &f_p00, double &f_0m0, double &f_0p0 ONLY3D(COMMA double &f_00m COMMA double &f_00p)) const
   {
     ngbd_with_quadratic_interpolation(&f, &f_000, &f_m00, &f_p00, &f_0m0, &f_0p0 ONLY3D(COMMA &f_00m COMMA &f_00p), 1);
@@ -2038,25 +1981,6 @@
     return (der == dir::x ? dx_central(f) : ONLY3D(OPEN_PARENTHESIS der == dir::y ?) dy_central(f) ONLY3D(: dz_central(f)CLOSE_PARENTHESIS));
   }
 
-
-  // biased-first-derivative-related procedures
-  // based on linear-interpolation neighbors
-  inline double dx_forward_linear (const double *f) const
-  {
-    return forward_derivative(f_p00_linear(f), f[node_000], d_p00);
-  }
-  inline double dx_backward_linear (const double *f) const
-  {
-    return backward_derivative(f[node_000], f_m00_linear(f), d_m00);
-  }
-  inline double dy_forward_linear (const double *f) const
-  {
-    return forward_derivative(f_0p0_linear(f), f[node_000], d_0p0);
-  }
-  inline double dy_backward_linear (const double *f) const
-  {
-    return backward_derivative(f[node_000], f_0m0_linear(f), d_0m0);
-  }
 #ifdef P4_TO_P8
   inline double dz_forward_linear (const double *f) const
   {
@@ -2093,97 +2017,6 @@
     return (der == dir::x ? dx_forward_quadratic(f, neighbors) : ONLY3D(OPEN_PARENTHESIS der == dir::y ?) dy_forward_quadratic(f, neighbors) ONLY3D(: dz_forward_quadratic(f, neighbors) CLOSE_PARENTHESIS));
   }
 
-  // VERY IMPORTANT NOTE: in the following, we assume fxx, fyy and fzz to have the same block structure as f!
-  double dx_backward_quadratic(const double *f, const double *fxx) const
-  {
-    double f_000, f_m00, f_p00;
-    x_ngbd_with_quadratic_interpolation(f, f_m00, f_000, f_p00);
-    const double f_xx_000 = central_second_derivative(f_p00, f_000, f_m00, d_p00, d_m00);
-    const double f_xx_m00 = f_m00_linear(fxx);
-    return d_backward_quadratic(f_000, f_m00, d_m00, f_xx_000, f_xx_m00);
-  }
-  double dx_forward_quadratic (const double *f, const double *fxx) const
-  {
-    double f_000, f_m00, f_p00;
-    x_ngbd_with_quadratic_interpolation(f, f_m00, f_000, f_p00);
-    const double f_xx_000 = central_second_derivative(f_p00, f_000, f_m00, d_p00, d_m00);
-    const double f_xx_p00 = f_p00_linear(fxx);
-    return d_forward_quadratic(f_p00, f_000, d_p00, f_xx_000, f_xx_p00);
-  }
-  double dy_backward_quadratic(const double *f, const double *fyy) const
-  {
-    double f_000, f_0m0, f_0p0;
-    y_ngbd_with_quadratic_interpolation(f, f_0m0, f_000, f_0p0);
-    const double f_yy_000 = central_second_derivative(f_0p0, f_000, f_0m0, d_0p0, d_0m0);
-    const double f_yy_0m0 = f_0m0_linear(fyy);
-    return d_backward_quadratic(f_000, f_0m0, d_0m0, f_yy_000, f_yy_0m0);
-  }
-  double dy_forward_quadratic (const double *f, const double *fyy) const
-  {
-    double f_000, f_0m0, f_0p0;
-    y_ngbd_with_quadratic_interpolation(f, f_0m0, f_000, f_0p0);
-    const double f_yy_000 = central_second_derivative(f_0p0, f_000, f_0m0, d_0p0, d_0m0);
-    const double f_yy_0p0 = f_0p0_linear(fyy);
-    return d_forward_quadratic(f_0p0, f_000, d_0p0, f_yy_000, f_yy_0p0);
-  }
-#ifdef P4_TO_P8
-  double dz_backward_quadratic(const double *f, const double *fzz) const
-  {
-    double f_000, f_00m, f_00p;
-    z_ngbd_with_quadratic_interpolation(f, f_00m, f_000, f_00p);
-    const double f_zz_000 = central_second_derivative(f_00p, f_000, f_00m, d_00p, d_00m);
-    const double f_zz_00m = f_00m_linear(fzz);
-    return d_backward_quadratic(f_000, f_00m, d_00m, f_zz_000, f_zz_00m);
-  }
-  double dz_forward_quadratic (const double *f, const double *fzz) const
-  {
-    double f_000, f_00m, f_00p;
-    z_ngbd_with_quadratic_interpolation(f, f_00m, f_000, f_00p);
-    const double f_zz_000 = central_second_derivative(f_00p, f_000, f_00m, d_00p, d_00m);
-    const double f_zz_00p = f_00p_linear(fzz);
-    return d_forward_quadratic(f_00p, f_000, d_00p, f_zz_000, f_zz_00p);
-  }
-#endif
-  inline double d_backward_quadratic(const unsigned short &der, const double *f, const double *fderder) const
-  {
-    return (der == dir::x ? dx_backward_quadratic(f, fderder) : ONLY3D(OPEN_PARENTHESIS der == dir::y ?) dy_backward_quadratic(f, fderder) ONLY3D(: dz_backward_quadratic(f, fderder) CLOSE_PARENTHESIS));
-  }
-  inline double d_forward_quadratic(const unsigned short &der, const double *f, const double *fderder) const
-  {
-    return (der == dir::x ? dx_forward_quadratic(f, fderder) : ONLY3D(OPEN_PARENTHESIS der == dir::y ?) dy_forward_quadratic(f, fderder) ONLY3D(: dz_forward_quadratic(f, fderder) CLOSE_PARENTHESIS));
-  }
-=======
-  double dx_forward_quadratic ( const double *f, const my_p4est_node_neighbors_t& neighbors ) const;
-  double dx_backward_quadratic( const double *f, const my_p4est_node_neighbors_t& neighbors ) const;
-  double dy_forward_quadratic ( const double *f, const my_p4est_node_neighbors_t& neighbors ) const;
-  double dy_backward_quadratic( const double *f, const my_p4est_node_neighbors_t& neighbors ) const;
-#ifdef P4_TO_P8
-  double dz_forward_quadratic ( const double *f, const my_p4est_node_neighbors_t& neighbors ) const;
-  double dz_backward_quadratic( const double *f, const my_p4est_node_neighbors_t& neighbors ) const;
-#endif
-
-  double dx_forward_quadratic ( const double *f, const double *fxx ) const;
-  double dx_backward_quadratic( const double *f, const double *fxx ) const;
-  double dy_forward_quadratic ( const double *f, const double *fyy ) const;
-  double dy_backward_quadratic( const double *f, const double *fyy ) const;
-#ifdef P4_TO_P8
-  double dz_forward_quadratic ( const double *f, const double *fzz ) const;
-  double dz_backward_quadratic( const double *f, const double *fzz ) const;
-#endif
-
-  /* second-order derivatives */
-  double dxx_central( const double *f ) const;
-  double dyy_central( const double *f ) const;
-#ifdef P4_TO_P8
-  double dzz_central( const double *f ) const;
-#endif
-
-#ifdef P4_TO_P8
-  void laplace ( const double* f, double& fxx, double& fyy, double& fzz ) const;
-#else
-  void laplace ( const double* f, double& fxx, double& fyy ) const;
-#endif
-
   double dxx_central_on_m00(const double *f, const my_p4est_node_neighbors_t& neighbors) const;
   double dxx_central_on_p00(const double *f, const my_p4est_node_neighbors_t& neighbors) const;
   double dyy_central_on_0m0(const double *f, const my_p4est_node_neighbors_t& neighbors) const;
@@ -2192,7 +2025,14 @@
   double dzz_central_on_00m(const double *f, const my_p4est_node_neighbors_t& neighbors) const;
   double dzz_central_on_00p(const double *f, const my_p4est_node_neighbors_t& neighbors) const;
 #endif
->>>>>>> 82cac1f9
+  inline double d_backward_quadratic(const unsigned short &der, const double *f, const double *fderder) const
+  {
+    return (der == dir::x ? dx_backward_quadratic(f, fderder) : ONLY3D(OPEN_PARENTHESIS der == dir::y ?) dy_backward_quadratic(f, fderder) ONLY3D(: dz_backward_quadratic(f, fderder) CLOSE_PARENTHESIS));
+  }
+  inline double d_forward_quadratic(const unsigned short &der, const double *f, const double *fderder) const
+  {
+    return (der == dir::x ? dx_forward_quadratic(f, fderder) : ONLY3D(OPEN_PARENTHESIS der == dir::y ?) dy_forward_quadratic(f, fderder) ONLY3D(: dz_forward_quadratic(f, fderder) CLOSE_PARENTHESIS));
+  }
 
   void print_debug(FILE* pFile) const
   {
