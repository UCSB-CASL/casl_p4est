--- conflicted
+++ resolved
@@ -1685,20 +1685,9 @@
     return;
   }
 
-<<<<<<< HEAD
   inline void ngbd_with_quadratic_interpolation(const double *f, double &f_000, double &f_m00, double &f_p00, double &f_0m0, double &f_0p0 ONLY3D(COMMA double &f_00m COMMA double &f_00p)) const
   {
     ngbd_with_quadratic_interpolation(&f, &f_000, &f_m00, &f_p00, &f_0m0, &f_0p0 ONLY3D(COMMA &f_00m COMMA &f_00p), 1);
-=======
-
-  inline void ngbd_with_quadratic_interpolation(const double *f, double &f_000, double f_nei[]) const
-  {
-#ifdef P4_TO_P8
-    ngbd_with_quadratic_interpolation(&f, &f_000, &f_nei[dir::f_m00], &f_nei[dir::f_p00], &f_nei[dir::f_0m0], &f_nei[dir::f_0p0], &f_nei[dir::f_00m], &f_nei[dir::f_00p], 1);
-#else
-    ngbd_with_quadratic_interpolation(&f, &f_000, &f_nei[dir::f_m00], &f_nei[dir::f_p00], &f_nei[dir::f_0m0], &f_nei[dir::f_0p0],                                         1);
-#endif
->>>>>>> 1953b8e1
     return;
   }
 
