#ifdef P4_TO_P8
#include <src/my_p8est_refine_coarsen.h>
#include <src/my_p8est_utils.h>
#include <p8est_bits.h>
#include <p8est_algorithms.h>
#else
#include <src/my_p4est_refine_coarsen.h>
#include <src/my_p4est_utils.h>
#include <p4est_bits.h>
#include <p4est_algorithms.h>
#endif
#include <sc_search.h>
#include <iostream>

p4est_bool_t
refine_levelset_cf (p4est_t *p4est, p4est_topidx_t which_tree, p4est_quadrant_t *quad)
{
  splitting_criteria_cf_t *data = (splitting_criteria_cf_t*)p4est->user_pointer;

  if (quad->level < data->min_lvl)
    return P4EST_TRUE;
  else if (quad->level >= data->max_lvl)
    return P4EST_FALSE;
  else
  {
    p4est_topidx_t v_m = p4est->connectivity->tree_to_vertex[P4EST_CHILDREN*which_tree + 0];
    p4est_topidx_t v_p = p4est->connectivity->tree_to_vertex[P4EST_CHILDREN*which_tree + P4EST_CHILDREN-1];

    double tree_xmin = p4est->connectivity->vertices[3*v_m + 0];
    double tree_ymin = p4est->connectivity->vertices[3*v_m + 1];
#ifdef P4_TO_P8
    double tree_zmin = p4est->connectivity->vertices[3*v_m + 2];
#endif

    double tree_xmax = p4est->connectivity->vertices[3*v_p + 0];
    double tree_ymax = p4est->connectivity->vertices[3*v_p + 1];
#ifdef P4_TO_P8
    double tree_zmax = p4est->connectivity->vertices[3*v_p + 2];
#endif

    double dmin = (double)P4EST_QUADRANT_LEN(quad->level)/(double)P4EST_ROOT_LEN;
    double dx = (tree_xmax-tree_xmin) * dmin;
    double dy = (tree_ymax-tree_ymin) * dmin;
#ifdef P4_TO_P8
    double dz = (tree_zmax-tree_zmin) * dmin;
#endif

#ifdef P4_TO_P8
    double d = sqrt(dx*dx + dy*dy + dz*dz);
#else
    double d = sqrt(dx*dx + dy*dy);
#endif

    double x = (tree_xmax-tree_xmin)*(double)quad->x/(double)P4EST_ROOT_LEN + tree_xmin;
    double y = (tree_ymax-tree_ymin)*(double)quad->y/(double)P4EST_ROOT_LEN + tree_ymin;
#ifdef P4_TO_P8
    double z = (tree_zmax-tree_zmin)*(double)quad->z/(double)P4EST_ROOT_LEN + tree_zmin;
#endif

#ifdef P4_TO_P8
    CF_3&  phi = *(data->phi);
#else
    CF_2&  phi = *(data->phi);
#endif
    double lip = data->lip;

    double f[P4EST_CHILDREN];
#ifdef P4_TO_P8
    for (unsigned short ck = 0; ck<2; ++ck)
#endif
      for (unsigned short cj = 0; cj<2; ++cj)
        for (unsigned short ci = 0; ci <2; ++ci){
#ifdef P4_TO_P8
          f[4*ck+2*cj+ci] = phi(x+ci*dx, y+cj*dy, z+ck*dz);
          if (fabs(f[4*ck+2*cj+ci]) <= 0.5*lip*d)
            return P4EST_TRUE;
#else
          f[2*cj+ci] = phi(x+ci*dx, y+cj*dy);
          if (fabs(f[2*cj+ci]) <= 0.5*lip*d)
            return P4EST_TRUE;
#endif
        }

#ifdef P4_TO_P8
    if (f[0]*f[1]<0 || f[0]*f[2]<0 || f[1]*f[3]<0 || f[2]*f[3]<0 ||
        f[3]*f[4]<0 || f[4]*f[5]<0 || f[5]*f[6]<0 || f[6]*f[7]<0)
      return P4EST_TRUE;
#else
    if (f[0]*f[1]<0 || f[0]*f[2]<0 || f[1]*f[3]<0 || f[2]*f[3]<0)
      return P4EST_TRUE;
#endif

    return P4EST_FALSE;
  }
}

p4est_bool_t
coarsen_levelset_cf (p4est_t *p4est, p4est_topidx_t which_tree, p4est_quadrant_t **quad)
{
  splitting_criteria_cf_t *data = (splitting_criteria_cf_t*)p4est->user_pointer;

  if (quad[0]->level <= data->min_lvl)
    return P4EST_FALSE;
  else if (quad[0]->level > data->max_lvl)
    return P4EST_TRUE;
  else
  {
    p4est_topidx_t v_m = p4est->connectivity->tree_to_vertex[P4EST_CHILDREN*which_tree + 0];
    p4est_topidx_t v_p = p4est->connectivity->tree_to_vertex[P4EST_CHILDREN*which_tree + P4EST_CHILDREN-1];

    double tree_xmin = p4est->connectivity->vertices[3*v_m + 0];
    double tree_ymin = p4est->connectivity->vertices[3*v_m + 1];
#ifdef P4_TO_P8
    double tree_zmin = p4est->connectivity->vertices[3*v_m + 2];
#endif

    double tree_xmax = p4est->connectivity->vertices[3*v_p + 0];
    double tree_ymax = p4est->connectivity->vertices[3*v_p + 1];
#ifdef P4_TO_P8
    double tree_zmax = p4est->connectivity->vertices[3*v_p + 2];
#endif

    double dmin = 2*(double)P4EST_QUADRANT_LEN(quad[0]->level)/(double)P4EST_ROOT_LEN;
    double dx = (tree_xmax-tree_xmin) * dmin;
    double dy = (tree_ymax-tree_ymin) * dmin;
#ifdef P4_TO_P8
    double dz = (tree_zmax-tree_zmin) * dmin;
#endif

#ifdef P4_TO_P8
    double d = sqrt(dx*dx + dy*dy + dz*dz);
#else
    double d = sqrt(dx*dx + dy*dy);
#endif

    double x = (tree_xmax-tree_xmin)*(double)quad[0]->x/(double)P4EST_ROOT_LEN + tree_xmin;
    double y = (tree_ymax-tree_ymin)*(double)quad[0]->y/(double)P4EST_ROOT_LEN + tree_ymin;
#ifdef P4_TO_P8
    double z = (tree_zmax-tree_zmin)*(double)quad[0]->z/(double)P4EST_ROOT_LEN + tree_zmin;
#endif

#ifdef P4_TO_P8
    CF_3&  phi = *(data->phi);
#else
    CF_2&  phi = *(data->phi);
#endif
    double lip = data->lip;

    double f[P4EST_CHILDREN];
#ifdef P4_TO_P8
    for (unsigned short ck = 0; ck<2; ++ck)
#endif
      for (unsigned short cj = 0; cj<2; ++cj)
        for (unsigned short ci = 0; ci <2; ++ci){
#ifdef P4_TO_P8
          f[4*ck+2*cj+ci] = phi(x+ci*dx, y+cj*dy, z+ck*dz);
          if (fabs(f[4*ck+2*cj+ci]) <= 0.5*lip*d)
            return P4EST_FALSE;
#else
          f[2*cj+ci] = phi(x+ci*dx, y+cj*dy);
          if (fabs(f[2*cj+ci]) <= 0.5*lip*d)
            return P4EST_FALSE;
#endif
        }

#ifdef P4_TO_P8
    if (f[0]*f[1]<0 || f[0]*f[2]<0 || f[1]*f[3]<0 || f[2]*f[3]<0 ||
        f[3]*f[4]<0 || f[4]*f[5]<0 || f[5]*f[6]<0 || f[6]*f[7]<0)
      return P4EST_FALSE;
#else
    if (f[0]*f[1]<0 || f[0]*f[2]<0 || f[1]*f[3]<0 || f[2]*f[3]<0)
      return P4EST_FALSE;
#endif

    return P4EST_TRUE;
  }
}

p4est_bool_t
refine_levelset_thresh (p4est_t *p4est, p4est_topidx_t which_tree, p4est_quadrant_t *quad)
{
  splitting_criteria_thresh_t *data = (splitting_criteria_thresh_t*)p4est->user_pointer;

  if (quad->level < data->min_lvl)
    return P4EST_TRUE;
  else if (quad->level >= data->max_lvl)
    return P4EST_FALSE;
  else
  {
    p4est_topidx_t v_m = p4est->connectivity->tree_to_vertex[P4EST_CHILDREN*which_tree + 0];
    p4est_topidx_t v_p = p4est->connectivity->tree_to_vertex[P4EST_CHILDREN*which_tree + P4EST_CHILDREN-1];

    double tree_xmin = p4est->connectivity->vertices[3*v_m + 0];
    double tree_ymin = p4est->connectivity->vertices[3*v_m + 1];
#ifdef P4_TO_P8
    double tree_zmin = p4est->connectivity->vertices[3*v_m + 2];
#endif

    double tree_xmax = p4est->connectivity->vertices[3*v_p + 0];
    double tree_ymax = p4est->connectivity->vertices[3*v_p + 1];
#ifdef P4_TO_P8
    double tree_zmax = p4est->connectivity->vertices[3*v_p + 2];
#endif

    double dmin = (double)P4EST_QUADRANT_LEN(quad->level)/(double)P4EST_ROOT_LEN;
    double dx = (tree_xmax-tree_xmin) * dmin;
    double dy = (tree_ymax-tree_ymin) * dmin;
#ifdef P4_TO_P8
    double dz = (tree_zmax-tree_zmin) * dmin;
#endif

    double x = (tree_xmax-tree_xmin)*(double)quad->x/(double)P4EST_ROOT_LEN + tree_xmin;
    double y = (tree_ymax-tree_ymin)*(double)quad->y/(double)P4EST_ROOT_LEN + tree_ymin;
#ifdef P4_TO_P8
    double z = (tree_zmax-tree_zmin)*(double)quad->z/(double)P4EST_ROOT_LEN + tree_zmin;
#endif

#ifdef P4_TO_P8
    CF_3&  f = *(data->f);
#else
    CF_2&  f = *(data->f);
#endif
    double thresh = data->thresh;

#ifdef P4_TO_P8
    for (unsigned short ck = 0; ck<2; ++ck)
#endif
      for (unsigned short cj = 0; cj<2; ++cj)
        for (unsigned short ci = 0; ci <2; ++ci){
#ifdef P4_TO_P8
          if(f(x+ci*dx, y+cj*dy, z+ck*dz)>thresh)
            return P4EST_TRUE;
#else
          if(f(x+ci*dx, y+cj*dy)>thresh)
            return P4EST_TRUE;
#endif
        }

    return P4EST_FALSE;
  }
}

p4est_bool_t
coarsen_levelset_thresh (p4est_t *p4est, p4est_topidx_t which_tree, p4est_quadrant_t **quad)
{
  splitting_criteria_thresh_t *data = (splitting_criteria_thresh_t*)p4est->user_pointer;

  if (quad[0]->level <= data->min_lvl)
    return P4EST_FALSE;
  else if (quad[0]->level > data->max_lvl)
    return P4EST_TRUE;
  else
  {
    p4est_topidx_t v_m = p4est->connectivity->tree_to_vertex[P4EST_CHILDREN*which_tree + 0];
    p4est_topidx_t v_p = p4est->connectivity->tree_to_vertex[P4EST_CHILDREN*which_tree + P4EST_CHILDREN-1];

    double tree_xmin = p4est->connectivity->vertices[3*v_m + 0];
    double tree_ymin = p4est->connectivity->vertices[3*v_m + 1];
#ifdef P4_TO_P8
    double tree_zmin = p4est->connectivity->vertices[3*v_m + 2];
#endif

    double tree_xmax = p4est->connectivity->vertices[3*v_p + 0];
    double tree_ymax = p4est->connectivity->vertices[3*v_p + 1];
#ifdef P4_TO_P8
    double tree_zmax = p4est->connectivity->vertices[3*v_p + 2];
#endif

    double dmin = 2*(double)P4EST_QUADRANT_LEN(quad[0]->level)/(double)P4EST_ROOT_LEN;
    double dx = (tree_xmax-tree_xmin) * dmin;
    double dy = (tree_ymax-tree_ymin) * dmin;
#ifdef P4_TO_P8
    double dz = (tree_zmax-tree_zmin) * dmin;
#endif

    double x = (tree_xmax-tree_xmin)*(double)quad[0]->x/(double)P4EST_ROOT_LEN + tree_xmin;
    double y = (tree_ymax-tree_ymin)*(double)quad[0]->y/(double)P4EST_ROOT_LEN + tree_ymin;
#ifdef P4_TO_P8
    double z = (tree_zmax-tree_zmin)*(double)quad[0]->z/(double)P4EST_ROOT_LEN + tree_zmin;
#endif

#ifdef P4_TO_P8
    CF_3&  f = *(data->f);
#else
    CF_2&  f = *(data->f);
#endif
    double thresh = data->thresh;

#ifdef P4_TO_P8
    for (unsigned short ck = 0; ck<2; ++ck)
#endif
      for (unsigned short cj = 0; cj<2; ++cj)
        for (unsigned short ci = 0; ci <2; ++ci){
#ifdef P4_TO_P8
          if(f(x+ci*dx, y+cj*dy, z+ck*dz)>thresh)
            return P4EST_FALSE;
#else
          if(f(x+ci*dx, y+cj*dy)>thresh)
            return P4EST_FALSE;
#endif
        }

    return P4EST_TRUE;
  }
}

//p4est_bool_t
//refine_random(p4est_t *p4est, p4est_topidx_t which_tree, p4est_quadrant_t *quad)
//{
//  splitting_criteria_local_random_t *data = (splitting_criteria_local_random_t*) p4est->user_pointer;

//  if (quad->level < data->min_lvl)
//    return P4EST_TRUE;
//  else if (quad->level >= data->max_lvl)
//    return P4EST_FALSE;
//  else
//    return *(u_int8_t*)(quad->p.user_data);
//}

//p4est_bool_t
//coarsen_random(p4est_t *p4est, p4est_topidx_t which_tree, p4est_quadrant_t **quad)
//{
//  (void) which_tree;
//  splitting_criteria_random_t *data = (splitting_criteria_random_t*) p4est->user_pointer;

//  // if (data->num_quads <= (p4est_gloidx_t) ((double)data->min_quads/(double)p4est->mpisize))
//  if (data->num_quads <= data->min_quads)
//    return P4EST_FALSE;
//  else if (quad[0]->level <= data->min_lvl)
//    return P4EST_FALSE;
//  else if (quad[0]->level >  data->max_lvl)
//  { data->num_quads -= P4EST_CHILDREN - 1; return P4EST_TRUE; }
//  else
//  {
//    if (rand()%2)
//    { data->num_quads -= P4EST_CHILDREN - 1; return P4EST_TRUE; }
//    else
//      return P4EST_FALSE;
//  }
//}

p4est_bool_t
refine_random(p4est_t *p4est, p4est_topidx_t which_tree, p4est_quadrant_t *quad)
{
  (void) which_tree;
  splitting_criteria_random_t *data = (splitting_criteria_random_t*) p4est->user_pointer;

  // if (data->num_quads >= (p4est_gloidx_t) ((double)data->max_quads/(double)p4est->mpisize))
  if (data->num_quads >= data->max_quads)
    return P4EST_FALSE;
  else if (quad->level < data->min_lvl)
  { data->num_quads += P4EST_CHILDREN - 1; return P4EST_TRUE; }
  else if (quad->level >= data->max_lvl)
    return P4EST_FALSE;
  else
  {
    if (rand()%2)
    { data->num_quads += P4EST_CHILDREN - 1; return P4EST_TRUE;}
    else
      return P4EST_FALSE;
  }
}

p4est_bool_t
coarsen_random(p4est_t *p4est, p4est_topidx_t which_tree, p4est_quadrant_t **quad)
{
  (void) which_tree;
  splitting_criteria_random_t *data = (splitting_criteria_random_t*) p4est->user_pointer;

  // if (data->num_quads <= (p4est_gloidx_t) ((double)data->min_quads/(double)p4est->mpisize))
  if (data->num_quads <= data->min_quads)
    return P4EST_FALSE;
  else if (quad[0]->level <= data->min_lvl)
    return P4EST_FALSE;
  else if (quad[0]->level >  data->max_lvl)
  { data->num_quads -= P4EST_CHILDREN - 1; return P4EST_TRUE; }
  else
  {
    if (rand()%2)
    { data->num_quads -= P4EST_CHILDREN - 1; return P4EST_TRUE; }
    else
      return P4EST_FALSE;
  }
}

p4est_bool_t
refine_every_cell(p4est_t *p4est, p4est_topidx_t which_tree, p4est_quadrant_t *quad)
{
  (void) p4est;
  (void) which_tree;
  (void) quad;

  return P4EST_TRUE;
}

p4est_bool_t
coarsen_every_cell(p4est_t *p4est, p4est_topidx_t which_tree, p4est_quadrant_t **quad)
{
  (void) p4est;
  (void) which_tree;
  (void) quad;

  return P4EST_TRUE;
}

p4est_bool_t
refine_marked_quadrants(p4est_t *p4est, p4est_topidx_t which_tree, p4est_quadrant_t *quad)
{
  (void) which_tree;
  const splitting_criteria_marker_t& marker = *(splitting_criteria_marker_t*)(p4est->user_pointer);
  if (quad->level < marker.min_lvl)
    return P4EST_TRUE;
  else if (quad->level >= marker.max_lvl)
    return P4EST_FALSE;
  else
    return (*(p4est_bool_t*)quad->p.user_data);
}

p4est_bool_t
coarsen_marked_quadrants(p4est_t *p4est, p4est_topidx_t which_tree, p4est_quadrant_t **quad)
{
  (void) which_tree;
  const splitting_criteria_marker_t& marker = *(splitting_criteria_marker_t*)(p4est->user_pointer);
  if (quad[0]->level < marker.min_lvl)
    return P4EST_FALSE;
  else if (quad[0]->level >= marker.max_lvl)
    return P4EST_TRUE;
  else
    for (short i=0; i<P4EST_CHILDREN; i++)
      if (*(p4est_bool_t*)quad[i]->p.user_data) return P4EST_TRUE;

  return P4EST_FALSE;
}

void splitting_criteria_tag_t::tag_quadrant(p4est_t *p4est, p4est_quadrant_t *quad, p4est_topidx_t which_tree, const double *f, bool finest_in_negative_flag){
  if (quad->level < min_lvl) {
    quad->p.user_int = REFINE_QUADRANT;

  } else if (quad->level > max_lvl) {
    quad->p.user_int = COARSEN_QUADRANT;    

  } else {
    p4est_topidx_t v_m = p4est->connectivity->tree_to_vertex[P4EST_CHILDREN*which_tree + 0];
    p4est_topidx_t v_p = p4est->connectivity->tree_to_vertex[P4EST_CHILDREN*which_tree + P4EST_CHILDREN-1];

    double tree_xmin = p4est->connectivity->vertices[3*v_m + 0];
    double tree_ymin = p4est->connectivity->vertices[3*v_m + 1];
#ifdef P4_TO_P8
    double tree_zmin = p4est->connectivity->vertices[3*v_m + 2];
#endif

    double tree_xmax = p4est->connectivity->vertices[3*v_p + 0];
    double tree_ymax = p4est->connectivity->vertices[3*v_p + 1];
#ifdef P4_TO_P8
    double tree_zmax = p4est->connectivity->vertices[3*v_p + 2];
#endif

    double dmin = (double)P4EST_QUADRANT_LEN(quad->level)/(double)P4EST_ROOT_LEN;
    double dx = (tree_xmax-tree_xmin) * dmin;
    double dy = (tree_ymax-tree_ymin) * dmin;
#ifdef P4_TO_P8
    double dz = (tree_zmax-tree_zmin) * dmin;
#endif

#ifdef P4_TO_P8
    double d = sqrt(dx*dx + dy*dy + dz*dz);
#else
    double d = sqrt(dx*dx + dy*dy);
#endif

    // refinement based on distance
    bool refine = false, coarsen = true;

    if(finest_in_negative_flag)
      for (short i = 0; i < P4EST_CHILDREN; i++) {
        refine  = refine  || (f[i] <= 0.5*lip*d && quad->level < max_lvl);
        coarsen = coarsen && (f[i] >= 1.0*lip*d && quad->level > min_lvl);
      }
    else
      for (short i = 0; i < P4EST_CHILDREN; i++) {
        refine  = refine  || (fabs(f[i]) <= 0.5*lip*d && quad->level < max_lvl);
        coarsen = coarsen && (fabs(f[i]) >= 1.0*lip*d && quad->level > min_lvl);
      }

    if (refine)
      quad->p.user_int = REFINE_QUADRANT;
    else if (coarsen)
      quad->p.user_int = COARSEN_QUADRANT;
    else
      quad->p.user_int = SKIP_QUADRANT;
  }
}

void splitting_criteria_tag_t::tag_quadrant_inside(p4est_t *p4est, p4est_quadrant_t *quad, p4est_topidx_t which_tree, const double* f) {
  if (quad->level > max_lvl) {
    quad->p.user_int = COARSEN_QUADRANT;

  } else {
    p4est_topidx_t v_m = p4est->connectivity->tree_to_vertex[P4EST_CHILDREN*which_tree + 0];
    p4est_topidx_t v_p = p4est->connectivity->tree_to_vertex[P4EST_CHILDREN*which_tree + P4EST_CHILDREN-1];

    double tree_xmin = p4est->connectivity->vertices[3*v_m + 0];
    double tree_ymin = p4est->connectivity->vertices[3*v_m + 1];
#ifdef P4_TO_P8
    double tree_zmin = p4est->connectivity->vertices[3*v_m + 2];
#endif

    double tree_xmax = p4est->connectivity->vertices[3*v_p + 0];
    double tree_ymax = p4est->connectivity->vertices[3*v_p + 1];
#ifdef P4_TO_P8
    double tree_zmax = p4est->connectivity->vertices[3*v_p + 2];
#endif

    double dmin = (double)P4EST_QUADRANT_LEN(quad->level)/(double)P4EST_ROOT_LEN;
    double dx = (tree_xmax-tree_xmin) * dmin;
    double dy = (tree_ymax-tree_ymin) * dmin;
#ifdef P4_TO_P8
    double dz = (tree_zmax-tree_zmin) * dmin;
#endif

#ifdef P4_TO_P8
    double d = sqrt(dx*dx + dy*dy + dz*dz);
#else
    double d = sqrt(dx*dx + dy*dy);
#endif

    // refinement based on distance
                bool refine = false, coarsen = true;

    for (short i = 0; i < P4EST_CHILDREN; i++) {
//                        refine  = refine  || (fabs(f[i]) <= 0.5*lip*d && quad->level < max_lvl);
//                        coarsen = coarsen && (fabs(f[i]) >= 1.0*lip*d && quad->level > min_lvl);
                        refine  = refine  || (fabs(f[i]) <= 0.5*lip*d );
                        coarsen = coarsen && (fabs(f[i]) >= 1.0*lip*d );
                }

    if (refine && quad->level >= max_lvl) refine = false;

    bool one_negative = false;
    for (short i = 0; i < P4EST_CHILDREN; i++) { one_negative = one_negative || f[i] < 0; }
    if (quad->level < min_lvl && one_negative) { refine = true;      }

    if (quad->level < min_lvl && one_negative) { refine = true;      }

    if (coarsen && quad->level <= min_lvl && one_negative) coarsen = false;

		if (refine) {
			quad->p.user_int = REFINE_QUADRANT;

		} else if (coarsen) {
			quad->p.user_int = COARSEN_QUADRANT;

		} else {
			quad->p.user_int = SKIP_QUADRANT;

                }
  }
}

int splitting_criteria_tag_t::refine_fn(p4est_t *p4est, p4est_topidx_t which_tree, p4est_quadrant_t *quad) {
  (void) p4est;
  (void) which_tree;
  return quad->p.user_int == REFINE_QUADRANT;
}

int splitting_criteria_tag_t::coarsen_fn(p4est_t *p4est, p4est_topidx_t which_tree, p4est_quadrant_t **quad) {
  (void) p4est;
  (void) which_tree;

  int coarsen = quad[0]->p.user_int == COARSEN_QUADRANT;
  for (short i = 1; i<P4EST_CHILDREN; i++)
    coarsen = coarsen && (quad[i]->p.user_int == COARSEN_QUADRANT);
  return coarsen;
}

void splitting_criteria_tag_t::init_fn(p4est_t* p4est, p4est_topidx_t which_tree, p4est_quadrant_t* quad) {
	(void) p4est;
	(void) which_tree;
  quad->p.user_int = NEW_QUADRANT;
}

bool splitting_criteria_tag_t::refine_and_coarsen(p4est_t* p4est, const p4est_nodes_t* nodes, const double *phi, bool finest_in_negative_flag) {

  double f[P4EST_CHILDREN];
  for (p4est_topidx_t it = p4est->first_local_tree; it <= p4est->last_local_tree; ++it) {
    p4est_tree_t* tree = (p4est_tree_t*)sc_array_index(p4est->trees, it);
    for (size_t q = 0; q <tree->quadrants.elem_count; ++q) {
      p4est_quadrant_t *quad = (p4est_quadrant_t*)sc_array_index(&tree->quadrants, q);
      p4est_locidx_t qu_idx  = q + tree->quadrants_offset;

      for (short i = 0; i<P4EST_CHILDREN; i++)
        f[i] = phi[nodes->local_nodes[qu_idx*P4EST_CHILDREN + i]];
<<<<<<< HEAD
      if (refine_only_inside) tag_quadrant_inside(p4est, quad, it, f);
      else                    tag_quadrant(p4est, quad, it, f);
=======
      tag_quadrant(p4est, quad, it, f, finest_in_negative_flag);
>>>>>>> df41de9c
    }
  }

  my_p4est_coarsen(p4est, P4EST_FALSE, splitting_criteria_tag_t::coarsen_fn, splitting_criteria_tag_t::init_fn);
  my_p4est_refine (p4est, P4EST_FALSE, splitting_criteria_tag_t::refine_fn,  splitting_criteria_tag_t::init_fn);

  int is_grid_changed = false;
  for (p4est_topidx_t it = p4est->first_local_tree; it <= p4est->last_local_tree; ++it) {
    p4est_tree_t* tree = (p4est_tree_t*)sc_array_index(p4est->trees, it);
    for (size_t q = 0; q <tree->quadrants.elem_count; ++q) {
      p4est_quadrant_t *quad = (p4est_quadrant_t*)sc_array_index(&tree->quadrants, q);
      if (quad->p.user_int == NEW_QUADRANT) {
        is_grid_changed = true;
        goto function_end;
      }
    }
  }

function_end:
  MPI_Allreduce(MPI_IN_PLACE, &is_grid_changed, 1, MPI_INT, MPI_LOR, p4est->mpicomm);

  return is_grid_changed;
}


bool splitting_criteria_tag_t::refine(p4est_t *p4est, const p4est_nodes_t *nodes, const double *phi, bool finest_in_negative_flag) {

  double f[P4EST_CHILDREN];
  for (p4est_topidx_t it = p4est->first_local_tree; it <= p4est->last_local_tree; ++it) {
    p4est_tree_t* tree = (p4est_tree_t*)sc_array_index(p4est->trees, it);
    for (size_t q = 0; q <tree->quadrants.elem_count; ++q) {
      p4est_quadrant_t *quad = (p4est_quadrant_t*)sc_array_index(&tree->quadrants, q);
      p4est_locidx_t qu_idx  = q + tree->quadrants_offset;

      for (short i = 0; i<P4EST_CHILDREN; i++)
        f[i] = phi[nodes->local_nodes[qu_idx*P4EST_CHILDREN + i]];
<<<<<<< HEAD
      if (refine_only_inside) tag_quadrant_inside(p4est, quad, it, f);
      else                    tag_quadrant(p4est, quad, it, f);
=======
      tag_quadrant(p4est, quad, it, f, finest_in_negative_flag);
>>>>>>> df41de9c
    }
  }

  my_p4est_refine (p4est, P4EST_FALSE, splitting_criteria_tag_t::refine_fn,  splitting_criteria_tag_t::init_fn);

  int is_grid_changed = false;
  for (p4est_topidx_t it = p4est->first_local_tree; it <= p4est->last_local_tree; ++it) {
    p4est_tree_t* tree = (p4est_tree_t*)sc_array_index(p4est->trees, it);
    for (size_t q = 0; q <tree->quadrants.elem_count; ++q) {
      p4est_quadrant_t *quad = (p4est_quadrant_t*)sc_array_index(&tree->quadrants, q);
      if (quad->p.user_int == NEW_QUADRANT) {
        is_grid_changed = true;
        goto function_end;
      }
    }
  }

function_end:
  MPI_Allreduce(MPI_IN_PLACE, &is_grid_changed, 1, MPI_INT, MPI_LOR, p4est->mpicomm);

  return is_grid_changed;
}

p4est_bool_t
refine_inside_levelset_cf (p4est_t *p4est, p4est_topidx_t which_tree, p4est_quadrant_t *quad)
{
  splitting_criteria_cf_t *data = (splitting_criteria_cf_t*)p4est->user_pointer;

  if (quad->level >= data->max_lvl)
    return P4EST_FALSE;
  else
  {
    p4est_topidx_t v_m = p4est->connectivity->tree_to_vertex[P4EST_CHILDREN*which_tree + 0];
    p4est_topidx_t v_p = p4est->connectivity->tree_to_vertex[P4EST_CHILDREN*which_tree + P4EST_CHILDREN-1];

    double tree_xmin = p4est->connectivity->vertices[3*v_m + 0];
    double tree_ymin = p4est->connectivity->vertices[3*v_m + 1];
#ifdef P4_TO_P8
    double tree_zmin = p4est->connectivity->vertices[3*v_m + 2];
#endif

    double tree_xmax = p4est->connectivity->vertices[3*v_p + 0];
    double tree_ymax = p4est->connectivity->vertices[3*v_p + 1];
#ifdef P4_TO_P8
    double tree_zmax = p4est->connectivity->vertices[3*v_p + 2];
#endif

    double dmin = (double)P4EST_QUADRANT_LEN(quad->level)/(double)P4EST_ROOT_LEN;
    double dx = (tree_xmax-tree_xmin) * dmin;
    double dy = (tree_ymax-tree_ymin) * dmin;
#ifdef P4_TO_P8
    double dz = (tree_zmax-tree_zmin) * dmin;
#endif

#ifdef P4_TO_P8
    double d = sqrt(dx*dx + dy*dy + dz*dz);
#else
    double d = sqrt(dx*dx + dy*dy);
#endif

    double x = (tree_xmax-tree_xmin)*(double)quad->x/(double)P4EST_ROOT_LEN + tree_xmin;
    double y = (tree_ymax-tree_ymin)*(double)quad->y/(double)P4EST_ROOT_LEN + tree_ymin;
#ifdef P4_TO_P8
    double z = (tree_zmax-tree_zmin)*(double)quad->z/(double)P4EST_ROOT_LEN + tree_zmin;
#endif

#ifdef P4_TO_P8
    CF_3&  phi = *(data->phi);
#else
    CF_2&  phi = *(data->phi);
#endif
    double lip = data->lip;

    double f[P4EST_CHILDREN];
#ifdef P4_TO_P8
    for (unsigned short ck = 0; ck<2; ++ck)
#endif
      for (unsigned short cj = 0; cj<2; ++cj)
        for (unsigned short ci = 0; ci <2; ++ci){
#ifdef P4_TO_P8
          f[4*ck+2*cj+ci] = phi(x+ci*dx, y+cj*dy, z+ck*dz);
          if (fabs(f[4*ck+2*cj+ci]) <= 0.5*lip*d)
            return P4EST_TRUE;
#else
          f[2*cj+ci] = phi(x+ci*dx, y+cj*dy);
          if (fabs(f[2*cj+ci]) <= 0.5*lip*d)
            return P4EST_TRUE;
#endif
        }

#ifdef P4_TO_P8
    if (f[0]*f[1]<0 || f[0]*f[2]<0 || f[1]*f[3]<0 || f[2]*f[3]<0 ||
        f[3]*f[4]<0 || f[4]*f[5]<0 || f[5]*f[6]<0 || f[6]*f[7]<0)
      return P4EST_TRUE;
#else
    if (f[0]*f[1]<0 || f[0]*f[2]<0 || f[1]*f[3]<0 || f[2]*f[3]<0)
      return P4EST_TRUE;
#endif

    if (f[0] <= 0 && quad->level < data->min_lvl)
      return P4EST_TRUE;

    return P4EST_FALSE;
  }
}

p4est_bool_t
coarsen_inside_levelset_cf (p4est_t *p4est, p4est_topidx_t which_tree, p4est_quadrant_t **quad)
{
  splitting_criteria_cf_t *data = (splitting_criteria_cf_t*)p4est->user_pointer;

  if (quad[0]->level <= data->min_lvl)
    return P4EST_FALSE;
  else if (quad[0]->level > data->max_lvl)
    return P4EST_TRUE;
  else
  {
    p4est_topidx_t v_m = p4est->connectivity->tree_to_vertex[P4EST_CHILDREN*which_tree + 0];
    p4est_topidx_t v_p = p4est->connectivity->tree_to_vertex[P4EST_CHILDREN*which_tree + P4EST_CHILDREN-1];

    double tree_xmin = p4est->connectivity->vertices[3*v_m + 0];
    double tree_ymin = p4est->connectivity->vertices[3*v_m + 1];
#ifdef P4_TO_P8
    double tree_zmin = p4est->connectivity->vertices[3*v_m + 2];
#endif

    double tree_xmax = p4est->connectivity->vertices[3*v_p + 0];
    double tree_ymax = p4est->connectivity->vertices[3*v_p + 1];
#ifdef P4_TO_P8
    double tree_zmax = p4est->connectivity->vertices[3*v_p + 2];
#endif

    double dmin = 2*(double)P4EST_QUADRANT_LEN(quad[0]->level)/(double)P4EST_ROOT_LEN;
    double dx = (tree_xmax-tree_xmin) * dmin;
    double dy = (tree_ymax-tree_ymin) * dmin;
#ifdef P4_TO_P8
    double dz = (tree_zmax-tree_zmin) * dmin;
#endif

#ifdef P4_TO_P8
    double d = sqrt(dx*dx + dy*dy + dz*dz);
#else
    double d = sqrt(dx*dx + dy*dy);
#endif

    double x = (tree_xmax-tree_xmin)*(double)quad[0]->x/(double)P4EST_ROOT_LEN + tree_xmin;
    double y = (tree_ymax-tree_ymin)*(double)quad[0]->y/(double)P4EST_ROOT_LEN + tree_ymin;
#ifdef P4_TO_P8
    double z = (tree_zmax-tree_zmin)*(double)quad[0]->z/(double)P4EST_ROOT_LEN + tree_zmin;
#endif

#ifdef P4_TO_P8
    CF_3&  phi = *(data->phi);
#else
    CF_2&  phi = *(data->phi);
#endif
    double lip = data->lip;

    double f[P4EST_CHILDREN];
#ifdef P4_TO_P8
    for (unsigned short ck = 0; ck<2; ++ck)
#endif
      for (unsigned short cj = 0; cj<2; ++cj)
        for (unsigned short ci = 0; ci <2; ++ci){
#ifdef P4_TO_P8
          f[4*ck+2*cj+ci] = phi(x+ci*dx, y+cj*dy, z+ck*dz);
          if (fabs(f[4*ck+2*cj+ci]) <= 0.5*lip*d)
            return P4EST_FALSE;
#else
          f[2*cj+ci] = phi(x+ci*dx, y+cj*dy);
          if (fabs(f[2*cj+ci]) <= 0.5*lip*d)
            return P4EST_FALSE;
#endif
        }

#ifdef P4_TO_P8
    if (f[0]*f[1]<0 || f[0]*f[2]<0 || f[1]*f[3]<0 || f[2]*f[3]<0 ||
        f[3]*f[4]<0 || f[4]*f[5]<0 || f[5]*f[6]<0 || f[6]*f[7]<0)
      return P4EST_FALSE;
#else
    if (f[0]*f[1]<0 || f[0]*f[2]<0 || f[1]*f[3]<0 || f[2]*f[3]<0)
      return P4EST_FALSE;
#endif

    return P4EST_TRUE;
  }
}

p4est_bool_t
coarsen_down_to_lmax (p4est_t *p4est, p4est_topidx_t which_tree, p4est_quadrant_t *quad)
{
  (void) which_tree;

  splitting_criteria_t *data = (splitting_criteria_t*)p4est->user_pointer;

  if (quad->level > data->max_lvl)
    return P4EST_TRUE;
  else
    return P4EST_FALSE;
}<|MERGE_RESOLUTION|>--- conflicted
+++ resolved
@@ -590,12 +590,8 @@
 
       for (short i = 0; i<P4EST_CHILDREN; i++)
         f[i] = phi[nodes->local_nodes[qu_idx*P4EST_CHILDREN + i]];
-<<<<<<< HEAD
       if (refine_only_inside) tag_quadrant_inside(p4est, quad, it, f);
       else                    tag_quadrant(p4est, quad, it, f);
-=======
-      tag_quadrant(p4est, quad, it, f, finest_in_negative_flag);
->>>>>>> df41de9c
     }
   }
 
@@ -632,12 +628,8 @@
 
       for (short i = 0; i<P4EST_CHILDREN; i++)
         f[i] = phi[nodes->local_nodes[qu_idx*P4EST_CHILDREN + i]];
-<<<<<<< HEAD
       if (refine_only_inside) tag_quadrant_inside(p4est, quad, it, f);
       else                    tag_quadrant(p4est, quad, it, f);
-=======
-      tag_quadrant(p4est, quad, it, f, finest_in_negative_flag);
->>>>>>> df41de9c
     }
   }
 
