#ifdef P4_TO_P8
#include <src/my_p8est_refine_coarsen.h>
#include <src/my_p8est_utils.h>
#include <src/my_p8est_macros.h>
#include <p8est_bits.h>
#include <p8est_algorithms.h>
#else
#include <src/my_p4est_refine_coarsen.h>
#include <src/my_p4est_utils.h>
#include <src/my_p4est_macros.h>
#include <p4est_bits.h>
#include <p4est_algorithms.h>
#endif
#include <sc_search.h>
#include <iostream>

p4est_bool_t
refine_levelset_cf (p4est_t *p4est, p4est_topidx_t which_tree, p4est_quadrant_t *quad)
{
  splitting_criteria_cf_t *data = (splitting_criteria_cf_t*)p4est->user_pointer;

  if (quad->level < data->min_lvl && !data->refine_only_inside)
    return P4EST_TRUE;
  else if (quad->level >= data->max_lvl)
    return P4EST_FALSE;
  else
  {
    p4est_topidx_t v_m = p4est->connectivity->tree_to_vertex[P4EST_CHILDREN*which_tree + 0];
    p4est_topidx_t v_p = p4est->connectivity->tree_to_vertex[P4EST_CHILDREN*which_tree + P4EST_CHILDREN-1];

    double tree_xmin = p4est->connectivity->vertices[3*v_m + 0];
    double tree_ymin = p4est->connectivity->vertices[3*v_m + 1];
#ifdef P4_TO_P8
    double tree_zmin = p4est->connectivity->vertices[3*v_m + 2];
#endif

    double tree_xmax = p4est->connectivity->vertices[3*v_p + 0];
    double tree_ymax = p4est->connectivity->vertices[3*v_p + 1];
#ifdef P4_TO_P8
    double tree_zmax = p4est->connectivity->vertices[3*v_p + 2];
#endif

    double dmin = (double)P4EST_QUADRANT_LEN(quad->level)/(double)P4EST_ROOT_LEN;
    double dx = (tree_xmax-tree_xmin) * dmin;
    double dy = (tree_ymax-tree_ymin) * dmin;
#ifdef P4_TO_P8
    double dz = (tree_zmax-tree_zmin) * dmin;
#endif

    double d = sqrt(SUMD(dx*dx, dy*dy, dz*dz));

    double x = (tree_xmax-tree_xmin)*(double)quad->x/(double)P4EST_ROOT_LEN + tree_xmin;
    double y = (tree_ymax-tree_ymin)*(double)quad->y/(double)P4EST_ROOT_LEN + tree_ymin;
#ifdef P4_TO_P8
    double z = (tree_zmax-tree_zmin)*(double)quad->z/(double)P4EST_ROOT_LEN + tree_zmin;
#endif

    const CF_DIM& phi = *(data->phi);

    double lip = data->lip;

    double f[P4EST_CHILDREN];
#ifdef P4_TO_P8
    for (unsigned short ck = 0; ck<2; ++ck)
#endif
      for (unsigned short cj = 0; cj<2; ++cj)
        for (unsigned short ci = 0; ci <2; ++ci){
          f[SUMD(ci, 2*cj, 4*ck)] = phi(DIM(x+ci*dx, y+cj*dy, z+ck*dz));
          if (fabs(f[SUMD(ci, 2*cj, 4*ck)]) <= 0.5*lip*d)
            return P4EST_TRUE;
        }

#ifdef P4_TO_P8
    if (f[0]*f[1]<0 || f[0]*f[2]<0 || f[1]*f[3]<0 || f[2]*f[3]<0 ||
        f[3]*f[4]<0 || f[4]*f[5]<0 || f[5]*f[6]<0 || f[6]*f[7]<0)
      return P4EST_TRUE;
#else
    if (f[0]*f[1]<0 || f[0]*f[2]<0 || f[1]*f[3]<0 || f[2]*f[3]<0)
      return P4EST_TRUE;
#endif

    return P4EST_FALSE;
  }
}

p4est_bool_t
refine_levelset_cf_and_uniform_band (p4est_t *p4est, p4est_topidx_t which_tree, p4est_quadrant_t *quad)
{
  splitting_criteria_cf_and_uniform_band_t *data = (splitting_criteria_cf_and_uniform_band_t*)p4est->user_pointer;
  if (quad->level < data->min_lvl)
    return P4EST_TRUE;
  else if (quad->level >= data->max_lvl)
    return P4EST_FALSE;
  else
  {
    p4est_topidx_t v_m = p4est->connectivity->tree_to_vertex[P4EST_CHILDREN*which_tree + 0];
    p4est_topidx_t v_p = p4est->connectivity->tree_to_vertex[P4EST_CHILDREN*which_tree + P4EST_CHILDREN-1];

    double tree_xmin = p4est->connectivity->vertices[3*v_m + 0];
    double tree_ymin = p4est->connectivity->vertices[3*v_m + 1];
#ifdef P4_TO_P8
    double tree_zmin = p4est->connectivity->vertices[3*v_m + 2];
#endif

    double tree_xmax = p4est->connectivity->vertices[3*v_p + 0];
    double tree_ymax = p4est->connectivity->vertices[3*v_p + 1];
#ifdef P4_TO_P8
    double tree_zmax = p4est->connectivity->vertices[3*v_p + 2];
#endif

    double dmin = (double)P4EST_QUADRANT_LEN(quad->level)/(double)P4EST_ROOT_LEN;
    double dx = (tree_xmax-tree_xmin) * dmin;
    double dy = (tree_ymax-tree_ymin) * dmin;
#ifdef P4_TO_P8
    double dz = (tree_zmax-tree_zmin) * dmin;
#endif
    double smallest_dxyz_max = MAX(DIM((tree_xmax-tree_xmin), (tree_ymax-tree_ymin), (tree_zmax-tree_zmin)))*((double)P4EST_QUADRANT_LEN(data->max_lvl))/((double)P4EST_ROOT_LEN);

    double x = (tree_xmax-tree_xmin)*(double)quad->x/(double)P4EST_ROOT_LEN + tree_xmin;
    double y = (tree_ymax-tree_ymin)*(double)quad->y/(double)P4EST_ROOT_LEN + tree_ymin;
#ifdef P4_TO_P8
    double z = (tree_zmax-tree_zmin)*(double)quad->z/(double)P4EST_ROOT_LEN + tree_zmin;
#endif

    const CF_DIM&  phi = *(data->phi);

    double f;
    bool vmmm_is_neg = phi(DIM(x, y, z)) <= 0.0;
    bool is_crossed = false;;
#ifdef P4_TO_P8
    for (unsigned short ck = 0; ck<=2; ++ck)
#endif
      for (unsigned short cj = 0; cj<=2; ++cj)
        for (unsigned short ci = 0; ci <=2; ++ci){
          f = phi(DIM(x+ci*0.5*dx, y+cj*0.5*dy, z+ck*0.5*dz));
          is_crossed = is_crossed || (vmmm_is_neg != (f <= 0.0));
          if(fabs(f) < data->uniform_band*smallest_dxyz_max || is_crossed)
            return P4EST_TRUE;
        }

  }
  return refine_levelset_cf(p4est, which_tree, quad);
}

p4est_bool_t
coarsen_levelset_cf (p4est_t *p4est, p4est_topidx_t which_tree, p4est_quadrant_t **quad)
{
  splitting_criteria_cf_t *data = (splitting_criteria_cf_t*)p4est->user_pointer;

  if (quad[0]->level <= data->min_lvl)
    return P4EST_FALSE;
  else if (quad[0]->level > data->max_lvl)
    return P4EST_TRUE;
  else
  {
    p4est_topidx_t v_m = p4est->connectivity->tree_to_vertex[P4EST_CHILDREN*which_tree + 0];
    p4est_topidx_t v_p = p4est->connectivity->tree_to_vertex[P4EST_CHILDREN*which_tree + P4EST_CHILDREN-1];

    double tree_xmin = p4est->connectivity->vertices[3*v_m + 0];
    double tree_ymin = p4est->connectivity->vertices[3*v_m + 1];
#ifdef P4_TO_P8
    double tree_zmin = p4est->connectivity->vertices[3*v_m + 2];
#endif

    double tree_xmax = p4est->connectivity->vertices[3*v_p + 0];
    double tree_ymax = p4est->connectivity->vertices[3*v_p + 1];
#ifdef P4_TO_P8
    double tree_zmax = p4est->connectivity->vertices[3*v_p + 2];
#endif

    double dmin = 2*(double)P4EST_QUADRANT_LEN(quad[0]->level)/(double)P4EST_ROOT_LEN;
    double dx = (tree_xmax-tree_xmin) * dmin;
    double dy = (tree_ymax-tree_ymin) * dmin;
#ifdef P4_TO_P8
    double dz = (tree_zmax-tree_zmin) * dmin;
#endif

    double d = sqrt(SUMD(dx*dx, dy*dy, dz*dz));

    double x = (tree_xmax-tree_xmin)*(double)quad[0]->x/(double)P4EST_ROOT_LEN + tree_xmin;
    double y = (tree_ymax-tree_ymin)*(double)quad[0]->y/(double)P4EST_ROOT_LEN + tree_ymin;
#ifdef P4_TO_P8
    double z = (tree_zmax-tree_zmin)*(double)quad[0]->z/(double)P4EST_ROOT_LEN + tree_zmin;
#endif

    const CF_DIM &phi = *(data->phi);
    double lip = data->lip;

    double f[P4EST_CHILDREN];
#ifdef P4_TO_P8
    for (unsigned short ck = 0; ck<2; ++ck)
#endif
      for (unsigned short cj = 0; cj<2; ++cj)
        for (unsigned short ci = 0; ci <2; ++ci){
          f[SUMD(ci, 2*cj, 4*ck)] = phi(DIM(x+ci*dx, y+cj*dy, z+ck*dz));
          if (fabs(f[SUMD(ci, 2*cj, 4*ck)]) <= 0.5*lip*d)
            return P4EST_FALSE;
        }

#ifdef P4_TO_P8
    if (f[0]*f[1]<0 || f[0]*f[2]<0 || f[1]*f[3]<0 || f[2]*f[3]<0 ||
        f[3]*f[4]<0 || f[4]*f[5]<0 || f[5]*f[6]<0 || f[6]*f[7]<0)
      return P4EST_FALSE;
#else
    if (f[0]*f[1]<0 || f[0]*f[2]<0 || f[1]*f[3]<0 || f[2]*f[3]<0)
      return P4EST_FALSE;
#endif

    return P4EST_TRUE;
  }
}

p4est_bool_t
refine_levelset_thresh (p4est_t *p4est, p4est_topidx_t which_tree, p4est_quadrant_t *quad)
{
  splitting_criteria_thresh_t *data = (splitting_criteria_thresh_t*)p4est->user_pointer;

  if (quad->level < data->min_lvl)
    return P4EST_TRUE;
  else if (quad->level >= data->max_lvl)
    return P4EST_FALSE;
  else
  {
    p4est_topidx_t v_m = p4est->connectivity->tree_to_vertex[P4EST_CHILDREN*which_tree + 0];
    p4est_topidx_t v_p = p4est->connectivity->tree_to_vertex[P4EST_CHILDREN*which_tree + P4EST_CHILDREN-1];

    double tree_xmin = p4est->connectivity->vertices[3*v_m + 0];
    double tree_ymin = p4est->connectivity->vertices[3*v_m + 1];
#ifdef P4_TO_P8
    double tree_zmin = p4est->connectivity->vertices[3*v_m + 2];
#endif

    double tree_xmax = p4est->connectivity->vertices[3*v_p + 0];
    double tree_ymax = p4est->connectivity->vertices[3*v_p + 1];
#ifdef P4_TO_P8
    double tree_zmax = p4est->connectivity->vertices[3*v_p + 2];
#endif

    double dmin = (double)P4EST_QUADRANT_LEN(quad->level)/(double)P4EST_ROOT_LEN;
    double dx = (tree_xmax-tree_xmin) * dmin;
    double dy = (tree_ymax-tree_ymin) * dmin;
#ifdef P4_TO_P8
    double dz = (tree_zmax-tree_zmin) * dmin;
#endif

    double x = (tree_xmax-tree_xmin)*(double)quad->x/(double)P4EST_ROOT_LEN + tree_xmin;
    double y = (tree_ymax-tree_ymin)*(double)quad->y/(double)P4EST_ROOT_LEN + tree_ymin;
#ifdef P4_TO_P8
    double z = (tree_zmax-tree_zmin)*(double)quad->z/(double)P4EST_ROOT_LEN + tree_zmin;
#endif

    const CF_DIM& f = *(data->f);
    double thresh = data->thresh;

#ifdef P4_TO_P8
    for (unsigned short ck = 0; ck<2; ++ck)
#endif
      for (unsigned short cj = 0; cj<2; ++cj)
        for (unsigned short ci = 0; ci <2; ++ci)
          if(f(DIM(x+ci*dx, y+cj*dy, z+ck*dz))>thresh)
            return P4EST_TRUE;

    return P4EST_FALSE;
  }
}

p4est_bool_t
coarsen_levelset_thresh (p4est_t *p4est, p4est_topidx_t which_tree, p4est_quadrant_t **quad)
{
  splitting_criteria_thresh_t *data = (splitting_criteria_thresh_t*)p4est->user_pointer;

  if (quad[0]->level <= data->min_lvl)
    return P4EST_FALSE;
  else if (quad[0]->level > data->max_lvl)
    return P4EST_TRUE;
  else
  {
    p4est_topidx_t v_m = p4est->connectivity->tree_to_vertex[P4EST_CHILDREN*which_tree + 0];
    p4est_topidx_t v_p = p4est->connectivity->tree_to_vertex[P4EST_CHILDREN*which_tree + P4EST_CHILDREN-1];

    double tree_xmin = p4est->connectivity->vertices[3*v_m + 0];
    double tree_ymin = p4est->connectivity->vertices[3*v_m + 1];
#ifdef P4_TO_P8
    double tree_zmin = p4est->connectivity->vertices[3*v_m + 2];
#endif

    double tree_xmax = p4est->connectivity->vertices[3*v_p + 0];
    double tree_ymax = p4est->connectivity->vertices[3*v_p + 1];
#ifdef P4_TO_P8
    double tree_zmax = p4est->connectivity->vertices[3*v_p + 2];
#endif

    double dmin = 2*(double)P4EST_QUADRANT_LEN(quad[0]->level)/(double)P4EST_ROOT_LEN;
    double dx = (tree_xmax-tree_xmin) * dmin;
    double dy = (tree_ymax-tree_ymin) * dmin;
#ifdef P4_TO_P8
    double dz = (tree_zmax-tree_zmin) * dmin;
#endif

    double x = (tree_xmax-tree_xmin)*(double)quad[0]->x/(double)P4EST_ROOT_LEN + tree_xmin;
    double y = (tree_ymax-tree_ymin)*(double)quad[0]->y/(double)P4EST_ROOT_LEN + tree_ymin;
#ifdef P4_TO_P8
    double z = (tree_zmax-tree_zmin)*(double)quad[0]->z/(double)P4EST_ROOT_LEN + tree_zmin;
#endif

    const CF_DIM& f = *(data->f);
    double thresh = data->thresh;

#ifdef P4_TO_P8
    for (unsigned short ck = 0; ck<2; ++ck)
#endif
      for (unsigned short cj = 0; cj<2; ++cj)
        for (unsigned short ci = 0; ci <2; ++ci)
          if(f(DIM(x+ci*dx, y+cj*dy, z+ck*dz))>thresh)
            return P4EST_FALSE;

    return P4EST_TRUE;
  }
}

p4est_bool_t
refine_random(p4est_t *p4est, p4est_topidx_t which_tree, p4est_quadrant_t *quad)
{
  (void) which_tree;
  splitting_criteria_random_t *data = (splitting_criteria_random_t*) p4est->user_pointer;

  // if (data->num_quads >= (p4est_gloidx_t) ((double)data->max_quads/(double)p4est->mpisize))
  if (data->num_quads >= data->max_quads)
    return P4EST_FALSE;
  else if (quad->level < data->min_lvl)
  { data->num_quads += P4EST_CHILDREN - 1; return P4EST_TRUE; }
  else if (quad->level >= data->max_lvl)
    return P4EST_FALSE;
  else
  {
    if (rand()%2)
    { data->num_quads += P4EST_CHILDREN - 1; return P4EST_TRUE;}
    else
      return P4EST_FALSE;
  }
}

p4est_bool_t
coarsen_random(p4est_t *p4est, p4est_topidx_t which_tree, p4est_quadrant_t **quad)
{
  (void) which_tree;
  splitting_criteria_random_t *data = (splitting_criteria_random_t*) p4est->user_pointer;

  // if (data->num_quads <= (p4est_gloidx_t) ((double)data->min_quads/(double)p4est->mpisize))
  if (data->num_quads <= data->min_quads)
    return P4EST_FALSE;
  else if (quad[0]->level <= data->min_lvl)
    return P4EST_FALSE;
  else if (quad[0]->level >  data->max_lvl)
  { data->num_quads -= P4EST_CHILDREN - 1; return P4EST_TRUE; }
  else
  {
    if (rand()%2)
    { data->num_quads -= P4EST_CHILDREN - 1; return P4EST_TRUE; }
    else
      return P4EST_FALSE;
  }
}

p4est_bool_t
refine_every_cell(p4est_t *p4est, p4est_topidx_t which_tree, p4est_quadrant_t *quad)
{
  (void) p4est;
  (void) which_tree;
  (void) quad;

  return P4EST_TRUE;
}

p4est_bool_t
coarsen_every_cell(p4est_t *p4est, p4est_topidx_t which_tree, p4est_quadrant_t **quad)
{
  (void) p4est;
  (void) which_tree;
  (void) quad;

  return P4EST_TRUE;
}

p4est_bool_t
refine_marked_quadrants(p4est_t *p4est, p4est_topidx_t which_tree, p4est_quadrant_t *quad)
{
  (void) which_tree;
  const splitting_criteria_marker_t& marker = *(splitting_criteria_marker_t*)(p4est->user_pointer);
  if (quad->level < marker.min_lvl)
    return P4EST_TRUE;
  else if (quad->level >= marker.max_lvl)
    return P4EST_FALSE;
  else
    return (*(p4est_bool_t*)quad->p.user_data);
}

p4est_bool_t
coarsen_marked_quadrants(p4est_t *p4est, p4est_topidx_t which_tree, p4est_quadrant_t **quad)
{
  (void) which_tree;
  const splitting_criteria_marker_t& marker = *(splitting_criteria_marker_t*)(p4est->user_pointer);
  if (quad[0]->level < marker.min_lvl)
    return P4EST_FALSE;
  else if (quad[0]->level >= marker.max_lvl)
    return P4EST_TRUE;
  else
    for (short i=0; i<P4EST_CHILDREN; i++)
      if (*(p4est_bool_t*)quad[i]->p.user_data) return P4EST_TRUE;

  return P4EST_FALSE;
}

void splitting_criteria_tag_t::tag_quadrant(p4est_t *p4est, p4est_quadrant_t *quad, p4est_topidx_t which_tree, const double* f, bool finest_in_negative_flag) {
  if (quad->level < min_lvl) {
    quad->p.user_int = REFINE_QUADRANT;

  } else if (quad->level > max_lvl) {
    quad->p.user_int = COARSEN_QUADRANT;

  } else {
    p4est_topidx_t v_m = p4est->connectivity->tree_to_vertex[P4EST_CHILDREN*which_tree + 0];
    p4est_topidx_t v_p = p4est->connectivity->tree_to_vertex[P4EST_CHILDREN*which_tree + P4EST_CHILDREN-1];

    double tree_xmin = p4est->connectivity->vertices[3*v_m + 0];
    double tree_ymin = p4est->connectivity->vertices[3*v_m + 1];
#ifdef P4_TO_P8
    double tree_zmin = p4est->connectivity->vertices[3*v_m + 2];
#endif

    double tree_xmax = p4est->connectivity->vertices[3*v_p + 0];
    double tree_ymax = p4est->connectivity->vertices[3*v_p + 1];
#ifdef P4_TO_P8
    double tree_zmax = p4est->connectivity->vertices[3*v_p + 2];
#endif

    double dmin = (double)P4EST_QUADRANT_LEN(quad->level)/(double)P4EST_ROOT_LEN;
    double dx = (tree_xmax-tree_xmin) * dmin;
    double dy = (tree_ymax-tree_ymin) * dmin;
#ifdef P4_TO_P8
    double dz = (tree_zmax-tree_zmin) * dmin;
#endif

    double d = sqrt(SUMD(dx*dx, dy*dy, dz*dz));
    double min_diag = d/((double) (1 << (max_lvl - quad->level)));

    // refinement based on distance
    bool refine = false, coarsen = true;

    if(finest_in_negative_flag)
      for (short i = 0; i < P4EST_CHILDREN; i++) {
        refine  = refine  || (quad->level < max_lvl && (f[i] <= 0.5*lip*d || (i == 0 ? false : ((f[i] > 0.0 && f[0] <= 0.0) || (f[i] <= 0.0 && f[0] > 0.0))) || fabs(f[i]) <= uniform_band*min_diag));
        coarsen = coarsen && quad->level > min_lvl && f[i] >= 1.0*lip*d && (i == 0 ? true : ((f[i] > 0.0 && f[0] > 0.0) || (f[i] <= 0.0 && f[0] <= 0.0))) && fabs(f[i]) > uniform_band*min_diag;
      }
    else
      for (short i = 0; i < P4EST_CHILDREN; i++) {
        refine  = refine  || (quad->level < max_lvl && (fabs(f[i]) <= 0.5*lip*d || (i == 0 ? false : ((f[i] > 0.0 && f[0] <= 0.0) || (f[i] <= 0.0 && f[0] > 0.0))) || fabs(f[i]) <= uniform_band*min_diag));
        coarsen = coarsen && quad->level > min_lvl && fabs(f[i]) >= 1.0*lip*d && (i == 0 ? true : ((f[i] > 0.0 && f[0] > 0.0) || (f[i] <= 0.0 && f[0] <= 0.0))) && fabs(f[i]) > uniform_band*min_diag;
      }

    if (refine) {
      quad->p.user_int = REFINE_QUADRANT;

    } else if (coarsen) {
      quad->p.user_int = COARSEN_QUADRANT;

    } else {
      quad->p.user_int = SKIP_QUADRANT;

    }
  }
}

void splitting_criteria_tag_t::tag_quadrant_inside(p4est_t *p4est, p4est_quadrant_t *quad, p4est_topidx_t which_tree, const double* f) {
  if (quad->level > max_lvl)
    quad->p.user_int = COARSEN_QUADRANT;
  else
  {
    p4est_topidx_t v_m = p4est->connectivity->tree_to_vertex[P4EST_CHILDREN*which_tree + 0];
    p4est_topidx_t v_p = p4est->connectivity->tree_to_vertex[P4EST_CHILDREN*which_tree + P4EST_CHILDREN-1];

    double tree_xmin = p4est->connectivity->vertices[3*v_m + 0];
    double tree_ymin = p4est->connectivity->vertices[3*v_m + 1];
#ifdef P4_TO_P8
    double tree_zmin = p4est->connectivity->vertices[3*v_m + 2];
#endif

    double tree_xmax = p4est->connectivity->vertices[3*v_p + 0];
    double tree_ymax = p4est->connectivity->vertices[3*v_p + 1];
#ifdef P4_TO_P8
    double tree_zmax = p4est->connectivity->vertices[3*v_p + 2];
#endif

    double dmin = (double)P4EST_QUADRANT_LEN(quad->level)/(double)P4EST_ROOT_LEN;
    double dx = (tree_xmax-tree_xmin) * dmin;
    double dy = (tree_ymax-tree_ymin) * dmin;
#ifdef P4_TO_P8
    double dz = (tree_zmax-tree_zmin) * dmin;
#endif

    double d = sqrt(SUMD(dx*dx, dy*dy, dz*dz));
    double min_diag = d/((double) (1 << (max_lvl - quad->level)));

    // refinement based on distance
    bool refine = false, coarsen = true;

    for (short i = 0; i < P4EST_CHILDREN; i++) {
      //                        refine  = refine  || (fabs(f[i]) <= 0.5*lip*d && quad->level < max_lvl);
      //                        coarsen = coarsen && (fabs(f[i]) >= 1.0*lip*d && quad->level > min_lvl);
      refine  = refine  || (fabs(f[i]) <= 0.5*lip*d ) || (fabs(f[i]) <= uniform_band*min_diag);
      coarsen = coarsen && (fabs(f[i]) >= 1.0*lip*d ) && (fabs(f[i]) > uniform_band*min_diag);
    }

    if (refine && quad->level >= max_lvl) refine = false;

    bool one_negative = false;
    for (short i = 0; i < P4EST_CHILDREN; i++) { one_negative = one_negative || f[i] < 0; }
    if (quad->level < min_lvl && one_negative) { refine = true;      }

    if (quad->level < min_lvl && one_negative) { refine = true;      }

    if (coarsen && quad->level <= min_lvl && one_negative) coarsen = false;

    if (refine)
      quad->p.user_int = REFINE_QUADRANT;
    else if (coarsen)
      quad->p.user_int = COARSEN_QUADRANT;
    else
      quad->p.user_int = SKIP_QUADRANT;
  }
}

// ELYCE TRYING SOMETHING --------:

void splitting_criteria_tag_t::tag_quadrant(p4est_t *p4est, p4est_quadrant_t *quad, p4est_topidx_t tree_idx, p4est_locidx_t quad_idx,p4est_nodes_t *nodes,
                                            const double* phi_p, const int num_fields,
                                            bool use_block, bool enforce_uniform_band,
                                            double refine_band,double coarsen_band,
                                            const double** fields,const double* fields_block,
                                            std::vector<double> criteria, std::vector<compare_option_t> compare_opn, std::vector<compare_diagonal_option_t> diag_opn,
                                            std::vector<int> lmax_custom){

  // WARNING: This function has not yet been validated in 3d

  // Option lists are provided in the following format:
  // opn = {coarsen_field_1, refine_field_1, coarsen_field_2, refine_field_2, ......, coarsen_field_n, refine_field_n}, where n = num_fields
  // Thus the length of the list is 2*num_fields
  // Coarsen options are accessed as opn[2*i], for i = 0,..., num_fields
  // Refine options are accessed as opn[2*i + 1]
  // Compare option:
  // - 0 --> less than
  // - 1 --> greater than

  // Diag option:
  // - 0 --> divide criteria by diag
  // - 1 --> multiply criteria by diag
  // - 2 --> Neither, compare values
  if (quad->level < min_lvl) {
    quad->p.user_int = REFINE_QUADRANT;

  } else if (quad->level > max_lvl) {
    quad->p.user_int = COARSEN_QUADRANT;
  }
  else{
      p4est_topidx_t v_m = p4est->connectivity->tree_to_vertex[P4EST_CHILDREN*tree_idx + 0];
      p4est_topidx_t v_p = p4est->connectivity->tree_to_vertex[P4EST_CHILDREN*tree_idx + P4EST_CHILDREN-1];

      const double tree_xmin = p4est->connectivity->vertices[3*v_m + 0];
      const double tree_ymin = p4est->connectivity->vertices[3*v_m + 1];
  #ifdef P4_TO_P8
      const double tree_zmin = p4est->connectivity->vertices[3*v_m + 2];
  #endif

      const double tree_xmax = p4est->connectivity->vertices[3*v_p + 0];
      const double tree_ymax = p4est->connectivity->vertices[3*v_p + 1];
  #ifdef P4_TO_P8
      double tree_zmax = p4est->connectivity->vertices[3*v_p + 2];
  #endif

      const double dxyz_min_overall = (double)P4EST_QUADRANT_LEN((int8_t) max_lvl)/(double)P4EST_ROOT_LEN; // Gives min dimension overall --> used for uniform band implementation
      const double dlvl = (double)P4EST_QUADRANT_LEN(quad->level)/(double)P4EST_ROOT_LEN; // dlvl -- the size of the current quad (as a fraction of root length)
      const double dx = (tree_xmax-tree_xmin) * dlvl;
      const double dy = (tree_ymax-tree_ymin) * dlvl;

  #ifdef P4_TO_P8
      double dz = (tree_zmax-tree_zmin) * dlvl;

  #endif

      const double quad_diag      = sqrt(SUMD(dx*dx, dy*dy, dz*dz));
      const double max_quad_size  = MAX(DIM(dx, dy, dx)); // max_quad_size gives the largest size of the quad
      double max_tree_dim = MAX((tree_xmax - tree_xmin),(tree_ymax - tree_ymin));

      CODE3D(max_tree_dim = MAX(max_tree_dim,(tree_zmax - tree_zmin)));
      double dxyz_smallest = max_tree_dim*dxyz_min_overall;

      // Check possibility of refining or coarsening:
      bool coarsen = (quad->level > min_lvl); // Will return true if possible to coarsen
      bool refine = (quad->level < max_lvl);  // Will return true if possible to refine

      // Initialize booleans to check if the LSF changes sign within the quadrant --> if not all pos and not all neg, tag for refinement
      bool all_pos = true;
      bool all_neg = true;

      // Define the size of the uniform band to refine and coarsen by, determined by the user (default is set to 0 if user does not select this option)
      double ref_band, coars_band;
      ref_band = enforce_uniform_band? dxyz_smallest*refine_band : 0.0;
      coars_band = enforce_uniform_band? dxyz_smallest*coarsen_band : 0.0;


      // First now, check coarsening arguments if coarsening is possible:
      if(coarsen){
          // Initialize node index:
          p4est_locidx_t node_idx;

          // TO-CLEAN: Initiliaze booleans to help keep track in case we are looking for a sign change for a field
          bool checking_sign_change = false;
          bool field_all_pos[num_fields];
          bool field_all_neg[num_fields];
          bool below_threshold[num_fields]; // to allow for coarsening, all nodes in the cell for the given field must be below the specified threshold

          // Initialize the checks for all positive or all negative:
          for(int n=0; n<num_fields;n++){
              field_all_pos[n] = true;
              field_all_neg[n] = true;
              below_threshold[n] = true;
          }

          for(unsigned short k=0;k<P4EST_CHILDREN;k++){
              // Get the appropriate node index:
              node_idx    = nodes->local_nodes[P4EST_CHILDREN*quad_idx+k];


              // Initialize doubles to hold field value and coarsening criteria:
              double field_val;
              double criteria_coarsen = -1.; // Initialized to negative 1 so we can check if they are set -- assert this is positive

              // Now consider the LSF coarsening criteria:
              coarsen = coarsen && ((fabs(phi_p[node_idx]) - coars_band) >= 1.0*lip*quad_diag);


              /*Now, if coarsening is still allowed by LSF, check the fields --
               * if LSF does not allow coarsening, don't bother looping over fields or checking that info unnecessarily*/
              if(coarsen){
                  for(unsigned short n = 0; n<num_fields;n++){
                      if(!coarsen) break; // if coarsen becomes false, no point in checking rest of conditions

                      // Access the field value, depending on whether the user has specified block structure or array of vectors
                      if(use_block){
                          // Get the field value from the block vector ptr
                          field_val = fields_block[num_fields*node_idx + n];
                      }
                      else{
                          // Get the field value from the array of PETSc vector ptrs
                          field_val = fields[n][node_idx];
                      }

                      // Get the coarsening criteria value:
                      criteria_coarsen = criteria[2*n];

                      // Now we enter switch case of possible scenarii (depending on what user has specified)
                      P4EST_ASSERT(criteria_coarsen>=0.); // Make sure criteria has been defined before continuing
                      switch(diag_opn[2*n]){
                      case DIVIDE_BY:{
                          switch(compare_opn[2*n]){
                          case GREATER_THAN:{
                              coarsen = coarsen && ((fabs(field_val)) > criteria_coarsen/max_quad_size);
//                              if(n==2) printf("COARSEN IF GREATER THAN %d \n AT LEVEL %d \n",criteria_coarsen/d,quad->level);
                              break;
                          }
                          case LESS_THAN:{
                              coarsen = coarsen && ((fabs(field_val)) < criteria_coarsen/max_quad_size);
                              //                                  if(coarsen && n==0){printf("Coarsened at level %d based on vorticity = %0.4f on rank %d \n \n",quad->level,field_val,p4est->mpirank);}
                              break;
                          }
                          case SIGN_CHANGE:{
                              checking_sign_change = true;

                              field_all_pos[n] = field_all_pos[n] && (field_val>0.);
                              field_all_neg[n] = field_all_neg[n] && (field_val<0.);

                              below_threshold[n] = (fabs(field_val)<criteria_coarsen/max_quad_size) && below_threshold[n];
//                                  PetscPrintf(p4est->mpicomm,"CHECKING SIGN CHANGE \n field_all_pos: %s field_all_neg: %s \n",field_all_pos[n]?"true":"false",field_all_neg[n]?"true":"false");


                              break;
                          }
                          default:{
                              throw std::invalid_argument("blah");
                          }
                        } // end of switch on compare option
                          break;
                      } // end of case : divide_by
                      case MULTIPLY_BY:{
                          switch(compare_opn[2*n]){
                          case GREATER_THAN:{
                              coarsen = coarsen && (fabs(field_val) > criteria_coarsen*max_quad_size);
                              break;
                          }
                          case LESS_THAN:{
                              coarsen = coarsen && (fabs(field_val) < criteria_coarsen*max_quad_size);
                              break;
                          }
                          case SIGN_CHANGE:{
                              checking_sign_change = true;

                              field_all_pos[n] = field_all_pos[n] && (field_val>0.);
                              field_all_neg[n] = field_all_neg[n] && (field_val<0.);

                              below_threshold[n] = (fabs(field_val)<criteria_coarsen*max_quad_size) && below_threshold[n];

//                                  PetscPrintf(p4est->mpicomm,"CHECKING SIGN CHANGE \n field_all_pos: %s field_all_neg: %s \n",field_all_pos[n]?"true":"false",field_all_neg[n]?"true":"false");


                              break;
                          }

                          default:{
                              throw std::invalid_argument("blah");
                          }
                        } // end of switch on compare option
                          break;
                      } // end of case: multiply_by
                      case ABSOLUTE:{
                          switch(compare_opn[2*n]){
                          case GREATER_THAN:{
                              coarsen = coarsen && (fabs(field_val) > criteria_coarsen);
                              break;
                          }
                          case LESS_THAN:{
                              coarsen = coarsen && (fabs(field_val) < criteria_coarsen);
                              break;
                          }
                          case SIGN_CHANGE:{
                              checking_sign_change = true;

                              field_all_pos[n] = field_all_pos[n] && (field_val>0.);
                              field_all_neg[n] = field_all_neg[n] && (field_val<0.);

                              below_threshold[n] = (fabs(field_val)<criteria_coarsen) && below_threshold[n];

//                                  PetscPrintf(p4est->mpicomm,"CHECKING SIGN CHANGE \n field_all_pos: %s field_all_neg: %s \n",field_all_pos[n]?"true":"false",field_all_neg[n]?"true":"false");


                              break;
                          }
                          case NO_CHECK:{
                              continue;
                          }
                          default:{
                              throw std::invalid_argument("blah");
                          }

                        } // end of switch on compare option

                          break;
                      } // end of case: absolute
                      } // End of switch case on diagonal comparison option
                  } // end of loop over number of fields
              } // end of if coarsen still allowed within "if coarsen"
          } // end of loop over children


          // If we had a sign change, check if that happened:
          if(checking_sign_change){
  //            PetscPrintf(p4est->mpicomm,"CHECKING FOR A SIGN CHANGE COARSEN CASE: \n");
              for(int n=0;n<num_fields;n++){
                  bool sign_change = !field_all_pos[n] && !field_all_neg[n];

                  coarsen = coarsen && (!sign_change && below_threshold[n]);
              }

          }
      } // end of "if coarsen"


      // Next we check the refinement arguments if refining is possible:

      if(refine){

        // Now that we are inside refine, set refine to false:

        /*Now tht we are inside refine, set refine to false:
         *
         * This is because cell will be refined if ANY of the refinement conditions come back as true
         * So we take refine = refine || (other refinement conditions)
         * Thus we need to initialize it to false, otherwise any time refinement is possible, cell will be refined
         *
         * */
        refine = false;

        // Initialize holder for node index in question
        p4est_locidx_t node_idx;

        /*Note: looping over children will look different here than for coarsening case,
         * because we are searching for possible neighbor nodes at higher levels of refinement to provide us some extra info*/

         /*We loop over the children of the quadrant: -- will check criteria of each field at each node child of the quadrant in question
         We loop over i,j,k coordinates of the cell where the indices correspond to children
         In 2D, this looks like:
         */

        /*
         *    (i=0,j=2)o--------(i=1,j=2)x---------o(i=2,j=2)
         *             |                           |
         *             |                           |
         *             |                           |
         *             |                           |
         *             |                           |
         *    (i=0,j=1)x---------------------------x(i=2,j=1)
         *             |                           |
         *             |                           |
         *             |                           |
         *             |                           |
         *             |                           |
         *    (i=0.j=0)o-------(i=1,j=0)x----------o(i=2,j=0)
         *
         *
         * The purpose of doing this is to check for T-junction points which may not be owned
         * by the quadrant we are considering, but may be present nonetheless and can provide
         * more accurate information about the fields that we may want to be refining by
         *
         * In this illustration, the "o" points are nodes that are owned by the quadrant that we
         * are considering, and "x" points are locations of *possible* neighboring points at a higher
         * level of refinement
         * */

        // Initialize boolean that keeps track of if a node exists or not at each child case we iterate through
        bool node_found;

        // Initialize boolean to keep track of if we found a higher refinement level neighbor point to use or not
        bool we_had_neighbor_point = false;

        // Initiliaze booleans to help keep track in case we are looking for a sign change for a field
        bool checking_sign_change = false;
        bool above_threshold[num_fields]; // To refine in the sign change case, all node values for the given field must be above the specified threshold (this avoids refining around sign changes on order of machine error)
        bool field_all_pos[num_fields];
        bool field_all_neg[num_fields];

        // Initialize the checks for all positive or all negative:
        for(int n=0; n<num_fields;n++){
            field_all_pos[n] = true;
            field_all_neg[n] = true;
            above_threshold[n] = true; // will be set to true if we are checking sign change for this field
        }


        const p4est_qcoord_t mid_qh = P4EST_QUADRANT_LEN(quad->level + 1);
        for(unsigned short i=0; i<3; i++){
            for (unsigned short j=0;j<3;j++){
//                for (unsigned short k=0; k<3;k++){} TO-DO: NOT YET IMPLEMENTED IN 3D

                // Search for finer points if they exist:
                if((i==1) && (j==1)){ // This corresponds to the cell center, so ignore this case and keep looking
                    continue;
                }
                else if (((i==0) || (i==2)) && ((j==0) || (j==2))){
                    // This corresponds to the 4 nodes which make up the quadrant, which we know exist and know the indices
                    node_found = true;
                    node_idx = nodes->local_nodes[P4EST_CHILDREN*quad_idx + 2*(j/2) + (i/2)];
                }
                else {
                    // This corresponds to the case of potential finer points owned by neighboring quadrants
                    // We will check whether or not these nodes exist, and if so, we will take the node into our consideration
                    // NOTE: this only looks t the midpoint, so technically we are assuming we are working on a balanced grid (or just only looking one level of refinement higher)

                    // First, define two "quadrants" at the max refinement level -- r we will define ourselves, c we will canonicalize using info from r
                    // These are defined as a quadrant existing at the maximum p4est level -- this is how the node index function takes the node input to see if it exists
                    p4est_quadrant_t r,c;
                    r.level = P4EST_MAXLEVEL;
                    r.x = quad->x + i*mid_qh;
                    r.y = quad->y + j*mid_qh;

                    P4EST_ASSERT (p4est_quadrant_is_node (&r, 0));
                    p4est_node_canonicalize(p4est,tree_idx,&r,&c);
                    node_found = index_of_node(&c,nodes,node_idx);

                    if(node_found) we_had_neighbor_point=true;

                }

                if(node_found){
                    P4EST_ASSERT(node_idx < ((p4est_locidx_t) nodes->indep_nodes.elem_count));

                    // Now, check refinement conditions on the LSF:
                    refine = refine || ((fabs(phi_p[node_idx]) - ref_band) <= 0.5*lip*quad_diag);

                    // Additionally, check if there is a sign change across the quadrant in LSF (if so, we will refine)
                    all_pos = all_pos && (phi_p[node_idx]>0);
                    all_neg = all_neg && (phi_p[node_idx]<0);

                    // One of the above statements must be true to proceed because:
                    // --> If any coarsen statement is false, we cannot coarsen, so no point continuing
                    // --> If refinement is possible, we must check all the conditions for possibility of refinement
                    // Note: I check this to save computation time -- no sense looping over all the fields if there is nothing to gain from it

                    double field_val;
                    double criteria_refine = -1.; // Initialize these values to a negative number(which they cannot be), so if they aren't assigned, we can check if they are still less than zero.

                    for(unsigned short n = 0; n<num_fields;n++){
                        if(refine){ // If refine is ever true, we can stop checking and mark the quad for refinement
                            goto end_of_function;
                        }
                        // Check if we are allowed to refine for this specific field,
                        //according to the user-specified custom lmax:
                        bool field_refine_allowed = true; // assume refinement is allowed for each field, then check condition
                        field_refine_allowed = (quad->level < lmax_custom[n]);

                        // Get field val and criteria (same as in coarsen case)
                        if(use_block){
                            // Get the field value from the block vector ptr
                            field_val = fields_block[num_fields*node_idx + n];
                        }
                        else{
                            // Get the field value from the std::vector of PETSc vector ptrs
                            field_val = fields[n][node_idx];
                        }

                        criteria_refine = criteria[2*n + 1];

                        P4EST_ASSERT(criteria_refine>=0.); // Make sure criteria has been defined before continuing
                        switch(diag_opn[2*n + 1]){
                        case DIVIDE_BY:{
                            switch(compare_opn[2*n + 1]){
                            case GREATER_THAN:{
                                //                                    if((fabs(field_val) > criteria_refine/d) && n==0){
                                //                                        printf("Refined at level %d based on vorticity = %0.4f on rank %d \n \n",quad->level,field_val,p4est->mpirank);}
                                refine = refine || ((fabs(field_val) > criteria_refine/max_quad_size) && field_refine_allowed);
                                break;
                            }
                            case LESS_THAN:{
                                refine = refine || ((fabs(field_val) < criteria_refine/max_quad_size) && field_refine_allowed);
                                break;
                            }
                            case SIGN_CHANGE:{
                                checking_sign_change = true;

                                field_all_pos[n] = field_all_pos[n] && (field_val>0.);
                                field_all_neg[n] = field_all_neg[n] && (field_val<0.);

                                above_threshold[n] = (fabs(field_val)>criteria_refine/max_quad_size) && above_threshold[n];

                                break;
                            }
                            default:{
                                throw std::invalid_argument("blah");
                            }
                            } // end of case : divide by
                            break;
                        }
                        case MULTIPLY_BY:{
                            switch(compare_opn[2*n + 1]){
                            case GREATER_THAN:{
                                refine = refine || ((fabs(field_val) > criteria_refine*max_quad_size) && field_refine_allowed);
                                break;
                            }
                            case LESS_THAN:{
                                refine = refine || ((fabs(field_val) < criteria_refine*max_quad_size) && field_refine_allowed);
                                break;
                            }
                            case SIGN_CHANGE:{
                                checking_sign_change = true;

                                field_all_pos[n] = field_all_pos[n] && (field_val>0.);
                                field_all_neg[n] = field_all_neg[n] && (field_val<0.);

                                above_threshold[n] = (fabs(field_val)>criteria_refine*max_quad_size) && above_threshold[n];

                                break;
                            }
                            default:{
                                throw std::invalid_argument("blah");
                            }
                            }
                            break;
                        } // end of case : multiply by
                        case ABSOLUTE:{
                            switch(compare_opn[2*n + 1]){
                            case GREATER_THAN:{
                                refine = refine || ((fabs(field_val) > criteria_refine) && field_refine_allowed);
                                break;
                            }
                            case LESS_THAN:{
                                refine = refine || ((fabs(field_val) < criteria_refine) && field_refine_allowed);
                                break;
                            }
                            case SIGN_CHANGE:{
                                checking_sign_change = true;

                                field_all_pos[n] = field_all_pos[n] && (field_val>0.);
                                field_all_neg[n] = field_all_neg[n] && (field_val<0.);

                                above_threshold[n] = (fabs(field_val)>criteria_refine) && above_threshold[n];

                                break;
                            }
                            case NO_CHECK:{
                                continue;

                            }
                            default:{
                                throw std::invalid_argument("blah");
                            }
                            }
                            break;
                        } // end of case: absolute
                        } // end of switch case on diagonal option
                    } // End of loop over n fields
                } // end of if node found
            } // end of loop over j

          } // End of loop over i

        if((!all_pos && !all_neg)){ // if nodes of the quad have different signs of LSF after checking each node --> interface crosses quad, we should refine
            refine = true;

          }
        // If we had a sign change, check if that happened:
        if(checking_sign_change){
//            PetscPrintf(p4est->mpicomm,"CHECKING FOR A SIGN CHANGE REFINE CASE: \n");
            for(unsigned short n=0;n<num_fields;n++){
                bool field_refine_allowed = true; // assume refinement is allowed for each field, then check condition
                field_refine_allowed = (quad->level < lmax_custom[n]);

                bool sign_change = (!field_all_pos[n] && !field_all_neg[n]) && field_refine_allowed;

                if(sign_change && we_had_neighbor_point && above_threshold[n]){
                    refine = (refine || sign_change) ;
                }
            }
        } // end of checking sign change

        } // End of if refine possible


end_of_function:
      // Now --> Apply the results of the check:
      if(refine){
          quad->p.user_int = REFINE_QUADRANT;
        }
      else if (coarsen){
          quad->p.user_int = COARSEN_QUADRANT;

        }
      else {
          quad->p.user_int = SKIP_QUADRANT;
        }
    } // End of if statement to check for refine and coarsening
} // end of function

// END : ELYCE TRYING SOMETHING --------:

int splitting_criteria_tag_t::refine_fn(p4est_t *p4est, p4est_topidx_t which_tree, p4est_quadrant_t *quad) {
  (void) p4est;
  (void) which_tree;
  return quad->p.user_int == REFINE_QUADRANT;
}

int splitting_criteria_tag_t::coarsen_fn(p4est_t *p4est, p4est_topidx_t which_tree, p4est_quadrant_t **quad) {
  (void) p4est;
  (void) which_tree;

  int coarsen = quad[0]->p.user_int == COARSEN_QUADRANT;
  for (short i = 1; i<P4EST_CHILDREN; i++)
    coarsen = coarsen && (quad[i]->p.user_int == COARSEN_QUADRANT);
  return coarsen;
}

void splitting_criteria_tag_t::init_fn(p4est_t* p4est, p4est_topidx_t which_tree, p4est_quadrant_t* quad) {
	(void) p4est;
	(void) which_tree;
  quad->p.user_int = NEW_QUADRANT;
}

bool splitting_criteria_tag_t::refine_and_coarsen(p4est_t* p4est, const p4est_nodes_t* nodes, const double *phi, bool finest_in_negative_flag) {

  double f[P4EST_CHILDREN];
  for (p4est_topidx_t it = p4est->first_local_tree; it <= p4est->last_local_tree; ++it) {
    p4est_tree_t* tree = p4est_tree_array_index(p4est->trees, it);
    for (size_t q = 0; q <tree->quadrants.elem_count; ++q) {
      p4est_quadrant_t *quad = p4est_quadrant_array_index(&tree->quadrants, q);
      p4est_locidx_t qu_idx  = q + tree->quadrants_offset;

      for (short i = 0; i<P4EST_CHILDREN; i++)
        f[i] = phi[nodes->local_nodes[qu_idx*P4EST_CHILDREN + i]];
      if(refine_only_inside)  tag_quadrant_inside(p4est, quad, it, f);
      else                    tag_quadrant(p4est, quad, it, f, finest_in_negative_flag);
    }
  }

  my_p4est_coarsen(p4est, P4EST_FALSE, splitting_criteria_tag_t::coarsen_fn, splitting_criteria_tag_t::init_fn);
  my_p4est_refine (p4est, P4EST_FALSE, splitting_criteria_tag_t::refine_fn,  splitting_criteria_tag_t::init_fn);

  int is_grid_changed = false;
  for (p4est_topidx_t it = p4est->first_local_tree; it <= p4est->last_local_tree; ++it) {
    p4est_tree_t* tree = p4est_tree_array_index(p4est->trees, it);
    for (size_t q = 0; q <tree->quadrants.elem_count; ++q) {
      p4est_quadrant_t *quad = p4est_quadrant_array_index(&tree->quadrants, q);
      if (quad->p.user_int == NEW_QUADRANT) {
        is_grid_changed = true;
        goto function_end;
      }
    }
  }

function_end:
  MPI_Allreduce(MPI_IN_PLACE, &is_grid_changed, 1, MPI_INT, MPI_LOR, p4est->mpicomm);

  return is_grid_changed;
}

bool splitting_criteria_tag_t::refine(p4est_t* p4est, const p4est_nodes_t* nodes, const double *phi, bool finest_in_negative_flag) {

  double f[P4EST_CHILDREN];
  for (p4est_topidx_t it = p4est->first_local_tree; it <= p4est->last_local_tree; ++it) {
    p4est_tree_t* tree = (p4est_tree_t*)sc_array_index(p4est->trees, it);
    for (size_t q = 0; q <tree->quadrants.elem_count; ++q) {
      p4est_quadrant_t *quad = (p4est_quadrant_t*)sc_array_index(&tree->quadrants, q);
      p4est_locidx_t qu_idx  = q + tree->quadrants_offset;

      for (short i = 0; i<P4EST_CHILDREN; i++)
        f[i] = phi[nodes->local_nodes[qu_idx*P4EST_CHILDREN + i]];
      if(refine_only_inside)  tag_quadrant_inside(p4est, quad, it, f);
      else                    tag_quadrant(p4est, quad, it, f, finest_in_negative_flag);
    }
  }

  my_p4est_refine (p4est, P4EST_FALSE, splitting_criteria_tag_t::refine_fn,  splitting_criteria_tag_t::init_fn);

  int is_grid_changed = false;
  for (p4est_topidx_t it = p4est->first_local_tree; it <= p4est->last_local_tree; ++it) {
    p4est_tree_t* tree = (p4est_tree_t*)sc_array_index(p4est->trees, it);
    for (size_t q = 0; q <tree->quadrants.elem_count; ++q) {
      p4est_quadrant_t *quad = (p4est_quadrant_t*)sc_array_index(&tree->quadrants, q);
      if (quad->p.user_int == NEW_QUADRANT) {
        is_grid_changed = true;
        goto function_end;
      }
    }
  }

function_end:
  MPI_Allreduce(MPI_IN_PLACE, &is_grid_changed, 1, MPI_INT, MPI_LOR, p4est->mpicomm);

  return is_grid_changed;
}

// ELYCE TRYING SOMETHING -------:

bool splitting_criteria_tag_t::refine_and_coarsen(p4est_t* p4est, p4est_nodes_t* nodes, Vec phi,
                                                  const unsigned int num_fields, bool use_block, bool enforce_uniform_band,
                                                  double refine_band,double coarsen_band,
                                                  Vec *fields,Vec fields_block,
                                                  std::vector<double> criteria, std::vector<compare_option_t> compare_opn,
                                                  std::vector<compare_diagonal_option_t> diag_opn,std::vector<int> lmax_custom){
  PetscErrorCode ierr;
  bool is_grid_changed;

  const double* phi_p;
  std::vector<const double*> fields_p(num_fields);
  const double* fields_block_p;

  // Get appropriate arrays -- phi, and either PETSc block vector of fields, or vector of PETSC Vector fields
  // Also -- check our assumptions, make sure everything is provided correctly
  ierr = VecGetArrayRead(phi,&phi_p);
  if(use_block){
      ierr = VecGetArrayRead(fields_block,&fields_block_p); CHKERRXX(ierr);

      // Make sure other option is set to NULL, since at this point we assume we are using block -- if other option isn't NULL, will get an error when we call the next refine and coarsen function, because the object type of fields won't be a vector of doubles anymore
      for(unsigned int i =0; i < num_fields; i++){
          fields[i] = NULL;
        }
  }// end of "if use block /else" statement -- if portion
  else{
      for (unsigned int i = 0; i < num_fields; i++){
          ierr = VecGetArrayRead(fields[i],&fields_p[i]);
        }
      //P4EST_ASSERT(fields_block == NULL); // if we are using list of fields, then block fields should be set to NULL, otherwise will get an error when we call the next refine and coarsen function bc of a datatype mismatch
    } // end of "if use block /else" statement -- else portion


  // Call inner function which uses the pointers:
<<<<<<< HEAD
  is_grid_changed = refine_and_coarsen(p4est,nodes,phi_p,num_fields,use_block,enforce_uniform_band,refine_band,coarsen_band,fields_p,fields_block_p,criteria,compare_opn,diag_opn,lmax_custom);
=======
  is_grid_changed = refine_and_coarsen(p4est,nodes,phi_p,num_fields,use_block,enforce_uniform_band,refine_band,coarsen_band,fields_p.data(),fields_block_p,criteria,compare_opn,diag_opn);
>>>>>>> 6bc54202


  // Restore appropriate arrays:
  ierr = VecRestoreArrayRead(phi,&phi_p);
  if(use_block){
      ierr = VecRestoreArrayRead(fields_block,&fields_block_p);CHKERRXX(ierr);
    }
  else{
      for (unsigned int i = 0; i<num_fields; i++){
          ierr = VecRestoreArrayRead(fields[i],&fields_p[i]);
        }
    }
  return is_grid_changed;
}

bool splitting_criteria_tag_t::refine_and_coarsen(p4est_t* p4est, p4est_nodes_t* nodes,
                                                  const double *phi_p, const unsigned int num_fields,
                                                  bool use_block,bool enforce_uniform_band,double refine_band,double coarsen_band,
                                                  const double** fields,const double* fields_block,
                                                  std::vector<double> criteria, std::vector<compare_option_t> compare_opn,
                                                  std::vector<compare_diagonal_option_t> diag_opn,std::vector<int> lmax_custom){
  // WARNING: This function has not yet been validated in 3d

  // Option lists are provided in the following format:
  // opn = {coarsen_field_1, refine_field_1, coarsen_field_2, refine_field_2, ......, coarsen_field_n, refine_field_n}, where n = num_fields
  // Thus the length of the list is 2*num_fields
  // Coarsen options are accessed as opn[2*i], for i = 0,..., num_fields
  // Refine options are accessed as opn[2*i + 1]
  // Compare option:
  // - 0 --> less than
  // - 1 --> greater than

  // Diag option:
  // - 0 --> divide criteria by diag
  // - 1 --> multiply criteria by diag
  // - 2 --> Neither, compare values

  //compare_opn_array = compare_opn.data(); // access the array , technically points to the first element in the array, so compare_opn_array = compare_opn[0], compare_opn_array[1] = compare_opn[1]

  // Assert that provided vectors are the appropriate lengths:
  P4EST_ASSERT(2*num_fields == criteria.size());
  P4EST_ASSERT(2*num_fields == compare_opn.size());
  P4EST_ASSERT(2*num_fields == diag_opn.size());

  if(use_block){
    }
  else {
      //P4EST_ASSERT(num_fields == fields.size());
    }

  // First, loop over all the quadrants and tag them for possible refinement/coarsening
  foreach_tree(tr,p4est){
    p4est_tree_t *tree = (p4est_tree_t*)sc_array_index(p4est->trees,tr);

    foreach_local_quad(q,tree){
      p4est_quadrant_t *quad = (p4est_quadrant_t*)sc_array_index(&tree->quadrants,q);
      p4est_locidx_t quad_idx = q + tree->quadrants_offset;

      tag_quadrant(p4est,quad,tr,quad_idx,nodes,phi_p,num_fields,use_block,enforce_uniform_band, refine_band,coarsen_band,fields,fields_block,criteria,compare_opn,diag_opn,lmax_custom);
    }
  }

  // Now that quadrants are tagged, call the refine and coarsen functions:
  my_p4est_coarsen(p4est,P4EST_FALSE,splitting_criteria_tag_t::coarsen_fn,splitting_criteria_tag_t::init_fn);
  my_p4est_refine(p4est,P4EST_FALSE,splitting_criteria_tag_t::refine_fn,splitting_criteria_tag_t::init_fn);

  int is_grid_changed = false;

  // Now check to see if there are any new quadrants to see if the grid is changed:
  foreach_tree(tr,p4est){
    p4est_tree_t *tree = (p4est_tree_t*)sc_array_index(p4est->trees,tr);
    foreach_local_quad(q,tree){
      p4est_quadrant_t *quad = (p4est_quadrant_t*)sc_array_index(&tree->quadrants,q);

      if(quad->p.user_int == NEW_QUADRANT){
          is_grid_changed = true;
          goto function_end;
        }
    }
  }
  function_end:
    // Check how the grid has changed across all the processes:
    int global_is_grid_changed = false;
    MPI_Allreduce(&is_grid_changed,&global_is_grid_changed,1,MPI_INT,MPI_LOR,p4est->mpicomm);
    return global_is_grid_changed;
}

// END: ELYCE TRYING SOMETHING--------------

p4est_bool_t
refine_grad_cf(p4est_t *p4est, p4est_topidx_t which_tree, p4est_quadrant_t *quad)
{
  (void) which_tree;

  splitting_criteria_grad_t *sp = (splitting_criteria_grad_t*)p4est->user_pointer;
  if (quad->level < sp->min_lvl)
    return P4EST_TRUE;
  else if (quad->level >= sp->max_lvl)
    return P4EST_FALSE;
  else
  {
    const CF_DIM& cf = *sp->cf;

    double x[P4EST_DIM], dx[P4EST_DIM];
    quad_xyz(p4est, quad, x);
    dxyz_quad(p4est, quad, dx);

#ifdef P4_TO_P8
    double fx = (cf(x[0] + 0.5*dx[0], x[1], x[2]) - cf(x[0] - 0.5*dx[0], x[1], x[2]))/dx[0];
    double fy = (cf(x[0], x[1] + 0.5*dx[1], x[2]) - cf(x[0], x[1] - 0.5*dx[1], x[2]))/dx[1];
    double fz = (cf(x[0], x[1], x[2] + 0.5*dx[2]) - cf(x[0], x[1], x[2] - 0.5*dx[2]))/dx[2];

    return MIN(dx[0], dx[1], dx[2]) * sqrt(SQR(fx)+SQR(fy)+SQR(fz))/sp->fmax > sp->tol;
#else
    double f[] = {
      cf(x[0] - 0.5*dx[0], x[1] - 0.5*dx[1]),
      cf(x[0] + 0.5*dx[0], x[1] - 0.5*dx[1]),
      cf(x[0] - 0.5*dx[0], x[1] + 0.5*dx[1]),
      cf(x[0] + 0.5*dx[0], x[1] + 0.5*dx[1]),
    };
    double fx = 0.5*((f[1]+f[3]) - (f[0]+f[2]))/dx[0];
    double fy = 0.5*((f[2]+f[3]) - (f[0]+f[1]))/dx[1];
    return (MIN(dx[0], dx[1])*sqrt(SQR(fx)+SQR(fy))/sp->fmax) >= sp->tol;
//    double diag = sqrt(dx[0]*dx[0] + dx[1]*dx[1]);
//    double fx1 = (f[1] - f[0])/dx[0];
//    double fy1 = (f[3] - f[2])/dx[1];
//    double fx2 = (f[3] - f[0])/diag;
//    double fy2 = (f[2] - f[1])/diag;

//    return (MIN(dx[0], dx[1])*0.5*(sqrt(SQR(fx1)+SQR(fy1))+sqrt(SQR(fx2)+SQR(fy2)))/sp->fmax) >= sp->tol;
#endif
  }
}

p4est_bool_t
coarsen_down_to_lmax (p4est_t *p4est, p4est_topidx_t which_tree, p4est_quadrant_t *quad)
{
  (void) which_tree;

  splitting_criteria_t *data = (splitting_criteria_t*)p4est->user_pointer;

  if (quad->level > data->max_lvl)
    return P4EST_TRUE;
  else
    return P4EST_FALSE;
}<|MERGE_RESOLUTION|>--- conflicted
+++ resolved
@@ -1155,9 +1155,9 @@
                                                   std::vector<compare_diagonal_option_t> diag_opn,std::vector<int> lmax_custom){
   PetscErrorCode ierr;
   bool is_grid_changed;
-
+ // note to self: consider changing the double array fields_p to a standard vector instead for consistent coding practices
   const double* phi_p;
-  std::vector<const double*> fields_p(num_fields);
+ const double* fields_p[num_fields];
   const double* fields_block_p;
 
   // Get appropriate arrays -- phi, and either PETSc block vector of fields, or vector of PETSC Vector fields
@@ -1180,11 +1180,7 @@
 
 
   // Call inner function which uses the pointers:
-<<<<<<< HEAD
   is_grid_changed = refine_and_coarsen(p4est,nodes,phi_p,num_fields,use_block,enforce_uniform_band,refine_band,coarsen_band,fields_p,fields_block_p,criteria,compare_opn,diag_opn,lmax_custom);
-=======
-  is_grid_changed = refine_and_coarsen(p4est,nodes,phi_p,num_fields,use_block,enforce_uniform_band,refine_band,coarsen_band,fields_p.data(),fields_block_p,criteria,compare_opn,diag_opn);
->>>>>>> 6bc54202
 
 
   // Restore appropriate arrays:
