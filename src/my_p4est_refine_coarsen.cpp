#ifdef P4_TO_P8
#include <src/my_p8est_refine_coarsen.h>
#include <src/my_p8est_utils.h>
#include <p8est_bits.h>
#include <p8est_algorithms.h>
#else
#include <src/my_p4est_refine_coarsen.h>
#include <src/my_p4est_utils.h>
#include <p4est_bits.h>
#include <p4est_algorithms.h>
#endif
#include <sc_search.h>
#include <iostream>

p4est_bool_t
refine_levelset_cf (p4est_t *p4est, p4est_topidx_t which_tree, p4est_quadrant_t *quad)
{
  splitting_criteria_cf_t *data = (splitting_criteria_cf_t*)p4est->user_pointer;

  if (quad->level < data->min_lvl && !data->refine_only_inside)
    return P4EST_TRUE;
  else if (quad->level >= data->max_lvl)
    return P4EST_FALSE;
  else
  {
    p4est_topidx_t v_m = p4est->connectivity->tree_to_vertex[P4EST_CHILDREN*which_tree + 0];
    p4est_topidx_t v_p = p4est->connectivity->tree_to_vertex[P4EST_CHILDREN*which_tree + P4EST_CHILDREN-1];

    double tree_xmin = p4est->connectivity->vertices[3*v_m + 0];
    double tree_ymin = p4est->connectivity->vertices[3*v_m + 1];
#ifdef P4_TO_P8
    double tree_zmin = p4est->connectivity->vertices[3*v_m + 2];
#endif

    double tree_xmax = p4est->connectivity->vertices[3*v_p + 0];
    double tree_ymax = p4est->connectivity->vertices[3*v_p + 1];
#ifdef P4_TO_P8
    double tree_zmax = p4est->connectivity->vertices[3*v_p + 2];
#endif

    double dmin = (double)P4EST_QUADRANT_LEN(quad->level)/(double)P4EST_ROOT_LEN;
    double dx = (tree_xmax-tree_xmin) * dmin;
    double dy = (tree_ymax-tree_ymin) * dmin;
#ifdef P4_TO_P8
    double dz = (tree_zmax-tree_zmin) * dmin;
#endif

#ifdef P4_TO_P8
    double d = sqrt(dx*dx + dy*dy + dz*dz);
#else
    double d = sqrt(dx*dx + dy*dy);
#endif

    double x = (tree_xmax-tree_xmin)*(double)quad->x/(double)P4EST_ROOT_LEN + tree_xmin;
    double y = (tree_ymax-tree_ymin)*(double)quad->y/(double)P4EST_ROOT_LEN + tree_ymin;
#ifdef P4_TO_P8
    double z = (tree_zmax-tree_zmin)*(double)quad->z/(double)P4EST_ROOT_LEN + tree_zmin;
#endif

#ifdef P4_TO_P8
    CF_3&  phi = *(data->phi);
#else
    CF_2&  phi = *(data->phi);
#endif
    double lip = data->lip;

    double f[P4EST_CHILDREN];
#ifdef P4_TO_P8
    for (unsigned short ck = 0; ck<2; ++ck)
#endif
      for (unsigned short cj = 0; cj<2; ++cj)
        for (unsigned short ci = 0; ci <2; ++ci){
#ifdef P4_TO_P8
          f[4*ck+2*cj+ci] = phi(x+ci*dx, y+cj*dy, z+ck*dz);
          if (fabs(f[4*ck+2*cj+ci]) <= 0.5*lip*d)
            return P4EST_TRUE;
#else
          f[2*cj+ci] = phi(x+ci*dx, y+cj*dy);
          if (fabs(f[2*cj+ci]) <= 0.5*lip*d)
            return P4EST_TRUE;
#endif
        }

#ifdef P4_TO_P8
    if (f[0]*f[1]<0 || f[0]*f[2]<0 || f[1]*f[3]<0 || f[2]*f[3]<0 ||
        f[3]*f[4]<0 || f[4]*f[5]<0 || f[5]*f[6]<0 || f[6]*f[7]<0)
      return P4EST_TRUE;
#else
    if (f[0]*f[1]<0 || f[0]*f[2]<0 || f[1]*f[3]<0 || f[2]*f[3]<0)
      return P4EST_TRUE;
#endif

    if (data->refine_only_inside && f[0] <= 0 && quad->level < data->min_lvl)
      return P4EST_TRUE;

    return P4EST_FALSE;
  }
}

p4est_bool_t
refine_levelset_cf_and_uniform_band (p4est_t *p4est, p4est_topidx_t which_tree, p4est_quadrant_t *quad)
{
  splitting_criteria_cf_and_uniform_band_t *data = (splitting_criteria_cf_and_uniform_band_t*)p4est->user_pointer;
  if (quad->level < data->min_lvl)
    return P4EST_TRUE;
  else if (quad->level >= data->max_lvl)
    return P4EST_FALSE;
  else
  {
    p4est_topidx_t v_m = p4est->connectivity->tree_to_vertex[P4EST_CHILDREN*which_tree + 0];
    p4est_topidx_t v_p = p4est->connectivity->tree_to_vertex[P4EST_CHILDREN*which_tree + P4EST_CHILDREN-1];

    double tree_xmin = p4est->connectivity->vertices[3*v_m + 0];
    double tree_ymin = p4est->connectivity->vertices[3*v_m + 1];
#ifdef P4_TO_P8
    double tree_zmin = p4est->connectivity->vertices[3*v_m + 2];
#endif

    double tree_xmax = p4est->connectivity->vertices[3*v_p + 0];
    double tree_ymax = p4est->connectivity->vertices[3*v_p + 1];
#ifdef P4_TO_P8
    double tree_zmax = p4est->connectivity->vertices[3*v_p + 2];
#endif

    double dmin = (double)P4EST_QUADRANT_LEN(quad->level)/(double)P4EST_ROOT_LEN;
    double dx = (tree_xmax-tree_xmin) * dmin;
    double dy = (tree_ymax-tree_ymin) * dmin;
    double smallest_dxyz_max = MAX((tree_xmax-tree_xmin), (tree_ymax-tree_ymin))*((double)P4EST_QUADRANT_LEN(data->max_lvl))/((double)P4EST_ROOT_LEN);
#ifdef P4_TO_P8
    double dz = (tree_zmax-tree_zmin) * dmin;
    smallest_dxyz_max = MAX(smallest_dxyz_max, (tree_zmax-tree_zmin)*((double)P4EST_QUADRANT_LEN(data->max_lvl))/((double)P4EST_ROOT_LEN));
#endif

    double x = (tree_xmax-tree_xmin)*(double)quad->x/(double)P4EST_ROOT_LEN + tree_xmin;
    double y = (tree_ymax-tree_ymin)*(double)quad->y/(double)P4EST_ROOT_LEN + tree_ymin;
#ifdef P4_TO_P8
    double z = (tree_zmax-tree_zmin)*(double)quad->z/(double)P4EST_ROOT_LEN + tree_zmin;
#endif

#ifdef P4_TO_P8
    CF_3&  phi = *(data->phi);
#else
    CF_2&  phi = *(data->phi);
#endif

    double f;
#ifdef P4_TO_P8
    for (unsigned short ck = 0; ck<2; ++ck)
#endif
      for (unsigned short cj = 0; cj<2; ++cj)
        for (unsigned short ci = 0; ci <2; ++ci){
#ifdef P4_TO_P8
          f = phi(x+ci*dx, y+cj*dy, z+ck*dz);
#else
          f = phi(x+ci*dx, y+cj*dy);
#endif
          if(fabs(f) < data->uniform_band*smallest_dxyz_max)
            return P4EST_TRUE;
        }
  }
  return refine_levelset_cf(p4est, which_tree, quad);
}

p4est_bool_t
coarsen_levelset_cf (p4est_t *p4est, p4est_topidx_t which_tree, p4est_quadrant_t **quad)
{
  splitting_criteria_cf_t *data = (splitting_criteria_cf_t*)p4est->user_pointer;

  if (quad[0]->level <= data->min_lvl)
    return P4EST_FALSE;
  else if (quad[0]->level > data->max_lvl)
    return P4EST_TRUE;
  else
  {
    p4est_topidx_t v_m = p4est->connectivity->tree_to_vertex[P4EST_CHILDREN*which_tree + 0];
    p4est_topidx_t v_p = p4est->connectivity->tree_to_vertex[P4EST_CHILDREN*which_tree + P4EST_CHILDREN-1];

    double tree_xmin = p4est->connectivity->vertices[3*v_m + 0];
    double tree_ymin = p4est->connectivity->vertices[3*v_m + 1];
#ifdef P4_TO_P8
    double tree_zmin = p4est->connectivity->vertices[3*v_m + 2];
#endif

    double tree_xmax = p4est->connectivity->vertices[3*v_p + 0];
    double tree_ymax = p4est->connectivity->vertices[3*v_p + 1];
#ifdef P4_TO_P8
    double tree_zmax = p4est->connectivity->vertices[3*v_p + 2];
#endif

    double dmin = 2*(double)P4EST_QUADRANT_LEN(quad[0]->level)/(double)P4EST_ROOT_LEN;
    double dx = (tree_xmax-tree_xmin) * dmin;
    double dy = (tree_ymax-tree_ymin) * dmin;
#ifdef P4_TO_P8
    double dz = (tree_zmax-tree_zmin) * dmin;
#endif

#ifdef P4_TO_P8
    double d = sqrt(dx*dx + dy*dy + dz*dz);
#else
    double d = sqrt(dx*dx + dy*dy);
#endif

    double x = (tree_xmax-tree_xmin)*(double)quad[0]->x/(double)P4EST_ROOT_LEN + tree_xmin;
    double y = (tree_ymax-tree_ymin)*(double)quad[0]->y/(double)P4EST_ROOT_LEN + tree_ymin;
#ifdef P4_TO_P8
    double z = (tree_zmax-tree_zmin)*(double)quad[0]->z/(double)P4EST_ROOT_LEN + tree_zmin;
#endif

#ifdef P4_TO_P8
    CF_3&  phi = *(data->phi);
#else
    CF_2&  phi = *(data->phi);
#endif
    double lip = data->lip;

    double f[P4EST_CHILDREN];
#ifdef P4_TO_P8
    for (unsigned short ck = 0; ck<2; ++ck)
#endif
      for (unsigned short cj = 0; cj<2; ++cj)
        for (unsigned short ci = 0; ci <2; ++ci){
#ifdef P4_TO_P8
          f[4*ck+2*cj+ci] = phi(x+ci*dx, y+cj*dy, z+ck*dz);
          if (fabs(f[4*ck+2*cj+ci]) <= 0.5*lip*d)
            return P4EST_FALSE;
#else
          f[2*cj+ci] = phi(x+ci*dx, y+cj*dy);
          if (fabs(f[2*cj+ci]) <= 0.5*lip*d)
            return P4EST_FALSE;
#endif
        }

#ifdef P4_TO_P8
    if (f[0]*f[1]<0 || f[0]*f[2]<0 || f[1]*f[3]<0 || f[2]*f[3]<0 ||
        f[3]*f[4]<0 || f[4]*f[5]<0 || f[5]*f[6]<0 || f[6]*f[7]<0)
      return P4EST_FALSE;
#else
    if (f[0]*f[1]<0 || f[0]*f[2]<0 || f[1]*f[3]<0 || f[2]*f[3]<0)
      return P4EST_FALSE;
#endif

    return P4EST_TRUE;
  }
}

p4est_bool_t
refine_levelset_thresh (p4est_t *p4est, p4est_topidx_t which_tree, p4est_quadrant_t *quad)
{
  splitting_criteria_thresh_t *data = (splitting_criteria_thresh_t*)p4est->user_pointer;

  if (quad->level < data->min_lvl)
    return P4EST_TRUE;
  else if (quad->level >= data->max_lvl)
    return P4EST_FALSE;
  else
  {
    p4est_topidx_t v_m = p4est->connectivity->tree_to_vertex[P4EST_CHILDREN*which_tree + 0];
    p4est_topidx_t v_p = p4est->connectivity->tree_to_vertex[P4EST_CHILDREN*which_tree + P4EST_CHILDREN-1];

    double tree_xmin = p4est->connectivity->vertices[3*v_m + 0];
    double tree_ymin = p4est->connectivity->vertices[3*v_m + 1];
#ifdef P4_TO_P8
    double tree_zmin = p4est->connectivity->vertices[3*v_m + 2];
#endif

    double tree_xmax = p4est->connectivity->vertices[3*v_p + 0];
    double tree_ymax = p4est->connectivity->vertices[3*v_p + 1];
#ifdef P4_TO_P8
    double tree_zmax = p4est->connectivity->vertices[3*v_p + 2];
#endif

    double dmin = (double)P4EST_QUADRANT_LEN(quad->level)/(double)P4EST_ROOT_LEN;
    double dx = (tree_xmax-tree_xmin) * dmin;
    double dy = (tree_ymax-tree_ymin) * dmin;
#ifdef P4_TO_P8
    double dz = (tree_zmax-tree_zmin) * dmin;
#endif

    double x = (tree_xmax-tree_xmin)*(double)quad->x/(double)P4EST_ROOT_LEN + tree_xmin;
    double y = (tree_ymax-tree_ymin)*(double)quad->y/(double)P4EST_ROOT_LEN + tree_ymin;
#ifdef P4_TO_P8
    double z = (tree_zmax-tree_zmin)*(double)quad->z/(double)P4EST_ROOT_LEN + tree_zmin;
#endif

#ifdef P4_TO_P8
    CF_3&  f = *(data->f);
#else
    CF_2&  f = *(data->f);
#endif
    double thresh = data->thresh;

#ifdef P4_TO_P8
    for (unsigned short ck = 0; ck<2; ++ck)
#endif
      for (unsigned short cj = 0; cj<2; ++cj)
        for (unsigned short ci = 0; ci <2; ++ci){
#ifdef P4_TO_P8
          if(f(x+ci*dx, y+cj*dy, z+ck*dz)>thresh)
            return P4EST_TRUE;
#else
          if(f(x+ci*dx, y+cj*dy)>thresh)
            return P4EST_TRUE;
#endif
        }

    return P4EST_FALSE;
  }
}

p4est_bool_t
coarsen_levelset_thresh (p4est_t *p4est, p4est_topidx_t which_tree, p4est_quadrant_t **quad)
{
  splitting_criteria_thresh_t *data = (splitting_criteria_thresh_t*)p4est->user_pointer;

  if (quad[0]->level <= data->min_lvl)
    return P4EST_FALSE;
  else if (quad[0]->level > data->max_lvl)
    return P4EST_TRUE;
  else
  {
    p4est_topidx_t v_m = p4est->connectivity->tree_to_vertex[P4EST_CHILDREN*which_tree + 0];
    p4est_topidx_t v_p = p4est->connectivity->tree_to_vertex[P4EST_CHILDREN*which_tree + P4EST_CHILDREN-1];

    double tree_xmin = p4est->connectivity->vertices[3*v_m + 0];
    double tree_ymin = p4est->connectivity->vertices[3*v_m + 1];
#ifdef P4_TO_P8
    double tree_zmin = p4est->connectivity->vertices[3*v_m + 2];
#endif

    double tree_xmax = p4est->connectivity->vertices[3*v_p + 0];
    double tree_ymax = p4est->connectivity->vertices[3*v_p + 1];
#ifdef P4_TO_P8
    double tree_zmax = p4est->connectivity->vertices[3*v_p + 2];
#endif

    double dmin = 2*(double)P4EST_QUADRANT_LEN(quad[0]->level)/(double)P4EST_ROOT_LEN;
    double dx = (tree_xmax-tree_xmin) * dmin;
    double dy = (tree_ymax-tree_ymin) * dmin;
#ifdef P4_TO_P8
    double dz = (tree_zmax-tree_zmin) * dmin;
#endif

    double x = (tree_xmax-tree_xmin)*(double)quad[0]->x/(double)P4EST_ROOT_LEN + tree_xmin;
    double y = (tree_ymax-tree_ymin)*(double)quad[0]->y/(double)P4EST_ROOT_LEN + tree_ymin;
#ifdef P4_TO_P8
    double z = (tree_zmax-tree_zmin)*(double)quad[0]->z/(double)P4EST_ROOT_LEN + tree_zmin;
#endif

#ifdef P4_TO_P8
    CF_3&  f = *(data->f);
#else
    CF_2&  f = *(data->f);
#endif
    double thresh = data->thresh;

#ifdef P4_TO_P8
    for (unsigned short ck = 0; ck<2; ++ck)
#endif
      for (unsigned short cj = 0; cj<2; ++cj)
        for (unsigned short ci = 0; ci <2; ++ci){
#ifdef P4_TO_P8
          if(f(x+ci*dx, y+cj*dy, z+ck*dz)>thresh)
            return P4EST_FALSE;
#else
          if(f(x+ci*dx, y+cj*dy)>thresh)
            return P4EST_FALSE;
#endif
        }

    return P4EST_TRUE;
  }
}

//p4est_bool_t
//refine_random(p4est_t *p4est, p4est_topidx_t which_tree, p4est_quadrant_t *quad)
//{
//  splitting_criteria_local_random_t *data = (splitting_criteria_local_random_t*) p4est->user_pointer;

//  if (quad->level < data->min_lvl)
//    return P4EST_TRUE;
//  else if (quad->level >= data->max_lvl)
//    return P4EST_FALSE;
//  else
//    return *(u_int8_t*)(quad->p.user_data);
//}

//p4est_bool_t
//coarsen_random(p4est_t *p4est, p4est_topidx_t which_tree, p4est_quadrant_t **quad)
//{
//  (void) which_tree;
//  splitting_criteria_random_t *data = (splitting_criteria_random_t*) p4est->user_pointer;

//  // if (data->num_quads <= (p4est_gloidx_t) ((double)data->min_quads/(double)p4est->mpisize))
//  if (data->num_quads <= data->min_quads)
//    return P4EST_FALSE;
//  else if (quad[0]->level <= data->min_lvl)
//    return P4EST_FALSE;
//  else if (quad[0]->level >  data->max_lvl)
//  { data->num_quads -= P4EST_CHILDREN - 1; return P4EST_TRUE; }
//  else
//  {
//    if (rand()%2)
//    { data->num_quads -= P4EST_CHILDREN - 1; return P4EST_TRUE; }
//    else
//      return P4EST_FALSE;
//  }
//}

p4est_bool_t
refine_random(p4est_t *p4est, p4est_topidx_t which_tree, p4est_quadrant_t *quad)
{
  (void) which_tree;
  splitting_criteria_random_t *data = (splitting_criteria_random_t*) p4est->user_pointer;

  // if (data->num_quads >= (p4est_gloidx_t) ((double)data->max_quads/(double)p4est->mpisize))
  if (data->num_quads >= data->max_quads)
    return P4EST_FALSE;
  else if (quad->level < data->min_lvl)
  { data->num_quads += P4EST_CHILDREN - 1; return P4EST_TRUE; }
  else if (quad->level >= data->max_lvl)
    return P4EST_FALSE;
  else
  {
    if (rand()%2)
    { data->num_quads += P4EST_CHILDREN - 1; return P4EST_TRUE;}
    else
      return P4EST_FALSE;
  }
}

p4est_bool_t
coarsen_random(p4est_t *p4est, p4est_topidx_t which_tree, p4est_quadrant_t **quad)
{
  (void) which_tree;
  splitting_criteria_random_t *data = (splitting_criteria_random_t*) p4est->user_pointer;

  // if (data->num_quads <= (p4est_gloidx_t) ((double)data->min_quads/(double)p4est->mpisize))
  if (data->num_quads <= data->min_quads)
    return P4EST_FALSE;
  else if (quad[0]->level <= data->min_lvl)
    return P4EST_FALSE;
  else if (quad[0]->level >  data->max_lvl)
  { data->num_quads -= P4EST_CHILDREN - 1; return P4EST_TRUE; }
  else
  {
    if (rand()%2)
    { data->num_quads -= P4EST_CHILDREN - 1; return P4EST_TRUE; }
    else
      return P4EST_FALSE;
  }
}

p4est_bool_t
refine_every_cell(p4est_t *p4est, p4est_topidx_t which_tree, p4est_quadrant_t *quad)
{
  (void) p4est;
  (void) which_tree;
  (void) quad;

  return P4EST_TRUE;
}

p4est_bool_t
coarsen_every_cell(p4est_t *p4est, p4est_topidx_t which_tree, p4est_quadrant_t **quad)
{
  (void) p4est;
  (void) which_tree;
  (void) quad;

  return P4EST_TRUE;
}

p4est_bool_t
refine_marked_quadrants(p4est_t *p4est, p4est_topidx_t which_tree, p4est_quadrant_t *quad)
{
  (void) which_tree;
  const splitting_criteria_marker_t& marker = *(splitting_criteria_marker_t*)(p4est->user_pointer);
  if (quad->level < marker.min_lvl)
    return P4EST_TRUE;
  else if (quad->level >= marker.max_lvl)
    return P4EST_FALSE;
  else
    return (*(p4est_bool_t*)quad->p.user_data);
}

p4est_bool_t
coarsen_marked_quadrants(p4est_t *p4est, p4est_topidx_t which_tree, p4est_quadrant_t **quad)
{
  (void) which_tree;
  const splitting_criteria_marker_t& marker = *(splitting_criteria_marker_t*)(p4est->user_pointer);
  if (quad[0]->level < marker.min_lvl)
    return P4EST_FALSE;
  else if (quad[0]->level >= marker.max_lvl)
    return P4EST_TRUE;
  else
    for (short i=0; i<P4EST_CHILDREN; i++)
      if (*(p4est_bool_t*)quad[i]->p.user_data) return P4EST_TRUE;

  return P4EST_FALSE;
}

void splitting_criteria_tag_t::tag_quadrant(p4est_t *p4est, p4est_quadrant_t *quad, p4est_topidx_t which_tree, const double* f) {
  if (quad->level < min_lvl) {
    quad->p.user_int = REFINE_QUADRANT;

  } else if (quad->level > max_lvl) {
    quad->p.user_int = COARSEN_QUADRANT;    

  } else {
    p4est_topidx_t v_m = p4est->connectivity->tree_to_vertex[P4EST_CHILDREN*which_tree + 0];
    p4est_topidx_t v_p = p4est->connectivity->tree_to_vertex[P4EST_CHILDREN*which_tree + P4EST_CHILDREN-1];

    double tree_xmin = p4est->connectivity->vertices[3*v_m + 0];
    double tree_ymin = p4est->connectivity->vertices[3*v_m + 1];
#ifdef P4_TO_P8
    double tree_zmin = p4est->connectivity->vertices[3*v_m + 2];
#endif

    double tree_xmax = p4est->connectivity->vertices[3*v_p + 0];
    double tree_ymax = p4est->connectivity->vertices[3*v_p + 1];
#ifdef P4_TO_P8
    double tree_zmax = p4est->connectivity->vertices[3*v_p + 2];
#endif

    double dmin = (double)P4EST_QUADRANT_LEN(quad->level)/(double)P4EST_ROOT_LEN;
    double dx = (tree_xmax-tree_xmin) * dmin;
    double dy = (tree_ymax-tree_ymin) * dmin;
#ifdef P4_TO_P8
    double dz = (tree_zmax-tree_zmin) * dmin;
#endif

#ifdef P4_TO_P8
    double d = sqrt(dx*dx + dy*dy + dz*dz);
#else
    double d = sqrt(dx*dx + dy*dy);
#endif

    // refinement based on distance
		bool refine = false, coarsen = true;

<<<<<<< HEAD
    if(finest_in_negative_flag)
      for (short i = 0; i < P4EST_CHILDREN; i++) {
        refine  = refine  || ((quad->level < max_lvl) && ((f[i] <= 0.5*lip*d) || ((i==0)? false: ((f[i] > 0.0 && f[0] <= 0.0) || (f[i] <= 0.0 && f[0] > 0.0)))));
        coarsen = coarsen && (quad->level > min_lvl) && (f[i] >= 1.0*lip*d) && ((i==0)? true: ((f[i] > 0.0 && f[0] > 0.0) || (f[i] <= 0.0 && f[0] <= 0.0)));
      }
    else
      for (short i = 0; i < P4EST_CHILDREN; i++) {
        refine  = refine  || ((quad->level < max_lvl) && ((fabs(f[i]) <= 0.5*lip*d) || ((i==0)? false: ((f[i] > 0.0 && f[0] <= 0.0) || (f[i] <= 0.0 && f[0] > 0.0)))));
        coarsen = coarsen && (quad->level > min_lvl) && (fabs(f[i]) >= 1.0*lip*d) && ((i==0)? true: ((f[i] > 0.0 && f[0] > 0.0) || (f[i] <= 0.0 && f[0] <= 0.0)));
      }
=======
    for (short i = 0; i < P4EST_CHILDREN; i++) {
			refine  = refine  || (fabs(f[i]) <= 0.5*lip*d && quad->level < max_lvl);
			coarsen = coarsen && (fabs(f[i]) >= 1.0*lip*d && quad->level > min_lvl);
		}
		
		if (refine) {
			quad->p.user_int = REFINE_QUADRANT;
>>>>>>> 5917a6b6

		} else if (coarsen) {
			quad->p.user_int = COARSEN_QUADRANT;

		} else { 
			quad->p.user_int = SKIP_QUADRANT;

		}		
  }
}

void splitting_criteria_tag_t::tag_quadrant_inside(p4est_t *p4est, p4est_quadrant_t *quad, p4est_topidx_t which_tree, const double* f) {
  if (quad->level > max_lvl) {
    quad->p.user_int = COARSEN_QUADRANT;

  } else {
    p4est_topidx_t v_m = p4est->connectivity->tree_to_vertex[P4EST_CHILDREN*which_tree + 0];
    p4est_topidx_t v_p = p4est->connectivity->tree_to_vertex[P4EST_CHILDREN*which_tree + P4EST_CHILDREN-1];

    double tree_xmin = p4est->connectivity->vertices[3*v_m + 0];
    double tree_ymin = p4est->connectivity->vertices[3*v_m + 1];
#ifdef P4_TO_P8
    double tree_zmin = p4est->connectivity->vertices[3*v_m + 2];
#endif

    double tree_xmax = p4est->connectivity->vertices[3*v_p + 0];
    double tree_ymax = p4est->connectivity->vertices[3*v_p + 1];
#ifdef P4_TO_P8
    double tree_zmax = p4est->connectivity->vertices[3*v_p + 2];
#endif

    double dmin = (double)P4EST_QUADRANT_LEN(quad->level)/(double)P4EST_ROOT_LEN;
    double dx = (tree_xmax-tree_xmin) * dmin;
    double dy = (tree_ymax-tree_ymin) * dmin;
#ifdef P4_TO_P8
    double dz = (tree_zmax-tree_zmin) * dmin;
#endif

#ifdef P4_TO_P8
    double d = sqrt(dx*dx + dy*dy + dz*dz);
#else
    double d = sqrt(dx*dx + dy*dy);
#endif

    // refinement based on distance
                bool refine = false, coarsen = true;

    for (short i = 0; i < P4EST_CHILDREN; i++) {
//                        refine  = refine  || (fabs(f[i]) <= 0.5*lip*d && quad->level < max_lvl);
//                        coarsen = coarsen && (fabs(f[i]) >= 1.0*lip*d && quad->level > min_lvl);
                        refine  = refine  || (fabs(f[i]) <= 0.5*lip*d );
                        coarsen = coarsen && (fabs(f[i]) >= 1.0*lip*d );
                }

    if (refine && quad->level >= max_lvl) refine = false;

    bool one_negative = false;
    for (short i = 0; i < P4EST_CHILDREN; i++) { one_negative = one_negative || f[i] < 0; }
    if (quad->level < min_lvl && one_negative) { refine = true;      }

    if (quad->level < min_lvl && one_negative) { refine = true;      }

    if (coarsen && quad->level <= min_lvl && one_negative) coarsen = false;

		if (refine) {
			quad->p.user_int = REFINE_QUADRANT;

		} else if (coarsen) {
			quad->p.user_int = COARSEN_QUADRANT;

		} else {
			quad->p.user_int = SKIP_QUADRANT;

                }
  }
}

int splitting_criteria_tag_t::refine_fn(p4est_t *p4est, p4est_topidx_t which_tree, p4est_quadrant_t *quad) {
  (void) p4est;
  (void) which_tree;
  return quad->p.user_int == REFINE_QUADRANT;
}

int splitting_criteria_tag_t::coarsen_fn(p4est_t *p4est, p4est_topidx_t which_tree, p4est_quadrant_t **quad) {
  (void) p4est;
  (void) which_tree;

  int coarsen = quad[0]->p.user_int == COARSEN_QUADRANT;
  for (short i = 1; i<P4EST_CHILDREN; i++)
    coarsen = coarsen && (quad[i]->p.user_int == COARSEN_QUADRANT);
  return coarsen;
}

void splitting_criteria_tag_t::init_fn(p4est_t* p4est, p4est_topidx_t which_tree, p4est_quadrant_t* quad) {
	(void) p4est;
	(void) which_tree;
  quad->p.user_int = NEW_QUADRANT;
}

bool splitting_criteria_tag_t::refine_and_coarsen(p4est_t* p4est, const p4est_nodes_t* nodes, const double *phi) {

  double f[P4EST_CHILDREN];
  for (p4est_topidx_t it = p4est->first_local_tree; it <= p4est->last_local_tree; ++it) {
    p4est_tree_t* tree = (p4est_tree_t*)sc_array_index(p4est->trees, it);
    for (size_t q = 0; q <tree->quadrants.elem_count; ++q) {
      p4est_quadrant_t *quad = (p4est_quadrant_t*)sc_array_index(&tree->quadrants, q);
      p4est_locidx_t qu_idx  = q + tree->quadrants_offset;

      for (short i = 0; i<P4EST_CHILDREN; i++)
        f[i] = phi[nodes->local_nodes[qu_idx*P4EST_CHILDREN + i]];
      if (refine_only_inside) tag_quadrant_inside(p4est, quad, it, f);
      else                    tag_quadrant(p4est, quad, it, f);
    }
  }

  my_p4est_coarsen(p4est, P4EST_FALSE, splitting_criteria_tag_t::coarsen_fn, splitting_criteria_tag_t::init_fn);
  my_p4est_refine (p4est, P4EST_FALSE, splitting_criteria_tag_t::refine_fn,  splitting_criteria_tag_t::init_fn);

  int is_grid_changed = false;
  for (p4est_topidx_t it = p4est->first_local_tree; it <= p4est->last_local_tree; ++it) {
    p4est_tree_t* tree = (p4est_tree_t*)sc_array_index(p4est->trees, it);
    for (size_t q = 0; q <tree->quadrants.elem_count; ++q) {
      p4est_quadrant_t *quad = (p4est_quadrant_t*)sc_array_index(&tree->quadrants, q);
      if (quad->p.user_int == NEW_QUADRANT) {
        is_grid_changed = true;
        goto function_end;
      }
    }
  }

function_end:
  MPI_Allreduce(MPI_IN_PLACE, &is_grid_changed, 1, MPI_INT, MPI_LOR, p4est->mpicomm);

  return is_grid_changed;
}


bool splitting_criteria_tag_t::refine(p4est_t* p4est, const p4est_nodes_t* nodes, const double *phi) {

  double f[P4EST_CHILDREN];
  for (p4est_topidx_t it = p4est->first_local_tree; it <= p4est->last_local_tree; ++it) {
    p4est_tree_t* tree = (p4est_tree_t*)sc_array_index(p4est->trees, it);
    for (size_t q = 0; q <tree->quadrants.elem_count; ++q) {
      p4est_quadrant_t *quad = (p4est_quadrant_t*)sc_array_index(&tree->quadrants, q);
      p4est_locidx_t qu_idx  = q + tree->quadrants_offset;

      for (short i = 0; i<P4EST_CHILDREN; i++)
        f[i] = phi[nodes->local_nodes[qu_idx*P4EST_CHILDREN + i]];
      if (refine_only_inside) tag_quadrant_inside(p4est, quad, it, f);
      else                    tag_quadrant(p4est, quad, it, f);
    }
  }

  my_p4est_refine (p4est, P4EST_FALSE, splitting_criteria_tag_t::refine_fn,  splitting_criteria_tag_t::init_fn);

  int is_grid_changed = false;
  for (p4est_topidx_t it = p4est->first_local_tree; it <= p4est->last_local_tree; ++it) {
    p4est_tree_t* tree = (p4est_tree_t*)sc_array_index(p4est->trees, it);
    for (size_t q = 0; q <tree->quadrants.elem_count; ++q) {
      p4est_quadrant_t *quad = (p4est_quadrant_t*)sc_array_index(&tree->quadrants, q);
      if (quad->p.user_int == NEW_QUADRANT) {
        is_grid_changed = true;
        goto function_end;
      }
    }
  }

function_end:
  MPI_Allreduce(MPI_IN_PLACE, &is_grid_changed, 1, MPI_INT, MPI_LOR, p4est->mpicomm);

  return is_grid_changed;
}

p4est_bool_t
refine_grad_cf(p4est_t *p4est, p4est_topidx_t which_tree, p4est_quadrant_t *quad)
{
  (void) which_tree;

  splitting_criteria_grad_t *sp = (splitting_criteria_grad_t*)p4est->user_pointer;
  if (quad->level < sp->min_lvl)
    return P4EST_TRUE;
  else if (quad->level >= sp->max_lvl)
    return P4EST_FALSE;
  else
  {
#ifdef P4_TO_P8
    CF_3& cf = *sp->cf;
#else
    CF_2& cf = *sp->cf;
#endif

    double x[P4EST_DIM], dx[P4EST_DIM];
    quad_xyz(p4est, quad, x);
    dxyz_quad(p4est, quad, dx);

#ifdef P4_TO_P8
    double fx = (cf(x[0] + 0.5*dx[0], x[1], x[2]) - cf(x[0] - 0.5*dx[0], x[1], x[2]))/dx[0];
    double fy = (cf(x[0], x[1] + 0.5*dx[1], x[2]) - cf(x[0], x[1] - 0.5*dx[1], x[2]))/dx[1];
    double fz = (cf(x[0], x[1], x[2] + 0.5*dx[2]) - cf(x[0], x[1], x[2] - 0.5*dx[2]))/dx[2];

    return MIN(dx[0], dx[1], dx[2]) * sqrt(SQR(fx)+SQR(fy)+SQR(fz))/sp->fmax > sp->tol;
#else
    double f[] = {
      cf(x[0] - 0.5*dx[0], x[1] - 0.5*dx[1]),
      cf(x[0] + 0.5*dx[0], x[1] - 0.5*dx[1]),
      cf(x[0] - 0.5*dx[0], x[1] + 0.5*dx[1]),
      cf(x[0] + 0.5*dx[0], x[1] + 0.5*dx[1]),
    };
    double fx = 0.5*((f[1]+f[3]) - (f[0]+f[2]))/dx[0];
    double fy = 0.5*((f[2]+f[3]) - (f[0]+f[1]))/dx[1];
    return (MIN(dx[0], dx[1])*sqrt(SQR(fx)+SQR(fy))/sp->fmax) >= sp->tol;
//    double diag = sqrt(dx[0]*dx[0] + dx[1]*dx[1]);
//    double fx1 = (f[1] - f[0])/dx[0];
//    double fy1 = (f[3] - f[2])/dx[1];
//    double fx2 = (f[3] - f[0])/diag;
//    double fy2 = (f[2] - f[1])/diag;

//    return (MIN(dx[0], dx[1])*0.5*(sqrt(SQR(fx1)+SQR(fy1))+sqrt(SQR(fx2)+SQR(fy2)))/sp->fmax) >= sp->tol;
#endif
  }
}

p4est_bool_t
coarsen_down_to_lmax (p4est_t *p4est, p4est_topidx_t which_tree, p4est_quadrant_t *quad)
{
  (void) which_tree;

  splitting_criteria_t *data = (splitting_criteria_t*)p4est->user_pointer;

  if (quad->level > data->max_lvl)
    return P4EST_TRUE;
  else
    return P4EST_FALSE;
}<|MERGE_RESOLUTION|>--- conflicted
+++ resolved
@@ -538,7 +538,6 @@
     // refinement based on distance
 		bool refine = false, coarsen = true;
 
-<<<<<<< HEAD
     if(finest_in_negative_flag)
       for (short i = 0; i < P4EST_CHILDREN; i++) {
         refine  = refine  || ((quad->level < max_lvl) && ((f[i] <= 0.5*lip*d) || ((i==0)? false: ((f[i] > 0.0 && f[0] <= 0.0) || (f[i] <= 0.0 && f[0] > 0.0)))));
@@ -549,15 +548,6 @@
         refine  = refine  || ((quad->level < max_lvl) && ((fabs(f[i]) <= 0.5*lip*d) || ((i==0)? false: ((f[i] > 0.0 && f[0] <= 0.0) || (f[i] <= 0.0 && f[0] > 0.0)))));
         coarsen = coarsen && (quad->level > min_lvl) && (fabs(f[i]) >= 1.0*lip*d) && ((i==0)? true: ((f[i] > 0.0 && f[0] > 0.0) || (f[i] <= 0.0 && f[0] <= 0.0)));
       }
-=======
-    for (short i = 0; i < P4EST_CHILDREN; i++) {
-			refine  = refine  || (fabs(f[i]) <= 0.5*lip*d && quad->level < max_lvl);
-			coarsen = coarsen && (fabs(f[i]) >= 1.0*lip*d && quad->level > min_lvl);
-		}
-		
-		if (refine) {
-			quad->p.user_int = REFINE_QUADRANT;
->>>>>>> 5917a6b6
 
 		} else if (coarsen) {
 			quad->p.user_int = COARSEN_QUADRANT;
