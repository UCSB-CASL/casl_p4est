--- conflicted
+++ resolved
@@ -177,15 +177,9 @@
 }
 
 p4est_bool_t
-<<<<<<< HEAD
 refine_levelset_thresh (p4est_t *p4est, p4est_topidx_t which_tree, p4est_quadrant_t *quad)
 {
   splitting_criteria_thresh_t *data = (splitting_criteria_thresh_t*)p4est->user_pointer;
-=======
-refine_threshold_cf (p4est_t *p4est, p4est_topidx_t which_tree, p4est_quadrant_t *quad)
-{
-  const splitting_criteria_threshold_cf_t *data = (const splitting_criteria_threshold_cf_t*)p4est->user_pointer;
->>>>>>> 4b2001de
 
   if (quad->level < data->min_lvl)
     return P4EST_TRUE;
@@ -193,7 +187,6 @@
     return P4EST_FALSE;
   else
   {
-<<<<<<< HEAD
     p4est_topidx_t v_m = p4est->connectivity->tree_to_vertex[P4EST_CHILDREN*which_tree + 0];
     p4est_topidx_t v_p = p4est->connectivity->tree_to_vertex[P4EST_CHILDREN*which_tree + P4EST_CHILDREN-1];
 
@@ -242,74 +235,15 @@
             return P4EST_TRUE;
 #endif
         }
-=======
-    double dx = (double)P4EST_QUADRANT_LEN(quad->level)/(double)P4EST_ROOT_LEN;
-    double dy = dx;
-  #ifdef P4_TO_P8
-    double dz = dx;
-  #endif
-
-#ifdef P4_TO_P8
-    double d = sqrt(dx*dx + dy*dy + dz*dz);
-#else
-    double d = sqrt(dx*dx + dy*dy);
-#endif
-
-    p4est_topidx_t v_mm = p4est->connectivity->tree_to_vertex[P4EST_CHILDREN*which_tree + 0];
-
-    double tree_xmin = p4est->connectivity->vertices[3*v_mm + 0];
-    double tree_ymin = p4est->connectivity->vertices[3*v_mm + 1];
-#ifdef P4_TO_P8
-    double tree_zmin = p4est->connectivity->vertices[3*v_mm + 2];
-#endif
-
-    double x = (double)quad->x/(double)P4EST_ROOT_LEN + tree_xmin;
-    double y = (double)quad->y/(double)P4EST_ROOT_LEN + tree_ymin;
-#ifdef P4_TO_P8
-    double z = (double)quad->z/(double)P4EST_ROOT_LEN + tree_zmin;
-#endif
-
-#ifdef P4_TO_P8
-    CF_3&  phi = *(data->phi);
-#else
-    CF_2&  phi = *(data->phi);
-#endif
-    double lip = data->lip;
-
-    double f;
-#ifdef P4_TO_P8
-    for (unsigned short ck = 0; ck<2; ++ck)
-#endif
-    for (unsigned short cj = 0; cj<2; ++cj)
-      for (unsigned short ci = 0; ci <2; ++ci){
-#ifdef P4_TO_P8
-        f = phi(x+ci*dx, y+cj*dy, z+ck*dz);
-#else
-        f = phi(x+ci*dx, y+cj*dy);
-#endif
-        if (fabs(f - data->min_thr) <= 0.5*lip*d ||
-            fabs(f - data->max_thr) <= 0.5*lip*d ||
-            (data->min_thr <= f && f <= data->max_thr))
-        {
-          return P4EST_TRUE;
-        }
-      }
->>>>>>> 4b2001de
-
-    return P4EST_FALSE;
-  }
-}
-
-p4est_bool_t
-<<<<<<< HEAD
+
+    return P4EST_FALSE;
+  }
+}
+
+p4est_bool_t
 coarsen_levelset_thresh (p4est_t *p4est, p4est_topidx_t which_tree, p4est_quadrant_t **quad)
 {
   splitting_criteria_thresh_t *data = (splitting_criteria_thresh_t*)p4est->user_pointer;
-=======
-coarsen_threshold_cf(p4est_t *p4est, p4est_topidx_t which_tree, p4est_quadrant_t **quad)
-{
-  const splitting_criteria_threshold_cf_t *data = (const splitting_criteria_threshold_cf_t*) p4est->user_pointer;
->>>>>>> 4b2001de
 
   if (quad[0]->level <= data->min_lvl)
     return P4EST_FALSE;
@@ -317,7 +251,6 @@
     return P4EST_TRUE;
   else
   {
-<<<<<<< HEAD
     p4est_topidx_t v_m = p4est->connectivity->tree_to_vertex[P4EST_CHILDREN*which_tree + 0];
     p4est_topidx_t v_p = p4est->connectivity->tree_to_vertex[P4EST_CHILDREN*which_tree + P4EST_CHILDREN-1];
 
@@ -366,64 +299,10 @@
             return P4EST_FALSE;
 #endif
         }
-=======
-    double dx = 2*(double)P4EST_QUADRANT_LEN((*quad)->level)/(double)P4EST_ROOT_LEN;
-    double dy = dx;
-  #ifdef P4_TO_P8
-    double dz = dx;
-  #endif
-
-#ifdef P4_TO_P8
-    double d = sqrt(dx*dx + dy*dy + dz*dz);
-#else
-    double d = sqrt(dx*dx + dy*dy);
-#endif
-
-    p4est_topidx_t v_mm = p4est->connectivity->tree_to_vertex[P4EST_CHILDREN*which_tree + 0];
-
-    double tree_xmin = p4est->connectivity->vertices[3*v_mm + 0];
-    double tree_ymin = p4est->connectivity->vertices[3*v_mm + 1];
-#ifdef P4_TO_P8
-    double tree_zmin = p4est->connectivity->vertices[3*v_mm + 2];
-#endif
-
-    double x = (double)((*quad)->x)/(double)P4EST_ROOT_LEN + tree_xmin;
-    double y = (double)((*quad)->y)/(double)P4EST_ROOT_LEN + tree_ymin;
-#ifdef P4_TO_P8
-    double z = (double)((*quad)->z)/(double)P4EST_ROOT_LEN + tree_zmin;
-#endif
-
-#ifdef P4_TO_P8
-    CF_3&  phi = *(data->phi);
-#else
-    CF_2&  phi = *(data->phi);
-#endif
-    double lip = data->lip;
-
-    double f;
-#ifdef P4_TO_P8
-    for (unsigned short ck = 0; ck<2; ++ck)
-#endif
-    for (unsigned short cj = 0; cj<2; ++cj)
-      for (unsigned short ci = 0; ci <2; ++ci){
-#ifdef P4_TO_P8
-        f = phi(x+ci*dx, y+cj*dy, z+ck*dz);
-#else
-        f = phi(x+ci*dx, y+cj*dy);
-#endif
-        if (fabs(f - data->min_thr) <= 0.5*lip*d ||
-            fabs(f - data->max_thr) <= 0.5*lip*d ||
-            (data->min_thr <= f && f <= data->max_thr))
-        {
-          return P4EST_FALSE;
-        }
-      }
->>>>>>> 4b2001de
-
-    return P4EST_TRUE;
-  }
-}
-<<<<<<< HEAD
+
+    return P4EST_TRUE;
+  }
+}
 
 //p4est_bool_t
 //refine_random(p4est_t *p4est, p4est_topidx_t which_tree, p4est_quadrant_t *quad)
@@ -459,8 +338,6 @@
 //      return P4EST_FALSE;
 //  }
 //}
-=======
->>>>>>> 4b2001de
 
 p4est_bool_t
 refine_random(p4est_t *p4est, p4est_topidx_t which_tree, p4est_quadrant_t *quad)
