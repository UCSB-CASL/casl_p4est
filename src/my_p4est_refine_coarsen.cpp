--- conflicted
+++ resolved
@@ -655,7 +655,6 @@
 }
 
 p4est_bool_t
-<<<<<<< HEAD
 refine_grad_cf(p4est_t *p4est, p4est_topidx_t which_tree, p4est_quadrant_t *quad)
 {
   (void) which_tree;
@@ -703,7 +702,8 @@
 #endif
   }
 }
-=======
+
+p4est_bool_t
 coarsen_down_to_lmax (p4est_t *p4est, p4est_topidx_t which_tree, p4est_quadrant_t *quad)
 {
   (void) which_tree;
@@ -714,5 +714,4 @@
     return P4EST_TRUE;
   else
     return P4EST_FALSE;
-}
->>>>>>> 885c292e
+}