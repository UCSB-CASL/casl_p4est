--- conflicted
+++ resolved
@@ -57,18 +57,12 @@
     this->refine_only_inside = false;
   }
 
-<<<<<<< HEAD
   void set_refine_only_inside(bool val) { refine_only_inside = val; }
 
   int    max_lvl, min_lvl;   /*! Maximum and minimum levels of refinement.*/
   double lip;                /*! Lipschitz constant for refinement with the distance to an interface.*/
   double band;               /*! Uniform band around an interface.*/
   bool   refine_only_inside; /*! If true, enforces refinement only where the l-s function is negative.*/
-=======
-  int max_lvl, min_lvl;
-  double lip;
-  virtual ~splitting_criteria_t() {};
->>>>>>> f533e768
 };
 
 /*!
@@ -77,23 +71,12 @@
  *        function representing the interface is provided as a continuous function.
  */
 struct splitting_criteria_cf_t : splitting_criteria_t {
-<<<<<<< HEAD
   CF_DIM *phi;             /*! Pointer to continuous function object representing the level-set function.*/
   splitting_criteria_cf_t(int min_lvl, int max_lvl, CF_DIM *phi, double lip=1.2, double band = 0)
     : splitting_criteria_t(min_lvl, max_lvl, lip, band)
   {
     this->phi = phi;
   }
-=======
-  const CF_DIM *phi;
-  bool refine_only_inside;
-  splitting_criteria_cf_t(int min_lvl, int max_lvl, const CF_DIM *phi, double lip=1.2) : splitting_criteria_t(min_lvl, max_lvl, lip), refine_only_inside(false)
-  {
-    this->phi = phi;
-  }
-  void set_refine_only_inside(bool val) { refine_only_inside = val; }
-  virtual ~splitting_criteria_cf_t() {};
->>>>>>> f533e768
 };
 
 /*!
@@ -210,15 +193,6 @@
 
   void tag_quadrant(p4est_t *p4est, p4est_quadrant_t *quad, p4est_topidx_t tree_idx, p4est_locidx_t quad_idx,p4est_nodes_t *nodes, const double* phi_p, const int num_fields,bool use_block,bool enforce_uniform_band,double refine_band,double coarsen_band, const double** fields,const double* fields_block,std::vector<double> criteria, std::vector<compare_option_t> compare_opn,std::vector<compare_diagonal_option_t> diag_opn,std::vector<int> lmax_custom);
 
-<<<<<<< HEAD
-public:
-  splitting_criteria_tag_t(int min_lvl, int max_lvl, double lip=1.2, double band=0)
-    : splitting_criteria_t(min_lvl, max_lvl, lip, band)
-  {
-  }
-  splitting_criteria_tag_t(const splitting_criteria_t* splitting_criteria_)
-    : splitting_criteria_t(*splitting_criteria_)
-=======
   double uniform_band;
   bool refine_only_inside;
 public:
@@ -228,7 +202,6 @@
   }
   splitting_criteria_tag_t(const splitting_criteria_t* splitting_criteria_, double uniform_band_ = -1.0)
     : splitting_criteria_t(*splitting_criteria_), uniform_band(uniform_band_), refine_only_inside(false)
->>>>>>> f533e768
   {
   }
   /*!
