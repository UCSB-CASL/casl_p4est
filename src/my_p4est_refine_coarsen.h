#ifndef REFINE_COARSEN_H
#define REFINE_COARSEN_H

#ifdef P4_TO_P8
#include <src/my_p8est_tools.h>
#include <src/my_p8est_nodes.h>
#include <src/my_p8est_log_wrappers.h>
#include <src/my_p8est_macros.h>
#include <p8est.h>
#else
//#include <src/my_p4est_utils.h>
#include <src/my_p4est_tools.h>
#include <src/my_p4est_nodes.h>
#include <src/my_p4est_log_wrappers.h>
#include <src/my_p4est_macros.h>
#include <p4est.h>
#endif

#include <set>
#include <vector>
#include <stdexcept>

#define SKIP_QUADRANT	 0
#define REFINE_QUADRANT  1
#define COARSEN_QUADRANT 2
#define NEW_QUADRANT     3

// p4est boolean type
typedef int p4est_bool_t;
#define P4EST_TRUE  1
#define P4EST_FALSE 0

// forward declaration
class CF_3;
class CF_2;

// Define options for one of the refinement tools:
// Elyce trying something: // for use in refine and coarsen
enum compare_option_t {LESS_THAN = 0, GREATER_THAN = 1, SIGN_CHANGE =2, NO_CHECK = 3};
// sign change indicates a search for change in sign of a field, no check indicates you don't want to check that particular field for either refining or coarsening
enum compare_diagonal_option_t {DIVIDE_BY=0, MULTIPLY_BY = 1, ABSOLUTE = 2};

struct splitting_criteria_t {
  splitting_criteria_t(int min_lvl = 0, int max_lvl = 0, double lip = 1.2)
  {
    if(min_lvl>max_lvl)
      throw std::invalid_argument("[ERROR]: you cannot choose a min level larger than the max level.");
    this->max_lvl = max_lvl;
    this->min_lvl = min_lvl;
    this->lip     = lip;
  }

  int max_lvl, min_lvl;
  double lip;
};

struct splitting_criteria_cf_t : splitting_criteria_t {
  CF_DIM *phi;
  bool refine_only_inside;
  splitting_criteria_cf_t(int min_lvl, int max_lvl, CF_DIM *phi, double lip=1.2) : splitting_criteria_t(min_lvl, max_lvl, lip), refine_only_inside(false)
  {
    this->phi = phi;
  }
  void set_refine_only_inside(bool val) { refine_only_inside = val; }
};

struct splitting_criteria_cf_and_uniform_band_t : splitting_criteria_cf_t {
  const double uniform_band;
  splitting_criteria_cf_and_uniform_band_t(int min_lvl, int max_lvl, CF_DIM *phi_, double uniform_band_, double lip=1.2)
    : splitting_criteria_cf_t (min_lvl, max_lvl, phi_, lip), uniform_band(uniform_band_) { }
};

struct splitting_criteria_thresh_t : splitting_criteria_t {
  CF_DIM *f;
  double thresh;
  splitting_criteria_thresh_t(int min_lvl, int max_lvl, CF_DIM *f, double thresh)
    : splitting_criteria_t(min_lvl, max_lvl)
  {
    this->f = f;
    this->thresh = thresh;
  }
};

struct splitting_criteria_random_t : splitting_criteria_t {
  p4est_gloidx_t max_quads, min_quads, num_quads;
  splitting_criteria_random_t(int min_lvl, int max_lvl, p4est_gloidx_t min_quads, p4est_gloidx_t max_quads)
    : splitting_criteria_t(min_lvl, max_lvl)
  {
    this->min_quads = min_quads;
    this->max_quads = max_quads;
    num_quads = 0;
  }
};

class splitting_criteria_marker_t: public splitting_criteria_t {
  std::vector<p4est_bool_t> markers;
public:
  splitting_criteria_marker_t(p4est_t *p4est, int min_lvl, int max_lvl, double lip=1.2)
    : splitting_criteria_t(min_lvl, max_lvl, lip), markers(p4est->local_num_quadrants, P4EST_FALSE)
  {
    // Associate each marker with a quadrant
    for (p4est_topidx_t tr = p4est->first_local_tree; tr <= p4est->last_local_tree; tr++){
      p4est_tree_t *tree = (p4est_tree_t*)sc_array_index(p4est->trees, tr);
      for (size_t qu = 0; qu < tree->quadrants.elem_count; qu++){
        p4est_quadrant_t *quad = (p4est_quadrant_t*)sc_array_index(&tree->quadrants, qu);
        p4est_locidx_t q = qu + tree->quadrants_offset;

        quad->p.user_data = &markers[q];
      }
    }
  }
  inline p4est_bool_t& operator[](p4est_locidx_t q) { return markers[q]; }
  inline const p4est_bool_t& operator[](p4est_locidx_t q) const { return markers[q]; }
};

class splitting_criteria_tag_t: public splitting_criteria_t {
protected:
  static void init_fn   (p4est_t* p4est, p4est_topidx_t which_tree, p4est_quadrant_t*  quad);
  static int  refine_fn (p4est_t* p4est, p4est_topidx_t which_tree, p4est_quadrant_t*  quad);
  static int  coarsen_fn(p4est_t* p4est, p4est_topidx_t which_tree, p4est_quadrant_t** quad);

  void tag_quadrant(p4est_t* p4est, p4est_quadrant_t* quad, p4est_topidx_t which_tree, const double* f, bool finest_in_negative_flag);
  void tag_quadrant_inside(p4est_t* p4est, p4est_quadrant_t* quad, p4est_topidx_t which_tree, const double* f);
  // ELYCE TRYING SOMETHING:
<<<<<<< HEAD
  void tag_quadrant(p4est_t *p4est, p4est_quadrant_t *quad, p4est_topidx_t tree_idx, p4est_locidx_t quad_idx, p4est_nodes_t *nodes, const double* phi_p, const int num_fields,bool use_block,bool enforce_uniform_band,double refine_band,double coarsen_band, const double** fields,const double* fields_block,std::vector<double> criteria, std::vector<compare_option_t> compare_opn,std::vector<compare_diagonal_option_t> diag_opn);
=======
  /*!
   * \brief tag_quadrant
   * This function tags a quadrant for either refinement or coarsening, depending on a variable number of fields and criteria which are provided by the user.
   * Please see the documentation on refine_and_coarsen with corresponding inputs for more information on the exact usage of the fields and criteria.
   * \param p4est [inout] the grid you want to refine and coarsen
   * \param quad  [in] The current quadrant we are evaluating for refinement or coarsening
   * \param tree_idx [in] Tree index of current tree we are considering
   * \param quad_idx [in] Quad index of current quadrant we are considering
   * \param nodes [in] nodes of the grid we want to refine and coarsen
   * \param phi_p [in] double pointer to the level set function we are considering
   * \param num_fields [in] *please see refine_and_coarsen documentation
   * \param use_block [in] *please see refine_and_coarsen documentation
   * \param enforce_uniform_band [in] *please see refine_and_coarsen documentation
   * \param refine_band [in] *please see refine_and_coarsen documentation
   * \param coarsen_band [in] *please see refine_and_coarsen documentation
   * \param fields [in] *please see refine_and_coarsen documentation
   * \param fields_block [in] *please see refine_and_coarsen documentation
   * \param criteria [in] *please see refine_and_coarsen documentation
   * \param compare_opn [in] *please see refine_and_coarsen documentation
   * \param diag_opn [in] *please see refine_and_coarsen documentation
   * Developer: Elyce Bayat, ebayat@ucsb.edu
   * Last modified: 3/30/2020
   * WARNING: This function has not yet been fully validated in 2d
   * WARNING: This function has not been implemented or validated in 3d
   */


  void tag_quadrant(p4est_t *p4est, p4est_quadrant_t *quad, p4est_topidx_t tree_idx, p4est_locidx_t quad_idx,p4est_nodes_t *nodes, const double* phi_p, const int num_fields,bool use_block,bool enforce_uniform_band,double refine_band,double coarsen_band, const double** fields,const double* fields_block,std::vector<double> criteria, std::vector<compare_option_t> compare_opn,std::vector<compare_diagonal_option_t> diag_opn);
>>>>>>> 5feb5947

  bool refine_only_inside;
public:
  splitting_criteria_tag_t(int min_lvl, int max_lvl, double lip=1.2)
    : splitting_criteria_t(min_lvl, max_lvl, lip), refine_only_inside(false)
  {
  }
  splitting_criteria_tag_t(const splitting_criteria_t* splitting_criteria_)
    : splitting_criteria_t(*splitting_criteria_), refine_only_inside(false)
  {
  }

  bool refine_and_coarsen(p4est_t* p4est, const p4est_nodes_t* nodes, const double* phi, bool finest_in_negative_flag = false);
  bool refine(p4est_t* p4est, const p4est_nodes_t* nodes, const double* phi, bool finest_in_negative_flag = false);
  // ELYCE TRYING SOMETHING:

  bool refine_and_coarsen(p4est_t* p4est, p4est_nodes_t* nodes, Vec phi, const unsigned int num_fields, bool use_block,bool enforce_uniform_band,double refine_band, double coarsen_band, Vec* fields,Vec fields_block, std::vector<double> criteria, std::vector<compare_option_t> compare_opn, std::vector<compare_diagonal_option_t> diag_opn);
  /*!
   * \brief refine_and_coarsen
   * \param p4est           [inout] the grid you want to refine and coarsen
   * \param nodes           [inout] nodes of the grid you want to refine and coarsen
   * \param phi_p           [inout] a PETSC Vector pointer (object Vec) to the LSF (or effective LSF) that we want to refine and coarsen around
   * \param num_fields      [in] int, number of fields to refine and coarsen by
   * \param use_block       [in] boolean, describing whether to use a PETSc block vector to access fields to refine by, or not.
   *                                True = use user provided double pointer to PETSc block vector with block size = num_fields.
   *                                False = use std::vector of double pointers for num_fields number of PETSc Vectors
   *
   * \param enforce_uniform_band [in] boolean, describing whether or not a uniform band will be enforced around the interface
   * \param refine_band     [in] double, Size of refined band around the interface we want to enforce. ie. refine_band = 2.0 --> band of 2 smallest grid cells will be enforced around the interface
   * \param coarsen_band    [in] double, Size of coarsened band around the interface that we allow coarsening for. ie. coarsen_band = 4.0 --> coarsening is not allowed around the interface for less than 4 grid cells from interface, but greater than 4 coarsening is allowed
   * \param fields          [in] an array of PETSC vector pointer (object Vec) which point to the fields we want to refine by
   *
   * \param fields_block    [in] a PETSC Vector pointer (object Vec) to a PETSc block vector of fields to refine by
   * \param criteria        [in] a std::vector of criteria to coarsen and refine by
   *                            - The order of the criteria list should be as follows:
   *                                criteria = {criteria_coarsen_field_1, criteria_refine_field_1, ....., criteria_coarsen_field_n,
   *                                            criteria_refine_field_n}, for n = 1, ..., num_fields
   *                            - Therefore, the total length of criteria should be 2*n (one coarsen condition and one refine condition for each field we are considering)
   *
   * \param compare_opn     [in] a std::vector of comparison options to refine and coarsen by, with same ordering as criteria above (see below for more information)
   * \param diag_opn        [in] a std::vector of diagonal comparison options to refine and coarsen by, with same ordering as criteria above (see below for more information)
   *
   * MORE INFORMATION FROM THE DEVELOPER:
   * Refinement for LSF:
   *     - LSF is evaluated for refinement and/or coarsening by
   *        (a) comparing LSF*(lipschitz coeff) to 0
   *        (b) checking for sign changes in LSF across a grid cell
   *
   * Looking for more refined neighbors:
   *    - The refinement procedure considers not only the current quadrant, but also searches for the existence of neighbors of the current cell which have higher levels of refinement.
   *      If they exist, we use the data from these neighbors as well in our evaluation.
   *
   *
   * Info about using compare_opn : there are 3 comparison options currently: LESS_THAN, GREATER_THAN, and SIGN_CHANGE
   *                        - GREATER_THAN evaluates case where your field is greater than the specified criteria
   *                        - LESS_THAN    is true for case where your field is less than the specified criteria
   *                        - SIGN_CHANGE evaluates cases for the change in sign of a provided field (so long as values are above the specified criteria)
   *                                --> NOTE: sign change refines in the case where there is a sign change across the cell AND the cell has a more refined neighbor node on one or more sides AND the (abs(field value)>provided criteria for all nodes in cell)
   *                                        sign change coarsens in the case where there is EITHER (NO sign change across cell) OR (abs(field value)< provided criteria for all nodes in cell)
   *
   * Info about using diag_opn : there are 3 diagonal comparsion options currently: ABSOLUTE, DIVIDE_BY, and MULTIPLY_BY
   *                        - ABSOLUTE: compares the field value to the criteria provided
   *                        - DIVIDE_BY: compares the field value to (criteria provided)/(cell size)
   *                        - MULTIPLY_BY: compares the field value to (criteria provided)*(cell size)
   * The various selections for compare_opn and diag_opn are combined to provide 9 total possible ways to compare a field for refinement or coarsening
   *
   * Developer: Elyce Bayat, ebayat@ucsb.edu
   * Last modified: 3/30/2020
   * WARNING: This function has not yet been fully validated in 2d
   * WARNING: This function has not been implemented or validated in 3d
   * \return
   */
  bool refine_and_coarsen(p4est_t* p4est, p4est_nodes_t* nodes, const double *phi_p,
                          const unsigned int num_fields, bool use_block,bool enforce_uniform_band,double refine_band, double coarsen_band, const double** fields, const double* fields_block, std::vector<double> criteria,
                          std::vector<compare_option_t> compare_opn, std::vector<compare_diagonal_option_t> diag_opn);

  void set_refine_only_inside(bool val) { refine_only_inside = val; }
};

struct splitting_criteria_grad_t: public splitting_criteria_t {
  CF_DIM* cf;
  double fmax, tol;

  splitting_criteria_grad_t(int min_lvl, int max_lvl, CF_DIM* cf, double fmax, double tol = 1e-2)
  : splitting_criteria_t(min_lvl, max_lvl), cf(cf), fmax(fmax), tol(tol)
  {}
};

/*!
 * \brief refine_levelset_cf refine based on distance to a cf levelset
 * \param p4est       [in] forest object to consider
 * \param which_tree  [in] current tree to which the quadrant belongs
 * \param quad        [in] pointer to the current quadrant
 * \return                a boolean (0/1) describing if refinement is needed
 */
p4est_bool_t
refine_levelset_cf (p4est_t *p4est, p4est_topidx_t which_tree, p4est_quadrant_t *quad);

/*!
 * \brief coarsen_levelset coarsen based on distance of a cf function
 * \param p4est       [in] forest object
 * \param which_tree  [in] current tree to which the quadrant belongs
 * \param quad        [in] a pointer to a list of quadrant to be coarsened
 * \return                 a boolean (0/1) describing if a set of quadrants need to be coarsened
 */
p4est_bool_t
coarsen_levelset_cf (p4est_t *p4est, p4est_topidx_t which_tree, p4est_quadrant_t **quad);

/*!
 * \brief refine_levelset_cf_and_uniform_band refine based on distance to a cf levelset and
 *        impose a band of uniform cells around it
 * \param p4est       [in] forest object to consider
 * \param which_tree  [in] current tree to which the quadrant belongs
 * \param quad        [in] pointer to the current quadrant
 * \return                a boolean (0/1) describing if refinement is needed
 */
p4est_bool_t
refine_levelset_cf_and_uniform_band (p4est_t *p4est, p4est_topidx_t which_tree, p4est_quadrant_t *quad);

/*!
 * \brief refine_levelset_cf refine based on the threshold of a continuous function
 * \param p4est       [in] forest object to consider
 * \param which_tree  [in] current tree to which the quadrant belongs
 * \param quad        [in] pointer to the current quadrant
 * \return                a boolean (0/1) describing if refinement is needed
 */
p4est_bool_t
refine_levelset_thresh(p4est_t *p4est, p4est_topidx_t which_tree, p4est_quadrant_t *quad);

/*!
 * \brief coarsen_levelset coarsen based on the threshold of a continuous function
 * \param p4est       [in] forest object
 * \param which_tree  [in] current tree to which the quadrant belongs
 * \param quad        [in] a pointer to a list of quadrant to be coarsened
 * \return                 a boolean (0/1) describing if a set of quadrants need to be coarsened
 */
p4est_bool_t
coarsen_levelset_thresh(p4est_t *p4est, p4est_topidx_t which_tree, p4est_quadrant_t **quad);

/*!
 * \brief refine_random a random refinement method
 * \param p4est       [in] forest object to consider
 * \param which_tree  [in] current tree to which the quadrant belongs
 * \param quad        [in] pointer to the current quadrant
 * \return                a boolean (0/1) describing if refinement is needed
 */
p4est_bool_t
refine_random(p4est_t *p4est, p4est_topidx_t which_tree, p4est_quadrant_t *quad);

/*!
 * \brief coarsen_random a method to randomly coarsen a forest
 * \param p4est       [in] forest object
 * \param which_tree  [in] current tree to which the quadrant belongs
 * \param quad        [in] a pointer to a list of quadrant to be coarsened
 * \return                 a boolean (0/1) describing if a set of quadrants need to be coarsened
 */
p4est_bool_t
coarsen_random(p4est_t *p4est, p4est_topidx_t which_tree, p4est_quadrant_t **quad);

/*!
 * \brief refine_every_cell refines all the cell in the p4est
 * \param p4est       [in] forest object to consider
 * \param which_tree  [in] current tree to which the quadrant belongs
 * \param quad        [in] pointer to the current quadrant
 * \return                a boolean (0/1) describing if refinement is needed
 */
p4est_bool_t
refine_every_cell(p4est_t *p4est, p4est_topidx_t which_tree, p4est_quadrant_t *quad);

/*!
 * \brief coarsen_every_cell coarsens all the cells in the p4est
 * \param p4est       [in] forest object
 * \param which_tree  [in] current tree to which the quadrant belongs
 * \param quad        [in] a pointer to a list of quadrant to be coarsened
 * \return                 a boolean (0/1) describing if a set of quadrants need to be coarsened
 */
p4est_bool_t
coarsen_every_cell(p4est_t *p4est, p4est_topidx_t which_tree, p4est_quadrant_t **quad);

/*!
 * \brief refine_marked_quadrants refines quadrants that have been explicitly marked for refinement
 * \param p4est       [in] forest object
 * \param which_tree  [in] current tree to which the quadrant belongs
 * \param quad        [in] pointer to the current quadrant
 * \return                 a boolean (0/1) describing if refinement is needed
 */
p4est_bool_t
refine_marked_quadrants(p4est_t *p4est, p4est_topidx_t which_tree, p4est_quadrant_t *quad);

/*!
 * \brief coarsen_marked_quadrants coarsens quadrants that have been explicitly marked for coarsening
 * \param p4est       [in] forest object
 * \param which_tree  [in] current tree to which the quadrant belongs
 * \param quad        [in] a pointer to a list of quadrant to be coarsened
 * \return                 a boolean (0/1) describing if a set of quadrants need to be coarsened
 */
p4est_bool_t
coarsen_marked_quadrants(p4est_t *p4est, p4est_topidx_t which_tree, p4est_quadrant_t **quad);

/*!
 * \brief refine_grad_cf refinement based on gradient indicator
 * \param p4est
 * \param which_tree
 * \param quad
 * \return
 */
p4est_bool_t
refine_grad_cf(p4est_t *p4est, p4est_topidx_t which_tree, p4est_quadrant_t *quad);

/*!
 * \brief coarsen_grad_cf coarsening based on gradient indicator
 * \param p4est
 * \param which_tree
 * \param quad
 * \return
 */
p4est_bool_t
coarsen_grad_cf(p4est_t *p4est, p4est_topidx_t which_tree, p4est_quadrant_t **quad);

/*!
 * \brief coarsen_down_to_lmax a dumb coarsening down to lmax
 * \param p4est
 * \param which_tree
 * \param quad
 * \return
 */
p4est_bool_t
coarsen_down_to_lmax (p4est_t *p4est, p4est_topidx_t which_tree, p4est_quadrant_t *quad);

#endif // REFINE_COARSEN_H<|MERGE_RESOLUTION|>--- conflicted
+++ resolved
@@ -122,9 +122,6 @@
   void tag_quadrant(p4est_t* p4est, p4est_quadrant_t* quad, p4est_topidx_t which_tree, const double* f, bool finest_in_negative_flag);
   void tag_quadrant_inside(p4est_t* p4est, p4est_quadrant_t* quad, p4est_topidx_t which_tree, const double* f);
   // ELYCE TRYING SOMETHING:
-<<<<<<< HEAD
-  void tag_quadrant(p4est_t *p4est, p4est_quadrant_t *quad, p4est_topidx_t tree_idx, p4est_locidx_t quad_idx, p4est_nodes_t *nodes, const double* phi_p, const int num_fields,bool use_block,bool enforce_uniform_band,double refine_band,double coarsen_band, const double** fields,const double* fields_block,std::vector<double> criteria, std::vector<compare_option_t> compare_opn,std::vector<compare_diagonal_option_t> diag_opn);
-=======
   /*!
    * \brief tag_quadrant
    * This function tags a quadrant for either refinement or coarsening, depending on a variable number of fields and criteria which are provided by the user.
@@ -153,7 +150,6 @@
 
 
   void tag_quadrant(p4est_t *p4est, p4est_quadrant_t *quad, p4est_topidx_t tree_idx, p4est_locidx_t quad_idx,p4est_nodes_t *nodes, const double* phi_p, const int num_fields,bool use_block,bool enforce_uniform_band,double refine_band,double coarsen_band, const double** fields,const double* fields_block,std::vector<double> criteria, std::vector<compare_option_t> compare_opn,std::vector<compare_diagonal_option_t> diag_opn);
->>>>>>> 5feb5947
 
   bool refine_only_inside;
 public:
