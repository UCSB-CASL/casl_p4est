--- conflicted
+++ resolved
@@ -59,69 +59,15 @@
   }
 };
 
-<<<<<<< HEAD
-//struct splitting_criteria_random_t : splitting_criteria_t {
-//  splitting_criteria_random_t(p4est_t *p4est, int min_lvl, int max_lvl)
-//    : marked(p4est->local_num_quadrants, false)
-//  {
-//    this->min_lvl = min_lvl;
-//    this->max_lvl = max_lvl;
-
-//    std::vector<double> s(max_lvl - min_lvl + 1);
-//    double sum = 0;
-//    for (int l=0; l<max_lvl-min_lvl+1; l++) {
-//      s[l] = 1.0/sqrt(l+1.0);
-//      sum += s[l];
-//    }
-
-//    for (int l=0; l<max_lvl-min_lvl+1; l++)
-//      s[l] /= sum;
-
-//    volatile u_int8_t refine; // prevent compiler to optimize the loop
-//    for (p4est_gloidx_t i = 0; i<p4est->global_first_quadrant[p4est->mpirank]; i++)
-//      refine = ranged_rand(0.,1.) < 0.5;
-//    for (p4est_topidx_t tr = p4est->first_local_tree; tr <= p4est->last_local_tree; tr++){
-//      p4est_tree_t *tree = (p4est_tree_t*)sc_array_index(p4est->trees, tr);
-//      for (size_t qu = 0; qu < tree->quadrants.elem_count; qu++){
-//        p4est_quadrant_t *quad = (p4est_quadrant_t*)sc_array_index(&tree->quadrants, qu);
-//        p4est_locidx_t q = qu + tree->quadrants_offset;
-
-//        if (quad->level < min_lvl)
-//          marked[q] = 1;
-//        else if (quad->level > max_lvl)
-//          marked[q] = 0;
-//        else
-//          marked[q] = ranged_rand(0.,1.) < s[quad->level - min_lvl];
-
-//        quad->p.user_data = &marked[qu+tree->quadrants_offset];
-//      }
-//    }
-//    for (p4est_gloidx_t i = p4est->global_first_quadrant[p4est->mpirank+1]; i<p4est->global_num_quadrants; i++)
-//      refine = ranged_rand(0.,1.) < 0.5;
-//  }
-
-//private:
-//  std::vector<u_int8_t> marked;
-//};
-
-class splitting_criteria_marker_t: public splitting_criteria_t {
-  std::vector<p4est_bool_t> markers;
-public:
-  splitting_criteria_marker_t(p4est_t *p4est, int min_lvl, int max_lvl)
-=======
 class splitting_criteria_marker_t: public splitting_criteria_t {
   std::vector<p4est_bool_t> markers;
 public:
   splitting_criteria_marker_t(p4est_t *p4est, int min_lvl, int max_lvl, double lip)
->>>>>>> 4b510608
     : markers(p4est->local_num_quadrants, P4EST_FALSE)
   {
     this->min_lvl = min_lvl;
     this->max_lvl = max_lvl;
-<<<<<<< HEAD
-=======
     this->lip     = lip;
->>>>>>> 4b510608
 
     // Associate each marker with a quadrant
     for (p4est_topidx_t tr = p4est->first_local_tree; tr <= p4est->last_local_tree; tr++){
@@ -199,17 +145,6 @@
 p4est_bool_t
 coarsen_every_cell(p4est_t *p4est, p4est_topidx_t which_tree, p4est_quadrant_t **quad);
 
-<<<<<<< HEAD
-p4est_bool_t
-refine_marked_quadrants(p4est_t *p4est, p4est_topidx_t which_tree, p4est_quadrant_t *quad);
-
-p4est_bool_t
-coarsen_marked_quadrants(p4est_t *p4est, p4est_topidx_t which_tree, p4est_quadrant_t **quad);
-
-void
-my_p4est_refine_quadrant(p4est_t *p4est, p4est_topidx_t which_tree, p4est_locidx_t which_quad);
-
-=======
 /*!
  * \brief refine_marked_quadrants refines quadrants that have been explicitly marked for refinement
  * \param p4est       [in] forest object
@@ -229,6 +164,5 @@
  */
 p4est_bool_t
 coarsen_marked_quadrants(p4est_t *p4est, p4est_topidx_t which_tree, p4est_quadrant_t **quad);
->>>>>>> 4b510608
 
 #endif // REFINE_COARSEN_H