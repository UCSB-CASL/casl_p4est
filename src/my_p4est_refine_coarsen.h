--- conflicted
+++ resolved
@@ -30,7 +30,6 @@
 #define P4EST_TRUE  1
 #define P4EST_FALSE 0
 
-<<<<<<< HEAD
 // forward declaration
 class CF_3;
 class CF_2;
@@ -40,8 +39,6 @@
 enum compare_option_t {LESS_THAN = 0, GREATER_THAN = 1};
 enum compare_diagonal_option_t {DIVIDE_BY=0, MULTIPLY_BY = 1, ABSOLUTE = 2};
 
-=======
->>>>>>> 3779518e
 struct splitting_criteria_t {
   splitting_criteria_t(int min_lvl = 0, int max_lvl = 0, double lip = 1.2)
   {
@@ -68,15 +65,7 @@
 
 struct splitting_criteria_cf_and_uniform_band_t : splitting_criteria_cf_t {
   const double uniform_band;
-<<<<<<< HEAD
-#ifdef P4_TO_P8
-  splitting_criteria_cf_and_uniform_band_t(int min_lvl, int max_lvl, CF_3 *phi_, double uniform_band_, double lip=1.2)
-#else
-  splitting_criteria_cf_and_uniform_band_t(int min_lvl, int max_lvl, CF_2 *phi_, double uniform_band_, double lip=1.2)
-#endif
-=======
   splitting_criteria_cf_and_uniform_band_t(int min_lvl, int max_lvl, CF_DIM *phi_, double uniform_band_, double lip=1.2)
->>>>>>> 3779518e
     : splitting_criteria_cf_t (min_lvl, max_lvl, phi_, lip), uniform_band(uniform_band_) { }
 };
 
@@ -125,19 +114,11 @@
 
 class splitting_criteria_tag_t: public splitting_criteria_t {
 protected:
-<<<<<<< HEAD
-	static void init_fn   (p4est_t* p4est, p4est_topidx_t which_tree, p4est_quadrant_t*  quad);
-	static int  refine_fn (p4est_t* p4est, p4est_topidx_t which_tree, p4est_quadrant_t*  quad);
-	static int  coarsen_fn(p4est_t* p4est, p4est_topidx_t which_tree, p4est_quadrant_t** quad);
-
-  void tag_quadrant(p4est_t* p4est, p4est_quadrant_t* quad, p4est_topidx_t which_tree, const double* f);
-=======
   static void init_fn   (p4est_t* p4est, p4est_topidx_t which_tree, p4est_quadrant_t*  quad);
   static int  refine_fn (p4est_t* p4est, p4est_topidx_t which_tree, p4est_quadrant_t*  quad);
   static int  coarsen_fn(p4est_t* p4est, p4est_topidx_t which_tree, p4est_quadrant_t** quad);
 
   void tag_quadrant(p4est_t* p4est, p4est_quadrant_t* quad, p4est_topidx_t which_tree, const double* f, bool finest_in_negative_flag);
->>>>>>> 3779518e
   void tag_quadrant_inside(p4est_t* p4est, p4est_quadrant_t* quad, p4est_topidx_t which_tree, const double* f);
   // ELYCE TRYING SOMETHING:
   void tag_quadrant(p4est_t *p4est, p4est_quadrant_t *quad, p4est_topidx_t tree_idx, p4est_locidx_t quad_idx,p4est_nodes_t *nodes, const double* phi_p, const int num_fields,bool use_block,bool enforce_uniform_band,double refine_band,double coarsen_band, const double** fields,const double* fields_block,std::vector<double> criteria, std::vector<compare_option_t> compare_opn,std::vector<compare_diagonal_option_t> diag_opn);
@@ -153,8 +134,8 @@
   {
   }
 
-<<<<<<< HEAD
-  bool refine_and_coarsen(p4est_t* p4est, const p4est_nodes_t* nodes, const double* phi);
+  bool refine_and_coarsen(p4est_t* p4est, const p4est_nodes_t* nodes, const double* phi, bool finest_in_negative_flag = false);
+  bool refine(p4est_t* p4est, const p4est_nodes_t* nodes, const double* phi, bool finest_in_negative_flag = false);
   // ELYCE TRYING SOMETHING:
 
   bool refine_and_coarsen(p4est_t* p4est, p4est_nodes_t* nodes, Vec phi, const int num_fields, bool use_block,bool enforce_uniform_band,double refine_band, double coarsen_band, Vec* fields,Vec fields_block, std::vector<double> criteria, std::vector<compare_option_t> compare_opn, std::vector<compare_diagonal_option_t> diag_opn);
@@ -189,12 +170,6 @@
                           const int num_fields, bool use_block,bool enforce_uniform_band,double refine_band, double coarsen_band, const double** fields, const double* fields_block, std::vector<double> criteria,
                           std::vector<compare_option_t> compare_opn, std::vector<compare_diagonal_option_t> diag_opn);
 
-  bool refine(p4est_t* p4est, const p4est_nodes_t* nodes, const double* phi);
-=======
-  bool refine_and_coarsen(p4est_t* p4est, const p4est_nodes_t* nodes, const double* phi, bool finest_in_negative_flag = false);
-  bool refine(p4est_t* p4est, const p4est_nodes_t* nodes, const double* phi, bool finest_in_negative_flag = false);
->>>>>>> 3779518e
-
   void set_refine_only_inside(bool val) { refine_only_inside = val; }
 };
 
@@ -216,9 +191,6 @@
  */
 p4est_bool_t
 refine_levelset_cf (p4est_t *p4est, p4est_topidx_t which_tree, p4est_quadrant_t *quad);
-
-p4est_bool_t
-refine_levelset_cf_and_uniform_band (p4est_t *p4est, p4est_topidx_t which_tree, p4est_quadrant_t *quad);
 
 /*!
  * \brief coarsen_levelset coarsen based on distance of a cf function
