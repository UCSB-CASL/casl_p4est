--- conflicted
+++ resolved
@@ -34,26 +34,18 @@
 class CF_3;
 class CF_2;
 
-<<<<<<< HEAD
 // Define options for one of the refinement tools:
 // Elyce trying something: // for use in refine and coarsen
 enum compare_option_t {LESS_THAN = 0, GREATER_THAN = 1, SIGN_CHANGE =2, NO_CHECK = 3};
 // sign change indicates a search for change in sign of a field, no check indicates you don't want to check that particular field for either refining or coarsening
 enum compare_diagonal_option_t {DIVIDE_BY=0, MULTIPLY_BY = 1, ABSOLUTE = 2};
 
-=======
-#ifdef P4_TO_P8
-#define CF_DIM CF_3
-#else
-#define CF_DIM CF_2
-#endif
 
 /*!
  * \class splitting_criteria_t
  * \brief Basic grid refinement class. Not very useful by itself, but all of the
  *        refinement classes used in practice (see below) are inherited from it.
  */
->>>>>>> 1953b8e1
 struct splitting_criteria_t {
   splitting_criteria_t(int min_lvl = 0, int max_lvl = 0, double lip = 1.2, double band = 0)
   {
@@ -80,15 +72,9 @@
  *        function representing the interface is provided as a continuous function.
  */
 struct splitting_criteria_cf_t : splitting_criteria_t {
-<<<<<<< HEAD
-  CF_DIM *phi;
-  bool refine_only_inside;
-  splitting_criteria_cf_t(int min_lvl, int max_lvl, CF_DIM *phi, double lip=1.2) : splitting_criteria_t(min_lvl, max_lvl, lip), refine_only_inside(false)
-=======
   CF_DIM *phi;             /*! Pointer to continuous function object representing the level-set function.*/
   splitting_criteria_cf_t(int min_lvl, int max_lvl, CF_DIM *phi, double lip=1.2, double band = 0)
     : splitting_criteria_t(min_lvl, max_lvl, lip, band)
->>>>>>> 1953b8e1
   {
     this->phi = phi;
   }
@@ -101,17 +87,8 @@
  *        representing the interface is provided as a continuous function.
  */
 struct splitting_criteria_cf_and_uniform_band_t : splitting_criteria_cf_t {
-<<<<<<< HEAD
   const double uniform_band;
   splitting_criteria_cf_and_uniform_band_t(int min_lvl, int max_lvl, CF_DIM *phi_, double uniform_band_, double lip=1.2)
-=======
-  const double uniform_band; /*! Thickness of the band, expressed as the number smallest edges of the smallest cell ( i.e. thickness=uniform_band*min(dx_min,dy_min,dz_min) ).*/
-#ifdef P4_TO_P8
-  splitting_criteria_cf_and_uniform_band_t(int min_lvl, int max_lvl, CF_3 *phi_, double uniform_band_, double lip=1.2)
-#else
-  splitting_criteria_cf_and_uniform_band_t(int min_lvl, int max_lvl, CF_2 *phi_, double uniform_band_, double lip=1.2)
-#endif
->>>>>>> 1953b8e1
     : splitting_criteria_cf_t (min_lvl, max_lvl, phi_, lip), uniform_band(uniform_band_) { }
 };
 
@@ -121,15 +98,7 @@
  *        of interest is provided as a continuous function.
  */
 struct splitting_criteria_thresh_t : splitting_criteria_t {
-<<<<<<< HEAD
   CF_DIM *f;
-=======
-#ifdef P4_TO_P8
-  CF_3 *f; /*! Pointer to continuous function object representing the function of interest.*/
-#else
-  CF_2 *f; /*! Pointer to continuous function object representing the function of interest.*/
-#endif
->>>>>>> 1953b8e1
   double thresh;
   splitting_criteria_thresh_t(int min_lvl, int max_lvl, CF_DIM *f, double thresh)
     : splitting_criteria_t(min_lvl, max_lvl)
@@ -186,7 +155,6 @@
  */
 class splitting_criteria_tag_t: public splitting_criteria_t {
 protected:
-<<<<<<< HEAD
   static void init_fn   (p4est_t* p4est, p4est_topidx_t which_tree, p4est_quadrant_t*  quad);
   static int  refine_fn (p4est_t* p4est, p4est_topidx_t which_tree, p4est_quadrant_t*  quad);
   static int  coarsen_fn(p4est_t* p4est, p4est_topidx_t which_tree, p4est_quadrant_t** quad);
@@ -223,36 +191,25 @@
 
   void tag_quadrant(p4est_t *p4est, p4est_quadrant_t *quad, p4est_topidx_t tree_idx, p4est_locidx_t quad_idx,p4est_nodes_t *nodes, const double* phi_p, const int num_fields,bool use_block,bool enforce_uniform_band,double refine_band,double coarsen_band, const double** fields,const double* fields_block,std::vector<double> criteria, std::vector<compare_option_t> compare_opn,std::vector<compare_diagonal_option_t> diag_opn);
 
-  bool refine_only_inside;
-=======
-	static void init_fn   (p4est_t* p4est, p4est_topidx_t which_tree, p4est_quadrant_t*  quad);
-	static int  refine_fn (p4est_t* p4est, p4est_topidx_t which_tree, p4est_quadrant_t*  quad);
-	static int  coarsen_fn(p4est_t* p4est, p4est_topidx_t which_tree, p4est_quadrant_t** quad);
-
-  /*!
-   * \fn    tag_quadrant
-   * \brief Tags an individual quadrant for refinement, coarsening or no-change depending on its
-   *        distance to the interface. The version with '_inside' will only enforce this criterion
-   *        in quadrants where the level-set function is negative.
-   * \param p4est       [in] forest object
-   * \param quad        [in] a pointer to the quadrant of interest
-   * \param which_tree  [in] current tree to which the quadrant of interest belongs
-   * \param f           [in] a pointer to data stored in a Vec containing the sampled level-set function on the grid
-   */
-  void tag_quadrant(p4est_t* p4est, p4est_quadrant_t* quad, p4est_topidx_t which_tree, const double* f);
-  void tag_quadrant_inside(p4est_t* p4est, p4est_quadrant_t* quad, p4est_topidx_t which_tree, const double* f);
->>>>>>> 1953b8e1
 public:
   splitting_criteria_tag_t(int min_lvl, int max_lvl, double lip=1.2, double band=0)
     : splitting_criteria_t(min_lvl, max_lvl, lip, band)
   {
   }
   splitting_criteria_tag_t(const splitting_criteria_t* splitting_criteria_)
-    : splitting_criteria_t(*splitting_criteria_), refine_only_inside(false)
-  {
-  }
-
-<<<<<<< HEAD
+    : splitting_criteria_t(*splitting_criteria_)
+  {
+  }
+  /*!
+   * \fn    refine_and_coarsen
+   * \brief Loops through all the quadrants in the grid, and tags them for refinement/coarsening using 'tag_quadrant' or
+   *        'tag_quadrant_inside'. Then, it refines and coarsens the whole grid according to the tagging. The version
+   *        without '_and_coarsen' only enforces refinement, not coarsening.
+   * \param p4est       [in] forest object
+   * \param nodes       [in] nodes object
+   * \param phi         [in] a pointer to data stored in a Vec containing the sampled level-set function on the grid
+   * \return            a boolean (0/1) set as true if at least one quadrant of the grid has been marked for refinement or coarsening
+   */
   bool refine_and_coarsen(p4est_t* p4est, const p4est_nodes_t* nodes, const double* phi, bool finest_in_negative_flag = false);
   bool refine(p4est_t* p4est, const p4est_nodes_t* nodes, const double* phi, bool finest_in_negative_flag = false);
   // ELYCE TRYING SOMETHING:
@@ -318,20 +275,6 @@
                           std::vector<compare_option_t> compare_opn, std::vector<compare_diagonal_option_t> diag_opn);
 
   void set_refine_only_inside(bool val) { refine_only_inside = val; }
-=======
-  /*!
-   * \fn    refine_and_coarsen
-   * \brief Loops through all the quadrants in the grid, and tags them for refinement/coarsening using 'tag_quadrant' or
-   *        'tag_quadrant_inside'. Then, it refines and coarsens the whole grid according to the tagging. The version
-   *        without '_and_coarsen' only enforces refinement, not coarsening.
-   * \param p4est       [in] forest object
-   * \param nodes       [in] nodes object
-   * \param phi         [in] a pointer to data stored in a Vec containing the sampled level-set function on the grid
-   * \return            a boolean (0/1) set as true if at least one quadrant of the grid has been marked for refinement or coarsening
-   */
-  bool refine_and_coarsen(p4est_t* p4est, const p4est_nodes_t* nodes, const double* phi);
-  bool refine(p4est_t* p4est, const p4est_nodes_t* nodes, const double* phi);
->>>>>>> 1953b8e1
 };
 
 /*!
