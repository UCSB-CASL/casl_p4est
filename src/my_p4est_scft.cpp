--- conflicted
+++ resolved
@@ -139,15 +139,8 @@
   if (exp_w_b != NULL) { ierr = VecDestroy(exp_w_b); CHKERRXX(ierr); }
   if (mask_wo_bc != NULL) { ierr = VecDestroy(mask_wo_bc); CHKERRXX(ierr); }
 
-<<<<<<< HEAD
-  for (size_t surf_idx = 0; surf_idx < normal.size(); surf_idx++)
-  {
-    for (int dim = 0; dim < P4EST_DIM; dim++)
-    {
-=======
   for (size_t surf_idx = 0; surf_idx < normal.size(); surf_idx++) {
     for (int dim = 0; dim < P4EST_DIM; dim++) {
->>>>>>> 1953b8e1
       ierr = VecDestroy(normal[surf_idx][dim]); CHKERRXX(ierr);
     }
     delete[] normal[surf_idx];
@@ -1475,11 +1468,7 @@
   }
 }
 
-<<<<<<< HEAD
-void my_p4est_scft_t::compute_energy_shape_derivative(int /*phi_idx*/, Vec velo)
-=======
 void my_p4est_scft_t::compute_energy_shape_derivative(int phi_idx, Vec velo, bool assume_convergence)
->>>>>>> 1953b8e1
 {
   my_p4est_level_set_t ls(ngbd);
 
@@ -1491,14 +1480,8 @@
 
   // compute velocity
   double *energy_shape_deriv_ptr;
-<<<<<<< HEAD
-  double *qf_ptr, *rho_a_ptr, *mu_m_ptr; // , *bc_coeffs_a_ptr;
-  double *qb_ptr, *rho_b_ptr, *mu_p_ptr; // , *bc_coeffs_b_ptr;
-//  double *kappa_ptr;
-=======
   double *qf_ptr, *rho_a_ptr, *mu_m_ptr;
   double *qb_ptr, *rho_b_ptr, *mu_p_ptr;
->>>>>>> 1953b8e1
 
   ierr = VecGetArray(energy_shape_deriv_tmp,&energy_shape_deriv_ptr ); CHKERRXX(ierr);
   ierr = VecGetArray(qf[ns-1],              &qf_ptr                 ); CHKERRXX(ierr);
@@ -1528,38 +1511,9 @@
 
     ierr = VecDestroy(rho_t); CHKERRXX(ierr);
 
-<<<<<<< HEAD
-  double xyz[P4EST_DIM];
-  foreach_node(n, nodes)
-  {
-    node_xyz_fr_n(n, p4est, nodes, xyz);
-
-//    double gamma_a_val = gamma_a[phi_idx]->value(xyz)*scalling;
-//    double gamma_b_val = gamma_b[phi_idx]->value(xyz)*scalling;
-
-    energy_shape_deriv_ptr[n] = 0.0*energy_shape_deriv_volumetric
-        + (mu_m_ptr[n]*mu_m_ptr[n]/XN - mu_p_ptr[n])/volume
-        - 0.5*(qf_ptr[n]+qb_ptr[n])/Q/volume;
-//        + 1.0*kappa_ptr[n]*(rho_a_ptr[n]*gamma_a_val + rho_b_ptr[n]*gamma_b_val)/volume
-//        - 1.0*2.0*(bc_coeffs_a_ptr[n]*rho_a_ptr[n]*gamma_a_val + bc_coeffs_b_ptr[n]*rho_b_ptr[n]*gamma_b_val)/volume;
-
-//    energy_shape_deriv_ptr[n] = - (mu_m_sqrd_int/XN-mu_p_int)/volume/volume
-//        + (mu_m_ptr[n]*mu_m_ptr[n]/XN - mu_p_ptr[n])/volume;
-
-//    energy_shape_deriv_ptr[n] += 1.0/volume - 0.5*(qf_ptr[n]+qb_ptr[n])/Q/volume + 0.0*(rho_total_xx_ptr[n] + rho_total_yy_ptr[n])/volume;
-//    energy_shape_deriv_ptr[n] = (0.5*(qf_ptr[n]+qb_ptr[n]) - 0.5*(rho_total_xx_ptr[n] + rho_total_yy_ptr[n])*Q);
-//    energy_shape_deriv_ptr[n] -= 1.0*( kappa_ptr[n]*( bc_coeffs_a_ptr[n]*rho_a_ptr[n] +
-//                                                      bc_coeffs_b_ptr[n]*rho_b_ptr[n] )
-//                                   - 2.0*( bc_coeffs_a_ptr[n]*bc_coeffs_a_ptr[n]*rho_a_ptr[n] +
-//                                           bc_coeffs_b_ptr[n]*bc_coeffs_b_ptr[n]*rho_b_ptr[n] ) )*Q;
-//    energy_shape_deriv_ptr[n] -= addition_from_bc;
-//   energy_shape_deriv_ptr[n] = kappa_ptr[n];
-//    energy_shape_deriv_ptr[n] = 1.0/volume;
-=======
     foreach_dimension(dim) {
       ierr = VecGetArray(rho_t_dd[dim], &rho_t_dd_ptr[dim]); CHKERRXX(ierr);
     }
->>>>>>> 1953b8e1
   }
 
   if (grafted) {
