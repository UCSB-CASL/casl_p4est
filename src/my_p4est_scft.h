--- conflicted
+++ resolved
@@ -129,18 +129,6 @@
   my_p4est_poisson_nodes_mls_t solver_a;
   my_p4est_poisson_nodes_mls_t solver_b;
 
-<<<<<<< HEAD
-  class bc_wall_type_t : public WallBCDIM
-  {
-  public:
-    BoundaryConditionType operator()( DIM(double, double, double) ) const
-    {
-      return NEUMANN;
-    }
-  } bc_wall_type;
-
-=======
->>>>>>> 1953b8e1
 public:
   my_p4est_scft_t(my_p4est_node_neighbors_t *ngbd, int ns);
   ~my_p4est_scft_t();
