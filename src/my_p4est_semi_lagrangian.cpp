--- conflicted
+++ resolved
@@ -570,13 +570,10 @@
   Vec phi_np1;
   ierr = VecCreateGhostNodes(p4est, nodes, &phi_np1); CHKERRXX(ierr);
 
-<<<<<<< HEAD
+// note to self: consider changing to the standard vector way to avoid compilation warnings 
 //  Vec fields_np1[num_fields];
   Vec fields_np1[num_fields];
 //  std::vector<Vec> fields_np1;
-=======
-  std::vector<Vec> fields_np1(num_fields);
->>>>>>> 6bc54202
   Vec fields_block_np1;
   if(num_fields!=0){
     if(use_block){
@@ -685,16 +682,12 @@
 
     // Call the refine and coarsen according to phi_effective and the provided fields:
     splitting_criteria_tag_t sp(sp_old->min_lvl, sp_old->max_lvl, sp_old->lip);
-<<<<<<< HEAD
     is_grid_changing = sp.refine_and_coarsen(p4est,nodes,
                                              additional_phi_is_used?phi_np1_eff:phi_np1,
                                              num_fields,use_block,enforce_uniform_band,
                                              refine_band,coarsen_band,
                                              fields_np1,fields_block_np1,
                                              criteria,compare_opn,diag_opn,lmax_custom);
-=======
-    is_grid_changing = sp.refine_and_coarsen(p4est,nodes,additional_phi_is_used?phi_np1_eff:phi_np1,num_fields,use_block,enforce_uniform_band,refine_band,coarsen_band,fields_np1.data(),fields_block_np1,criteria,compare_opn,diag_opn);
->>>>>>> 6bc54202
 
     // Destroy the phi_effective now that no longer in use:
     if(additional_phi_is_used){
