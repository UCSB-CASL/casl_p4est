#ifdef P4_TO_P8
#include "my_p8est_semi_lagrangian.h"
#include <src/my_p8est_interpolating_function.h>
#include <src/my_p8est_refine_coarsen.h>
#include <src/my_p8est_log_wrappers.h>
#else
#include "my_p4est_semi_lagrangian.h"
#include <src/my_p4est_interpolating_function.h>
#include <src/my_p4est_refine_coarsen.h>
#include <src/my_p4est_log_wrappers.h>
#endif

#include <src/petsc_compatibility.h>
#include <src/CASL_math.h>
#include <sc_notify.h>
#include <mpi.h>
#include <src/ipm_logging.h>

// system
#include <iostream>
#include <map>
#include <vector>
#include <algorithm>

// logging variables -- defined in src/petsc_logging.cpp
#ifndef CASL_LOG_EVENTS
#undef PetscLogEventBegin
#undef PetscLogEventEnd
#define PetscLogEventBegin(e, o1, o2, o3, o4) 0
#define PetscLogEventEnd(e, o1, o2, o3, o4) 0
#else
extern PetscLogEvent log_Semilagrangian_advect_from_n_to_np1_Vec;
extern PetscLogEvent log_Semilagrangian_advect_from_n_to_np1_CF2;
extern PetscLogEvent log_Semilagrangian_advect_from_n_to_np1_CFL_Vec;
extern PetscLogEvent log_Semilagrangian_advect_from_n_to_np1_CFL_CF2;
extern PetscLogEvent log_Semilagrangian_update_p4est_second_order_Vec;
extern PetscLogEvent log_Semilagrangian_update_p4est_second_order_CF2;
extern PetscLogEvent log_Semilagrangian_update_p4est_second_order_CFL_Vec;
extern PetscLogEvent log_Semilagrangian_update_p4est_second_order_CFL_CF2;
#endif
#ifndef CASL_LOG_FLOPS
#undef PetscLogFlops
#define PetscLogFlops(n) 0
#endif

SemiLagrangian::SemiLagrangian(p4est_t **p4est, p4est_nodes_t **nodes, p4est_ghost_t **ghost, my_p4est_brick_t *myb, my_p4est_node_neighbors_t *ngbd)
  : p_p4est_(p4est), p4est_(*p4est),
    p_nodes_(nodes), nodes_(*nodes),
    p_ghost_(ghost), ghost_(*ghost),
    myb_(myb),
    ngbd_(ngbd),
    hierarchy_(ngbd->hierarchy),
    cfl(0.95)
{
  // compute domain sizes
  double *v2c = p4est_->connectivity->vertices;
  p4est_topidx_t *t2v = p4est_->connectivity->tree_to_vertex;
  p4est_topidx_t first_tree = 0, last_tree = p4est_->trees->elem_count-1;
  p4est_topidx_t first_vertex = 0, last_vertex = P4EST_CHILDREN - 1;

  for (short i=0; i<P4EST_DIM; i++)
    xyz_min[i] = v2c[3*t2v[P4EST_CHILDREN*first_tree + first_vertex] + i];
  for (short i=0; i<P4EST_DIM; i++)
    xyz_max[i] = v2c[3*t2v[P4EST_CHILDREN*last_tree  + last_vertex ] + i];
}

#ifdef P4_TO_P8
double SemiLagrangian::compute_dt(const CF_3 &vx, const CF_3 &vy, const CF_3 &vz)
#else
double SemiLagrangian::compute_dt(const CF_2 &vx, const CF_2 &vy)
#endif
{
  double dt = DBL_MAX;

  // get the min dx
  splitting_criteria_t* data = (splitting_criteria_t*)p4est_->user_pointer;
  double dx = (double)P4EST_QUADRANT_LEN(data->max_lvl) / (double)P4EST_ROOT_LEN;

  for (p4est_locidx_t i = 0; i<nodes_->num_owned_indeps; i++){
    p4est_indep_t *ni = (p4est_indep_t*)sc_array_index(&nodes_->indep_nodes, i);
    p4est_topidx_t tr_it = ni->p.piggy3.which_tree;
    p4est_topidx_t *t2v = p4est_->connectivity->tree_to_vertex;
    double *v2c = p4est_->connectivity->vertices;

    double x = node_x_fr_i(ni) + v2c[3*t2v[P4EST_CHILDREN*tr_it + 0] + 0];
    double y = node_y_fr_j(ni) + v2c[3*t2v[P4EST_CHILDREN*tr_it + 0] + 1];
#ifdef P4_TO_P8
    double z = node_z_fr_k(ni) + v2c[3*t2v[P4EST_CHILDREN*tr_it + 0] + 2];
#endif
#ifdef P4_TO_P8
    double vn = sqrt(SQR(vx(x,y,z)) + SQR(vy(x,y,z)) + SQR(vz(x,y,z)));
#else
    double vn = sqrt(SQR(vx(x,y)) + SQR(vy(x,y)));
#endif

    dt = MIN(dt, dx/vn);
  }

  // reduce among processors
  double dt_min;
  MPI_Allreduce(&dt, &dt_min, 1, MPI_DOUBLE, MPI_MIN, p4est_->mpicomm);

  return dt_min;
}

#ifdef P4_TO_P8
double SemiLagrangian::compute_dt(Vec vx, Vec vy, Vec vz)
#else
double SemiLagrangian::compute_dt(Vec vx, Vec vy)
#endif
{
  PetscErrorCode ierr;
  double dt = DBL_MAX;
  double *vx_p, *vy_p;

  ierr = VecGetArray(vx, &vx_p); CHKERRXX(ierr);
  ierr = VecGetArray(vy, &vy_p); CHKERRXX(ierr);
#ifdef P4_TO_P8
  double *vz_p;
  ierr = VecGetArray(vz, &vz_p); CHKERRXX(ierr);
#endif

  // get the min dx
  splitting_criteria_t* data = (splitting_criteria_t*)p4est_->user_pointer;
  double dx = (double)P4EST_QUADRANT_LEN(data->max_lvl) / (double)P4EST_ROOT_LEN;

  for (p4est_locidx_t i = 0; i<nodes_->num_owned_indeps; i++){
#ifdef P4_TO_P8
    double vn = sqrt(SQR(vx_p[i]) + SQR(vy_p[i]) + SQR(vz_p[i]));
#else
    double vn = sqrt(SQR(vx_p[i]) + SQR(vy_p[i]));
#endif

    dt = MIN(dt, dx/vn);
  }

  ierr = VecRestoreArray(vx, &vx_p); CHKERRXX(ierr);
  ierr = VecRestoreArray(vy, &vy_p); CHKERRXX(ierr);
#ifdef P4_TO_P8
  ierr = VecRestoreArray(vz, &vz_p); CHKERRXX(ierr);
#endif

  // reduce among processors
  double dt_min;
  MPI_Allreduce(&dt, &dt_min, 1, MPI_DOUBLE, MPI_MIN, p4est_->mpicomm);

  return dt_min;
}

void SemiLagrangian::advect_from_n_to_np1(double dt,
                                        #ifdef P4_TO_P8
                                          const CF_3& vx, const CF_3& vy, const CF_3& vz,
                                          Vec phi_n, Vec phi_xx_n, Vec phi_yy_n, Vec phi_zz_n,
                                        #else
                                          const CF_2& vx, const CF_2& vy,
                                          Vec phi_n, Vec phi_xx_n, Vec phi_yy_n,
                                        #endif
                                          double *phi_np1, p4est_t *p4est_np1, p4est_nodes_t *nodes_np1,
                                          bool save_topology)
{
  ierr = PetscLogEventBegin(log_Semilagrangian_advect_from_n_to_np1_CF2, phi_n, 0, 0, 0); CHKERRXX(ierr);

  InterpolatingFunctionNodeBase interp(p4est_, nodes_, ghost_, myb_, ngbd_);
#ifdef P4_TO_P8
  interp.set_input_parameters(phi_n, quadratic_non_oscillatory, phi_xx_n, phi_yy_n, phi_zz_n);
#else
  interp.set_input_parameters(phi_n, quadratic_non_oscillatory, phi_xx_n, phi_yy_n);
#endif

  p4est_topidx_t *t2v = p4est_np1->connectivity->tree_to_vertex; // tree to vertex list
  double *t2c = p4est_np1->connectivity->vertices; // coordinates of the vertices of a tree

  p4est_locidx_t ni_begin = 0;
  p4est_locidx_t ni_end   = nodes_np1->indep_nodes.elem_count;

  for (p4est_locidx_t ni = ni_begin; ni < ni_end; ++ni){ //Loop through all nodes of a single processor
    p4est_indep_t *indep_node = (p4est_indep_t*)sc_array_index(&nodes_np1->indep_nodes, ni);
    p4est_topidx_t tree_idx = indep_node->p.piggy3.which_tree;

    p4est_topidx_t tr_mm = t2v[P4EST_CHILDREN*tree_idx + 0];  //mm vertex of tree
    double tr_xmin = t2c[3 * tr_mm + 0];
    double tr_ymin = t2c[3 * tr_mm + 1];
#ifdef P4_TO_P8
    double tr_zmin = t2c[3 * tr_mm + 2];
#endif

    /* Find initial xy points */
    double xyz[] =
    {
      node_x_fr_i(indep_node) + tr_xmin,
      node_y_fr_j(indep_node) + tr_ymin
  #ifdef P4_TO_P8
      ,
      node_z_fr_k(indep_node) + tr_zmin
  #endif
    };

    /* find the departure node via backtracing */

#ifdef P4_TO_P8
    double x_star = xyz[0] - .5*dt*vx(xyz[0], xyz[1], xyz[2]);
    double y_star = xyz[1] - .5*dt*vy(xyz[0], xyz[1], xyz[2]);
    double z_star = xyz[2] - .5*dt*vz(xyz[0], xyz[1], xyz[2]);
#else
    double x_star = xyz[0] - .5*dt*vx(xyz[0], xyz[1]);
    double y_star = xyz[1] - .5*dt*vy(xyz[0], xyz[1]);
#endif

    double xyz_departure[] =
    {
  #ifdef P4_TO_P8
      xyz[0] - dt*vx(x_star, y_star, z_star),
      xyz[1] - dt*vy(x_star, y_star, z_star),
      xyz[2] - dt*vz(x_star, y_star, z_star)
  #else
      xyz[0] - dt*vx(x_star, y_star),
      xyz[1] - dt*vy(x_star, y_star)
  #endif
    };

    /* Buffer the point for interpolation */
    interp.add_point_to_buffer(ni, xyz_departure);
  }

  /* interpolate from old vector into our output vector */
  interp.interpolate(phi_np1);

  if(save_topology && !partition_name_.empty() && !topology_name_.empty()){
    interp.save_comm_topology(partition_name_.c_str(), topology_name_.c_str());
    partition_name_.clear();
    topology_name_.clear();
  }

  ierr = PetscLogFlops(20); CHKERRXX(ierr);
  ierr = PetscLogEventEnd(log_Semilagrangian_advect_from_n_to_np1_CF2, phi_n, 0, 0, 0); CHKERRXX(ierr);
}

void SemiLagrangian::advect_from_n_to_np1_CFL(const std::vector<p4est_locidx_t>& map, double dt,
                                              #ifdef P4_TO_P8
                                              const CF_3& vx, const CF_3& vy, const CF_3& vz,
                                              Vec phi_n, Vec phi_xx_n, Vec phi_yy_n, Vec phi_zz_n,
                                              #else
                                              const CF_2& vx, const CF_2& vy,
                                              Vec phi_n, Vec phi_xx_n, Vec phi_yy_n,
                                              #endif
                                              double *phi_np1,p4est_t *p4est_np1, p4est_nodes_t *nodes_np1)
{
  ierr = PetscLogEventBegin(log_Semilagrangian_advect_from_n_to_np1_CFL_CF2, phi_n, 0, 0, 0); CHKERRXX(ierr);

  InterpolatingFunctionNodeBase interp(p4est_, nodes_, ghost_, myb_, ngbd_);
#ifdef P4_TO_P8
  interp.set_input_parameters(phi_n, quadratic_non_oscillatory, phi_xx_n, phi_yy_n, phi_zz_n);
#else
  interp.set_input_parameters(phi_n, quadratic_non_oscillatory, phi_xx_n, phi_yy_n);
#endif

  p4est_topidx_t *t2v = p4est_np1->connectivity->tree_to_vertex; // tree to vertex list
  double *t2c = p4est_np1->connectivity->vertices; // coordinates of the vertices of a tree

  for (size_t i = 0; i < map.size(); ++i){
    p4est_locidx_t ni = map[i];

    p4est_indep_t *indep_node = (p4est_indep_t*)sc_array_index(&nodes_np1->indep_nodes, ni);
    p4est_topidx_t tree_idx = indep_node->p.piggy3.which_tree;

    p4est_topidx_t tr_mm = t2v[P4EST_CHILDREN*tree_idx + 0];  //mm vertex of tree
    double tr_xmin = t2c[3 * tr_mm + 0];
    double tr_ymin = t2c[3 * tr_mm + 1];
#ifdef P4_TO_P8
    double tr_zmin = t2c[3 * tr_mm + 2];
#endif

    /* Find initial xy points */
    double xyz[] =
    {
      node_x_fr_i(indep_node) + tr_xmin,
      node_y_fr_j(indep_node) + tr_ymin
  #ifdef P4_TO_P8
      ,
      node_z_fr_k(indep_node) + tr_zmin
  #endif
    };

    /* find the departure node via backtracing */

#ifdef P4_TO_P8
    double x_star = xyz[0] - .5*dt*vx(xyz[0], xyz[1], xyz[2]);
    double y_star = xyz[1] - .5*dt*vy(xyz[0], xyz[1], xyz[2]);
    double z_star = xyz[2] - .5*dt*vz(xyz[0], xyz[1], xyz[2]);
#else
    double x_star = xyz[0] - .5*dt*vx(xyz[0], xyz[1]);
    double y_star = xyz[1] - .5*dt*vy(xyz[0], xyz[1]);
#endif

    double xyz_departure[] =
    {
  #ifdef P4_TO_P8
      xyz[0] - dt*vx(x_star, y_star, z_star),
      xyz[1] - dt*vy(x_star, y_star, z_star),
      xyz[2] - dt*vz(x_star, y_star, z_star)
  #else
      xyz[0] - dt*vx(x_star, y_star),
      xyz[1] - dt*vy(x_star, y_star)
  #endif
    };

#ifdef P4_TO_P8
    phi_np1[ni] = interp(xyz_departure[0], xyz_departure[1], xyz_departure[2]);
#else
    phi_np1[ni] = interp(xyz_departure[0], xyz_departure[1]);
#endif
  }

  ierr = PetscLogFlops(20); CHKERRXX(ierr);
  ierr = PetscLogEventEnd(log_Semilagrangian_advect_from_n_to_np1_CFL_CF2, phi_n, 0, 0, 0); CHKERRXX(ierr);
}

void SemiLagrangian::advect_from_n_to_np1(double dt,
                                          #ifdef P4_TO_P8
                                          Vec vx, Vec vx_xx, Vec vx_yy, Vec vx_zz,
                                          Vec vy, Vec vy_xx, Vec vy_yy, Vec vy_zz,
                                          Vec vz, Vec vz_xx, Vec vz_yy, Vec vz_zz,
                                          Vec phi_n, Vec phi_xx_n, Vec phi_yy_n, Vec phi_zz_n,
                                          #else
                                          Vec vx, Vec vx_xx, Vec vx_yy,
                                          Vec vy, Vec vy_xx, Vec vy_yy,
                                          Vec phi_n, Vec phi_xx_n, Vec phi_yy_n,
                                          #endif
                                          double *phi_np1, p4est_t *p4est_np1, p4est_nodes_t *nodes_np1,
                                          bool save_topology)
{
  ierr = PetscLogEventBegin(log_Semilagrangian_advect_from_n_to_np1_Vec, 0, 0, 0, 0); CHKERRXX(ierr);

  p4est_topidx_t *t2v = p4est_np1->connectivity->tree_to_vertex; // tree to vertex list
  double *t2c = p4est_np1->connectivity->vertices; // coordinates of the vertices of a tree

  p4est_locidx_t ni_begin = 0;
  p4est_locidx_t ni_end   = nodes_np1->indep_nodes.elem_count;

  /* first find the velocities at the nodes */
  // NOTE: We need to get rid of intermediate interpolating function since they
  // consume considerable amount of memory ...
  InterpolatingFunctionNodeBase interp_vel(p4est_, nodes_, ghost_, myb_, ngbd_);

  std::vector<double> vx_tmp(nodes_np1->indep_nodes.elem_count);
  std::vector<double> vy_tmp(nodes_np1->indep_nodes.elem_count);
#ifdef P4_TO_P8
  std::vector<double> vz_tmp(nodes_np1->indep_nodes.elem_count);
#endif


  for (p4est_locidx_t ni = ni_begin; ni < ni_end; ++ni){ //Loop through all nodes of a single processor
    p4est_indep_t *indep_node = (p4est_indep_t*)sc_array_index(&nodes_np1->indep_nodes, ni);
    p4est_topidx_t tree_idx = indep_node->p.piggy3.which_tree;

    p4est_topidx_t tr_mm = t2v[P4EST_CHILDREN*tree_idx + 0];  //mm vertex of tree
    double tr_xmin = t2c[3 * tr_mm + 0];
    double tr_ymin = t2c[3 * tr_mm + 1];
#ifdef P4_TO_P8
    double tr_zmin = t2c[3 * tr_mm + 2];
#endif

    /* Find initial xy points */
    double xyz[] =
    {
      node_x_fr_i(indep_node) + tr_xmin,
      node_y_fr_j(indep_node) + tr_ymin
  #ifdef P4_TO_P8
      ,
      node_z_fr_k(indep_node) + tr_zmin
  #endif
    };

    interp_vel.add_point_to_buffer(ni, xyz);
  }
#ifdef P4_TO_P8
  interp_vel.set_input_parameters(vx, quadratic, vx_xx, vx_yy, vx_zz);
#else
  interp_vel.set_input_parameters(vx, quadratic, vx_xx, vx_yy);
#endif
  interp_vel.interpolate(vx_tmp.data());

#ifdef P4_TO_P8
  interp_vel.set_input_parameters(vy, quadratic, vy_xx, vy_yy, vy_zz);
#else
  interp_vel.set_input_parameters(vy, quadratic, vy_xx, vy_yy);
#endif
  interp_vel.interpolate(vy_tmp.data());

#ifdef P4_TO_P8
  interp_vel.set_input_parameters(vz, quadratic, vz_xx, vz_yy, vz_zz);
  interp_vel.interpolate(vz_tmp.data());
#endif

  /* now find v_star */
  InterpolatingFunctionNodeBase interp_vel_star(p4est_, nodes_, ghost_, myb_, ngbd_);

  for (p4est_locidx_t ni = ni_begin; ni < ni_end; ++ni){ //Loop through all nodes of a single processor
    p4est_indep_t *indep_node = (p4est_indep_t*)sc_array_index(&nodes_np1->indep_nodes, ni);
    p4est_topidx_t tree_idx = indep_node->p.piggy3.which_tree;

    p4est_topidx_t tr_mm = t2v[P4EST_CHILDREN*tree_idx + 0];  //mm vertex of tree
    double tr_xmin = t2c[3 * tr_mm + 0];
    double tr_ymin = t2c[3 * tr_mm + 1];
#ifdef P4_TO_P8
    double tr_zmin = t2c[3 * tr_mm + 2];
#endif

    /* Find initial xy points */
    double xyz_star[] =
    {
      node_x_fr_i(indep_node) + tr_xmin - .5*dt*vx_tmp[ni],
      node_y_fr_j(indep_node) + tr_ymin - .5*dt*vy_tmp[ni]
  #ifdef P4_TO_P8
      ,
      node_z_fr_k(indep_node) + tr_zmin - .5*dt*vz_tmp[ni]
  #endif
    };

    interp_vel_star.add_point_to_buffer(ni, xyz_star);
  }

#ifdef P4_TO_P8
  interp_vel_star.set_input_parameters(vx, quadratic, vx_xx, vx_yy, vx_zz);
#else
  interp_vel_star.set_input_parameters(vx, quadratic, vx_xx, vx_yy);
#endif
  interp_vel_star.interpolate(vx_tmp.data());

#ifdef P4_TO_P8
  interp_vel_star.set_input_parameters(vy, quadratic, vy_xx, vy_yy, vy_zz);
#else
  interp_vel_star.set_input_parameters(vy, quadratic, vy_xx, vy_yy);
#endif
  interp_vel_star.interpolate(vy_tmp.data());

#ifdef P4_TO_P8
  interp_vel_star.set_input_parameters(vz, quadratic, vz_xx, vz_yy, vz_zz);
  interp_vel_star.interpolate(vz_tmp.data());
#endif

  /* finally, find the backtracing value */
  InterpolatingFunctionNodeBase interp(p4est_, nodes_, ghost_, myb_, ngbd_);
<<<<<<< HEAD
=======

  /* find the departure node via backtracing */
  for (p4est_locidx_t ni = ni_begin; ni < ni_end; ++ni){ //Loop through all nodes of a single processor
    p4est_indep_t *indep_node = (p4est_indep_t*)sc_array_index(&nodes_np1->indep_nodes, ni);
    p4est_topidx_t tree_idx = indep_node->p.piggy3.which_tree;

    p4est_topidx_t tr_mm = t2v[P4EST_CHILDREN*tree_idx + 0];  //mm vertex of tree
    double tr_xmin = t2c[3 * tr_mm + 0];
    double tr_ymin = t2c[3 * tr_mm + 1];
#ifdef P4_TO_P8
    double tr_zmin = t2c[3 * tr_mm + 2];
#endif

>>>>>>> 4b510608

    /* Find initial xy points */
    double xyz_departure[] =
    {
      node_x_fr_i(indep_node) + tr_xmin - dt*vx_tmp[ni],
      node_y_fr_j(indep_node) + tr_ymin - dt*vy_tmp[ni]
  #ifdef P4_TO_P8
      ,
      node_z_fr_k(indep_node) + tr_zmin - dt*vz_tmp[ni]
  #endif
    };

    /* Buffer the point for interpolation */
    interp.add_point_to_buffer(ni, xyz_departure);
  }
#ifdef P4_TO_P8
  interp.set_input_parameters(phi_n, quadratic_non_oscillatory, phi_xx_n, phi_yy_n, phi_zz_n);
#else
  interp.set_input_parameters(phi_n, quadratic_non_oscillatory, phi_xx_n, phi_yy_n);
#endif

  /* interpolate from old vector into our output vector */
  interp.interpolate(phi_np1);

  if(save_topology && !partition_name_.empty() && !topology_name_.empty()){
    interp.save_comm_topology(partition_name_.c_str(), topology_name_.c_str());
    partition_name_.clear();
    topology_name_.clear();
  }

  ierr = PetscLogFlops(40); CHKERRXX(ierr);
  ierr = PetscLogEventEnd(log_Semilagrangian_advect_from_n_to_np1_Vec, 0, 0, 0, 0); CHKERRXX(ierr);
}


void SemiLagrangian::advect_from_n_to_np1_test(double dt,
                                               #ifdef P4_TO_P8
                                               Vec vx_nm1, Vec vx_xx_nm1, Vec vx_yy_nm1, Vec vx_zz_nm1,
                                               Vec vy_nm1, Vec vy_xx_nm1, Vec vy_yy_nm1, Vec vy_zz_nm1,
                                               Vec vz_nm1, Vec vz_xx_nm1, Vec vz_yy_nm1, Vec vz_zz_nm1,
                                               Vec vx_n, Vec vx_xx_n, Vec vx_yy_n, Vec vx_zz_n,
                                               Vec vy_n, Vec vy_xx_n, Vec vy_yy_n, Vec vy_zz_n,
                                               Vec vz_n, Vec vz_xx_n, Vec vz_yy_n, Vec vz_zz_n,
                                               Vec phi_n, Vec phi_xx_n, Vec phi_yy_n, Vec phi_zz_n,
                                               #else
                                               Vec vx_nm1, Vec vx_xx_nm1, Vec vx_yy_nm1,
                                               Vec vy_nm1, Vec vy_xx_nm1, Vec vy_yy_nm1,
                                               Vec vx_n, Vec vx_xx_n, Vec vx_yy_n,
                                               Vec vy_n, Vec vy_xx_n, Vec vy_yy_n,
                                               Vec phi_n, Vec phi_xx_n, Vec phi_yy_n,
                                               #endif
                                               double *phi_np1, p4est_t *p4est_np1, p4est_nodes_t *nodes_np1,
                                               bool save_topology)
{
  ierr = PetscLogEventBegin(log_Semilagrangian_advect_from_n_to_np1_Vec, 0, 0, 0, 0); CHKERRXX(ierr);

  p4est_topidx_t *t2v = p4est_np1->connectivity->tree_to_vertex; // tree to vertex list
  double *t2c = p4est_np1->connectivity->vertices; // coordinates of the vertices of a tree

  p4est_locidx_t ni_begin = 0;
  p4est_locidx_t ni_end   = nodes_np1->indep_nodes.elem_count;

  /* first find the velocities at the nodes */
  // NOTE: We need to get rid of intermediate interpolating function since they
  // consume considerable amount of memory ...
  InterpolatingFunctionNodeBase interp_vel(p4est_, nodes_, ghost_, myb_, ngbd_);

  std::vector<double> vx_tmp_n(nodes_np1->indep_nodes.elem_count);
  std::vector<double> vy_tmp_n(nodes_np1->indep_nodes.elem_count);
#ifdef P4_TO_P8
  std::vector<double> vz_tmp_n(nodes_np1->indep_nodes.elem_count);
#endif

  std::vector<double> vx_tmp_nm1(nodes_np1->indep_nodes.elem_count);
  std::vector<double> vy_tmp_nm1(nodes_np1->indep_nodes.elem_count);
#ifdef P4_TO_P8
  std::vector<double> vz_tmp_nm1(nodes_np1->indep_nodes.elem_count);
#endif

  for (p4est_locidx_t ni = ni_begin; ni < ni_end; ++ni){ //Loop through all nodes of a single processor
    p4est_indep_t *indep_node = (p4est_indep_t*)sc_array_index(&nodes_np1->indep_nodes, ni);
    p4est_topidx_t tree_idx = indep_node->p.piggy3.which_tree;

    p4est_topidx_t tr_mm = t2v[P4EST_CHILDREN*tree_idx + 0];  //mm vertex of tree
    double tr_xmin = t2c[3 * tr_mm + 0];
    double tr_ymin = t2c[3 * tr_mm + 1];
#ifdef P4_TO_P8
    double tr_zmin = t2c[3 * tr_mm + 2];
#endif

    /* Find initial xy points */
    double xyz[] =
    {
      node_x_fr_i(indep_node) + tr_xmin,
      node_y_fr_j(indep_node) + tr_ymin
  #ifdef P4_TO_P8
      ,
      node_z_fr_k(indep_node) + tr_zmin
  #endif
    };

    interp_vel.add_point_to_buffer(ni, xyz);
  }
#ifdef P4_TO_P8
  interp_vel.set_input_parameters(vx_n, linear, vx_xx_n, vx_yy_n, vx_zz_n);
#else
  interp_vel.set_input_parameters(vx_n, linear, vx_xx_n, vx_yy_n);
#endif
  interp_vel.interpolate(vx_tmp_n.data());

#ifdef P4_TO_P8
  interp_vel.set_input_parameters(vy_n, linear, vy_xx_n, vy_yy_n, vy_zz_n);
#else
  interp_vel.set_input_parameters(vy_n, linear, vy_xx_n, vy_yy_n);
#endif
  interp_vel.interpolate(vy_tmp_n.data());

#ifdef P4_TO_P8
  interp_vel.set_input_parameters(vz_n, linear, vz_xx_n, vz_yy_n, vz_zz_n);
  interp_vel.interpolate(vz_tmp_n.data());
#endif

  /* now find v_star */
  InterpolatingFunctionNodeBase interp_vel_star_n  (p4est_, nodes_, ghost_, myb_, ngbd_);
  InterpolatingFunctionNodeBase interp_vel_star_nm1(p4est_, nodes_, ghost_, myb_, ngbd_);

  for (p4est_locidx_t ni = ni_begin; ni < ni_end; ++ni){ //Loop through all nodes of a single processor
    p4est_indep_t *indep_node = (p4est_indep_t*)sc_array_index(&nodes_np1->indep_nodes, ni);
    p4est_topidx_t tree_idx = indep_node->p.piggy3.which_tree;

    p4est_topidx_t tr_mm = t2v[P4EST_CHILDREN*tree_idx + 0];  //mm vertex of tree
    double tr_xmin = t2c[3 * tr_mm + 0];
    double tr_ymin = t2c[3 * tr_mm + 1];
#ifdef P4_TO_P8
    double tr_zmin = t2c[3 * tr_mm + 2];
#endif

    /* Find initial xy points */
    double xyz_star[] =
    {
      node_x_fr_i(indep_node) + tr_xmin - .5*dt*vx_tmp_n[ni],
      node_y_fr_j(indep_node) + tr_ymin - .5*dt*vy_tmp_n[ni]
  #ifdef P4_TO_P8
      ,
      node_z_fr_k(indep_node) + tr_zmin - .5*dt*vz_tmp_n[ni]
  #endif
    };

    interp_vel_star_n  .add_point_to_buffer(ni, xyz_star);
    interp_vel_star_nm1.add_point_to_buffer(ni, xyz_star);
  }

  /* interpolate vnm1 */
#ifdef P4_TO_P8
  interp_vel_star_nm1.set_input_parameters(vx_nm1, linear, vx_xx_nm1, vx_yy_nm1, vx_zz_nm1);
#else
  interp_vel_star_nm1.set_input_parameters(vx_nm1, linear, vx_xx_nm1, vx_yy_nm1);
#endif
  interp_vel_star_nm1.interpolate(vx_tmp_nm1.data());

#ifdef P4_TO_P8
  interp_vel_star_nm1.set_input_parameters(vy_nm1, linear, vy_xx_nm1, vy_yy_nm1, vy_zz_nm1);
#else
  interp_vel_star_nm1.set_input_parameters(vy_nm1, linear, vy_xx_nm1, vy_yy_nm1);
#endif
  interp_vel_star_nm1.interpolate(vy_tmp_nm1.data());

#ifdef P4_TO_P8
  interp_vel_star_nm1.set_input_parameters(vz_nm1, linear, vz_xx_nm1, vz_yy_nm1, vz_zz_nm1);
  interp_vel_star_nm1.interpolate(vz_tmp_nm1.data());
#endif

  /* interpolate vn */
#ifdef P4_TO_P8
  interp_vel_star_n.set_input_parameters(vx_n, linear, vx_xx_n, vx_yy_n, vx_zz_n);
#else
  interp_vel_star_n.set_input_parameters(vx_n, linear, vx_xx_n, vx_yy_n);
#endif
  interp_vel_star_n.interpolate(vx_tmp_n.data());

#ifdef P4_TO_P8
  interp_vel_star_n.set_input_parameters(vy_n, linear, vy_xx_n, vy_yy_n, vy_zz_n);
#else
  interp_vel_star_n.set_input_parameters(vy_n, linear, vy_xx_n, vy_yy_n);
#endif
  interp_vel_star_n.interpolate(vy_tmp_n.data());

#ifdef P4_TO_P8
  interp_vel_star_n.set_input_parameters(vz_n, linear, vz_xx_n, vz_yy_n, vz_zz_n);
  interp_vel_star_n.interpolate(vz_tmp_n.data());
#endif

  /* finally, find the backtracing value */
  InterpolatingFunctionNodeBase interp(p4est_, nodes_, ghost_, myb_, ngbd_);

  /* find the departure node via backtracing */
  for (p4est_locidx_t ni = ni_begin; ni < ni_end; ++ni){ //Loop through all nodes of a single processor
    p4est_indep_t *indep_node = (p4est_indep_t*)sc_array_index(&nodes_np1->indep_nodes, ni);
    p4est_topidx_t tree_idx = indep_node->p.piggy3.which_tree;

    p4est_topidx_t tr_mm = t2v[P4EST_CHILDREN*tree_idx + 0];  //mm vertex of tree
    double tr_xmin = t2c[3 * tr_mm + 0];
    double tr_ymin = t2c[3 * tr_mm + 1];
#ifdef P4_TO_P8
    double tr_zmin = t2c[3 * tr_mm + 2];
#endif


    /* Find initial xy points */
    double xyz_departure[] =
    {
      node_x_fr_i(indep_node) + tr_xmin - dt*(1.5*vx_tmp_n[ni] - .5*vx_tmp_nm1[ni]),
      node_y_fr_j(indep_node) + tr_ymin - dt*(1.5*vy_tmp_n[ni] - .5*vy_tmp_nm1[ni])
  #ifdef P4_TO_P8
      ,
      node_z_fr_k(indep_node) + tr_zmin - dt*(1.5*vz_tmp_n[ni] - .5*vz_tmp_nm1[ni])
  #endif
    };

    /* Buffer the point for interpolation */
    interp.add_point_to_buffer(ni, xyz_departure);
  }
#ifdef P4_TO_P8
  interp.set_input_parameters(phi_n, quadratic_non_oscillatory, phi_xx_n, phi_yy_n, phi_zz_n);
#else
  interp.set_input_parameters(phi_n, quadratic_non_oscillatory, phi_xx_n, phi_yy_n);
#endif

  /* interpolate from old vector into our output vector */
  interp.interpolate(phi_np1);

  if(save_topology && !partition_name_.empty() && !topology_name_.empty()){
    interp.save_comm_topology(partition_name_.c_str(), topology_name_.c_str());
    partition_name_.clear();
    topology_name_.clear();
  }

  ierr = PetscLogFlops(40); CHKERRXX(ierr);
  ierr = PetscLogEventEnd(log_Semilagrangian_advect_from_n_to_np1_Vec, 0, 0, 0, 0); CHKERRXX(ierr);
}


void SemiLagrangian::advect_from_n_to_np1_CFL(const std::vector<double>& map, double dt,
                                              #ifdef P4_TO_P8
                                              Vec vx, Vec vx_xx, Vec vx_yy, Vec vx_zz,
                                              Vec vy, Vec vy_xx, Vec vy_yy, Vec vy_zz,
                                              Vec vz, Vec vz_xx, Vec vz_yy, Vec vz_zz,
                                              Vec phi_n, Vec phi_xx_n, Vec phi_yy_n, Vec phi_zz_n,
                                              #else
                                              Vec vx, Vec vx_xx, Vec vx_yy,
                                              Vec vy, Vec vy_xx, Vec vy_yy,
                                              Vec phi_n, Vec phi_xx_n, Vec phi_yy_n,
                                              #endif
                                              double *phi_np1, p4est_t *p4est_np1, p4est_nodes_t *nodes_np1)
{
  ierr = PetscLogEventBegin(log_Semilagrangian_advect_from_n_to_np1_CFL_Vec, 0, 0, 0, 0); CHKERRXX(ierr);

  p4est_topidx_t *t2v = p4est_np1->connectivity->tree_to_vertex; // tree to vertex list
  double *t2c = p4est_np1->connectivity->vertices; // coordinates of the vertices of a tree

  /* first find the velocities at the nodes */
  // NOTE: We need to get rid of intermediate interpolating function since they
  // consume considerable amount of memory ...
  InterpolatingFunctionNodeBase interp(p4est_, nodes_, ghost_, myb_, ngbd_);

  std::vector<double> vx_tmp(nodes_np1->indep_nodes.elem_count);
  std::vector<double> vy_tmp(nodes_np1->indep_nodes.elem_count);
#ifdef P4_TO_P8
  std::vector<double> vz_tmp(nodes_np1->indep_nodes.elem_count);
#endif

  /* interpolate for vx */
#ifdef P4_TO_P8
  interp.set_input_parameters(vx, quadratic, vx_xx, vx_yy, vx_zz);
#else
  interp.set_input_parameters(vx, quadratic, vx_xx, vx_yy);
#endif
  for (size_t i = 0; i < map.size(); ++i){
    p4est_locidx_t ni = map[i];

    p4est_indep_t *indep_node = (p4est_indep_t*)sc_array_index(&nodes_np1->indep_nodes, ni);
    p4est_topidx_t tree_idx = indep_node->p.piggy3.which_tree;

    p4est_topidx_t tr_mm = t2v[P4EST_CHILDREN*tree_idx + 0];  //mm vertex of tree
    double tr_xmin = t2c[3 * tr_mm + 0];
    double tr_ymin = t2c[3 * tr_mm + 1];
#ifdef P4_TO_P8
    double tr_zmin = t2c[3 * tr_mm + 2];
#endif

    /* Find initial xy points */
    double xyz[] =
    {
      node_x_fr_i(indep_node) + tr_xmin,
      node_y_fr_j(indep_node) + tr_ymin
  #ifdef P4_TO_P8
      ,
      node_z_fr_k(indep_node) + tr_zmin
  #endif
    };

#ifdef P4_TO_P8
    vx_tmp[ni] = interp(xyz[0], xyz[1], xyz[2]);
#else
    vx_tmp[ni] = interp(xyz[0], xyz[1]);
#endif
  }

  /* interpolate for vy */
#ifdef P4_TO_P8
  interp.set_input_parameters(vy, quadratic, vy_xx, vy_yy, vy_zz);
#else
  interp.set_input_parameters(vy, quadratic, vy_xx, vy_yy);
#endif
  for (size_t i = 0; i < map.size(); ++i){
    p4est_locidx_t ni = map[i];

    p4est_indep_t *indep_node = (p4est_indep_t*)sc_array_index(&nodes_np1->indep_nodes, ni);
    p4est_topidx_t tree_idx = indep_node->p.piggy3.which_tree;

    p4est_topidx_t tr_mm = t2v[P4EST_CHILDREN*tree_idx + 0];  //mm vertex of tree
    double tr_xmin = t2c[3 * tr_mm + 0];
    double tr_ymin = t2c[3 * tr_mm + 1];
#ifdef P4_TO_P8
    double tr_zmin = t2c[3 * tr_mm + 2];
#endif

    /* Find initial xy points */
    double xyz[] =
    {
      node_x_fr_i(indep_node) + tr_xmin,
      node_y_fr_j(indep_node) + tr_ymin
  #ifdef P4_TO_P8
      ,
      node_z_fr_k(indep_node) + tr_zmin
  #endif
    };

#ifdef P4_TO_P8
    vy_tmp[ni] = interp(xyz[0], xyz[1], xyz[2]);
#else
    vy_tmp[ni] = interp(xyz[0], xyz[1]);
#endif
  }

#ifdef P4_TO_P8
  /* interpolate for vz */
  interp.set_input_parameters(vz, quadratic, vz_xx, vz_yy, vz_zz);
  for (size_t i = 0; i < map.size(); ++i){
    p4est_locidx_t ni = map[i];

    p4est_indep_t *indep_node = (p4est_indep_t*)sc_array_index(&nodes_np1->indep_nodes, ni);
    p4est_topidx_t tree_idx = indep_node->p.piggy3.which_tree;

    p4est_topidx_t tr_mm = t2v[P4EST_CHILDREN*tree_idx + 0];  //mm vertex of tree
    double tr_xmin = t2c[3 * tr_mm + 0];
    double tr_ymin = t2c[3 * tr_mm + 1];
    double tr_zmin = t2c[3 * tr_mm + 2];

    /* Find initial xy points */
    double xyz[] =
    {
      node_x_fr_i(indep_node) + tr_xmin,
      node_y_fr_j(indep_node) + tr_ymin,
      node_z_fr_k(indep_node) + tr_zmin
    };

    vz_tmp[ni] = interp(xyz[0], xyz[1], xyz[2]);
  }
#endif
  /* Now do the intermediate step */

  /* interpolate for vx */
#ifdef P4_TO_P8
  interp.set_input_parameters(vx, quadratic, vx_xx, vx_yy, vx_zz);
#else
  interp.set_input_parameters(vx, quadratic, vx_xx, vx_yy);
#endif
  for (size_t i = 0; i < map.size(); ++i){
    p4est_locidx_t ni = map[i];

    p4est_indep_t *indep_node = (p4est_indep_t*)sc_array_index(&nodes_np1->indep_nodes, ni);
    p4est_topidx_t tree_idx = indep_node->p.piggy3.which_tree;

    p4est_topidx_t tr_mm = t2v[P4EST_CHILDREN*tree_idx + 0];  //mm vertex of tree
    double tr_xmin = t2c[3 * tr_mm + 0];
    double tr_ymin = t2c[3 * tr_mm + 1];
#ifdef P4_TO_P8
    double tr_zmin = t2c[3 * tr_mm + 2];
#endif

    /* Find initial xy points */
    double xyz[] =
    {
      node_x_fr_i(indep_node) + tr_xmin - .5*dt*vx_tmp[ni],
      node_y_fr_j(indep_node) + tr_ymin - .5*dt*vy_tmp[ni]
  #ifdef P4_TO_P8
      ,
      node_z_fr_k(indep_node) + tr_zmin - .5*dt*vz_tmp[ni]
  #endif
    };

#ifdef P4_TO_P8
    vx_tmp[ni] = interp(xyz[0], xyz[1], xyz[2]);
#else
    vx_tmp[ni] = interp(xyz[0], xyz[1]);
#endif
  }

  /* interpolate for vy */
#ifdef P4_TO_P8
  interp.set_input_parameters(vy, quadratic, vy_xx, vy_yy, vy_zz);
#else
  interp.set_input_parameters(vy, quadratic, vy_xx, vy_yy);
#endif
  for (size_t i = 0; i < map.size(); ++i){
    p4est_locidx_t ni = map[i];

    p4est_indep_t *indep_node = (p4est_indep_t*)sc_array_index(&nodes_np1->indep_nodes, ni);
    p4est_topidx_t tree_idx = indep_node->p.piggy3.which_tree;

    p4est_topidx_t tr_mm = t2v[P4EST_CHILDREN*tree_idx + 0];  //mm vertex of tree
    double tr_xmin = t2c[3 * tr_mm + 0];
    double tr_ymin = t2c[3 * tr_mm + 1];
#ifdef P4_TO_P8
    double tr_zmin = t2c[3 * tr_mm + 2];
#endif

    /* Find initial xy points */
    double xyz[] =
    {
      node_x_fr_i(indep_node) + tr_xmin - .5*dt*vx_tmp[ni],
      node_y_fr_j(indep_node) + tr_ymin - .5*dt*vy_tmp[ni]
  #ifdef P4_TO_P8
      ,
      node_z_fr_k(indep_node) + tr_zmin - .5*dt*vz_tmp[ni]
  #endif
    };

#ifdef P4_TO_P8
    vy_tmp[ni] = interp(xyz[0], xyz[1], xyz[2]);
#else
    vy_tmp[ni] = interp(xyz[0], xyz[1]);
#endif
  }

#ifdef P4_TO_P8
  /* interpolate for vz */
  interp.set_input_parameters(vz, quadratic, vz_xx, vz_yy, vz_zz);
  for (size_t i = 0; i < map.size(); ++i){
    p4est_locidx_t ni = map[i];

    p4est_indep_t *indep_node = (p4est_indep_t*)sc_array_index(&nodes_np1->indep_nodes, ni);
    p4est_topidx_t tree_idx = indep_node->p.piggy3.which_tree;

    p4est_topidx_t tr_mm = t2v[P4EST_CHILDREN*tree_idx + 0];  //mm vertex of tree
    double tr_xmin = t2c[3 * tr_mm + 0];
    double tr_ymin = t2c[3 * tr_mm + 1];
    double tr_zmin = t2c[3 * tr_mm + 2];

    /* Find initial xy points */
    double xyz[] =
    {
      node_x_fr_i(indep_node) + tr_xmin - .5*dt*vx_tmp[ni],
      node_y_fr_j(indep_node) + tr_ymin - .5*dt*vy_tmp[ni],
      node_z_fr_k(indep_node) + tr_zmin - .5*dt*vz_tmp[ni]
    };

    vz_tmp[ni] = interp(xyz[0], xyz[1], xyz[2]);
  }
#endif

  /* finally, find the backtracing value */
#ifdef P4_TO_P8
  interp.set_input_parameters(phi_n, quadratic_non_oscillatory, phi_xx_n, phi_yy_n, phi_zz_n);
#else
  interp.set_input_parameters(phi_n, quadratic_non_oscillatory, phi_xx_n, phi_yy_n);
#endif
  /* find the departure node via backtracing */
  for (size_t i = 0; i < map.size(); ++i){
    p4est_locidx_t ni = map[i];

    p4est_indep_t *indep_node = (p4est_indep_t*)sc_array_index(&nodes_np1->indep_nodes, ni);
    p4est_topidx_t tree_idx = indep_node->p.piggy3.which_tree;

    p4est_topidx_t tr_mm = t2v[P4EST_CHILDREN*tree_idx + 0];  //mm vertex of tree
    double tr_xmin = t2c[3 * tr_mm + 0];
    double tr_ymin = t2c[3 * tr_mm + 1];
#ifdef P4_TO_P8
    double tr_zmin = t2c[3 * tr_mm + 2];
#endif


    /* Find initial xy points */
    double xyz[] =
    {
      node_x_fr_i(indep_node) + tr_xmin - dt*vx_tmp[ni],
      node_y_fr_j(indep_node) + tr_ymin - dt*vy_tmp[ni]
  #ifdef P4_TO_P8
      ,
      node_z_fr_k(indep_node) + tr_zmin - dt*vz_tmp[ni]
  #endif
    };

    /* Buffer the point for interpolation */
#ifdef P4_TO_P8
    phi_np1[ni] = interp(xyz[0], xyz[1], xyz[2]);
#else
    phi_np1[ni] = interp(xyz[0], xyz[1]);
#endif
  }

  if(save_topology && !partition_name_.empty() && !topology_name_.empty()){
    interp.save_comm_topology(partition_name_.c_str(), topology_name_.c_str());
    partition_name_.clear();
    topology_name_.clear();
  }

  ierr = PetscLogFlops(40); CHKERRXX(ierr);
  ierr = PetscLogEventEnd(log_Semilagrangian_advect_from_n_to_np1_CFL_Vec, 0, 0, 0, 0); CHKERRXX(ierr);
}


void SemiLagrangian::advect_from_n_to_np1_CFL(const std::vector<double>& map, double dt,
                                              #ifdef P4_TO_P8
                                              Vec vx, Vec vx_xx, Vec vx_yy, Vec vx_zz,
                                              Vec vy, Vec vy_xx, Vec vy_yy, Vec vy_zz,
                                              Vec vz, Vec vz_xx, Vec vz_yy, Vec vz_zz,
                                              Vec phi_n, Vec phi_xx_n, Vec phi_yy_n, Vec phi_zz_n,
                                              #else
                                              Vec vx, Vec vx_xx, Vec vx_yy,
                                              Vec vy, Vec vy_xx, Vec vy_yy,
                                              Vec phi_n, Vec phi_xx_n, Vec phi_yy_n,
                                              #endif
                                              double *phi_np1, p4est_t *p4est_np1, p4est_nodes_t *nodes_np1)
{
  ierr = PetscLogEventBegin(log_Semilagrangian_advect_from_n_to_np1_CFL_Vec, 0, 0, 0, 0); CHKERRXX(ierr);

  p4est_topidx_t *t2v = p4est_np1->connectivity->tree_to_vertex; // tree to vertex list
  double *t2c = p4est_np1->connectivity->vertices; // coordinates of the vertices of a tree

  /* first find the velocities at the nodes */
  // NOTE: We need to get rid of intermediate interpolating function since they
  // consume considerable amount of memory ...
  InterpolatingFunctionNodeBase interp(p4est_, nodes_, ghost_, myb_, ngbd_);

  std::vector<double> vx_tmp(nodes_np1->indep_nodes.elem_count);
  std::vector<double> vy_tmp(nodes_np1->indep_nodes.elem_count);
#ifdef P4_TO_P8
  std::vector<double> vz_tmp(nodes_np1->indep_nodes.elem_count);
#endif

  /* interpolate for vx */
#ifdef P4_TO_P8
  interp.set_input_parameters(vx, quadratic, vx_xx, vx_yy, vx_zz);
#else
  interp.set_input_parameters(vx, quadratic, vx_xx, vx_yy);
#endif
  for (size_t i = 0; i < map.size(); ++i){
    p4est_locidx_t ni = map[i];

    p4est_indep_t *indep_node = (p4est_indep_t*)sc_array_index(&nodes_np1->indep_nodes, ni);
    p4est_topidx_t tree_idx = indep_node->p.piggy3.which_tree;

    p4est_topidx_t tr_mm = t2v[P4EST_CHILDREN*tree_idx + 0];  //mm vertex of tree
    double tr_xmin = t2c[3 * tr_mm + 0];
    double tr_ymin = t2c[3 * tr_mm + 1];
#ifdef P4_TO_P8
    double tr_zmin = t2c[3 * tr_mm + 2];
#endif

    /* Find initial xy points */
    double xyz[] =
    {
      node_x_fr_i(indep_node) + tr_xmin,
      node_y_fr_j(indep_node) + tr_ymin
  #ifdef P4_TO_P8
      ,
      node_z_fr_k(indep_node) + tr_zmin
  #endif
    };

#ifdef P4_TO_P8
    vx_tmp[ni] = interp(xyz[0], xyz[1], xyz[2]);
#else
    vx_tmp[ni] = interp(xyz[0], xyz[1]);
#endif
  }

  /* interpolate for vy */
#ifdef P4_TO_P8
  interp.set_input_parameters(vy, quadratic, vy_xx, vy_yy, vy_zz);
#else
  interp.set_input_parameters(vy, quadratic, vy_xx, vy_yy);
#endif
  for (size_t i = 0; i < map.size(); ++i){
    p4est_locidx_t ni = map[i];

    p4est_indep_t *indep_node = (p4est_indep_t*)sc_array_index(&nodes_np1->indep_nodes, ni);
    p4est_topidx_t tree_idx = indep_node->p.piggy3.which_tree;

    p4est_topidx_t tr_mm = t2v[P4EST_CHILDREN*tree_idx + 0];  //mm vertex of tree
    double tr_xmin = t2c[3 * tr_mm + 0];
    double tr_ymin = t2c[3 * tr_mm + 1];
#ifdef P4_TO_P8
    double tr_zmin = t2c[3 * tr_mm + 2];
#endif

    /* Find initial xy points */
    double xyz[] =
    {
      node_x_fr_i(indep_node) + tr_xmin,
      node_y_fr_j(indep_node) + tr_ymin
  #ifdef P4_TO_P8
      ,
      node_z_fr_k(indep_node) + tr_zmin
  #endif
    };

#ifdef P4_TO_P8
    vy_tmp[ni] = interp(xyz[0], xyz[1], xyz[2]);
#else
    vy_tmp[ni] = interp(xyz[0], xyz[1]);
#endif
  }

#ifdef P4_TO_P8
  /* interpolate for vz */
  interp.set_input_parameters(vz, quadratic, vz_xx, vz_yy, vz_zz);
  for (size_t i = 0; i < map.size(); ++i){
    p4est_locidx_t ni = map[i];

    p4est_indep_t *indep_node = (p4est_indep_t*)sc_array_index(&nodes_np1->indep_nodes, ni);
    p4est_topidx_t tree_idx = indep_node->p.piggy3.which_tree;

    p4est_topidx_t tr_mm = t2v[P4EST_CHILDREN*tree_idx + 0];  //mm vertex of tree
    double tr_xmin = t2c[3 * tr_mm + 0];
    double tr_ymin = t2c[3 * tr_mm + 1];
    double tr_zmin = t2c[3 * tr_mm + 2];

    /* Find initial xy points */
    double xyz[] =
    {
      node_x_fr_i(indep_node) + tr_xmin,
      node_y_fr_j(indep_node) + tr_ymin,
      node_z_fr_k(indep_node) + tr_zmin
    };

    vz_tmp[ni] = interp(xyz[0], xyz[1], xyz[2]);
  }
#endif
  /* Now do the intermediate step */

  /* interpolate for vx */
#ifdef P4_TO_P8
  interp.set_input_parameters(vx, quadratic, vx_xx, vx_yy, vx_zz);
#else
  interp.set_input_parameters(vx, quadratic, vx_xx, vx_yy);
#endif
  for (size_t i = 0; i < map.size(); ++i){
    p4est_locidx_t ni = map[i];

    p4est_indep_t *indep_node = (p4est_indep_t*)sc_array_index(&nodes_np1->indep_nodes, ni);
    p4est_topidx_t tree_idx = indep_node->p.piggy3.which_tree;

    p4est_topidx_t tr_mm = t2v[P4EST_CHILDREN*tree_idx + 0];  //mm vertex of tree
    double tr_xmin = t2c[3 * tr_mm + 0];
    double tr_ymin = t2c[3 * tr_mm + 1];
#ifdef P4_TO_P8
    double tr_zmin = t2c[3 * tr_mm + 2];
#endif

    /* Find initial xy points */
    double xyz[] =
    {
      node_x_fr_i(indep_node) + tr_xmin - .5*dt*vx_tmp[ni],
      node_y_fr_j(indep_node) + tr_ymin - .5*dt*vy_tmp[ni]
  #ifdef P4_TO_P8
      ,
      node_z_fr_k(indep_node) + tr_zmin - .5*dt*vz_tmp[ni]
  #endif
    };

#ifdef P4_TO_P8
    vx_tmp[ni] = interp(xyz[0], xyz[1], xyz[2]);
#else
    vx_tmp[ni] = interp(xyz[0], xyz[1]);
#endif
  }

  /* interpolate for vy */
#ifdef P4_TO_P8
  interp.set_input_parameters(vy, quadratic, vy_xx, vy_yy, vy_zz);
#else
  interp.set_input_parameters(vy, quadratic, vy_xx, vy_yy);
#endif
  for (size_t i = 0; i < map.size(); ++i){
    p4est_locidx_t ni = map[i];

    p4est_indep_t *indep_node = (p4est_indep_t*)sc_array_index(&nodes_np1->indep_nodes, ni);
    p4est_topidx_t tree_idx = indep_node->p.piggy3.which_tree;

    p4est_topidx_t tr_mm = t2v[P4EST_CHILDREN*tree_idx + 0];  //mm vertex of tree
    double tr_xmin = t2c[3 * tr_mm + 0];
    double tr_ymin = t2c[3 * tr_mm + 1];
#ifdef P4_TO_P8
    double tr_zmin = t2c[3 * tr_mm + 2];
#endif

    /* Find initial xy points */
    double xyz[] =
    {
      node_x_fr_i(indep_node) + tr_xmin - .5*dt*vx_tmp[ni],
      node_y_fr_j(indep_node) + tr_ymin - .5*dt*vy_tmp[ni]
  #ifdef P4_TO_P8
      ,
      node_z_fr_k(indep_node) + tr_zmin - .5*dt*vz_tmp[ni]
  #endif
    };

#ifdef P4_TO_P8
    vy_tmp[ni] = interp(xyz[0], xyz[1], xyz[2]);
#else
    vy_tmp[ni] = interp(xyz[0], xyz[1]);
#endif
  }

#ifdef P4_TO_P8
  /* interpolate for vz */
  interp.set_input_parameters(vz, quadratic, vz_xx, vz_yy, vz_zz);
  for (size_t i = 0; i < map.size(); ++i){
    p4est_locidx_t ni = map[i];

    p4est_indep_t *indep_node = (p4est_indep_t*)sc_array_index(&nodes_np1->indep_nodes, ni);
    p4est_topidx_t tree_idx = indep_node->p.piggy3.which_tree;

    p4est_topidx_t tr_mm = t2v[P4EST_CHILDREN*tree_idx + 0];  //mm vertex of tree
    double tr_xmin = t2c[3 * tr_mm + 0];
    double tr_ymin = t2c[3 * tr_mm + 1];
    double tr_zmin = t2c[3 * tr_mm + 2];

    /* Find initial xy points */
    double xyz[] =
    {
      node_x_fr_i(indep_node) + tr_xmin - .5*dt*vx_tmp[ni],
      node_y_fr_j(indep_node) + tr_ymin - .5*dt*vy_tmp[ni],
      node_z_fr_k(indep_node) + tr_zmin - .5*dt*vz_tmp[ni]
    };

    vz_tmp[ni] = interp(xyz[0], xyz[1], xyz[2]);
  }
#endif

  /* finally, find the backtracing value */
#ifdef P4_TO_P8
  interp.set_input_parameters(phi_n, quadratic_non_oscillatory, phi_xx_n, phi_yy_n, phi_zz_n);
#else
  interp.set_input_parameters(phi_n, quadratic_non_oscillatory, phi_xx_n, phi_yy_n);
#endif
  /* find the departure node via backtracing */
  for (size_t i = 0; i < map.size(); ++i){
    p4est_locidx_t ni = map[i];

    p4est_indep_t *indep_node = (p4est_indep_t*)sc_array_index(&nodes_np1->indep_nodes, ni);
    p4est_topidx_t tree_idx = indep_node->p.piggy3.which_tree;

    p4est_topidx_t tr_mm = t2v[P4EST_CHILDREN*tree_idx + 0];  //mm vertex of tree
    double tr_xmin = t2c[3 * tr_mm + 0];
    double tr_ymin = t2c[3 * tr_mm + 1];
#ifdef P4_TO_P8
    double tr_zmin = t2c[3 * tr_mm + 2];
#endif


    /* Find initial xy points */
    double xyz[] =
    {
      node_x_fr_i(indep_node) + tr_xmin - dt*vx_tmp[ni],
      node_y_fr_j(indep_node) + tr_ymin - dt*vy_tmp[ni]
  #ifdef P4_TO_P8
      ,
      node_z_fr_k(indep_node) + tr_zmin - dt*vz_tmp[ni]
  #endif
    };

    /* Buffer the point for interpolation */
#ifdef P4_TO_P8
    phi_np1[ni] = interp(xyz[0], xyz[1], xyz[2]);
#else
    phi_np1[ni] = interp(xyz[0], xyz[1]);
#endif
  }

  ierr = PetscLogFlops(40); CHKERRXX(ierr);
  ierr = PetscLogEventEnd(log_Semilagrangian_advect_from_n_to_np1_CFL_Vec, 0, 0, 0, 0); CHKERRXX(ierr);
}

#ifdef P4_TO_P8
void SemiLagrangian::update_p4est_second_order(Vec vx, Vec vy, Vec vz, double dt, Vec &phi, Vec phi_xx, Vec phi_yy, Vec phi_zz)
#else
void SemiLagrangian::update_p4est_second_order(Vec vx, Vec vy, double dt, Vec &phi, Vec phi_xx, Vec phi_yy)
#endif
{
  ierr = PetscLogEventBegin(log_Semilagrangian_update_p4est_second_order_Vec, 0, 0, 0, 0); CHKERRXX(ierr);

  PetscErrorCode ierr;
  p4est_t *p4est_np1 = my_p4est_new(p4est_->mpicomm, p4est_->connectivity, 0, NULL, NULL);
  std::vector<double> phi_tmp;

  // compute vx_xx, vx_yy
  Vec vx_xx, vx_yy;  
  ierr = VecCreateGhostNodes(p4est_, nodes_, &vx_xx); CHKERRXX(ierr);
  ierr = VecCreateGhostNodes(p4est_, nodes_, &vx_yy); CHKERRXX(ierr);
#ifdef P4_TO_P8
  Vec vx_zz;
  ierr = VecCreateGhostNodes(p4est_, nodes_, &vx_zz); CHKERRXX(ierr);
#endif
#ifdef P4_TO_P8
  ngbd_->second_derivatives_central(vx, vx_xx, vx_yy, vx_zz);
#else
  ngbd_->second_derivatives_central(vx, vx_xx, vx_yy);
#endif

  // note that vy_xx and vy_yy must duplicate from separate vectors otherwise PETSc throws
  Vec vy_xx, vy_yy;
  ierr = VecDuplicate(vx_xx, &vy_xx); CHKERRXX(ierr);
  ierr = VecDuplicate(vx_yy, &vy_yy); CHKERRXX(ierr);
#ifdef P4_TO_P8
  Vec vy_zz;
  ierr = VecDuplicate(vx_zz, &vy_zz); CHKERRXX(ierr);
#endif
#ifdef P4_TO_P8
  ngbd_->second_derivatives_central(vy, vy_xx, vy_yy, vy_zz);
#else
  ngbd_->second_derivatives_central(vy, vy_xx, vy_yy);
#endif

#ifdef P4_TO_P8
  // finally compute vz_xx, vz_yy, vz_zz if in 3D
  Vec vz_xx, vz_yy, vz_zz;
  ierr = VecDuplicate(vx_xx, &vz_xx); CHKERRXX(ierr);
  ierr = VecDuplicate(vx_yy, &vz_yy); CHKERRXX(ierr);
  ierr = VecDuplicate(vx_zz, &vz_zz); CHKERRXX(ierr);

  ngbd_->second_derivatives_central(vz, vz_xx, vz_yy, vz_zz);
#endif


  // now for phi_xx and phi_yy
  Vec phi_xx_ = phi_xx, phi_yy_ = phi_yy;
#ifdef P4_TO_P8
  Vec phi_zz_ = phi_zz;
#endif
  bool local_derivatives = false;
#ifdef P4_TO_P8
  if (phi_xx_ == NULL && phi_yy_ == NULL && phi_zz_ == NULL)
#else
  if (phi_xx_ == NULL && phi_yy_ == NULL)
#endif
  {
    ierr = VecDuplicate(vx_xx, &phi_xx_); CHKERRXX(ierr);
    ierr = VecDuplicate(vx_yy, &phi_yy_); CHKERRXX(ierr);
#ifdef P4_TO_P8
    ierr = VecDuplicate(vx_zz, &phi_zz_); CHKERRXX(ierr);
#endif

#ifdef P4_TO_P8
    ngbd_->second_derivatives_central(phi, phi_xx_, phi_yy_, phi_zz_);
#else
    ngbd_->second_derivatives_central(phi, phi_xx_, phi_yy_);
#endif
    local_derivatives = true;
  }

  int nb_iter = ((splitting_criteria_t*) (p4est_->user_pointer))->max_lvl;

  for( int iter = 0; iter < nb_iter; ++iter )
  {
    p4est_t       *p4est_tmp = p4est_copy(p4est_np1, P4EST_FALSE);
    p4est_nodes_t *nodes_tmp = my_p4est_nodes_new(p4est_tmp,NULL);

    /* compute phi_np1 on intermediate grid */
    phi_tmp.resize(nodes_tmp->indep_nodes.elem_count);

    advect_from_n_to_np1(dt,
                     #ifdef P4_TO_P8
                         vx,  vx_xx,   vx_yy,   vx_zz,
                         vy,  vy_xx,   vy_yy,   vy_zz,
                         vz,  vz_xx,   vz_yy,   vz_zz,
                         phi, phi_xx_, phi_yy_, phi_zz_,
                     #else
                         vx,  vx_xx,   vx_yy,
                         vy,  vy_xx,   vy_yy,
                         phi, phi_xx_, phi_yy_,
                     #endif
                         phi_tmp.data(), p4est_tmp, nodes_tmp);

    /* refine p4est_np1 */
    splitting_criteria_t *data = (splitting_criteria_t*) p4est_->user_pointer;
<<<<<<< HEAD
    splitting_criteria_update_t data_np1(1.2, data->min_lvl, data->max_lvl, &phi_tmp[0], myb_, p4est_tmp, NULL, nodes_tmp);
=======
    splitting_criteria_update_t data_np1(data->lip, data->min_lvl, data->max_lvl, &phi_tmp[0], myb_, p4est_tmp, NULL, nodes_tmp);
>>>>>>> 4b510608
    p4est_np1->user_pointer = (void*) &data_np1;
    my_p4est_refine (p4est_np1, P4EST_FALSE, refine_criteria_sl , NULL);
    my_p4est_partition(p4est_np1, 0, NULL);

    p4est_nodes_destroy(nodes_tmp);
    p4est_destroy(p4est_tmp);
  }

  /* restore the user pointer in the p4est */
  p4est_np1->user_pointer = p4est_->user_pointer;

  /* compute new ghost layer */
  p4est_ghost_t *ghost_np1 = my_p4est_ghost_new(p4est_np1, P4EST_CONNECT_FULL);

  /* compute the nodes structure */
  p4est_nodes_t *nodes_np1 = my_p4est_nodes_new(p4est_np1, ghost_np1);

  /* update the values of phi at the new time-step */
  phi_tmp.clear();

  Vec phi_np1;
  double *phi_np1_p;
  ierr = VecCreateGhostNodes(p4est_np1, nodes_np1, &phi_np1); CHKERRXX(ierr);

  ierr = VecGetArray(phi_np1, &phi_np1_p); CHKERRXX(ierr);
  advect_from_n_to_np1(dt,
                     #ifdef P4_TO_P8
                         vx,  vx_xx,   vx_yy,   vx_zz,
                         vy,  vy_xx,   vy_yy,   vy_zz,
                         vz,  vz_xx,   vz_yy,   vz_zz,
                         phi, phi_xx_, phi_yy_, phi_zz_,
                     #else
                         vx,  vx_xx,   vx_yy,
                         vy,  vy_xx,   vy_yy,
                         phi, phi_xx_, phi_yy_,
                     #endif
                       phi_np1_p, p4est_np1, nodes_np1);
  ierr = VecRestoreArray(phi_np1, &phi_np1_p); CHKERRXX(ierr);

  /* now that everything is updated, get rid of old stuff and swap them with new ones */
  p4est_destroy(p4est_); p4est_ = *p_p4est_ = p4est_np1;
  p4est_nodes_destroy(nodes_); nodes_ = *p_nodes_ = nodes_np1;
  p4est_ghost_destroy(ghost_); ghost_ = *p_ghost_ = ghost_np1;
  hierarchy_->update(p4est_, ghost_);
  ngbd_->update(hierarchy_, nodes_);

  ierr = VecDestroy(phi); CHKERRXX(ierr);
  phi = phi_np1;

  ierr = VecDestroy(vx_xx); CHKERRXX(ierr);
  ierr = VecDestroy(vx_yy); CHKERRXX(ierr);  
  ierr = VecDestroy(vy_xx); CHKERRXX(ierr);
  ierr = VecDestroy(vy_yy); CHKERRXX(ierr);
#ifdef P4_TO_P8
  ierr = VecDestroy(vx_zz); CHKERRXX(ierr);
  ierr = VecDestroy(vy_zz); CHKERRXX(ierr);
  ierr = VecDestroy(vz_xx); CHKERRXX(ierr);
  ierr = VecDestroy(vz_yy); CHKERRXX(ierr);
  ierr = VecDestroy(vz_zz); CHKERRXX(ierr);
#endif
  if (local_derivatives)
  {
    ierr = VecDestroy(phi_xx_); CHKERRXX(ierr);
    ierr = VecDestroy(phi_yy_); CHKERRXX(ierr);
#ifdef P4_TO_P8
    ierr = VecDestroy(phi_zz_); CHKERRXX(ierr);
#endif
  }

  ierr = PetscLogEventEnd(log_Semilagrangian_update_p4est_second_order_Vec, 0, 0, 0, 0); CHKERRXX(ierr);
}

#ifdef P4_TO_P8
void SemiLagrangian::update_p4est_second_order_test(Vec vx_nm1, Vec vy_nm1, Vec vz_nm1,
                                                    Vec vx_n, Vec vy_n, Vec vz_n,
                                                    double dt, Vec &phi,
                                                    Vec phi_xx, Vec phi_yy, Vec phi_zz)
#else
void SemiLagrangian::update_p4est_second_order_test(Vec vx_nm1, Vec vy_nm1,
                                                    Vec vx_n, Vec vy_n,
                                                    double dt, Vec &phi,
                                                    Vec phi_xx, Vec phi_yy)
#endif
{
  ierr = PetscLogEventBegin(log_Semilagrangian_update_p4est_second_order_Vec, 0, 0, 0, 0); CHKERRXX(ierr);

  PetscErrorCode ierr;
  p4est_t *p4est_np1 = my_p4est_new(p4est_->mpicomm, p4est_->connectivity, 0, NULL, NULL);
  std::vector<double> phi_tmp;

  // compute vx_xx_nm1, vx_yy_nm1
  Vec vx_xx_nm1, vx_yy_nm1;
  ierr = VecCreateGhostNodes(p4est_, nodes_, &vx_xx_nm1); CHKERRXX(ierr);
  ierr = VecCreateGhostNodes(p4est_, nodes_, &vx_yy_nm1); CHKERRXX(ierr);
#ifdef P4_TO_P8
  Vec vx_zz_nm1;
  ierr = VecCreateGhostNodes(p4est_, nodes_, &vx_zz_nm1); CHKERRXX(ierr);
#endif
#ifdef P4_TO_P8
  ngbd_->second_derivatives_central(vx_nm1, vx_xx_nm1, vx_yy_nm1, vx_zz_nm1);
#else
  ngbd_->second_derivatives_central(vx_nm1, vx_xx_nm1, vx_yy_nm1);
#endif

  // note that vy_xx_nm1 and vy_yy_nm1 must duplicate from separate vectors otherwise PETSc throws
  Vec vy_xx_nm1, vy_yy_nm1;
  ierr = VecDuplicate(vx_xx_nm1, &vy_xx_nm1); CHKERRXX(ierr);
  ierr = VecDuplicate(vx_yy_nm1, &vy_yy_nm1); CHKERRXX(ierr);
#ifdef P4_TO_P8
  Vec vy_zz_nm1;
  ierr = VecDuplicate(vx_zz_nm1, &vy_zz_nm1); CHKERRXX(ierr);
#endif
#ifdef P4_TO_P8
  ngbd_->second_derivatives_central(vy_nm1, vy_xx_nm1, vy_yy_nm1, vy_zz_nm1);
#else
  ngbd_->second_derivatives_central(vy_nm1, vy_xx_nm1, vy_yy_nm1);
#endif

#ifdef P4_TO_P8
  // finally compute vz_xx_nm1, vz_yy_nm1, vz_zz_nm1 if in 3D
  Vec vz_xx_nm1, vz_yy_nm1, vz_zz_nm1;
  ierr = VecDuplicate(vx_xx_nm1, &vz_xx_nm1); CHKERRXX(ierr);
  ierr = VecDuplicate(vx_yy_nm1, &vz_yy_nm1); CHKERRXX(ierr);
  ierr = VecDuplicate(vx_zz_nm1, &vz_zz_nm1); CHKERRXX(ierr);

  ngbd_->second_derivatives_central(vz_nm1, vz_xx_nm1, vz_yy_nm1, vz_zz_nm1);
#endif


  // compute vx_xx_n, vx_yy_n
  Vec vx_xx_n, vx_yy_n;
  ierr = VecCreateGhostNodes(p4est_, nodes_, &vx_xx_n); CHKERRXX(ierr);
  ierr = VecCreateGhostNodes(p4est_, nodes_, &vx_yy_n); CHKERRXX(ierr);
#ifdef P4_TO_P8
  Vec vx_zz_n;
  ierr = VecCreateGhostNodes(p4est_, nodes_, &vx_zz_n); CHKERRXX(ierr);
#endif
#ifdef P4_TO_P8
  ngbd_->second_derivatives_central(vx_n, vx_xx_n, vx_yy_n, vx_zz_n);
#else
  ngbd_->second_derivatives_central(vx_n, vx_xx_n, vx_yy_n);
#endif

  // note that vy_xx_n and vy_yy_n must duplicate from separate vectors otherwise PETSc throws
  Vec vy_xx_n, vy_yy_n;
  ierr = VecDuplicate(vx_xx_n, &vy_xx_n); CHKERRXX(ierr);
  ierr = VecDuplicate(vx_yy_n, &vy_yy_n); CHKERRXX(ierr);
#ifdef P4_TO_P8
  Vec vy_zz_n;
  ierr = VecDuplicate(vx_zz_n, &vy_zz_n); CHKERRXX(ierr);
#endif
#ifdef P4_TO_P8
  ngbd_->second_derivatives_central(vy_n, vy_xx_n, vy_yy_n, vy_zz_n);
#else
  ngbd_->second_derivatives_central(vy_n, vy_xx_n, vy_yy_n);
#endif

#ifdef P4_TO_P8
  // finally compute vz_xx_n, vz_yy_n, vz_zz_n if in 3D
  Vec vz_xx_n, vz_yy_n, vz_zz_n;
  ierr = VecDuplicate(vx_xx_n, &vz_xx_n); CHKERRXX(ierr);
  ierr = VecDuplicate(vx_yy_n, &vz_yy_n); CHKERRXX(ierr);
  ierr = VecDuplicate(vx_zz_n, &vz_zz_n); CHKERRXX(ierr);

  ngbd_->second_derivatives_central(vz_n, vz_xx_n, vz_yy_n, vz_zz_n);
#endif


  // now for phi_xx and phi_yy
  Vec phi_xx_ = phi_xx, phi_yy_ = phi_yy;
#ifdef P4_TO_P8
  Vec phi_zz_ = phi_zz;
#endif
  bool local_derivatives = false;
#ifdef P4_TO_P8
  if (phi_xx_ == NULL && phi_yy_ == NULL && phi_zz_ == NULL)
#else
  if (phi_xx_ == NULL && phi_yy_ == NULL)
#endif
  {
    ierr = VecDuplicate(vx_xx_n, &phi_xx_); CHKERRXX(ierr);
    ierr = VecDuplicate(vx_yy_n, &phi_yy_); CHKERRXX(ierr);
#ifdef P4_TO_P8
    ierr = VecDuplicate(vx_zz_n, &phi_zz_); CHKERRXX(ierr);
#endif

#ifdef P4_TO_P8
    ngbd_->second_derivatives_central(phi, phi_xx_, phi_yy_, phi_zz_);
#else
    ngbd_->second_derivatives_central(phi, phi_xx_, phi_yy_);
#endif
    local_derivatives = true;
  }

  int nb_iter = ((splitting_criteria_t*) (p4est_->user_pointer))->max_lvl;

  for( int iter = 0; iter < nb_iter; ++iter )
  {
    p4est_t       *p4est_tmp = p4est_copy(p4est_np1, P4EST_FALSE);
    p4est_nodes_t *nodes_tmp = my_p4est_nodes_new(p4est_tmp,NULL);

    /* compute phi_np1 on intermediate grid */
    phi_tmp.resize(nodes_tmp->indep_nodes.elem_count);

    advect_from_n_to_np1_test(dt,
                          #ifdef P4_TO_P8
                              vx_nm1,  vx_xx_nm1,   vx_yy_nm1,   vx_zz_nm1,
                              vy_nm1,  vy_xx_nm1,   vy_yy_nm1,   vy_zz_nm1,
                              vz_nm1,  vz_xx_nm1,   vz_yy_nm1,   vz_zz_nm1,
                              vx_n,  vx_xx_n,   vx_yy_n,   vx_zz_n,
                              vy_n,  vy_xx_n,   vy_yy_n,   vy_zz_n,
                              vz_n,  vz_xx_n,   vz_yy_n,   vz_zz_n,
                              phi, phi_xx_, phi_yy_, phi_zz_,
                          #else
                              vx_nm1,  vx_xx_nm1,   vx_yy_nm1,
                              vy_nm1,  vy_xx_nm1,   vy_yy_nm1,
                              vx_n,  vx_xx_n,   vx_yy_n,
                              vy_n,  vy_xx_n,   vy_yy_n,
                              phi, phi_xx_, phi_yy_,
                          #endif
                              phi_tmp.data(), p4est_tmp, nodes_tmp);

    /* refine p4est_np1 */
    splitting_criteria_t *data = (splitting_criteria_t*) p4est_->user_pointer;
    splitting_criteria_update_t data_np1(data->lip, data->min_lvl, data->max_lvl, &phi_tmp[0], myb_, p4est_tmp, NULL, nodes_tmp);
    p4est_np1->user_pointer = (void*) &data_np1;
    my_p4est_refine (p4est_np1, P4EST_FALSE, refine_criteria_sl , NULL);
    my_p4est_partition(p4est_np1, 0, NULL);

    p4est_nodes_destroy(nodes_tmp);
    p4est_destroy(p4est_tmp);
  }

  /* restore the user pointer in the p4est */
  p4est_np1->user_pointer = p4est_->user_pointer;

  /* compute new ghost layer */
  p4est_ghost_t *ghost_np1 = my_p4est_ghost_new(p4est_np1, P4EST_CONNECT_FULL);

  /* compute the nodes structure */
  p4est_nodes_t *nodes_np1 = my_p4est_nodes_new(p4est_np1, ghost_np1);

  /* update the values of phi at the new time-step */
  phi_tmp.clear();

  Vec phi_np1;
  double *phi_np1_p;
  ierr = VecCreateGhostNodes(p4est_np1, nodes_np1, &phi_np1); CHKERRXX(ierr);

  ierr = VecGetArray(phi_np1, &phi_np1_p); CHKERRXX(ierr);
  advect_from_n_to_np1_test(dt,
                        #ifdef P4_TO_P8
                            vx_nm1,  vx_xx_nm1,   vx_yy_nm1,   vx_zz_nm1,
                            vy_nm1,  vy_xx_nm1,   vy_yy_nm1,   vy_zz_nm1,
                            vz_nm1,  vz_xx_nm1,   vz_yy_nm1,   vz_zz_nm1,
                            vx_n,  vx_xx_n,   vx_yy_n,   vx_zz_n,
                            vy_n,  vy_xx_n,   vy_yy_n,   vy_zz_n,
                            vz_n,  vz_xx_n,   vz_yy_n,   vz_zz_n,
                            phi, phi_xx_, phi_yy_, phi_zz_,
                        #else
                            vx_nm1,  vx_xx_nm1,   vx_yy_nm1,
                            vy_nm1,  vy_xx_nm1,   vy_yy_nm1,
                            vx_n,  vx_xx_n,   vx_yy_n,
                            vy_n,  vy_xx_n,   vy_yy_n,
                            phi, phi_xx_, phi_yy_,
                        #endif
                            phi_np1_p, p4est_np1, nodes_np1);
  ierr = VecRestoreArray(phi_np1, &phi_np1_p); CHKERRXX(ierr);

  /* now that everything is updated, get rid of old stuff and swap them with new ones */
  p4est_destroy(p4est_); p4est_ = *p_p4est_ = p4est_np1;
  p4est_nodes_destroy(nodes_); nodes_ = *p_nodes_ = nodes_np1;
  p4est_ghost_destroy(ghost_); ghost_ = *p_ghost_ = ghost_np1;

  ierr = VecDestroy(phi); CHKERRXX(ierr);
  phi = phi_np1;

  ierr = VecDestroy(vx_xx_nm1); CHKERRXX(ierr);
  ierr = VecDestroy(vx_yy_nm1); CHKERRXX(ierr);
  ierr = VecDestroy(vy_xx_nm1); CHKERRXX(ierr);
  ierr = VecDestroy(vy_yy_nm1); CHKERRXX(ierr);
#ifdef P4_TO_P8
  ierr = VecDestroy(vx_zz_nm1); CHKERRXX(ierr);
  ierr = VecDestroy(vy_zz_nm1); CHKERRXX(ierr);
  ierr = VecDestroy(vz_xx_nm1); CHKERRXX(ierr);
  ierr = VecDestroy(vz_yy_nm1); CHKERRXX(ierr);
  ierr = VecDestroy(vz_zz_nm1); CHKERRXX(ierr);
#endif
  ierr = VecDestroy(vx_xx_n); CHKERRXX(ierr);
  ierr = VecDestroy(vx_yy_n); CHKERRXX(ierr);
  ierr = VecDestroy(vy_xx_n); CHKERRXX(ierr);
  ierr = VecDestroy(vy_yy_n); CHKERRXX(ierr);
#ifdef P4_TO_P8
  ierr = VecDestroy(vx_zz_n); CHKERRXX(ierr);
  ierr = VecDestroy(vy_zz_n); CHKERRXX(ierr);
  ierr = VecDestroy(vz_xx_n); CHKERRXX(ierr);
  ierr = VecDestroy(vz_yy_n); CHKERRXX(ierr);
  ierr = VecDestroy(vz_zz_n); CHKERRXX(ierr);
#endif
  if (local_derivatives)
  {
    ierr = VecDestroy(phi_xx_); CHKERRXX(ierr);
    ierr = VecDestroy(phi_yy_); CHKERRXX(ierr);
#ifdef P4_TO_P8
    ierr = VecDestroy(phi_zz_); CHKERRXX(ierr);
#endif
  }

  ierr = PetscLogEventEnd(log_Semilagrangian_update_p4est_second_order_Vec, 0, 0, 0, 0); CHKERRXX(ierr);
}


#ifdef P4_TO_P8
void SemiLagrangian::update_p4est_second_order(const CF_3& vx, const CF_3& vy, const CF_3& vz, double dt, Vec &phi, Vec phi_xx, Vec phi_yy, Vec phi_zz)
#else
void SemiLagrangian::update_p4est_second_order(const CF_2& vx, const CF_2& vy, double dt, Vec &phi, Vec phi_xx, Vec phi_yy)
#endif
{  
  PetscErrorCode ierr;
  ierr = PetscLogEventBegin(log_Semilagrangian_update_p4est_second_order_CF2, 0, 0, 0, 0); CHKERRXX(ierr);
  p4est_t *p4est_np1 = my_p4est_new(p4est_->mpicomm, p4est_->connectivity, 0, NULL, NULL);
  std::vector<double> phi_tmp;

  // compute phi_xx and phi_yy
  Vec phi_xx_ = phi_xx, phi_yy_ = phi_yy;
#ifdef P4_TO_P8
  Vec phi_zz_ = phi_zz;
#endif
  bool local_derivatives = false;

#ifdef P4_TO_P8
  if (phi_xx_ == NULL && phi_yy_ == NULL && phi_zz_ == NULL)
#else
  if (phi_xx_ == NULL && phi_yy_ == NULL)
#endif
  {
    ierr = VecCreateGhostNodes(p4est_, nodes_, &phi_xx_); CHKERRXX(ierr);
    ierr = VecCreateGhostNodes(p4est_, nodes_, &phi_yy_); CHKERRXX(ierr);
#ifdef P4_TO_P8
    ierr = VecCreateGhostNodes(p4est_, nodes_, &phi_zz_); CHKERRXX(ierr);
#endif

#ifdef P4_TO_P8
    ngbd_->second_derivatives_central(phi, phi_xx_, phi_yy_, phi_zz_);
#else
    ngbd_->second_derivatives_central(phi, phi_xx_, phi_yy_);
#endif

    local_derivatives = true;
  }

  int nb_iter = ((splitting_criteria_t*) (p4est_->user_pointer))->max_lvl;

  for( int iter = 0; iter < nb_iter; ++iter )
  {
    p4est_t       *p4est_tmp = p4est_copy(p4est_np1, P4EST_FALSE);
    p4est_nodes_t *nodes_tmp = my_p4est_nodes_new(p4est_tmp,NULL);

    /* compute phi_np1 on intermediate grid */
    phi_tmp.resize(nodes_tmp->indep_nodes.elem_count);
    advect_from_n_to_np1(dt,
                     #ifdef P4_TO_P8
                         vx, vy, vz,
                         phi, phi_xx_, phi_yy_, phi_zz_,
                     #else
                         vx,  vy,
                         phi, phi_xx_, phi_yy_,
                     #endif
                         phi_tmp.data(), p4est_tmp, nodes_tmp);

    /* refine p4est_np1 */
    splitting_criteria_t *data = (splitting_criteria_t*) p4est_->user_pointer;
<<<<<<< HEAD
    splitting_criteria_update_t data_np1(1.2, data->min_lvl, data->max_lvl, &phi_tmp[0], myb_, p4est_tmp, NULL, nodes_tmp);
=======
    splitting_criteria_update_t data_np1(data->lip, data->min_lvl, data->max_lvl, &phi_tmp[0], myb_, p4est_tmp, NULL, nodes_tmp);
>>>>>>> 4b510608
    p4est_np1->user_pointer = (void*) &data_np1;
    my_p4est_refine (p4est_np1, P4EST_FALSE, refine_criteria_sl , NULL);
    my_p4est_partition(p4est_np1, 0, NULL);

    p4est_nodes_destroy(nodes_tmp);
    p4est_destroy(p4est_tmp);
  }

  /* restore the user pointer in the p4est */
  p4est_np1->user_pointer = p4est_->user_pointer;

  /* compute new ghost layer */
  p4est_ghost_t *ghost_np1 = my_p4est_ghost_new(p4est_np1, P4EST_CONNECT_FULL);

  /* compute the nodes structure */
  p4est_nodes_t *nodes_np1 = my_p4est_nodes_new(p4est_np1, ghost_np1);

  /* update the values of phi at the new time-step */
  phi_tmp.clear();

  Vec phi_np1;
  double *phi_np1_p;
  ierr = VecCreateGhostNodes(p4est_np1, nodes_np1, &phi_np1); CHKERRXX(ierr);

  ierr = VecGetArray(phi_np1, &phi_np1_p); CHKERRXX(ierr);
  advect_from_n_to_np1(dt,
                     #ifdef P4_TO_P8
                         vx, vy, vz,
                         phi, phi_xx_, phi_yy_, phi_zz_,
                     #else
                         vx,  vy,
                         phi, phi_xx_, phi_yy_,
                     #endif
                       phi_np1_p, p4est_np1, nodes_np1, true);
  ierr = VecRestoreArray(phi_np1, &phi_np1_p); CHKERRXX(ierr);

  /* now that everything is updated, get rid of old stuff and swap them with new ones */
  p4est_destroy(p4est_); p4est_ = *p_p4est_ = p4est_np1;
  p4est_nodes_destroy(nodes_); nodes_ = *p_nodes_ = nodes_np1;
  p4est_ghost_destroy(ghost_); ghost_ = *p_ghost_ = ghost_np1;
  hierarchy_->update(p4est_, ghost_);
  ngbd_->update(hierarchy_, nodes_);

  ierr = VecDestroy(phi); CHKERRXX(ierr);
  phi = phi_np1;

  if (local_derivatives)
  {
    ierr = VecDestroy(phi_xx_); CHKERRXX(ierr);
    ierr = VecDestroy(phi_yy_); CHKERRXX(ierr);
#ifdef P4_TO_P8
		ierr = VecDestroy(phi_zz_); CHKERRXX(ierr);
#endif  
	}

  ierr = PetscLogEventEnd(log_Semilagrangian_update_p4est_second_order_CF2, 0, 0, 0, 0); CHKERRXX(ierr);
}


#ifdef P4_TO_P8
double SemiLagrangian::update_p4est_second_order_CFL(const CF_3& vx, const CF_3& vy, const CF_3& vz, double dt, Vec &phi, Vec phi_xx, Vec phi_yy, Vec phi_zz)
#else
double SemiLagrangian::update_p4est_second_order_CFL(const CF_2& vx, const CF_2& vy, double dt, Vec &phi, Vec phi_xx, Vec phi_yy)
#endif
{
  PetscErrorCode ierr;
  ierr = PetscLogEventBegin(log_Semilagrangian_update_p4est_second_order_CFL_CF2, 0, 0, 0, 0); CHKERRXX(ierr);

  // get dt
#ifdef P4_TO_P8
  double dt_cfl = cfl*compute_dt(vx, vy, vz);
#else
  double dt_cfl = cfl*compute_dt(vx, vy);
#endif

  dt = MIN(dt_cfl, dt);

  // compute phi_xx and phi_yy
  Vec phi_xx_ = phi_xx, phi_yy_ = phi_yy;
#ifdef P4_TO_P8
  Vec phi_zz_ = phi_zz;
#endif
  bool local_derivatives = false;

#ifdef P4_TO_P8
  if (phi_xx_ == NULL && phi_yy_ == NULL && phi_zz_ == NULL)
#else
  if (phi_xx_ == NULL && phi_yy_ == NULL)
#endif
  {
    ierr = VecCreateGhostNodes(p4est_, nodes_, &phi_xx_); CHKERRXX(ierr);
    ierr = VecCreateGhostNodes(p4est_, nodes_, &phi_yy_); CHKERRXX(ierr);
#ifdef P4_TO_P8
    ierr = VecCreateGhostNodes(p4est_, nodes_, &phi_zz_); CHKERRXX(ierr);
#endif

#ifdef P4_TO_P8
    ngbd_->second_derivatives_central(phi, phi_xx_, phi_yy_, phi_zz_);
#else
    ngbd_->second_derivatives_central(phi, phi_xx_, phi_yy_);
#endif

    local_derivatives = true;
  }

  /* advect the levelset on the old grid */
  Vec phi_np1;
  ierr =  VecDuplicate(phi, &phi_np1); CHKERRXX(ierr);
  double *phi_np1_p;
  ierr = VecGetArray(phi_np1, &phi_np1_p); CHKERRXX(ierr);

  // 1) layer nodes
  advect_from_n_to_np1_CFL(ngbd_->layer_nodes, dt,
                   #ifdef P4_TO_P8
                       vx, vy, vz,
                       phi, phi_xx_, phi_yy_, phi_zz_,
                   #else
                       vx,  vy,
                       phi, phi_xx_, phi_yy_,
                   #endif
                       phi_np1_p, p4est_, nodes_);

  // 2) update the ghost
  ierr = VecGhostUpdateBegin(phi_np1, INSERT_VALUES, SCATTER_FORWARD); CHKERRXX(ierr);

  // 3) local nodes
  advect_from_n_to_np1_CFL(ngbd_->local_nodes, dt,
                   #ifdef P4_TO_P8
                       vx, vy, vz,
                       phi, phi_xx_, phi_yy_, phi_zz_,
                   #else
                       vx,  vy,
                       phi, phi_xx_, phi_yy_,
                   #endif
                       phi_np1_p, p4est_, nodes_);

  // 4) finish update
  ierr = VecGhostUpdateEnd(phi_np1, INSERT_VALUES, SCATTER_FORWARD); CHKERRXX(ierr);

  /* update the grid based on new information */
  p4est_t *p4est_np1 = p4est_copy(p4est_, P4EST_FALSE);
  splitting_criteria_t *data = (splitting_criteria_t*)p4est_->user_pointer;
  splitting_criteria_update_t data_np1(data->lip+0.5, data->min_lvl, data->max_lvl, phi_np1_p, myb_, p4est_, ghost_, nodes_);
  p4est_np1->user_pointer = &data_np1;

  my_p4est_refine(p4est_np1, P4EST_FALSE, refine_criteria_with_ghost_sl, NULL);
  my_p4est_coarsen(p4est_np1, P4EST_FALSE, coarsen_criteria_with_ghost_sl, NULL);

  // reset the data pointer to the original
  p4est_np1->user_pointer = p4est_->user_pointer;

  ierr = VecRestoreArray(phi_np1, &phi_np1_p); CHKERRXX(ierr);

  /* receate the ghost and nodes objects */
  p4est_ghost_t *ghost_np1 = my_p4est_ghost_new(p4est_np1, P4EST_CONNECT_FULL);
  p4est_nodes_t *nodes_np1 = my_p4est_nodes_new(p4est_np1, ghost_np1);

  std::vector<p4est_locidx_t> layer_nodes_np1, local_nodes_np1;
  layer_nodes_np1.reserve(nodes_np1->num_owned_shared);
  local_nodes_np1.reserve(nodes_np1->num_owned_indeps - nodes_np1->num_owned_shared);

  for (p4est_locidx_t i=0; i<nodes_np1->num_owned_indeps; ++i){
    p4est_indep_t *ni = (p4est_indep_t*)sc_array_index(&nodes_np1->indep_nodes, i + nodes_np1->offset_owned_indeps);
    ni->pad8 == 0 ? local_nodes_np1.push_back(i) : layer_nodes_np1.push_back(i);
  }

  Vec phi_tmp = phi_np1; phi_np1 = phi; phi = phi_tmp;

  ierr = VecDestroy(phi_np1); CHKERRXX(ierr);
  ierr = VecCreateGhostNodes(p4est_np1, nodes_np1, &phi_np1); CHKERRXX(ierr);
  ierr = VecGetArray(phi_np1, &phi_np1_p); CHKERRXX(ierr);

  /* interpolate from previous grid to the new grid */
  InterpolatingFunctionNodeBase interp(p4est_, nodes_, ghost_, myb_, ngbd_);
  interp.set_input_parameters(phi, quadratic_non_oscillatory);

  p4est_topidx_t *t2v = p4est_np1->connectivity->tree_to_vertex; // tree to vertex list
  double *t2c = p4est_np1->connectivity->vertices; // coordinates of the vertices of a tree

  // 1) layer nodes
  for (size_t i = 0; i<layer_nodes_np1.size(); i++){
    p4est_locidx_t ni = layer_nodes_np1[i];
    p4est_indep_t *indep_node = (p4est_indep_t*)sc_array_index(&nodes_np1->indep_nodes, ni);
    p4est_topidx_t tree_idx = indep_node->p.piggy3.which_tree;

    p4est_topidx_t tr_mm = t2v[P4EST_CHILDREN*tree_idx + 0];  //mm vertex of tree

    double x = node_x_fr_i(indep_node) + t2c[3 * tr_mm + 0];
    double y = node_y_fr_j(indep_node) + t2c[3 * tr_mm + 1];
#ifdef P4_TO_P8
    double z = node_z_fr_k(indep_node) + t2c[3 * tr_mm + 2];
#endif

#ifdef P4_TO_P8
    phi_np1_p[ni] = interp(x, y, z);
#else
    phi_np1_p[ni] = interp(x, y);
#endif
  }

  // 2) begin update
  ierr = VecGhostUpdateBegin(phi_np1, INSERT_VALUES, SCATTER_FORWARD); CHKERRXX(ierr);

  // 3) local nodes
  for (size_t i = 0; i<local_nodes_np1.size(); i++){
    p4est_locidx_t ni = local_nodes_np1[i];
    p4est_indep_t *indep_node = (p4est_indep_t*)sc_array_index(&nodes_np1->indep_nodes, ni);
    p4est_topidx_t tree_idx = indep_node->p.piggy3.which_tree;

    p4est_topidx_t tr_mm = t2v[P4EST_CHILDREN*tree_idx + 0];  //mm vertex of tree

    double x = node_x_fr_i(indep_node) + t2c[3 * tr_mm + 0];
    double y = node_y_fr_j(indep_node) + t2c[3 * tr_mm + 1];
#ifdef P4_TO_P8
    double z = node_z_fr_k(indep_node) + t2c[3 * tr_mm + 2];
#endif

#ifdef P4_TO_P8
    phi_np1_p[ni] = interp(x, y, z);
#else
    phi_np1_p[ni] = interp(x, y);
#endif
  }

  // 4) finish update
  ierr = VecGhostUpdateEnd(phi_np1, INSERT_VALUES, SCATTER_FORWARD); CHKERRXX(ierr);

  /* partition the new tree compute the partitioned nodes and ghost */
<<<<<<< HEAD
  my_p4est_partition(p4est_np1, NULL);
=======
  my_p4est_partition(p4est_np1, 0, NULL);
>>>>>>> 4b510608
  p4est_ghost_destroy(ghost_np1); ghost_np1 = my_p4est_ghost_new(p4est_np1, P4EST_CONNECT_FULL);
  p4est_nodes_destroy(nodes_np1); nodes_np1 = my_p4est_nodes_new(p4est_np1, ghost_np1);
  hierarchy_->update(p4est_np1, ghost_np1);
  ngbd_->update(hierarchy_, nodes_np1);

  /* scatter data from unpartitioned phi_np1 to partitioned phi_np1 */
  phi_tmp = phi_np1; phi_np1 = phi; phi = phi_tmp;
  ierr = VecDestroy(phi_np1); CHKERRXX(ierr);
  ierr = VecCreateGhostNodes(p4est_np1, nodes_np1, &phi_np1); CHKERRXX(ierr);

  VecScatter ctx;
  ierr = VecScatterCreateChangeLayout(p4est_np1->mpicomm, phi, phi_np1, &ctx); CHKERRXX(ierr);
  ierr = VecGhostChangeLayoutBegin(ctx, phi, phi_np1); CHKERRXX(ierr);
  ierr = VecGhostChangeLayoutEnd(ctx, phi, phi_np1); CHKERRXX(ierr);
  ierr = VecScatterDestroy(ctx); CHKERRXX(ierr);

  /* destroy old variables and swap pointers*/
  p4est_destroy(p4est_); p4est_ = *p_p4est_ = p4est_np1;
  p4est_ghost_destroy(ghost_); ghost_ = *p_ghost_ = ghost_np1;
  p4est_nodes_destroy(nodes_); nodes_ = *p_nodes_ = nodes_np1;
  ierr = VecDestroy(phi); CHKERRXX(ierr); phi = phi_np1;

  if (local_derivatives)
  {
    ierr = VecDestroy(phi_xx_); CHKERRXX(ierr);
    ierr = VecDestroy(phi_yy_); CHKERRXX(ierr);
#ifdef P4_TO_P8
    ierr = VecDestroy(phi_zz_); CHKERRXX(ierr);
#endif
  }

  ierr = PetscLogEventEnd(log_Semilagrangian_update_p4est_second_order_CFL_CF2, 0, 0, 0, 0); CHKERRXX(ierr);

  return dt;
}

//double SemiLagrangian::update_p4est_intermediate_trees_with_ghost(const CF_2& vx, const CF_2& vy, Vec &phi)
//{

//  PetscErrorCode ierr;
//  p4est *p4est_np1 = p4est_copy(p4est_, P4EST_FALSE);
//  throw std::invalid_argument("update_p4est_intermediate_trees_with_ghost : This function cannot work as long as a p4est bug has not been fixed, the coarsen case with quadrants accross processors.");

//  /* create hierarchy structure on p4est_n if you want to do quadratic interpolation */
//  my_p4est_hierarchy_t hierarchy(p4est_, ghost_, myb_);
//  my_p4est_node_neighbors_t qnnn(&hierarchy, nodes_);
//  std::vector<double> phi_tmp;

//  double dt = 1;

//  int nb_iter = ((splitting_criteria_t*) (p4est_->user_pointer))->max_lvl - ((splitting_criteria_t*) (p4est_->user_pointer))->min_lvl;

//  for( int iter = 0; iter < nb_iter; ++iter )
//  {
//    p4est_t       *p4est_tmp = p4est_copy(p4est_np1, P4EST_FALSE);
//    p4est_ghost_t *ghost_tmp = p4est_ghost_new(p4est_tmp, P4EST_CONNECT_FULL);
//    p4est_nodes_t *nodes_tmp = my_p4est_nodes_new(p4est_tmp, ghost_tmp);

//    /* compute phi_np1 on intermediate grid */
//    phi_tmp.resize(nodes_tmp->indep_nodes.elem_count);
//    advect_from_n_to_np1(vx, vy, dt, phi, phi_tmp.data(), p4est_tmp, nodes_tmp, qnnn);

//    /* refine / coarsen p4est_np1 */
//    splitting_criteria_t *data = (splitting_criteria_t*) p4est_->user_pointer;
//    splitting_criteria_update_t data_np1(data->lip, data->min_lvl, data->max_lvl, &phi_tmp, myb_, p4est_tmp, ghost_tmp, nodes_tmp);
//    p4est_np1->user_pointer = (void*) &data_np1;

//    p4est_coarsen(p4est_np1, P4EST_FALSE, coarsen_criteria_with_ghost_sl, NULL);
//    throw std::invalid_argument("");
//    p4est_refine (p4est_np1, P4EST_FALSE, refine_criteria_with_ghost_sl , NULL);

//    p4est_nodes_destroy(nodes_tmp);
//    p4est_destroy(p4est_tmp);
//  }

//  p4est_partition(p4est_np1, NULL);

//  /* restore the user pointer in the p4est */
//  p4est_np1->user_pointer = p4est_->user_pointer;

//  /* compute new ghost layer */
//  p4est_ghost_t *ghost_np1 = p4est_ghost_new(p4est_np1, P4EST_CONNECT_FULL);

//  /* compute the nodes structure */
//  p4est_nodes_t *nodes_np1 = my_p4est_nodes_new(p4est_np1, ghost_np1);

//  /* update the values of phi at the new time-step */
//  phi_tmp.resize(nodes_np1->indep_nodes.elem_count);
//  advect_from_n_to_np1(vx, vy, dt, phi, phi_tmp.data(), p4est_np1, nodes_np1, qnnn);

//  /* now that everything is updated, get rid of old stuff and swap them with new ones */
//  p4est_destroy(p4est_); p4est_ = *p_p4est_ = p4est_np1;
//  p4est_nodes_destroy(nodes_); nodes_ = *p_nodes_ = nodes_np1;
//  p4est_ghost_destroy(ghost_); ghost_ = *p_ghost_ = ghost_np1;

//  Vec phi_np1;
//  ierr = VecCreateGhostNodes(p4est_np1, nodes_np1, &phi_np1); CHKERRXX(ierr);
//  double *f;
//  ierr = VecGetArray(phi_np1, &f); CHKERRXX(ierr);
//  for(p4est_locidx_t n=0; n<nodes_np1->num_owned_indeps; ++n)
//    f[n] = phi_tmp[n];
//  ierr = VecRestoreArray(phi_np1, &f); CHKERRXX(ierr);

//  ierr = VecDestroy(phi); CHKERRXX(ierr);
//  phi = phi_np1;
//  ierr = VecGhostUpdateBegin(phi, INSERT_VALUES, SCATTER_FORWARD); CHKERRXX(ierr);
//  ierr = VecGhostUpdateEnd(phi, INSERT_VALUES, SCATTER_FORWARD); CHKERRXX(ierr);
//  return dt;

//  throw std::invalid_argument("[ERROR]: This method is not implemented");
//  return 0;
//}<|MERGE_RESOLUTION|>--- conflicted
+++ resolved
@@ -441,8 +441,6 @@
 
   /* finally, find the backtracing value */
   InterpolatingFunctionNodeBase interp(p4est_, nodes_, ghost_, myb_, ngbd_);
-<<<<<<< HEAD
-=======
 
   /* find the departure node via backtracing */
   for (p4est_locidx_t ni = ni_begin; ni < ni_end; ++ni){ //Loop through all nodes of a single processor
@@ -456,7 +454,6 @@
     double tr_zmin = t2c[3 * tr_mm + 2];
 #endif
 
->>>>>>> 4b510608
 
     /* Find initial xy points */
     double xyz_departure[] =
@@ -968,288 +965,6 @@
     phi_np1[ni] = interp(xyz[0], xyz[1]);
 #endif
   }
-
-  if(save_topology && !partition_name_.empty() && !topology_name_.empty()){
-    interp.save_comm_topology(partition_name_.c_str(), topology_name_.c_str());
-    partition_name_.clear();
-    topology_name_.clear();
-  }
-
-  ierr = PetscLogFlops(40); CHKERRXX(ierr);
-  ierr = PetscLogEventEnd(log_Semilagrangian_advect_from_n_to_np1_CFL_Vec, 0, 0, 0, 0); CHKERRXX(ierr);
-}
-
-
-void SemiLagrangian::advect_from_n_to_np1_CFL(const std::vector<double>& map, double dt,
-                                              #ifdef P4_TO_P8
-                                              Vec vx, Vec vx_xx, Vec vx_yy, Vec vx_zz,
-                                              Vec vy, Vec vy_xx, Vec vy_yy, Vec vy_zz,
-                                              Vec vz, Vec vz_xx, Vec vz_yy, Vec vz_zz,
-                                              Vec phi_n, Vec phi_xx_n, Vec phi_yy_n, Vec phi_zz_n,
-                                              #else
-                                              Vec vx, Vec vx_xx, Vec vx_yy,
-                                              Vec vy, Vec vy_xx, Vec vy_yy,
-                                              Vec phi_n, Vec phi_xx_n, Vec phi_yy_n,
-                                              #endif
-                                              double *phi_np1, p4est_t *p4est_np1, p4est_nodes_t *nodes_np1)
-{
-  ierr = PetscLogEventBegin(log_Semilagrangian_advect_from_n_to_np1_CFL_Vec, 0, 0, 0, 0); CHKERRXX(ierr);
-
-  p4est_topidx_t *t2v = p4est_np1->connectivity->tree_to_vertex; // tree to vertex list
-  double *t2c = p4est_np1->connectivity->vertices; // coordinates of the vertices of a tree
-
-  /* first find the velocities at the nodes */
-  // NOTE: We need to get rid of intermediate interpolating function since they
-  // consume considerable amount of memory ...
-  InterpolatingFunctionNodeBase interp(p4est_, nodes_, ghost_, myb_, ngbd_);
-
-  std::vector<double> vx_tmp(nodes_np1->indep_nodes.elem_count);
-  std::vector<double> vy_tmp(nodes_np1->indep_nodes.elem_count);
-#ifdef P4_TO_P8
-  std::vector<double> vz_tmp(nodes_np1->indep_nodes.elem_count);
-#endif
-
-  /* interpolate for vx */
-#ifdef P4_TO_P8
-  interp.set_input_parameters(vx, quadratic, vx_xx, vx_yy, vx_zz);
-#else
-  interp.set_input_parameters(vx, quadratic, vx_xx, vx_yy);
-#endif
-  for (size_t i = 0; i < map.size(); ++i){
-    p4est_locidx_t ni = map[i];
-
-    p4est_indep_t *indep_node = (p4est_indep_t*)sc_array_index(&nodes_np1->indep_nodes, ni);
-    p4est_topidx_t tree_idx = indep_node->p.piggy3.which_tree;
-
-    p4est_topidx_t tr_mm = t2v[P4EST_CHILDREN*tree_idx + 0];  //mm vertex of tree
-    double tr_xmin = t2c[3 * tr_mm + 0];
-    double tr_ymin = t2c[3 * tr_mm + 1];
-#ifdef P4_TO_P8
-    double tr_zmin = t2c[3 * tr_mm + 2];
-#endif
-
-    /* Find initial xy points */
-    double xyz[] =
-    {
-      node_x_fr_i(indep_node) + tr_xmin,
-      node_y_fr_j(indep_node) + tr_ymin
-  #ifdef P4_TO_P8
-      ,
-      node_z_fr_k(indep_node) + tr_zmin
-  #endif
-    };
-
-#ifdef P4_TO_P8
-    vx_tmp[ni] = interp(xyz[0], xyz[1], xyz[2]);
-#else
-    vx_tmp[ni] = interp(xyz[0], xyz[1]);
-#endif
-  }
-
-  /* interpolate for vy */
-#ifdef P4_TO_P8
-  interp.set_input_parameters(vy, quadratic, vy_xx, vy_yy, vy_zz);
-#else
-  interp.set_input_parameters(vy, quadratic, vy_xx, vy_yy);
-#endif
-  for (size_t i = 0; i < map.size(); ++i){
-    p4est_locidx_t ni = map[i];
-
-    p4est_indep_t *indep_node = (p4est_indep_t*)sc_array_index(&nodes_np1->indep_nodes, ni);
-    p4est_topidx_t tree_idx = indep_node->p.piggy3.which_tree;
-
-    p4est_topidx_t tr_mm = t2v[P4EST_CHILDREN*tree_idx + 0];  //mm vertex of tree
-    double tr_xmin = t2c[3 * tr_mm + 0];
-    double tr_ymin = t2c[3 * tr_mm + 1];
-#ifdef P4_TO_P8
-    double tr_zmin = t2c[3 * tr_mm + 2];
-#endif
-
-    /* Find initial xy points */
-    double xyz[] =
-    {
-      node_x_fr_i(indep_node) + tr_xmin,
-      node_y_fr_j(indep_node) + tr_ymin
-  #ifdef P4_TO_P8
-      ,
-      node_z_fr_k(indep_node) + tr_zmin
-  #endif
-    };
-
-#ifdef P4_TO_P8
-    vy_tmp[ni] = interp(xyz[0], xyz[1], xyz[2]);
-#else
-    vy_tmp[ni] = interp(xyz[0], xyz[1]);
-#endif
-  }
-
-#ifdef P4_TO_P8
-  /* interpolate for vz */
-  interp.set_input_parameters(vz, quadratic, vz_xx, vz_yy, vz_zz);
-  for (size_t i = 0; i < map.size(); ++i){
-    p4est_locidx_t ni = map[i];
-
-    p4est_indep_t *indep_node = (p4est_indep_t*)sc_array_index(&nodes_np1->indep_nodes, ni);
-    p4est_topidx_t tree_idx = indep_node->p.piggy3.which_tree;
-
-    p4est_topidx_t tr_mm = t2v[P4EST_CHILDREN*tree_idx + 0];  //mm vertex of tree
-    double tr_xmin = t2c[3 * tr_mm + 0];
-    double tr_ymin = t2c[3 * tr_mm + 1];
-    double tr_zmin = t2c[3 * tr_mm + 2];
-
-    /* Find initial xy points */
-    double xyz[] =
-    {
-      node_x_fr_i(indep_node) + tr_xmin,
-      node_y_fr_j(indep_node) + tr_ymin,
-      node_z_fr_k(indep_node) + tr_zmin
-    };
-
-    vz_tmp[ni] = interp(xyz[0], xyz[1], xyz[2]);
-  }
-#endif
-  /* Now do the intermediate step */
-
-  /* interpolate for vx */
-#ifdef P4_TO_P8
-  interp.set_input_parameters(vx, quadratic, vx_xx, vx_yy, vx_zz);
-#else
-  interp.set_input_parameters(vx, quadratic, vx_xx, vx_yy);
-#endif
-  for (size_t i = 0; i < map.size(); ++i){
-    p4est_locidx_t ni = map[i];
-
-    p4est_indep_t *indep_node = (p4est_indep_t*)sc_array_index(&nodes_np1->indep_nodes, ni);
-    p4est_topidx_t tree_idx = indep_node->p.piggy3.which_tree;
-
-    p4est_topidx_t tr_mm = t2v[P4EST_CHILDREN*tree_idx + 0];  //mm vertex of tree
-    double tr_xmin = t2c[3 * tr_mm + 0];
-    double tr_ymin = t2c[3 * tr_mm + 1];
-#ifdef P4_TO_P8
-    double tr_zmin = t2c[3 * tr_mm + 2];
-#endif
-
-    /* Find initial xy points */
-    double xyz[] =
-    {
-      node_x_fr_i(indep_node) + tr_xmin - .5*dt*vx_tmp[ni],
-      node_y_fr_j(indep_node) + tr_ymin - .5*dt*vy_tmp[ni]
-  #ifdef P4_TO_P8
-      ,
-      node_z_fr_k(indep_node) + tr_zmin - .5*dt*vz_tmp[ni]
-  #endif
-    };
-
-#ifdef P4_TO_P8
-    vx_tmp[ni] = interp(xyz[0], xyz[1], xyz[2]);
-#else
-    vx_tmp[ni] = interp(xyz[0], xyz[1]);
-#endif
-  }
-
-  /* interpolate for vy */
-#ifdef P4_TO_P8
-  interp.set_input_parameters(vy, quadratic, vy_xx, vy_yy, vy_zz);
-#else
-  interp.set_input_parameters(vy, quadratic, vy_xx, vy_yy);
-#endif
-  for (size_t i = 0; i < map.size(); ++i){
-    p4est_locidx_t ni = map[i];
-
-    p4est_indep_t *indep_node = (p4est_indep_t*)sc_array_index(&nodes_np1->indep_nodes, ni);
-    p4est_topidx_t tree_idx = indep_node->p.piggy3.which_tree;
-
-    p4est_topidx_t tr_mm = t2v[P4EST_CHILDREN*tree_idx + 0];  //mm vertex of tree
-    double tr_xmin = t2c[3 * tr_mm + 0];
-    double tr_ymin = t2c[3 * tr_mm + 1];
-#ifdef P4_TO_P8
-    double tr_zmin = t2c[3 * tr_mm + 2];
-#endif
-
-    /* Find initial xy points */
-    double xyz[] =
-    {
-      node_x_fr_i(indep_node) + tr_xmin - .5*dt*vx_tmp[ni],
-      node_y_fr_j(indep_node) + tr_ymin - .5*dt*vy_tmp[ni]
-  #ifdef P4_TO_P8
-      ,
-      node_z_fr_k(indep_node) + tr_zmin - .5*dt*vz_tmp[ni]
-  #endif
-    };
-
-#ifdef P4_TO_P8
-    vy_tmp[ni] = interp(xyz[0], xyz[1], xyz[2]);
-#else
-    vy_tmp[ni] = interp(xyz[0], xyz[1]);
-#endif
-  }
-
-#ifdef P4_TO_P8
-  /* interpolate for vz */
-  interp.set_input_parameters(vz, quadratic, vz_xx, vz_yy, vz_zz);
-  for (size_t i = 0; i < map.size(); ++i){
-    p4est_locidx_t ni = map[i];
-
-    p4est_indep_t *indep_node = (p4est_indep_t*)sc_array_index(&nodes_np1->indep_nodes, ni);
-    p4est_topidx_t tree_idx = indep_node->p.piggy3.which_tree;
-
-    p4est_topidx_t tr_mm = t2v[P4EST_CHILDREN*tree_idx + 0];  //mm vertex of tree
-    double tr_xmin = t2c[3 * tr_mm + 0];
-    double tr_ymin = t2c[3 * tr_mm + 1];
-    double tr_zmin = t2c[3 * tr_mm + 2];
-
-    /* Find initial xy points */
-    double xyz[] =
-    {
-      node_x_fr_i(indep_node) + tr_xmin - .5*dt*vx_tmp[ni],
-      node_y_fr_j(indep_node) + tr_ymin - .5*dt*vy_tmp[ni],
-      node_z_fr_k(indep_node) + tr_zmin - .5*dt*vz_tmp[ni]
-    };
-
-    vz_tmp[ni] = interp(xyz[0], xyz[1], xyz[2]);
-  }
-#endif
-
-  /* finally, find the backtracing value */
-#ifdef P4_TO_P8
-  interp.set_input_parameters(phi_n, quadratic_non_oscillatory, phi_xx_n, phi_yy_n, phi_zz_n);
-#else
-  interp.set_input_parameters(phi_n, quadratic_non_oscillatory, phi_xx_n, phi_yy_n);
-#endif
-  /* find the departure node via backtracing */
-  for (size_t i = 0; i < map.size(); ++i){
-    p4est_locidx_t ni = map[i];
-
-    p4est_indep_t *indep_node = (p4est_indep_t*)sc_array_index(&nodes_np1->indep_nodes, ni);
-    p4est_topidx_t tree_idx = indep_node->p.piggy3.which_tree;
-
-    p4est_topidx_t tr_mm = t2v[P4EST_CHILDREN*tree_idx + 0];  //mm vertex of tree
-    double tr_xmin = t2c[3 * tr_mm + 0];
-    double tr_ymin = t2c[3 * tr_mm + 1];
-#ifdef P4_TO_P8
-    double tr_zmin = t2c[3 * tr_mm + 2];
-#endif
-
-
-    /* Find initial xy points */
-    double xyz[] =
-    {
-      node_x_fr_i(indep_node) + tr_xmin - dt*vx_tmp[ni],
-      node_y_fr_j(indep_node) + tr_ymin - dt*vy_tmp[ni]
-  #ifdef P4_TO_P8
-      ,
-      node_z_fr_k(indep_node) + tr_zmin - dt*vz_tmp[ni]
-  #endif
-    };
-
-    /* Buffer the point for interpolation */
-#ifdef P4_TO_P8
-    phi_np1[ni] = interp(xyz[0], xyz[1], xyz[2]);
-#else
-    phi_np1[ni] = interp(xyz[0], xyz[1]);
-#endif
-  }
-
   ierr = PetscLogFlops(40); CHKERRXX(ierr);
   ierr = PetscLogEventEnd(log_Semilagrangian_advect_from_n_to_np1_CFL_Vec, 0, 0, 0, 0); CHKERRXX(ierr);
 }
@@ -1356,11 +1071,7 @@
 
     /* refine p4est_np1 */
     splitting_criteria_t *data = (splitting_criteria_t*) p4est_->user_pointer;
-<<<<<<< HEAD
-    splitting_criteria_update_t data_np1(1.2, data->min_lvl, data->max_lvl, &phi_tmp[0], myb_, p4est_tmp, NULL, nodes_tmp);
-=======
     splitting_criteria_update_t data_np1(data->lip, data->min_lvl, data->max_lvl, &phi_tmp[0], myb_, p4est_tmp, NULL, nodes_tmp);
->>>>>>> 4b510608
     p4est_np1->user_pointer = (void*) &data_np1;
     my_p4est_refine (p4est_np1, P4EST_FALSE, refine_criteria_sl , NULL);
     my_p4est_partition(p4est_np1, 0, NULL);
@@ -1733,11 +1444,7 @@
 
     /* refine p4est_np1 */
     splitting_criteria_t *data = (splitting_criteria_t*) p4est_->user_pointer;
-<<<<<<< HEAD
-    splitting_criteria_update_t data_np1(1.2, data->min_lvl, data->max_lvl, &phi_tmp[0], myb_, p4est_tmp, NULL, nodes_tmp);
-=======
     splitting_criteria_update_t data_np1(data->lip, data->min_lvl, data->max_lvl, &phi_tmp[0], myb_, p4est_tmp, NULL, nodes_tmp);
->>>>>>> 4b510608
     p4est_np1->user_pointer = (void*) &data_np1;
     my_p4est_refine (p4est_np1, P4EST_FALSE, refine_criteria_sl , NULL);
     my_p4est_partition(p4est_np1, 0, NULL);
@@ -1966,11 +1673,7 @@
   ierr = VecGhostUpdateEnd(phi_np1, INSERT_VALUES, SCATTER_FORWARD); CHKERRXX(ierr);
 
   /* partition the new tree compute the partitioned nodes and ghost */
-<<<<<<< HEAD
-  my_p4est_partition(p4est_np1, NULL);
-=======
-  my_p4est_partition(p4est_np1, 0, NULL);
->>>>>>> 4b510608
+  my_p4est_partition(p4est_np1, P4EST_FALSE, NULL);
   p4est_ghost_destroy(ghost_np1); ghost_np1 = my_p4est_ghost_new(p4est_np1, P4EST_CONNECT_FULL);
   p4est_nodes_destroy(nodes_np1); nodes_np1 = my_p4est_nodes_new(p4est_np1, ghost_np1);
   hierarchy_->update(p4est_np1, ghost_np1);
