--- conflicted
+++ resolved
@@ -270,12 +270,7 @@
 #else
     interp.set_input(v[dir], vxx[dir][0], vxx[dir][1], velo_interpolation);
 #endif
-<<<<<<< HEAD
   interp.interpolate(interp_output);
-=======
-    interp.interpolate(v_tmp[dir].data());
-  }
->>>>>>> 5917a6b6
   interp.clear();
 
   /* now find v_star */
@@ -308,12 +303,7 @@
 #else
     interp.set_input(v[dir], vxx[dir][0], vxx[dir][1], velo_interpolation);
 #endif
-<<<<<<< HEAD
   interp.interpolate(interp_output);
-=======
-    interp.interpolate(v_tmp[dir].data());
-  }
->>>>>>> 5917a6b6
   interp.clear();
 
   /* finally, find the backtracing value */
@@ -382,12 +372,7 @@
 #else
     interp_n.set_input(vn[dir], vxx_n[dir][0], vxx_n[dir][1], velo_interpolation);
 #endif
-<<<<<<< HEAD
   interp_n.interpolate(interp_output);
-=======
-    interp_n.interpolate(v_tmp_n[dir].data());
-  }
->>>>>>> 5917a6b6
   interp_n.clear();
 
   /* now find x_star */
@@ -424,32 +409,17 @@
 #else
     interp_nm1.set_input(vnm1[dir], vxx_nm1[dir][0], vxx_nm1[dir][1], velo_interpolation);
 #endif
-<<<<<<< HEAD
   interp_nm1.interpolate(interp_output);
   interp_nm1.clear();
   for (unsigned short dir = 0; dir < P4EST_DIM; ++dir)
     interp_output[dir] = v_tmp_n[dir].data();
 #ifndef P4_TO_P8
   interp_n.set_input(vn, xx_vn_derivatives, yy_vn_derivatives, quadratic, P4EST_DIM);
-=======
-    interp_nm1.interpolate(v_tmp_nm1[dir].data());
-
-
-#ifdef P4_TO_P8
-    interp_n.set_input(vn[dir], vxx_n[dir][0], vxx_n[dir][1], vxx_n[dir][2], velo_interpolation);
->>>>>>> 5917a6b6
 #else
     interp_n.set_input(vn[dir], vxx_n[dir][0], vxx_n[dir][1], velo_interpolation);
 #endif
-<<<<<<< HEAD
   interp_n.interpolate(interp_output);
   interp_n.clear();
-=======
-    interp_n.interpolate(v_tmp_n[dir].data());
-  }
-  interp_nm1.clear();
-  interp_n  .clear();
->>>>>>> 5917a6b6
 
   /* finally, find the backtracing value */
   /* find the departure node via backtracing */
