--- conflicted
+++ resolved
@@ -950,15 +950,154 @@
   ierr = PetscLogEventEnd(log_my_p4est_semi_lagrangian_update_p4est_multiple_phi, 0, 0, 0, 0); CHKERRXX(ierr);
 }
 
-
-
-<<<<<<< HEAD
 void my_p4est_semi_lagrangian_t::update_p4est(Vec *v, double dt, std::vector<Vec> &phi_parts, Vec &phi, Vec *phi_xx)
 {
   PetscErrorCode ierr;
   ierr = PetscLogEventBegin(log_my_p4est_semi_lagrangian_update_p4est_1st_order, 0, 0, 0, 0); CHKERRXX(ierr);
-=======
-
+
+  /* compute vx_xx, vx_yy */
+  Vec *vxx[P4EST_DIM];
+  for(int dir=0; dir<P4EST_DIM; ++dir)
+  {
+    vxx[dir] = new Vec[P4EST_DIM];
+    if(dir==0)
+    {
+      for(int dd=0; dd<P4EST_DIM; ++dd)
+      {
+        ierr = VecCreateGhostNodes(ngbd_n->p4est, ngbd_n->nodes, &vxx[dir][dd]); CHKERRXX(ierr);
+      }
+    }
+    else
+    {
+      for(int dd=0; dd<P4EST_DIM; ++dd)
+      {
+        ierr = VecDuplicate(vxx[0][dd], &vxx[dir][dd]); CHKERRXX(ierr);
+      }
+    }
+#ifdef P4_TO_P8
+    ngbd_n->second_derivatives_central(v[dir], vxx[dir][0], vxx[dir][1], vxx[dir][2]);
+#else
+    ngbd_n->second_derivatives_central(v[dir], vxx[dir][0], vxx[dir][1]);
+#endif
+  }
+
+  /* compute phi_xx and phi_yy */
+  bool local_derivatives = false;
+  if (phi_xx == NULL)
+  {
+    phi_xx = new Vec[P4EST_DIM];
+    for(int dir=0; dir<P4EST_DIM; ++dir)
+    {
+      ierr = VecDuplicate(vxx[0][dir], &phi_xx[dir]); CHKERRXX(ierr);
+    }
+
+#ifdef P4_TO_P8
+    ngbd_n->second_derivatives_central(phi, phi_xx[0], phi_xx[1], phi_xx[2]);
+#else
+    ngbd_n->second_derivatives_central(phi, phi_xx[0], phi_xx[1]);
+#endif
+    local_derivatives = true;
+  }
+
+  /* save the old splitting criteria information */
+  splitting_criteria_t* sp_old = (splitting_criteria_t*)ngbd_n->p4est->user_pointer;
+
+  Vec phi_np1;
+  ierr = VecCreateGhostNodes(p4est, nodes, &phi_np1); CHKERRXX(ierr);
+
+  bool is_grid_changing = true;
+
+  int counter = 0;
+  while (is_grid_changing) {
+    ierr = PetscLogEventBegin(log_my_p4est_semi_lagrangian_grid_gen_iter[counter], 0, 0, 0, 0); CHKERRXX(ierr);
+
+    // advect from np1 to n to enable refinement
+    double* phi_np1_p;
+    ierr = VecGetArray(phi_np1, &phi_np1_p); CHKERRXX(ierr);
+
+    advect_from_n_to_np1(dt, v, vxx, phi, phi_xx, phi_np1_p);
+
+    splitting_criteria_tag_t sp(sp_old->min_lvl, sp_old->max_lvl, sp_old->lip);
+    is_grid_changing = sp.refine_and_coarsen(p4est, nodes, phi_np1_p);
+
+    ierr = VecRestoreArray(phi_np1, &phi_np1_p); CHKERRXX(ierr);
+
+    if (is_grid_changing) {
+      my_p4est_partition(p4est, P4EST_TRUE, NULL);
+
+      // reset nodes, ghost, and phi
+      p4est_ghost_destroy(ghost); ghost = my_p4est_ghost_new(p4est, P4EST_CONNECT_FULL);
+      p4est_nodes_destroy(nodes); nodes = my_p4est_nodes_new(p4est, ghost);
+
+      ierr = VecDestroy(phi_np1); CHKERRXX(ierr);
+      ierr = VecCreateGhostNodes(p4est, nodes, &phi_np1); CHKERRXX(ierr);
+    }
+
+    ierr = PetscLogEventEnd(log_my_p4est_semi_lagrangian_grid_gen_iter[counter], 0, 0, 0, 0); CHKERRXX(ierr);
+    counter++;
+  }
+
+  /* now update all the new level-sets with their new values */
+  Vec phi_part_xx[P4EST_DIM];
+  for(int dir=0; dir<P4EST_DIM; ++dir)
+  {
+    ierr = VecDuplicate(vxx[0][dir], &phi_part_xx[dir]); CHKERRXX(ierr);
+  }
+
+  for(unsigned int i=0; i<phi_parts.size(); ++i)
+  {
+    /* compute phi_xx and phi_yy */
+#ifdef P4_TO_P8
+    ngbd_n->second_derivatives_central(phi_parts[i], phi_part_xx[0], phi_part_xx[1], phi_part_xx[2]);
+#else
+    ngbd_n->second_derivatives_central(phi_parts[i], phi_part_xx[0], phi_part_xx[1]);
+#endif
+    double* tmp_ptr;
+    Vec tmp;
+    ierr = VecDuplicate(phi_np1, &tmp); CHKERRXX(ierr);
+    ierr = VecGetArray(tmp, &tmp_ptr); CHKERRXX(ierr);
+
+    advect_from_n_to_np1(dt, v, vxx, phi_parts[i], phi_xx, tmp_ptr);
+
+    ierr = VecRestoreArray(tmp, &tmp_ptr); CHKERRXX(ierr);
+
+    ierr = VecDestroy(phi_parts[i]); CHKERRXX(ierr);
+    phi_parts[i] = tmp;
+  }
+
+  for(int dir=0; dir<P4EST_DIM; ++dir)
+  {
+    ierr = VecDestroy(phi_part_xx[dir]); CHKERRXX(ierr);
+  }
+
+  p4est->user_pointer = (void*) sp_old;
+  *p_p4est = p4est;
+  *p_nodes = nodes;
+  *p_ghost = ghost;
+
+  ierr = VecDestroy(phi); CHKERRXX(ierr);
+  phi = phi_np1;
+
+  for(int dir=0; dir<P4EST_DIM; ++dir)
+  {
+    for(int dd=0; dd<P4EST_DIM; ++dd)
+    {
+      ierr = VecDestroy(vxx[dir][dd]); CHKERRXX(ierr);
+    }
+    delete[] vxx[dir];
+  }
+
+  if (local_derivatives)
+  {
+    for(int dir=0; dir<P4EST_DIM; ++dir)
+    {
+      ierr = VecDestroy(phi_xx[dir]); CHKERRXX(ierr);
+    }
+    delete[] phi_xx;
+  }
+
+  ierr = PetscLogEventEnd(log_my_p4est_semi_lagrangian_update_p4est_1st_order, 0, 0, 0, 0); CHKERRXX(ierr);
+}
 
 void my_p4est_semi_lagrangian_t::update_p4est(Vec *v, double dt, std::vector<Vec> &phi, std::vector<action_t> &action, int phi_idx, Vec *phi_xx)
 {
@@ -966,7 +1105,6 @@
   ierr = PetscLogEventBegin(log_my_p4est_semi_lagrangian_update_p4est_multiple_phi, 0, 0, 0, 0); CHKERRXX(ierr);
 
   int num_lsf = phi.size();
->>>>>>> 8e85487e
 
   /* compute vx_xx, vx_yy */
   Vec *vxx[P4EST_DIM];
@@ -1005,15 +1143,9 @@
     }
 
 #ifdef P4_TO_P8
-<<<<<<< HEAD
-    ngbd_n->second_derivatives_central(phi, phi_xx[0], phi_xx[1], phi_xx[2]);
-#else
-    ngbd_n->second_derivatives_central(phi, phi_xx[0], phi_xx[1]);
-=======
     ngbd_n->second_derivatives_central(phi[phi_idx], phi_xx[0], phi_xx[1], phi_xx[2]);
 #else
     ngbd_n->second_derivatives_central(phi[phi_idx], phi_xx[0], phi_xx[1]);
->>>>>>> 8e85487e
 #endif
     local_derivatives = true;
   }
@@ -1021,17 +1153,12 @@
   /* save the old splitting criteria information */
   splitting_criteria_t* sp_old = (splitting_criteria_t*)ngbd_n->p4est->user_pointer;
 
-<<<<<<< HEAD
-  Vec phi_np1;
-  ierr = VecCreateGhostNodes(p4est, nodes, &phi_np1); CHKERRXX(ierr);
-=======
   std::vector<Vec> phi_np1(num_lsf, NULL);
   for (int i = 0; i < num_lsf; i++)
     ierr = VecCreateGhostNodes(p4est, nodes, &phi_np1[i]); CHKERRXX(ierr);
 
   Vec phi_eff;
   ierr = VecCreateGhostNodes(p4est, nodes, &phi_eff); CHKERRXX(ierr);
->>>>>>> 8e85487e
 
   bool is_grid_changing = true;
 
@@ -1039,18 +1166,6 @@
   while (is_grid_changing) {
     ierr = PetscLogEventBegin(log_my_p4est_semi_lagrangian_grid_gen_iter[counter], 0, 0, 0, 0); CHKERRXX(ierr);
 
-<<<<<<< HEAD
-    // advect from np1 to n to enable refinement
-    double* phi_np1_p;
-    ierr = VecGetArray(phi_np1, &phi_np1_p); CHKERRXX(ierr);
-
-    advect_from_n_to_np1(dt, v, vxx, phi, phi_xx, phi_np1_p);
-
-    splitting_criteria_tag_t sp(sp_old->min_lvl, sp_old->max_lvl, sp_old->lip);
-    is_grid_changing = sp.refine_and_coarsen(p4est, nodes, phi_np1_p);
-
-    ierr = VecRestoreArray(phi_np1, &phi_np1_p); CHKERRXX(ierr);
-=======
     // advect specified LSF from np1 to n to enable refinement
     std::vector<double *> phi_np1_ptr(num_lsf, NULL);
 
@@ -1105,7 +1220,6 @@
     is_grid_changing = sp.refine_and_coarsen(p4est, nodes, phi_eff_ptr);
 
     ierr = VecRestoreArray(phi_eff, &phi_eff_ptr); CHKERRXX(ierr);
->>>>>>> 8e85487e
 
     if (is_grid_changing) {
       my_p4est_partition(p4est, P4EST_TRUE, NULL);
@@ -1114,10 +1228,6 @@
       p4est_ghost_destroy(ghost); ghost = my_p4est_ghost_new(p4est, P4EST_CONNECT_FULL);
       p4est_nodes_destroy(nodes); nodes = my_p4est_nodes_new(p4est, ghost);
 
-<<<<<<< HEAD
-      ierr = VecDestroy(phi_np1); CHKERRXX(ierr);
-      ierr = VecCreateGhostNodes(p4est, nodes, &phi_np1); CHKERRXX(ierr);
-=======
       ierr = VecDestroy(phi_eff); CHKERRXX(ierr);
       ierr = VecCreateGhostNodes(p4est, nodes, &phi_eff); CHKERRXX(ierr);
 
@@ -1126,58 +1236,17 @@
         ierr = VecDestroy(phi_np1[i]); CHKERRXX(ierr);
         ierr = VecCreateGhostNodes(p4est, nodes, &phi_np1[i]); CHKERRXX(ierr);
       }
->>>>>>> 8e85487e
     }
 
     ierr = PetscLogEventEnd(log_my_p4est_semi_lagrangian_grid_gen_iter[counter], 0, 0, 0, 0); CHKERRXX(ierr);
     counter++;
   }
 
-<<<<<<< HEAD
-  /* now update all the new level-sets with their new values */
-  Vec phi_part_xx[P4EST_DIM];
-  for(int dir=0; dir<P4EST_DIM; ++dir)
-  {
-    ierr = VecDuplicate(vxx[0][dir], &phi_part_xx[dir]); CHKERRXX(ierr);
-  }
-
-  for(unsigned int i=0; i<phi_parts.size(); ++i)
-  {
-    /* compute phi_xx and phi_yy */
-#ifdef P4_TO_P8
-    ngbd_n->second_derivatives_central(phi_parts[i], phi_part_xx[0], phi_part_xx[1], phi_part_xx[2]);
-#else
-    ngbd_n->second_derivatives_central(phi_parts[i], phi_part_xx[0], phi_part_xx[1]);
-#endif
-    double* tmp_ptr;
-    Vec tmp;
-    ierr = VecDuplicate(phi_np1, &tmp); CHKERRXX(ierr);
-    ierr = VecGetArray(tmp, &tmp_ptr); CHKERRXX(ierr);
-
-    advect_from_n_to_np1(dt, v, vxx, phi_parts[i], phi_xx, tmp_ptr);
-
-    ierr = VecRestoreArray(tmp, &tmp_ptr); CHKERRXX(ierr);
-
-    ierr = VecDestroy(phi_parts[i]); CHKERRXX(ierr);
-    phi_parts[i] = tmp;
-  }
-
-  for(int dir=0; dir<P4EST_DIM; ++dir)
-  {
-    ierr = VecDestroy(phi_part_xx[dir]); CHKERRXX(ierr);
-  }
-
-=======
->>>>>>> 8e85487e
   p4est->user_pointer = (void*) sp_old;
   *p_p4est = p4est;
   *p_nodes = nodes;
   *p_ghost = ghost;
 
-<<<<<<< HEAD
-  ierr = VecDestroy(phi); CHKERRXX(ierr);
-  phi = phi_np1;
-=======
   for (int i = 0; i < num_lsf; i++)
   {
     ierr = VecDestroy(phi[i]); CHKERRXX(ierr);
@@ -1185,7 +1254,6 @@
   }
 
   ierr = VecDestroy(phi_eff); CHKERRXX(ierr);
->>>>>>> 8e85487e
 
   for(int dir=0; dir<P4EST_DIM; ++dir)
   {
@@ -1205,9 +1273,5 @@
     delete[] phi_xx;
   }
 
-<<<<<<< HEAD
-  ierr = PetscLogEventEnd(log_my_p4est_semi_lagrangian_update_p4est_1st_order, 0, 0, 0, 0); CHKERRXX(ierr);
-=======
   ierr = PetscLogEventEnd(log_my_p4est_semi_lagrangian_update_p4est_multiple_phi, 0, 0, 0, 0); CHKERRXX(ierr);
->>>>>>> 8e85487e
 }