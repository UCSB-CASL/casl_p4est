#ifndef MY_P4EST_SEMI_LAGRANGIAN_H
#define MY_P4EST_SEMI_LAGRANGIAN_H

#include <vector>
#include <algorithm>
#include <iostream>

#ifdef P4_TO_P8
#include <p8est.h>
#include <src/my_p8est_utils.h>
#include <src/my_p8est_nodes.h>
#include <src/my_p8est_tools.h>
#include <src/my_p8est_refine_coarsen.h>
#include <src/my_p8est_node_neighbors.h>
#include <src/mls_integration/simplex3_mls_l.h>
#else
#include <p4est.h>
#include <src/my_p4est_utils.h>
#include <src/my_p4est_nodes.h>
#include <src/my_p4est_tools.h>
#include <src/my_p4est_refine_coarsen.h>
#include <src/my_p4est_node_neighbors.h>
#include <src/mls_integration/simplex2_mls_l.h>
#endif

class my_p4est_semi_lagrangian_t
{
  p4est_t **p_p4est, *p4est;
  p4est_nodes_t **p_nodes, *nodes;
  p4est_ghost_t **p_ghost, *ghost;
  my_p4est_node_neighbors_t *ngbd_n;
  my_p4est_node_neighbors_t *ngbd_nm1;
  my_p4est_hierarchy_t *hierarchy;

  double xyz_min[P4EST_DIM], xyz_max[P4EST_DIM];

  void advect_from_n_to_np1(double dt,
                          #ifdef P4_TO_P8
                            const CF_3 **v,
                          #else
                            const CF_2 **v,
                          #endif
                            Vec phi_n, Vec *phi_xx_n,
                            double *phi_np1);

  void advect_from_n_to_np1(double dt, Vec *v, Vec **vxx, Vec phi_n, Vec *phi_xx_n,
                            double *phi_np1);


  void advect_from_n_to_np1(double dt_nm1, double dt_n,
                            Vec *vnm1, Vec **vxx_nm1,
                            Vec *vn  , Vec **vxx_n,
                            Vec phi_n, Vec *phi_xx_n,
                            double *phi_np1);

  interpolation_method velo_interpolation;
  interpolation_method phi_interpolation;

public:
  my_p4est_semi_lagrangian_t(p4est_t **p4est_np1, p4est_nodes_t **nodes_np1, p4est_ghost_t **ghost_np1, my_p4est_node_neighbors_t *ngbd_n, my_p4est_node_neighbors_t *ngbd_nm1=NULL);

  inline void set_velo_interpolation(interpolation_method method) { velo_interpolation = method; }
  inline void set_phi_interpolation (interpolation_method method) { phi_interpolation  = method; }

#ifdef P4_TO_P8
  double compute_dt(const CF_3& vx, const CF_3& vy, const CF_3& vz);
  double compute_dt(Vec vx, Vec vy, Vec vz);
#else
  double compute_dt(const CF_2& vx, const CF_2& vy);
  double compute_dt(Vec vx, Vec vy);
#endif

  /*!
   * \brief update a p4est from tn to tnp1, using a semi-Lagrangian scheme with Euler along the characteristic.
   *   The forest at time n is copied, and is then refined, coarsened and balance iteratively until convergence.
   * \param v       the velocity field given as a continuous function. This is a pointer to an array of dimension P4EST_DIM.
   * \param dt      the time step
   * \param phi     the level set function
   * \param phi_xx  the derivatives of the level set function. This is a pointer to an array of dimension P4EST_DIM
   * \note you need to update ngbd_n and hierarchy yourself !
   */
#ifdef P4_TO_P8
  void update_p4est(const CF_3 **v, double dt, Vec &phi, Vec *phi_xx=NULL);
#else
  void update_p4est(const CF_2 **v, double dt, Vec &phi, Vec *phi_xx=NULL);
#endif

  /*!
   * \brief update a p4est from tn to tnp1, using a semi-Lagrangian scheme with Euler along the characteristic.
   *   The forest at time n is copied, and is then refined, coarsened and balance iteratively until convergence.
   * \param v       the velocity field. This is a pointer to an array of dimension P4EST_DIM.
   * \param dt      the time step
   * \param phi     the level set function
   * \param phi_xx  the derivatives of the level set function. This is a pointer to an array of dimension P4EST_DIM
   * \note you need to update ngbd_n and hierarchy yourself !
   */
  void update_p4est(Vec *v, double dt, Vec &phi, Vec *phi_xx=NULL);

  /*!
   * \brief update a p4est from tn to tnp1, using a semi-Lagrangian scheme with BDF along the characteristic.
   *   The forest at time n is copied, and is then refined, coarsened and balance iteratively until convergence.
   * \param vnm1    the velocity field at time nm1 defined on p4est_n. This is a pointer to an array of dimension P4EST_DIM
   * \param vn      the velocity field at time n defined on p4est_n. This is a pointer to an array of dimension P4EST_DIM
   * \param dt_nm1  the time step from tnm1 to tn
   * \param dt_n    the time step from tn to tnp1
   * \param phi     the level set function
   * \param phi_xx  the derivatives of the level set function. This is a pointer to an array of dimension P4EST_DIM
   * \note you need to update ngbd_n and hierarchy yourself !
   */
  void update_p4est(Vec *vnm1, Vec *vn, double dt_nm1, double dt_n, Vec &phi, Vec *phi_xx=NULL);


  /*!
   * \brief update a p4est from tn to tnp1, using a semi-Lagrangian scheme with Euler along the characteristic.
   *   The forest at time n is copied, and is then refined, coarsened and balance iteratively until convergence.
   * \param v       the velocity fields. This is an array of size P4EST_DIM, each element is a vector with the list of velocities in the dimension
   * \param dt      the time step
   * \param phi     a vector of level set functions
   * \note you need to update ngbd_n and hierarchy yourself !
   */
  void update_p4est(std::vector<Vec> *v, double dt, std::vector<Vec> &phi);

  /*!
<<<<<<< HEAD
   * \brief update a p4est from tn to tnp1, using a semi-Lagrangian scheme with Euler along the characteristic.
   *   The forest at time n is copied, and is then refined, coarsened and balance iteratively until convergence.
   * \param v       the velocity field. This is a pointer to an array of dimension P4EST_DIM.
   * \param dt      the time step
   * \param phi     the level set function
   * \param phi_xx  the derivatives of the level set function. This is a pointer to an array of dimension P4EST_DIM
   * \note you need to update ngbd_n and hierarchy yourself !
   */
  void update_p4est(Vec *v, double dt, std::vector<Vec> &phi_parts, Vec &phi, Vec *phi_xx=NULL);
=======
   * \brief (multi level-set version) update a p4est from tn to tnp1, using a semi-Lagrangian scheme with Euler along the characteristic.
   *   The forest at time n is copied, and is then refined, coarsened and balance iteratively until convergence.
   * \param v       the velocity field. This is a pointer to an array of dimension P4EST_DIM.
   * \param dt      the time step
   * \param phi     the level set functions
   * \param action  the contructing operations
   * \param phi_idx the number of level-set function to be advected
   * \param phi_xx  the derivatives of the level set function to be advected. This is a pointer to an array of dimension P4EST_DIM
   * \note you need to update ngbd_n and hierarchy yourself !
   */
  void update_p4est(Vec *v, double dt, std::vector<Vec> &phi, std::vector<action_t> &action, int phi_idx, Vec *phi_xx=NULL);
>>>>>>> 8e85487e
};

#endif // MY_P4EST_SEMI_LAGRANGIAN_H<|MERGE_RESOLUTION|>--- conflicted
+++ resolved
@@ -121,7 +121,6 @@
   void update_p4est(std::vector<Vec> *v, double dt, std::vector<Vec> &phi);
 
   /*!
-<<<<<<< HEAD
    * \brief update a p4est from tn to tnp1, using a semi-Lagrangian scheme with Euler along the characteristic.
    *   The forest at time n is copied, and is then refined, coarsened and balance iteratively until convergence.
    * \param v       the velocity field. This is a pointer to an array of dimension P4EST_DIM.
@@ -131,7 +130,8 @@
    * \note you need to update ngbd_n and hierarchy yourself !
    */
   void update_p4est(Vec *v, double dt, std::vector<Vec> &phi_parts, Vec &phi, Vec *phi_xx=NULL);
-=======
+
+  /*!
    * \brief (multi level-set version) update a p4est from tn to tnp1, using a semi-Lagrangian scheme with Euler along the characteristic.
    *   The forest at time n is copied, and is then refined, coarsened and balance iteratively until convergence.
    * \param v       the velocity field. This is a pointer to an array of dimension P4EST_DIM.
@@ -143,7 +143,6 @@
    * \note you need to update ngbd_n and hierarchy yourself !
    */
   void update_p4est(Vec *v, double dt, std::vector<Vec> &phi, std::vector<action_t> &action, int phi_idx, Vec *phi_xx=NULL);
->>>>>>> 8e85487e
 };
 
 #endif // MY_P4EST_SEMI_LAGRANGIAN_H