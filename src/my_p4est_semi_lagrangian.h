--- conflicted
+++ resolved
@@ -25,11 +25,6 @@
 {
   friend class my_p4est_ns_free_surface_t;
   friend class my_p4est_surfactant_t;
-<<<<<<< HEAD
-  p4est_t **p_p4est, *p4est;
-  p4est_nodes_t **p_nodes, *nodes;
-  p4est_ghost_t **p_ghost, *ghost;
-=======
   /*
    * The pointer-to-pointer member variables (i.e. the 'p_***' variables here below) are required
    * to udpate the pointer to grid data that the user passed when constructing this object.
@@ -43,7 +38,6 @@
   p4est_t                   **p_p4est, *p4est;
   p4est_nodes_t             **p_nodes, *nodes;
   p4est_ghost_t             **p_ghost, *ghost;
->>>>>>> 3779518e
   my_p4est_node_neighbors_t *ngbd_n;
   my_p4est_node_neighbors_t *ngbd_nm1;
   my_p4est_node_neighbors_t *ngbd_phi;
@@ -82,15 +76,7 @@
    * \param phi_xx  the derivatives of the level set function. This is a pointer to an array of dimension P4EST_DIM
    * \note you need to update ngbd_n and hierarchy yourself !
    */
-<<<<<<< HEAD
-#ifdef P4_TO_P8
-  void update_p4est(const CF_3 **v, double dt, Vec &phi, Vec *phi_xx);
-#else
-  void update_p4est(const CF_2 **v, double dt, Vec &phi, Vec *phi_xx);
-#endif
-=======
   void update_p4est(const CF_DIM **v, double dt, Vec &phi, Vec *phi_xx=NULL);
->>>>>>> 3779518e
 
   /*!
    * \brief update a p4est from tn to tnp1, using a semi-Lagrangian scheme with Euler along the characteristic.
