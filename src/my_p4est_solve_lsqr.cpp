#ifdef P4_TO_P8
#include "my_p8est_solve_lsqr.h"
#include <p8est_connectivity.h>
#else
#include "my_p4est_solve_lsqr.h"
#include <p4est_connectivity.h>
#endif

//#include <lapacke.h>
//#include <cblas.h>
/* [Raphael:] I tried to optimize some of the routines here below with lapacke
 * and cblas functions, but it turns out that they are called only for matrices
 * that are too small to see any improvement. Therefore, I finally decided to
 * leave them as such, since it increases the general portability of the code...
 * */
#include "math.h"

#include <iostream>
using namespace std;

int tri_idx(int i, int j)
{
  return i*(i+1)/2+j;
}

bool solve_cholesky_and_get_first_line(matrix_t &A, vector<double> &b, vector<double> &x, vector<double> &first_line)
{
#ifdef CASL_THROWS
  if(A.num_cols()!=A.num_rows() || A.num_rows()!=(int)b.size() || !A.is_symmetric())
    throw std::invalid_argument("[CASL_ERROR]: solve_cholesky: wrong input parameters");
#endif

  int n = b.size();
  x.resize(n);
  first_line.resize(n, 0.0);

  /* compute cholesky decomposition */
  double Lf[n][n];
  vector<double> Linv; Linv.resize(n*(n+1)/2, 0.0); // inverse of L
  for(int j=0; j<n; ++j)
  {
    Linv.at(tri_idx(j, j)) = 1.0;
    if(std::isnan(A.get_value(j,j))) return false;

    Lf[j][j] = A.get_value(j,j);
    for(int k=0; k<j; ++k)
      Lf[j][j] -= SQR(Lf[j][k]);

    Lf[j][j] = sqrt(Lf[j][j]);
    if(Lf[j][j]<EPS || std::isnan(Lf[j][j]) || std::isinf(Lf[j][j]))
      return false;

    for(int i=j+1; i<n; ++i)
    {
      Lf[i][j] = A.get_value(i,j);
      for(int k=0; k<j; ++k)
        Lf[i][j] -= Lf[i][k]*Lf[j][k];
      Lf[i][j] /= Lf[j][j];
    }
  }

  /* forward solve L*y=b */
  double y[n];

  for(int i=0; i<n; ++i)
  {
    y[i] = b[i];
    for (int k=0; k<i; ++k)
      for(int j=k; j<i; ++j)
        Linv.at(tri_idx(i, k)) -= Linv.at(tri_idx(j, k))*Lf[i][j];
    for (int k=0; k<=i ; ++k)
      Linv.at(tri_idx(i, k)) /= Lf[i][i];
    for(int j=0; j<i; ++j)
      y[i] -= y[j]*Lf[i][j];
    y[i] /= Lf[i][i];
  }

  /* backward solve for Lt*x=y */
  for(int i=n-1; i>=0; --i)
  {
    x[i] = y[i];
    for(int j=i+1; j<n; ++j)
      x[i] -= x[j]*Lf[j][i];
    x[i] /= Lf[i][i];
  }

  for(int i=0; i < n; i++)
    for (int j = i; j < n; ++j)
      first_line[i] += Linv.at(tri_idx(j, 0))*Linv.at(tri_idx(j, i));
<<<<<<< HEAD
  return true;
}

bool solve_cholesky(matrix_t &A, vector<double> b[], vector<double> x[], unsigned int n_vectors)
=======
  return true;
}

bool solve_cholesky(matrix_t &A, vector<double> b[], vector<double> x[], unsigned int n_vectors)
{
#ifdef CASL_THROWS
  if(n_vectors == 0)
    throw std::invalid_argument("[CASL_ERROR]: solve_cholesky: the number of rhs's must be strictly positive!");
  for (unsigned int k = 0; k < n_vectors; ++k) {
    if(A.num_cols()!=A.num_rows() || A.num_rows()!=(int)b[k].size() || !A.is_symmetric())
      throw std::invalid_argument("[CASL_ERROR]: solve_cholesky: wrong input parameters");
  }
#endif

  int n = b[0].size();
  for (unsigned int k = 0; k < n_vectors; ++k) {
    x[k].resize(n);
  }

  /* compute cholesky decomposition */
  double Lf[n][n];
  for(int j=0; j<n; ++j)
  {
    if(std::isnan(A.get_value(j,j))) return false;

    Lf[j][j] = A.get_value(j,j);
    for(int k=0; k<j; ++k)
      Lf[j][j] -= SQR(Lf[j][k]);

    Lf[j][j] = sqrt(Lf[j][j]);
    if(Lf[j][j]<EPS || std::isnan(Lf[j][j]) || std::isinf(Lf[j][j]))
      return false;

    for(int i=j+1; i<n; ++i)
    {
      Lf[i][j] = A.get_value(i,j);
      for(int k=0; k<j; ++k)
        Lf[i][j] -= Lf[i][k]*Lf[j][k];
      Lf[i][j] /= Lf[j][j];
    }
  }

  /* forward solve L*y=b */
  double y[n_vectors][n];


  for(int i=0; i<n; ++i)
  {
    for (unsigned int k = 0; k < n_vectors; ++k)
      y[k][i] = b[k][i];
    for(int j=0; j<i; ++j)
      for (unsigned int k = 0; k < n_vectors; ++k)
        y[k][i] -= y[k][j]*Lf[i][j];
    for (unsigned int k = 0; k < n_vectors; ++k)
      y[k][i] /= Lf[i][i];
  }

  /* backward solve for Lt*x=y */
  for(int i=n-1; i>=0; --i)
  {
    for (unsigned int k = 0; k < n_vectors; ++k)
      x[k][i] = y[k][i];
    for(int j=i+1; j<n; ++j)
      for (unsigned int k = 0; k < n_vectors; ++k)
        x[k][i] -= x[k][j]*Lf[j][i];
    for (unsigned int k = 0; k < n_vectors; ++k)
      x[k][i] /= Lf[i][i];
  }

  return true;
}

bool solve_cholesky(matrix_t &A, vector<double> &b, vector<double> &x)
{
  return solve_cholesky(A, &b, &x, 1);
}


bool invert_cholesky(matrix_t &A, matrix_t &Ai)
>>>>>>> 15be4206
{
#ifdef CASL_THROWS
  if(n_vectors == 0)
    throw std::invalid_argument("[CASL_ERROR]: solve_cholesky: the number of rhs's must be strictly positive!");
  for (unsigned int k = 0; k < n_vectors; ++k) {
    if(A.num_cols()!=A.num_rows() || A.num_rows()!=(int)b[k].size() || !A.is_symmetric())
      throw std::invalid_argument("[CASL_ERROR]: solve_cholesky: wrong input parameters");
  }
#endif

  int n = b[0].size();
  for (unsigned int k = 0; k < n_vectors; ++k) {
    x[k].resize(n);
  }

  /* compute cholesky decomposition */
  double Lf[n][n];
//  cblas_dcopy(n*n, A.read_data(), 1, &Lf[0][0], 1);
//  int info = LAPACKE_dpotrf(LAPACK_ROW_MAJOR, 'L', n, &Lf[0][0], n);
//#ifdef CASL_THROWS
//  if(info < 0)
//    throw  std::invalid_argument("bool solve_cholesky(): the lapack call to cholesky factorization involved an invalid argument");
//#endif
//  for (unsigned k = 0; ((k < (unsigned int) n) && (info==0)); ++k) {
//    const double diag_of_L = Lf[k][k];
//    info = info || (fabs(diag_of_L) < EPS) || std::isnan(diag_of_L)|| std::isinf(diag_of_L);
//  }
//  if(info!=0)
//    return false;
  for(int j=0; j<n; ++j)
  {
    if(std::isnan(A.get_value(j,j))) return false;

    Lf[j][j] = A.get_value(j,j);
    for(int k=0; k<j; ++k)
      Lf[j][j] -= SQR(Lf[j][k]);

    Lf[j][j] = sqrt(Lf[j][j]);
    if(Lf[j][j]<EPS || std::isnan(Lf[j][j]) || std::isinf(Lf[j][j]))
      return false;

    for(int i=j+1; i<n; ++i)
    {
      Lf[i][j] = A.get_value(i,j);
      for(int k=0; k<j; ++k)
        Lf[i][j] -= Lf[i][k]*Lf[j][k];
      Lf[i][j] /= Lf[j][j];
    }
  }

  /* forward solve L*y=b */
//  for (unsigned int k = 0; k < n_vectors; ++k)
//  {
//    x[k] = b[k];
//    cblas_dtrsv(CblasRowMajor, CblasLower, CblasNoTrans, CblasNonUnit, n, &Lf[0][0], n, x[k].data(), 1);
//  }
  double y[n_vectors][n];


  for(int i=0; i<n; ++i)
  {
    for (unsigned int k = 0; k < n_vectors; ++k)
      y[k][i] = b[k][i];
    for(int j=0; j<i; ++j)
      for (unsigned int k = 0; k < n_vectors; ++k)
        y[k][i] -= y[k][j]*Lf[i][j];
    for (unsigned int k = 0; k < n_vectors; ++k)
      y[k][i] /= Lf[i][i];
  }

  /* backward solve for Lt*x=y */
//  for (unsigned int k = 0; k < n_vectors; ++k)
//    cblas_dtrsv(CblasRowMajor, CblasLower, CblasTrans, CblasNonUnit, n, &Lf[0][0], n, x[k].data(), 1);
  for(int i=n-1; i>=0; --i)
  {
    for (unsigned int k = 0; k < n_vectors; ++k)
      x[k][i] = y[k][i];
    for(int j=i+1; j<n; ++j)
      for (unsigned int k = 0; k < n_vectors; ++k)
        x[k][i] -= x[k][j]*Lf[j][i];
    for (unsigned int k = 0; k < n_vectors; ++k)
      x[k][i] /= Lf[i][i];
  }

  return true;
}

bool solve_cholesky(matrix_t &A, vector<double> &b, vector<double> &x)
{
  return solve_cholesky(A, &b, &x, 1);
}




#ifdef P4_TO_P8
void solve_lsqr_system(matrix_t &A, vector<double> p[], unsigned int n_vectors, double* solutions, int nb_x, int nb_y, int nb_z, char order)
#else
void solve_lsqr_system(matrix_t &A, vector<double> p[], unsigned int n_vectors, double* solutions, int nb_x, int nb_y, char order)
#endif
{
#ifdef CASL_THROWS
  if(n_vectors == 0) throw std::invalid_argument("[CASL_ERROR]: solve_lsqr_system(...): the number of rhs's must be strictly positive!");
  for (unsigned int k = 0; k < n_vectors; ++k)
    if( (unsigned int) A.num_rows() != p[k].size() )
      throw std::invalid_argument("[CASL_ERROR]: solve_lsqr_system(...): the matrix and (one of) the right hand side(s) don't have the same size");
#endif
  unsigned int m = (unsigned int) A.num_rows();
  matrix_t *M = new matrix_t();
  vector<double> Atp[n_vectors];
  vector<double> coeffs[n_vectors];
#ifdef P4_TO_P8
  if(order>=2 && m>=10 && nb_x>=3 && nb_y>=3 && nb_z>=3)
#else
  if(order>=2 && m>=6 && nb_x>=3 && nb_y>=3)
#endif
  {
    A.tranpose_matvec(p, Atp, n_vectors);
    A.mtm_product(*M);

    if(solve_cholesky(*M, Atp, coeffs, n_vectors))
    {
      for (unsigned int k = 0; k < n_vectors; ++k)
        solutions[k] = coeffs[k][0];
      delete M;
      return;
    }
  }

  /* either the system was not invertible - most likely there was a direction with less than 3 points, e.g. in the diagonal !
   * or the number of points along cartesian dimensions is lower than expected, or desired order is smaller than 2 */
#ifdef P4_TO_P8
  if(order>=1 && m>=4 && nb_x>=2 && nb_y>=2 && nb_z>=2)
#else
  if(order>=1 && m>=3 && nb_x>=2 && nb_y>=2)
#endif
  {
    if(order==2)
    {
#ifdef P4_TO_P8
      if(m>=10 && nb_x>=3 && nb_y>=3 && nb_z>=3)
#else
      if(m>=6 && nb_x>=3 && nb_y>=3)
#endif
      {
        // the relevant quantities were already calculated but the cholesky_solve failed...
        matrix_t* M_sub= new matrix_t(P4EST_DIM+1, P4EST_DIM+1);
        M_sub->truncate_matrix(P4EST_DIM+1, P4EST_DIM+1, *M);
        delete M;
        M = M_sub;
        for (unsigned int k = 0; k < n_vectors; ++k)
          Atp[k].resize(P4EST_DIM+1);
      }
      else
      {
        matrix_t Asub;
        Asub.truncate_matrix(m, P4EST_DIM+1, A);
        Asub.tranpose_matvec(p, Atp, n_vectors);
        Asub.mtm_product(*M);
      }
    }
    else
    {
      A.tranpose_matvec(p, Atp, n_vectors);
      A.mtm_product(*M);
    }
    if(solve_cholesky(*M, Atp, coeffs, n_vectors))
    {
      for (unsigned int k = 0; k < n_vectors; ++k)
        solutions[k] = coeffs[k][0];
      delete M;
      return;
    }
  }

  /* either the system was not invertible - most likely there was a direction with less than 2 points, e.g. in the diagonal !
   * or the number of points along cartesian dimensions is lower than expected, or desired order is smaller than 1 */
  /* 0-th order polynomial approximation, just compute coeff(0) */
  double denominator = 0;
  double numerator = 0;
  for(unsigned int i=0; i<m; ++i)
  {
    denominator += SQR(A.get_value(i,0));
    numerator   += A.get_value(i,0)*p[0][i];
  }
  solutions[0] = numerator/denominator;
  for (unsigned int k = 1; k < n_vectors; ++k) {
    numerator = 0;
    for(unsigned int i=0; i<m; ++i)
      numerator += A.get_value(i,0)*p[k][i];
    solutions[k] = numerator/denominator;
  }
  delete M;
  return;
}


#ifdef P4_TO_P8
<<<<<<< HEAD
double solve_lsqr_system_and_get_coefficients(matrix_t &A, vector<double> &p, int nb_x, int nb_y, int nb_z, vector<double> &interp_coeffs, char order)
#else
=======
void solve_lsqr_system(matrix_t &A, vector<double> p[], unsigned int n_vectors, double* solutions, int nb_x, int nb_y, int nb_z, char order)
#else
void solve_lsqr_system(matrix_t &A, vector<double> p[], unsigned int n_vectors, double* solutions, int nb_x, int nb_y, char order)
#endif
{
#ifdef CASL_THROWS
  if(n_vectors == 0) throw std::invalid_argument("[CASL_ERROR]: solve_lsqr_system(...): the number of rhs's must be strictly positive!");
  for (unsigned int k = 0; k < n_vectors; ++k)
    if( (unsigned int) A.num_rows() != p[k].size() )
      throw std::invalid_argument("[CASL_ERROR]: solve_lsqr_system(...): the matrix and (one of) the right hand side(s) don't have the same size");
#endif
  unsigned int m = (unsigned int) A.num_rows();
#ifdef P4_TO_P8
  if(order<1 || m<4 || nb_x<2 || nb_y<2 || nb_z<2)
#else
  if(order<1 || m<3 || nb_x<2 || nb_y<2)
#endif
  {
    /* 0-th order polynomial approximation, just compute coeff(0) */
    for (unsigned int k = 0; k < n_vectors; ++k) {
      double sum = 0;
      double rhs = 0;
      for(unsigned int i=0; i<m; ++i)
      {
        sum += SQR(A.get_value(i,0));
        rhs += A.get_value(i,0)*p[k][i];
      }
      solutions[k] = rhs/sum;
    }
    return;
  }

  matrix_t M;
  vector<double> Atp[n_vectors];
  vector<double> coeffs[n_vectors];

#ifdef P4_TO_P8
  if(order<2 || m<10 || nb_x<3 || nb_y<3 || nb_z<3)
#else
  if(order<2 || m<6 || nb_x<3 || nb_y<3)
#endif
  {
    if(order==2)
    {
      matrix_t Asub;
#ifdef P4_TO_P8
      Asub.truncate_matrix(m, 4, A);
#else
      Asub.truncate_matrix(m, 3, A);
#endif

      Asub.tranpose_matvec(p, Atp, n_vectors);
      Asub.mtm_product(M);
    }
    else
    {
      A.tranpose_matvec(p, Atp, n_vectors);
      A.mtm_product(M);
    }

    /* the system was not invertible - most likely there was a direction with less than 2 points, e.g. in the diagonal */
    if(!solve_cholesky(M, Atp, coeffs, n_vectors))
    {
      for (unsigned int k = 0; k < n_vectors; ++k) {
        double sum = 0;
        double rhs = 0;
        for(unsigned int i=0; i<m; ++i)
        {
          sum += SQR(A.get_value(i,0));
          rhs += A.get_value(i,0)*p[k][i];
        }
        solutions[k] = rhs/sum;
      }
      return;
    }
    for (unsigned int k = 0; k < n_vectors; ++k)
      solutions[k] = coeffs[k][0];
    return;
  }

  A.tranpose_matvec(p, Atp, n_vectors);
  A.mtm_product(M);

  /* the system was not invertible - most likely there was a direction with less than 3 points, e.g. in the diagonal ! */
  if(!solve_cholesky(M, Atp, coeffs, n_vectors))
  {
    matrix_t Asub;
#ifdef P4_TO_P8
    Asub.truncate_matrix(m, 4, A);
#else
    Asub.truncate_matrix(m, 3, A);
#endif

    Asub.tranpose_matvec(p, Atp, n_vectors);
    Asub.mtm_product(M);

    solve_cholesky(M, Atp, coeffs, n_vectors);
  }
  for (unsigned int k = 0; k < n_vectors; ++k)
    solutions[k] = coeffs[k][0];
  return;
}


#ifdef P4_TO_P8
double solve_lsqr_system_and_get_coefficients(matrix_t &A, vector<double> &p, int nb_x, int nb_y, int nb_z, vector<double> &interp_coeffs, char order)
#else
>>>>>>> 15be4206
double solve_lsqr_system_and_get_coefficients(matrix_t &A, vector<double> &p, int nb_x, int nb_y, vector<double> &interp_coeffs, char order)
#endif
{
#ifdef P4_TO_P8
  if(order<1 || p.size()<4 || nb_x<2 || nb_y<2 || nb_z<2)
#else
  if(order<1 || p.size()<3 || nb_x<2 || nb_y<2)
#endif
  {
    /* 0-th order polynomial approximation, just compute coeff(0) */
    double sum = 0;
    double rhs = 0;
    interp_coeffs.resize(p.size());
    for(unsigned int i=0; i<p.size(); ++i)
    {
      sum += SQR(A.get_value(i,0));
      rhs += A.get_value(i,0)*p[i];
      interp_coeffs[i] = A.get_value(i,0);
    }
    for (unsigned int i = 0; i < p.size(); ++i)
      interp_coeffs[i] /= sum;
    return rhs/sum;
  }

  matrix_t M;
  vector<double> Atp;
  vector<double> coeffs;
  vector<double> my_interp_coeffs;

#ifdef P4_TO_P8
  if(order<2 || p.size()<10 || nb_x<3 || nb_y<3 || nb_z<3)
#else
  if(order<2 || p.size()<6 || nb_x<3 || nb_y<3)
#endif
  {
    matrix_t *trunc_mat;
    matrix_t Asub;
    if(order==2)
    {
#ifdef P4_TO_P8
      Asub.truncate_matrix(A.num_rows(), 4, A);
#else
      Asub.truncate_matrix(A.num_rows(), 3, A);
#endif

      Asub.tranpose_matvec(p, Atp);
      Asub.mtm_product(M);
      trunc_mat = &Asub;
    }
    else
    {
      A.tranpose_matvec(p, Atp);
      A.mtm_product(M);
      trunc_mat = &A;
    }

    /* the system was not invertible - most likely there was a direction with less than 2 points, e.g. in the diagonal */
    if(!solve_cholesky_and_get_first_line(M, Atp, coeffs, my_interp_coeffs))
    {
      double sum = 0;
      double rhs = 0;
      interp_coeffs.resize(p.size());
      for(unsigned int i=0; i<p.size(); ++i)
      {
        sum += SQR(A.get_value(i,0));
        rhs += A.get_value(i,0)*p[i];
        interp_coeffs[i] = A.get_value(i,0);
      }
      for (unsigned int i = 0; i < interp_coeffs.size(); ++i)
        interp_coeffs[i] /= sum;

      return rhs/sum;
    }
    trunc_mat->matvec(my_interp_coeffs, interp_coeffs);

    return coeffs[0];
  }

  A.tranpose_matvec(p, Atp);
  A.mtm_product(M);

  /* the system was not invertible - most likely there was a direction with less than 3 points, e.g. in the diagonal ! */
  if(!solve_cholesky_and_get_first_line(M, Atp, coeffs, my_interp_coeffs))
  {
    matrix_t Asub;
#ifdef P4_TO_P8
      Asub.truncate_matrix(A.num_rows(), 4, A);
#else
      Asub.truncate_matrix(A.num_rows(), 3, A);
#endif

    Asub.tranpose_matvec(p, Atp);
    Asub.mtm_product(M);

    solve_cholesky_and_get_first_line(M, Atp, coeffs, my_interp_coeffs);
    Asub.matvec(my_interp_coeffs, interp_coeffs);
  }
  else
    A.matvec(my_interp_coeffs, interp_coeffs);

  return coeffs[0];
}<|MERGE_RESOLUTION|>--- conflicted
+++ resolved
@@ -87,92 +87,10 @@
   for(int i=0; i < n; i++)
     for (int j = i; j < n; ++j)
       first_line[i] += Linv.at(tri_idx(j, 0))*Linv.at(tri_idx(j, i));
-<<<<<<< HEAD
   return true;
 }
 
 bool solve_cholesky(matrix_t &A, vector<double> b[], vector<double> x[], unsigned int n_vectors)
-=======
-  return true;
-}
-
-bool solve_cholesky(matrix_t &A, vector<double> b[], vector<double> x[], unsigned int n_vectors)
-{
-#ifdef CASL_THROWS
-  if(n_vectors == 0)
-    throw std::invalid_argument("[CASL_ERROR]: solve_cholesky: the number of rhs's must be strictly positive!");
-  for (unsigned int k = 0; k < n_vectors; ++k) {
-    if(A.num_cols()!=A.num_rows() || A.num_rows()!=(int)b[k].size() || !A.is_symmetric())
-      throw std::invalid_argument("[CASL_ERROR]: solve_cholesky: wrong input parameters");
-  }
-#endif
-
-  int n = b[0].size();
-  for (unsigned int k = 0; k < n_vectors; ++k) {
-    x[k].resize(n);
-  }
-
-  /* compute cholesky decomposition */
-  double Lf[n][n];
-  for(int j=0; j<n; ++j)
-  {
-    if(std::isnan(A.get_value(j,j))) return false;
-
-    Lf[j][j] = A.get_value(j,j);
-    for(int k=0; k<j; ++k)
-      Lf[j][j] -= SQR(Lf[j][k]);
-
-    Lf[j][j] = sqrt(Lf[j][j]);
-    if(Lf[j][j]<EPS || std::isnan(Lf[j][j]) || std::isinf(Lf[j][j]))
-      return false;
-
-    for(int i=j+1; i<n; ++i)
-    {
-      Lf[i][j] = A.get_value(i,j);
-      for(int k=0; k<j; ++k)
-        Lf[i][j] -= Lf[i][k]*Lf[j][k];
-      Lf[i][j] /= Lf[j][j];
-    }
-  }
-
-  /* forward solve L*y=b */
-  double y[n_vectors][n];
-
-
-  for(int i=0; i<n; ++i)
-  {
-    for (unsigned int k = 0; k < n_vectors; ++k)
-      y[k][i] = b[k][i];
-    for(int j=0; j<i; ++j)
-      for (unsigned int k = 0; k < n_vectors; ++k)
-        y[k][i] -= y[k][j]*Lf[i][j];
-    for (unsigned int k = 0; k < n_vectors; ++k)
-      y[k][i] /= Lf[i][i];
-  }
-
-  /* backward solve for Lt*x=y */
-  for(int i=n-1; i>=0; --i)
-  {
-    for (unsigned int k = 0; k < n_vectors; ++k)
-      x[k][i] = y[k][i];
-    for(int j=i+1; j<n; ++j)
-      for (unsigned int k = 0; k < n_vectors; ++k)
-        x[k][i] -= x[k][j]*Lf[j][i];
-    for (unsigned int k = 0; k < n_vectors; ++k)
-      x[k][i] /= Lf[i][i];
-  }
-
-  return true;
-}
-
-bool solve_cholesky(matrix_t &A, vector<double> &b, vector<double> &x)
-{
-  return solve_cholesky(A, &b, &x, 1);
-}
-
-
-bool invert_cholesky(matrix_t &A, matrix_t &Ai)
->>>>>>> 15be4206
 {
 #ifdef CASL_THROWS
   if(n_vectors == 0)
@@ -266,19 +184,11 @@
 }
 
 
-
-
-#ifdef P4_TO_P8
-void solve_lsqr_system(matrix_t &A, vector<double> p[], unsigned int n_vectors, double* solutions, int nb_x, int nb_y, int nb_z, char order)
-#else
-void solve_lsqr_system(matrix_t &A, vector<double> p[], unsigned int n_vectors, double* solutions, int nb_x, int nb_y, char order)
-#endif
+bool invert_cholesky(matrix_t &A, matrix_t &Ai)
 {
 #ifdef CASL_THROWS
-  if(n_vectors == 0) throw std::invalid_argument("[CASL_ERROR]: solve_lsqr_system(...): the number of rhs's must be strictly positive!");
-  for (unsigned int k = 0; k < n_vectors; ++k)
-    if( (unsigned int) A.num_rows() != p[k].size() )
-      throw std::invalid_argument("[CASL_ERROR]: solve_lsqr_system(...): the matrix and (one of) the right hand side(s) don't have the same size");
+  if(A.num_cols()!=A.num_rows() || !A.is_symmetric())
+    throw std::invalid_argument("[CASL_ERROR]: solve_cholesky: wrong input parameters");
 #endif
   unsigned int m = (unsigned int) A.num_rows();
   matrix_t *M = new matrix_t();
@@ -371,118 +281,8 @@
 
 
 #ifdef P4_TO_P8
-<<<<<<< HEAD
 double solve_lsqr_system_and_get_coefficients(matrix_t &A, vector<double> &p, int nb_x, int nb_y, int nb_z, vector<double> &interp_coeffs, char order)
 #else
-=======
-void solve_lsqr_system(matrix_t &A, vector<double> p[], unsigned int n_vectors, double* solutions, int nb_x, int nb_y, int nb_z, char order)
-#else
-void solve_lsqr_system(matrix_t &A, vector<double> p[], unsigned int n_vectors, double* solutions, int nb_x, int nb_y, char order)
-#endif
-{
-#ifdef CASL_THROWS
-  if(n_vectors == 0) throw std::invalid_argument("[CASL_ERROR]: solve_lsqr_system(...): the number of rhs's must be strictly positive!");
-  for (unsigned int k = 0; k < n_vectors; ++k)
-    if( (unsigned int) A.num_rows() != p[k].size() )
-      throw std::invalid_argument("[CASL_ERROR]: solve_lsqr_system(...): the matrix and (one of) the right hand side(s) don't have the same size");
-#endif
-  unsigned int m = (unsigned int) A.num_rows();
-#ifdef P4_TO_P8
-  if(order<1 || m<4 || nb_x<2 || nb_y<2 || nb_z<2)
-#else
-  if(order<1 || m<3 || nb_x<2 || nb_y<2)
-#endif
-  {
-    /* 0-th order polynomial approximation, just compute coeff(0) */
-    for (unsigned int k = 0; k < n_vectors; ++k) {
-      double sum = 0;
-      double rhs = 0;
-      for(unsigned int i=0; i<m; ++i)
-      {
-        sum += SQR(A.get_value(i,0));
-        rhs += A.get_value(i,0)*p[k][i];
-      }
-      solutions[k] = rhs/sum;
-    }
-    return;
-  }
-
-  matrix_t M;
-  vector<double> Atp[n_vectors];
-  vector<double> coeffs[n_vectors];
-
-#ifdef P4_TO_P8
-  if(order<2 || m<10 || nb_x<3 || nb_y<3 || nb_z<3)
-#else
-  if(order<2 || m<6 || nb_x<3 || nb_y<3)
-#endif
-  {
-    if(order==2)
-    {
-      matrix_t Asub;
-#ifdef P4_TO_P8
-      Asub.truncate_matrix(m, 4, A);
-#else
-      Asub.truncate_matrix(m, 3, A);
-#endif
-
-      Asub.tranpose_matvec(p, Atp, n_vectors);
-      Asub.mtm_product(M);
-    }
-    else
-    {
-      A.tranpose_matvec(p, Atp, n_vectors);
-      A.mtm_product(M);
-    }
-
-    /* the system was not invertible - most likely there was a direction with less than 2 points, e.g. in the diagonal */
-    if(!solve_cholesky(M, Atp, coeffs, n_vectors))
-    {
-      for (unsigned int k = 0; k < n_vectors; ++k) {
-        double sum = 0;
-        double rhs = 0;
-        for(unsigned int i=0; i<m; ++i)
-        {
-          sum += SQR(A.get_value(i,0));
-          rhs += A.get_value(i,0)*p[k][i];
-        }
-        solutions[k] = rhs/sum;
-      }
-      return;
-    }
-    for (unsigned int k = 0; k < n_vectors; ++k)
-      solutions[k] = coeffs[k][0];
-    return;
-  }
-
-  A.tranpose_matvec(p, Atp, n_vectors);
-  A.mtm_product(M);
-
-  /* the system was not invertible - most likely there was a direction with less than 3 points, e.g. in the diagonal ! */
-  if(!solve_cholesky(M, Atp, coeffs, n_vectors))
-  {
-    matrix_t Asub;
-#ifdef P4_TO_P8
-    Asub.truncate_matrix(m, 4, A);
-#else
-    Asub.truncate_matrix(m, 3, A);
-#endif
-
-    Asub.tranpose_matvec(p, Atp, n_vectors);
-    Asub.mtm_product(M);
-
-    solve_cholesky(M, Atp, coeffs, n_vectors);
-  }
-  for (unsigned int k = 0; k < n_vectors; ++k)
-    solutions[k] = coeffs[k][0];
-  return;
-}
-
-
-#ifdef P4_TO_P8
-double solve_lsqr_system_and_get_coefficients(matrix_t &A, vector<double> &p, int nb_x, int nb_y, int nb_z, vector<double> &interp_coeffs, char order)
-#else
->>>>>>> 15be4206
 double solve_lsqr_system_and_get_coefficients(matrix_t &A, vector<double> &p, int nb_x, int nb_y, vector<double> &interp_coeffs, char order)
 #endif
 {
