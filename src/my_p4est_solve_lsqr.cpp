--- conflicted
+++ resolved
@@ -87,7 +87,6 @@
   for(int i=0; i < n; i++)
     for (int j = i; j < n; ++j)
       first_line[i] += Linv.at(tri_idx(j, 0))*Linv.at(tri_idx(j, i));
-<<<<<<< HEAD
   return true;
 }
 
@@ -216,41 +215,16 @@
 }
 
 bool invert_cholesky(matrix_t &A, matrix_t &Ai)
-=======
-  return true;
-}
-
-bool solve_cholesky(matrix_t &A, vector<double> b[], vector<double> x[], unsigned int n_vectors)
->>>>>>> 3779518e
 {
 #ifdef CASL_THROWS
-  if(n_vectors == 0)
-    throw std::invalid_argument("[CASL_ERROR]: solve_cholesky: the number of rhs's must be strictly positive!");
-  for (unsigned int k = 0; k < n_vectors; ++k) {
-    if(A.num_cols()!=A.num_rows() || A.num_rows()!=(int)b[k].size() || !A.is_symmetric())
-      throw std::invalid_argument("[CASL_ERROR]: solve_cholesky: wrong input parameters");
-  }
-#endif
-
-  int n = b[0].size();
-  for (unsigned int k = 0; k < n_vectors; ++k) {
-    x[k].resize(n);
-  }
+  if(A.num_cols()!=A.num_rows() || !A.is_symmetric())
+    throw std::invalid_argument("[CASL_ERROR]: solve_cholesky: wrong input parameters");
+#endif
+
+  int n = A.num_cols();
 
   /* compute cholesky decomposition */
   double Lf[n][n];
-//  cblas_dcopy(n*n, A.read_data(), 1, &Lf[0][0], 1);
-//  int info = LAPACKE_dpotrf(LAPACK_ROW_MAJOR, 'L', n, &Lf[0][0], n);
-//#ifdef CASL_THROWS
-//  if(info < 0)
-//    throw  std::invalid_argument("bool solve_cholesky(): the lapack call to cholesky factorization involved an invalid argument");
-//#endif
-//  for (unsigned k = 0; ((k < (unsigned int) n) && (info==0)); ++k) {
-//    const double diag_of_L = Lf[k][k];
-//    info = info || (fabs(diag_of_L) < EPS) || std::isnan(diag_of_L)|| std::isinf(diag_of_L);
-//  }
-//  if(info!=0)
-//    return false;
   for(int j=0; j<n; ++j)
   {
     if(std::isnan(A.get_value(j,j))) return false;
@@ -272,157 +246,43 @@
     }
   }
 
-  /* forward solve L*y=b */
-//  for (unsigned int k = 0; k < n_vectors; ++k)
-//  {
-//    x[k] = b[k];
-//    cblas_dtrsv(CblasRowMajor, CblasLower, CblasNoTrans, CblasNonUnit, n, &Lf[0][0], n, x[k].data(), 1);
-//  }
-  double y[n_vectors][n];
-
-
+  /* compute inverse of cholesky decomposition by forward substituion*/
+  double Li[n][n];
   for(int i=0; i<n; ++i)
   {
-    for (unsigned int k = 0; k < n_vectors; ++k)
-      y[k][i] = b[k][i];
-    for(int j=0; j<i; ++j)
-      for (unsigned int k = 0; k < n_vectors; ++k)
-        y[k][i] -= y[k][j]*Lf[i][j];
-    for (unsigned int k = 0; k < n_vectors; ++k)
-      y[k][i] /= Lf[i][i];
-  }
-
-  /* backward solve for Lt*x=y */
-//  for (unsigned int k = 0; k < n_vectors; ++k)
-//    cblas_dtrsv(CblasRowMajor, CblasLower, CblasTrans, CblasNonUnit, n, &Lf[0][0], n, x[k].data(), 1);
-  for(int i=n-1; i>=0; --i)
-  {
-    for (unsigned int k = 0; k < n_vectors; ++k)
-      x[k][i] = y[k][i];
-    for(int j=i+1; j<n; ++j)
-      for (unsigned int k = 0; k < n_vectors; ++k)
-        x[k][i] -= x[k][j]*Lf[j][i];
-    for (unsigned int k = 0; k < n_vectors; ++k)
-      x[k][i] /= Lf[i][i];
+    Li[i][i] = 1./Lf[i][i];
+    for (int j=0; j<i; ++j)
+    {
+      double sum = 0;
+      for (int k=0; k<i; ++k)
+      {
+        sum += Li[k][j]*Lf[j][k];
+      }
+      Li[i][j] = -sum*Li[i][i];
+    }
+  }
+
+  Ai.resize(n,n);
+
+  /* compute inverse of the original matrix as (L^-1)^T*(L^-1) */
+  for (int i=0; i<n; ++i)
+  {
+    for (int j=i; j<n; ++j)
+    {
+      double sum=0;
+      for (int k=j; k<n; ++k)
+      {
+        sum += Li[k][i]*Li[k][j];
+      }
+      Ai.set_value(i,j,sum);
+      if (i != j) Ai.set_value(j,i,sum);
+    }
   }
 
   return true;
 }
 
-bool solve_cholesky(matrix_t &A, vector<double> &b, vector<double> &x)
-{
-  return solve_cholesky(A, &b, &x, 1);
-}
-
-
-
-
-#ifdef P4_TO_P8
-void solve_lsqr_system(matrix_t &A, vector<double> p[], unsigned int n_vectors, double* solutions, int nb_x, int nb_y, int nb_z, char order)
-#else
-void solve_lsqr_system(matrix_t &A, vector<double> p[], unsigned int n_vectors, double* solutions, int nb_x, int nb_y, char order)
-#endif
-{
-#ifdef CASL_THROWS
-  if(n_vectors == 0) throw std::invalid_argument("[CASL_ERROR]: solve_lsqr_system(...): the number of rhs's must be strictly positive!");
-  for (unsigned int k = 0; k < n_vectors; ++k)
-    if( (unsigned int) A.num_rows() != p[k].size() )
-      throw std::invalid_argument("[CASL_ERROR]: solve_lsqr_system(...): the matrix and (one of) the right hand side(s) don't have the same size");
-#endif
-  unsigned int m = (unsigned int) A.num_rows();
-  matrix_t *M = new matrix_t();
-  vector<double> Atp[n_vectors];
-  vector<double> coeffs[n_vectors];
-#ifdef P4_TO_P8
-  if(order>=2 && m>=10 && nb_x>=3 && nb_y>=3 && nb_z>=3)
-#else
-  if(order>=2 && m>=6 && nb_x>=3 && nb_y>=3)
-#endif
-  {
-    A.tranpose_matvec(p, Atp, n_vectors);
-    A.mtm_product(*M);
-
-    if(solve_cholesky(*M, Atp, coeffs, n_vectors))
-    {
-      for (unsigned int k = 0; k < n_vectors; ++k)
-        solutions[k] = coeffs[k][0];
-      delete M;
-      return;
-    }
-  }
-
-  /* either the system was not invertible - most likely there was a direction with less than 3 points, e.g. in the diagonal !
-   * or the number of points along cartesian dimensions is lower than expected, or desired order is smaller than 2 */
-#ifdef P4_TO_P8
-  if(order>=1 && m>=4 && nb_x>=2 && nb_y>=2 && nb_z>=2)
-#else
-  if(order>=1 && m>=3 && nb_x>=2 && nb_y>=2)
-#endif
-  {
-    if(order==2)
-    {
-#ifdef P4_TO_P8
-      if(m>=10 && nb_x>=3 && nb_y>=3 && nb_z>=3)
-#else
-      if(m>=6 && nb_x>=3 && nb_y>=3)
-#endif
-      {
-        // the relevant quantities were already calculated but the cholesky_solve failed...
-        matrix_t* M_sub= new matrix_t(P4EST_DIM+1, P4EST_DIM+1);
-        M_sub->truncate_matrix(P4EST_DIM+1, P4EST_DIM+1, *M);
-        delete M;
-        M = M_sub;
-        for (unsigned int k = 0; k < n_vectors; ++k)
-          Atp[k].resize(P4EST_DIM+1);
-      }
-      else
-      {
-        matrix_t Asub;
-        Asub.truncate_matrix(m, P4EST_DIM+1, A);
-        Asub.tranpose_matvec(p, Atp, n_vectors);
-        Asub.mtm_product(*M);
-      }
-    }
-    else
-    {
-      A.tranpose_matvec(p, Atp, n_vectors);
-      A.mtm_product(*M);
-    }
-    if(solve_cholesky(*M, Atp, coeffs, n_vectors))
-    {
-      for (unsigned int k = 0; k < n_vectors; ++k)
-        solutions[k] = coeffs[k][0];
-      delete M;
-      return;
-    }
-  }
-
-  /* either the system was not invertible - most likely there was a direction with less than 2 points, e.g. in the diagonal !
-   * or the number of points along cartesian dimensions is lower than expected, or desired order is smaller than 1 */
-  /* 0-th order polynomial approximation, just compute coeff(0) */
-  double denominator = 0;
-  double numerator = 0;
-  for(unsigned int i=0; i<m; ++i)
-  {
-    denominator += SQR(A.get_value(i,0));
-    numerator   += A.get_value(i,0)*p[0][i];
-  }
-  solutions[0] = numerator/denominator;
-  for (unsigned int k = 1; k < n_vectors; ++k) {
-    numerator = 0;
-    for(unsigned int i=0; i<m; ++i)
-      numerator += A.get_value(i,0)*p[k][i];
-    solutions[k] = numerator/denominator;
-  }
-  delete M;
-  return;
-}
-
-#ifdef P4_TO_P8
-void solve_lsqr_system(matrix_t &A, vector<double> p[], unsigned int n_vectors, double* solutions, int nb_x, int nb_y, int nb_z, char order, unsigned short nconstraints, std::vector<double>* interp_coeffs)
-#else
-void solve_lsqr_system(matrix_t &A, vector<double> p[], unsigned int n_vectors, double* solutions, int nb_x, int nb_y, char order, unsigned short nconstraints, std::vector<double>* interp_coeffs)
-#endif
+void solve_lsqr_system(matrix_t &A, vector<double> p[], unsigned int n_vectors, double* solutions, DIM(int nb_x, int nb_y, int nb_z), char order, unsigned short nconstraints, std::vector<double>* interp_coeffs)
 {
 #ifdef CASL_THROWS
   if(n_vectors == 0) throw std::invalid_argument("[CASL_ERROR]: solve_lsqr_system(...): the number of rhs's must be strictly positive!");
@@ -447,7 +307,6 @@
     A.tranpose_matvec(p, Atp, n_vectors);
     A.mtm_product(*M);
 
-<<<<<<< HEAD
     if(solve_cholesky(*M, Atp, coeffs, n_vectors, my_interp_coeffs))
     {
       for (unsigned int k = 0; k < n_vectors; ++k)
@@ -554,14 +413,7 @@
   return;
 }
 
-
-=======
->>>>>>> 3779518e
-#ifdef P4_TO_P8
-double solve_lsqr_system_and_get_coefficients(matrix_t &A, vector<double> &p, int nb_x, int nb_y, int nb_z, vector<double> &interp_coeffs, char order)
-#else
-double solve_lsqr_system_and_get_coefficients(matrix_t &A, vector<double> &p, int nb_x, int nb_y, vector<double> &interp_coeffs, char order)
-#endif
+double solve_lsqr_system_and_get_coefficients(matrix_t &A, vector<double> &p, DIM(int nb_x, int nb_y, int nb_z), vector<double> &interp_coeffs, char order)
 {
 #ifdef P4_TO_P8
   if(order<1 || p.size()<4 || nb_x<2 || nb_y<2 || nb_z<2)
