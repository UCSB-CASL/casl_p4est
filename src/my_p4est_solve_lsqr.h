--- conflicted
+++ resolved
@@ -18,7 +18,6 @@
  * \return
  */
 #ifdef P4_TO_P8
-<<<<<<< HEAD
 void solve_lsqr_system(matrix_t &A, vector<double> p[], unsigned int n_vectors, double *solutions, int nb_x, int nb_y, int nb_z, char order=2, unsigned short nconstraints=0, std::vector<double>* interp_coeffs = NULL);
 inline double solve_lsqr_system(matrix_t &A, vector<double> &p, int nb_x, int nb_y, int nb_z, char order=2, unsigned short nconstraints=0, std::vector<double>* interp_coeffs=NULL)
 {
@@ -40,29 +39,6 @@
 double solve_lsqr_system_and_get_coefficients(matrix_t &A, vector<double> &p, int nb_x, int nb_y, int nb_z, std::vector<double>& interp_coeffs, char order=2);
 #else
 double solve_lsqr_system_and_get_coefficients(matrix_t &A, vector<double> &p, int nb_x, int nb_y, std::vector<double>& interp_coeffs, char order=2);
-=======
-void solve_lsqr_system(matrix_t &A, vector<double> p[], unsigned int n_vectors, double *solutions, int nb_x, int nb_y, int nb_z, char order=2);
-inline double solve_lsqr_system(matrix_t &A, vector<double> &p, int nb_x, int nb_y, int nb_z, char order=2)
-{
-  double solution;
-  solve_lsqr_system(A, &p, 1, &solution, nb_x, nb_y, nb_z, order);
-  return solution;
-}
-#else
-void solve_lsqr_system(matrix_t &A, vector<double> p[], unsigned int n_vectors, double *solutions, int nb_x, int nb_y, char order=2);
-inline double solve_lsqr_system(matrix_t &A, vector<double> &p, int nb_x, int nb_y, char order=2)
-{
-  double solution;
-  solve_lsqr_system(A, &p, 1, &solution, nb_x, nb_y, order);
-  return solution;
-}
->>>>>>> 3779518e
-#endif
-
-#ifdef P4_TO_P8
-double solve_lsqr_system_and_get_coefficients(matrix_t &A, vector<double> &p, int nb_x, int nb_y, int nb_z, std::vector<double>& interp_coeffs, char order=2);
-#else
-double solve_lsqr_system_and_get_coefficients(matrix_t &A, vector<double> &p, int nb_x, int nb_y, std::vector<double>& interp_coeffs, char order=2);
 #endif
 
 #endif /* MY_P4EST_SOLVE_LSQR_H */