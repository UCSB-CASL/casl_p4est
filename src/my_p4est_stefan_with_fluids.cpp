--- conflicted
+++ resolved
@@ -1507,12 +1507,7 @@
   extension_band_extend_ = 4*diag_;
 
   // Extend liquid temperature:
-<<<<<<< HEAD
-
-  ls->extend_Over_Interface_TVD_Full((there_is_a_substrate? phi_eff.vec : phi.vec)/*phi.vec*/, T_l_n.vec,
-=======
   ls->extend_Over_Interface_TVD_Full((there_is_a_substrate? phi_eff.vec : phi.vec), T_l_n.vec,
->>>>>>> a16b4518
                                     50, 2,
                                     extension_band_use_, extension_band_extend_,
                                     liquid_normals.vec, NULL,NULL, false, NULL,NULL);
@@ -1522,11 +1517,6 @@
       ls->extend_Over_Interface_TVD_Full((there_is_a_substrate? phi_solid_eff.vec : phi_solid.vec), T_s_n.vec,
                                          50, 2,
                                          extension_band_use_, extension_band_extend_,
-<<<<<<< HEAD
-                                         solid_normals.vec, NULL,
-                                         NULL, false, NULL, NULL);
-
-=======
                                          solid_normals.vec, NULL, NULL, false, NULL, NULL);
   }
 
@@ -1538,7 +1528,6 @@
                                          extension_band_use_, extension_band_extend_,
                                          solid_normals.vec, NULL, NULL, false, NULL, NULL);
     }
->>>>>>> a16b4518
   }
 
   // -------------------------------
