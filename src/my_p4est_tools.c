--- conflicted
+++ resolved
@@ -364,15 +364,9 @@
 }
 #endif
 
-<<<<<<< HEAD
-unsigned int long my_p4est_brick_memory_estimate(const my_p4est_brick_t* brick)
-{
-  unsigned long int memory = 0;
-=======
 size_t my_p4est_brick_memory_estimate(const my_p4est_brick_t* brick)
 {
   size_t memory = 0;
->>>>>>> 3779518e
   memory += 3*sizeof (int);
   memory += 2*3*sizeof (double);
   memory += brick->nxyztrees[0]*brick->nxyztrees[1]*brick->nxyztrees[2]*sizeof (p4est_topidx_t);
