--- conflicted
+++ resolved
@@ -34,23 +34,14 @@
 #include <assert.h>
 
 p4est_connectivity_t *
-<<<<<<< HEAD
-#ifdef P4_TO_P8
-my_p4est_brick_new (int nxtrees, int nytrees, int nztrees,
-                    double xmin, double xmax, double ymin, double ymax, double zmin, double zmax,
-                    my_p4est_brick_t * myb,
-                    int periodic_a, int periodic_b, int periodic_c)
-#else
-my_p4est_brick_new (int nxtrees, int nytrees,
-                    double xmin, double xmax, double ymin, double ymax,
-                    my_p4est_brick_t * myb,
-                    int periodic_a, int periodic_b)
-#endif
-=======
 my_p4est_brick_new (const int* n_xyz,
                     const double* xyz_min, const double* xyz_max,
-                    my_p4est_brick_t * myb)
->>>>>>> 4b2001de
+                    my_p4est_brick_t * myb,
+#ifdef P4_TO_P8
+                    int periodic_a, int periodic_b, int periodic_c)
+#else
+                    int periodic_a, int periodic_b)
+#endif
 {
   int                 i, j;
   int                 ii, jj;
@@ -65,12 +56,11 @@
   p4est_topidx_t      tt, vindex;
   p4est_connectivity_t *conn;
 
-<<<<<<< HEAD
 #ifdef CASL_THROWS
-  if((periodic_a && nxtrees==1) ||
-     (periodic_b && nytrees==1)
+  if((periodic_a && n_xyz[0]==1) ||
+     (periodic_b && n_xyz[1]==1)
    #ifdef P4_TO_P8
-     || (periodic_c && nztrees==1)
+     || (periodic_c && n_xyz[2]==1)
    #endif
      )
   {
@@ -79,23 +69,14 @@
   }
 #endif
 
-  P4EST_ASSERT (0 < nxtrees && 0 < nytrees);
-=======
   P4EST_ASSERT (0 < n_xyz[0] && 0 < n_xyz[1]);
->>>>>>> 4b2001de
 #ifdef P4_TO_P8
   P4EST_ASSERT (0 < n_xyz[2]);
 #endif
 #ifdef P4_TO_P8
-<<<<<<< HEAD
-  conn = p4est_connectivity_new_brick (nxtrees, nytrees, nztrees, periodic_a, periodic_b, periodic_c);
-#else
-  conn = p4est_connectivity_new_brick (nxtrees, nytrees, periodic_a, periodic_b);
-=======
-  conn = p4est_connectivity_new_brick (n_xyz[0], n_xyz[1], n_xyz[2], 0, 0, 0);
-#else
-  conn = p4est_connectivity_new_brick (n_xyz[0], n_xyz[1], 0, 0);
->>>>>>> 4b2001de
+  conn = p4est_connectivity_new_brick (n_xyz[0], n_xyz[1], n_xyz[2], periodic_a, periodic_b, periodic_c);
+#else
+  conn = p4est_connectivity_new_brick (n_xyz[0], n_xyz[1], periodic_a, periodic_b);
 #endif
   vv = conn->vertices;
   P4EST_ASSERT (vv != NULL);
