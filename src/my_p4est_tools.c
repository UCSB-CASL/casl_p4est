--- conflicted
+++ resolved
@@ -217,14 +217,10 @@
 
   /* to account for numerical rounding errors, we check if the coordinates given
    * are withing epsilon (chosen arbitrarily here .... to be improved) of an
-<<<<<<< HEAD
-   * integer. If so, round the coordinates. In general, using '==' on double is BAD! */
-=======
    * integer. If so, round the coordinates. In general, using '==' on double is BAD!
    *
    * BUG: SL code seems sensitive to this number .., what should we do here?
    */
->>>>>>> 6201daae
   if( fabs(round(xy[0])-xy[0]) < 1e-9 ) xy[0] = round(xy[0]);
   if( fabs(round(xy[1])-xy[1]) < 1e-9 ) xy[1] = round(xy[1]);
 
