/*
  This file is part of p4est.
  p4est is a C library to manage a collection (a forest) of multiple
  connected adaptive quadtrees or octrees in parallel.

  Copyright (C) 2010 The University of Texas System
  Written by Carsten Burstedde, Lucas C. Wilcox, and Tobin Isaac

  p4est is free software; you can redistribute it and/or modify
  it under the terms of the GNU General Public License as published by
  the Free Software Foundation; either version 2 of the License, or
  (at your option) any later version.

  p4est is distributed in the hope that it will be useful,
  but WITHOUT ANY WARRANTY; without even the implied warranty of
  MERCHANTABILITY or FITNESS FOR A PARTICULAR PURPOSE.  See the
  GNU General Public License for more details.

  You should have received a copy of the GNU General Public License
  along with p4est; if not, write to the Free Software Foundation, Inc.,
  51 Franklin Street, Fifth Floor, Boston, MA 02110-1301, USA.
*/

#ifndef MY_P4EST_TOOLS_H
#define MY_P4EST_TOOLS_H

#ifdef P4_TO_P8
#include <p8est.h>
#include <p8est_ghost.h>
#else
#include <p4est.h>
#include <p4est_ghost.h>
#endif
#ifdef __cplusplus
extern              "C"
{
#if 0
}
#endif
#endif

typedef struct
{
  int                 nxyztrees[3];
  double              xyz_min[3], xyz_max[3];
  p4est_topidx_t     *nxyz_to_treeid;
}
my_p4est_brick_t;

/*!
 * \brief my_p4est_brick_new creates a new connectivity structure based on the brick type
 * \param n_xyz pointer to an array of type int[P4EST_DIM], setting the number of trees in each direction
 * \param xyz_min pointer to an array of type double[P4EST_DIM], setting the coordinate of the lower, left, back point
 * \param xyz_max pointer to an array of type double[P4EST_DIM], setting the coordinate of the upper, right, front point
 * \param myb pointer to the brick data structure
 * \return
 */
<<<<<<< HEAD
#ifdef P4_TO_P8
p4est_connectivity_t *my_p4est_brick_new (int nxtrees, int nytrees, int nztrees,
                                          double xmin, double xmax, double ymin, double ymax, double zmin, double zmax,
                                          my_p4est_brick_t * myb,
                                          int periodic_a, int periodic_b, int periodic_c);
#else
p4est_connectivity_t *my_p4est_brick_new (int nxtrees, int nytrees,
                                          double xmin, double xmax, double ymin, double ymax,
                                          my_p4est_brick_t * myb,
                                          int periodic_a, int periodic_b);
#endif
=======
p4est_connectivity_t *my_p4est_brick_new (const int* n_xyz,
                                          const double* xyz_min, const double* xyz_max,
                                          my_p4est_brick_t * myb);

>>>>>>> 4b2001de

/** Free a brick connectivity and tree lookup structure.
 * \param [in] conn     The connectivity will be destroyed.
 * \param [in,out] myb  The dynamically allocated members will be freed.
 */
void                my_p4est_brick_destroy (p4est_connectivity_t * conn,
                                            my_p4est_brick_t * myb);

/** Find the owner processor and quadrant for a point in a brick domain.
 * A point may lie on a quadrant boundary so multiple matches are possible.
 * Identify the local or ghost quadrant with the smallest size as best match.
 * If there are multiple matches choose the smallest owner/tree/quadrant index.
 * Create a list of all possible remote matches outside of the ghost layer.
 * If this list is not empty, the decision about the best match is not final.
 * \param [in] p4est    The forest to be searched.
 * \param [in] ghost    A valid ghost layer.
 * \param [in] myb      Additional brick information.
 * \param [in] xy       The x and y coordinates of a point in the brick.
 *                      May lie on the brick boundary in any direction.
 * \param [in,out] best_match On output will contain quadrant and piggy3 data.
 *                      The local_num is relative to local tree or ghost array.
 * \param [in,out] remote_matches On input, empty quadrant array.  Remote matches
 *                      will be appended as needed including their piggy1 data.
 * \return              The processor number that owns the best match, or -1
 *                      if all possible matches are remote.
 */
int                 my_p4est_brick_point_lookup (p4est_t * p4est,
                                                 p4est_ghost_t * ghost,
                                                 const my_p4est_brick_t * myb,
                                                 double *xy,
                                                 p4est_quadrant_t *best_match,
                                                 sc_array_t * remote_matches);


#ifdef __cplusplus
#if 0
{
#endif
}
#endif

#endif /* !MY_P4EST_TOOLS_H */<|MERGE_RESOLUTION|>--- conflicted
+++ resolved
@@ -55,24 +55,14 @@
  * \param myb pointer to the brick data structure
  * \return
  */
-<<<<<<< HEAD
+p4est_connectivity_t *my_p4est_brick_new (const int* n_xyz,
+                                          const double* xyz_min, const double* xyz_max,
+                                          my_p4est_brick_t * myb,
 #ifdef P4_TO_P8
-p4est_connectivity_t *my_p4est_brick_new (int nxtrees, int nytrees, int nztrees,
-                                          double xmin, double xmax, double ymin, double ymax, double zmin, double zmax,
-                                          my_p4est_brick_t * myb,
                                           int periodic_a, int periodic_b, int periodic_c);
 #else
-p4est_connectivity_t *my_p4est_brick_new (int nxtrees, int nytrees,
-                                          double xmin, double xmax, double ymin, double ymax,
-                                          my_p4est_brick_t * myb,
                                           int periodic_a, int periodic_b);
-#endif
-=======
-p4est_connectivity_t *my_p4est_brick_new (const int* n_xyz,
-                                          const double* xyz_min, const double* xyz_max,
-                                          my_p4est_brick_t * myb);
 
->>>>>>> 4b2001de
 
 /** Free a brick connectivity and tree lookup structure.
  * \param [in] conn     The connectivity will be destroyed.
