#include "my_p4est_trajectory_of_point.h"

#ifdef P4_TO_P8
#include "my_p8est_interpolation_nodes.h"
#else
#include "my_p4est_interpolation_nodes.h"
#endif


#ifndef CASL_LOG_EVENTS
#undef PetscLogEventBegin
#undef PetscLogEventEnd
#define PetscLogEventBegin(e, o1, o2, o3, o4) 0
#define PetscLogEventEnd(e, o1, o2, o3, o4) 0
#else
extern PetscLogEvent log_trajectory_from_np1_to_n;
extern PetscLogEvent log_trajectory_from_np1_to_nm1;
extern PetscLogEvent log_trajectory_from_np1_to_n_faces;
extern PetscLogEvent log_trajectory_from_np1_to_nm1_faces;
extern PetscLogEvent log_trajectory_from_np1_bunch_of_points;
#endif

void trajectory_from_np1_to_n( p4est_t *p4est, p4est_nodes_t *nodes,
                               my_p4est_node_neighbors_t *ngbd_n,
                               double dt,
                               Vec v[P4EST_DIM],
                               std::vector<double> xyz_d[P4EST_DIM] )
{
  trajectory_from_np1_to_n(p4est, nodes, ngbd_n, dt, v, NULL, xyz_d);
}

void trajectory_from_np1_to_n( p4est_t *p4est, p4est_nodes_t *nodes,
                               my_p4est_node_neighbors_t *ngbd_n,
                               double dt,
                               Vec v[P4EST_DIM], Vec second_derivatives_v[P4EST_DIM][P4EST_DIM],
                               std::vector<double> xyz_d[P4EST_DIM] )
{
  PetscErrorCode ierr;
  ierr = PetscLogEventBegin(log_trajectory_from_np1_to_n, 0, 0, 0, 0); CHKERRXX(ierr);

  double xyz_min[P4EST_DIM];
  double xyz_max[P4EST_DIM];
  bool  periodic[P4EST_DIM];

  double *v2c = p4est->connectivity->vertices;
  p4est_topidx_t *t2v = p4est->connectivity->tree_to_vertex;
  p4est_topidx_t first_tree = 0, last_tree = p4est->trees->elem_count-1;
  p4est_topidx_t first_vertex = 0, last_vertex = P4EST_CHILDREN - 1;

  for (unsigned char dir=0; dir < P4EST_DIM; dir++)
  {
    xyz_min[dir]  = v2c[3*t2v[P4EST_CHILDREN*first_tree + first_vertex] + dir];
    xyz_max[dir]  = v2c[3*t2v[P4EST_CHILDREN*last_tree  + last_vertex ] + dir];
    periodic[dir] = is_periodic(p4est, dir);
  }

  my_p4est_interpolation_nodes_t interp(ngbd_n);
  bool use_second_derivatives_v = (second_derivatives_v!=NULL);
<<<<<<< HEAD
  for (short dim = 0; dim < P4EST_DIM; ++dim)
    for (short dd = 0; dd < P4EST_DIM; ++dd)
=======
  for (unsigned char dim = 0; dim < P4EST_DIM; ++dim)
    for (unsigned char dd = 0; dd < P4EST_DIM; ++dd)
>>>>>>> 3779518e
      use_second_derivatives_v = use_second_derivatives_v && (second_derivatives_v[dd][dim] != NULL);

  const double *v_p[P4EST_DIM];
  for(unsigned char dir=0; dir < P4EST_DIM; ++dir) { ierr = VecGetArrayRead(v[dir], &v_p[dir]); CHKERRXX(ierr); }

  for (p4est_locidx_t n=0; n<nodes->num_owned_indeps; ++n)
  {
    double xyz[P4EST_DIM];
    node_xyz_fr_n(n, p4est, nodes, xyz);

    /* find the intermediate point */
    double xyz_star[P4EST_DIM];
    for (unsigned char dir = 0; dir < P4EST_DIM; ++dir)
      xyz_star[dir] = xyz[dir] - .5*dt*v_p[dir][n];
    clip_in_domain(xyz_star, xyz_min, xyz_max, periodic);

    interp.add_point(n, xyz_star);
  }

  /* compute the velocities at the intermediate point */
  std::vector<double> vstar[P4EST_DIM];
  double *data_star[P4EST_DIM];
<<<<<<< HEAD
  for(int dir=0; dir<P4EST_DIM; ++dir)
=======
  for(unsigned char dir=0; dir < P4EST_DIM; ++dir)
>>>>>>> 3779518e
  {
    ierr = VecRestoreArrayRead(v[dir], &v_p[dir]); CHKERRXX(ierr);
    vstar[dir].resize(nodes->num_owned_indeps);
    data_star[dir] = vstar[dir].data();
  }
  if(use_second_derivatives_v)
<<<<<<< HEAD
#ifdef P4_TO_P8
    interp.set_input(v, second_derivatives_v[0], second_derivatives_v[1], second_derivatives_v[2], quadratic, P4EST_DIM);
#else
    interp.set_input(v, second_derivatives_v[0], second_derivatives_v[1], quadratic, P4EST_DIM);
#endif
=======
    interp.set_input(v, DIM(second_derivatives_v[0], second_derivatives_v[1], second_derivatives_v[2]), quadratic, P4EST_DIM);
>>>>>>> 3779518e
  else
    interp.set_input(v, quadratic, P4EST_DIM);
  interp.interpolate(data_star);

  /* find the departure points */
<<<<<<< HEAD
  for (short dir = 0; dir < P4EST_DIM; ++dir)
=======
  for (unsigned char dir = 0; dir < P4EST_DIM; ++dir)
>>>>>>> 3779518e
    xyz_d[dir].resize(nodes->num_owned_indeps);
  for (p4est_locidx_t n = 0; n < nodes->num_owned_indeps; ++n)
  {
    double xyz_[P4EST_DIM];
    node_xyz_fr_n(n, p4est, nodes, xyz_);
    for (unsigned char dir = 0; dir < P4EST_DIM; ++dir)
      xyz_[dir] -= dt*vstar[dir][n];
    clip_in_domain(xyz_, xyz_min, xyz_max, periodic);
    for (unsigned char dir = 0; dir < P4EST_DIM; ++dir)
      xyz_d[dir][n] = xyz_[dir];
  }

  ierr = PetscLogEventEnd(log_trajectory_from_np1_to_n, 0, 0, 0, 0); CHKERRXX(ierr);
}

<<<<<<< HEAD

=======
>>>>>>> 3779518e
void trajectory_from_np1_to_nm1( p4est_t *p4est_n, p4est_nodes_t *nodes_n,
                                 my_p4est_node_neighbors_t *ngbd_nm1,
                                 my_p4est_node_neighbors_t *ngbd_n,
                                 Vec vnm1[P4EST_DIM], Vec second_derivatives_vnm1[P4EST_DIM][P4EST_DIM],
                                 Vec vn[P4EST_DIM], Vec second_derivatives_vn[P4EST_DIM][P4EST_DIM],
                                 double dt_nm1, double dt_n,
                                 std::vector<double> xyz_nm1[P4EST_DIM],
                                 std::vector<double> xyz_n[P4EST_DIM] )
{
  trajectory_from_np1_to_nm1(p4est_n, nodes_n, ngbd_nm1, ngbd_n, vnm1, NULL, vn, NULL, dt_nm1, dt_n, xyz_nm1, xyz_n);
}
void trajectory_from_np1_to_nm1( p4est_t *p4est_n, p4est_nodes_t *nodes_n,
                                 my_p4est_node_neighbors_t *ngbd_nm1,
                                 my_p4est_node_neighbors_t *ngbd_n,
                                 Vec vnm1[P4EST_DIM], Vec second_derivatives_vnm1[P4EST_DIM][P4EST_DIM],
                                 Vec vn[P4EST_DIM], Vec second_derivatives_vn[P4EST_DIM][P4EST_DIM],
                                 double dt_nm1, double dt_n,
                                 std::vector<double> xyz_nm1[P4EST_DIM],
                                 std::vector<double> xyz_n[P4EST_DIM] )
{
  PetscErrorCode ierr;
  ierr = PetscLogEventBegin(log_trajectory_from_np1_to_nm1, 0, 0, 0, 0); CHKERRXX(ierr);

  double xyz_min[P4EST_DIM];
  double xyz_max[P4EST_DIM];
  bool  periodic[P4EST_DIM];

  double *v2c = p4est_n->connectivity->vertices;
  p4est_topidx_t *t2v = p4est_n->connectivity->tree_to_vertex;
  p4est_topidx_t first_tree = 0, last_tree = p4est_n->trees->elem_count-1;
  p4est_topidx_t first_vertex = 0, last_vertex = P4EST_CHILDREN - 1;

  for (unsigned char dir=0; dir < P4EST_DIM; dir++)
  {
    xyz_min[dir]  = v2c[3*t2v[P4EST_CHILDREN*first_tree + first_vertex] + dir];
    xyz_max[dir]  = v2c[3*t2v[P4EST_CHILDREN*last_tree  + last_vertex ] + dir];
    periodic[dir] = is_periodic(p4est_n, dir);
  }

  my_p4est_interpolation_nodes_t interp_nm1(ngbd_nm1);
  my_p4est_interpolation_nodes_t interp_n  (ngbd_n  );
  bool use_second_derivatives_vnm1 = (second_derivatives_vnm1!=NULL);
  bool use_second_derivatives_vn = (second_derivatives_vn!=NULL);
<<<<<<< HEAD
  for (short dim = 0; dim < P4EST_DIM; ++dim) {
    for (short dd = 0; dd < P4EST_DIM; ++dd) {
      use_second_derivatives_vnm1 = use_second_derivatives_vnm1 && (second_derivatives_vnm1[dd][dim] != NULL);
      use_second_derivatives_vn   = use_second_derivatives_vn   && (second_derivatives_vn[dd][dim] != NULL);
    }
  }
=======
  for (unsigned char dim = 0; dim < P4EST_DIM; ++dim)
    for (unsigned char dd = 0; dd < P4EST_DIM; ++dd)
    {
      use_second_derivatives_vnm1 = use_second_derivatives_vnm1 && (second_derivatives_vnm1[dd][dim] != NULL);
      use_second_derivatives_vn   = use_second_derivatives_vn   && (second_derivatives_vn[dd][dim] != NULL);
    }
>>>>>>> 3779518e

  const double *v_p[P4EST_DIM];
  for(unsigned char dir=0; dir < P4EST_DIM; ++dir){ ierr = VecGetArrayRead(vn[dir], &v_p[dir]); CHKERRXX(ierr); }

  for (p4est_locidx_t n=0; n<nodes_n->num_owned_indeps; ++n)
  {
    double xyz[P4EST_DIM];
    node_xyz_fr_n(n, p4est_n, nodes_n, xyz);

    /* find the intermediate point */
    double xyz_star[P4EST_DIM];
    for (unsigned char dir = 0; dir < P4EST_DIM; ++dir)
      xyz_star[dir] = xyz[dir] - .5*dt_n*v_p[dir][n];
    clip_in_domain(xyz_star, xyz_min, xyz_max, periodic);

    interp_n  .add_point(n, xyz_star);
    interp_nm1.add_point(n, xyz_star);
  }

  /* compute the velocities at the intermediate point */
  std::vector<double> vnm1_star[P4EST_DIM];
  std::vector<double> vn_star  [P4EST_DIM];
  double *data_star_nm1[P4EST_DIM];
  double *data_star_n[P4EST_DIM];
<<<<<<< HEAD
  for(int dir=0; dir<P4EST_DIM; ++dir)
=======
  for(unsigned char dir=0; dir < P4EST_DIM; ++dir)
>>>>>>> 3779518e
  {
    vnm1_star[dir].resize(nodes_n->num_owned_indeps);
    data_star_nm1[dir] = vnm1_star[dir].data();
    vn_star[dir].resize(nodes_n->num_owned_indeps);
    data_star_n[dir] = vn_star[dir].data();
  }
  if(use_second_derivatives_vnm1)
<<<<<<< HEAD
#ifdef P4_TO_P8
    interp_nm1.set_input(vnm1, second_derivatives_vnm1[0], second_derivatives_vnm1[1], second_derivatives_vnm1[2], quadratic, P4EST_DIM);
#else
    interp_nm1.set_input(vnm1, second_derivatives_vnm1[0], second_derivatives_vnm1[1], quadratic, P4EST_DIM);
#endif
=======
    interp_nm1.set_input(vnm1, DIM(second_derivatives_vnm1[0], second_derivatives_vnm1[1], second_derivatives_vnm1[2]), quadratic, P4EST_DIM);
>>>>>>> 3779518e
  else
    interp_nm1.set_input(vnm1, quadratic, P4EST_DIM);
  interp_nm1.interpolate(data_star_nm1);
  if(use_second_derivatives_vn)
<<<<<<< HEAD
#ifdef P4_TO_P8
    interp_n.set_input(vn, second_derivatives_vn[0], second_derivatives_vn[1], second_derivatives_vn[2], quadratic, P4EST_DIM);
#else
    interp_n.set_input(vn, second_derivatives_vn[0], second_derivatives_vn[1], quadratic, P4EST_DIM);
#endif
  else
    interp_n.set_input(vn, quadratic, P4EST_DIM);
  interp_n.interpolate(data_star_n);
=======
    interp_n.set_input(vn, DIM(second_derivatives_vn[0], second_derivatives_vn[1], second_derivatives_vn[2]), quadratic, P4EST_DIM);
  else
    interp_n.set_input(vn, quadratic, P4EST_DIM);
  interp_n.interpolate(data_star_nm1);
>>>>>>> 3779518e
  interp_nm1.clear();
  interp_n  .clear();

  /* now find the departure point at time n */
<<<<<<< HEAD
  for (short dim = 0; dim < P4EST_DIM; ++dim)
=======
  for (unsigned char dim = 0; dim < P4EST_DIM; ++dim)
>>>>>>> 3779518e
    xyz_n[dim].resize(nodes_n->num_owned_indeps);
  for (p4est_locidx_t n=0; n<nodes_n->num_owned_indeps; ++n)
  {
    double xyz_[P4EST_DIM];
    node_xyz_fr_n(n, p4est_n, nodes_n, xyz_);
    for (unsigned char dir = 0; dir < P4EST_DIM; ++dir)
      xyz_[dir] -= dt_n*((1+.5*dt_n/dt_nm1)*vn_star[dir][n] - .5*dt_n/dt_nm1*vnm1_star[dir][n]);
    clip_in_domain(xyz_, xyz_min, xyz_max, periodic);
    for (unsigned char dir = 0; dir < P4EST_DIM; ++dir)
      xyz_n[dir][n] = xyz_[dir];
  }

  /* proceed similarly for the departure point at time nm1 */
  for (p4est_locidx_t n=0; n<nodes_n->num_owned_indeps; ++n)
  {
    double xyz_star[P4EST_DIM];
    node_xyz_fr_n(n, p4est_n, nodes_n, xyz_star);

    /* find the intermediate point */
    for (unsigned char dir = 0; dir < P4EST_DIM; ++dir)
      xyz_star[dir] -= .5*(dt_n+dt_nm1)*v_p[dir][n];
    clip_in_domain(xyz_star, xyz_min, xyz_max, periodic);

    interp_n  .add_point(n, xyz_star);
    interp_nm1.add_point(n, xyz_star);
  }
<<<<<<< HEAD
  for(int dir=0; dir<P4EST_DIM; ++dir)
  {
    ierr = VecRestoreArrayRead(vn[dir], &v_p[dir]); CHKERRXX(ierr);
  }

  /* compute the velocities at the intermediate point */
  if(use_second_derivatives_vnm1)
#ifdef P4_TO_P8
    interp_nm1.set_input(vnm1, second_derivatives_vnm1[0], second_derivatives_vnm1[1], second_derivatives_vnm1[2], quadratic, P4EST_DIM);
#else
    interp_nm1.set_input(vnm1, second_derivatives_vnm1[0], second_derivatives_vnm1[1], quadratic, P4EST_DIM);
#endif
=======

  for(unsigned char dir=0; dir < P4EST_DIM; ++dir) { ierr = VecRestoreArrayRead(vn[dir], &v_p[dir]); CHKERRXX(ierr); }

  /* compute the velocities at the intermediate point */
  if(use_second_derivatives_vnm1)
    interp_nm1.set_input(vnm1, DIM(second_derivatives_vnm1[0], second_derivatives_vnm1[1], second_derivatives_vnm1[2]), quadratic, P4EST_DIM);
>>>>>>> 3779518e
  else
    interp_nm1.set_input(vnm1, quadratic, P4EST_DIM);
  interp_nm1.interpolate(data_star_nm1);
  if(use_second_derivatives_vn)
<<<<<<< HEAD
#ifdef P4_TO_P8
    interp_n.set_input(vn, second_derivatives_vn[0], second_derivatives_vn[1], second_derivatives_vn[2], quadratic, P4EST_DIM);
#else
    interp_n.set_input(vn, second_derivatives_vn[0], second_derivatives_vn[1], quadratic, P4EST_DIM);
#endif
=======
    interp_n.set_input(vn, DIM(second_derivatives_vn[0], second_derivatives_vn[1], second_derivatives_vn[2]), quadratic, P4EST_DIM);
>>>>>>> 3779518e
  else
    interp_n.set_input(vn, quadratic, P4EST_DIM);
  interp_n.interpolate(data_star_n);
  interp_nm1.clear();
  interp_n  .clear();

  /* now find the departure point at time nm1 */
<<<<<<< HEAD
  for (short dim = 0; dim < P4EST_DIM; ++dim)
=======
  for (unsigned char dim = 0; dim < P4EST_DIM; ++dim)
>>>>>>> 3779518e
    xyz_nm1[dim].resize(nodes_n->num_owned_indeps);
  for (p4est_locidx_t n=0; n<nodes_n->num_owned_indeps; ++n)
  {
    double xyz_[P4EST_DIM];
    node_xyz_fr_n(n, p4est_n, nodes_n, xyz_);
    for (unsigned char dir = 0; dir < P4EST_DIM; ++dir)
      xyz_[dir] -= (dt_n+dt_nm1)*((1.0+.5*(dt_n-dt_nm1)/dt_nm1)*vn_star[dir][n] - .5*(dt_n-dt_nm1)/dt_nm1*vnm1_star[dir][n]);
    clip_in_domain(xyz_, xyz_min, xyz_max, periodic);
    for (unsigned char dir = 0; dir < P4EST_DIM; ++dir)
      xyz_nm1[dir][n] = xyz_[dir];
  }
}

void trajectory_from_np1_to_nm1( p4est_t *p4est_n, my_p4est_faces_t *faces_n,
                                 my_p4est_node_neighbors_t *ngbd_nm1,
                                 my_p4est_node_neighbors_t *ngbd_n,
                                 Vec vnm1[P4EST_DIM],
                                 Vec vn[P4EST_DIM],
                                 double dt_nm1, double dt_n,
                                 std::vector<double> xyz_nm1[P4EST_DIM],
                                 std::vector<double> xyz_n[P4EST_DIM],
                                 int dir )
{
<<<<<<< HEAD
  trajectory_from_np1_to_nm1(p4est_n, faces_n, ngbd_nm1, ngbd_n, vnm1, vn, dt_nm1, dt_n, NULL, xyz_n, dir);
}


void trajectory_from_np1_to_nm1( p4est_t *p4est_n, my_p4est_faces_t *faces_n,
                                 my_p4est_node_neighbors_t *ngbd_nm1,
                                 my_p4est_node_neighbors_t *ngbd_n,
                                 Vec vnm1[P4EST_DIM],
                                 Vec vn[P4EST_DIM],
                                 double dt_nm1, double dt_n,
                                 std::vector<double> xyz_nm1[P4EST_DIM],
                                 std::vector<double> xyz_n[P4EST_DIM],
                                 int dir )
{
  std::vector<double> xyz_np1[P4EST_DIM];
  std::vector<double> *pointers_to_xyz_nm1[1][P4EST_DIM];
  std::vector<double> *pointers_to_xyz_n[1][P4EST_DIM];
  for (short comp = 0; comp < P4EST_DIM; ++comp)
=======
  std::vector<double> xyz_np1[P4EST_DIM];
  std::vector<double> *pointers_to_xyz_nm1[1][P4EST_DIM];
  std::vector<double> *pointers_to_xyz_n[1][P4EST_DIM];
  for (unsigned char comp = 0; comp < P4EST_DIM; ++comp)
>>>>>>> 3779518e
  {
    xyz_np1[comp].resize(faces_n->num_local[dir], 0);
    pointers_to_xyz_n[0][comp]    = &xyz_n[comp];
    pointers_to_xyz_nm1[0][comp]  = ((xyz_nm1 != NULL)? &xyz_nm1[comp]: NULL);
  }
  for (unsigned int f_idx = 0; f_idx < (unsigned int)faces_n->num_local[dir]; ++f_idx) {
    double xyz[P4EST_DIM];
    faces_n->xyz_fr_f(f_idx, dir, xyz);
<<<<<<< HEAD
    xyz_np1[0][f_idx] = xyz[0];
    xyz_np1[1][f_idx] = xyz[1];
#ifdef P4_TO_P8
    xyz_np1[2][f_idx] = xyz[2];
#endif
=======
    for (unsigned char dir = 0; dir < P4EST_DIM; ++dir)
      xyz_np1[dir][f_idx] = xyz[dir];
>>>>>>> 3779518e
  }
  trajectory_from_np1_bunch_of_points(p4est_n, ngbd_nm1, ngbd_n,
                                      vnm1, NULL, vn, NULL,
                                      dt_nm1, dt_n,
                                      &xyz_np1,
                                      pointers_to_xyz_n, ((xyz_nm1 != NULL)? pointers_to_xyz_nm1: NULL),
                                      1);
}

void trajectory_from_np1_all_faces( p4est_t *p4est_n, my_p4est_faces_t *faces_n,
                                    my_p4est_node_neighbors_t *ngbd_nm1,
                                    my_p4est_node_neighbors_t *ngbd_n,
                                    Vec vnm1[P4EST_DIM], Vec second_derivatives_vnm1[P4EST_DIM][P4EST_DIM],
                                    Vec vn[P4EST_DIM], Vec second_derivatives_vn[P4EST_DIM][P4EST_DIM],
                                    double dt_nm1, double dt_n,
<<<<<<< HEAD
                                    std::vector<double> xyz_n[P4EST_DIM][P4EST_DIM])
{
  trajectory_from_np1_all_faces(p4est_n, faces_n, ngbd_nm1, ngbd_n, vnm1, second_derivatives_vnm1, vn, second_derivatives_vn, dt_nm1, dt_n, xyz_n, NULL);
}

void trajectory_from_np1_all_faces( p4est_t *p4est_n, my_p4est_faces_t *faces_n,
                                    my_p4est_node_neighbors_t *ngbd_nm1,
                                    my_p4est_node_neighbors_t *ngbd_n,
                                    Vec vnm1[P4EST_DIM], Vec second_derivatives_vnm1[P4EST_DIM][P4EST_DIM],
                                    Vec vn[P4EST_DIM], Vec second_derivatives_vn[P4EST_DIM][P4EST_DIM],
                                    double dt_nm1, double dt_n,
=======
>>>>>>> 3779518e
                                    std::vector<double> xyz_n[P4EST_DIM][P4EST_DIM],
                                    std::vector<double> xyz_nm1[P4EST_DIM][P4EST_DIM])
{
  std::vector<double> xyz_np1[P4EST_DIM][P4EST_DIM];
  std::vector<double> *pointers_to_xyz_n[P4EST_DIM][P4EST_DIM];
  std::vector<double> *pointers_to_xyz_nm1[P4EST_DIM][P4EST_DIM];
<<<<<<< HEAD
  for (short dir = 0; dir < P4EST_DIM; ++dir) {
    for (short comp = 0; comp < P4EST_DIM; ++comp) {
=======
  for (unsigned char dir = 0; dir < P4EST_DIM; ++dir) {
    for (unsigned char comp = 0; comp < P4EST_DIM; ++comp) {
>>>>>>> 3779518e
      xyz_np1[dir][comp].resize(faces_n->num_local[dir], 0);
      pointers_to_xyz_n[dir][comp] = &xyz_n[dir][comp];
      pointers_to_xyz_nm1[dir][comp] = ((xyz_nm1 != NULL)? &xyz_nm1[dir][comp] : NULL);
    }
    for (unsigned int f_idx = 0; f_idx < (unsigned int)faces_n->num_local[dir]; ++f_idx) {
      double xyz[P4EST_DIM];
      faces_n->xyz_fr_f(f_idx, dir, xyz);
<<<<<<< HEAD
      xyz_np1[dir][0][f_idx] = xyz[0];
      xyz_np1[dir][1][f_idx] = xyz[1];
#ifdef P4_TO_P8
      xyz_np1[dir][2][f_idx] = xyz[2];
#endif
=======
      for (unsigned char dd = 0; dd < P4EST_DIM; ++dd)
        xyz_np1[dir][dd][f_idx] = xyz[dd];
>>>>>>> 3779518e
    }
  }
  trajectory_from_np1_bunch_of_points(p4est_n, ngbd_nm1, ngbd_n,
                                      vnm1, second_derivatives_vnm1, vn, second_derivatives_vn,
                                      dt_nm1, dt_n,
                                      xyz_np1,
                                      pointers_to_xyz_n,
                                      ((xyz_nm1 != NULL)? pointers_to_xyz_nm1: NULL),
                                      P4EST_DIM);
}

void trajectory_from_np1_bunch_of_points( p4est_t *p4est_n,
                                          my_p4est_node_neighbors_t *ngbd_nm1,
                                          my_p4est_node_neighbors_t *ngbd_n,
                                          Vec vnm1[P4EST_DIM], Vec second_derivatives_vnm1[P4EST_DIM][P4EST_DIM],
                                          Vec vn[P4EST_DIM], Vec second_derivatives_vn[P4EST_DIM][P4EST_DIM],
                                          double dt_nm1, double dt_n,
                                          const std::vector<double> xyz_np1[][P4EST_DIM],
                                          std::vector<double>* xyz_n[][P4EST_DIM],
                                          std::vector<double>* xyz_nm1[][P4EST_DIM],
                                          unsigned int n_lists)
{
  PetscErrorCode ierr;
  ierr = PetscLogEventBegin(log_trajectory_from_np1_bunch_of_points, 0, 0, 0, 0); CHKERRXX(ierr);

  unsigned int ndata = 0;
  vector<unsigned int> ndata_in_list(n_lists, 0);
  for (unsigned int k = 0; k < n_lists; ++k) {
    ndata_in_list[k] = xyz_np1[k][0].size();
<<<<<<< HEAD
#ifdef P4_TO_P8
    P4EST_ASSERT((ndata_in_list[k]==xyz_np1[k][1].size()) && (ndata_in_list[k]==xyz_np1[k][2].size()));
#else
    P4EST_ASSERT((ndata_in_list[k]==xyz_np1[k][1].size()));
#endif
=======
    P4EST_ASSERT((ndata_in_list[k]==xyz_np1[k][1].size()) ONLY3D(&& (ndata_in_list[k]==xyz_np1[k][2].size())));
>>>>>>> 3779518e
    ndata += ndata_in_list[k];
  }
  P4EST_ASSERT(ndata > 0);

  double xyz_min[P4EST_DIM];
  double xyz_max[P4EST_DIM];
  bool  periodic[P4EST_DIM];

  double *v2c = p4est_n->connectivity->vertices;
  p4est_topidx_t *t2v = p4est_n->connectivity->tree_to_vertex;
  p4est_topidx_t first_tree = 0, last_tree = p4est_n->trees->elem_count-1;
  p4est_topidx_t first_vertex = 0, last_vertex = P4EST_CHILDREN - 1;

  for (unsigned char dd=0; dd < P4EST_DIM; dd++)
  {
    xyz_min[dd]   = v2c[3*t2v[P4EST_CHILDREN*first_tree + first_vertex] + dd];
    xyz_max[dd]   = v2c[3*t2v[P4EST_CHILDREN*last_tree  + last_vertex ] + dd];
    periodic[dd]  = is_periodic(p4est_n, dd);
  }

  /* first find the velocity at the np1 points */
  my_p4est_interpolation_nodes_t interp_np1(ngbd_n);
  bool use_second_derivatives_vnm1 = (second_derivatives_vnm1!=NULL);
  bool use_second_derivatives_vn = (second_derivatives_vn!=NULL);
<<<<<<< HEAD
  for (short dim = 0; dim < P4EST_DIM; ++dim) {
    for (short dd = 0; dd < P4EST_DIM; ++dd) {
      use_second_derivatives_vnm1 = use_second_derivatives_vnm1 && (second_derivatives_vnm1[dd][dim] != NULL);
      use_second_derivatives_vn   = use_second_derivatives_vn   && (second_derivatives_vn[dd][dim] != NULL);
    }
  }
  unsigned int idx = 0;
  for (unsigned int k = 0; k < n_lists; ++k) {
    for (unsigned int lidx = 0; lidx < ndata_in_list[k]; ++lidx) {
      double xyz[P4EST_DIM] = {xyz_np1[k][0][lidx], xyz_np1[k][1][lidx]
                         #ifdef P4_TO_P8
                               , xyz_np1[k][2][lidx]
                         #endif
                              };
      interp_np1.add_point(idx++, xyz);
    }
  }
  P4EST_ASSERT(idx == ndata); idx = 0;
  std::vector<double> vnp1[P4EST_DIM];
  double *data[P4EST_DIM];
  for(short dir=0; dir<P4EST_DIM; ++dir)
=======
  for (unsigned char dim = 0; dim < P4EST_DIM; ++dim)
    for (unsigned char dd = 0; dd < P4EST_DIM; ++dd) {
      use_second_derivatives_vnm1 = use_second_derivatives_vnm1 && (second_derivatives_vnm1[dd][dim] != NULL);
      use_second_derivatives_vn   = use_second_derivatives_vn   && (second_derivatives_vn[dd][dim] != NULL);
    }

  double xyz_tmp[P4EST_DIM];
  unsigned int idx = 0;
  for (unsigned int k = 0; k < n_lists; ++k)
    for (unsigned int lidx = 0; lidx < ndata_in_list[k]; ++lidx) {
      for (unsigned char comp = 0; comp < P4EST_DIM; ++comp)
        xyz_tmp[comp] = xyz_np1[k][comp][lidx];
      interp_np1.add_point(idx++, xyz_tmp);
    }

  P4EST_ASSERT(idx == ndata); idx = 0;
  std::vector<double> vnp1[P4EST_DIM];
  double *data[P4EST_DIM];
  for(unsigned char dir=0; dir < P4EST_DIM; ++dir)
>>>>>>> 3779518e
  {
    vnp1[dir].resize(ndata);
    data[dir] = vnp1[dir].data();
  }
  if (use_second_derivatives_vn)
<<<<<<< HEAD
#ifdef P4_TO_P8
    interp_np1.set_input(vn, second_derivatives_vn[0], second_derivatives_vn[1], second_derivatives_vn[2], quadratic, P4EST_DIM);
#else
    interp_np1.set_input(vn, second_derivatives_vn[0], second_derivatives_vn[1], quadratic, P4EST_DIM);
#endif
=======
    interp_np1.set_input(vn, DIM(second_derivatives_vn[0], second_derivatives_vn[1], second_derivatives_vn[2]), quadratic, P4EST_DIM);
>>>>>>> 3779518e
  else
    interp_np1.set_input(vn, quadratic, P4EST_DIM);
  interp_np1.interpolate(data);


  /* find xyz_star */
  my_p4est_interpolation_nodes_t interp_nm1(ngbd_nm1);
  my_p4est_interpolation_nodes_t interp_n  (ngbd_n  );
<<<<<<< HEAD

  for (unsigned int k = 0; k < n_lists; ++k) {
    for (unsigned int lidx = 0; lidx < ndata_in_list[k]; ++lidx) {
      /* find the intermediate point */
      double xyz_star[] =
      {
        xyz_np1[k][0][lidx] - .5*dt_n*vnp1[0][idx],
        xyz_np1[k][1][lidx] - .5*dt_n*vnp1[1][idx]
    #ifdef P4_TO_P8
        ,xyz_np1[k][2][lidx] - .5*dt_n*vnp1[2][idx]
    #endif
      };

      for(int dd=0; dd<P4EST_DIM; ++dd)
      {
        if      (is_periodic(p4est_n,dd) && xyz_star[dd]<xyz_min[dd]) xyz_star[dd] += xyz_max[dd]-xyz_min[dd];
        else if (is_periodic(p4est_n,dd) && xyz_star[dd]>xyz_max[dd]) xyz_star[dd] -= xyz_max[dd]-xyz_min[dd];
        else                                                          xyz_star[dd] = MAX(xyz_min[dd], MIN(xyz_max[dd], xyz_star[dd]));
      }

      interp_nm1.add_point(idx, xyz_star);
      interp_n  .add_point(idx++, xyz_star);
    }
  }
=======

  for (unsigned int k = 0; k < n_lists; ++k)
    for (unsigned int lidx = 0; lidx < ndata_in_list[k]; ++lidx) {
      /* find the intermediate point */
      double xyz_star[P4EST_DIM];
      for (unsigned char dir = 0; dir < P4EST_DIM; ++dir)
        xyz_star[dir] = xyz_np1[k][dir][lidx] - 0.5*dt_n*vnp1[dir][lidx];
      clip_in_domain(xyz_star, xyz_min, xyz_max, periodic);

      interp_nm1.add_point(idx, xyz_star);
      interp_n  .add_point(idx++, xyz_star);
    }

>>>>>>> 3779518e
  P4EST_ASSERT(idx == ndata); idx = 0;

  /* compute the velocities at the intermediate point */
  std::vector<double> vn_star  [P4EST_DIM];
  std::vector<double> vnm1_star[P4EST_DIM];
  double *data_star_nm1[P4EST_DIM];
  double *data_star_n[P4EST_DIM];
<<<<<<< HEAD
  for(short dir=0; dir<P4EST_DIM; ++dir)
=======
  for(unsigned char dir=0; dir < P4EST_DIM; ++dir)
>>>>>>> 3779518e
  {
    vnm1_star[dir].resize(ndata);
    data_star_nm1[dir] = vnm1_star[dir].data();
    vn_star[dir].resize(ndata);
    data_star_n[dir] = vn_star[dir].data();
  }
  if(use_second_derivatives_vnm1)
<<<<<<< HEAD
#ifdef P4_TO_P8
    interp_nm1.set_input(vnm1, second_derivatives_vnm1[0], second_derivatives_vnm1[1], second_derivatives_vnm1[2], quadratic, P4EST_DIM);
#else
    interp_nm1.set_input(vnm1, second_derivatives_vnm1[0], second_derivatives_vnm1[1], quadratic, P4EST_DIM);
#endif
=======
    interp_nm1.set_input(vnm1, DIM(second_derivatives_vnm1[0], second_derivatives_vnm1[1], second_derivatives_vnm1[2]), quadratic, P4EST_DIM);
>>>>>>> 3779518e
  else
    interp_nm1.set_input(vnm1, quadratic, P4EST_DIM);
  interp_nm1.interpolate(data_star_nm1);
  if(use_second_derivatives_vn)
<<<<<<< HEAD
#ifdef P4_TO_P8
    interp_n.set_input(vn, second_derivatives_vn[0], second_derivatives_vn[1], second_derivatives_vn[2], quadratic, P4EST_DIM);
#else
    interp_n.set_input(vn, second_derivatives_vn[0], second_derivatives_vn[1], quadratic, P4EST_DIM);
#endif
=======
    interp_n.set_input(vn, DIM(second_derivatives_vn[0], second_derivatives_vn[1], second_derivatives_vn[2]), quadratic, P4EST_DIM);
>>>>>>> 3779518e
  else
    interp_n.set_input(vn, quadratic, P4EST_DIM);
  interp_n.interpolate(data_star_n);
  interp_nm1.clear();
  interp_n  .clear();

  /* now find the departure point at time n */
  for (unsigned int k = 0; k < n_lists; ++k) {
<<<<<<< HEAD
    (*xyz_n[k][0]).resize(ndata_in_list[k]);
    (*xyz_n[k][1]).resize(ndata_in_list[k]);
#ifdef P4_TO_P8
    (*xyz_n[k][2]).resize(ndata_in_list[k]);
#endif
    for (unsigned int lidx = 0; lidx < ndata_in_list[k]; ++lidx) {
      (*xyz_n[k][0])[lidx] = xyz_np1[k][0][lidx] - dt_n* ( (1+.5*dt_n/dt_nm1)*vn_star[0][idx] - .5*dt_n/dt_nm1*vnm1_star[0][idx] );
      (*xyz_n[k][1])[lidx] = xyz_np1[k][1][lidx] - dt_n* ( (1+.5*dt_n/dt_nm1)*vn_star[1][idx] - .5*dt_n/dt_nm1*vnm1_star[1][idx] );
    #ifdef P4_TO_P8
      (*xyz_n[k][2])[lidx] = xyz_np1[k][2][lidx] - dt_n* ( (1+.5*dt_n/dt_nm1)*vn_star[2][idx] - .5*dt_n/dt_nm1*vnm1_star[2][idx] );
    #endif

      for(short dd=0; dd<P4EST_DIM; ++dd)
      {
        if      (is_periodic(p4est_n,dd) && (*xyz_n[k][dd])[lidx]<xyz_min[dd]) (*xyz_n[k][dd])[lidx] += xyz_max[dd]-xyz_min[dd];
        else if (is_periodic(p4est_n,dd) && (*xyz_n[k][dd])[lidx]>xyz_max[dd]) (*xyz_n[k][dd])[lidx] -= xyz_max[dd]-xyz_min[dd];
        else                                                                (*xyz_n[k][dd])[lidx] = MAX(xyz_min[dd], MIN(xyz_max[dd], (*xyz_n[k][dd])[lidx]));
      }
=======
    for (unsigned char comp = 0; comp < P4EST_DIM; ++comp)
      (*xyz_n[k][comp]).resize(ndata_in_list[k]);
    for (unsigned int lidx = 0; lidx < ndata_in_list[k]; ++lidx) {
      for (unsigned char comp = 0; comp < P4EST_DIM; ++comp)
        xyz_tmp[comp] = xyz_np1[k][comp][lidx] - dt_n*((1.0+.5*dt_n/dt_nm1)*vn_star[comp][idx] - .5*dt_n/dt_nm1*vnm1_star[comp][idx]);
      clip_in_domain(xyz_tmp, xyz_min, xyz_max, periodic);
      for (unsigned char comp = 0; comp < P4EST_DIM; ++comp)
        (*xyz_n[k][comp])[lidx] = xyz_tmp[comp];
>>>>>>> 3779518e
      idx++;
    }
  }
  P4EST_ASSERT(idx == ndata); idx = 0;

  // EXTRA STUFF FOR FINDING xyz_nm1 ONLY (for second-order bdf advection terms, for instance)
  if(xyz_nm1 != NULL)
  {
    /* proceed similarly for the departure point at time nm1 */
    for (unsigned int k = 0; k < n_lists; ++k) {
      for (unsigned int lidx = 0; lidx < ndata_in_list[k]; ++lidx) {
        /* find the intermediate point */
<<<<<<< HEAD
        double xyz_star[] =
        {
          xyz_np1[k][0][lidx] - .5*(dt_n+dt_nm1)*vnp1[0][idx],
          xyz_np1[k][1][lidx] - .5*(dt_n+dt_nm1)*vnp1[1][idx]
    #ifdef P4_TO_P8
          , xyz_np1[k][2][lidx] - .5*(dt_n+dt_nm1)*vnp1[2][idx]
    #endif
        };

        for(int dd=0; dd<P4EST_DIM; ++dd)
        {
          if      (is_periodic(p4est_n,dd) && xyz_star[dd]<xyz_min[dd]) xyz_star[dd] += xyz_max[dd]-xyz_min[dd];
          else if (is_periodic(p4est_n,dd) && xyz_star[dd]>xyz_max[dd]) xyz_star[dd] -= xyz_max[dd]-xyz_min[dd];
          else                                                          xyz_star[dd] = MAX(xyz_min[dd], MIN(xyz_max[dd], xyz_star[dd]));
        }
=======
        double xyz_star[P4EST_DIM];
        for (unsigned char comp = 0; comp < P4EST_DIM; ++comp)
          xyz_star[comp] = xyz_np1[k][comp][lidx] - 0.5*(dt_n+dt_nm1)*vnp1[comp][idx];
        clip_in_domain(xyz_star, xyz_min, xyz_max, periodic);
>>>>>>> 3779518e

        interp_n  .add_point(idx, xyz_star);
        interp_nm1.add_point(idx++, xyz_star);
      }
    }
    P4EST_ASSERT(idx == ndata); idx = 0;

    /* compute the velocities at the intermediate point */
    if(use_second_derivatives_vnm1)
<<<<<<< HEAD
#ifdef P4_TO_P8
      interp_nm1.set_input(vnm1, second_derivatives_vnm1[0], second_derivatives_vnm1[1], second_derivatives_vnm1[2], quadratic, P4EST_DIM);
#else
      interp_nm1.set_input(vnm1, second_derivatives_vnm1[0], second_derivatives_vnm1[1], quadratic, P4EST_DIM);
#endif
=======
      interp_nm1.set_input(vnm1, DIM(second_derivatives_vnm1[0], second_derivatives_vnm1[1], second_derivatives_vnm1[2]), quadratic, P4EST_DIM);
>>>>>>> 3779518e
    else
      interp_nm1.set_input(vnm1, quadratic, P4EST_DIM);
    interp_nm1.interpolate(data_star_nm1);
    if(use_second_derivatives_vn)
<<<<<<< HEAD
#ifdef P4_TO_P8
      interp_n.set_input(vn, second_derivatives_vn[0], second_derivatives_vn[1], second_derivatives_vn[2], quadratic, P4EST_DIM);
#else
      interp_n.set_input(vn, second_derivatives_vn[0], second_derivatives_vn[1], quadratic, P4EST_DIM);
#endif
=======
      interp_n.set_input(vn, DIM(second_derivatives_vn[0], second_derivatives_vn[1], second_derivatives_vn[2]), quadratic, P4EST_DIM);
>>>>>>> 3779518e
    else
      interp_n.set_input(vn, quadratic, P4EST_DIM);
    interp_n.interpolate(data_star_n);
    interp_nm1.clear();
    interp_n  .clear();

    /* now find the departure point at time nm1 */
    idx = 0;
    for (unsigned int k = 0; k < n_lists; ++k) {
<<<<<<< HEAD
      (*xyz_nm1[k][0]).resize(ndata_in_list[k]);
      (*xyz_nm1[k][1]).resize(ndata_in_list[k]);
#ifdef P4_TO_P8
      (*xyz_nm1[k][2]).resize(ndata_in_list[k]);
#endif
      for (unsigned int lidx = 0; lidx < ndata_in_list[k]; ++lidx) {
        (*xyz_nm1[k][0])[lidx] = xyz_np1[k][0][lidx] - (dt_n+dt_nm1) * ( (1+.5*(dt_n-dt_nm1)/dt_nm1)*vn_star[0][idx] - .5*(dt_n-dt_nm1)/dt_nm1*vnm1_star[0][idx] );
        (*xyz_nm1[k][1])[lidx] = xyz_np1[k][1][lidx] - (dt_n+dt_nm1) * ( (1+.5*(dt_n-dt_nm1)/dt_nm1)*vn_star[1][idx] - .5*(dt_n-dt_nm1)/dt_nm1*vnm1_star[1][idx] );
#ifdef P4_TO_P8
        (*xyz_nm1[k][2])[lidx] = xyz_np1[k][2][lidx] - (dt_n+dt_nm1) * ( (1+.5*(dt_n-dt_nm1)/dt_nm1)*vn_star[2][idx] - .5*(dt_n-dt_nm1)/dt_nm1*vnm1_star[2][idx] );
#endif

        for(int dd=0; dd<P4EST_DIM; ++dd)
        {
          if      (is_periodic(p4est_n,dd) && (*xyz_nm1[k][dd])[lidx]<xyz_min[dd])  (*xyz_nm1[k][dd])[lidx] += xyz_max[dd]-xyz_min[dd];
          else if (is_periodic(p4est_n,dd) && (*xyz_nm1[k][dd])[lidx]>xyz_max[dd])  (*xyz_nm1[k][dd])[lidx] -= xyz_max[dd]-xyz_min[dd];
          else                                                                      (*xyz_nm1[k][dd])[lidx] = MAX(xyz_min[dd], MIN(xyz_max[dd], (*xyz_nm1[k][dd])[lidx]));
        }
=======
      for (unsigned char comp = 0; comp < P4EST_DIM; ++comp)
        (*xyz_nm1[k][comp]).resize(ndata_in_list[k]);
      for (unsigned int lidx = 0; lidx < ndata_in_list[k]; ++lidx) {
        for (unsigned char comp = 0; comp < P4EST_DIM; ++comp)
          xyz_tmp[comp] = xyz_np1[k][comp][lidx] - (dt_n+dt_nm1)*((1.0+.5*(dt_n-dt_nm1)/dt_nm1)*vn_star[comp][idx] - .5*(dt_n-dt_nm1)/dt_nm1*vnm1_star[comp][idx]);

        clip_in_domain(xyz_tmp, xyz_min, xyz_max, periodic);

        for (unsigned char comp = 0; comp < P4EST_DIM; ++comp)
          (*xyz_nm1[k][comp])[lidx] = xyz_tmp[comp];

>>>>>>> 3779518e
        idx++;
      }
    }
    P4EST_ASSERT(idx == ndata); idx = 0;
  }

  ierr = PetscLogEventEnd(log_trajectory_from_np1_bunch_of_points, 0, 0, 0, 0); CHKERRXX(ierr);
}<|MERGE_RESOLUTION|>--- conflicted
+++ resolved
@@ -56,13 +56,8 @@
 
   my_p4est_interpolation_nodes_t interp(ngbd_n);
   bool use_second_derivatives_v = (second_derivatives_v!=NULL);
-<<<<<<< HEAD
-  for (short dim = 0; dim < P4EST_DIM; ++dim)
-    for (short dd = 0; dd < P4EST_DIM; ++dd)
-=======
   for (unsigned char dim = 0; dim < P4EST_DIM; ++dim)
     for (unsigned char dd = 0; dd < P4EST_DIM; ++dd)
->>>>>>> 3779518e
       use_second_derivatives_v = use_second_derivatives_v && (second_derivatives_v[dd][dim] != NULL);
 
   const double *v_p[P4EST_DIM];
@@ -85,36 +80,20 @@
   /* compute the velocities at the intermediate point */
   std::vector<double> vstar[P4EST_DIM];
   double *data_star[P4EST_DIM];
-<<<<<<< HEAD
-  for(int dir=0; dir<P4EST_DIM; ++dir)
-=======
   for(unsigned char dir=0; dir < P4EST_DIM; ++dir)
->>>>>>> 3779518e
   {
     ierr = VecRestoreArrayRead(v[dir], &v_p[dir]); CHKERRXX(ierr);
     vstar[dir].resize(nodes->num_owned_indeps);
     data_star[dir] = vstar[dir].data();
   }
   if(use_second_derivatives_v)
-<<<<<<< HEAD
-#ifdef P4_TO_P8
-    interp.set_input(v, second_derivatives_v[0], second_derivatives_v[1], second_derivatives_v[2], quadratic, P4EST_DIM);
-#else
-    interp.set_input(v, second_derivatives_v[0], second_derivatives_v[1], quadratic, P4EST_DIM);
-#endif
-=======
     interp.set_input(v, DIM(second_derivatives_v[0], second_derivatives_v[1], second_derivatives_v[2]), quadratic, P4EST_DIM);
->>>>>>> 3779518e
   else
     interp.set_input(v, quadratic, P4EST_DIM);
   interp.interpolate(data_star);
 
   /* find the departure points */
-<<<<<<< HEAD
-  for (short dir = 0; dir < P4EST_DIM; ++dir)
-=======
   for (unsigned char dir = 0; dir < P4EST_DIM; ++dir)
->>>>>>> 3779518e
     xyz_d[dir].resize(nodes->num_owned_indeps);
   for (p4est_locidx_t n = 0; n < nodes->num_owned_indeps; ++n)
   {
@@ -130,21 +109,6 @@
   ierr = PetscLogEventEnd(log_trajectory_from_np1_to_n, 0, 0, 0, 0); CHKERRXX(ierr);
 }
 
-<<<<<<< HEAD
-
-=======
->>>>>>> 3779518e
-void trajectory_from_np1_to_nm1( p4est_t *p4est_n, p4est_nodes_t *nodes_n,
-                                 my_p4est_node_neighbors_t *ngbd_nm1,
-                                 my_p4est_node_neighbors_t *ngbd_n,
-                                 Vec vnm1[P4EST_DIM], Vec second_derivatives_vnm1[P4EST_DIM][P4EST_DIM],
-                                 Vec vn[P4EST_DIM], Vec second_derivatives_vn[P4EST_DIM][P4EST_DIM],
-                                 double dt_nm1, double dt_n,
-                                 std::vector<double> xyz_nm1[P4EST_DIM],
-                                 std::vector<double> xyz_n[P4EST_DIM] )
-{
-  trajectory_from_np1_to_nm1(p4est_n, nodes_n, ngbd_nm1, ngbd_n, vnm1, NULL, vn, NULL, dt_nm1, dt_n, xyz_nm1, xyz_n);
-}
 void trajectory_from_np1_to_nm1( p4est_t *p4est_n, p4est_nodes_t *nodes_n,
                                  my_p4est_node_neighbors_t *ngbd_nm1,
                                  my_p4est_node_neighbors_t *ngbd_n,
@@ -177,21 +141,12 @@
   my_p4est_interpolation_nodes_t interp_n  (ngbd_n  );
   bool use_second_derivatives_vnm1 = (second_derivatives_vnm1!=NULL);
   bool use_second_derivatives_vn = (second_derivatives_vn!=NULL);
-<<<<<<< HEAD
-  for (short dim = 0; dim < P4EST_DIM; ++dim) {
-    for (short dd = 0; dd < P4EST_DIM; ++dd) {
-      use_second_derivatives_vnm1 = use_second_derivatives_vnm1 && (second_derivatives_vnm1[dd][dim] != NULL);
-      use_second_derivatives_vn   = use_second_derivatives_vn   && (second_derivatives_vn[dd][dim] != NULL);
-    }
-  }
-=======
   for (unsigned char dim = 0; dim < P4EST_DIM; ++dim)
     for (unsigned char dd = 0; dd < P4EST_DIM; ++dd)
     {
       use_second_derivatives_vnm1 = use_second_derivatives_vnm1 && (second_derivatives_vnm1[dd][dim] != NULL);
       use_second_derivatives_vn   = use_second_derivatives_vn   && (second_derivatives_vn[dd][dim] != NULL);
     }
->>>>>>> 3779518e
 
   const double *v_p[P4EST_DIM];
   for(unsigned char dir=0; dir < P4EST_DIM; ++dir){ ierr = VecGetArrayRead(vn[dir], &v_p[dir]); CHKERRXX(ierr); }
@@ -216,11 +171,7 @@
   std::vector<double> vn_star  [P4EST_DIM];
   double *data_star_nm1[P4EST_DIM];
   double *data_star_n[P4EST_DIM];
-<<<<<<< HEAD
-  for(int dir=0; dir<P4EST_DIM; ++dir)
-=======
   for(unsigned char dir=0; dir < P4EST_DIM; ++dir)
->>>>>>> 3779518e
   {
     vnm1_star[dir].resize(nodes_n->num_owned_indeps);
     data_star_nm1[dir] = vnm1_star[dir].data();
@@ -228,115 +179,65 @@
     data_star_n[dir] = vn_star[dir].data();
   }
   if(use_second_derivatives_vnm1)
-<<<<<<< HEAD
-#ifdef P4_TO_P8
-    interp_nm1.set_input(vnm1, second_derivatives_vnm1[0], second_derivatives_vnm1[1], second_derivatives_vnm1[2], quadratic, P4EST_DIM);
-#else
-    interp_nm1.set_input(vnm1, second_derivatives_vnm1[0], second_derivatives_vnm1[1], quadratic, P4EST_DIM);
-#endif
-=======
     interp_nm1.set_input(vnm1, DIM(second_derivatives_vnm1[0], second_derivatives_vnm1[1], second_derivatives_vnm1[2]), quadratic, P4EST_DIM);
->>>>>>> 3779518e
   else
     interp_nm1.set_input(vnm1, quadratic, P4EST_DIM);
   interp_nm1.interpolate(data_star_nm1);
   if(use_second_derivatives_vn)
-<<<<<<< HEAD
-#ifdef P4_TO_P8
-    interp_n.set_input(vn, second_derivatives_vn[0], second_derivatives_vn[1], second_derivatives_vn[2], quadratic, P4EST_DIM);
-#else
-    interp_n.set_input(vn, second_derivatives_vn[0], second_derivatives_vn[1], quadratic, P4EST_DIM);
-#endif
-  else
-    interp_n.set_input(vn, quadratic, P4EST_DIM);
-  interp_n.interpolate(data_star_n);
-=======
     interp_n.set_input(vn, DIM(second_derivatives_vn[0], second_derivatives_vn[1], second_derivatives_vn[2]), quadratic, P4EST_DIM);
-  else
-    interp_n.set_input(vn, quadratic, P4EST_DIM);
-  interp_n.interpolate(data_star_nm1);
->>>>>>> 3779518e
-  interp_nm1.clear();
-  interp_n  .clear();
-
-  /* now find the departure point at time n */
-<<<<<<< HEAD
-  for (short dim = 0; dim < P4EST_DIM; ++dim)
-=======
-  for (unsigned char dim = 0; dim < P4EST_DIM; ++dim)
->>>>>>> 3779518e
-    xyz_n[dim].resize(nodes_n->num_owned_indeps);
-  for (p4est_locidx_t n=0; n<nodes_n->num_owned_indeps; ++n)
-  {
-    double xyz_[P4EST_DIM];
-    node_xyz_fr_n(n, p4est_n, nodes_n, xyz_);
-    for (unsigned char dir = 0; dir < P4EST_DIM; ++dir)
-      xyz_[dir] -= dt_n*((1+.5*dt_n/dt_nm1)*vn_star[dir][n] - .5*dt_n/dt_nm1*vnm1_star[dir][n]);
-    clip_in_domain(xyz_, xyz_min, xyz_max, periodic);
-    for (unsigned char dir = 0; dir < P4EST_DIM; ++dir)
-      xyz_n[dir][n] = xyz_[dir];
-  }
-
-  /* proceed similarly for the departure point at time nm1 */
-  for (p4est_locidx_t n=0; n<nodes_n->num_owned_indeps; ++n)
-  {
-    double xyz_star[P4EST_DIM];
-    node_xyz_fr_n(n, p4est_n, nodes_n, xyz_star);
-
-    /* find the intermediate point */
-    for (unsigned char dir = 0; dir < P4EST_DIM; ++dir)
-      xyz_star[dir] -= .5*(dt_n+dt_nm1)*v_p[dir][n];
-    clip_in_domain(xyz_star, xyz_min, xyz_max, periodic);
-
-    interp_n  .add_point(n, xyz_star);
-    interp_nm1.add_point(n, xyz_star);
-  }
-<<<<<<< HEAD
-  for(int dir=0; dir<P4EST_DIM; ++dir)
-  {
-    ierr = VecRestoreArrayRead(vn[dir], &v_p[dir]); CHKERRXX(ierr);
-  }
-
-  /* compute the velocities at the intermediate point */
-  if(use_second_derivatives_vnm1)
-#ifdef P4_TO_P8
-    interp_nm1.set_input(vnm1, second_derivatives_vnm1[0], second_derivatives_vnm1[1], second_derivatives_vnm1[2], quadratic, P4EST_DIM);
-#else
-    interp_nm1.set_input(vnm1, second_derivatives_vnm1[0], second_derivatives_vnm1[1], quadratic, P4EST_DIM);
-#endif
-=======
-
-  for(unsigned char dir=0; dir < P4EST_DIM; ++dir) { ierr = VecRestoreArrayRead(vn[dir], &v_p[dir]); CHKERRXX(ierr); }
-
-  /* compute the velocities at the intermediate point */
-  if(use_second_derivatives_vnm1)
-    interp_nm1.set_input(vnm1, DIM(second_derivatives_vnm1[0], second_derivatives_vnm1[1], second_derivatives_vnm1[2]), quadratic, P4EST_DIM);
->>>>>>> 3779518e
-  else
-    interp_nm1.set_input(vnm1, quadratic, P4EST_DIM);
-  interp_nm1.interpolate(data_star_nm1);
-  if(use_second_derivatives_vn)
-<<<<<<< HEAD
-#ifdef P4_TO_P8
-    interp_n.set_input(vn, second_derivatives_vn[0], second_derivatives_vn[1], second_derivatives_vn[2], quadratic, P4EST_DIM);
-#else
-    interp_n.set_input(vn, second_derivatives_vn[0], second_derivatives_vn[1], quadratic, P4EST_DIM);
-#endif
-=======
-    interp_n.set_input(vn, DIM(second_derivatives_vn[0], second_derivatives_vn[1], second_derivatives_vn[2]), quadratic, P4EST_DIM);
->>>>>>> 3779518e
   else
     interp_n.set_input(vn, quadratic, P4EST_DIM);
   interp_n.interpolate(data_star_n);
   interp_nm1.clear();
   interp_n  .clear();
 
+  /* now find the departure point at time n */
+  for (unsigned char dim = 0; dim < P4EST_DIM; ++dim)
+    xyz_n[dim].resize(nodes_n->num_owned_indeps);
+  for (p4est_locidx_t n=0; n<nodes_n->num_owned_indeps; ++n)
+  {
+    double xyz_[P4EST_DIM];
+    node_xyz_fr_n(n, p4est_n, nodes_n, xyz_);
+    for (unsigned char dir = 0; dir < P4EST_DIM; ++dir)
+      xyz_[dir] -= dt_n*((1+.5*dt_n/dt_nm1)*vn_star[dir][n] - .5*dt_n/dt_nm1*vnm1_star[dir][n]);
+    clip_in_domain(xyz_, xyz_min, xyz_max, periodic);
+    for (unsigned char dir = 0; dir < P4EST_DIM; ++dir)
+      xyz_n[dir][n] = xyz_[dir];
+  }
+
+  /* proceed similarly for the departure point at time nm1 */
+  for (p4est_locidx_t n=0; n<nodes_n->num_owned_indeps; ++n)
+  {
+    double xyz_star[P4EST_DIM];
+    node_xyz_fr_n(n, p4est_n, nodes_n, xyz_star);
+
+    /* find the intermediate point */
+    for (unsigned char dir = 0; dir < P4EST_DIM; ++dir)
+      xyz_star[dir] -= .5*(dt_n+dt_nm1)*v_p[dir][n];
+    clip_in_domain(xyz_star, xyz_min, xyz_max, periodic);
+
+    interp_n  .add_point(n, xyz_star);
+    interp_nm1.add_point(n, xyz_star);
+  }
+
+  for(unsigned char dir=0; dir < P4EST_DIM; ++dir) { ierr = VecRestoreArrayRead(vn[dir], &v_p[dir]); CHKERRXX(ierr); }
+
+  /* compute the velocities at the intermediate point */
+  if(use_second_derivatives_vnm1)
+    interp_nm1.set_input(vnm1, DIM(second_derivatives_vnm1[0], second_derivatives_vnm1[1], second_derivatives_vnm1[2]), quadratic, P4EST_DIM);
+  else
+    interp_nm1.set_input(vnm1, quadratic, P4EST_DIM);
+  interp_nm1.interpolate(data_star_nm1);
+  if(use_second_derivatives_vn)
+    interp_n.set_input(vn, DIM(second_derivatives_vn[0], second_derivatives_vn[1], second_derivatives_vn[2]), quadratic, P4EST_DIM);
+  else
+    interp_n.set_input(vn, quadratic, P4EST_DIM);
+  interp_n.interpolate(data_star_n);
+  interp_nm1.clear();
+  interp_n  .clear();
+
   /* now find the departure point at time nm1 */
-<<<<<<< HEAD
-  for (short dim = 0; dim < P4EST_DIM; ++dim)
-=======
   for (unsigned char dim = 0; dim < P4EST_DIM; ++dim)
->>>>>>> 3779518e
     xyz_nm1[dim].resize(nodes_n->num_owned_indeps);
   for (p4est_locidx_t n=0; n<nodes_n->num_owned_indeps; ++n)
   {
@@ -349,21 +250,6 @@
       xyz_nm1[dir][n] = xyz_[dir];
   }
 }
-
-void trajectory_from_np1_to_nm1( p4est_t *p4est_n, my_p4est_faces_t *faces_n,
-                                 my_p4est_node_neighbors_t *ngbd_nm1,
-                                 my_p4est_node_neighbors_t *ngbd_n,
-                                 Vec vnm1[P4EST_DIM],
-                                 Vec vn[P4EST_DIM],
-                                 double dt_nm1, double dt_n,
-                                 std::vector<double> xyz_nm1[P4EST_DIM],
-                                 std::vector<double> xyz_n[P4EST_DIM],
-                                 int dir )
-{
-<<<<<<< HEAD
-  trajectory_from_np1_to_nm1(p4est_n, faces_n, ngbd_nm1, ngbd_n, vnm1, vn, dt_nm1, dt_n, NULL, xyz_n, dir);
-}
-
 
 void trajectory_from_np1_to_nm1( p4est_t *p4est_n, my_p4est_faces_t *faces_n,
                                  my_p4est_node_neighbors_t *ngbd_nm1,
@@ -378,13 +264,7 @@
   std::vector<double> xyz_np1[P4EST_DIM];
   std::vector<double> *pointers_to_xyz_nm1[1][P4EST_DIM];
   std::vector<double> *pointers_to_xyz_n[1][P4EST_DIM];
-  for (short comp = 0; comp < P4EST_DIM; ++comp)
-=======
-  std::vector<double> xyz_np1[P4EST_DIM];
-  std::vector<double> *pointers_to_xyz_nm1[1][P4EST_DIM];
-  std::vector<double> *pointers_to_xyz_n[1][P4EST_DIM];
   for (unsigned char comp = 0; comp < P4EST_DIM; ++comp)
->>>>>>> 3779518e
   {
     xyz_np1[comp].resize(faces_n->num_local[dir], 0);
     pointers_to_xyz_n[0][comp]    = &xyz_n[comp];
@@ -393,16 +273,8 @@
   for (unsigned int f_idx = 0; f_idx < (unsigned int)faces_n->num_local[dir]; ++f_idx) {
     double xyz[P4EST_DIM];
     faces_n->xyz_fr_f(f_idx, dir, xyz);
-<<<<<<< HEAD
-    xyz_np1[0][f_idx] = xyz[0];
-    xyz_np1[1][f_idx] = xyz[1];
-#ifdef P4_TO_P8
-    xyz_np1[2][f_idx] = xyz[2];
-#endif
-=======
     for (unsigned char dir = 0; dir < P4EST_DIM; ++dir)
       xyz_np1[dir][f_idx] = xyz[dir];
->>>>>>> 3779518e
   }
   trajectory_from_np1_bunch_of_points(p4est_n, ngbd_nm1, ngbd_n,
                                       vnm1, NULL, vn, NULL,
@@ -418,33 +290,14 @@
                                     Vec vnm1[P4EST_DIM], Vec second_derivatives_vnm1[P4EST_DIM][P4EST_DIM],
                                     Vec vn[P4EST_DIM], Vec second_derivatives_vn[P4EST_DIM][P4EST_DIM],
                                     double dt_nm1, double dt_n,
-<<<<<<< HEAD
-                                    std::vector<double> xyz_n[P4EST_DIM][P4EST_DIM])
-{
-  trajectory_from_np1_all_faces(p4est_n, faces_n, ngbd_nm1, ngbd_n, vnm1, second_derivatives_vnm1, vn, second_derivatives_vn, dt_nm1, dt_n, xyz_n, NULL);
-}
-
-void trajectory_from_np1_all_faces( p4est_t *p4est_n, my_p4est_faces_t *faces_n,
-                                    my_p4est_node_neighbors_t *ngbd_nm1,
-                                    my_p4est_node_neighbors_t *ngbd_n,
-                                    Vec vnm1[P4EST_DIM], Vec second_derivatives_vnm1[P4EST_DIM][P4EST_DIM],
-                                    Vec vn[P4EST_DIM], Vec second_derivatives_vn[P4EST_DIM][P4EST_DIM],
-                                    double dt_nm1, double dt_n,
-=======
->>>>>>> 3779518e
                                     std::vector<double> xyz_n[P4EST_DIM][P4EST_DIM],
                                     std::vector<double> xyz_nm1[P4EST_DIM][P4EST_DIM])
 {
   std::vector<double> xyz_np1[P4EST_DIM][P4EST_DIM];
   std::vector<double> *pointers_to_xyz_n[P4EST_DIM][P4EST_DIM];
   std::vector<double> *pointers_to_xyz_nm1[P4EST_DIM][P4EST_DIM];
-<<<<<<< HEAD
-  for (short dir = 0; dir < P4EST_DIM; ++dir) {
-    for (short comp = 0; comp < P4EST_DIM; ++comp) {
-=======
   for (unsigned char dir = 0; dir < P4EST_DIM; ++dir) {
     for (unsigned char comp = 0; comp < P4EST_DIM; ++comp) {
->>>>>>> 3779518e
       xyz_np1[dir][comp].resize(faces_n->num_local[dir], 0);
       pointers_to_xyz_n[dir][comp] = &xyz_n[dir][comp];
       pointers_to_xyz_nm1[dir][comp] = ((xyz_nm1 != NULL)? &xyz_nm1[dir][comp] : NULL);
@@ -452,16 +305,8 @@
     for (unsigned int f_idx = 0; f_idx < (unsigned int)faces_n->num_local[dir]; ++f_idx) {
       double xyz[P4EST_DIM];
       faces_n->xyz_fr_f(f_idx, dir, xyz);
-<<<<<<< HEAD
-      xyz_np1[dir][0][f_idx] = xyz[0];
-      xyz_np1[dir][1][f_idx] = xyz[1];
-#ifdef P4_TO_P8
-      xyz_np1[dir][2][f_idx] = xyz[2];
-#endif
-=======
       for (unsigned char dd = 0; dd < P4EST_DIM; ++dd)
         xyz_np1[dir][dd][f_idx] = xyz[dd];
->>>>>>> 3779518e
     }
   }
   trajectory_from_np1_bunch_of_points(p4est_n, ngbd_nm1, ngbd_n,
@@ -491,15 +336,7 @@
   vector<unsigned int> ndata_in_list(n_lists, 0);
   for (unsigned int k = 0; k < n_lists; ++k) {
     ndata_in_list[k] = xyz_np1[k][0].size();
-<<<<<<< HEAD
-#ifdef P4_TO_P8
-    P4EST_ASSERT((ndata_in_list[k]==xyz_np1[k][1].size()) && (ndata_in_list[k]==xyz_np1[k][2].size()));
-#else
-    P4EST_ASSERT((ndata_in_list[k]==xyz_np1[k][1].size()));
-#endif
-=======
     P4EST_ASSERT((ndata_in_list[k]==xyz_np1[k][1].size()) ONLY3D(&& (ndata_in_list[k]==xyz_np1[k][2].size())));
->>>>>>> 3779518e
     ndata += ndata_in_list[k];
   }
   P4EST_ASSERT(ndata > 0);
@@ -524,29 +361,6 @@
   my_p4est_interpolation_nodes_t interp_np1(ngbd_n);
   bool use_second_derivatives_vnm1 = (second_derivatives_vnm1!=NULL);
   bool use_second_derivatives_vn = (second_derivatives_vn!=NULL);
-<<<<<<< HEAD
-  for (short dim = 0; dim < P4EST_DIM; ++dim) {
-    for (short dd = 0; dd < P4EST_DIM; ++dd) {
-      use_second_derivatives_vnm1 = use_second_derivatives_vnm1 && (second_derivatives_vnm1[dd][dim] != NULL);
-      use_second_derivatives_vn   = use_second_derivatives_vn   && (second_derivatives_vn[dd][dim] != NULL);
-    }
-  }
-  unsigned int idx = 0;
-  for (unsigned int k = 0; k < n_lists; ++k) {
-    for (unsigned int lidx = 0; lidx < ndata_in_list[k]; ++lidx) {
-      double xyz[P4EST_DIM] = {xyz_np1[k][0][lidx], xyz_np1[k][1][lidx]
-                         #ifdef P4_TO_P8
-                               , xyz_np1[k][2][lidx]
-                         #endif
-                              };
-      interp_np1.add_point(idx++, xyz);
-    }
-  }
-  P4EST_ASSERT(idx == ndata); idx = 0;
-  std::vector<double> vnp1[P4EST_DIM];
-  double *data[P4EST_DIM];
-  for(short dir=0; dir<P4EST_DIM; ++dir)
-=======
   for (unsigned char dim = 0; dim < P4EST_DIM; ++dim)
     for (unsigned char dd = 0; dd < P4EST_DIM; ++dd) {
       use_second_derivatives_vnm1 = use_second_derivatives_vnm1 && (second_derivatives_vnm1[dd][dim] != NULL);
@@ -566,21 +380,12 @@
   std::vector<double> vnp1[P4EST_DIM];
   double *data[P4EST_DIM];
   for(unsigned char dir=0; dir < P4EST_DIM; ++dir)
->>>>>>> 3779518e
   {
     vnp1[dir].resize(ndata);
     data[dir] = vnp1[dir].data();
   }
   if (use_second_derivatives_vn)
-<<<<<<< HEAD
-#ifdef P4_TO_P8
-    interp_np1.set_input(vn, second_derivatives_vn[0], second_derivatives_vn[1], second_derivatives_vn[2], quadratic, P4EST_DIM);
-#else
-    interp_np1.set_input(vn, second_derivatives_vn[0], second_derivatives_vn[1], quadratic, P4EST_DIM);
-#endif
-=======
     interp_np1.set_input(vn, DIM(second_derivatives_vn[0], second_derivatives_vn[1], second_derivatives_vn[2]), quadratic, P4EST_DIM);
->>>>>>> 3779518e
   else
     interp_np1.set_input(vn, quadratic, P4EST_DIM);
   interp_np1.interpolate(data);
@@ -589,32 +394,6 @@
   /* find xyz_star */
   my_p4est_interpolation_nodes_t interp_nm1(ngbd_nm1);
   my_p4est_interpolation_nodes_t interp_n  (ngbd_n  );
-<<<<<<< HEAD
-
-  for (unsigned int k = 0; k < n_lists; ++k) {
-    for (unsigned int lidx = 0; lidx < ndata_in_list[k]; ++lidx) {
-      /* find the intermediate point */
-      double xyz_star[] =
-      {
-        xyz_np1[k][0][lidx] - .5*dt_n*vnp1[0][idx],
-        xyz_np1[k][1][lidx] - .5*dt_n*vnp1[1][idx]
-    #ifdef P4_TO_P8
-        ,xyz_np1[k][2][lidx] - .5*dt_n*vnp1[2][idx]
-    #endif
-      };
-
-      for(int dd=0; dd<P4EST_DIM; ++dd)
-      {
-        if      (is_periodic(p4est_n,dd) && xyz_star[dd]<xyz_min[dd]) xyz_star[dd] += xyz_max[dd]-xyz_min[dd];
-        else if (is_periodic(p4est_n,dd) && xyz_star[dd]>xyz_max[dd]) xyz_star[dd] -= xyz_max[dd]-xyz_min[dd];
-        else                                                          xyz_star[dd] = MAX(xyz_min[dd], MIN(xyz_max[dd], xyz_star[dd]));
-      }
-
-      interp_nm1.add_point(idx, xyz_star);
-      interp_n  .add_point(idx++, xyz_star);
-    }
-  }
-=======
 
   for (unsigned int k = 0; k < n_lists; ++k)
     for (unsigned int lidx = 0; lidx < ndata_in_list[k]; ++lidx) {
@@ -628,7 +407,6 @@
       interp_n  .add_point(idx++, xyz_star);
     }
 
->>>>>>> 3779518e
   P4EST_ASSERT(idx == ndata); idx = 0;
 
   /* compute the velocities at the intermediate point */
@@ -636,11 +414,7 @@
   std::vector<double> vnm1_star[P4EST_DIM];
   double *data_star_nm1[P4EST_DIM];
   double *data_star_n[P4EST_DIM];
-<<<<<<< HEAD
-  for(short dir=0; dir<P4EST_DIM; ++dir)
-=======
   for(unsigned char dir=0; dir < P4EST_DIM; ++dir)
->>>>>>> 3779518e
   {
     vnm1_star[dir].resize(ndata);
     data_star_nm1[dir] = vnm1_star[dir].data();
@@ -648,28 +422,12 @@
     data_star_n[dir] = vn_star[dir].data();
   }
   if(use_second_derivatives_vnm1)
-<<<<<<< HEAD
-#ifdef P4_TO_P8
-    interp_nm1.set_input(vnm1, second_derivatives_vnm1[0], second_derivatives_vnm1[1], second_derivatives_vnm1[2], quadratic, P4EST_DIM);
-#else
-    interp_nm1.set_input(vnm1, second_derivatives_vnm1[0], second_derivatives_vnm1[1], quadratic, P4EST_DIM);
-#endif
-=======
     interp_nm1.set_input(vnm1, DIM(second_derivatives_vnm1[0], second_derivatives_vnm1[1], second_derivatives_vnm1[2]), quadratic, P4EST_DIM);
->>>>>>> 3779518e
   else
     interp_nm1.set_input(vnm1, quadratic, P4EST_DIM);
   interp_nm1.interpolate(data_star_nm1);
   if(use_second_derivatives_vn)
-<<<<<<< HEAD
-#ifdef P4_TO_P8
-    interp_n.set_input(vn, second_derivatives_vn[0], second_derivatives_vn[1], second_derivatives_vn[2], quadratic, P4EST_DIM);
-#else
-    interp_n.set_input(vn, second_derivatives_vn[0], second_derivatives_vn[1], quadratic, P4EST_DIM);
-#endif
-=======
     interp_n.set_input(vn, DIM(second_derivatives_vn[0], second_derivatives_vn[1], second_derivatives_vn[2]), quadratic, P4EST_DIM);
->>>>>>> 3779518e
   else
     interp_n.set_input(vn, quadratic, P4EST_DIM);
   interp_n.interpolate(data_star_n);
@@ -678,26 +436,6 @@
 
   /* now find the departure point at time n */
   for (unsigned int k = 0; k < n_lists; ++k) {
-<<<<<<< HEAD
-    (*xyz_n[k][0]).resize(ndata_in_list[k]);
-    (*xyz_n[k][1]).resize(ndata_in_list[k]);
-#ifdef P4_TO_P8
-    (*xyz_n[k][2]).resize(ndata_in_list[k]);
-#endif
-    for (unsigned int lidx = 0; lidx < ndata_in_list[k]; ++lidx) {
-      (*xyz_n[k][0])[lidx] = xyz_np1[k][0][lidx] - dt_n* ( (1+.5*dt_n/dt_nm1)*vn_star[0][idx] - .5*dt_n/dt_nm1*vnm1_star[0][idx] );
-      (*xyz_n[k][1])[lidx] = xyz_np1[k][1][lidx] - dt_n* ( (1+.5*dt_n/dt_nm1)*vn_star[1][idx] - .5*dt_n/dt_nm1*vnm1_star[1][idx] );
-    #ifdef P4_TO_P8
-      (*xyz_n[k][2])[lidx] = xyz_np1[k][2][lidx] - dt_n* ( (1+.5*dt_n/dt_nm1)*vn_star[2][idx] - .5*dt_n/dt_nm1*vnm1_star[2][idx] );
-    #endif
-
-      for(short dd=0; dd<P4EST_DIM; ++dd)
-      {
-        if      (is_periodic(p4est_n,dd) && (*xyz_n[k][dd])[lidx]<xyz_min[dd]) (*xyz_n[k][dd])[lidx] += xyz_max[dd]-xyz_min[dd];
-        else if (is_periodic(p4est_n,dd) && (*xyz_n[k][dd])[lidx]>xyz_max[dd]) (*xyz_n[k][dd])[lidx] -= xyz_max[dd]-xyz_min[dd];
-        else                                                                (*xyz_n[k][dd])[lidx] = MAX(xyz_min[dd], MIN(xyz_max[dd], (*xyz_n[k][dd])[lidx]));
-      }
-=======
     for (unsigned char comp = 0; comp < P4EST_DIM; ++comp)
       (*xyz_n[k][comp]).resize(ndata_in_list[k]);
     for (unsigned int lidx = 0; lidx < ndata_in_list[k]; ++lidx) {
@@ -706,7 +444,6 @@
       clip_in_domain(xyz_tmp, xyz_min, xyz_max, periodic);
       for (unsigned char comp = 0; comp < P4EST_DIM; ++comp)
         (*xyz_n[k][comp])[lidx] = xyz_tmp[comp];
->>>>>>> 3779518e
       idx++;
     }
   }
@@ -719,28 +456,10 @@
     for (unsigned int k = 0; k < n_lists; ++k) {
       for (unsigned int lidx = 0; lidx < ndata_in_list[k]; ++lidx) {
         /* find the intermediate point */
-<<<<<<< HEAD
-        double xyz_star[] =
-        {
-          xyz_np1[k][0][lidx] - .5*(dt_n+dt_nm1)*vnp1[0][idx],
-          xyz_np1[k][1][lidx] - .5*(dt_n+dt_nm1)*vnp1[1][idx]
-    #ifdef P4_TO_P8
-          , xyz_np1[k][2][lidx] - .5*(dt_n+dt_nm1)*vnp1[2][idx]
-    #endif
-        };
-
-        for(int dd=0; dd<P4EST_DIM; ++dd)
-        {
-          if      (is_periodic(p4est_n,dd) && xyz_star[dd]<xyz_min[dd]) xyz_star[dd] += xyz_max[dd]-xyz_min[dd];
-          else if (is_periodic(p4est_n,dd) && xyz_star[dd]>xyz_max[dd]) xyz_star[dd] -= xyz_max[dd]-xyz_min[dd];
-          else                                                          xyz_star[dd] = MAX(xyz_min[dd], MIN(xyz_max[dd], xyz_star[dd]));
-        }
-=======
         double xyz_star[P4EST_DIM];
         for (unsigned char comp = 0; comp < P4EST_DIM; ++comp)
           xyz_star[comp] = xyz_np1[k][comp][lidx] - 0.5*(dt_n+dt_nm1)*vnp1[comp][idx];
         clip_in_domain(xyz_star, xyz_min, xyz_max, periodic);
->>>>>>> 3779518e
 
         interp_n  .add_point(idx, xyz_star);
         interp_nm1.add_point(idx++, xyz_star);
@@ -750,28 +469,12 @@
 
     /* compute the velocities at the intermediate point */
     if(use_second_derivatives_vnm1)
-<<<<<<< HEAD
-#ifdef P4_TO_P8
-      interp_nm1.set_input(vnm1, second_derivatives_vnm1[0], second_derivatives_vnm1[1], second_derivatives_vnm1[2], quadratic, P4EST_DIM);
-#else
-      interp_nm1.set_input(vnm1, second_derivatives_vnm1[0], second_derivatives_vnm1[1], quadratic, P4EST_DIM);
-#endif
-=======
       interp_nm1.set_input(vnm1, DIM(second_derivatives_vnm1[0], second_derivatives_vnm1[1], second_derivatives_vnm1[2]), quadratic, P4EST_DIM);
->>>>>>> 3779518e
     else
       interp_nm1.set_input(vnm1, quadratic, P4EST_DIM);
     interp_nm1.interpolate(data_star_nm1);
     if(use_second_derivatives_vn)
-<<<<<<< HEAD
-#ifdef P4_TO_P8
-      interp_n.set_input(vn, second_derivatives_vn[0], second_derivatives_vn[1], second_derivatives_vn[2], quadratic, P4EST_DIM);
-#else
-      interp_n.set_input(vn, second_derivatives_vn[0], second_derivatives_vn[1], quadratic, P4EST_DIM);
-#endif
-=======
       interp_n.set_input(vn, DIM(second_derivatives_vn[0], second_derivatives_vn[1], second_derivatives_vn[2]), quadratic, P4EST_DIM);
->>>>>>> 3779518e
     else
       interp_n.set_input(vn, quadratic, P4EST_DIM);
     interp_n.interpolate(data_star_n);
@@ -781,26 +484,6 @@
     /* now find the departure point at time nm1 */
     idx = 0;
     for (unsigned int k = 0; k < n_lists; ++k) {
-<<<<<<< HEAD
-      (*xyz_nm1[k][0]).resize(ndata_in_list[k]);
-      (*xyz_nm1[k][1]).resize(ndata_in_list[k]);
-#ifdef P4_TO_P8
-      (*xyz_nm1[k][2]).resize(ndata_in_list[k]);
-#endif
-      for (unsigned int lidx = 0; lidx < ndata_in_list[k]; ++lidx) {
-        (*xyz_nm1[k][0])[lidx] = xyz_np1[k][0][lidx] - (dt_n+dt_nm1) * ( (1+.5*(dt_n-dt_nm1)/dt_nm1)*vn_star[0][idx] - .5*(dt_n-dt_nm1)/dt_nm1*vnm1_star[0][idx] );
-        (*xyz_nm1[k][1])[lidx] = xyz_np1[k][1][lidx] - (dt_n+dt_nm1) * ( (1+.5*(dt_n-dt_nm1)/dt_nm1)*vn_star[1][idx] - .5*(dt_n-dt_nm1)/dt_nm1*vnm1_star[1][idx] );
-#ifdef P4_TO_P8
-        (*xyz_nm1[k][2])[lidx] = xyz_np1[k][2][lidx] - (dt_n+dt_nm1) * ( (1+.5*(dt_n-dt_nm1)/dt_nm1)*vn_star[2][idx] - .5*(dt_n-dt_nm1)/dt_nm1*vnm1_star[2][idx] );
-#endif
-
-        for(int dd=0; dd<P4EST_DIM; ++dd)
-        {
-          if      (is_periodic(p4est_n,dd) && (*xyz_nm1[k][dd])[lidx]<xyz_min[dd])  (*xyz_nm1[k][dd])[lidx] += xyz_max[dd]-xyz_min[dd];
-          else if (is_periodic(p4est_n,dd) && (*xyz_nm1[k][dd])[lidx]>xyz_max[dd])  (*xyz_nm1[k][dd])[lidx] -= xyz_max[dd]-xyz_min[dd];
-          else                                                                      (*xyz_nm1[k][dd])[lidx] = MAX(xyz_min[dd], MIN(xyz_max[dd], (*xyz_nm1[k][dd])[lidx]));
-        }
-=======
       for (unsigned char comp = 0; comp < P4EST_DIM; ++comp)
         (*xyz_nm1[k][comp]).resize(ndata_in_list[k]);
       for (unsigned int lidx = 0; lidx < ndata_in_list[k]; ++lidx) {
@@ -812,7 +495,6 @@
         for (unsigned char comp = 0; comp < P4EST_DIM; ++comp)
           (*xyz_nm1[k][comp])[lidx] = xyz_tmp[comp];
 
->>>>>>> 3779518e
         idx++;
       }
     }
