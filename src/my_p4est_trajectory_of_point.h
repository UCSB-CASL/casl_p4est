#ifndef MY_P4EST_TRAJECTORY_OF_POINT_H
#define MY_P4EST_TRAJECTORY_OF_POINT_H


#ifdef P4_TO_P8
#include <p8est.h>
#include <src/my_p8est_utils.h>
#include <src/my_p8est_nodes.h>
#include <src/my_p8est_faces.h>
#include <src/my_p8est_node_neighbors.h>
#else
#include <p4est.h>
#include <src/my_p4est_utils.h>
#include <src/my_p4est_nodes.h>
#include <src/my_p4est_faces.h>
#include <src/my_p4est_node_neighbors.h>
#endif

#include <vector>

inline void transpose_second_derivatives(Vec second_derivatives_vnm1[P4EST_DIM][P4EST_DIM], Vec second_derivatives_vn[P4EST_DIM][P4EST_DIM])
{
  for (unsigned char dir = 0; dir < P4EST_DIM; ++dir) {
    for (unsigned char der = dir+1; der < P4EST_DIM; ++der) {
      std::swap(second_derivatives_vnm1[dir][der], second_derivatives_vnm1[der][dir]);
      std::swap(second_derivatives_vn[dir][der], second_derivatives_vn[der][dir]);
    }
  }
}

/*!
 * \brief trajectory_from_np1_to_n backtraces the nodes of p4est to find the one departure points along the characteristics
 * of the velocity field, at time n.
 * This is a semi-Lagrangian algorithm with Backward Difference Formula along the characteristics.
 * [WARNING:] The velocity fields are interpolated using quadratic interpolation from the nodes to the points of interest, this
 * procedure can be VERY slow if precalculated second derivatives are not provided and if the node neighbors are not initialized
 * (it is highly advised to provide precalculated second derivatives or, at least, initialize the node neighbors if the former is
 * not desired)
 * This function does NOT call trajectory_from_np1_bunch_of_points as it calculates characteristics back from nodes on the forest.
 * Hence, a bunch of interpolation can be shortcut (much faster to read values than doing dummy interpolations).
 * \param[in] p4est                   the forest on which the nodes to backtrace are defined
 * \param[in] nodes                   the nodes of that forest to trace back in time
 * \param[in] ngbd_n                  the geometrical information at time n
 * \param[in] dt                      the time step between n and np1
 * \param[in] v                       the P4EST_DIM components of the velocity field at time n (defined at the nodes of ngbd_n)
 * \param[in] second_derivatives_v    double array of precalculated second derivatives of the velocity field at time n
 *                                    second_derivatives_v[dd][dir] is the second derivative of the dir component of
 *                                    v along Cartesian direction dd
 *                                    If this is a NULL pointer itself or if any of its P4EST_DIM*P4EST_DIM component is NULL,
 *                                    precalculated second derivatives will NOT be used (might be much slower)!
 * \param[inout] xyz_                 double array of vector<double> for the coordinates of the departure points at time n. This is
 *                                    to be filled (and possibly resized) by the function!
 */
void trajectory_from_np1_to_n( p4est_t *p4est, p4est_nodes_t *nodes,
                               my_p4est_node_neighbors_t *ngbd_n,
                               double dt,
                               Vec v[P4EST_DIM], Vec second_derivatives_v[P4EST_DIM][P4EST_DIM],
                               std::vector<double> xyz_d[P4EST_DIM] );
void trajectory_from_np1_to_n( p4est_t *p4est, p4est_nodes_t *nodes,
                               my_p4est_node_neighbors_t *ngbd_n,
                               double dt,
                               Vec v[P4EST_DIM],
                               std::vector<double> xyz_d[P4EST_DIM] );



/*!
 * \brief trajectory_from_np1_to_nm1 backtraces the nodes of p4est_n to find the two departure points along the characteristics
 * of the velocity field, at time n and nm1.
 * This is a semi-Lagrangian algorithm with Backward Difference Formula along the characteristics.
 * [WARNING:] The velocity fields are interpolated using quadratic interpolation from the nodes to the points of interest, this
 * procedure can be VERY slow if precalculated second derivatives are not provided and if the node neighbors are not initialized
 * (it is highly advised to provide precalculated second derivatives or, at least, initialize the node neighbors if the former is
 * not desired)
 * This function does NOT call trajectory_from_np1_bunch_of_points as it calculates characteristics back from nodes on the forest.
 * Hence, a bunch of interpolation can be shortcut (much faster to read values than doing dummy interpolations).
 * \param[in] p4est_n                 the forest on which the nodes to backtrace are defined
 * \param[in] nodes_n                 the nodes of that forest to trace back in time
 * \param[in] ngbd_nm1                the geometrical information at time nm1
 * \param[in] ngbd_n                  the geometrical information at time n
 * \param[in] vnm1                    the velocity field at time nm1
 * \param[in] second_derivatives_vnm1 double array of precalculated second derivatives of the velocity field at time nm1
 *                                    second_derivatives_vnm1[dd][dir] is the second derivative of the dir component of
 *                                    vnm1 along Cartesian direction dd
 *                                    If this is a NULL pointer itself or if any of its P4EST_DIM*P4EST_DIM component is NULL,
 *                                    precalculated second derivatives will NOT be used (might be much slower)!
 * \param[in] vn                      the P4EST_DIM components of the velocity field at time n (defined at the nodes of ngbd_n)
 * \param[in] second_derivatives_vn   double array of precalculated second derivatives of the velocity field at time n
 *                                    second_derivatives_vn[dd][dir] is the second derivative of the dir component of
 *                                    vn along Cartesian direction dd
 *                                    If this is a NULL pointer itself or if any of its P4EST_DIM*P4EST_DIM component is NULL,
 *                                    precalculated second derivatives will NOT be used (might be much slower)!
 * \param[in] dt_nm1                  the time step between nm1 and n
 * \param[in] dt_n                    the time step between n and np1
 * \param[inout] xyz_nm1              double array of vector<double> for the coordinates of the departure points at time nm1. This is
 *                                    to be filled (and possibly resized) by the function!
 *                                    CANNOT BE NULL ON INPUT!
 * \param[inout] xyz_n                double array of vector<double> for the coordinates of the departure points at time n. This is
 *                                    to be filled (and possibly resized) by the function!
 */
void trajectory_from_np1_to_nm1( p4est_t *p4est_n, p4est_nodes_t *nodes_n,
                                 my_p4est_node_neighbors_t *ngbd_nm1,
                                 my_p4est_node_neighbors_t *ngbd_n,
                                 Vec vnm1[P4EST_DIM], Vec second_derivatives_vnm1[P4EST_DIM][P4EST_DIM],
                                 Vec vn[P4EST_DIM], Vec second_derivatives_vn[P4EST_DIM][P4EST_DIM],
<<<<<<< HEAD
                                 double dt_nm1, double dt_n,
                                 std::vector<double> xyz_nm1[P4EST_DIM],
                                 std::vector<double> xyz_n[P4EST_DIM] );
void trajectory_from_np1_to_nm1( p4est_t *p4est_n, p4est_nodes_t *nodes_n,
                                 my_p4est_node_neighbors_t *ngbd_nm1,
                                 my_p4est_node_neighbors_t *ngbd_n,
                                 Vec vnm1[P4EST_DIM],
                                 Vec vn[P4EST_DIM],
                                 double dt_nm1, double dt_n,
                                 std::vector<double> xyz_nm1[P4EST_DIM],
                                 std::vector<double> xyz_n[P4EST_DIM] );


/*!
 * \brief trajectory_from_np1_to_nm1 backtraces the faces of p4est aligned with the Cartesian direction dir to find the two
 * departure points along the characteristics of the velocity field, at time n and nm1.
 * This function calls trajectory_from_np1_bunch_of_points internally, see that function's details for more information
 * \param[in] faces_n   the faces information
 * \param[in] dir       Cartesian direction of interest
 */
void trajectory_from_np1_to_nm1( p4est_t *p4est_n, my_p4est_faces_t *faces_n,
                                 my_p4est_node_neighbors_t *ngbd_nm1,
                                 my_p4est_node_neighbors_t *ngbd_n,
                                 Vec vnm1[P4EST_DIM],
                                 Vec vn[P4EST_DIM],
                                 double dt_nm1, double dt_n,
                                 std::vector<double> xyz_nm1[P4EST_DIM],
                                 std::vector<double> xyz_n[P4EST_DIM],
                                 int dir );
/*!
 * \brief trajectory_from_np1_to_nm1 backtraces the faces of p4est aligned with the Cartesian direction dir to find the one
 * departure point along the characteristics of the velocity field, at time n.
 * This function calls trajectory_from_np1_bunch_of_points internally, see that function's details for more information
 * \param[in] faces_n   the faces information
 * \param[in] dir       Cartesian direction of interest
 */
void trajectory_from_np1_to_n( p4est_t *p4est_n, my_p4est_faces_t *faces_n,
                               my_p4est_node_neighbors_t *ngbd_nm1,
                               my_p4est_node_neighbors_t *ngbd_n,
                               Vec vnm1[P4EST_DIM],
                               Vec vn[P4EST_DIM],
                               double dt_nm1, double dt_n,
                               std::vector<double> xyz_n[P4EST_DIM],
                               int dir );
=======
                                 double dt_nm1, double dt_n,
                                 std::vector<double> xyz_nm1[P4EST_DIM],
                                 std::vector<double> xyz_n[P4EST_DIM] );
inline void trajectory_from_np1_to_nm1( p4est_t *p4est_n, p4est_nodes_t *nodes_n,
                                        my_p4est_node_neighbors_t *ngbd_nm1,
                                        my_p4est_node_neighbors_t *ngbd_n,
                                        Vec vnm1[P4EST_DIM],
                                        Vec vn[P4EST_DIM],
                                        double dt_nm1, double dt_n,
                                        std::vector<double> xyz_nm1[P4EST_DIM],
                                        std::vector<double> xyz_n[P4EST_DIM] )
{
  trajectory_from_np1_to_nm1(p4est_n, nodes_n, ngbd_nm1, ngbd_n, vnm1, NULL, vn, NULL, dt_nm1, dt_n, xyz_nm1, xyz_n);
}
>>>>>>> 3779518e

/*!
 * \brief trajectory_from_np1_all_faces backtraces ALL the faces of p4est (simultaneously) to find the (two) departure point
 * along the characteristics of the velocity field, at time n (and nm1). The calculation of the departure points at time nm1
 * is simply skipped if the last argument (xyz_nm1) is NULL.
 * This function calls trajectory_from_np1_bunch_of_points internally, see that function's details for more information
 * \param[in] faces_n                 the faces information
 */
void trajectory_from_np1_all_faces( p4est_t *p4est_n, my_p4est_faces_t *faces_n,
                                    my_p4est_node_neighbors_t *ngbd_nm1,
                                    my_p4est_node_neighbors_t *ngbd_n,
                                    Vec vnm1[P4EST_DIM], Vec second_derivatives_vnm1[P4EST_DIM][P4EST_DIM],
                                    Vec vn[P4EST_DIM], Vec second_derivatives_vn[P4EST_DIM][P4EST_DIM],
                                    double dt_nm1, double dt_n,
                                    std::vector<double> xyz_n[P4EST_DIM][P4EST_DIM],
                                    std::vector<double> xyz_nm1[P4EST_DIM][P4EST_DIM]);
void trajectory_from_np1_all_faces( p4est_t *p4est_n, my_p4est_faces_t *faces_n,
                                    my_p4est_node_neighbors_t *ngbd_nm1,
                                    my_p4est_node_neighbors_t *ngbd_n,
                                    Vec vnm1[P4EST_DIM], Vec second_derivatives_vnm1[P4EST_DIM][P4EST_DIM],
                                    Vec vn[P4EST_DIM], Vec second_derivatives_vn[P4EST_DIM][P4EST_DIM],
                                    double dt_nm1, double dt_n,
                                    std::vector<double> xyz_n[P4EST_DIM][P4EST_DIM]);

/*!
<<<<<<< HEAD
 * \brief trajectory_from_np1_bunch_of_points backtraces a bunch of lists of points xyz_np1 (simultaneously) to find the (two)
 * departure point along the characteristics of the velocity field, at time n (and nm1). The calculation of the departure points
 * at time nm1 is simply skipped if the last argument (xyz_nm1) is NULL.
 * This is a semi-Lagrangian algorithm with Backward Difference Formula along the characteristics.
 * [WARNING:] The velocity fields are interpolated using quadratic interpolation from the nodes to the points of interest, this
 * procedure can be VERY slow if precalculated second derivatives are not provided and if the node neighbors are not initialized
 * (it is highly advised to provide precalculated second derivatives or, at least, initialize the node neighbors if the former is
 * not desired)
 * \param[in] p4est_n                 the forest on which the faces to backtrace are defined
 * \param[in] ngbd_nm1                the geometrical information at time nm1
 * \param[in] ngbd_n                  the geometrical information at time n
 * \param[in] vnm1                    the velocity field at time nm1
 * \param[in] second_derivatives_vnm1 double array of precalculated second derivatives of the velocity field at time nm1
 *                                    second_derivatives_vnm1[dd][dir] is the second derivative of the dir component of
 *                                    vnm1 along Cartesian direction dd
 *                                    If this is a NULL pointer itself or if any of its P4EST_DIM*P4EST_DIM component is NULL,
 *                                    precalculated second derivatives will NOT be used (might be much slower)!
 * \param[in] vn                      the P4EST_DIM components of the velocity field at time n (defined at the nodes of ngbd_n)
 * \param[in] second_derivatives_vn   double array of precalculated second derivatives of the velocity field at time n
 *                                    second_derivatives_vn[dd][dir] is the second derivative of the dir component of
 *                                    vn along Cartesian direction dd
 *                                    If this is a NULL pointer itself or if any of its P4EST_DIM*P4EST_DIM component is NULL,
 *                                    precalculated second derivatives will NOT be used (might be much slower)!
 * \param[in] dt_nm1                  the time step between nm1 and n
 * \param[in] dt_n                    the time step between n and np1
 * \param[in] xyz_np1                 double array of const vector<double> for the coordinates of the landing points at time np1. This
 *                                    points to the lists of coordinates for landing points to be backtraced (component by component)
 *                                    xyz_np1[k][i][j] is the ith component of xyz_np1 for the jth point in list k, 0 <= i < P4EST_DIM
 * \param[inout] xyz_n                double array of vector<double> for the coordinates of the departure points at time n. This is
 *                                    to be filled (and possibly resized) by the function!
 *                                    - xyz_n[k][i] must be of size xyz_np1[k][0].size(), 0<= dir <P4EST_DIM, for all i: 0<= i <P4EST_DIM
 *                                    - xyz_n[k][i][j] is the ith component of xyz_n for the jth point in list k (i.e. corresponding to
 *                                      landing point xyz_np1[k][i][j])
 * \param[inout] xyz_nm1              double array of vector<double> for the coordinates of the departure points at time nm1. This is
 *                                    to be filled (and possibly resized) by the function!
 *                                    - xyz_nm1[k][i] must be of size xyz_np1[k][0].size(), 0<= dir <P4EST_DIM, for all i: 0<= i <P4EST_DIM
 *                                    - xyz_nm1[k][i][j] is the ith component of xyz_nm1 for the jth point in list k (i.e. corresponding to
 *                                      landing point xyz_np1[k][i][j])
 *                                    If this is NULL on input, the calculation of these is disregarded!
 * \param n_lists
 */
=======
 * \brief trajectory_from_np1_to_nm1 backtraces the faces of p4est aligned with the Cartesian direction dir to find the two
 * departure points along the characteristics of the velocity field, at time n and nm1.
 * This function calls trajectory_from_np1_bunch_of_points internally, see that function's details for more information
 * \param[in] faces_n   the faces information
 * \param[in] dir       Cartesian direction of interest
 */
void trajectory_from_np1_to_nm1( p4est_t *p4est_n, my_p4est_faces_t *faces_n,
                                 my_p4est_node_neighbors_t *ngbd_nm1,
                                 my_p4est_node_neighbors_t *ngbd_n,
                                 Vec vnm1[P4EST_DIM],
                                 Vec vn[P4EST_DIM],
                                 double dt_nm1, double dt_n,
                                 std::vector<double> xyz_nm1[P4EST_DIM],
                                 std::vector<double> xyz_n[P4EST_DIM],
                                 int dir );
/*!
 * \brief trajectory_from_np1_to_nm1 backtraces the faces of p4est aligned with the Cartesian direction dir to find the one
 * departure point along the characteristics of the velocity field, at time n.
 * This function calls trajectory_from_np1_bunch_of_points internally, see that function's details for more information
 * \param[in] faces_n   the faces information
 * \param[in] dir       Cartesian direction of interest
 */
inline void trajectory_from_np1_to_n( p4est_t *p4est_n, my_p4est_faces_t *faces_n,
                                      my_p4est_node_neighbors_t *ngbd_nm1,
                                      my_p4est_node_neighbors_t *ngbd_n,
                                      Vec vnm1[P4EST_DIM],
                                      Vec vn[P4EST_DIM],
                                      double dt_nm1, double dt_n,
                                      std::vector<double> xyz_n[P4EST_DIM],
                                      int dir )
{
  trajectory_from_np1_to_nm1(p4est_n, faces_n, ngbd_nm1, ngbd_n, vnm1, vn, dt_nm1, dt_n, NULL, xyz_n, dir);
}

/*!
 * \brief trajectory_from_np1_all_faces backtraces ALL the faces of p4est (simultaneously) to find the (two) departure point
 * along the characteristics of the velocity field, at time n (and nm1). The calculation of the departure points at time nm1
 * is simply skipped if the last argument (xyz_nm1) is NULL.
 * This function calls trajectory_from_np1_bunch_of_points internally, see that function's details for more information
 * \param[in] faces_n                 the faces information
 */
void trajectory_from_np1_all_faces( p4est_t *p4est_n, my_p4est_faces_t *faces_n,
                                    my_p4est_node_neighbors_t *ngbd_nm1,
                                    my_p4est_node_neighbors_t *ngbd_n,
                                    Vec vnm1[P4EST_DIM], Vec second_derivatives_vnm1[P4EST_DIM][P4EST_DIM],
                                    Vec vn[P4EST_DIM], Vec second_derivatives_vn[P4EST_DIM][P4EST_DIM],
                                    double dt_nm1, double dt_n,
                                    std::vector<double> xyz_n[P4EST_DIM][P4EST_DIM],
                                    std::vector<double> xyz_nm1[P4EST_DIM][P4EST_DIM]);
inline void trajectory_from_np1_all_faces_transposed_second_derivatives( p4est_t *p4est_n, my_p4est_faces_t *faces_n,
                                                                         my_p4est_node_neighbors_t *ngbd_nm1,
                                                                         my_p4est_node_neighbors_t *ngbd_n,
                                                                         Vec vnm1[P4EST_DIM], Vec second_derivatives_vnm1[P4EST_DIM][P4EST_DIM],
                                                                         Vec vn[P4EST_DIM], Vec second_derivatives_vn[P4EST_DIM][P4EST_DIM],
                                                                         double dt_nm1, double dt_n,
                                                                         std::vector<double> xyz_n[P4EST_DIM][P4EST_DIM],
                                                                         std::vector<double> xyz_nm1[P4EST_DIM][P4EST_DIM])
{
  transpose_second_derivatives(second_derivatives_vnm1, second_derivatives_vnm1);
  trajectory_from_np1_all_faces(p4est_n, faces_n, ngbd_nm1, ngbd_n, vnm1, second_derivatives_vnm1, vn, second_derivatives_vn, dt_nm1, dt_n, xyz_n, xyz_nm1);
  transpose_second_derivatives(second_derivatives_vnm1, second_derivatives_vnm1);
}
inline void trajectory_from_np1_all_faces( p4est_t *p4est_n, my_p4est_faces_t *faces_n,
                                           my_p4est_node_neighbors_t *ngbd_nm1,
                                           my_p4est_node_neighbors_t *ngbd_n,
                                           Vec vnm1[P4EST_DIM], Vec second_derivatives_vnm1[P4EST_DIM][P4EST_DIM],
                                           Vec vn[P4EST_DIM], Vec second_derivatives_vn[P4EST_DIM][P4EST_DIM],
                                           double dt_nm1, double dt_n,
                                           std::vector<double> xyz_n[P4EST_DIM][P4EST_DIM])
{
  trajectory_from_np1_all_faces(p4est_n, faces_n, ngbd_nm1, ngbd_n, vnm1, second_derivatives_vnm1, vn, second_derivatives_vn, dt_nm1, dt_n, xyz_n, NULL);
}

inline void trajectory_from_np1_all_faces_transposed_second_derivatives( p4est_t *p4est_n, my_p4est_faces_t *faces_n,
                                                                         my_p4est_node_neighbors_t *ngbd_nm1,
                                                                         my_p4est_node_neighbors_t *ngbd_n,
                                                                         Vec vnm1[P4EST_DIM], Vec second_derivatives_vnm1[P4EST_DIM][P4EST_DIM],
                                                                         Vec vn[P4EST_DIM], Vec second_derivatives_vn[P4EST_DIM][P4EST_DIM],
                                                                         double dt_nm1, double dt_n,
                                                                         std::vector<double> xyz_n[P4EST_DIM][P4EST_DIM])
{
  transpose_second_derivatives(second_derivatives_vnm1, second_derivatives_vnm1);
  trajectory_from_np1_all_faces(p4est_n, faces_n, ngbd_nm1, ngbd_n, vnm1, second_derivatives_vnm1, vn, second_derivatives_vn, dt_nm1, dt_n, xyz_n);
  transpose_second_derivatives(second_derivatives_vnm1, second_derivatives_vnm1);
}

/*!
 * \brief trajectory_from_np1_bunch_of_points backtraces a bunch of lists of points xyz_np1 (simultaneously) to find the (two)
 * departure point along the characteristics of the velocity field, at time n (and nm1). The calculation of the departure points
 * at time nm1 is simply skipped if the last argument (xyz_nm1) is NULL.
 * This is a semi-Lagrangian algorithm with Backward Difference Formula along the characteristics.
 * [WARNING:] The velocity fields are interpolated using quadratic interpolation from the nodes to the points of interest, this
 * procedure can be VERY slow if precalculated second derivatives are not provided and if the node neighbors are not initialized
 * (it is highly advised to provide precalculated second derivatives or, at least, initialize the node neighbors if the former is
 * not desired)
 * \param[in] p4est_n                 the forest on which the faces to backtrace are defined
 * \param[in] ngbd_nm1                the geometrical information at time nm1
 * \param[in] ngbd_n                  the geometrical information at time n
 * \param[in] vnm1                    the velocity field at time nm1
 * \param[in] second_derivatives_vnm1 double array of precalculated second derivatives of the velocity field at time nm1
 *                                    second_derivatives_vnm1[dd][dir] is the second derivative of the dir component of
 *                                    vnm1 along Cartesian direction dd
 *                                    If this is a NULL pointer itself or if any of its P4EST_DIM*P4EST_DIM component is NULL,
 *                                    precalculated second derivatives will NOT be used (might be much slower)!
 * \param[in] vn                      the P4EST_DIM components of the velocity field at time n (defined at the nodes of ngbd_n)
 * \param[in] second_derivatives_vn   double array of precalculated second derivatives of the velocity field at time n
 *                                    second_derivatives_vn[dd][dir] is the second derivative of the dir component of
 *                                    vn along Cartesian direction dd
 *                                    If this is a NULL pointer itself or if any of its P4EST_DIM*P4EST_DIM component is NULL,
 *                                    precalculated second derivatives will NOT be used (might be much slower)!
 * \param[in] dt_nm1                  the time step between nm1 and n
 * \param[in] dt_n                    the time step between n and np1
 * \param[in] xyz_np1                 double array of const vector<double> for the coordinates of the landing points at time np1. This
 *                                    points to the lists of coordinates for landing points to be backtraced (component by component)
 *                                    xyz_np1[k][i][j] is the ith component of xyz_np1 for the jth point in list k, 0 <= i < P4EST_DIM
 * \param[inout] xyz_n                double array of vector<double> for the coordinates of the departure points at time n. This is
 *                                    to be filled (and possibly resized) by the function!
 *                                    - xyz_n[k][i] must be of size xyz_np1[k][0].size(), 0<= dir <P4EST_DIM, for all i: 0<= i <P4EST_DIM
 *                                    - xyz_n[k][i][j] is the ith component of xyz_n for the jth point in list k (i.e. corresponding to
 *                                      landing point xyz_np1[k][i][j])
 * \param[inout] xyz_nm1              double array of vector<double> for the coordinates of the departure points at time nm1. This is
 *                                    to be filled (and possibly resized) by the function!
 *                                    - xyz_nm1[k][i] must be of size xyz_np1[k][0].size(), 0<= dir <P4EST_DIM, for all i: 0<= i <P4EST_DIM
 *                                    - xyz_nm1[k][i][j] is the ith component of xyz_nm1 for the jth point in list k (i.e. corresponding to
 *                                      landing point xyz_np1[k][i][j])
 *                                    If this is NULL on input, the calculation of these is disregarded!
 * \param n_lists
 */
>>>>>>> 3779518e
void trajectory_from_np1_bunch_of_points( p4est_t *p4est_n,
                                          my_p4est_node_neighbors_t *ngbd_nm1,
                                          my_p4est_node_neighbors_t *ngbd_n,
                                          Vec vnm1[P4EST_DIM], Vec second_derivatives_vnm1[P4EST_DIM][P4EST_DIM],
                                          Vec vn[P4EST_DIM], Vec second_derivatives_vn[P4EST_DIM][P4EST_DIM],
                                          double dt_nm1, double dt_n,
                                          const std::vector<double> xyz_np1[][P4EST_DIM],
                                          std::vector<double>* xyz_n[][P4EST_DIM],
                                          std::vector<double>* xyz_nm1[][P4EST_DIM],
                                          unsigned int n_lists);


#endif /* MY_P4EST_TRAJECTORY_OF_POINT_H */<|MERGE_RESOLUTION|>--- conflicted
+++ resolved
@@ -103,52 +103,6 @@
                                  my_p4est_node_neighbors_t *ngbd_n,
                                  Vec vnm1[P4EST_DIM], Vec second_derivatives_vnm1[P4EST_DIM][P4EST_DIM],
                                  Vec vn[P4EST_DIM], Vec second_derivatives_vn[P4EST_DIM][P4EST_DIM],
-<<<<<<< HEAD
-                                 double dt_nm1, double dt_n,
-                                 std::vector<double> xyz_nm1[P4EST_DIM],
-                                 std::vector<double> xyz_n[P4EST_DIM] );
-void trajectory_from_np1_to_nm1( p4est_t *p4est_n, p4est_nodes_t *nodes_n,
-                                 my_p4est_node_neighbors_t *ngbd_nm1,
-                                 my_p4est_node_neighbors_t *ngbd_n,
-                                 Vec vnm1[P4EST_DIM],
-                                 Vec vn[P4EST_DIM],
-                                 double dt_nm1, double dt_n,
-                                 std::vector<double> xyz_nm1[P4EST_DIM],
-                                 std::vector<double> xyz_n[P4EST_DIM] );
-
-
-/*!
- * \brief trajectory_from_np1_to_nm1 backtraces the faces of p4est aligned with the Cartesian direction dir to find the two
- * departure points along the characteristics of the velocity field, at time n and nm1.
- * This function calls trajectory_from_np1_bunch_of_points internally, see that function's details for more information
- * \param[in] faces_n   the faces information
- * \param[in] dir       Cartesian direction of interest
- */
-void trajectory_from_np1_to_nm1( p4est_t *p4est_n, my_p4est_faces_t *faces_n,
-                                 my_p4est_node_neighbors_t *ngbd_nm1,
-                                 my_p4est_node_neighbors_t *ngbd_n,
-                                 Vec vnm1[P4EST_DIM],
-                                 Vec vn[P4EST_DIM],
-                                 double dt_nm1, double dt_n,
-                                 std::vector<double> xyz_nm1[P4EST_DIM],
-                                 std::vector<double> xyz_n[P4EST_DIM],
-                                 int dir );
-/*!
- * \brief trajectory_from_np1_to_nm1 backtraces the faces of p4est aligned with the Cartesian direction dir to find the one
- * departure point along the characteristics of the velocity field, at time n.
- * This function calls trajectory_from_np1_bunch_of_points internally, see that function's details for more information
- * \param[in] faces_n   the faces information
- * \param[in] dir       Cartesian direction of interest
- */
-void trajectory_from_np1_to_n( p4est_t *p4est_n, my_p4est_faces_t *faces_n,
-                               my_p4est_node_neighbors_t *ngbd_nm1,
-                               my_p4est_node_neighbors_t *ngbd_n,
-                               Vec vnm1[P4EST_DIM],
-                               Vec vn[P4EST_DIM],
-                               double dt_nm1, double dt_n,
-                               std::vector<double> xyz_n[P4EST_DIM],
-                               int dir );
-=======
                                  double dt_nm1, double dt_n,
                                  std::vector<double> xyz_nm1[P4EST_DIM],
                                  std::vector<double> xyz_n[P4EST_DIM] );
@@ -163,75 +117,9 @@
 {
   trajectory_from_np1_to_nm1(p4est_n, nodes_n, ngbd_nm1, ngbd_n, vnm1, NULL, vn, NULL, dt_nm1, dt_n, xyz_nm1, xyz_n);
 }
->>>>>>> 3779518e
-
-/*!
- * \brief trajectory_from_np1_all_faces backtraces ALL the faces of p4est (simultaneously) to find the (two) departure point
- * along the characteristics of the velocity field, at time n (and nm1). The calculation of the departure points at time nm1
- * is simply skipped if the last argument (xyz_nm1) is NULL.
- * This function calls trajectory_from_np1_bunch_of_points internally, see that function's details for more information
- * \param[in] faces_n                 the faces information
- */
-void trajectory_from_np1_all_faces( p4est_t *p4est_n, my_p4est_faces_t *faces_n,
-                                    my_p4est_node_neighbors_t *ngbd_nm1,
-                                    my_p4est_node_neighbors_t *ngbd_n,
-                                    Vec vnm1[P4EST_DIM], Vec second_derivatives_vnm1[P4EST_DIM][P4EST_DIM],
-                                    Vec vn[P4EST_DIM], Vec second_derivatives_vn[P4EST_DIM][P4EST_DIM],
-                                    double dt_nm1, double dt_n,
-                                    std::vector<double> xyz_n[P4EST_DIM][P4EST_DIM],
-                                    std::vector<double> xyz_nm1[P4EST_DIM][P4EST_DIM]);
-void trajectory_from_np1_all_faces( p4est_t *p4est_n, my_p4est_faces_t *faces_n,
-                                    my_p4est_node_neighbors_t *ngbd_nm1,
-                                    my_p4est_node_neighbors_t *ngbd_n,
-                                    Vec vnm1[P4EST_DIM], Vec second_derivatives_vnm1[P4EST_DIM][P4EST_DIM],
-                                    Vec vn[P4EST_DIM], Vec second_derivatives_vn[P4EST_DIM][P4EST_DIM],
-                                    double dt_nm1, double dt_n,
-                                    std::vector<double> xyz_n[P4EST_DIM][P4EST_DIM]);
-
-/*!
-<<<<<<< HEAD
- * \brief trajectory_from_np1_bunch_of_points backtraces a bunch of lists of points xyz_np1 (simultaneously) to find the (two)
- * departure point along the characteristics of the velocity field, at time n (and nm1). The calculation of the departure points
- * at time nm1 is simply skipped if the last argument (xyz_nm1) is NULL.
- * This is a semi-Lagrangian algorithm with Backward Difference Formula along the characteristics.
- * [WARNING:] The velocity fields are interpolated using quadratic interpolation from the nodes to the points of interest, this
- * procedure can be VERY slow if precalculated second derivatives are not provided and if the node neighbors are not initialized
- * (it is highly advised to provide precalculated second derivatives or, at least, initialize the node neighbors if the former is
- * not desired)
- * \param[in] p4est_n                 the forest on which the faces to backtrace are defined
- * \param[in] ngbd_nm1                the geometrical information at time nm1
- * \param[in] ngbd_n                  the geometrical information at time n
- * \param[in] vnm1                    the velocity field at time nm1
- * \param[in] second_derivatives_vnm1 double array of precalculated second derivatives of the velocity field at time nm1
- *                                    second_derivatives_vnm1[dd][dir] is the second derivative of the dir component of
- *                                    vnm1 along Cartesian direction dd
- *                                    If this is a NULL pointer itself or if any of its P4EST_DIM*P4EST_DIM component is NULL,
- *                                    precalculated second derivatives will NOT be used (might be much slower)!
- * \param[in] vn                      the P4EST_DIM components of the velocity field at time n (defined at the nodes of ngbd_n)
- * \param[in] second_derivatives_vn   double array of precalculated second derivatives of the velocity field at time n
- *                                    second_derivatives_vn[dd][dir] is the second derivative of the dir component of
- *                                    vn along Cartesian direction dd
- *                                    If this is a NULL pointer itself or if any of its P4EST_DIM*P4EST_DIM component is NULL,
- *                                    precalculated second derivatives will NOT be used (might be much slower)!
- * \param[in] dt_nm1                  the time step between nm1 and n
- * \param[in] dt_n                    the time step between n and np1
- * \param[in] xyz_np1                 double array of const vector<double> for the coordinates of the landing points at time np1. This
- *                                    points to the lists of coordinates for landing points to be backtraced (component by component)
- *                                    xyz_np1[k][i][j] is the ith component of xyz_np1 for the jth point in list k, 0 <= i < P4EST_DIM
- * \param[inout] xyz_n                double array of vector<double> for the coordinates of the departure points at time n. This is
- *                                    to be filled (and possibly resized) by the function!
- *                                    - xyz_n[k][i] must be of size xyz_np1[k][0].size(), 0<= dir <P4EST_DIM, for all i: 0<= i <P4EST_DIM
- *                                    - xyz_n[k][i][j] is the ith component of xyz_n for the jth point in list k (i.e. corresponding to
- *                                      landing point xyz_np1[k][i][j])
- * \param[inout] xyz_nm1              double array of vector<double> for the coordinates of the departure points at time nm1. This is
- *                                    to be filled (and possibly resized) by the function!
- *                                    - xyz_nm1[k][i] must be of size xyz_np1[k][0].size(), 0<= dir <P4EST_DIM, for all i: 0<= i <P4EST_DIM
- *                                    - xyz_nm1[k][i][j] is the ith component of xyz_nm1 for the jth point in list k (i.e. corresponding to
- *                                      landing point xyz_np1[k][i][j])
- *                                    If this is NULL on input, the calculation of these is disregarded!
- * \param n_lists
- */
-=======
+
+
+/*!
  * \brief trajectory_from_np1_to_nm1 backtraces the faces of p4est aligned with the Cartesian direction dir to find the two
  * departure points along the characteristics of the velocity field, at time n and nm1.
  * This function calls trajectory_from_np1_bunch_of_points internally, see that function's details for more information
@@ -360,7 +248,6 @@
  *                                    If this is NULL on input, the calculation of these is disregarded!
  * \param n_lists
  */
->>>>>>> 3779518e
 void trajectory_from_np1_bunch_of_points( p4est_t *p4est_n,
                                           my_p4est_node_neighbors_t *ngbd_nm1,
                                           my_p4est_node_neighbors_t *ngbd_n,
