--- conflicted
+++ resolved
@@ -143,7 +143,6 @@
  * This function calls trajectory_from_np1_bunch_of_points internally, see that function's details for more information
  * \param[in] faces_n                 the faces information
  */
-<<<<<<< HEAD
 void trajectory_from_np1_all_faces(const my_p4est_faces_t* faces_n, const my_p4est_node_neighbors_t* ngbd_nm1, const my_p4est_node_neighbors_t* ngbd_n,
                                    Vec vnm1[P4EST_DIM], Vec second_derivatives_vnm1[P4EST_DIM][P4EST_DIM],
                                    Vec vn[P4EST_DIM], Vec second_derivatives_vn[P4EST_DIM][P4EST_DIM],
@@ -180,23 +179,6 @@
   trajectory_from_np1_all_faces(faces_n, ngbd_nm1, ngbd_n, vnm1, second_derivatives_vnm1, vn, second_derivatives_vn, dt_nm1, dt_n, xyz_n);
   transpose_second_derivatives(second_derivatives_vnm1, second_derivatives_vnm1);
 }
-=======
-void trajectory_from_np1_all_faces( p4est_t *p4est_n, my_p4est_faces_t *faces_n,
-                                    my_p4est_node_neighbors_t *ngbd_nm1,
-                                    my_p4est_node_neighbors_t *ngbd_n,
-                                    Vec vnm1[P4EST_DIM], Vec second_derivatives_vnm1[P4EST_DIM][P4EST_DIM],
-                                    Vec vn[P4EST_DIM], Vec second_derivatives_vn[P4EST_DIM][P4EST_DIM],
-                                    double dt_nm1, double dt_n,
-                                    std::vector<double> xyz_n[P4EST_DIM][P4EST_DIM],
-                                    std::vector<double> xyz_nm1[P4EST_DIM][P4EST_DIM]);
-void trajectory_from_np1_all_faces( p4est_t *p4est_n, my_p4est_faces_t *faces_n,
-                                    my_p4est_node_neighbors_t *ngbd_nm1,
-                                    my_p4est_node_neighbors_t *ngbd_n,
-                                    Vec vnm1[P4EST_DIM], Vec second_derivatives_vnm1[P4EST_DIM][P4EST_DIM],
-                                    Vec vn[P4EST_DIM], Vec second_derivatives_vn[P4EST_DIM][P4EST_DIM],
-                                    double dt_nm1, double dt_n,
-                                    std::vector<double> xyz_n[P4EST_DIM][P4EST_DIM]);
->>>>>>> 82cac1f9
 
 /*!
  * \brief trajectory_from_np1_bunch_of_points backtraces a bunch of lists of points xyz_np1 (simultaneously) to find the (two)
