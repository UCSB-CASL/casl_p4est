--- conflicted
+++ resolved
@@ -21,16 +21,13 @@
 #include <petsclog.h>
 #include <src/casl_math.h>
 #include <src/petsc_compatibility.h>
-<<<<<<< HEAD
-
-#include <stack>
-#include <algorithm>
-
-=======
 #include <sys/types.h>
 #include <sys/stat.h>
 #include <dirent.h>
->>>>>>> df41de9c
+
+#include <stack>
+#include <algorithm>
+
 
 // logging variables -- defined in src/petsc_logging.cpp
 #ifndef CASL_LOG_TINY_EVENTS
@@ -227,7 +224,6 @@
   ierr = PetscLogFlops(45); CHKERRXX(ierr); // number of flops in this event
 }
 
-<<<<<<< HEAD
 double quadratic_non_oscillatory_continuous_v1_interpolation(const p4est_t *p4est, p4est_topidx_t tree_id, const p4est_quadrant_t &quad, const double *F, const double *Fdd, const double *xyz_global)
 {
   PetscErrorCode ierr;
@@ -466,8 +462,6 @@
 }
 
 double quadratic_interpolation(const p4est_t *p4est, p4est_topidx_t tree_id, const p4est_quadrant_t &quad, const double *F, const double *Fdd, const double *xyz_global)
-=======
-double quadratic_interpolation(const p4est_t* p4est, p4est_topidx_t tree_id, const p4est_quadrant_t &quad, const double *F, const double *Fdd, const double *xyz_global)
 {
   double result;
   quadratic_interpolation(p4est, tree_id, quad, F, Fdd, xyz_global, &result, 1);
@@ -475,7 +469,6 @@
 }
 
 void quadratic_interpolation(const p4est_t *p4est, p4est_topidx_t tree_id, const p4est_quadrant_t &quad, const double *F, const double *Fdd, const double *xyz_global, double *results, unsigned int n_results)
->>>>>>> df41de9c
 {
   P4EST_ASSERT(n_results > 0);
   PetscErrorCode ierr;
