--- conflicted
+++ resolved
@@ -176,19 +176,8 @@
   return false;
 }
 
-<<<<<<< HEAD
 void rel_qxyz_quad_fr_node(const p4est_t* p4est, const p4est_quadrant_t& quad, const double* xyz_node, const p4est_indep_t* node, const double *tree_dimensions, const my_p4est_brick_t* brick,
                            double *xyz_rel, int64_t* logical_qcoord_diff)
-=======
-double linear_interpolation(const p4est_t *p4est, p4est_topidx_t tree_id, const p4est_quadrant_t &quad, const double *F, const double *xyz_global)
-{
-  double result;
-  linear_interpolation(p4est, tree_id, quad, F, xyz_global, &result, 1);
-  return result;
-}
-
-void linear_interpolation(const p4est_t *p4est, p4est_topidx_t tree_id, const p4est_quadrant_t &quad, const double *F, const double *xyz_global, double* results, unsigned int n_results)
->>>>>>> 82cac1f9
 {
   p4est_topidx_t v_m = p4est->connectivity->tree_to_vertex[quad.p.piggy3.which_tree*P4EST_CHILDREN + 0];
   double tree_xyz_min[P4EST_DIM];
@@ -273,18 +262,7 @@
   return;
 }
 
-<<<<<<< HEAD
 void quadratic_non_oscillatory_interpolation(const p4est_t *p4est, p4est_topidx_t tree_id, const p4est_quadrant_t &quad, const double *F, const double *Fdd, const double *xyz_global, double *results, const size_t &n_results )
-=======
-double quadratic_non_oscillatory_interpolation(const p4est_t *p4est, p4est_topidx_t tree_id, const p4est_quadrant_t &quad, const double *F, const double *Fdd, const double *xyz_global)
-{
-  double result;
-  quadratic_non_oscillatory_interpolation(p4est, tree_id, quad, F, Fdd, xyz_global, &result, 1);
-  return result;
-}
-
-void quadratic_non_oscillatory_interpolation(const p4est_t *p4est, p4est_topidx_t tree_id, const p4est_quadrant_t &quad, const double *F, const double *Fdd, const double *xyz_global, double *results, unsigned int n_results)
->>>>>>> 82cac1f9
 {
   P4EST_ASSERT(n_results > 0);
   double linear_weight[P4EST_CHILDREN], second_derivative_weight[P4EST_DIM];
@@ -305,18 +283,7 @@
   return;
 }
 
-<<<<<<< HEAD
 void quadratic_non_oscillatory_continuous_v1_interpolation(const p4est_t *p4est, p4est_topidx_t tree_id, const p4est_quadrant_t &quad, const double *F, const double *Fdd, const double *xyz_global, double *results, const size_t &n_results )
-=======
-double quadratic_interpolation(const p4est_t* p4est, p4est_topidx_t tree_id, const p4est_quadrant_t &quad, const double *F, const double *Fdd, const double *xyz_global)
-{
-  double result;
-  quadratic_interpolation(p4est, tree_id, quad, F, Fdd, xyz_global, &result, 1);
-  return result;
-}
-
-void quadratic_interpolation(const p4est_t *p4est, p4est_topidx_t tree_id, const p4est_quadrant_t &quad, const double *F, const double *Fdd, const double *xyz_global, double *results, unsigned int n_results)
->>>>>>> 82cac1f9
 {
   P4EST_ASSERT(n_results > 0);
   double linear_weight[P4EST_CHILDREN], second_derivative_weight[P4EST_DIM];
@@ -669,41 +636,35 @@
 PetscErrorCode VecCreateGhostCells(const p4est_t *p4est, p4est_ghost_t *ghost, Vec* v)
 {
   PetscErrorCode ierr = 0;
-<<<<<<< HEAD
+  p4est_locidx_t num_local = p4est->local_num_quadrants;
+
+  std::vector<PetscInt> ghost_cells(ghost->ghosts.elem_count, 0);
+  PetscInt num_global = p4est->global_num_quadrants;
+
+  for (int r = 0; r<p4est->mpisize; ++r)
+    for (p4est_locidx_t q = ghost->proc_offsets[r]; q < ghost->proc_offsets[r+1]; ++q)
+    {
+      const p4est_quadrant_t* quad = (const p4est_quadrant_t*)sc_array_index(&ghost->ghosts, q);
+      ghost_cells[q] = (PetscInt)quad->p.piggy3.local_num + (PetscInt)p4est->global_first_quadrant[r];
+    }
+
+  ierr = VecCreateGhost(p4est->mpicomm,
+                        num_local, num_global,
+                        ghost_cells.size(), (const PetscInt*)&ghost_cells[0], v); CHKERRQ(ierr);
+  ierr = VecSetFromOptions(*v); CHKERRQ(ierr);
+
+  return ierr;
+}
+
+PetscErrorCode VecCreateCellsNoGhost(const p4est_t *p4est, Vec* v)
+{
+  PetscErrorCode ierr = 0;
   p4est_locidx_t num_local = nodes->num_owned_indeps;
   P4EST_ASSERT(block_size > 0);
   P4EST_ASSERT(nodes->indep_nodes.elem_count >= (size_t) num_local);
   P4EST_ASSERT(p4est->mpisize >= 0);
   std::vector<PetscInt> ghost_nodes(nodes->indep_nodes.elem_count - num_local, 0);
   std::vector<PetscInt> global_offset_sum(p4est->mpisize + 1, 0);
-=======
-  p4est_locidx_t num_local = p4est->local_num_quadrants;
-
-  std::vector<PetscInt> ghost_cells(ghost->ghosts.elem_count, 0);
-  PetscInt num_global = p4est->global_num_quadrants;
->>>>>>> 82cac1f9
-
-  for (int r = 0; r<p4est->mpisize; ++r)
-    for (p4est_locidx_t q = ghost->proc_offsets[r]; q < ghost->proc_offsets[r+1]; ++q)
-    {
-      const p4est_quadrant_t* quad = (const p4est_quadrant_t*)sc_array_index(&ghost->ghosts, q);
-      ghost_cells[q] = (PetscInt)quad->p.piggy3.local_num + (PetscInt)p4est->global_first_quadrant[r];
-    }
-
-  ierr = VecCreateGhost(p4est->mpicomm,
-                        num_local, num_global,
-                        ghost_cells.size(), (const PetscInt*)&ghost_cells[0], v); CHKERRQ(ierr);
-  ierr = VecSetFromOptions(*v); CHKERRQ(ierr);
-
-  return ierr;
-}
-
-PetscErrorCode VecCreateCellsNoGhost(const p4est_t *p4est, Vec* v)
-{
-  PetscErrorCode ierr = 0;
-  p4est_locidx_t num_local = p4est->local_num_quadrants;
-
-  PetscInt num_global = p4est->global_num_quadrants;
 
   ierr = VecCreateMPI(p4est->mpicomm, num_local, num_global, v); CHKERRQ(ierr);
   ierr = VecSetFromOptions(*v); CHKERRQ(ierr);
@@ -711,7 +672,6 @@
   return ierr;
 }
 
-<<<<<<< HEAD
 PetscErrorCode VecGhostCopy(Vec src, Vec dst)
 {
   PetscErrorCode ierr;
@@ -739,9 +699,6 @@
 }
 
 PetscErrorCode VecCreateGhostCellsBlock(const p4est_t *p4est, const p4est_ghost_t *ghost, const PetscInt & block_size, Vec* v)
-=======
-PetscErrorCode VecCreateGhostCellsBlock(const p4est_t *p4est, p4est_ghost_t *ghost, PetscInt block_size, Vec* v)
->>>>>>> 82cac1f9
 {
   PetscErrorCode ierr = 0;
   p4est_locidx_t num_local = p4est->local_num_quadrants;
@@ -759,11 +716,6 @@
   ierr = VecCreateGhostBlock(p4est->mpicomm,
                              block_size, num_local*block_size, num_global*block_size,
                              ghost_cells.size(), (const PetscInt*)&ghost_cells[0], v); CHKERRQ(ierr);
-<<<<<<< HEAD
-  } else {
-    ierr = VecCreateGhost(p4est->mpicomm, num_local, num_global,
-                          ghost_cells.size(), (const PetscInt*)&ghost_cells[0], v); CHKERRQ(ierr);
-  }
   ierr = VecSetFromOptions(*v); CHKERRQ(ierr);
 
   return ierr;
@@ -781,8 +733,6 @@
   if(block_size > 1){
     ierr = VecSetBlockSize(*v, block_size); CHKERRQ(ierr);
   }
-=======
->>>>>>> 82cac1f9
   ierr = VecSetFromOptions(*v); CHKERRQ(ierr);
 
   return ierr;
@@ -1435,33 +1385,6 @@
 }
 
 void compute_normals(const my_p4est_node_neighbors_t &neighbors, Vec phi, Vec normals[])
-<<<<<<< HEAD
-{
-#ifdef CASL_THROWS
-  if(!normals)
-    throw std::invalid_argument("normals array cannot be NULL.");
-#endif
-
-  neighbors.first_derivatives_central(phi, normals);
-  double *normals_p[P4EST_DIM];
-  foreach_dimension(dim) VecGetArray(normals[dim], &normals_p[dim]);
-
-  foreach_node(n, neighbors.get_nodes()) {
-    double abs = sqrt(SUMD(SQR(normals_p[0][n]), SQR(normals_p[1][n]), SQR(normals_p[2][n])));
-
-    if (abs < EPS) {
-      foreach_dimension(dim) normals_p[dim][n] = 0;
-    } else {
-      foreach_dimension(dim) normals_p[dim][n] /= abs;
-    }
-  }
-
-  foreach_dimension(dim) VecRestoreArray(normals[dim], &normals_p[dim]);
-}
-
-void compute_normals(const my_p4est_node_neighbors_t &neighbors, Vec phi, Vec normals)
-=======
->>>>>>> 82cac1f9
 {
 #ifdef CASL_THROWS
   if(!normals)
