#ifdef P4_TO_P8
#include "my_p8est_utils.h"
#include "my_p8est_tools.h"
#include <p8est_connectivity.h>
#include <src/my_p8est_node_neighbors.h>
#include <src/my_p8est_macros.h>
#include "cube3.h"
#else
#include "my_p4est_utils.h"
#include "my_p4est_tools.h"
#include <p4est_connectivity.h>
#include <src/my_p4est_node_neighbors.h>
#include <src/my_p4est_macros.h>
#include "cube2.h"
#endif

#include "mpi.h"
#include <vector>
#include <set>
#include <sstream>
#include <petsclog.h>
#include <src/casl_math.h>
#include <src/petsc_compatibility.h>


// logging variables -- defined in src/petsc_logging.cpp
#ifndef CASL_LOG_TINY_EVENTS
#undef PetscLogEventBegin
#undef PetscLogEventEnd
#define PetscLogEventBegin(e, o1, o2, o3, o4) 0
#define PetscLogEventEnd(e, o1, o2, o3, o4) 0
#else
#warning "Use of 'CASL_LOG_TINY_EVENTS' macro is discouraged but supported. Logging tiny sections of the code may produce unreliable results due to overhead."
#endif
#ifndef CASL_LOG_FLOPS
#undef PetscLogFlops
#define PetscLogFlops(n) 0
#endif

std::vector<InterpolatingFunctionLogEntry> InterpolatingFunctionLogger::entries;

double linear_interpolation(const p4est_t *p4est, p4est_topidx_t tree_id, const p4est_quadrant_t &quad, const double *F, const double *xyz_global)
{
  PetscErrorCode ierr;
  p4est_topidx_t v_m = p4est->connectivity->tree_to_vertex[tree_id*P4EST_CHILDREN + 0];
  p4est_topidx_t v_p = p4est->connectivity->tree_to_vertex[tree_id*P4EST_CHILDREN + P4EST_CHILDREN-1];

  double tree_xmin = p4est->connectivity->vertices[3*v_m + 0];
  double tree_xmax = p4est->connectivity->vertices[3*v_p + 0];
  double tree_ymin = p4est->connectivity->vertices[3*v_m + 1];
  double tree_ymax = p4est->connectivity->vertices[3*v_p + 1];
#ifdef P4_TO_P8
  double tree_zmin = p4est->connectivity->vertices[3*v_m + 2];
  double tree_zmax = p4est->connectivity->vertices[3*v_p + 2];
#endif

  /* shift xyz to [0,1] */
  double x = (xyz_global[0] - tree_xmin)/(tree_xmax-tree_xmin);
  double y = (xyz_global[1] - tree_ymin)/(tree_ymax-tree_ymin);
#ifdef P4_TO_P8
  double z = (xyz_global[2] - tree_zmin)/(tree_zmax-tree_zmin);
#endif

  double qh   = (double)P4EST_QUADRANT_LEN(quad.level) / (double)(P4EST_ROOT_LEN);
  double xmin = (double)quad.x / (double)(P4EST_ROOT_LEN);
  double ymin = (double)quad.y / (double)(P4EST_ROOT_LEN);
#ifdef P4_TO_P8
  double zmin = (double)quad.z / (double)(P4EST_ROOT_LEN);
#endif

  double d_m00 = x - xmin;
  double d_p00 = qh - d_m00;
  double d_0m0 = y - ymin;
  double d_0p0 = qh - d_0m0;
#ifdef P4_TO_P8
  double d_00m = z - zmin;
  double d_00p = qh - d_00m;
#endif

#ifdef P4_TO_P8
  double w_xyz[] =
  {
    d_p00*d_0p0*d_00p,
    d_m00*d_0p0*d_00p,
    d_p00*d_0m0*d_00p,
    d_m00*d_0m0*d_00p,
    d_p00*d_0p0*d_00m,
    d_m00*d_0p0*d_00m,
    d_p00*d_0m0*d_00m,
    d_m00*d_0m0*d_00m
  };
#else
  double w_xyz[] =
  {
    d_p00*d_0p0,
    d_m00*d_0p0,
    d_p00*d_0m0,
    d_m00*d_0m0
  };
#endif

  double value = 0;
  for (short j = 0; j<P4EST_CHILDREN; j++)
    value += F[j]*w_xyz[j];

#ifdef P4_TO_P8
  value /= qh*qh*qh;
#else
  value /= qh*qh;
#endif

  ierr = PetscLogFlops(39); CHKERRXX(ierr); // number of flops in this event

  return value;
}

double quadratic_non_oscillatory_interpolation(const p4est_t *p4est, p4est_topidx_t tree_id, const p4est_quadrant_t &quad, const double *F, const double *Fdd, const double *xyz_global)
{
  PetscErrorCode ierr;
  p4est_topidx_t v_m = p4est->connectivity->tree_to_vertex[tree_id*P4EST_CHILDREN + 0];
  p4est_topidx_t v_p = p4est->connectivity->tree_to_vertex[tree_id*P4EST_CHILDREN + P4EST_CHILDREN-1];

  double tree_xmin = p4est->connectivity->vertices[3*v_m + 0];
  double tree_xmax = p4est->connectivity->vertices[3*v_p + 0];
  double tree_ymin = p4est->connectivity->vertices[3*v_m + 1];
  double tree_ymax = p4est->connectivity->vertices[3*v_p + 1];
#ifdef P4_TO_P8
  double tree_zmin = p4est->connectivity->vertices[3*v_m + 2];
  double tree_zmax = p4est->connectivity->vertices[3*v_p + 2];
#endif

  double x = (xyz_global[0] - tree_xmin)/(tree_xmax-tree_xmin);
  double y = (xyz_global[1] - tree_ymin)/(tree_ymax-tree_ymin);
#ifdef P4_TO_P8
  double z = (xyz_global[2] - tree_zmin)/(tree_zmax-tree_zmin);
#endif

  double qh   = (double)P4EST_QUADRANT_LEN(quad.level) / (double)(P4EST_ROOT_LEN);
  double xmin = quad_x_fr_i(&quad);
  double ymin = quad_y_fr_j(&quad);
#ifdef P4_TO_P8
  double zmin = quad_z_fr_k(&quad);
#endif

  x = (x-xmin) / qh;
  y = (y-ymin) / qh;
#ifdef P4_TO_P8
  z = (z-zmin) / qh;
#endif

  double d_m00 = x;
  double d_p00 = 1-x;
  double d_0m0 = y;
  double d_0p0 = 1-y;
#ifdef P4_TO_P8
  double d_00m = z;
  double d_00p = 1-z;
#endif

#ifdef P4_TO_P8
  double w_xyz[] =
  {
    d_p00*d_0p0*d_00p,
    d_m00*d_0p0*d_00p,
    d_p00*d_0m0*d_00p,
    d_m00*d_0m0*d_00p,
    d_p00*d_0p0*d_00m,
    d_m00*d_0p0*d_00m,
    d_p00*d_0m0*d_00m,
    d_m00*d_0m0*d_00m
  };
#else
  double w_xyz[] =
  {
    d_p00*d_0p0,
    d_m00*d_0p0,
    d_p00*d_0m0,
    d_m00*d_0m0
  };
#endif

/* Daniil: this interpolation scheme might result in discontinuities on faces between quadrants
  double fdd[P4EST_DIM];
  for (short i = 0; i<P4EST_DIM; i++)
    fdd[i] = Fdd[i];

  for (short j = 1; j<P4EST_CHILDREN; j++)
    for (short i = 0; i<P4EST_DIM; i++)
      fdd[i] = MINMOD(fdd[i], Fdd[j*P4EST_DIM + i]);
//*/

  // Below are two alternative schemes inspired by bi/tri-quadratic interpolation combined with the minmod limiter

//* First alternative scheme: first, minmod on every edge, then weight-average
  double fdd[P4EST_DIM];
  for (short i = 0; i<P4EST_DIM; i++)
    fdd[i] = 0;

  int i, jm, jp;

  i = 0;
  jm = 0; jp = 1; fdd[i] += MINMOD(Fdd[jm*P4EST_DIM + i], Fdd[jp*P4EST_DIM + i])*(w_xyz[jm]+w_xyz[jp]);
  jm = 2; jp = 3; fdd[i] += MINMOD(Fdd[jm*P4EST_DIM + i], Fdd[jp*P4EST_DIM + i])*(w_xyz[jm]+w_xyz[jp]);
#ifdef P4_TO_P8
  jm = 4; jp = 5; fdd[i] += MINMOD(Fdd[jm*P4EST_DIM + i], Fdd[jp*P4EST_DIM + i])*(w_xyz[jm]+w_xyz[jp]);
  jm = 6; jp = 7; fdd[i] += MINMOD(Fdd[jm*P4EST_DIM + i], Fdd[jp*P4EST_DIM + i])*(w_xyz[jm]+w_xyz[jp]);
#endif

  i = 1;
  jm = 0; jp = 2; fdd[i] += MINMOD(Fdd[jm*P4EST_DIM + i], Fdd[jp*P4EST_DIM + i])*(w_xyz[jm]+w_xyz[jp]);
  jm = 1; jp = 3; fdd[i] += MINMOD(Fdd[jm*P4EST_DIM + i], Fdd[jp*P4EST_DIM + i])*(w_xyz[jm]+w_xyz[jp]);
#ifdef P4_TO_P8
  jm = 4; jp = 6; fdd[i] += MINMOD(Fdd[jm*P4EST_DIM + i], Fdd[jp*P4EST_DIM + i])*(w_xyz[jm]+w_xyz[jp]);
  jm = 5; jp = 7; fdd[i] += MINMOD(Fdd[jm*P4EST_DIM + i], Fdd[jp*P4EST_DIM + i])*(w_xyz[jm]+w_xyz[jp]);
#endif

#ifdef P4_TO_P8
  i = 2;
  jm = 0; jp = 4; fdd[i] += MINMOD(Fdd[jm*P4EST_DIM + i], Fdd[jp*P4EST_DIM + i])*(w_xyz[jm]+w_xyz[jp]);
  jm = 1; jp = 5; fdd[i] += MINMOD(Fdd[jm*P4EST_DIM + i], Fdd[jp*P4EST_DIM + i])*(w_xyz[jm]+w_xyz[jp]);
  jm = 2; jp = 6; fdd[i] += MINMOD(Fdd[jm*P4EST_DIM + i], Fdd[jp*P4EST_DIM + i])*(w_xyz[jm]+w_xyz[jp]);
  jm = 3; jp = 7; fdd[i] += MINMOD(Fdd[jm*P4EST_DIM + i], Fdd[jp*P4EST_DIM + i])*(w_xyz[jm]+w_xyz[jp]);
#endif
//*/

/* Second alternative scheme: first, weight-average in perpendicular plane, then minmod
  double fdd[P4EST_DIM];
  for (short i = 0; i<P4EST_DIM; i++)
    fdd[i] = 0;

  int i, jm, jp;
  double fdd_m, fdd_p;

  i = 0;
  fdd_m = 0;
  fdd_p = 0;
  jm = 0; jp = 1; fdd_m += Fdd[jm*P4EST_DIM + i]*(w_xyz[jm]+w_xyz[jp]); fdd_p += Fdd[jp*P4EST_DIM + i]*(w_xyz[jm]+w_xyz[jp]);
  jm = 2; jp = 3; fdd_m += Fdd[jm*P4EST_DIM + i]*(w_xyz[jm]+w_xyz[jp]); fdd_p += Fdd[jp*P4EST_DIM + i]*(w_xyz[jm]+w_xyz[jp]);
#ifdef P4_TO_P8
  jm = 4; jp = 5; fdd_m += Fdd[jm*P4EST_DIM + i]*(w_xyz[jm]+w_xyz[jp]); fdd_p += Fdd[jp*P4EST_DIM + i]*(w_xyz[jm]+w_xyz[jp]);
  jm = 6; jp = 7; fdd_m += Fdd[jm*P4EST_DIM + i]*(w_xyz[jm]+w_xyz[jp]); fdd_p += Fdd[jp*P4EST_DIM + i]*(w_xyz[jm]+w_xyz[jp]);
#endif
  fdd[i] = MINMOD(fdd_m, fdd_p);

  i = 1;
  fdd_m = 0;
  fdd_p = 0;
  jm = 0; jp = 2; fdd_m += Fdd[jm*P4EST_DIM + i]*(w_xyz[jm]+w_xyz[jp]); fdd_p += Fdd[jp*P4EST_DIM + i]*(w_xyz[jm]+w_xyz[jp]);
  jm = 1; jp = 3; fdd_m += Fdd[jm*P4EST_DIM + i]*(w_xyz[jm]+w_xyz[jp]); fdd_p += Fdd[jp*P4EST_DIM + i]*(w_xyz[jm]+w_xyz[jp]);
#ifdef P4_TO_P8
  jm = 4; jp = 6; fdd_m += Fdd[jm*P4EST_DIM + i]*(w_xyz[jm]+w_xyz[jp]); fdd_p += Fdd[jp*P4EST_DIM + i]*(w_xyz[jm]+w_xyz[jp]);
  jm = 5; jp = 7; fdd_m += Fdd[jm*P4EST_DIM + i]*(w_xyz[jm]+w_xyz[jp]); fdd_p += Fdd[jp*P4EST_DIM + i]*(w_xyz[jm]+w_xyz[jp]);
#endif
  fdd[i] = MINMOD(fdd_m, fdd_p);

#ifdef P4_TO_P8
  i = 2;
  fdd_m = 0;
  fdd_p = 0;
  jm = 0; jp = 4; fdd_m += Fdd[jm*P4EST_DIM + i]*(w_xyz[jm]+w_xyz[jp]); fdd_p += Fdd[jp*P4EST_DIM + i]*(w_xyz[jm]+w_xyz[jp]);
  jm = 1; jp = 5; fdd_m += Fdd[jm*P4EST_DIM + i]*(w_xyz[jm]+w_xyz[jp]); fdd_p += Fdd[jp*P4EST_DIM + i]*(w_xyz[jm]+w_xyz[jp]);
  jm = 2; jp = 6; fdd_m += Fdd[jm*P4EST_DIM + i]*(w_xyz[jm]+w_xyz[jp]); fdd_p += Fdd[jp*P4EST_DIM + i]*(w_xyz[jm]+w_xyz[jp]);
  jm = 3; jp = 7; fdd_m += Fdd[jm*P4EST_DIM + i]*(w_xyz[jm]+w_xyz[jp]); fdd_p += Fdd[jp*P4EST_DIM + i]*(w_xyz[jm]+w_xyz[jp]);
#endif
  fdd[i] = MINMOD(fdd_m, fdd_p);
//*/

  // Second alternative scheme: first, weight-average in perpendicular plane, then minmod
//  double fdd[P4EST_DIM];
//  double fdd_m[P4EST_DIM];
//  double fdd_p[P4EST_DIM];

//  int i = 0;
//  fdd_m[i] = Fdd[0*P4EST_DIM + i]*d_0p0 + Fdd[2*P4EST_DIM + i]*d_0m0;
//  fdd_p[i] = Fdd[1*P4EST_DIM + i]*d_0p0 + Fdd[3*P4EST_DIM + i]*d_0m0;

//  i = 1;
//  fdd_m[i] = Fdd[0*P4EST_DIM + i]*d_p00 + Fdd[1*P4EST_DIM + i]*d_m00;
//  fdd_p[i] = Fdd[2*P4EST_DIM + i]*d_p00 + Fdd[3*P4EST_DIM + i]*d_m00;

//  for (short i = 0; i<P4EST_DIM; i++)
//    fdd[i] = MINMOD(fdd_m[i], fdd_p[i]);

  double value = 0;
  for (short j = 0; j<P4EST_CHILDREN; j++)
    value += F[j]*w_xyz[j];

  double sx = (tree_xmax-tree_xmin)*qh;
  double sy = (tree_ymax-tree_ymin)*qh;
#ifdef P4_TO_P8
  double sz = (tree_zmax-tree_zmin)*qh;
  value -= 0.5*(sx*sx*d_p00*d_m00*fdd[0] + sy*sy*d_0p0*d_0m0*fdd[1] + sz*sz*d_00p*d_00m*fdd[2]);
#else
  value -= 0.5*(sx*sx*d_p00*d_m00*fdd[0] + sy*sy*d_0p0*d_0m0*fdd[1]);
#endif

  ierr = PetscLogFlops(45); CHKERRXX(ierr); // number of flops in this event
  return value;
}

double quadratic_non_oscillatory_continuous_v1_interpolation(const p4est_t *p4est, p4est_topidx_t tree_id, const p4est_quadrant_t &quad, const double *F, const double *Fdd, const double *xyz_global)
{
  PetscErrorCode ierr;
  p4est_topidx_t v_m = p4est->connectivity->tree_to_vertex[tree_id*P4EST_CHILDREN + 0];
  p4est_topidx_t v_p = p4est->connectivity->tree_to_vertex[tree_id*P4EST_CHILDREN + P4EST_CHILDREN-1];

  double tree_xmin = p4est->connectivity->vertices[3*v_m + 0];
  double tree_xmax = p4est->connectivity->vertices[3*v_p + 0];
  double tree_ymin = p4est->connectivity->vertices[3*v_m + 1];
  double tree_ymax = p4est->connectivity->vertices[3*v_p + 1];
#ifdef P4_TO_P8
  double tree_zmin = p4est->connectivity->vertices[3*v_m + 2];
  double tree_zmax = p4est->connectivity->vertices[3*v_p + 2];
#endif

  double x = (xyz_global[0] - tree_xmin)/(tree_xmax-tree_xmin);
  double y = (xyz_global[1] - tree_ymin)/(tree_ymax-tree_ymin);
#ifdef P4_TO_P8
  double z = (xyz_global[2] - tree_zmin)/(tree_zmax-tree_zmin);
#endif

  double qh   = (double)P4EST_QUADRANT_LEN(quad.level) / (double)(P4EST_ROOT_LEN);
  double xmin = quad_x_fr_i(&quad);
  double ymin = quad_y_fr_j(&quad);
#ifdef P4_TO_P8
  double zmin = quad_z_fr_k(&quad);
#endif

  x = (x-xmin) / qh;
  y = (y-ymin) / qh;
#ifdef P4_TO_P8
  z = (z-zmin) / qh;
#endif

  double d_m00 = x;
  double d_p00 = 1-x;
  double d_0m0 = y;
  double d_0p0 = 1-y;
#ifdef P4_TO_P8
  double d_00m = z;
  double d_00p = 1-z;
#endif

#ifdef P4_TO_P8
  double w_xyz[] =
  {
    d_p00*d_0p0*d_00p,
    d_m00*d_0p0*d_00p,
    d_p00*d_0m0*d_00p,
    d_m00*d_0m0*d_00p,
    d_p00*d_0p0*d_00m,
    d_m00*d_0p0*d_00m,
    d_p00*d_0m0*d_00m,
    d_m00*d_0m0*d_00m
  };
#else
  double w_xyz[] =
  {
    d_p00*d_0p0,
    d_m00*d_0p0,
    d_p00*d_0m0,
    d_m00*d_0m0
  };
#endif

// First alternative scheme: first, minmod on every edge, then weight-average
  double fdd[P4EST_DIM];
  for (short i = 0; i<P4EST_DIM; i++)
    fdd[i] = 0;

  int i, jm, jp;

  i = 0;
  jm = 0; jp = 1; fdd[i] += MINMOD(Fdd[jm*P4EST_DIM + i], Fdd[jp*P4EST_DIM + i])*(w_xyz[jm]+w_xyz[jp]);
  jm = 2; jp = 3; fdd[i] += MINMOD(Fdd[jm*P4EST_DIM + i], Fdd[jp*P4EST_DIM + i])*(w_xyz[jm]+w_xyz[jp]);
#ifdef P4_TO_P8
  jm = 4; jp = 5; fdd[i] += MINMOD(Fdd[jm*P4EST_DIM + i], Fdd[jp*P4EST_DIM + i])*(w_xyz[jm]+w_xyz[jp]);
  jm = 6; jp = 7; fdd[i] += MINMOD(Fdd[jm*P4EST_DIM + i], Fdd[jp*P4EST_DIM + i])*(w_xyz[jm]+w_xyz[jp]);
#endif

  i = 1;
  jm = 0; jp = 2; fdd[i] += MINMOD(Fdd[jm*P4EST_DIM + i], Fdd[jp*P4EST_DIM + i])*(w_xyz[jm]+w_xyz[jp]);
  jm = 1; jp = 3; fdd[i] += MINMOD(Fdd[jm*P4EST_DIM + i], Fdd[jp*P4EST_DIM + i])*(w_xyz[jm]+w_xyz[jp]);
#ifdef P4_TO_P8
  jm = 4; jp = 6; fdd[i] += MINMOD(Fdd[jm*P4EST_DIM + i], Fdd[jp*P4EST_DIM + i])*(w_xyz[jm]+w_xyz[jp]);
  jm = 5; jp = 7; fdd[i] += MINMOD(Fdd[jm*P4EST_DIM + i], Fdd[jp*P4EST_DIM + i])*(w_xyz[jm]+w_xyz[jp]);
#endif

#ifdef P4_TO_P8
  i = 2;
  jm = 0; jp = 4; fdd[i] += MINMOD(Fdd[jm*P4EST_DIM + i], Fdd[jp*P4EST_DIM + i])*(w_xyz[jm]+w_xyz[jp]);
  jm = 1; jp = 5; fdd[i] += MINMOD(Fdd[jm*P4EST_DIM + i], Fdd[jp*P4EST_DIM + i])*(w_xyz[jm]+w_xyz[jp]);
  jm = 2; jp = 6; fdd[i] += MINMOD(Fdd[jm*P4EST_DIM + i], Fdd[jp*P4EST_DIM + i])*(w_xyz[jm]+w_xyz[jp]);
  jm = 3; jp = 7; fdd[i] += MINMOD(Fdd[jm*P4EST_DIM + i], Fdd[jp*P4EST_DIM + i])*(w_xyz[jm]+w_xyz[jp]);
#endif

  double value = 0;
  for (short j = 0; j<P4EST_CHILDREN; j++)
    value += F[j]*w_xyz[j];

  double sx = (tree_xmax-tree_xmin)*qh;
  double sy = (tree_ymax-tree_ymin)*qh;
#ifdef P4_TO_P8
  double sz = (tree_zmax-tree_zmin)*qh;
  value -= 0.5*(sx*sx*d_p00*d_m00*fdd[0] + sy*sy*d_0p0*d_0m0*fdd[1] + sz*sz*d_00p*d_00m*fdd[2]);
#else
  value -= 0.5*(sx*sx*d_p00*d_m00*fdd[0] + sy*sy*d_0p0*d_0m0*fdd[1]);
#endif

  ierr = PetscLogFlops(45); CHKERRXX(ierr); // number of flops in this event
  return value;
}

double quadratic_non_oscillatory_continuous_v2_interpolation(const p4est_t *p4est, p4est_topidx_t tree_id, const p4est_quadrant_t &quad, const double *F, const double *Fdd, const double *xyz_global)
{
  PetscErrorCode ierr;
  p4est_topidx_t v_m = p4est->connectivity->tree_to_vertex[tree_id*P4EST_CHILDREN + 0];
  p4est_topidx_t v_p = p4est->connectivity->tree_to_vertex[tree_id*P4EST_CHILDREN + P4EST_CHILDREN-1];

  double tree_xmin = p4est->connectivity->vertices[3*v_m + 0];
  double tree_xmax = p4est->connectivity->vertices[3*v_p + 0];
  double tree_ymin = p4est->connectivity->vertices[3*v_m + 1];
  double tree_ymax = p4est->connectivity->vertices[3*v_p + 1];
#ifdef P4_TO_P8
  double tree_zmin = p4est->connectivity->vertices[3*v_m + 2];
  double tree_zmax = p4est->connectivity->vertices[3*v_p + 2];
#endif

  double x = (xyz_global[0] - tree_xmin)/(tree_xmax-tree_xmin);
  double y = (xyz_global[1] - tree_ymin)/(tree_ymax-tree_ymin);
#ifdef P4_TO_P8
  double z = (xyz_global[2] - tree_zmin)/(tree_zmax-tree_zmin);
#endif

  double qh   = (double)P4EST_QUADRANT_LEN(quad.level) / (double)(P4EST_ROOT_LEN);
  double xmin = quad_x_fr_i(&quad);
  double ymin = quad_y_fr_j(&quad);
#ifdef P4_TO_P8
  double zmin = quad_z_fr_k(&quad);
#endif

  x = (x-xmin) / qh;
  y = (y-ymin) / qh;
#ifdef P4_TO_P8
  z = (z-zmin) / qh;
#endif

  double d_m00 = x;
  double d_p00 = 1-x;
  double d_0m0 = y;
  double d_0p0 = 1-y;
#ifdef P4_TO_P8
  double d_00m = z;
  double d_00p = 1-z;
#endif

#ifdef P4_TO_P8
  double w_xyz[] =
  {
    d_p00*d_0p0*d_00p,
    d_m00*d_0p0*d_00p,
    d_p00*d_0m0*d_00p,
    d_m00*d_0m0*d_00p,
    d_p00*d_0p0*d_00m,
    d_m00*d_0p0*d_00m,
    d_p00*d_0m0*d_00m,
    d_m00*d_0m0*d_00m
  };
#else
  double w_xyz[] =
  {
    d_p00*d_0p0,
    d_m00*d_0p0,
    d_p00*d_0m0,
    d_m00*d_0m0
  };
#endif


// Second alternative scheme: first, weight-average in perpendicular plane, then minmod
  double fdd[P4EST_DIM];
  for (short i = 0; i<P4EST_DIM; i++)
    fdd[i] = 0;

  int i, jm, jp;
  double fdd_m, fdd_p;

  i = 0;
  fdd_m = 0;
  fdd_p = 0;
  jm = 0; jp = 1; fdd_m += Fdd[jm*P4EST_DIM + i]*(w_xyz[jm]+w_xyz[jp]); fdd_p += Fdd[jp*P4EST_DIM + i]*(w_xyz[jm]+w_xyz[jp]);
  jm = 2; jp = 3; fdd_m += Fdd[jm*P4EST_DIM + i]*(w_xyz[jm]+w_xyz[jp]); fdd_p += Fdd[jp*P4EST_DIM + i]*(w_xyz[jm]+w_xyz[jp]);
#ifdef P4_TO_P8
  jm = 4; jp = 5; fdd_m += Fdd[jm*P4EST_DIM + i]*(w_xyz[jm]+w_xyz[jp]); fdd_p += Fdd[jp*P4EST_DIM + i]*(w_xyz[jm]+w_xyz[jp]);
  jm = 6; jp = 7; fdd_m += Fdd[jm*P4EST_DIM + i]*(w_xyz[jm]+w_xyz[jp]); fdd_p += Fdd[jp*P4EST_DIM + i]*(w_xyz[jm]+w_xyz[jp]);
#endif
  fdd[i] = MINMOD(fdd_m, fdd_p);

  i = 1;
  fdd_m = 0;
  fdd_p = 0;
  jm = 0; jp = 2; fdd_m += Fdd[jm*P4EST_DIM + i]*(w_xyz[jm]+w_xyz[jp]); fdd_p += Fdd[jp*P4EST_DIM + i]*(w_xyz[jm]+w_xyz[jp]);
  jm = 1; jp = 3; fdd_m += Fdd[jm*P4EST_DIM + i]*(w_xyz[jm]+w_xyz[jp]); fdd_p += Fdd[jp*P4EST_DIM + i]*(w_xyz[jm]+w_xyz[jp]);
#ifdef P4_TO_P8
  jm = 4; jp = 6; fdd_m += Fdd[jm*P4EST_DIM + i]*(w_xyz[jm]+w_xyz[jp]); fdd_p += Fdd[jp*P4EST_DIM + i]*(w_xyz[jm]+w_xyz[jp]);
  jm = 5; jp = 7; fdd_m += Fdd[jm*P4EST_DIM + i]*(w_xyz[jm]+w_xyz[jp]); fdd_p += Fdd[jp*P4EST_DIM + i]*(w_xyz[jm]+w_xyz[jp]);
#endif
  fdd[i] = MINMOD(fdd_m, fdd_p);

#ifdef P4_TO_P8
  i = 2;
  fdd_m = 0;
  fdd_p = 0;
  jm = 0; jp = 4; fdd_m += Fdd[jm*P4EST_DIM + i]*(w_xyz[jm]+w_xyz[jp]); fdd_p += Fdd[jp*P4EST_DIM + i]*(w_xyz[jm]+w_xyz[jp]);
  jm = 1; jp = 5; fdd_m += Fdd[jm*P4EST_DIM + i]*(w_xyz[jm]+w_xyz[jp]); fdd_p += Fdd[jp*P4EST_DIM + i]*(w_xyz[jm]+w_xyz[jp]);
  jm = 2; jp = 6; fdd_m += Fdd[jm*P4EST_DIM + i]*(w_xyz[jm]+w_xyz[jp]); fdd_p += Fdd[jp*P4EST_DIM + i]*(w_xyz[jm]+w_xyz[jp]);
  jm = 3; jp = 7; fdd_m += Fdd[jm*P4EST_DIM + i]*(w_xyz[jm]+w_xyz[jp]); fdd_p += Fdd[jp*P4EST_DIM + i]*(w_xyz[jm]+w_xyz[jp]);
  fdd[i] = MINMOD(fdd_m, fdd_p);
#endif

  double value = 0;
  for (short j = 0; j<P4EST_CHILDREN; j++)
    value += F[j]*w_xyz[j];

  double sx = (tree_xmax-tree_xmin)*qh;
  double sy = (tree_ymax-tree_ymin)*qh;
#ifdef P4_TO_P8
  double sz = (tree_zmax-tree_zmin)*qh;
  value -= 0.5*(sx*sx*d_p00*d_m00*fdd[0] + sy*sy*d_0p0*d_0m0*fdd[1] + sz*sz*d_00p*d_00m*fdd[2]);
#else
  value -= 0.5*(sx*sx*d_p00*d_m00*fdd[0] + sy*sy*d_0p0*d_0m0*fdd[1]);
#endif

  ierr = PetscLogFlops(45); CHKERRXX(ierr); // number of flops in this event
  return value;
}

double quadratic_interpolation(const p4est_t *p4est, p4est_topidx_t tree_id, const p4est_quadrant_t &quad, const double *F, const double *Fdd, const double *xyz_global)
{
  PetscErrorCode ierr;

  p4est_topidx_t v_m = p4est->connectivity->tree_to_vertex[tree_id*P4EST_CHILDREN + 0];
  p4est_topidx_t v_p = p4est->connectivity->tree_to_vertex[tree_id*P4EST_CHILDREN + P4EST_CHILDREN-1];

  double tree_xmin = p4est->connectivity->vertices[3*v_m + 0];
  double tree_xmax = p4est->connectivity->vertices[3*v_p + 0];
  double tree_ymin = p4est->connectivity->vertices[3*v_m + 1];
  double tree_ymax = p4est->connectivity->vertices[3*v_p + 1];
#ifdef P4_TO_P8
  double tree_zmin = p4est->connectivity->vertices[3*v_m + 2];
  double tree_zmax = p4est->connectivity->vertices[3*v_p + 2];
#endif

  double x = (xyz_global[0] - tree_xmin)/(tree_xmax-tree_xmin);
  double y = (xyz_global[1] - tree_ymin)/(tree_ymax-tree_ymin);
#ifdef P4_TO_P8
  double z = (xyz_global[2] - tree_zmin)/(tree_zmax-tree_zmin);
#endif

  double qh   = (double)P4EST_QUADRANT_LEN(quad.level) / (double)(P4EST_ROOT_LEN);
  double qxmin = quad_x_fr_i(&quad);
  double qymin = quad_y_fr_j(&quad);
#ifdef P4_TO_P8
  double qzmin = quad_z_fr_k(&quad);
#endif

#ifdef CASL_THROWS
  if(x<qxmin-qh/10 || x>qxmin+qh+qh/10 || y<qymin-qh/10 || y>qymin+qh+qh/10)
  {
    std::cout << x << ", " << qxmin << ", " << qxmin+qh << std::endl;
    std::cout << y << ", " << qymin << ", " << qymin+qh << std::endl;
    std::cout << y-qymin << std::endl;
    throw std::invalid_argument("quadratic_interpolation: the point is not inside the quadrant.");
  }
#endif

  x = (x-qxmin) / qh;
  y = (y-qymin) / qh;
#ifdef P4_TO_P8
  z = (z-qzmin) / qh;
#endif

  double d_m00 = x;
  double d_p00 = 1-x;
  double d_0m0 = y;
  double d_0p0 = 1-y;
#ifdef P4_TO_P8
  double d_00m = z;
  double d_00p = 1-z;
#endif

#ifdef P4_TO_P8
  double w_xyz[] =
  {
    d_p00*d_0p0*d_00p,
    d_m00*d_0p0*d_00p,
    d_p00*d_0m0*d_00p,
    d_m00*d_0m0*d_00p,
    d_p00*d_0p0*d_00m,
    d_m00*d_0p0*d_00m,
    d_p00*d_0m0*d_00m,
    d_m00*d_0m0*d_00m
  };
#else
  double w_xyz[] =
  {
    d_p00*d_0p0,
    d_m00*d_0p0,
    d_p00*d_0m0,
    d_m00*d_0m0
  };
#endif

  double fdd[P4EST_DIM];
  for (short i = 0; i<P4EST_DIM; i++)
    fdd[i] = 0;

  for (short j=0; j<P4EST_CHILDREN; j++)
    for (short i = 0; i<P4EST_DIM; i++)
      fdd[i] += Fdd[j*P4EST_DIM + i] * w_xyz[j];

  double value = 0;
  for (short j = 0; j<P4EST_CHILDREN; j++)
    value += F[j]*w_xyz[j];

  double sx = (tree_xmax-tree_xmin)*qh;
  double sy = (tree_ymax-tree_ymin)*qh;
#ifdef P4_TO_P8
  double sz = (tree_zmax-tree_zmin)*qh;
  value -= 0.5*(sx*sx*d_p00*d_m00*fdd[0] + sy*sy*d_0p0*d_0m0*fdd[1] + sz*sz*d_00p*d_00m*fdd[2]);
#else
  value -= 0.5*(sx*sx*d_p00*d_m00*fdd[0] + sy*sy*d_0p0*d_0m0*fdd[1]);
#endif

  ierr = PetscLogFlops(45); CHKERRXX(ierr); // number of flops in this event
  return value;
}

void write_comm_stats(const p4est_t *p4est, const p4est_ghost_t *ghost, const p4est_nodes_t *nodes, const char *partition_name, const char *topology_name, const char *neighbors_name)
{
  FILE *file;
  PetscErrorCode ierr;

  /* save partition information */
  if (partition_name) {
    ierr = PetscFOpen(p4est->mpicomm, partition_name, "w", &file); CHKERRXX(ierr);
  } else {
    file = stdout;
  }

  p4est_gloidx_t num_nodes = 0;
  for (int r =0; r<p4est->mpisize; r++)
    num_nodes += nodes->global_owned_indeps[r];

  PetscFPrintf(p4est->mpicomm, file, "%% global_quads = %ld \t global_nodes = %ld\n", p4est->global_num_quadrants, num_nodes);
  PetscFPrintf(p4est->mpicomm, file, "%% mpi_rank | local_node_size | local_quad_size | ghost_node_size | ghost_quad_size\n");
  PetscSynchronizedFPrintf(p4est->mpicomm, file, "%4d, %7d, %7d, %5d, %5d\n",
                           p4est->mpirank, nodes->num_owned_indeps, p4est->local_num_quadrants, nodes->indep_nodes.elem_count-nodes->num_owned_indeps, ghost->ghosts.elem_count);
  PetscSynchronizedFlush(p4est->mpicomm, stdout);

  if (partition_name){
    ierr = PetscFClose(p4est->mpicomm, file); CHKERRXX(ierr);
  }

  /* save recv info based on the ghost nodes */
  if (topology_name){
    ierr = PetscFOpen(p4est->mpicomm, topology_name, "w", &file); CHKERRXX(ierr);
  } else {
    file = stdout;
  }

  PetscFPrintf(p4est->mpicomm, file, "%% Topology of ghost nodes based on how many ghost nodes belongs to a certain processor \n");
  PetscFPrintf(p4est->mpicomm, file, "%% this_rank | ghost_rank | ghost_node_size \n");
  std::vector<p4est_locidx_t> ghost_nodes(p4est->mpisize, 0);
  std::set<int> proc_neighbors;
  for (size_t i=0; i<nodes->indep_nodes.elem_count - nodes->num_owned_indeps; i++){
    int r = nodes->nonlocal_ranks[i];
    proc_neighbors.insert(r);
    ghost_nodes[r]++;
  }
  for (std::set<int>::const_iterator it = proc_neighbors.begin(); it != proc_neighbors.end(); ++it){
    int r = *it;
    PetscSynchronizedFPrintf(p4est->mpicomm, file, "%4d %4d %6d\n", p4est->mpirank, r, ghost_nodes[r]);
  }
  PetscSynchronizedFlush(p4est->mpicomm, stdout);

  if (topology_name){
    ierr = PetscFClose(p4est->mpicomm, file); CHKERRXX(ierr);
  }

  /* save recv info based on the ghost nodes */
  if (neighbors_name){
    ierr = PetscFOpen(p4est->mpicomm, neighbors_name, "w", &file); CHKERRXX(ierr);
  } else {
    file = stdout;
  }

  PetscFPrintf(p4est->mpicomm, file, "%% number of neighboring processors \n");
  PetscFPrintf(p4est->mpicomm, file, "%% this_rank | number_ghost_rank \n");
  PetscSynchronizedFPrintf(p4est->mpicomm, file, "%4d %4d\n", p4est->mpirank, proc_neighbors.size());
  PetscSynchronizedFlush(p4est->mpicomm, stdout);

  if (neighbors_name){
    ierr = PetscFClose(p4est->mpicomm, file); CHKERRXX(ierr);
  }
}

PetscErrorCode VecCreateGhostNodes(const p4est_t *p4est, p4est_nodes_t *nodes, Vec* v)
{
  PetscErrorCode ierr = 0;
  p4est_locidx_t num_local = nodes->num_owned_indeps;

  std::vector<PetscInt> ghost_nodes(nodes->indep_nodes.elem_count - num_local, 0);
  std::vector<PetscInt> global_offset_sum(p4est->mpisize + 1, 0);

  // Calculate the global number of points
  for (int r = 0; r<p4est->mpisize; ++r)
    global_offset_sum[r+1] = global_offset_sum[r] + (PetscInt)nodes->global_owned_indeps[r];

  PetscInt num_global = global_offset_sum[p4est->mpisize];

  for (size_t i = 0; i<ghost_nodes.size(); ++i)
  {
    p4est_indep_t* ni = (p4est_indep_t*)sc_array_index(&nodes->indep_nodes, i+num_local);
    ghost_nodes[i] = (PetscInt)ni->p.piggy3.local_num + global_offset_sum[nodes->nonlocal_ranks[i]];
  }

  ierr = VecCreateGhost(p4est->mpicomm, num_local, num_global,
                        ghost_nodes.size(), (const PetscInt*)&ghost_nodes[0], v); CHKERRQ(ierr);
  ierr = VecSetFromOptions(*v); CHKERRQ(ierr);

  return ierr;
}

PetscErrorCode VecCreateGhostNodesBlock(const p4est_t *p4est, p4est_nodes_t *nodes, PetscInt block_size, Vec* v)
{
  PetscErrorCode ierr = 0;
  p4est_locidx_t num_local = nodes->num_owned_indeps;

  std::vector<PetscInt> ghost_nodes(nodes->indep_nodes.elem_count - num_local, 0);
  std::vector<PetscInt> global_offset_sum(p4est->mpisize + 1, 0);

  // Calculate the global number of points
  for (int r = 0; r<p4est->mpisize; ++r)
    global_offset_sum[r+1] = global_offset_sum[r] + (PetscInt)nodes->global_owned_indeps[r];

  PetscInt num_global = global_offset_sum[p4est->mpisize];

  for (size_t i = 0; i<ghost_nodes.size(); ++i)
  {
    p4est_indep_t* ni = (p4est_indep_t*)sc_array_index(&nodes->indep_nodes, i+num_local);
    ghost_nodes[i] = (PetscInt)ni->p.piggy3.local_num + global_offset_sum[nodes->nonlocal_ranks[i]];
  }

  ierr = VecCreateGhostBlock(p4est->mpicomm,
                             block_size, num_local*block_size, num_global*block_size,
                             ghost_nodes.size(), (const PetscInt*)&ghost_nodes[0], v); CHKERRQ(ierr);
  ierr = VecSetFromOptions(*v); CHKERRQ(ierr);

  return ierr;
}

PetscErrorCode VecCreateGhostCells(const p4est_t *p4est, p4est_ghost_t *ghost, Vec* v)
{
  PetscErrorCode ierr = 0;
  p4est_locidx_t num_local = p4est->local_num_quadrants;

  std::vector<PetscInt> ghost_cells(ghost->ghosts.elem_count, 0);
  PetscInt num_global = p4est->global_num_quadrants;

  for (int r = 0; r<p4est->mpisize; ++r)
    for (p4est_locidx_t q = ghost->proc_offsets[r]; q < ghost->proc_offsets[r+1]; ++q)
    {
      const p4est_quadrant_t* quad = (const p4est_quadrant_t*)sc_array_index(&ghost->ghosts, q);
      ghost_cells[q] = (PetscInt)quad->p.piggy3.local_num + (PetscInt)p4est->global_first_quadrant[r];
    }

  ierr = VecCreateGhost(p4est->mpicomm,
                        num_local, num_global,
                        ghost_cells.size(), (const PetscInt*)&ghost_cells[0], v); CHKERRQ(ierr);
  ierr = VecSetFromOptions(*v); CHKERRQ(ierr);

  return ierr;
}

PetscErrorCode VecCreateGhostCellsBlock(const p4est_t *p4est, p4est_ghost_t *ghost, PetscInt block_size, Vec* v)
{
  PetscErrorCode ierr = 0;
  p4est_locidx_t num_local = p4est->local_num_quadrants;

  std::vector<PetscInt> ghost_cells(ghost->ghosts.elem_count, 0);
  PetscInt num_global = p4est->global_num_quadrants;

  for (int r = 0; r<p4est->mpisize; ++r)
    for (p4est_locidx_t q = ghost->proc_offsets[r]; q < ghost->proc_offsets[r+1]; ++q)
    {
      const p4est_quadrant_t* quad = (const p4est_quadrant_t*)sc_array_index(&ghost->ghosts, q);
      ghost_cells[q] = (PetscInt)quad->p.piggy3.local_num + (PetscInt)p4est->global_first_quadrant[r];
    }

  ierr = VecCreateGhostBlock(p4est->mpicomm,
                             block_size, num_local*block_size, num_global*block_size,
                             ghost_cells.size(), (const PetscInt*)&ghost_cells[0], v); CHKERRQ(ierr);
  ierr = VecSetFromOptions(*v); CHKERRQ(ierr);

  return ierr;
}

PetscErrorCode VecScatterCreateChangeLayout(MPI_Comm comm, Vec from, Vec to, VecScatter *ctx)
{
  PetscErrorCode ierr = 0;
#ifdef CASL_THROWS
  PetscInt size_from, size_to;
  ierr = VecGetSize(from, &size_from); CHKERRXX(ierr);
  ierr = VecGetSize(to, &size_to); CHKERRXX(ierr);
  if (size_from != size_to)
    throw std::invalid_argument("[ERROR]: Change layout is only supported for vectors with the same global size");
#endif

  IS is_from, is_to;

  ISLocalToGlobalMapping l2g;
  ierr = VecGetLocalToGlobalMapping(to, &l2g); CHKERRXX(ierr);

  const PetscInt *idx;
  PetscInt l2g_size;
  ierr = ISLocalToGlobalMappingGetIndices(l2g, &idx); CHKERRXX(ierr);
  ierr = ISLocalToGlobalMappingGetSize(l2g, &l2g_size); CHKERRXX(ierr);

  ierr = ISCreateStride(comm, l2g_size, 0, 1, &is_to); CHKERRXX(ierr);
  ierr = ISCreateGeneral(comm, l2g_size, idx, PETSC_USE_POINTER, &is_from); CHKERRXX(ierr);

  Vec to_l;
  ierr = VecGhostGetLocalForm(to, &to_l); CHKERRXX(ierr);
  ierr = VecScatterCreate(from, is_from, to_l, is_to, ctx); CHKERRXX(ierr);

  ierr = ISDestroy(is_from); CHKERRXX(ierr);
  ierr = ISDestroy(is_to); CHKERRXX(ierr);
  ierr = ISLocalToGlobalMappingRestoreIndices(l2g, &idx); CHKERRXX(ierr);
  ierr = VecGhostRestoreLocalForm(to, &to_l); CHKERRXX(ierr);

  return ierr;
}

PetscErrorCode VecGhostChangeLayoutBegin(VecScatter ctx, Vec from, Vec to)
{
  PetscErrorCode ierr;
  Vec to_l;

  ierr = VecGhostGetLocalForm(to, &to_l);
  ierr = VecScatterBegin(ctx, from, to_l, INSERT_VALUES, SCATTER_FORWARD); CHKERRXX(ierr);
  ierr = VecGhostRestoreLocalForm(to, &to_l);

  return ierr;
}

PetscErrorCode VecGhostChangeLayoutEnd(VecScatter ctx, Vec from, Vec to)
{
  PetscErrorCode ierr;
  Vec to_l;

  ierr = VecGhostGetLocalForm(to, &to_l);
  ierr = VecScatterEnd(ctx, from, to_l, INSERT_VALUES, SCATTER_FORWARD); CHKERRXX(ierr);
  ierr = VecGhostRestoreLocalForm(to, &to_l);

  return ierr;
}

void dxyz_min(const p4est_t *p4est, double *dxyz)
{
  splitting_criteria_t *data = (splitting_criteria_t*)p4est->user_pointer;

  p4est_topidx_t v_m = p4est->connectivity->tree_to_vertex[0 + 0];
  p4est_topidx_t v_p = p4est->connectivity->tree_to_vertex[0 + P4EST_CHILDREN-1];
  double *v = p4est->connectivity->vertices;

  for(int dir=0; dir<P4EST_DIM; ++dir)
  {
    dxyz[dir] = (v[3*v_p + dir] - v[3*v_m + dir]) / (1<<data->max_lvl);
  }
}

void dxyz_quad(const p4est_t *p4est, const p4est_quadrant_t *quad, double *dxyz)
{
  p4est_topidx_t v_m = p4est->connectivity->tree_to_vertex[0 + 0];
  p4est_topidx_t v_p = p4est->connectivity->tree_to_vertex[0 + P4EST_CHILDREN-1];
  double *v = p4est->connectivity->vertices;

  double qh = P4EST_QUADRANT_LEN(quad->level) / (double) P4EST_ROOT_LEN;
  for(int dir=0; dir<P4EST_DIM; ++dir)
    dxyz[dir] = (v[3*v_p+dir]-v[3*v_m+dir]) * qh;
}

void xyz_min(const p4est_t *p4est, double *xyz_min_)
{
  double *v2c = p4est->connectivity->vertices;
  p4est_topidx_t *t2v = p4est->connectivity->tree_to_vertex;
  p4est_topidx_t first_tree = 0;
  p4est_topidx_t first_vertex = 0;

  for (short i=0; i<3; i++)
    xyz_min_[i] = v2c[3*t2v[P4EST_CHILDREN*first_tree + first_vertex] + i];
}

void xyz_max(const p4est_t *p4est, double *xyz_max_)
{
  double *v2c = p4est->connectivity->vertices;
  p4est_topidx_t *t2v = p4est->connectivity->tree_to_vertex;
  p4est_topidx_t last_tree = p4est->trees->elem_count-1;
  p4est_topidx_t last_vertex = P4EST_CHILDREN - 1;

  for (short i=0; i<3; i++)
    xyz_max_[i] = v2c[3*t2v[P4EST_CHILDREN*last_tree  + last_vertex ] + i];
}

double integrate_over_negative_domain_in_one_quadrant(const p4est_t *p4est, const p4est_nodes_t *nodes, const p4est_quadrant_t *quad, p4est_locidx_t quad_idx, Vec phi, Vec f)
{
#ifdef P4_TO_P8
  OctValue phi_values;
  OctValue f_values;
#else
  QuadValue phi_values;
  QuadValue f_values;
#endif

  double *P, *F;
  PetscErrorCode ierr;
  ierr = VecGetArray(phi, &P); CHKERRXX(ierr);
  ierr = VecGetArray(f  , &F); CHKERRXX(ierr);

  const p4est_locidx_t *q2n = nodes->local_nodes;

  // TODO: This is terrible! QuadValue, Cube2, Point2, etc should be templated classes!
#ifdef P4_TO_P8
  phi_values.val000 = P[ q2n[ quad_idx*P4EST_CHILDREN + 0 ] ];
  phi_values.val100 = P[ q2n[ quad_idx*P4EST_CHILDREN + 1 ] ];
  phi_values.val010 = P[ q2n[ quad_idx*P4EST_CHILDREN + 2 ] ];
  phi_values.val110 = P[ q2n[ quad_idx*P4EST_CHILDREN + 3 ] ];
  phi_values.val001 = P[ q2n[ quad_idx*P4EST_CHILDREN + 4 ] ];
  phi_values.val101 = P[ q2n[ quad_idx*P4EST_CHILDREN + 5 ] ];
  phi_values.val011 = P[ q2n[ quad_idx*P4EST_CHILDREN + 6 ] ];
  phi_values.val111 = P[ q2n[ quad_idx*P4EST_CHILDREN + 7 ] ];

  f_values.val000   = F[ q2n[ quad_idx*P4EST_CHILDREN + 0 ] ];
  f_values.val100   = F[ q2n[ quad_idx*P4EST_CHILDREN + 1 ] ];
  f_values.val010   = F[ q2n[ quad_idx*P4EST_CHILDREN + 2 ] ];
  f_values.val110   = F[ q2n[ quad_idx*P4EST_CHILDREN + 3 ] ];
  f_values.val001   = F[ q2n[ quad_idx*P4EST_CHILDREN + 4 ] ];
  f_values.val101   = F[ q2n[ quad_idx*P4EST_CHILDREN + 5 ] ];
  f_values.val011   = F[ q2n[ quad_idx*P4EST_CHILDREN + 6 ] ];
  f_values.val111   = F[ q2n[ quad_idx*P4EST_CHILDREN + 7 ] ];

#else
  phi_values.val00 = P[ q2n[ quad_idx*P4EST_CHILDREN + 0 ] ];
  phi_values.val10 = P[ q2n[ quad_idx*P4EST_CHILDREN + 1 ] ];
  phi_values.val01 = P[ q2n[ quad_idx*P4EST_CHILDREN + 2 ] ];
  phi_values.val11 = P[ q2n[ quad_idx*P4EST_CHILDREN + 3 ] ];

  f_values.val00   = F[ q2n[ quad_idx*P4EST_CHILDREN + 0 ] ];
  f_values.val10   = F[ q2n[ quad_idx*P4EST_CHILDREN + 1 ] ];
  f_values.val01   = F[ q2n[ quad_idx*P4EST_CHILDREN + 2 ] ];
  f_values.val11   = F[ q2n[ quad_idx*P4EST_CHILDREN + 3 ] ];
#endif

  ierr = VecRestoreArray(phi, &P); CHKERRXX(ierr);
  ierr = VecRestoreArray(f  , &F); CHKERRXX(ierr);

  p4est_topidx_t v_m = p4est->connectivity->tree_to_vertex[0 + 0];
  p4est_topidx_t v_p = p4est->connectivity->tree_to_vertex[0 + P4EST_CHILDREN-1];
  double tree_xmin = p4est->connectivity->vertices[3*v_m + 0];
  double tree_xmax = p4est->connectivity->vertices[3*v_p + 0];
  double tree_ymin = p4est->connectivity->vertices[3*v_m + 1];
  double tree_ymax = p4est->connectivity->vertices[3*v_p + 1];

  double dmin = (double)P4EST_QUADRANT_LEN(quad->level)/(double)P4EST_ROOT_LEN;
  double dx = (tree_xmax-tree_xmin)*dmin;
  double dy = (tree_ymax-tree_ymin)*dmin;
#ifdef P4_TO_P8
  double tree_zmin = p4est->connectivity->vertices[3*v_m + 2];
  double tree_zmax = p4est->connectivity->vertices[3*v_p + 2];
  double dz = (tree_zmax-tree_zmin)*dmin;
#endif

#ifdef P4_TO_P8
  Cube3 cube(0, dx, 0, dy, 0, dz);
#else
  Cube2 cube(0, dx, 0, dy);
#endif

  return cube.integral(f_values,phi_values);
}


double integrate_over_negative_domain(const p4est_t *p4est, const p4est_nodes_t *nodes, Vec phi, Vec f)
{
  double sum = 0;
  for(p4est_topidx_t tree_idx = p4est->first_local_tree; tree_idx <= p4est->last_local_tree; ++tree_idx)
  {
    p4est_tree_t *tree = (p4est_tree_t*)sc_array_index(p4est->trees, tree_idx);
    for(size_t quad_idx = 0; quad_idx < tree->quadrants.elem_count; ++quad_idx)
    {
      const p4est_quadrant_t *quad = (const p4est_quadrant_t*)sc_array_index(&tree->quadrants, quad_idx);
      sum += integrate_over_negative_domain_in_one_quadrant(p4est, nodes, quad,
                                                            quad_idx + tree->quadrants_offset,
                                                            phi, f);
    }
  }

  /* compute global sum */
  double sum_global;
  PetscErrorCode ierr;
  ierr = MPI_Allreduce(&sum, &sum_global, 1, MPI_DOUBLE, MPI_SUM, p4est->mpicomm); CHKERRXX(ierr);
  return sum_global;
}


double area_in_negative_domain_in_one_quadrant(const p4est_t *p4est, const p4est_nodes_t *nodes, const p4est_quadrant_t *quad, p4est_locidx_t quad_idx, Vec phi)
{

#ifdef P4_TO_P8
  OctValue phi_values;
#else
  QuadValue phi_values;
#endif

  double *P;
  PetscErrorCode ierr;
  ierr = VecGetArray(phi, &P); CHKERRXX(ierr);

  const p4est_locidx_t *q2n = nodes->local_nodes;

#ifdef P4_TO_P8
  phi_values.val000 = P[ q2n[ quad_idx*P4EST_CHILDREN + 0 ] ];
  phi_values.val100 = P[ q2n[ quad_idx*P4EST_CHILDREN + 1 ] ];
  phi_values.val010 = P[ q2n[ quad_idx*P4EST_CHILDREN + 2 ] ];
  phi_values.val110 = P[ q2n[ quad_idx*P4EST_CHILDREN + 3 ] ];
  phi_values.val001 = P[ q2n[ quad_idx*P4EST_CHILDREN + 4 ] ];
  phi_values.val101 = P[ q2n[ quad_idx*P4EST_CHILDREN + 5 ] ];
  phi_values.val011 = P[ q2n[ quad_idx*P4EST_CHILDREN + 6 ] ];
  phi_values.val111 = P[ q2n[ quad_idx*P4EST_CHILDREN + 7 ] ];
#else
  phi_values.val00 = P[ q2n[ quad_idx*P4EST_CHILDREN + 0 ] ];
  phi_values.val10 = P[ q2n[ quad_idx*P4EST_CHILDREN + 1 ] ];
  phi_values.val01 = P[ q2n[ quad_idx*P4EST_CHILDREN + 2 ] ];
  phi_values.val11 = P[ q2n[ quad_idx*P4EST_CHILDREN + 3 ] ];
#endif

  ierr = VecRestoreArray(phi, &P); CHKERRXX(ierr);

  p4est_topidx_t v_m = p4est->connectivity->tree_to_vertex[0 + 0];
  p4est_topidx_t v_p = p4est->connectivity->tree_to_vertex[0 + P4EST_CHILDREN-1];
  double tree_xmin = p4est->connectivity->vertices[3*v_m + 0];
  double tree_xmax = p4est->connectivity->vertices[3*v_p + 0];
  double tree_ymin = p4est->connectivity->vertices[3*v_m + 1];
  double tree_ymax = p4est->connectivity->vertices[3*v_p + 1];

  double dmin = (double)P4EST_QUADRANT_LEN(quad->level)/(double)P4EST_ROOT_LEN;
  double dx = (tree_xmax-tree_xmin)*dmin;
  double dy = (tree_ymax-tree_ymin)*dmin;
#ifdef P4_TO_P8
  double tree_zmin = p4est->connectivity->vertices[3*v_m + 2];
  double tree_zmax = p4est->connectivity->vertices[3*v_p + 2];
  double dz = (tree_zmax-tree_zmin)*dmin;
#endif

#ifdef P4_TO_P8
  Cube3 cube(0, dx, 0, dy, 0, dz);
  return cube.volume_In_Negative_Domain(phi_values);
#else
  Cube2 cube(0, dx, 0, dy);
  return cube.area_In_Negative_Domain(phi_values);
#endif
}

double area_in_negative_domain(const p4est_t *p4est, const p4est_nodes_t *nodes, Vec phi)
{
  double sum = 0;
  for(p4est_topidx_t tree_idx = p4est->first_local_tree; tree_idx <= p4est->last_local_tree; ++tree_idx)
  {
    p4est_tree_t *tree = (p4est_tree_t*)sc_array_index(p4est->trees, tree_idx);
    for(size_t quad_idx = 0; quad_idx < tree->quadrants.elem_count; ++quad_idx)
    {
      const p4est_quadrant_t *quad = (const p4est_quadrant_t*)sc_array_index(&tree->quadrants, quad_idx);
      sum += area_in_negative_domain_in_one_quadrant(p4est, nodes, quad,
                                                     quad_idx + tree->quadrants_offset,
                                                     phi);
    }
  }

  /* compute global sum */
  PetscErrorCode ierr;
  ierr = MPI_Allreduce(MPI_IN_PLACE, &sum, 1, MPI_DOUBLE, MPI_SUM, p4est->mpicomm); CHKERRXX(ierr);
  return sum;
}

double integrate_over_interface_in_one_quadrant(const p4est_t *p4est, const p4est_nodes_t *nodes, const p4est_quadrant_t *quad, p4est_locidx_t quad_idx, Vec phi, Vec f)
{
#ifdef P4_TO_P8
  OctValue phi_values;
  OctValue f_values;
#else
  QuadValue phi_values;
  QuadValue f_values;
#endif
  double *P, *F;
  PetscErrorCode ierr;
  ierr = VecGetArray(phi, &P); CHKERRXX(ierr);
  ierr = VecGetArray(f  , &F); CHKERRXX(ierr);

  const p4est_locidx_t *q2n = nodes->local_nodes;
#ifdef P4_TO_P8
  phi_values.val000 = P[ q2n[ quad_idx*P4EST_CHILDREN + 0 ] ];
  phi_values.val100 = P[ q2n[ quad_idx*P4EST_CHILDREN + 1 ] ];
  phi_values.val010 = P[ q2n[ quad_idx*P4EST_CHILDREN + 2 ] ];
  phi_values.val110 = P[ q2n[ quad_idx*P4EST_CHILDREN + 3 ] ];
  phi_values.val001 = P[ q2n[ quad_idx*P4EST_CHILDREN + 4 ] ];
  phi_values.val101 = P[ q2n[ quad_idx*P4EST_CHILDREN + 5 ] ];
  phi_values.val011 = P[ q2n[ quad_idx*P4EST_CHILDREN + 6 ] ];
  phi_values.val111 = P[ q2n[ quad_idx*P4EST_CHILDREN + 7 ] ];

  f_values.val000   = F[ q2n[ quad_idx*P4EST_CHILDREN + 0 ] ];
  f_values.val100   = F[ q2n[ quad_idx*P4EST_CHILDREN + 1 ] ];
  f_values.val010   = F[ q2n[ quad_idx*P4EST_CHILDREN + 2 ] ];
  f_values.val110   = F[ q2n[ quad_idx*P4EST_CHILDREN + 3 ] ];
  f_values.val001   = F[ q2n[ quad_idx*P4EST_CHILDREN + 4 ] ];
  f_values.val101   = F[ q2n[ quad_idx*P4EST_CHILDREN + 5 ] ];
  f_values.val011   = F[ q2n[ quad_idx*P4EST_CHILDREN + 6 ] ];
  f_values.val111   = F[ q2n[ quad_idx*P4EST_CHILDREN + 7 ] ];

#else
  phi_values.val00 = P[ q2n[ quad_idx*P4EST_CHILDREN + 0 ] ];
  phi_values.val10 = P[ q2n[ quad_idx*P4EST_CHILDREN + 1 ] ];
  phi_values.val01 = P[ q2n[ quad_idx*P4EST_CHILDREN + 2 ] ];
  phi_values.val11 = P[ q2n[ quad_idx*P4EST_CHILDREN + 3 ] ];

  f_values.val00   = F[ q2n[ quad_idx*P4EST_CHILDREN + 0 ] ];
  f_values.val10   = F[ q2n[ quad_idx*P4EST_CHILDREN + 1 ] ];
  f_values.val01   = F[ q2n[ quad_idx*P4EST_CHILDREN + 2 ] ];
  f_values.val11   = F[ q2n[ quad_idx*P4EST_CHILDREN + 3 ] ];
#endif
  ierr = VecRestoreArray(phi, &P); CHKERRXX(ierr);
  ierr = VecRestoreArray(f  , &F); CHKERRXX(ierr);

  p4est_topidx_t v_m = p4est->connectivity->tree_to_vertex[0 + 0];
  p4est_topidx_t v_p = p4est->connectivity->tree_to_vertex[0 + P4EST_CHILDREN-1];
  double tree_xmin = p4est->connectivity->vertices[3*v_m + 0];
  double tree_xmax = p4est->connectivity->vertices[3*v_p + 0];
  double tree_ymin = p4est->connectivity->vertices[3*v_m + 1];
  double tree_ymax = p4est->connectivity->vertices[3*v_p + 1];

  double dmin = (double)P4EST_QUADRANT_LEN(quad->level)/(double)P4EST_ROOT_LEN;
  double dx = (tree_xmax-tree_xmin)*dmin;
  double dy = (tree_ymax-tree_ymin)*dmin;
#ifdef P4_TO_P8
  double tree_zmin = p4est->connectivity->vertices[3*v_m + 2];
  double tree_zmax = p4est->connectivity->vertices[3*v_p + 2];
  double dz = (tree_zmax-tree_zmin)*dmin;
#endif

#ifdef P4_TO_P8
  Cube3 cube(0, dx, 0, dy, 0, dz);
#else
  Cube2 cube(0, dx, 0, dy);
#endif

  return cube.integrate_Over_Interface(f_values,phi_values);
}

double integrate_over_interface(const p4est_t *p4est, const p4est_nodes_t *nodes, Vec phi, Vec f)
{
  double sum = 0;
  for(p4est_topidx_t tree_idx = p4est->first_local_tree; tree_idx <= p4est->last_local_tree; ++tree_idx)
  {
    p4est_tree_t *tree = (p4est_tree_t*)sc_array_index(p4est->trees, tree_idx);
    for(size_t quad_idx = 0; quad_idx < tree->quadrants.elem_count; ++quad_idx)
    {
      const p4est_quadrant_t *quad = (const p4est_quadrant_t*)sc_array_index(&tree->quadrants, quad_idx);
      sum += integrate_over_interface_in_one_quadrant(p4est, nodes, quad,
                                                      quad_idx + tree->quadrants_offset,
                                                      phi, f);
    }
  }

  /* compute global sum */
  double sum_global;
  PetscErrorCode ierr;
  ierr = MPI_Allreduce(&sum, &sum_global, 1, MPI_DOUBLE, MPI_SUM, p4est->mpicomm); CHKERRXX(ierr);
  return sum_global;
}


double compute_mean_curvature(const quad_neighbor_nodes_of_node_t &qnnn, double *phi, double* phi_x[])
{
#ifdef CASL_THROWS
  if(!phi_x)
    throw std::invalid_argument("phi_x cannot be NULL when computing curvature.");
#endif

  // compute first derivatives
  double dx = phi_x[0][qnnn.node_000];
  double dy = phi_x[1][qnnn.node_000];
#ifdef P4_TO_P8
  double dz = phi_x[2][qnnn.node_000];
#endif

  // compute second derivatives
  double dxx = qnnn.dxx_central(phi);
  double dyy = qnnn.dyy_central(phi);
  double dxy = qnnn.dy_central(phi_x[0]); // d/dy{d/dx}
#ifdef P4_TO_P8
  double dzz = qnnn.dzz_central(phi);
  double dxz = qnnn.dz_central(phi_x[0]); // d/dz{d/dx}
  double dyz = qnnn.dz_central(phi_x[1]); // d/dz{d/dy}
#endif

#ifdef P4_TO_P8
  double abs   = MAX(EPS, sqrt(SQR(dx)+SQR(dy)+SQR(dz)));
  double kappa = ((dyy+dzz)*SQR(dx) + (dxx+dzz)*SQR(dy) + (dxx+dyy)*SQR(dz) - 2*
                   (dx*dy*dxy + dx*dz*dxz + dy*dz*dyz)) / abs/abs/abs;
#else
  double abs   = MAX(EPS, sqrt(SQR(dx)+SQR(dy)));
  double kappa = (dxx*SQR(dy) - 2*dy*dx*dxy + dyy*SQR(dx)) / abs/abs/abs;
#endif
  return kappa;
}

double compute_mean_curvature(const quad_neighbor_nodes_of_node_t &qnnn, double *normals[])
{
#ifdef CASL_THROWS
  if(!normals)
    throw std::invalid_argument("normals cannot be NULL when computing curvature.");
#endif

#ifdef P4_TO_P8
  double kappa = qnnn.dx_central(normals[0]) + qnnn.dy_central(normals[1]) + qnnn.dz_central(normals[2]);
#else
  double kappa = qnnn.dx_central(normals[0]) + qnnn.dy_central(normals[1]);
#endif

  return kappa;
}

void compute_mean_curvature(const my_p4est_node_neighbors_t &neighbors, Vec phi, Vec phi_x[], Vec kappa)
{
#ifdef CASL_THROWS
  if(!phi_x)
    throw std::invalid_argument("phi_x cannot be NULL when computing curvature.");
#endif

  double *phi_p, *phi_x_p[P4EST_DIM], *kappa_p;
  VecGetArray(phi, &phi_p);
  VecGetArray(kappa, &kappa_p);
  foreach_dimension(dim) VecGetArray(phi_x[dim], &phi_x_p[dim]);

  // compute kappa on layer nodes
  quad_neighbor_nodes_of_node_t qnnn;
  for (size_t i=0; i<neighbors.get_layer_size(); ++i) {
    p4est_locidx_t n = neighbors.get_layer_node(i);
    neighbors.get_neighbors(n, qnnn);

    kappa_p[n] = compute_mean_curvature(qnnn, phi_p, phi_x_p);
  }

  // initiate communication
  VecGhostUpdateBegin(kappa, INSERT_VALUES, SCATTER_FORWARD);

  // compute on local nodes
  for (size_t i=0; i<neighbors.get_local_size(); ++i) {
    p4est_locidx_t n = neighbors.get_local_node(i);
    neighbors.get_neighbors(n, qnnn);

    kappa_p[n] = compute_mean_curvature(qnnn, phi_p, phi_x_p);
  }

  // finish communication
  VecGhostUpdateEnd(kappa, INSERT_VALUES, SCATTER_FORWARD);

  VecRestoreArray(phi, &phi_p);
  VecRestoreArray(kappa, &kappa_p);
  foreach_dimension(dim) VecRestoreArray(phi_x[dim], &phi_x_p[dim]);
}

void compute_mean_curvature(const my_p4est_node_neighbors_t &neighbors, Vec normals[], Vec kappa)
{
#ifdef CASL_THROWS
  if(!normals)
    throw std::invalid_argument("normals cannot be NULL when computing curvature.");
#endif

  double *normals_p[P4EST_DIM], *kappa_p;
  VecGetArray(kappa, &kappa_p);
  foreach_dimension(dim) VecGetArray(normals[dim], &normals_p[dim]);

  // compute kappa on layer nodes
  quad_neighbor_nodes_of_node_t qnnn;
  for (size_t i=0; i<neighbors.get_layer_size(); ++i) {
    p4est_locidx_t n = neighbors.get_layer_node(i);
    neighbors.get_neighbors(n, qnnn);

    kappa_p[n] = compute_mean_curvature(qnnn, normals_p);
  }

  // initiate communication
  VecGhostUpdateBegin(kappa, INSERT_VALUES, SCATTER_FORWARD);

  // compute on local nodes
  for (size_t i=0; i<neighbors.get_local_size(); ++i) {
    p4est_locidx_t n = neighbors.get_local_node(i);
    neighbors.get_neighbors(n, qnnn);

    kappa_p[n] = compute_mean_curvature(qnnn, normals_p);
  }

  // finish communication
  VecGhostUpdateEnd(kappa, INSERT_VALUES, SCATTER_FORWARD);

  VecRestoreArray(kappa, &kappa_p);
  foreach_dimension(dim) VecRestoreArray(normals[dim], &normals_p[dim]);
}

void compute_normals(const quad_neighbor_nodes_of_node_t &qnnn, double *phi, double normals[])
{
#ifdef CASL_THROWS
  if(!normals)
    throw std::invalid_argument("normals array cannot be NULL.");
#endif

  normals[0] = qnnn.dx_central(phi);
  normals[1] = qnnn.dy_central(phi);
#ifdef P4_TO_P8
  normals[2] = qnnn.dz_central(phi);
  double abs = sqrt(SQR(normals[0]) + SQR(normals[1]) + SQR(normals[2]));
#else
  double abs = sqrt(SQR(normals[0]) + SQR(normals[1]));
#endif
  if (abs < EPS)
    foreach_dimension(dim) normals[dim] = 0;
  else
    foreach_dimension(dim) normals[dim] /= abs;
}

void compute_normals(const my_p4est_node_neighbors_t &neighbors, Vec phi, Vec normals[])
{
#ifdef CASL_THROWS
  if(!normals)
    throw std::invalid_argument("normals array cannot be NULL.");
#endif

  neighbors.first_derivatives_central(phi, normals);
  double *normals_p[P4EST_DIM];
  foreach_dimension(dim) VecGetArray(normals[dim], &normals_p[dim]);

  foreach_node(n, neighbors.get_nodes()) {
#ifdef P4_TO_P8
    double abs = sqrt(SQR(normals_p[0][n]) + SQR(normals_p[1][n]) + SQR(normals_p[2][n]));
#else
    double abs = sqrt(SQR(normals_p[0][n]) + SQR(normals_p[1][n]));
#endif

    if (abs < EPS) {
      foreach_dimension(dim) normals_p[dim][n] = 0;
    } else {
      foreach_dimension(dim) normals_p[dim][n] /= abs;
    }
  }

  foreach_dimension(dim) VecRestoreArray(normals[dim], &normals_p[dim]);
}

double interface_length_in_one_quadrant(const p4est_t *p4est, const p4est_nodes_t *nodes, const p4est_quadrant_t *quad, p4est_locidx_t quad_idx, Vec phi)
{
#ifdef P4_TO_P8
  OctValue phi_values;
#else
  QuadValue phi_values;
#endif
  double *P;
  PetscErrorCode ierr;
  ierr = VecGetArray(phi, &P); CHKERRXX(ierr);

  const p4est_locidx_t *q2n = nodes->local_nodes;
#ifdef P4_TO_P8
  phi_values.val000 = P[ q2n[ quad_idx*P4EST_CHILDREN + 0 ] ];
  phi_values.val100 = P[ q2n[ quad_idx*P4EST_CHILDREN + 1 ] ];
  phi_values.val010 = P[ q2n[ quad_idx*P4EST_CHILDREN + 2 ] ];
  phi_values.val110 = P[ q2n[ quad_idx*P4EST_CHILDREN + 3 ] ];
  phi_values.val001 = P[ q2n[ quad_idx*P4EST_CHILDREN + 4 ] ];
  phi_values.val101 = P[ q2n[ quad_idx*P4EST_CHILDREN + 5 ] ];
  phi_values.val011 = P[ q2n[ quad_idx*P4EST_CHILDREN + 6 ] ];
  phi_values.val111 = P[ q2n[ quad_idx*P4EST_CHILDREN + 7 ] ];
#else
  phi_values.val00 = P[ q2n[ quad_idx*P4EST_CHILDREN + 0 ] ];
  phi_values.val10 = P[ q2n[ quad_idx*P4EST_CHILDREN + 1 ] ];
  phi_values.val01 = P[ q2n[ quad_idx*P4EST_CHILDREN + 2 ] ];
  phi_values.val11 = P[ q2n[ quad_idx*P4EST_CHILDREN + 3 ] ];
#endif
  ierr = VecRestoreArray(phi, &P); CHKERRXX(ierr);

  p4est_topidx_t v_m = p4est->connectivity->tree_to_vertex[0 + 0];
  p4est_topidx_t v_p = p4est->connectivity->tree_to_vertex[0 + P4EST_CHILDREN-1];
  double tree_xmin = p4est->connectivity->vertices[3*v_m + 0];
  double tree_xmax = p4est->connectivity->vertices[3*v_p + 0];
  double tree_ymin = p4est->connectivity->vertices[3*v_m + 1];
  double tree_ymax = p4est->connectivity->vertices[3*v_p + 1];

  double dmin = (double)P4EST_QUADRANT_LEN(quad->level)/(double)P4EST_ROOT_LEN;
  double dx = (tree_xmax-tree_xmin)*dmin;
  double dy = (tree_ymax-tree_ymin)*dmin;
#ifdef P4_TO_P8
  double tree_zmin = p4est->connectivity->vertices[3*v_m + 2];
  double tree_zmax = p4est->connectivity->vertices[3*v_p + 2];
  double dz = (tree_zmax-tree_zmin)*dmin;
#endif

#ifdef P4_TO_P8
  Cube3 cube(0, dx, 0, dy, 0, dz);
  return cube.interface_Area_In_Cell(phi_values);
#else
  Cube2 cube(0, dx, 0, dy);
  return cube.interface_Length_In_Cell(phi_values);
#endif
}

double interface_length(const p4est_t *p4est, const p4est_nodes_t *nodes, Vec phi)
{
  double sum = 0;
  for(p4est_topidx_t tree_idx = p4est->first_local_tree; tree_idx <= p4est->last_local_tree; ++tree_idx)
  {
    p4est_tree_t *tree = (p4est_tree_t*)sc_array_index(p4est->trees, tree_idx);
    for(size_t quad_idx = 0; quad_idx < tree->quadrants.elem_count; ++quad_idx)
    {
      const p4est_quadrant_t *quad = (const p4est_quadrant_t*)sc_array_index(&tree->quadrants, quad_idx);
      sum += interface_length_in_one_quadrant(p4est, nodes, quad,
                                              quad_idx + tree->quadrants_offset,
                                              phi);
    }
  }

  /* compute global sum */
  double sum_global;
  PetscErrorCode ierr;
  ierr = MPI_Allreduce(&sum, &sum_global, 1, MPI_DOUBLE, MPI_SUM, p4est->mpicomm); CHKERRXX(ierr);
  return sum_global;
}

bool is_node_xmWall(const p4est_t *p4est, const p4est_indep_t *ni)
{
  if (is_periodic(p4est, 0)) return false;

  const p4est_topidx_t *t2t = p4est->connectivity->tree_to_tree;
  p4est_topidx_t tr_it = ni->p.piggy3.which_tree;

  if (t2t[P4EST_FACES*tr_it + dir::f_m00] != tr_it)
    return false;
  else if (ni->x == 0)
    return true;
  else
    return false;
}

bool is_node_xpWall(const p4est_t *p4est, const p4est_indep_t *ni)
{
  if (is_periodic(p4est, 0)) return false;

  const p4est_topidx_t *t2t = p4est->connectivity->tree_to_tree;
  p4est_topidx_t tr_it = ni->p.piggy3.which_tree;

  if (t2t[P4EST_FACES*tr_it + dir::f_p00] != tr_it)
    return false;
  else if (ni->x == P4EST_ROOT_LEN - 1 || ni->x == P4EST_ROOT_LEN) // nodes may be unclamped
    return true;
  else
    return false;
}

bool is_node_ymWall(const p4est_t *p4est, const p4est_indep_t *ni)
{
  if (is_periodic(p4est, 1)) return false;

  const p4est_topidx_t *t2t = p4est->connectivity->tree_to_tree;
  p4est_topidx_t tr_it = ni->p.piggy3.which_tree;

  if (t2t[P4EST_FACES*tr_it + dir::f_0m0] != tr_it)
    return false;
  else if (ni->y == 0)
    return true;
  else
    return false;
}

bool is_node_ypWall(const p4est_t *p4est, const p4est_indep_t *ni)
{
  if (is_periodic(p4est, 1)) return false;

  const p4est_topidx_t *t2t = p4est->connectivity->tree_to_tree;
  p4est_topidx_t tr_it = ni->p.piggy3.which_tree;

  if (t2t[P4EST_FACES*tr_it + dir::f_0p0] != tr_it)
    return false;
  else if (ni->y == P4EST_ROOT_LEN - 1 || ni->y == P4EST_ROOT_LEN) // nodes may be unclamped
    return true;
  else
    return false;
}

#ifdef P4_TO_P8
bool is_node_zmWall(const p4est_t *p4est, const p4est_indep_t *ni)
{
  if (is_periodic(p4est, 2)) return false;

  const p4est_topidx_t *t2t = p4est->connectivity->tree_to_tree;
  p4est_topidx_t tr_it = ni->p.piggy3.which_tree;

  if (t2t[P4EST_FACES*tr_it + dir::f_00m] != tr_it)
    return false;
  else if (ni->z == 0)
    return true;
  else
    return false;
}

bool is_node_zpWall(const p4est_t *p4est, const p4est_indep_t *ni)
{
  if (is_periodic(p4est, 2)) return false;

  const p4est_topidx_t *t2t = p4est->connectivity->tree_to_tree;
  p4est_topidx_t tr_it = ni->p.piggy3.which_tree;

  if (t2t[P4EST_FACES*tr_it + dir::f_00p] != tr_it)
    return false;
  else if (ni->z == P4EST_ROOT_LEN - 1 || ni->z == P4EST_ROOT_LEN) // nodes may be unclamped
    return true;
  else
    return false;
}
#endif

bool is_node_Wall(const p4est_t *p4est, const p4est_indep_t *ni)
{
#ifdef P4_TO_P8
  return ( is_node_xmWall(p4est, ni) || is_node_xpWall(p4est, ni) ||
           is_node_ymWall(p4est, ni) || is_node_ypWall(p4est, ni) ||
           is_node_zmWall(p4est, ni) || is_node_zpWall(p4est, ni) );
#else
  return ( is_node_xmWall(p4est, ni) || is_node_xpWall(p4est, ni) ||
           is_node_ymWall(p4est, ni) || is_node_ypWall(p4est, ni) );
#endif
}

bool is_quad_xmWall(const p4est_t *p4est, p4est_topidx_t tr_it, const p4est_quadrant_t *qi)
{
  if (is_periodic(p4est, 0)) return false;

  const p4est_topidx_t *t2t = p4est->connectivity->tree_to_tree;

  if (t2t[P4EST_FACES*tr_it + dir::f_m00] != tr_it)
    return false;
  else if (qi->x == 0)
    return true;
  else
    return false;
}

bool is_quad_xpWall(const p4est_t *p4est, p4est_topidx_t tr_it, const p4est_quadrant_t *qi)
{
  if (is_periodic(p4est, 0)) return false;

  const p4est_topidx_t *t2t = p4est->connectivity->tree_to_tree;
  p4est_qcoord_t qh = P4EST_QUADRANT_LEN(qi->level);

  if (t2t[P4EST_FACES*tr_it + dir::f_p00] != tr_it)
    return false;
  else if (qi->x == P4EST_ROOT_LEN - qh)
    return true;
  else
    return false;
}

bool is_quad_ymWall(const p4est_t *p4est, p4est_topidx_t tr_it, const p4est_quadrant_t *qi)
{
  if (is_periodic(p4est, 1)) return false;

  const p4est_topidx_t *t2t = p4est->connectivity->tree_to_tree;

  if (t2t[P4EST_FACES*tr_it + dir::f_0m0] != tr_it)
    return false;
  else if (qi->y == 0)
    return true;
  else
    return false;
}

bool is_quad_ypWall(const p4est_t *p4est, p4est_topidx_t tr_it, const p4est_quadrant_t *qi)
{
  if (is_periodic(p4est, 1)) return false;

  const p4est_topidx_t *t2t = p4est->connectivity->tree_to_tree;
  p4est_qcoord_t qh = P4EST_QUADRANT_LEN(qi->level);

  if (t2t[P4EST_FACES*tr_it + dir::f_0p0] != tr_it)
    return false;
  else if (qi->y == P4EST_ROOT_LEN - qh)
    return true;
  else
    return false;
}

#ifdef P4_TO_P8
bool is_quad_zmWall(const p4est_t *p4est, p4est_topidx_t tr_it, const p4est_quadrant_t *qi)
{
  if (is_periodic(p4est, 2)) return false;

  const p4est_topidx_t *t2t = p4est->connectivity->tree_to_tree;

  if (t2t[P4EST_FACES*tr_it + dir::f_00m] != tr_it)
    return false;
  else if (qi->z == 0)
    return true;
  else
    return false;
}

bool is_quad_zpWall(const p4est_t *p4est, p4est_topidx_t tr_it, const p4est_quadrant_t *qi)
{
  if (is_periodic(p4est, 2)) return false;

  const p4est_topidx_t *t2t = p4est->connectivity->tree_to_tree;
  p4est_qcoord_t qh = P4EST_QUADRANT_LEN(qi->level);

  if (t2t[P4EST_FACES*tr_it + dir::f_00p] != tr_it)
    return false;
  else if (qi->z == P4EST_ROOT_LEN - qh)
    return true;
  else
    return false;
}
#endif

bool is_quad_Wall(const p4est_t *p4est, p4est_topidx_t tr_it, const p4est_quadrant_t *qi, int dir)
{
  switch(dir)
  {
  case dir::f_m00: return is_quad_xmWall(p4est, tr_it, qi);
  case dir::f_p00: return is_quad_xpWall(p4est, tr_it, qi);
  case dir::f_0m0: return is_quad_ymWall(p4est, tr_it, qi);
  case dir::f_0p0: return is_quad_ypWall(p4est, tr_it, qi);
#ifdef P4_TO_P8
  case dir::f_00m: return is_quad_zmWall(p4est, tr_it, qi);
  case dir::f_00p: return is_quad_zpWall(p4est, tr_it, qi);
#endif
  default:
    throw std::invalid_argument("[CASL_ERROR]: is_quad_wall: unknown direction.");
  }
}

bool is_quad_Wall(const p4est_t *p4est, p4est_topidx_t tr_it, const p4est_quadrant_t *qi)
{
#ifdef P4_TO_P8
  return ( is_quad_xmWall(p4est, tr_it, qi) || is_quad_xpWall(p4est, tr_it, qi) ||
           is_quad_ymWall(p4est, tr_it, qi) || is_quad_ypWall(p4est, tr_it, qi) ||
           is_quad_zmWall(p4est, tr_it, qi) || is_quad_zpWall(p4est, tr_it, qi) );
#else
  return ( is_quad_xmWall(p4est, tr_it, qi) || is_quad_xpWall(p4est, tr_it, qi) ||
           is_quad_ymWall(p4est, tr_it, qi) || is_quad_ypWall(p4est, tr_it, qi) );
#endif
}

int quad_find_ghost_owner(const p4est_ghost_t *ghost, p4est_locidx_t ghost_idx)
{
  P4EST_ASSERT(ghost_idx<(p4est_locidx_t) ghost->ghosts.elem_count);
  int r=0;
  while(ghost->proc_offsets[r+1]<=ghost_idx) r++;
  return r;
}

#ifdef P4_TO_P8
void sample_cf_on_local_nodes(const p4est_t *p4est, p4est_nodes_t *nodes, const CF_3& cf, Vec f)
#else
void sample_cf_on_local_nodes(const p4est_t *p4est, p4est_nodes_t *nodes, const CF_2& cf, Vec f)
#endif
{
  double *f_p;
  PetscErrorCode ierr;

#ifdef CASL_THROWS
  {
    PetscInt size;
    ierr = VecGetLocalSize(f, &size); CHKERRXX(ierr);
    if (size != (PetscInt) nodes->num_owned_indeps){
      std::ostringstream oss;
      oss << "[ERROR]: size of the input vector must be equal to the total number of points."
             "nodes->indep_nodes.elem_count = " << nodes->num_owned_indeps << ", " << nodes->indep_nodes.elem_count << ", "
          << " VecSize = " << size << std::endl;

      throw std::invalid_argument(oss.str());
    }
  }
#endif

  ierr = VecGetArray(f, &f_p); CHKERRXX(ierr);

  const p4est_topidx_t *t2v = p4est->connectivity->tree_to_vertex;
  const double *v2q = p4est->connectivity->vertices;

  for (p4est_locidx_t i = 0; i<nodes->num_owned_indeps; ++i)
  {
    p4est_indep_t *node = (p4est_indep_t*)sc_array_index(&nodes->indep_nodes, i);
    p4est_topidx_t tree_id = node->p.piggy3.which_tree;

    p4est_topidx_t v_m = t2v[P4EST_CHILDREN*tree_id + 0];
    p4est_topidx_t v_p = t2v[P4EST_CHILDREN*tree_id + P4EST_CHILDREN-1];

    double tree_xmin = v2q[3*v_m + 0];
    double tree_xmax = v2q[3*v_p + 0];
    double tree_ymin = v2q[3*v_m + 1];
    double tree_ymax = v2q[3*v_p + 1];
#ifdef P4_TO_P8
    double tree_zmin = v2q[3*v_m + 2];
    double tree_zmax = v2q[3*v_p + 2];
#endif

    double x = (tree_xmax-tree_xmin)*node_x_fr_n(node) + tree_xmin;
    double y = (tree_ymax-tree_ymin)*node_y_fr_n(node) + tree_ymin;
#ifdef P4_TO_P8
    double z = (tree_zmax-tree_zmin)*node_z_fr_n(node) + tree_zmin;
#endif

#ifdef P4_TO_P8
    f_p[i] = cf(x,y,z);
#else
    f_p[i] = cf(x,y);
#endif
  }

  ierr = VecRestoreArray(f, &f_p); CHKERRXX(ierr);
}

#ifdef P4_TO_P8
void sample_cf_on_nodes(const p4est_t *p4est, p4est_nodes_t *nodes, const CF_3& cf, Vec f)
#else
void sample_cf_on_nodes(const p4est_t *p4est, p4est_nodes_t *nodes, const CF_2& cf, Vec f)
#endif
{
  double *f_p;
  PetscErrorCode ierr;

#ifdef CASL_THROWS
  {
    Vec local_form;
    ierr = VecGhostGetLocalForm(f, &local_form); CHKERRXX(ierr);
    PetscInt size;
    ierr = VecGetSize(local_form, &size); CHKERRXX(ierr);
    if (size != (PetscInt) nodes->indep_nodes.elem_count){
      std::ostringstream oss;
      oss << "[ERROR]: size of the input vector must be equal to the total number of points."
             "nodes->indep_nodes.elem_count = " << nodes->indep_nodes.elem_count
          << " VecSize = " << size << std::endl;

      throw std::invalid_argument(oss.str());
    }
    ierr = VecGhostRestoreLocalForm(f, &local_form); CHKERRXX(ierr);
  }
#endif

  ierr = VecGetArray(f, &f_p); CHKERRXX(ierr);

  const p4est_topidx_t *t2v = p4est->connectivity->tree_to_vertex;
  const double *v2q = p4est->connectivity->vertices;

  for (size_t i = 0; i<nodes->indep_nodes.elem_count; ++i)
  {
    p4est_indep_t *node = (p4est_indep_t*)sc_array_index(&nodes->indep_nodes, i);
    p4est_topidx_t tree_id = node->p.piggy3.which_tree;

    p4est_topidx_t v_m = t2v[P4EST_CHILDREN*tree_id + 0];
    p4est_topidx_t v_p = t2v[P4EST_CHILDREN*tree_id + P4EST_CHILDREN-1];

    double tree_xmin = v2q[3*v_m + 0];
    double tree_xmax = v2q[3*v_p + 0];
    double tree_ymin = v2q[3*v_m + 1];
    double tree_ymax = v2q[3*v_p + 1];
#ifdef P4_TO_P8
    double tree_zmin = v2q[3*v_m + 2];
    double tree_zmax = v2q[3*v_p + 2];
#endif

    double x = (tree_xmax-tree_xmin)*node_x_fr_n(node) + tree_xmin;
    double y = (tree_ymax-tree_ymin)*node_y_fr_n(node) + tree_ymin;
#ifdef P4_TO_P8
    double z = (tree_zmax-tree_zmin)*node_z_fr_n(node) + tree_zmin;
#endif

#ifdef P4_TO_P8
    f_p[i] = cf(x,y,z);
#else
    f_p[i] = cf(x,y);
#endif
  }

  ierr = VecRestoreArray(f, &f_p); CHKERRXX(ierr);
}

#ifdef P4_TO_P8
void sample_cf_on_nodes(const p4est_t *p4est, p4est_nodes_t *nodes, const CF_3* cf_array[], Vec f)
#else
void sample_cf_on_nodes(const p4est_t *p4est, p4est_nodes_t *nodes, const CF_2* cf_array[], Vec f)
#endif
{
  double *f_p;
  PetscInt bs;
  PetscErrorCode ierr;
  ierr = VecGetBlockSize(f, &bs); CHKERRXX(ierr);

#ifdef CASL_THROWS
  {
    Vec local_form;
    ierr = VecGhostGetLocalForm(f, &local_form); CHKERRXX(ierr);
    PetscInt size;
    ierr = VecGetSize(local_form, &size); CHKERRXX(ierr);
    if (size != (PetscInt) nodes->indep_nodes.elem_count * bs){
      std::ostringstream oss;
      oss << "[ERROR]: size of the input vector must be equal to the total number of points x block_size."
             "nodes->indep_nodes.elem_count = " << nodes->indep_nodes.elem_count
          << " block_size = " << bs
          << " VecSize = " << size << std::endl;

      throw std::invalid_argument(oss.str());
    }
    ierr = VecGhostRestoreLocalForm(f, &local_form); CHKERRXX(ierr);
  }
#endif

  ierr = VecGetArray(f, &f_p); CHKERRXX(ierr);

  for (size_t i = 0; i<nodes->indep_nodes.elem_count; ++i) {
    double xyz[P4EST_DIM];
    node_xyz_fr_n(i, p4est, nodes, xyz);

    for (PetscInt j = 0; j<bs; j++) {
#ifdef P4_TO_P8
      const CF_3& cf = *cf_array[j];
      f_p[i*bs + j] = cf(xyz[0], xyz[1], xyz[2]);
#else
      const CF_2& cf = *cf_array[j];
      f_p[i*bs + j] = cf(xyz[0], xyz[1]);
#endif
    }
  }

  ierr = VecRestoreArray(f, &f_p); CHKERRXX(ierr);
}


#ifdef P4_TO_P8
void sample_cf_on_nodes(const p4est_t *p4est, p4est_nodes_t *nodes, const CF_3& cf, std::vector<double>& f)
#else
void sample_cf_on_nodes(const p4est_t *p4est, p4est_nodes_t *nodes, const CF_2& cf, std::vector<double>& f)
#endif
{
#ifdef CASL_THROWS
  {
    if ((PetscInt) f.size() != (PetscInt) nodes->indep_nodes.elem_count){
      std::ostringstream oss;
      oss << "[ERROR]: size of the input vector must be equal to the total number of points."
             "nodes->indep_nodes.elem_count = " << nodes->indep_nodes.elem_count
          << " VecSize = " << f.size() << std::endl;

      throw std::invalid_argument(oss.str());
    }
  }
#endif

  const p4est_topidx_t *t2v = p4est->connectivity->tree_to_vertex;
  const double *v2q = p4est->connectivity->vertices;

  for (size_t i = 0; i<nodes->indep_nodes.elem_count; ++i)
  {
    p4est_indep_t *node = (p4est_indep_t*)sc_array_index(&nodes->indep_nodes, i);
    p4est_topidx_t tree_id = node->p.piggy3.which_tree;

    p4est_topidx_t v_m = t2v[P4EST_CHILDREN*tree_id + 0];
    p4est_topidx_t v_p = t2v[P4EST_CHILDREN*tree_id + P4EST_CHILDREN-1];

    double tree_xmin = v2q[3*v_m + 0];
    double tree_xmax = v2q[3*v_p + 0];
    double tree_ymin = v2q[3*v_m + 1];
    double tree_ymax = v2q[3*v_p + 1];
#ifdef P4_TO_P8
    double tree_zmin = v2q[3*v_m + 2];
    double tree_zmax = v2q[3*v_p + 2];
#endif

    double x = (tree_xmax-tree_xmin)*node_x_fr_n(node) + tree_xmin;
    double y = (tree_ymax-tree_ymin)*node_y_fr_n(node) + tree_ymin;
#ifdef P4_TO_P8
    double z = (tree_zmax-tree_zmin)*node_z_fr_n(node) + tree_zmin;
#endif

#ifdef P4_TO_P8
    f[i] = cf(x,y,z);
#else
    f[i] = cf(x,y);
#endif
  }
}

#ifdef P4_TO_P8
void sample_cf_on_cells(const p4est_t *p4est, p4est_ghost_t *ghost, const CF_3& cf, Vec f)
#else
void sample_cf_on_cells(const p4est_t *p4est, p4est_ghost_t *ghost, const CF_2& cf, Vec f)
#endif
{
  double *f_p;
  PetscErrorCode ierr;

#ifdef CASL_THROWS
  {
    Vec local_form;
    ierr = VecGhostGetLocalForm(f, &local_form); CHKERRXX(ierr);
    PetscInt size;
    ierr = VecGetSize(local_form, &size); CHKERRXX(ierr);
    PetscInt num_local = (PetscInt)(p4est->local_num_quadrants + ghost->ghosts.elem_count);

    if (size != num_local){
      std::ostringstream oss;
      oss << "[ERROR]: size of the input vector must be equal to the total number of points."
             " p4est->local_num_quadrants + ghost->ghosts.elem_count = " << num_local
          << " VecSize = " << size << std::endl;

      throw std::invalid_argument(oss.str());
    }
    ierr = VecGhostRestoreLocalForm(f, &local_form); CHKERRXX(ierr);
  }
#endif

  ierr = VecGetArray(f, &f_p); CHKERRXX(ierr);

  // sample on local quadrants
  for (p4est_topidx_t tree_id = p4est->first_local_tree; tree_id <= p4est->last_local_tree; ++tree_id)
  {
    p4est_tree_t *tree = (p4est_tree_t*)sc_array_index(p4est->trees, tree_id);
    for (size_t q = 0; q < tree->quadrants.elem_count; ++q)
    {
      p4est_locidx_t quad_idx = q + tree->quadrants_offset;

      double x = quad_x_fr_q(quad_idx, tree_id, p4est, ghost);
      double y = quad_y_fr_q(quad_idx, tree_id, p4est, ghost);
#ifdef P4_TO_P8
      double z = quad_z_fr_q(quad_idx, tree_id, p4est, ghost);
#endif

#ifdef P4_TO_P8
      f_p[quad_idx] = cf(x,y,z);
#else
      f_p[quad_idx] = cf(x,y);
#endif
    }
  }

  // sample on ghost quadrants
  for (size_t q = 0; q < ghost->ghosts.elem_count; ++q)
  {
    const p4est_quadrant_t* quad = (const p4est_quadrant_t*)sc_array_index(&ghost->ghosts, q);
    p4est_topidx_t tree_id  = quad->p.piggy3.which_tree;
    p4est_locidx_t quad_idx = q + p4est->local_num_quadrants;

    double x = quad_x_fr_q(quad_idx, tree_id, p4est, ghost);
    double y = quad_y_fr_q(quad_idx, tree_id, p4est, ghost);
#ifdef P4_TO_P8
    double z = quad_z_fr_q(quad_idx, tree_id, p4est, ghost);
#endif

#ifdef P4_TO_P8
    f_p[quad_idx] = cf(x,y,z);
#else
    f_p[quad_idx] = cf(x,y);
#endif
  }

  ierr = VecRestoreArray(f, &f_p); CHKERRXX(ierr);
}

#ifdef P4_TO_P8
void sample_cf_on_nodes(p4est_t *p4est, p4est_nodes_t *nodes, const CF_3& cf, std::vector<double>& f)
#else
void sample_cf_on_nodes(p4est_t *p4est, p4est_nodes_t *nodes, const CF_2& cf, std::vector<double>& f)
#endif
{
#ifdef CASL_THROWS
  {
    if (f.size() != nodes->indep_nodes.elem_count){
      std::ostringstream oss;
      oss << "[ERROR]: size of the input vector must be equal to the total number of points."
             "nodes->indep_nodes.elem_count = " << nodes->indep_nodes.elem_count
          << " size() = " << f.size() << std::endl;

      throw std::invalid_argument(oss.str());
    }
  }
#endif
  const p4est_topidx_t *t2v = p4est->connectivity->tree_to_vertex;
  const double *v2q = p4est->connectivity->vertices;

  for (size_t i = 0; i<nodes->indep_nodes.elem_count; ++i)
  {
    const p4est_indep_t *node = (const p4est_indep_t*)sc_array_index(&nodes->indep_nodes, i);
    p4est_topidx_t tree_id = node->p.piggy3.which_tree;

    p4est_topidx_t v_m = t2v[P4EST_CHILDREN*tree_id + 0];
    p4est_topidx_t v_p = t2v[P4EST_CHILDREN*tree_id + P4EST_CHILDREN-1];

    double tree_xmin = v2q[3*v_m + 0];
    double tree_xmax = v2q[3*v_p + 0];
    double tree_ymin = v2q[3*v_m + 1];
    double tree_ymax = v2q[3*v_p + 1];
#ifdef P4_TO_P8
    double tree_zmin = v2q[3*v_m + 2];
    double tree_zmax = v2q[3*v_p + 2];
#endif

    double x = (tree_xmax-tree_xmin)*node_x_fr_n(node) + tree_xmin;
    double y = (tree_ymax-tree_ymin)*node_y_fr_n(node) + tree_ymin;
#ifdef P4_TO_P8
    double z = (tree_zmax-tree_zmin)*node_z_fr_n(node) + tree_zmin;
#endif

#ifdef P4_TO_P8
    f[i] = cf(x,y,z);
#else
    f[i] = cf(x,y);
#endif
  }
}

std::ostream& operator<< (std::ostream& os, BoundaryConditionType type)
{
  switch(type){
  case DIRICHLET:
    os << "Dirichlet";
    break;

  case NEUMANN:
    os << "Neumann";
    break;

  case ROBIN:
    os << "Robin";
    break;

  case NOINTERFACE:
    os << "No-Interface";
    break;

  case MIXED:
    os << "Mixed";
    break;

  default:
    os << "UNKNOWN";
    break;
  }

  return os;
}


std::istream& operator>> (std::istream& is, BoundaryConditionType& type)
{
  std::string str;
  is >> str;

  if (str == "DIRICHLET" || str == "Dirichlet" || str == "dirichlet")
    type = DIRICHLET;
  else if (str == "NEUMANN" || str == "Neumann" || str == "neumann")
    type = NEUMANN;
  else if (str == "ROBIN" || str == "Robin" || str == "robin")
    type = ROBIN;
  else if (str == "NOINTERFACE" || str == "Nointerface" || str == "No-Interface" || str == "nointerface" || str == "no-interface")
    type = NOINTERFACE;
  else if (str == "MIXED" || str == "Mixed" || str == "mixed")
    type = MIXED;
  else
    throw std::invalid_argument("[ERROR]: Unknown BoundaryConditionType entered");

  return is;
}

<<<<<<< HEAD

void copy_ghosted_vec(Vec input, Vec output)
{
  PetscErrorCode ierr;
  Vec src, out;
  ierr = VecGhostGetLocalForm(input, &src);      CHKERRXX(ierr);
  ierr = VecGhostGetLocalForm(output, &out);     CHKERRXX(ierr);
  ierr = VecCopy(src, out);                      CHKERRXX(ierr);
  ierr = VecGhostRestoreLocalForm(input, &src);  CHKERRXX(ierr);
  ierr = VecGhostRestoreLocalForm(output, &out); CHKERRXX(ierr);
}

void invert_phi(p4est_nodes_t *nodes, Vec phi)
{
  PetscErrorCode ierr;
  double *phi_p;
  ierr = VecGetArray(phi, &phi_p); CHKERRXX(ierr);

  for (size_t n = 0; n < nodes->indep_nodes.elem_count; ++n)
    phi_p[n] = -phi_p[n];

  ierr = VecRestoreArray(phi, &phi_p); CHKERRXX(ierr);
}

void compute_normals_and_mean_curvature(const my_p4est_node_neighbors_t &neighbors, const Vec phi, Vec normals[], Vec kappa)
{
  PetscErrorCode ierr;

  const p4est_t       *p4est = neighbors.get_p4est();
  const p4est_nodes_t *nodes = neighbors.get_nodes();

//  /* reset normals[] */
//  foreach_dimension(dim)
//  {
//    if (normals[dim] != NULL) { ierr = VecDestroy(normals[dim]); CHKERRXX(ierr); }
//    ierr = VecCreateGhostNodes(p4est, nodes, &normals[dim]); CHKERRXX(ierr);
//  }

//  /* reset kappa */
//  if (kappa != NULL) { ierr = VecDestroy(kappa); CHKERRXX(ierr); }
//  ierr = VecCreateGhostNodes(p4est, nodes, &kappa); CHKERRXX(ierr);

  /* compute first derivatives */
  neighbors.first_derivatives_central(phi, normals);

  /* compute curvature */
  compute_mean_curvature(neighbors, phi, normals, kappa);

  /* compute normals */
  double *normal_p[P4EST_DIM];
  foreach_dimension(dim) { ierr = VecGetArray(normals[dim], &normal_p[dim]); CHKERRXX(ierr); }

  foreach_node(n, nodes)
  {
#ifdef P4_TO_P8
    double norm = sqrt(SQR(normal_p[0][n]) + SQR(normal_p[1][n]) + SQR(normal_p[2][n]));
#else
    double norm = sqrt(SQR(normal_p[0][n]) + SQR(normal_p[1][n]));
#endif

    normal_p[0][n] = norm < EPS ? 0 : normal_p[0][n]/norm;
    normal_p[1][n] = norm < EPS ? 0 : normal_p[1][n]/norm;
#ifdef P4_TO_P8
    normal_p[2][n] = norm < EPS ? 0 : normal_p[2][n]/norm;
#endif
  }

  foreach_dimension(dim) { ierr = VecRestoreArray(normals[dim], &normal_p[dim]); CHKERRXX(ierr); }
=======
#ifdef P4_TO_P8
double quadrant_interp_t::operator()(double x, double y, double z) const
{
  double xyz_node[P4EST_DIM] = { x, y, z};
#else
double quadrant_interp_t::operator()(double x, double y) const
{
  double xyz_node[P4EST_DIM] = { x, y };
#endif

#ifdef CASL_THROWS
  if (F_ == NULL) throw std::invalid_argument("[CASL_ERROR]: Values are not provided for interpolation.");
  if (Fdd_ == NULL && (method_ == quadratic || method_ == quadratic_non_oscillatory) ) throw std::invalid_argument("[CASL_ERROR]: Second order derivatives are not provided for quadratic interpolation.");
#endif

  switch (method_)
  {
    case linear:                    return linear_interpolation                   (p4est_, tree_idx_, *quad_, F_->data(),               xyz_node); break;
    case quadratic:                 return quadratic_interpolation                (p4est_, tree_idx_, *quad_, F_->data(), Fdd_->data(), xyz_node); break;
    case quadratic_non_oscillatory: return quadratic_non_oscillatory_interpolation(p4est_, tree_idx_, *quad_, F_->data(), Fdd_->data(), xyz_node); break;
  }
>>>>>>> 8e85487e
}<|MERGE_RESOLUTION|>--- conflicted
+++ resolved
@@ -179,7 +179,6 @@
   };
 #endif
 
-/* Daniil: this interpolation scheme might result in discontinuities on faces between quadrants
   double fdd[P4EST_DIM];
   for (short i = 0; i<P4EST_DIM; i++)
     fdd[i] = Fdd[i];
@@ -187,99 +186,6 @@
   for (short j = 1; j<P4EST_CHILDREN; j++)
     for (short i = 0; i<P4EST_DIM; i++)
       fdd[i] = MINMOD(fdd[i], Fdd[j*P4EST_DIM + i]);
-//*/
-
-  // Below are two alternative schemes inspired by bi/tri-quadratic interpolation combined with the minmod limiter
-
-//* First alternative scheme: first, minmod on every edge, then weight-average
-  double fdd[P4EST_DIM];
-  for (short i = 0; i<P4EST_DIM; i++)
-    fdd[i] = 0;
-
-  int i, jm, jp;
-
-  i = 0;
-  jm = 0; jp = 1; fdd[i] += MINMOD(Fdd[jm*P4EST_DIM + i], Fdd[jp*P4EST_DIM + i])*(w_xyz[jm]+w_xyz[jp]);
-  jm = 2; jp = 3; fdd[i] += MINMOD(Fdd[jm*P4EST_DIM + i], Fdd[jp*P4EST_DIM + i])*(w_xyz[jm]+w_xyz[jp]);
-#ifdef P4_TO_P8
-  jm = 4; jp = 5; fdd[i] += MINMOD(Fdd[jm*P4EST_DIM + i], Fdd[jp*P4EST_DIM + i])*(w_xyz[jm]+w_xyz[jp]);
-  jm = 6; jp = 7; fdd[i] += MINMOD(Fdd[jm*P4EST_DIM + i], Fdd[jp*P4EST_DIM + i])*(w_xyz[jm]+w_xyz[jp]);
-#endif
-
-  i = 1;
-  jm = 0; jp = 2; fdd[i] += MINMOD(Fdd[jm*P4EST_DIM + i], Fdd[jp*P4EST_DIM + i])*(w_xyz[jm]+w_xyz[jp]);
-  jm = 1; jp = 3; fdd[i] += MINMOD(Fdd[jm*P4EST_DIM + i], Fdd[jp*P4EST_DIM + i])*(w_xyz[jm]+w_xyz[jp]);
-#ifdef P4_TO_P8
-  jm = 4; jp = 6; fdd[i] += MINMOD(Fdd[jm*P4EST_DIM + i], Fdd[jp*P4EST_DIM + i])*(w_xyz[jm]+w_xyz[jp]);
-  jm = 5; jp = 7; fdd[i] += MINMOD(Fdd[jm*P4EST_DIM + i], Fdd[jp*P4EST_DIM + i])*(w_xyz[jm]+w_xyz[jp]);
-#endif
-
-#ifdef P4_TO_P8
-  i = 2;
-  jm = 0; jp = 4; fdd[i] += MINMOD(Fdd[jm*P4EST_DIM + i], Fdd[jp*P4EST_DIM + i])*(w_xyz[jm]+w_xyz[jp]);
-  jm = 1; jp = 5; fdd[i] += MINMOD(Fdd[jm*P4EST_DIM + i], Fdd[jp*P4EST_DIM + i])*(w_xyz[jm]+w_xyz[jp]);
-  jm = 2; jp = 6; fdd[i] += MINMOD(Fdd[jm*P4EST_DIM + i], Fdd[jp*P4EST_DIM + i])*(w_xyz[jm]+w_xyz[jp]);
-  jm = 3; jp = 7; fdd[i] += MINMOD(Fdd[jm*P4EST_DIM + i], Fdd[jp*P4EST_DIM + i])*(w_xyz[jm]+w_xyz[jp]);
-#endif
-//*/
-
-/* Second alternative scheme: first, weight-average in perpendicular plane, then minmod
-  double fdd[P4EST_DIM];
-  for (short i = 0; i<P4EST_DIM; i++)
-    fdd[i] = 0;
-
-  int i, jm, jp;
-  double fdd_m, fdd_p;
-
-  i = 0;
-  fdd_m = 0;
-  fdd_p = 0;
-  jm = 0; jp = 1; fdd_m += Fdd[jm*P4EST_DIM + i]*(w_xyz[jm]+w_xyz[jp]); fdd_p += Fdd[jp*P4EST_DIM + i]*(w_xyz[jm]+w_xyz[jp]);
-  jm = 2; jp = 3; fdd_m += Fdd[jm*P4EST_DIM + i]*(w_xyz[jm]+w_xyz[jp]); fdd_p += Fdd[jp*P4EST_DIM + i]*(w_xyz[jm]+w_xyz[jp]);
-#ifdef P4_TO_P8
-  jm = 4; jp = 5; fdd_m += Fdd[jm*P4EST_DIM + i]*(w_xyz[jm]+w_xyz[jp]); fdd_p += Fdd[jp*P4EST_DIM + i]*(w_xyz[jm]+w_xyz[jp]);
-  jm = 6; jp = 7; fdd_m += Fdd[jm*P4EST_DIM + i]*(w_xyz[jm]+w_xyz[jp]); fdd_p += Fdd[jp*P4EST_DIM + i]*(w_xyz[jm]+w_xyz[jp]);
-#endif
-  fdd[i] = MINMOD(fdd_m, fdd_p);
-
-  i = 1;
-  fdd_m = 0;
-  fdd_p = 0;
-  jm = 0; jp = 2; fdd_m += Fdd[jm*P4EST_DIM + i]*(w_xyz[jm]+w_xyz[jp]); fdd_p += Fdd[jp*P4EST_DIM + i]*(w_xyz[jm]+w_xyz[jp]);
-  jm = 1; jp = 3; fdd_m += Fdd[jm*P4EST_DIM + i]*(w_xyz[jm]+w_xyz[jp]); fdd_p += Fdd[jp*P4EST_DIM + i]*(w_xyz[jm]+w_xyz[jp]);
-#ifdef P4_TO_P8
-  jm = 4; jp = 6; fdd_m += Fdd[jm*P4EST_DIM + i]*(w_xyz[jm]+w_xyz[jp]); fdd_p += Fdd[jp*P4EST_DIM + i]*(w_xyz[jm]+w_xyz[jp]);
-  jm = 5; jp = 7; fdd_m += Fdd[jm*P4EST_DIM + i]*(w_xyz[jm]+w_xyz[jp]); fdd_p += Fdd[jp*P4EST_DIM + i]*(w_xyz[jm]+w_xyz[jp]);
-#endif
-  fdd[i] = MINMOD(fdd_m, fdd_p);
-
-#ifdef P4_TO_P8
-  i = 2;
-  fdd_m = 0;
-  fdd_p = 0;
-  jm = 0; jp = 4; fdd_m += Fdd[jm*P4EST_DIM + i]*(w_xyz[jm]+w_xyz[jp]); fdd_p += Fdd[jp*P4EST_DIM + i]*(w_xyz[jm]+w_xyz[jp]);
-  jm = 1; jp = 5; fdd_m += Fdd[jm*P4EST_DIM + i]*(w_xyz[jm]+w_xyz[jp]); fdd_p += Fdd[jp*P4EST_DIM + i]*(w_xyz[jm]+w_xyz[jp]);
-  jm = 2; jp = 6; fdd_m += Fdd[jm*P4EST_DIM + i]*(w_xyz[jm]+w_xyz[jp]); fdd_p += Fdd[jp*P4EST_DIM + i]*(w_xyz[jm]+w_xyz[jp]);
-  jm = 3; jp = 7; fdd_m += Fdd[jm*P4EST_DIM + i]*(w_xyz[jm]+w_xyz[jp]); fdd_p += Fdd[jp*P4EST_DIM + i]*(w_xyz[jm]+w_xyz[jp]);
-#endif
-  fdd[i] = MINMOD(fdd_m, fdd_p);
-//*/
-
-  // Second alternative scheme: first, weight-average in perpendicular plane, then minmod
-//  double fdd[P4EST_DIM];
-//  double fdd_m[P4EST_DIM];
-//  double fdd_p[P4EST_DIM];
-
-//  int i = 0;
-//  fdd_m[i] = Fdd[0*P4EST_DIM + i]*d_0p0 + Fdd[2*P4EST_DIM + i]*d_0m0;
-//  fdd_p[i] = Fdd[1*P4EST_DIM + i]*d_0p0 + Fdd[3*P4EST_DIM + i]*d_0m0;
-
-//  i = 1;
-//  fdd_m[i] = Fdd[0*P4EST_DIM + i]*d_p00 + Fdd[1*P4EST_DIM + i]*d_m00;
-//  fdd_p[i] = Fdd[2*P4EST_DIM + i]*d_p00 + Fdd[3*P4EST_DIM + i]*d_m00;
-
-//  for (short i = 0; i<P4EST_DIM; i++)
-//    fdd[i] = MINMOD(fdd_m[i], fdd_p[i]);
 
   double value = 0;
   for (short j = 0; j<P4EST_CHILDREN; j++)
@@ -2085,7 +1991,29 @@
   return is;
 }
 
-<<<<<<< HEAD
+#ifdef P4_TO_P8
+double quadrant_interp_t::operator()(double x, double y, double z) const
+{
+  double xyz_node[P4EST_DIM] = { x, y, z};
+#else
+double quadrant_interp_t::operator()(double x, double y) const
+{
+  double xyz_node[P4EST_DIM] = { x, y };
+#endif
+
+#ifdef CASL_THROWS
+  if (F_ == NULL) throw std::invalid_argument("[CASL_ERROR]: Values are not provided for interpolation.");
+  if (Fdd_ == NULL && (method_ == quadratic || method_ == quadratic_non_oscillatory) ) throw std::invalid_argument("[CASL_ERROR]: Second order derivatives are not provided for quadratic interpolation.");
+#endif
+
+  switch (method_)
+  {
+    case linear:                    return linear_interpolation                   (p4est_, tree_idx_, *quad_, F_->data(),               xyz_node); break;
+    case quadratic:                 return quadratic_interpolation                (p4est_, tree_idx_, *quad_, F_->data(), Fdd_->data(), xyz_node); break;
+    case quadratic_non_oscillatory: return quadratic_non_oscillatory_interpolation(p4est_, tree_idx_, *quad_, F_->data(), Fdd_->data(), xyz_node); break;
+  }
+}
+
 
 void copy_ghosted_vec(Vec input, Vec output)
 {
@@ -2154,27 +2082,4 @@
   }
 
   foreach_dimension(dim) { ierr = VecRestoreArray(normals[dim], &normal_p[dim]); CHKERRXX(ierr); }
-=======
-#ifdef P4_TO_P8
-double quadrant_interp_t::operator()(double x, double y, double z) const
-{
-  double xyz_node[P4EST_DIM] = { x, y, z};
-#else
-double quadrant_interp_t::operator()(double x, double y) const
-{
-  double xyz_node[P4EST_DIM] = { x, y };
-#endif
-
-#ifdef CASL_THROWS
-  if (F_ == NULL) throw std::invalid_argument("[CASL_ERROR]: Values are not provided for interpolation.");
-  if (Fdd_ == NULL && (method_ == quadratic || method_ == quadratic_non_oscillatory) ) throw std::invalid_argument("[CASL_ERROR]: Second order derivatives are not provided for quadratic interpolation.");
-#endif
-
-  switch (method_)
-  {
-    case linear:                    return linear_interpolation                   (p4est_, tree_idx_, *quad_, F_->data(),               xyz_node); break;
-    case quadratic:                 return quadratic_interpolation                (p4est_, tree_idx_, *quad_, F_->data(), Fdd_->data(), xyz_node); break;
-    case quadratic_non_oscillatory: return quadratic_non_oscillatory_interpolation(p4est_, tree_idx_, *quad_, F_->data(), Fdd_->data(), xyz_node); break;
-  }
->>>>>>> 8e85487e
 }