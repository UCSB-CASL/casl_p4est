#ifdef P4_TO_P8
#include "my_p8est_utils.h"
#include "my_p8est_tools.h"
#include <p8est_connectivity.h>
#include <src/my_p8est_node_neighbors.h>
#include <src/my_p8est_macros.h>
#include "cube3.h"
#else
#include "my_p4est_utils.h"
#include "my_p4est_tools.h"
#include <p4est_connectivity.h>
#include <src/my_p4est_node_neighbors.h>
#include <src/my_p4est_macros.h>
#include "cube2.h"
#endif

#include "mpi.h"
#include <vector>
#include <set>
#include <sstream>
#include <petsclog.h>
#include <src/casl_math.h>
#include <src/petsc_compatibility.h>
#include <sys/types.h>
#include <sys/stat.h>
#include <dirent.h>

#include <stack>
#include <algorithm>

// logging variables -- defined in src/petsc_logging.cpp
#ifndef CASL_LOG_TINY_EVENTS
#undef PetscLogEventBegin
#undef PetscLogEventEnd
#define PetscLogEventBegin(e, o1, o2, o3, o4) 0
#define PetscLogEventEnd(e, o1, o2, o3, o4) 0
#else
#warning "Use of 'CASL_LOG_TINY_EVENTS' macro is discouraged but supported. Logging tiny sections of the code may produce unreliable results due to overhead."
#endif
#ifndef CASL_LOG_FLOPS
#undef PetscLogFlops
#define PetscLogFlops(n) 0
#endif

std::vector<InterpolatingFunctionLogEntry> InterpolatingFunctionLogger::entries;

WallBC2D::~WallBC2D() {};
WallBC3D::~WallBC3D() {};

bool index_of_node(const p4est_quadrant_t *n, p4est_nodes_t* nodes, p4est_locidx_t& idx)
{
#ifdef P4EST_DEBUG
  int clamped = 1;
#endif
  P4EST_ASSERT(p4est_quadrant_is_node(n, clamped));
  unsigned int idx_l, idx_u, idx_m;
  const p4est_indep_t *node_l, *node_u, *node_m;
  // check if the candidate can be in the locally owned nodes first, or in the ghost ones
  idx_l   = 0;
  idx_u   = nodes->num_owned_indeps-1;
  node_l  = (const p4est_indep_t*) sc_array_index(&nodes->indep_nodes, idx_l);
  node_u  = (const p4est_indep_t*) sc_array_index(&nodes->indep_nodes, idx_u);
  if((p4est_quadrant_compare_piggy(node_l, n) > 0) || (p4est_quadrant_compare_piggy(node_u, n) < 0))
    goto lookup_in_ghost_nodes;
  while((p4est_quadrant_compare_piggy(node_l, n) <= 0) && (p4est_quadrant_compare_piggy(node_u, n) >= 0))
  {
    if(!p4est_quadrant_compare_piggy(node_l, n))
    {
      idx = idx_l;
      return true;
    }
    if(!p4est_quadrant_compare_piggy(node_u, n))
    {
      idx = idx_u;
      return true;
    }
    if(idx_u-idx_l == 1)
      break;
    idx_m   = (idx_l + idx_u)/2;
    node_m  = (const p4est_indep_t*) sc_array_index(&nodes->indep_nodes, idx_m);
    P4EST_ASSERT((p4est_quadrant_compare_piggy(node_l, node_m) <= 0) && (p4est_quadrant_compare_piggy(node_u, node_m) >= 0));
    if(p4est_quadrant_compare_piggy(node_m, n) <0)
    {
      idx_l   = idx_m;
      node_l  = node_m;
    }
    else if (p4est_quadrant_compare_piggy(node_m, n) >0)
    {
      idx_u   = idx_m;
      node_u  = node_m;
    }
    else
    {
      P4EST_ASSERT(!p4est_quadrant_compare_piggy(node_m, n));
      idx = idx_m;
      return true;
    }
  }
  return false;
lookup_in_ghost_nodes:
  P4EST_ASSERT((p4est_quadrant_compare_piggy(node_l, n) > 0) || (p4est_quadrant_compare_piggy(node_u, n) < 0));
  idx_l   = nodes->num_owned_indeps;
  idx_u   = nodes->indep_nodes.elem_count-1;
  if(idx_l <= idx_u) // do this only if there are ghost nodes!
  {
    node_l  = (const p4est_indep_t*) sc_array_index(&nodes->indep_nodes, idx_l);
    node_u  = (const p4est_indep_t*) sc_array_index(&nodes->indep_nodes, idx_u);
    while((p4est_quadrant_compare_piggy(node_l, n) <= 0) && (p4est_quadrant_compare_piggy(node_u, n) >= 0))
    {
      if(!p4est_quadrant_compare_piggy(node_l, n))
      {
        idx = idx_l;
        return true;
      }
      if(!p4est_quadrant_compare_piggy(node_u, n))
      {
        idx = idx_u;
        return true;
      }
      if(idx_u-idx_l == 1)
        break;
      idx_m   = (idx_l + idx_u)/2;
      node_m  = (const p4est_indep_t*) sc_array_index(&nodes->indep_nodes, idx_m);
      P4EST_ASSERT((p4est_quadrant_compare_piggy(node_l, node_m) <= 0) && (p4est_quadrant_compare_piggy(node_u, node_m) >= 0));
      if(p4est_quadrant_compare_piggy(node_m, n) <0)
      {
        idx_l   = idx_m;
        node_l  = node_m;
      }
      else if (p4est_quadrant_compare_piggy(node_m, n) >0)
      {
        idx_u   = idx_m;
        node_u  = node_m;
      }
      else
      {
        P4EST_ASSERT(!p4est_quadrant_compare_piggy(node_m, n));
        idx = idx_m;
        return true;
      }
    }
  }
  return false;
}

void linear_interpolation(const p4est_t *p4est, p4est_topidx_t tree_id, const p4est_quadrant_t &quad, const double *F, const double *xyz_global, double* results, unsigned int n_results)
{
  P4EST_ASSERT(n_results > 0);
  PetscErrorCode ierr;
  p4est_topidx_t v_m = p4est->connectivity->tree_to_vertex[tree_id*P4EST_CHILDREN + 0];
  p4est_topidx_t v_p = p4est->connectivity->tree_to_vertex[tree_id*P4EST_CHILDREN + P4EST_CHILDREN-1];

  double tree_xmin = p4est->connectivity->vertices[3*v_m + 0];
  double tree_xmax = p4est->connectivity->vertices[3*v_p + 0];
  double tree_ymin = p4est->connectivity->vertices[3*v_m + 1];
  double tree_ymax = p4est->connectivity->vertices[3*v_p + 1];
#ifdef P4_TO_P8
  double tree_zmin = p4est->connectivity->vertices[3*v_m + 2];
  double tree_zmax = p4est->connectivity->vertices[3*v_p + 2];
#endif

  /* shift xyz to [0,1] */
  double x = (xyz_global[0] - tree_xmin)/(tree_xmax-tree_xmin);
  double y = (xyz_global[1] - tree_ymin)/(tree_ymax-tree_ymin);
#ifdef P4_TO_P8
  double z = (xyz_global[2] - tree_zmin)/(tree_zmax-tree_zmin);
#endif

  double qh   = (double)P4EST_QUADRANT_LEN(quad.level) / (double)(P4EST_ROOT_LEN);
  double xmin = (double)quad.x / (double)(P4EST_ROOT_LEN);
  double ymin = (double)quad.y / (double)(P4EST_ROOT_LEN);
#ifdef P4_TO_P8
  double zmin = (double)quad.z / (double)(P4EST_ROOT_LEN);
#endif

  double d_m00 = x - xmin;
  double d_p00 = qh - d_m00;
  double d_0m0 = y - ymin;
  double d_0p0 = qh - d_0m0;
#ifdef P4_TO_P8
  double d_00m = z - zmin;
  double d_00p = qh - d_00m;
#endif

#ifdef P4_TO_P8
  double w_xyz[] =
  {
    d_p00*d_0p0*d_00p,
    d_m00*d_0p0*d_00p,
    d_p00*d_0m0*d_00p,
    d_m00*d_0m0*d_00p,
    d_p00*d_0p0*d_00m,
    d_m00*d_0p0*d_00m,
    d_p00*d_0m0*d_00m,
    d_m00*d_0m0*d_00m
  };
#else
  double w_xyz[] =
  {
    d_p00*d_0p0,
    d_m00*d_0p0,
    d_p00*d_0m0,
    d_m00*d_0m0
  };
#endif

  for (unsigned int k = 0; k < n_results; ++k)
  {
    results[k] = 0.0;
    for (short j = 0; j<P4EST_CHILDREN; j++)
      results[k] += + F[P4EST_CHILDREN*k+j]*w_xyz[j];
#ifdef P4_TO_P8
    results[k] /= qh*qh*qh;
#else
    results[k] /= qh*qh;
#endif
  }

  ierr = PetscLogFlops(39); CHKERRXX(ierr); // number of flops in this event
  return;
}

void quadratic_non_oscillatory_interpolation(const p4est_t *p4est, p4est_topidx_t tree_id, const p4est_quadrant_t &quad, const double *F, const double *Fdd, const double *xyz_global, double *results, unsigned int n_results)
{
  P4EST_ASSERT(n_results > 0);
  PetscErrorCode ierr;
  p4est_topidx_t v_m = p4est->connectivity->tree_to_vertex[tree_id*P4EST_CHILDREN + 0];
  p4est_topidx_t v_p = p4est->connectivity->tree_to_vertex[tree_id*P4EST_CHILDREN + P4EST_CHILDREN-1];

  double tree_xmin = p4est->connectivity->vertices[3*v_m + 0];
  double tree_xmax = p4est->connectivity->vertices[3*v_p + 0];
  double tree_ymin = p4est->connectivity->vertices[3*v_m + 1];
  double tree_ymax = p4est->connectivity->vertices[3*v_p + 1];
#ifdef P4_TO_P8
  double tree_zmin = p4est->connectivity->vertices[3*v_m + 2];
  double tree_zmax = p4est->connectivity->vertices[3*v_p + 2];
#endif

  double x = (xyz_global[0] - tree_xmin)/(tree_xmax-tree_xmin);
  double y = (xyz_global[1] - tree_ymin)/(tree_ymax-tree_ymin);
#ifdef P4_TO_P8
  double z = (xyz_global[2] - tree_zmin)/(tree_zmax-tree_zmin);
#endif

  double qh   = (double)P4EST_QUADRANT_LEN(quad.level) / (double)(P4EST_ROOT_LEN);
  double xmin = quad_x_fr_i(&quad);
  double ymin = quad_y_fr_j(&quad);
#ifdef P4_TO_P8
  double zmin = quad_z_fr_k(&quad);
#endif

  x = (x-xmin) / qh;
  y = (y-ymin) / qh;
#ifdef P4_TO_P8
  z = (z-zmin) / qh;
#endif

  double d_m00 = x;
  double d_p00 = 1-x;
  double d_0m0 = y;
  double d_0p0 = 1-y;
#ifdef P4_TO_P8
  double d_00m = z;
  double d_00p = 1-z;
#endif

#ifdef P4_TO_P8
  double w_xyz[] =
  {
    d_p00*d_0p0*d_00p,
    d_m00*d_0p0*d_00p,
    d_p00*d_0m0*d_00p,
    d_m00*d_0m0*d_00p,
    d_p00*d_0p0*d_00m,
    d_m00*d_0p0*d_00m,
    d_p00*d_0m0*d_00m,
    d_m00*d_0m0*d_00m
  };
#else
  double w_xyz[] =
  {
    d_p00*d_0p0,
    d_m00*d_0p0,
    d_p00*d_0m0,
    d_m00*d_0m0
  };
#endif

  double fdd[P4EST_DIM];
  double sx = (tree_xmax-tree_xmin)*qh;
  double sy = (tree_ymax-tree_ymin)*qh;
#ifdef P4_TO_P8
  double sz = (tree_zmax-tree_zmin)*qh;
#endif
  for (unsigned int k = 0; k < n_results; ++k) {
    results[k] = 0.0;
    for (short j = 0; j < P4EST_CHILDREN; ++j) {
      for (short i = 0; i<P4EST_DIM; i++)
        fdd[i] = ((j == 0)? Fdd[k*P4EST_CHILDREN*P4EST_DIM+j*P4EST_DIM+i] : MINMOD(fdd[i], Fdd[k*P4EST_CHILDREN*P4EST_DIM+j*P4EST_DIM + i]));
      results[k] += F[k*P4EST_CHILDREN+j]*w_xyz[j];
    }
#ifdef P4_TO_P8
    results[k] -= 0.5*(sx*sx*d_p00*d_m00*fdd[0] + sy*sy*d_0p0*d_0m0*fdd[1] + sz*sz*d_00p*d_00m*fdd[2]);
#else
    results[k] -= 0.5*(sx*sx*d_p00*d_m00*fdd[0] + sy*sy*d_0p0*d_0m0*fdd[1]);
#endif
  }

  ierr = PetscLogFlops(45); CHKERRXX(ierr); // number of flops in this event
  return;
}

void quadratic_non_oscillatory_continuous_v1_interpolation(const p4est_t *p4est, p4est_topidx_t tree_id, const p4est_quadrant_t &quad, const double *F, const double *Fdd, const double *xyz_global, double *results, unsigned int n_results)
{
  PetscErrorCode ierr;
  p4est_topidx_t v_m = p4est->connectivity->tree_to_vertex[tree_id*P4EST_CHILDREN + 0];
  p4est_topidx_t v_p = p4est->connectivity->tree_to_vertex[tree_id*P4EST_CHILDREN + P4EST_CHILDREN-1];

  double tree_xmin = p4est->connectivity->vertices[3*v_m + 0];
  double tree_xmax = p4est->connectivity->vertices[3*v_p + 0];
  double tree_ymin = p4est->connectivity->vertices[3*v_m + 1];
  double tree_ymax = p4est->connectivity->vertices[3*v_p + 1];
#ifdef P4_TO_P8
  double tree_zmin = p4est->connectivity->vertices[3*v_m + 2];
  double tree_zmax = p4est->connectivity->vertices[3*v_p + 2];
#endif

  double x = (xyz_global[0] - tree_xmin)/(tree_xmax-tree_xmin);
  double y = (xyz_global[1] - tree_ymin)/(tree_ymax-tree_ymin);
#ifdef P4_TO_P8
  double z = (xyz_global[2] - tree_zmin)/(tree_zmax-tree_zmin);
#endif

  double qh   = (double)P4EST_QUADRANT_LEN(quad.level) / (double)(P4EST_ROOT_LEN);
  double xmin = quad_x_fr_i(&quad);
  double ymin = quad_y_fr_j(&quad);
#ifdef P4_TO_P8
  double zmin = quad_z_fr_k(&quad);
#endif

  x = (x-xmin) / qh;
  y = (y-ymin) / qh;
#ifdef P4_TO_P8
  z = (z-zmin) / qh;
#endif

  double d_m00 = x;
  double d_p00 = 1-x;
  double d_0m0 = y;
  double d_0p0 = 1-y;
#ifdef P4_TO_P8
  double d_00m = z;
  double d_00p = 1-z;
#endif

#ifdef P4_TO_P8
  double w_xyz[] =
  {
    d_p00*d_0p0*d_00p,
    d_m00*d_0p0*d_00p,
    d_p00*d_0m0*d_00p,
    d_m00*d_0m0*d_00p,
    d_p00*d_0p0*d_00m,
    d_m00*d_0p0*d_00m,
    d_p00*d_0m0*d_00m,
    d_m00*d_0m0*d_00m
  };
#else
  double w_xyz[] =
  {
    d_p00*d_0p0,
    d_m00*d_0p0,
    d_p00*d_0m0,
    d_m00*d_0m0
  };
#endif

  // First alternative scheme: first, minmod on every edge, then weight-average
  double fdd[P4EST_DIM];
  unsigned int i, jm, jp;
  const double sx = (tree_xmax-tree_xmin)*qh;
  const double sy = (tree_ymax-tree_ymin)*qh;
#ifdef P4_TO_P8
  const double sz = (tree_zmax-tree_zmin)*qh;
#endif
  for (unsigned int k = 0; k < n_results; ++k) {
    // set your fdd
    for (unsigned char dir = 0; dir < P4EST_DIM; ++dir)
      fdd[dir] = 0.0;

    i = 0;
    jm = 0; jp = 1; fdd[i] += MINMOD(Fdd[k*P4EST_CHILDREN*P4EST_DIM+jm*P4EST_DIM + i], Fdd[k*P4EST_CHILDREN*P4EST_DIM+jp*P4EST_DIM + i])*(w_xyz[jm]+w_xyz[jp]);
    jm = 2; jp = 3; fdd[i] += MINMOD(Fdd[k*P4EST_CHILDREN*P4EST_DIM+jm*P4EST_DIM + i], Fdd[k*P4EST_CHILDREN*P4EST_DIM+jp*P4EST_DIM + i])*(w_xyz[jm]+w_xyz[jp]);
#ifdef P4_TO_P8
    jm = 4; jp = 5; fdd[i] += MINMOD(Fdd[k*P4EST_CHILDREN*P4EST_DIM+jm*P4EST_DIM + i], Fdd[k*P4EST_CHILDREN*P4EST_DIM+jp*P4EST_DIM + i])*(w_xyz[jm]+w_xyz[jp]);
    jm = 6; jp = 7; fdd[i] += MINMOD(Fdd[k*P4EST_CHILDREN*P4EST_DIM+jm*P4EST_DIM + i], Fdd[k*P4EST_CHILDREN*P4EST_DIM+jp*P4EST_DIM + i])*(w_xyz[jm]+w_xyz[jp]);
#endif

    i = 1;
    jm = 0; jp = 2; fdd[i] += MINMOD(Fdd[k*P4EST_CHILDREN*P4EST_DIM+jm*P4EST_DIM + i], Fdd[k*P4EST_CHILDREN*P4EST_DIM+jp*P4EST_DIM + i])*(w_xyz[jm]+w_xyz[jp]);
    jm = 1; jp = 3; fdd[i] += MINMOD(Fdd[k*P4EST_CHILDREN*P4EST_DIM+jm*P4EST_DIM + i], Fdd[k*P4EST_CHILDREN*P4EST_DIM+jp*P4EST_DIM + i])*(w_xyz[jm]+w_xyz[jp]);
#ifdef P4_TO_P8
    jm = 4; jp = 6; fdd[i] += MINMOD(Fdd[k*P4EST_CHILDREN*P4EST_DIM+jm*P4EST_DIM + i], Fdd[k*P4EST_CHILDREN*P4EST_DIM+jp*P4EST_DIM + i])*(w_xyz[jm]+w_xyz[jp]);
    jm = 5; jp = 7; fdd[i] += MINMOD(Fdd[k*P4EST_CHILDREN*P4EST_DIM+jm*P4EST_DIM + i], Fdd[k*P4EST_CHILDREN*P4EST_DIM+jp*P4EST_DIM + i])*(w_xyz[jm]+w_xyz[jp]);
#endif

#ifdef P4_TO_P8
    i = 2;
    jm = 0; jp = 4; fdd[i] += MINMOD(Fdd[k*P4EST_CHILDREN*P4EST_DIM+jm*P4EST_DIM + i], Fdd[k*P4EST_CHILDREN*P4EST_DIM+jp*P4EST_DIM + i])*(w_xyz[jm]+w_xyz[jp]);
    jm = 1; jp = 5; fdd[i] += MINMOD(Fdd[k*P4EST_CHILDREN*P4EST_DIM+jm*P4EST_DIM + i], Fdd[k*P4EST_CHILDREN*P4EST_DIM+jp*P4EST_DIM + i])*(w_xyz[jm]+w_xyz[jp]);
    jm = 2; jp = 6; fdd[i] += MINMOD(Fdd[k*P4EST_CHILDREN*P4EST_DIM+jm*P4EST_DIM + i], Fdd[k*P4EST_CHILDREN*P4EST_DIM+jp*P4EST_DIM + i])*(w_xyz[jm]+w_xyz[jp]);
    jm = 3; jp = 7; fdd[i] += MINMOD(Fdd[k*P4EST_CHILDREN*P4EST_DIM+jm*P4EST_DIM + i], Fdd[k*P4EST_CHILDREN*P4EST_DIM+jp*P4EST_DIM + i])*(w_xyz[jm]+w_xyz[jp]);
#endif

    results[k] = 0.0;
    for (unsigned char j = 0; j < P4EST_CHILDREN; ++j)
      results[k] += F[k*P4EST_CHILDREN+j]*w_xyz[j];

#ifdef P4_TO_P8
    results[k] -= 0.5*(sx*sx*d_p00*d_m00*fdd[0] + sy*sy*d_0p0*d_0m0*fdd[1] + sz*sz*d_00p*d_00m*fdd[2]);
#else
    results[k] -= 0.5*(sx*sx*d_p00*d_m00*fdd[0] + sy*sy*d_0p0*d_0m0*fdd[1]);
#endif
<<<<<<< HEAD


=======
>>>>>>> 5917a6b6
  }

  ierr = PetscLogFlops(45); CHKERRXX(ierr); // number of flops in this event
  return;
}

void quadratic_non_oscillatory_continuous_v2_interpolation(const p4est_t *p4est, p4est_topidx_t tree_id, const p4est_quadrant_t &quad, const double *F, const double *Fdd, const double *xyz_global, double *results, unsigned int n_results)
{
  PetscErrorCode ierr;
  p4est_topidx_t v_m = p4est->connectivity->tree_to_vertex[tree_id*P4EST_CHILDREN + 0];
  p4est_topidx_t v_p = p4est->connectivity->tree_to_vertex[tree_id*P4EST_CHILDREN + P4EST_CHILDREN-1];

  double tree_xmin = p4est->connectivity->vertices[3*v_m + 0];
  double tree_xmax = p4est->connectivity->vertices[3*v_p + 0];
  double tree_ymin = p4est->connectivity->vertices[3*v_m + 1];
  double tree_ymax = p4est->connectivity->vertices[3*v_p + 1];
#ifdef P4_TO_P8
  double tree_zmin = p4est->connectivity->vertices[3*v_m + 2];
  double tree_zmax = p4est->connectivity->vertices[3*v_p + 2];
#endif

  double x = (xyz_global[0] - tree_xmin)/(tree_xmax-tree_xmin);
  double y = (xyz_global[1] - tree_ymin)/(tree_ymax-tree_ymin);
#ifdef P4_TO_P8
  double z = (xyz_global[2] - tree_zmin)/(tree_zmax-tree_zmin);
#endif

  double qh   = (double)P4EST_QUADRANT_LEN(quad.level) / (double)(P4EST_ROOT_LEN);
  double xmin = quad_x_fr_i(&quad);
  double ymin = quad_y_fr_j(&quad);
#ifdef P4_TO_P8
  double zmin = quad_z_fr_k(&quad);
#endif

  x = (x-xmin) / qh;
  y = (y-ymin) / qh;
#ifdef P4_TO_P8
  z = (z-zmin) / qh;
#endif

  double d_m00 = x;
  double d_p00 = 1-x;
  double d_0m0 = y;
  double d_0p0 = 1-y;
#ifdef P4_TO_P8
  double d_00m = z;
  double d_00p = 1-z;
#endif

#ifdef P4_TO_P8
  double w_xyz[] =
  {
    d_p00*d_0p0*d_00p,
    d_m00*d_0p0*d_00p,
    d_p00*d_0m0*d_00p,
    d_m00*d_0m0*d_00p,
    d_p00*d_0p0*d_00m,
    d_m00*d_0p0*d_00m,
    d_p00*d_0m0*d_00m,
    d_m00*d_0m0*d_00m
  };
#else
  double w_xyz[] =
  {
    d_p00*d_0p0,
    d_m00*d_0p0,
    d_p00*d_0m0,
    d_m00*d_0m0
  };
#endif

<<<<<<< HEAD

=======
>>>>>>> 5917a6b6
  // Second alternative scheme: first, weight-average in perpendicular plane, then minmod
  double fdd[P4EST_DIM];
  unsigned int i, jm, jp;
  const double sx = (tree_xmax-tree_xmin)*qh;
  const double sy = (tree_ymax-tree_ymin)*qh;
#ifdef P4_TO_P8
  const double sz = (tree_zmax-tree_zmin)*qh;
#endif
  double fdd_m, fdd_p;
  for (unsigned int k = 0; k < n_results; ++k) {
    // set your fdd
    for (unsigned char dir = 0; dir < P4EST_DIM; ++dir)
      fdd[dir] = 0.0;

    i = 0;
    fdd_m = 0;
    fdd_p = 0;
    jm = 0; jp = 1; fdd_m += Fdd[k*P4EST_CHILDREN*P4EST_DIM+jm*P4EST_DIM + i]*(w_xyz[jm]+w_xyz[jp]); fdd_p += Fdd[k*P4EST_CHILDREN*P4EST_DIM+jp*P4EST_DIM + i]*(w_xyz[jm]+w_xyz[jp]);
    jm = 2; jp = 3; fdd_m += Fdd[k*P4EST_CHILDREN*P4EST_DIM+jm*P4EST_DIM + i]*(w_xyz[jm]+w_xyz[jp]); fdd_p += Fdd[k*P4EST_CHILDREN*P4EST_DIM+jp*P4EST_DIM + i]*(w_xyz[jm]+w_xyz[jp]);
#ifdef P4_TO_P8
    jm = 4; jp = 5; fdd_m += Fdd[k*P4EST_CHILDREN*P4EST_DIM+jm*P4EST_DIM + i]*(w_xyz[jm]+w_xyz[jp]); fdd_p += Fdd[k*P4EST_CHILDREN*P4EST_DIM+jp*P4EST_DIM + i]*(w_xyz[jm]+w_xyz[jp]);
    jm = 6; jp = 7; fdd_m += Fdd[k*P4EST_CHILDREN*P4EST_DIM+jm*P4EST_DIM + i]*(w_xyz[jm]+w_xyz[jp]); fdd_p += Fdd[k*P4EST_CHILDREN*P4EST_DIM+jp*P4EST_DIM + i]*(w_xyz[jm]+w_xyz[jp]);
#endif
    fdd[i] = MINMOD(fdd_m, fdd_p);

    i = 1;
    fdd_m = 0;
    fdd_p = 0;
    jm = 0; jp = 2; fdd_m += Fdd[k*P4EST_CHILDREN*P4EST_DIM+jm*P4EST_DIM + i]*(w_xyz[jm]+w_xyz[jp]); fdd_p += Fdd[k*P4EST_CHILDREN*P4EST_DIM+jp*P4EST_DIM + i]*(w_xyz[jm]+w_xyz[jp]);
    jm = 1; jp = 3; fdd_m += Fdd[k*P4EST_CHILDREN*P4EST_DIM+jm*P4EST_DIM + i]*(w_xyz[jm]+w_xyz[jp]); fdd_p += Fdd[k*P4EST_CHILDREN*P4EST_DIM+jp*P4EST_DIM + i]*(w_xyz[jm]+w_xyz[jp]);
#ifdef P4_TO_P8
    jm = 4; jp = 6; fdd_m += Fdd[k*P4EST_CHILDREN*P4EST_DIM+jm*P4EST_DIM + i]*(w_xyz[jm]+w_xyz[jp]); fdd_p += Fdd[k*P4EST_CHILDREN*P4EST_DIM+jp*P4EST_DIM + i]*(w_xyz[jm]+w_xyz[jp]);
    jm = 5; jp = 7; fdd_m += Fdd[k*P4EST_CHILDREN*P4EST_DIM+jm*P4EST_DIM + i]*(w_xyz[jm]+w_xyz[jp]); fdd_p += Fdd[k*P4EST_CHILDREN*P4EST_DIM+jp*P4EST_DIM + i]*(w_xyz[jm]+w_xyz[jp]);
#endif
    fdd[i] = MINMOD(fdd_m, fdd_p);

#ifdef P4_TO_P8
    i = 2;
    fdd_m = 0;
    fdd_p = 0;
    jm = 0; jp = 4; fdd_m += Fdd[k*P4EST_CHILDREN*P4EST_DIM+jm*P4EST_DIM + i]*(w_xyz[jm]+w_xyz[jp]); fdd_p += Fdd[k*P4EST_CHILDREN*P4EST_DIM+jp*P4EST_DIM + i]*(w_xyz[jm]+w_xyz[jp]);
    jm = 1; jp = 5; fdd_m += Fdd[k*P4EST_CHILDREN*P4EST_DIM+jm*P4EST_DIM + i]*(w_xyz[jm]+w_xyz[jp]); fdd_p += Fdd[k*P4EST_CHILDREN*P4EST_DIM+jp*P4EST_DIM + i]*(w_xyz[jm]+w_xyz[jp]);
    jm = 2; jp = 6; fdd_m += Fdd[k*P4EST_CHILDREN*P4EST_DIM+jm*P4EST_DIM + i]*(w_xyz[jm]+w_xyz[jp]); fdd_p += Fdd[k*P4EST_CHILDREN*P4EST_DIM+jp*P4EST_DIM + i]*(w_xyz[jm]+w_xyz[jp]);
    jm = 3; jp = 7; fdd_m += Fdd[k*P4EST_CHILDREN*P4EST_DIM+jm*P4EST_DIM + i]*(w_xyz[jm]+w_xyz[jp]); fdd_p += Fdd[k*P4EST_CHILDREN*P4EST_DIM+jp*P4EST_DIM + i]*(w_xyz[jm]+w_xyz[jp]);
    fdd[i] = MINMOD(fdd_m, fdd_p);
#endif

    results[k] = 0.0;
    for (unsigned char j = 0; j < P4EST_CHILDREN; ++j)
      results[k] += F[k*P4EST_CHILDREN+j]*w_xyz[j];

#ifdef P4_TO_P8
    results[k] -= 0.5*(sx*sx*d_p00*d_m00*fdd[0] + sy*sy*d_0p0*d_0m0*fdd[1] + sz*sz*d_00p*d_00m*fdd[2]);
#else
    results[k] -= 0.5*(sx*sx*d_p00*d_m00*fdd[0] + sy*sy*d_0p0*d_0m0*fdd[1]);
#endif


  }
  ierr = PetscLogFlops(45); CHKERRXX(ierr); // number of flops in this event
  return;
}


void quadratic_interpolation(const p4est_t *p4est, p4est_topidx_t tree_id, const p4est_quadrant_t &quad, const double *F, const double *Fdd, const double *xyz_global, double *results, unsigned int n_results)
{
  P4EST_ASSERT(n_results > 0);
  PetscErrorCode ierr;

  p4est_topidx_t v_m = p4est->connectivity->tree_to_vertex[tree_id*P4EST_CHILDREN + 0];
  p4est_topidx_t v_p = p4est->connectivity->tree_to_vertex[tree_id*P4EST_CHILDREN + P4EST_CHILDREN-1];

  double tree_xmin = p4est->connectivity->vertices[3*v_m + 0];
  double tree_xmax = p4est->connectivity->vertices[3*v_p + 0];
  double tree_ymin = p4est->connectivity->vertices[3*v_m + 1];
  double tree_ymax = p4est->connectivity->vertices[3*v_p + 1];
#ifdef P4_TO_P8
  double tree_zmin = p4est->connectivity->vertices[3*v_m + 2];
  double tree_zmax = p4est->connectivity->vertices[3*v_p + 2];
#endif

  double x = (xyz_global[0] - tree_xmin)/(tree_xmax-tree_xmin);
  double y = (xyz_global[1] - tree_ymin)/(tree_ymax-tree_ymin);
#ifdef P4_TO_P8
  double z = (xyz_global[2] - tree_zmin)/(tree_zmax-tree_zmin);
#endif

  double qh   = (double)P4EST_QUADRANT_LEN(quad.level) / (double)(P4EST_ROOT_LEN);
  double qxmin = quad_x_fr_i(&quad);
  double qymin = quad_y_fr_j(&quad);
#ifdef P4_TO_P8
  double qzmin = quad_z_fr_k(&quad);
#endif

#ifdef CASL_THROWS
  if(x<qxmin-qh/10 || x>qxmin+qh+qh/10 || y<qymin-qh/10 || y>qymin+qh+qh/10)
  {
    std::cout << x << ", " << qxmin << ", " << qxmin+qh << std::endl;
    std::cout << y << ", " << qymin << ", " << qymin+qh << std::endl;
    std::cout << y-qymin << std::endl;
    throw std::invalid_argument("quadratic_interpolation: the point is not inside the quadrant.");
  }
#endif

  x = (x-qxmin) / qh;
  y = (y-qymin) / qh;
#ifdef P4_TO_P8
  z = (z-qzmin) / qh;
#endif

  double d_m00 = x;
  double d_p00 = 1-x;
  double d_0m0 = y;
  double d_0p0 = 1-y;
#ifdef P4_TO_P8
  double d_00m = z;
  double d_00p = 1-z;
#endif

#ifdef P4_TO_P8
  double w_xyz[] =
  {
    d_p00*d_0p0*d_00p,
    d_m00*d_0p0*d_00p,
    d_p00*d_0m0*d_00p,
    d_m00*d_0m0*d_00p,
    d_p00*d_0p0*d_00m,
    d_m00*d_0p0*d_00m,
    d_p00*d_0m0*d_00m,
    d_m00*d_0m0*d_00m
  };
#else
  double w_xyz[] =
  {
    d_p00*d_0p0,
    d_m00*d_0p0,
    d_p00*d_0m0,
    d_m00*d_0m0
  };
#endif


  double fdd[P4EST_DIM];
  const double sx = (tree_xmax-tree_xmin)*qh;
  const double sy = (tree_ymax-tree_ymin)*qh;
#ifdef P4_TO_P8
  const double sz = (tree_zmax-tree_zmin)*qh;
#endif
  for (unsigned int k = 0; k < n_results; ++k)
  {
    results[k] = 0.0;
    for (short j=0; j<P4EST_CHILDREN; j++)
    {
      for (short i = 0; i<P4EST_DIM; i++)
        fdd[i] = ((j == 0)? 0.0 : fdd[i]) +Fdd[k*P4EST_CHILDREN*P4EST_DIM+j*P4EST_DIM + i] * w_xyz[j];
      results[k] += F[k*P4EST_CHILDREN+j]*w_xyz[j];
    }
#ifdef P4_TO_P8
    results[k] -= 0.5*(sx*sx*d_p00*d_m00*fdd[0] + sy*sy*d_0p0*d_0m0*fdd[1] + sz*sz*d_00p*d_00m*fdd[2]);
#else
    results[k] -= 0.5*(sx*sx*d_p00*d_m00*fdd[0] + sy*sy*d_0p0*d_0m0*fdd[1]);
#endif
  }

  ierr = PetscLogFlops(45); CHKERRXX(ierr); // number of flops in this event
}

void write_comm_stats(const p4est_t *p4est, const p4est_ghost_t *ghost, const p4est_nodes_t *nodes, const char *partition_name, const char *topology_name, const char *neighbors_name)
{
  FILE *file;
  PetscErrorCode ierr;

  /* save partition information */
  if (partition_name) {
    ierr = PetscFOpen(p4est->mpicomm, partition_name, "w", &file); CHKERRXX(ierr);
  } else {
    file = stdout;
  }

  p4est_gloidx_t num_nodes = 0;
  for (int r =0; r<p4est->mpisize; r++)
    num_nodes += nodes->global_owned_indeps[r];

  PetscFPrintf(p4est->mpicomm, file, "%% global_quads = %ld \t global_nodes = %ld\n", p4est->global_num_quadrants, num_nodes);
  PetscFPrintf(p4est->mpicomm, file, "%% mpi_rank | local_node_size | local_quad_size | ghost_node_size | ghost_quad_size\n");
  PetscSynchronizedFPrintf(p4est->mpicomm, file, "%4d, %7d, %7d, %5d, %5d\n",
                           p4est->mpirank, nodes->num_owned_indeps, p4est->local_num_quadrants, nodes->indep_nodes.elem_count-nodes->num_owned_indeps, ghost->ghosts.elem_count);
  PetscSynchronizedFlush(p4est->mpicomm, stdout);

  if (partition_name){
    ierr = PetscFClose(p4est->mpicomm, file); CHKERRXX(ierr);
  }

  /* save recv info based on the ghost nodes */
  if (topology_name){
    ierr = PetscFOpen(p4est->mpicomm, topology_name, "w", &file); CHKERRXX(ierr);
  } else {
    file = stdout;
  }

  PetscFPrintf(p4est->mpicomm, file, "%% Topology of ghost nodes based on how many ghost nodes belongs to a certain processor \n");
  PetscFPrintf(p4est->mpicomm, file, "%% this_rank | ghost_rank | ghost_node_size \n");
  std::vector<p4est_locidx_t> ghost_nodes(p4est->mpisize, 0);
  std::set<int> proc_neighbors;
  for (size_t i=0; i<nodes->indep_nodes.elem_count - nodes->num_owned_indeps; i++){
    int r = nodes->nonlocal_ranks[i];
    proc_neighbors.insert(r);
    ghost_nodes[r]++;
  }
  for (std::set<int>::const_iterator it = proc_neighbors.begin(); it != proc_neighbors.end(); ++it){
    int r = *it;
    PetscSynchronizedFPrintf(p4est->mpicomm, file, "%4d %4d %6d\n", p4est->mpirank, r, ghost_nodes[r]);
  }
  PetscSynchronizedFlush(p4est->mpicomm, stdout);

  if (topology_name){
    ierr = PetscFClose(p4est->mpicomm, file); CHKERRXX(ierr);
  }

  /* save recv info based on the ghost nodes */
  if (neighbors_name){
    ierr = PetscFOpen(p4est->mpicomm, neighbors_name, "w", &file); CHKERRXX(ierr);
  } else {
    file = stdout;
  }

  PetscFPrintf(p4est->mpicomm, file, "%% number of neighboring processors \n");
  PetscFPrintf(p4est->mpicomm, file, "%% this_rank | number_ghost_rank \n");
  PetscSynchronizedFPrintf(p4est->mpicomm, file, "%4d %4d\n", p4est->mpirank, proc_neighbors.size());
  PetscSynchronizedFlush(p4est->mpicomm, stdout);

  if (neighbors_name){
    ierr = PetscFClose(p4est->mpicomm, file); CHKERRXX(ierr);
  }
}

p4est_bool_t nodes_are_equal(int mpi_size, p4est_nodes_t* nodes_1, p4est_nodes_t* nodes_2)
{
  if(nodes_1 == nodes_2)
    return P4EST_TRUE;
  const p4est_indep_t *node_1, *node_2;
  p4est_bool_t result = (nodes_1->indep_nodes.elem_count == nodes_2->indep_nodes.elem_count);
  result = result && (nodes_1->num_local_quadrants  == nodes_2->num_local_quadrants);
  result = result && (nodes_1->num_owned_indeps     == nodes_2->num_owned_indeps);
  result = result && (nodes_1->num_owned_shared     == nodes_2->num_owned_shared);
  result = result && (nodes_1->offset_owned_indeps == 0) && (nodes_2->offset_owned_indeps == 0);
  if(!result)
    goto return_time;
  for (int r = 0; r < mpi_size; ++r) {
    result = result && (nodes_1->global_owned_indeps[r] == nodes_2->global_owned_indeps[r]);
    if(!result)
      goto return_time;
  }
  // compare the raw nodes, one by one, first
  for (size_t k = 0; k < nodes_1->indep_nodes.elem_count; ++k) {
    node_1 = (const p4est_indep_t*) sc_array_index(&nodes_1->indep_nodes, k);
    node_2 = (const p4est_indep_t*) sc_array_index(&nodes_2->indep_nodes, k);
    result = result && (node_1->level == node_2->level);
    result = result && (node_1->x == node_2->x);
    result = result && (node_1->y == node_2->y);
#ifdef P4_TO_P8
    result = result && (node_1->z == node_2->z);
#endif
    result = result && (node_1->pad8 == node_2->pad8);
    // all nodes must have their p.piggy3 used, local or ghost...
    result = result && (node_1->p.piggy3.local_num  == node_2->p.piggy3.local_num);
    result = result && (node_1->p.piggy3.which_tree == node_2->p.piggy3.which_tree);
    if(k > ((size_t) nodes_1->num_owned_indeps))
      result = result && (nodes_1->nonlocal_ranks[k-nodes_1->num_owned_indeps] == nodes_2->nonlocal_ranks[k-nodes_2->num_owned_indeps]);
    if(!result)
      goto return_time;
  }
  // check that the local indices of points associated with local quadrants are equal
  for (p4est_locidx_t k = 0; k < nodes_1->num_local_quadrants; ++k) {
    for (short j = 0; j < P4EST_CHILDREN; ++j) {
      result = result && (nodes_1->local_nodes[P4EST_CHILDREN*k + j] == nodes_2->local_nodes[P4EST_CHILDREN*k + j]);
      if(!result)
        goto return_time;
    }
  }
return_time:
  return result;
}

p4est_bool_t ghosts_are_equal(p4est_ghost_t* ghost_1, p4est_ghost_t* ghost_2)
{
  if(ghost_1 == ghost_2)
    return P4EST_TRUE;

  const p4est_quadrant_t *quad_1, *quad_2;
  int mpisize = ghost_1->mpisize;
  p4est_bool_t result = (ghost_2->mpisize == mpisize);
  result = result && (ghost_1->ghosts.elem_count == ghost_2->ghosts.elem_count);
  result = result && (ghost_1->num_trees == ghost_2->num_trees);
  result = result && (ghost_1->btype == ghost_2->btype);
  if(!result)
    goto return_time;
  for (size_t k = 0; k < ghost_1->ghosts.elem_count; ++k) {
    quad_1 = p4est_quadrant_array_index(&ghost_1->ghosts, k);
    quad_2 = p4est_quadrant_array_index(&ghost_2->ghosts, k);
    result = result && p4est_quadrant_is_equal(quad_1, quad_2);
    result = result && (quad_1->p.piggy3.local_num == quad_2->p.piggy3.local_num);
    result = result && (quad_1->p.piggy3.which_tree == quad_2->p.piggy3.which_tree);
    if(!result)
      goto return_time;
  }
  for (int r = 0; r < mpisize+1; ++r) {
    result = result && (ghost_1->proc_offsets[r] == ghost_2->proc_offsets[r]);
    if(!result)
      goto return_time;
  }
  for (p4est_topidx_t tree_idx = 0; tree_idx < ghost_1->num_trees+1; ++tree_idx) {
    result = result && (ghost_1->tree_offsets[tree_idx] == ghost_2->tree_offsets[tree_idx]);
    if(!result)
       goto return_time;
  }
return_time:
  return result;
}

PetscErrorCode VecGetLocalAndGhostSizes(Vec& v, PetscInt& local_size, PetscInt& ghosted_size)
{
  PetscErrorCode ierr = 0;
  Vec v_loc;
  ierr = VecGetLocalSize(v, &local_size); CHKERRQ(ierr);
  ierr = VecGhostGetLocalForm(v, &v_loc); CHKERRQ(ierr);
  ierr = VecGetSize(v_loc, &ghosted_size); CHKERRQ(ierr);
  ierr = VecGhostRestoreLocalForm(v, &v_loc); CHKERRQ(ierr);
  return ierr;
}

bool vectorIsWellSetForNodes(Vec& v, const p4est_nodes_t* nodes, const MPI_Comm& mpicomm, const unsigned int& blocksize)
{
  P4EST_ASSERT(v!=NULL);
  P4EST_ASSERT(blocksize>0);
  PetscInt local_size, ghosted_size;
  VecGetLocalAndGhostSizes(v, local_size, ghosted_size);
  int my_test = (local_size==((PetscInt)(blocksize*nodes->num_owned_indeps)) && ghosted_size!=((PetscInt)(blocksize*nodes->indep_nodes.elem_count)))?1:0;
  int mpiret = MPI_Allreduce(MPI_IN_PLACE, &my_test, 1, MPI_INT, MPI_LAND, mpicomm); SC_CHECK_MPI(mpiret);
  return my_test;
}

PetscErrorCode VecCreateGhostNodesBlock(const p4est_t *p4est, const p4est_nodes_t *nodes, const PetscInt & block_size, Vec* v)
{
  PetscErrorCode ierr = 0;
  p4est_locidx_t num_local = nodes->num_owned_indeps;
  P4EST_ASSERT(block_size > 0);

  std::vector<PetscInt> ghost_nodes(nodes->indep_nodes.elem_count - num_local, 0);
  std::vector<PetscInt> global_offset_sum(p4est->mpisize + 1, 0);

  // Calculate the global number of points
  for (int r = 0; r<p4est->mpisize; ++r)
    global_offset_sum[r+1] = global_offset_sum[r] + (PetscInt)nodes->global_owned_indeps[r];

  PetscInt num_global = global_offset_sum[p4est->mpisize];

  for (size_t i = 0; i<ghost_nodes.size(); ++i)
  {
    /*
    p4est_indep_t* ni = (p4est_indep_t*)sc_array_index(&nodes->indep_nodes, i+num_local);
     * [RAPHAEL:] substituted this latter line of code by the following to enforce and ensure const attribute in 'nodes' argument...
     */
    SC_ASSERT(((size_t) (i+num_local))<nodes->indep_nodes.elem_count);
    const p4est_indep_t* ni = (const p4est_indep_t*) (nodes->indep_nodes.array + (((size_t) (i+num_local))*nodes->indep_nodes.elem_size));

    ghost_nodes[i] = (PetscInt)ni->p.piggy3.local_num + global_offset_sum[nodes->nonlocal_ranks[i]];
  }

  if(block_size > 1){
    ierr = VecCreateGhostBlock(p4est->mpicomm, block_size, num_local*block_size, num_global*block_size,
                               ghost_nodes.size(), (const PetscInt*)&ghost_nodes[0], v); CHKERRQ(ierr);
  } else{
    ierr = VecCreateGhost(p4est->mpicomm, num_local, num_global,
                          ghost_nodes.size(), (const PetscInt*)&ghost_nodes[0], v); CHKERRQ(ierr);
  }
  ierr = VecSetFromOptions(*v); CHKERRQ(ierr);

  return ierr;
}

PetscErrorCode VecGhostCopy(Vec src, Vec dst)
{
  PetscErrorCode ierr;

  Vec src_l, dst_l;
  ierr = VecGhostGetLocalForm(src, &src_l); CHKERRQ(ierr);
  ierr = VecGhostGetLocalForm(dst, &dst_l); CHKERRQ(ierr);
  ierr = VecCopy(src_l, dst_l); CHKERRQ(ierr);
  ierr = VecGhostRestoreLocalForm(src, &src_l); CHKERRQ(ierr);
  ierr = VecGhostRestoreLocalForm(dst, &dst_l); CHKERRQ(ierr);

  return 0;
}

PetscErrorCode VecGhostSet(Vec x, double v)
{
  PetscErrorCode ierr;
  Vec x_l;

  ierr = VecGhostGetLocalForm(x, &x_l); CHKERRQ(ierr);
  ierr = VecSet(x, v); CHKERRQ(ierr);
  ierr = VecGhostRestoreLocalForm(x, &x_l); CHKERRQ(ierr);

  return 0;
}

PetscErrorCode VecCreateGhostCellsBlock(const p4est_t *p4est, const p4est_ghost_t *ghost, const PetscInt & block_size, Vec* v)
{
  PetscErrorCode ierr = 0;
  p4est_locidx_t num_local = p4est->local_num_quadrants;
  P4EST_ASSERT(block_size > 0);

  std::vector<PetscInt> ghost_cells(ghost->ghosts.elem_count, 0);
  PetscInt num_global = p4est->global_num_quadrants;

  for (int r = 0; r<p4est->mpisize; ++r)
    for (p4est_locidx_t q = ghost->proc_offsets[r]; q < ghost->proc_offsets[r+1]; ++q)
    {
      /*
      const p4est_quadrant_t* quad = (const p4est_quadrant_t*)sc_array_index(&ghost->ghosts, q);
       * [RAPHAEL:] substituted this latter line of code by the following to enforce and ensure const attribute in 'nodes' argument...
       */
      SC_ASSERT(((size_t) q)<ghost->ghosts.elem_count);
      const p4est_quadrant_t* quad = (const p4est_quadrant_t*) (ghost->ghosts.array + ((size_t) q)*ghost->ghosts.elem_size);

      ghost_cells[q] = (PetscInt)quad->p.piggy3.local_num + (PetscInt)p4est->global_first_quadrant[r];
    }

  if(block_size > 1){
    ierr = VecCreateGhostBlock(p4est->mpicomm, block_size, num_local*block_size, num_global*block_size,
                             ghost_cells.size(), (const PetscInt*)&ghost_cells[0], v); CHKERRQ(ierr);
  } else {
    ierr = VecCreateGhost(p4est->mpicomm, num_local, num_global,
                          ghost_cells.size(), (const PetscInt*)&ghost_cells[0], v); CHKERRQ(ierr);
  }
  ierr = VecSetFromOptions(*v); CHKERRQ(ierr);

  return ierr;
}

PetscErrorCode VecCreateCellsBlockNoGhost(const p4est_t *p4est, const PetscInt &block_size, Vec* v)
{
  PetscErrorCode ierr = 0;
  p4est_locidx_t num_local = p4est->local_num_quadrants;
  P4EST_ASSERT(block_size > 0);

  PetscInt num_global = p4est->global_num_quadrants;

  ierr = VecCreateMPI(p4est->mpicomm, num_local*block_size, num_global*block_size, v); CHKERRQ(ierr);
  if(block_size > 1){
    ierr = VecSetBlockSize(*v, block_size); CHKERRQ(ierr);
  }
  ierr = VecSetFromOptions(*v); CHKERRQ(ierr);

  return ierr;
}

PetscErrorCode VecScatterAllToSomeCreate(MPI_Comm comm, Vec origin_loc, Vec destination, const PetscInt &ndest_glo_idx, const PetscInt *dest_glo_idx, VecScatter *ctx)
{
  PetscErrorCode ierr;
  IS is_from, is_to;
  ierr    = ISCreateGeneral(comm, ndest_glo_idx, dest_glo_idx, PETSC_USE_POINTER, &is_to);    CHKERRQ(ierr);
  ierr    = ISCreateStride(comm, ndest_glo_idx, 0, 1, &is_from);                              CHKERRQ(ierr);
  ierr    = VecScatterCreate(origin_loc, is_from, destination, is_to, ctx);                   CHKERRQ(ierr);
  return ierr;
}

PetscErrorCode VecScatterCreateChangeLayout(MPI_Comm comm, Vec from, Vec to, VecScatter *ctx)
{
  PetscErrorCode ierr = 0;
#ifdef CASL_THROWS
  PetscInt size_from, size_to;
  ierr = VecGetSize(from, &size_from); CHKERRXX(ierr);
  ierr = VecGetSize(to, &size_to); CHKERRXX(ierr);
  if (size_from != size_to)
    throw std::invalid_argument("[ERROR]: Change layout is only supported for vectors with the same global size");
#endif

  IS is_from, is_to;

  ISLocalToGlobalMapping l2g;
  ierr = VecGetLocalToGlobalMapping(to, &l2g); CHKERRXX(ierr);

  const PetscInt *idx;
  PetscInt l2g_size;
  ierr = ISLocalToGlobalMappingGetIndices(l2g, &idx); CHKERRXX(ierr);
  ierr = ISLocalToGlobalMappingGetSize(l2g, &l2g_size); CHKERRXX(ierr);

  ierr = ISCreateStride(comm, l2g_size, 0, 1, &is_to); CHKERRXX(ierr);
  ierr = ISCreateGeneral(comm, l2g_size, idx, PETSC_USE_POINTER, &is_from); CHKERRXX(ierr);

  Vec to_l;
  ierr = VecGhostGetLocalForm(to, &to_l); CHKERRXX(ierr);
  ierr = VecScatterCreate(from, is_from, to_l, is_to, ctx); CHKERRXX(ierr);

  ierr = ISDestroy(is_from); CHKERRXX(ierr);
  ierr = ISDestroy(is_to); CHKERRXX(ierr);
  ierr = ISLocalToGlobalMappingRestoreIndices(l2g, &idx); CHKERRXX(ierr);
  ierr = VecGhostRestoreLocalForm(to, &to_l); CHKERRXX(ierr);

  return ierr;
}

PetscErrorCode VecGhostChangeLayoutBegin(VecScatter ctx, Vec from, Vec to)
{
  PetscErrorCode ierr;
  Vec to_l;

  ierr = VecGhostGetLocalForm(to, &to_l);
  ierr = VecScatterBegin(ctx, from, to_l, INSERT_VALUES, SCATTER_FORWARD); CHKERRXX(ierr);
  ierr = VecGhostRestoreLocalForm(to, &to_l);

  return ierr;
}

PetscErrorCode VecGhostChangeLayoutEnd(VecScatter ctx, Vec from, Vec to)
{
  PetscErrorCode ierr;
  Vec to_l;

  ierr = VecGhostGetLocalForm(to, &to_l);
  ierr = VecScatterEnd(ctx, from, to_l, INSERT_VALUES, SCATTER_FORWARD); CHKERRXX(ierr);
  ierr = VecGhostRestoreLocalForm(to, &to_l);

  return ierr;
}

bool is_folder(const char* path)
{
  struct stat info;
  if(stat(path, &info)!= 0 )
  {
#ifdef CASL_THROWS
    char error_message[1024];
    sprintf(error_message, "is_folder: could not access %s", path);
    throw std::runtime_error(error_message);
#else
    return false;
#endif
  }
  return (info.st_mode & S_IFDIR);
}

bool file_exists(const char* path)
{
  struct stat info;
  return ((stat(path, &info)== 0) && (info.st_mode & S_IFREG));
}


int create_directory(const char* path, int mpi_rank, MPI_Comm comm)
{
  int return_ = 1;
  if(mpi_rank == 0)
  {
    struct stat info;
    if((stat(path, &info) == 0) &&  (info.st_mode & S_IFDIR)) // if it already exists, no need to create it...
      return_ = 0;
    else
    {
      char tmp[PATH_MAX];
      snprintf(tmp, sizeof(tmp), "%s", path);
      size_t len = strlen(tmp);
      if(tmp[len-1] == '/')
        tmp[len-1] = 0;
      for (char* p = tmp+1; *p; p++){
        if(*p == '/'){
          *p = 0;
          if((stat(tmp, &info) == 0) &&  (info.st_mode & S_IFDIR)) // if it already exists, no need to create it...
            return_ = 0;
          else
            return_ = mkdir(tmp, S_IRWXU | S_IRGRP | S_IXGRP | S_IROTH | S_IXOTH); // permission = 755 like a regular mkdir in terminal
          *p = '/';
          if(return_)
            break;
        }
      }
      if(return_ == 0) // successfull up to here
        return_ = mkdir(path, S_IRWXU | S_IRGRP | S_IXGRP | S_IROTH | S_IXOTH); // permission = 755 like a regular mkdir in terminal
    }
  }
  int mpiret = MPI_Bcast(&return_, 1, MPI_INT, 0, comm); SC_CHECK_MPI(mpiret);
  return return_;
}

int  get_subdirectories_in(const char* root_path, std::vector<std::string>& subdirectories)
{
  if(!is_folder(root_path))
    return 1;

  subdirectories.resize(0);

  DIR *dir = opendir(root_path);
  struct dirent *entry = readdir(dir);
  while (entry != NULL)
  {
    if (entry->d_type == DT_DIR && strcmp(entry->d_name, ".") && strcmp(entry->d_name, ".."))
      subdirectories.push_back(entry->d_name);
    entry = readdir(dir);
  }

  closedir(dir);

  return 0;
}

int delete_directory(const char* root_path, int mpi_rank, MPI_Comm comm, bool non_collective)
{
  if(!is_folder(root_path))
  {
    char error_message[1024];
    sprintf(error_message, "delete_directory: path %s is NOT a directory...", root_path);
    throw std::invalid_argument(error_message);
  }

  int return_ = 1;
  if(mpi_rank == 0)
  {
    std::vector<std::string> subdirectories; subdirectories.resize(0);
    std::vector<std::string> reg_files; reg_files.resize(0);

    DIR *dir = opendir(root_path);
    struct dirent *entry = readdir(dir);
    while (entry != NULL)
    {
      if (strcmp(entry->d_name, ".") && strcmp(entry->d_name, ".."))
      {
        if(entry->d_type == DT_DIR)
          subdirectories.push_back(entry->d_name);
        else if (entry->d_type == DT_REG)
          reg_files.push_back(entry->d_name);
        else
        {
          char path_to_weird_thing[PATH_MAX], error_msg[1024];
          sprintf(path_to_weird_thing, "%s/%s", root_path, entry->d_name);
          sprintf(error_msg, "delete_directory: a weird object has been encountered in %s: it is neither a folder nor a file, this function is not designed for that, use maybe 'rm -rf'", path_to_weird_thing);
          throw std::runtime_error(error_msg);
          return 1;
        }
      }
      entry = readdir(dir);
    }
    for (unsigned int idx = 0; idx < reg_files.size(); ++idx) {
      char path_to_file[PATH_MAX];
      sprintf(path_to_file, "%s/%s", root_path, reg_files[idx].c_str());
      remove(path_to_file);
    }
    for (unsigned int idx = 0; idx < subdirectories.size(); ++idx) {
      char path_to_subfolder[PATH_MAX];
      sprintf(path_to_subfolder, "%s/%s", root_path, subdirectories[idx].c_str());
      delete_directory(path_to_subfolder, mpi_rank, comm, true);
    }
    remove(root_path);
    if(non_collective)
      return 0;
    else
      return_ = 0;
  }
  if(!non_collective)
  {
    int mpiret = MPI_Bcast(&return_, 1, MPI_INT, 0, comm); SC_CHECK_MPI(mpiret);
  }
  return return_;
}

void dxyz_min(const p4est_t *p4est, double *dxyz)
{
  splitting_criteria_t *data = (splitting_criteria_t*)p4est->user_pointer;

  p4est_topidx_t v_m = p4est->connectivity->tree_to_vertex[0 + 0];
  p4est_topidx_t v_p = p4est->connectivity->tree_to_vertex[0 + P4EST_CHILDREN-1];
  double *v = p4est->connectivity->vertices;

  for(int dir=0; dir<P4EST_DIM; ++dir)
  {
    dxyz[dir] = (v[3*v_p + dir] - v[3*v_m + dir]) / (1<<data->max_lvl);
  }
}

void get_dxyz_min(const p4est_t *p4est, double *dxyz, double &dxyz_min)
{
  splitting_criteria_t *data = (splitting_criteria_t*)p4est->user_pointer;

  p4est_topidx_t v_m = p4est->connectivity->tree_to_vertex[0 + 0];
  p4est_topidx_t v_p = p4est->connectivity->tree_to_vertex[0 + P4EST_CHILDREN-1];
  double *v = p4est->connectivity->vertices;

  for(int dir=0; dir<P4EST_DIM; ++dir)
  {
    dxyz[dir] = (v[3*v_p + dir] - v[3*v_m + dir]) / (1<<data->max_lvl);
  }

#ifdef P4_TO_P8
  dxyz_min = MIN(dxyz[0], dxyz[1], dxyz[2]);
#else
  dxyz_min = MIN(dxyz[0], dxyz[1]);
#endif
}

void get_dxyz_min(const p4est_t *p4est, double *dxyz, double &dxyz_min, double &diag_min)
{
  splitting_criteria_t *data = (splitting_criteria_t*)p4est->user_pointer;

  p4est_topidx_t v_m = p4est->connectivity->tree_to_vertex[0 + 0];
  p4est_topidx_t v_p = p4est->connectivity->tree_to_vertex[0 + P4EST_CHILDREN-1];
  double *v = p4est->connectivity->vertices;

  for(int dir=0; dir<P4EST_DIM; ++dir)
  {
    dxyz[dir] = (v[3*v_p + dir] - v[3*v_m + dir]) / (1<<data->max_lvl);
  }

#ifdef P4_TO_P8
  dxyz_min = MIN(dxyz[0], dxyz[1], dxyz[2]);
  diag_min = sqrt( SQR(dxyz[0]) + SQR(dxyz[1]) + SQR(dxyz[2]) );
#else
  dxyz_min = MIN(dxyz[0], dxyz[1]);
  diag_min = sqrt( SQR(dxyz[0]) + SQR(dxyz[1]) );
#endif
}

void get_dxyz_min(const p4est_t *p4est, double *dxyz, double &dxyz_min)
{
  splitting_criteria_t *data = (splitting_criteria_t*)p4est->user_pointer;

  p4est_topidx_t v_m = p4est->connectivity->tree_to_vertex[0 + 0];
  p4est_topidx_t v_p = p4est->connectivity->tree_to_vertex[0 + P4EST_CHILDREN-1];
  double *v = p4est->connectivity->vertices;

  for(int dir=0; dir<P4EST_DIM; ++dir)
  {
    dxyz[dir] = (v[3*v_p + dir] - v[3*v_m + dir]) / (1<<data->max_lvl);
  }

#ifdef P4_TO_P8
  dxyz_min = MIN(dxyz[0], dxyz[1], dxyz[2]);
#else
  dxyz_min = MIN(dxyz[0], dxyz[1]);
#endif
}

void get_dxyz_min(const p4est_t *p4est, double *dxyz, double &dxyz_min, double &diag_min)
{
  splitting_criteria_t *data = (splitting_criteria_t*)p4est->user_pointer;

  p4est_topidx_t v_m = p4est->connectivity->tree_to_vertex[0 + 0];
  p4est_topidx_t v_p = p4est->connectivity->tree_to_vertex[0 + P4EST_CHILDREN-1];
  double *v = p4est->connectivity->vertices;

  for(int dir=0; dir<P4EST_DIM; ++dir)
  {
    dxyz[dir] = (v[3*v_p + dir] - v[3*v_m + dir]) / (1<<data->max_lvl);
  }

#ifdef P4_TO_P8
  dxyz_min = MIN(dxyz[0], dxyz[1], dxyz[2]);
  diag_min = sqrt( SQR(dxyz[0]) + SQR(dxyz[1]) + SQR(dxyz[2]) );
#else
  dxyz_min = MIN(dxyz[0], dxyz[1]);
  diag_min = sqrt( SQR(dxyz[0]) + SQR(dxyz[1]) );
#endif
}

void dxyz_quad(const p4est_t *p4est, const p4est_quadrant_t *quad, double *dxyz)
{
  p4est_topidx_t v_m = p4est->connectivity->tree_to_vertex[0 + 0];
  p4est_topidx_t v_p = p4est->connectivity->tree_to_vertex[0 + P4EST_CHILDREN-1];
  double *v = p4est->connectivity->vertices;

  double qh = P4EST_QUADRANT_LEN(quad->level) / (double) P4EST_ROOT_LEN;
  for(int dir=0; dir<P4EST_DIM; ++dir)
    dxyz[dir] = (v[3*v_p+dir]-v[3*v_m+dir]) * qh;
}

void xyz_min(const p4est_t *p4est, double *xyz_min_)
{
  double *v2c = p4est->connectivity->vertices;
  p4est_topidx_t *t2v = p4est->connectivity->tree_to_vertex;
  p4est_topidx_t first_tree = 0;
  p4est_topidx_t first_vertex = 0;

  for (short i=0; i<3; i++)
    xyz_min_[i] = v2c[3*t2v[P4EST_CHILDREN*first_tree + first_vertex] + i];
}

void xyz_max(const p4est_t *p4est, double *xyz_max_)
{
  double *v2c = p4est->connectivity->vertices;
  p4est_topidx_t *t2v = p4est->connectivity->tree_to_vertex;
  p4est_topidx_t last_tree = p4est->trees->elem_count-1;
  p4est_topidx_t last_vertex = P4EST_CHILDREN - 1;

  for (short i=0; i<3; i++)
    xyz_max_[i] = v2c[3*t2v[P4EST_CHILDREN*last_tree  + last_vertex ] + i];
}

double integrate_over_negative_domain_in_one_quadrant(const p4est_t *p4est, const p4est_nodes_t *nodes, const p4est_quadrant_t *quad, p4est_locidx_t quad_idx, Vec phi, Vec f)
{
#ifdef P4_TO_P8
  OctValue phi_values;
  OctValue f_values;
#else
  QuadValue phi_values;
  QuadValue f_values;
#endif

  double *P, *F;
  PetscErrorCode ierr;
  ierr = VecGetArray(phi, &P); CHKERRXX(ierr);
  ierr = VecGetArray(f  , &F); CHKERRXX(ierr);

  const p4est_locidx_t *q2n = nodes->local_nodes;

  // TODO: This is terrible! QuadValue, Cube2, Point2, etc should be templated classes!
#ifdef P4_TO_P8
  phi_values.val000 = P[ q2n[ quad_idx*P4EST_CHILDREN + 0 ] ];
  phi_values.val100 = P[ q2n[ quad_idx*P4EST_CHILDREN + 1 ] ];
  phi_values.val010 = P[ q2n[ quad_idx*P4EST_CHILDREN + 2 ] ];
  phi_values.val110 = P[ q2n[ quad_idx*P4EST_CHILDREN + 3 ] ];
  phi_values.val001 = P[ q2n[ quad_idx*P4EST_CHILDREN + 4 ] ];
  phi_values.val101 = P[ q2n[ quad_idx*P4EST_CHILDREN + 5 ] ];
  phi_values.val011 = P[ q2n[ quad_idx*P4EST_CHILDREN + 6 ] ];
  phi_values.val111 = P[ q2n[ quad_idx*P4EST_CHILDREN + 7 ] ];

  f_values.val000   = F[ q2n[ quad_idx*P4EST_CHILDREN + 0 ] ];
  f_values.val100   = F[ q2n[ quad_idx*P4EST_CHILDREN + 1 ] ];
  f_values.val010   = F[ q2n[ quad_idx*P4EST_CHILDREN + 2 ] ];
  f_values.val110   = F[ q2n[ quad_idx*P4EST_CHILDREN + 3 ] ];
  f_values.val001   = F[ q2n[ quad_idx*P4EST_CHILDREN + 4 ] ];
  f_values.val101   = F[ q2n[ quad_idx*P4EST_CHILDREN + 5 ] ];
  f_values.val011   = F[ q2n[ quad_idx*P4EST_CHILDREN + 6 ] ];
  f_values.val111   = F[ q2n[ quad_idx*P4EST_CHILDREN + 7 ] ];

#else
  phi_values.val00 = P[ q2n[ quad_idx*P4EST_CHILDREN + 0 ] ];
  phi_values.val10 = P[ q2n[ quad_idx*P4EST_CHILDREN + 1 ] ];
  phi_values.val01 = P[ q2n[ quad_idx*P4EST_CHILDREN + 2 ] ];
  phi_values.val11 = P[ q2n[ quad_idx*P4EST_CHILDREN + 3 ] ];

  f_values.val00   = F[ q2n[ quad_idx*P4EST_CHILDREN + 0 ] ];
  f_values.val10   = F[ q2n[ quad_idx*P4EST_CHILDREN + 1 ] ];
  f_values.val01   = F[ q2n[ quad_idx*P4EST_CHILDREN + 2 ] ];
  f_values.val11   = F[ q2n[ quad_idx*P4EST_CHILDREN + 3 ] ];
#endif

  ierr = VecRestoreArray(phi, &P); CHKERRXX(ierr);
  ierr = VecRestoreArray(f  , &F); CHKERRXX(ierr);

  p4est_topidx_t v_m = p4est->connectivity->tree_to_vertex[0 + 0];
  p4est_topidx_t v_p = p4est->connectivity->tree_to_vertex[0 + P4EST_CHILDREN-1];
  double tree_xmin = p4est->connectivity->vertices[3*v_m + 0];
  double tree_xmax = p4est->connectivity->vertices[3*v_p + 0];
  double tree_ymin = p4est->connectivity->vertices[3*v_m + 1];
  double tree_ymax = p4est->connectivity->vertices[3*v_p + 1];

  double dmin = (double)P4EST_QUADRANT_LEN(quad->level)/(double)P4EST_ROOT_LEN;
  double dx = (tree_xmax-tree_xmin)*dmin;
  double dy = (tree_ymax-tree_ymin)*dmin;
#ifdef P4_TO_P8
  double tree_zmin = p4est->connectivity->vertices[3*v_m + 2];
  double tree_zmax = p4est->connectivity->vertices[3*v_p + 2];
  double dz = (tree_zmax-tree_zmin)*dmin;
#endif

#ifdef P4_TO_P8
  Cube3 cube(0, dx, 0, dy, 0, dz);
#else
  Cube2 cube(0, dx, 0, dy);
#endif

  return cube.integral(f_values,phi_values);
}


double integrate_over_negative_domain(const p4est_t *p4est, const p4est_nodes_t *nodes, Vec phi, Vec f)
{
  double sum = 0;
  for(p4est_topidx_t tree_idx = p4est->first_local_tree; tree_idx <= p4est->last_local_tree; ++tree_idx)
  {
    p4est_tree_t *tree = (p4est_tree_t*)sc_array_index(p4est->trees, tree_idx);
    for(size_t quad_idx = 0; quad_idx < tree->quadrants.elem_count; ++quad_idx)
    {
      const p4est_quadrant_t *quad = (const p4est_quadrant_t*)sc_array_index(&tree->quadrants, quad_idx);
      sum += integrate_over_negative_domain_in_one_quadrant(p4est, nodes, quad,
                                                            quad_idx + tree->quadrants_offset,
                                                            phi, f);
    }
  }

  /* compute global sum */
  double sum_global;
  PetscErrorCode ierr;
  ierr = MPI_Allreduce(&sum, &sum_global, 1, MPI_DOUBLE, MPI_SUM, p4est->mpicomm); CHKERRXX(ierr);
  return sum_global;
}


double area_in_negative_domain_in_one_quadrant(const p4est_t *p4est, const p4est_nodes_t *nodes, const p4est_quadrant_t *quad, p4est_locidx_t quad_idx, Vec phi)
{

#ifdef P4_TO_P8
  OctValue phi_values;
#else
  QuadValue phi_values;
#endif

  double *P;
  PetscErrorCode ierr;
  ierr = VecGetArray(phi, &P); CHKERRXX(ierr);

  const p4est_locidx_t *q2n = nodes->local_nodes;

#ifdef P4_TO_P8
  phi_values.val000 = P[ q2n[ quad_idx*P4EST_CHILDREN + 0 ] ];
  phi_values.val100 = P[ q2n[ quad_idx*P4EST_CHILDREN + 1 ] ];
  phi_values.val010 = P[ q2n[ quad_idx*P4EST_CHILDREN + 2 ] ];
  phi_values.val110 = P[ q2n[ quad_idx*P4EST_CHILDREN + 3 ] ];
  phi_values.val001 = P[ q2n[ quad_idx*P4EST_CHILDREN + 4 ] ];
  phi_values.val101 = P[ q2n[ quad_idx*P4EST_CHILDREN + 5 ] ];
  phi_values.val011 = P[ q2n[ quad_idx*P4EST_CHILDREN + 6 ] ];
  phi_values.val111 = P[ q2n[ quad_idx*P4EST_CHILDREN + 7 ] ];
#else
  phi_values.val00 = P[ q2n[ quad_idx*P4EST_CHILDREN + 0 ] ];
  phi_values.val10 = P[ q2n[ quad_idx*P4EST_CHILDREN + 1 ] ];
  phi_values.val01 = P[ q2n[ quad_idx*P4EST_CHILDREN + 2 ] ];
  phi_values.val11 = P[ q2n[ quad_idx*P4EST_CHILDREN + 3 ] ];
#endif

  ierr = VecRestoreArray(phi, &P); CHKERRXX(ierr);

  p4est_topidx_t v_m = p4est->connectivity->tree_to_vertex[0 + 0];
  p4est_topidx_t v_p = p4est->connectivity->tree_to_vertex[0 + P4EST_CHILDREN-1];
  double tree_xmin = p4est->connectivity->vertices[3*v_m + 0];
  double tree_xmax = p4est->connectivity->vertices[3*v_p + 0];
  double tree_ymin = p4est->connectivity->vertices[3*v_m + 1];
  double tree_ymax = p4est->connectivity->vertices[3*v_p + 1];

  double dmin = (double)P4EST_QUADRANT_LEN(quad->level)/(double)P4EST_ROOT_LEN;
  double dx = (tree_xmax-tree_xmin)*dmin;
  double dy = (tree_ymax-tree_ymin)*dmin;
#ifdef P4_TO_P8
  double tree_zmin = p4est->connectivity->vertices[3*v_m + 2];
  double tree_zmax = p4est->connectivity->vertices[3*v_p + 2];
  double dz = (tree_zmax-tree_zmin)*dmin;
#endif

#ifdef P4_TO_P8
  Cube3 cube(0, dx, 0, dy, 0, dz);
  return cube.volume_In_Negative_Domain(phi_values);
#else
  Cube2 cube(0, dx, 0, dy);
  return cube.area_In_Negative_Domain(phi_values);
#endif
}

double area_in_negative_domain(const p4est_t *p4est, const p4est_nodes_t *nodes, Vec phi)
{
  double sum = 0;
  for(p4est_topidx_t tree_idx = p4est->first_local_tree; tree_idx <= p4est->last_local_tree; ++tree_idx)
  {
    p4est_tree_t *tree = (p4est_tree_t*)sc_array_index(p4est->trees, tree_idx);
    for(size_t quad_idx = 0; quad_idx < tree->quadrants.elem_count; ++quad_idx)
    {
      const p4est_quadrant_t *quad = (const p4est_quadrant_t*)sc_array_index(&tree->quadrants, quad_idx);
      sum += area_in_negative_domain_in_one_quadrant(p4est, nodes, quad,
                                                     quad_idx + tree->quadrants_offset,
                                                     phi);
    }
  }

  /* compute global sum */
  PetscErrorCode ierr;
  ierr = MPI_Allreduce(MPI_IN_PLACE, &sum, 1, MPI_DOUBLE, MPI_SUM, p4est->mpicomm); CHKERRXX(ierr);
  return sum;
}

double integrate_over_interface_in_one_quadrant(const p4est_t *p4est, const p4est_nodes_t *nodes, const p4est_quadrant_t *quad, p4est_locidx_t quad_idx, Vec phi, Vec f)
{
#ifdef P4_TO_P8
  OctValue phi_values;
  OctValue f_values;
#else
  QuadValue phi_values;
  QuadValue f_values;
#endif
  double *P, *F;
  PetscErrorCode ierr;
  ierr = VecGetArray(phi, &P); CHKERRXX(ierr);
  ierr = VecGetArray(f  , &F); CHKERRXX(ierr);

  const p4est_locidx_t *q2n = nodes->local_nodes;
#ifdef P4_TO_P8
  phi_values.val000 = P[ q2n[ quad_idx*P4EST_CHILDREN + 0 ] ];
  phi_values.val100 = P[ q2n[ quad_idx*P4EST_CHILDREN + 1 ] ];
  phi_values.val010 = P[ q2n[ quad_idx*P4EST_CHILDREN + 2 ] ];
  phi_values.val110 = P[ q2n[ quad_idx*P4EST_CHILDREN + 3 ] ];
  phi_values.val001 = P[ q2n[ quad_idx*P4EST_CHILDREN + 4 ] ];
  phi_values.val101 = P[ q2n[ quad_idx*P4EST_CHILDREN + 5 ] ];
  phi_values.val011 = P[ q2n[ quad_idx*P4EST_CHILDREN + 6 ] ];
  phi_values.val111 = P[ q2n[ quad_idx*P4EST_CHILDREN + 7 ] ];

  f_values.val000   = F[ q2n[ quad_idx*P4EST_CHILDREN + 0 ] ];
  f_values.val100   = F[ q2n[ quad_idx*P4EST_CHILDREN + 1 ] ];
  f_values.val010   = F[ q2n[ quad_idx*P4EST_CHILDREN + 2 ] ];
  f_values.val110   = F[ q2n[ quad_idx*P4EST_CHILDREN + 3 ] ];
  f_values.val001   = F[ q2n[ quad_idx*P4EST_CHILDREN + 4 ] ];
  f_values.val101   = F[ q2n[ quad_idx*P4EST_CHILDREN + 5 ] ];
  f_values.val011   = F[ q2n[ quad_idx*P4EST_CHILDREN + 6 ] ];
  f_values.val111   = F[ q2n[ quad_idx*P4EST_CHILDREN + 7 ] ];

#else
  phi_values.val00 = P[ q2n[ quad_idx*P4EST_CHILDREN + 0 ] ];
  phi_values.val10 = P[ q2n[ quad_idx*P4EST_CHILDREN + 1 ] ];
  phi_values.val01 = P[ q2n[ quad_idx*P4EST_CHILDREN + 2 ] ];
  phi_values.val11 = P[ q2n[ quad_idx*P4EST_CHILDREN + 3 ] ];

  f_values.val00   = F[ q2n[ quad_idx*P4EST_CHILDREN + 0 ] ];
  f_values.val10   = F[ q2n[ quad_idx*P4EST_CHILDREN + 1 ] ];
  f_values.val01   = F[ q2n[ quad_idx*P4EST_CHILDREN + 2 ] ];
  f_values.val11   = F[ q2n[ quad_idx*P4EST_CHILDREN + 3 ] ];
#endif
  ierr = VecRestoreArray(phi, &P); CHKERRXX(ierr);
  ierr = VecRestoreArray(f  , &F); CHKERRXX(ierr);

  p4est_topidx_t v_m = p4est->connectivity->tree_to_vertex[0 + 0];
  p4est_topidx_t v_p = p4est->connectivity->tree_to_vertex[0 + P4EST_CHILDREN-1];
  double tree_xmin = p4est->connectivity->vertices[3*v_m + 0];
  double tree_xmax = p4est->connectivity->vertices[3*v_p + 0];
  double tree_ymin = p4est->connectivity->vertices[3*v_m + 1];
  double tree_ymax = p4est->connectivity->vertices[3*v_p + 1];

  double dmin = (double)P4EST_QUADRANT_LEN(quad->level)/(double)P4EST_ROOT_LEN;
  double dx = (tree_xmax-tree_xmin)*dmin;
  double dy = (tree_ymax-tree_ymin)*dmin;
#ifdef P4_TO_P8
  double tree_zmin = p4est->connectivity->vertices[3*v_m + 2];
  double tree_zmax = p4est->connectivity->vertices[3*v_p + 2];
  double dz = (tree_zmax-tree_zmin)*dmin;
#endif

#ifdef P4_TO_P8
  Cube3 cube(0, dx, 0, dy, 0, dz);
#else
  Cube2 cube(0, dx, 0, dy);
#endif

  return cube.integrate_Over_Interface(f_values,phi_values);
}

double max_over_interface_in_one_quadrant(const p4est_nodes_t *nodes, p4est_locidx_t quad_idx, Vec phi, Vec f)
{
#ifdef P4_TO_P8
  OctValue phi_values;
  OctValue f_values;
#else
  QuadValue phi_values;
  QuadValue f_values;
#endif
  double *P, *F;
  PetscErrorCode ierr;
  ierr = VecGetArray(phi, &P); CHKERRXX(ierr);
  ierr = VecGetArray(f  , &F); CHKERRXX(ierr);

  const p4est_locidx_t *q2n = nodes->local_nodes;
#ifdef P4_TO_P8
  phi_values.val000 = P[ q2n[ quad_idx*P4EST_CHILDREN + 0 ] ];
  phi_values.val100 = P[ q2n[ quad_idx*P4EST_CHILDREN + 1 ] ];
  phi_values.val010 = P[ q2n[ quad_idx*P4EST_CHILDREN + 2 ] ];
  phi_values.val110 = P[ q2n[ quad_idx*P4EST_CHILDREN + 3 ] ];
  phi_values.val001 = P[ q2n[ quad_idx*P4EST_CHILDREN + 4 ] ];
  phi_values.val101 = P[ q2n[ quad_idx*P4EST_CHILDREN + 5 ] ];
  phi_values.val011 = P[ q2n[ quad_idx*P4EST_CHILDREN + 6 ] ];
  phi_values.val111 = P[ q2n[ quad_idx*P4EST_CHILDREN + 7 ] ];

  f_values.val000   = F[ q2n[ quad_idx*P4EST_CHILDREN + 0 ] ];
  f_values.val100   = F[ q2n[ quad_idx*P4EST_CHILDREN + 1 ] ];
  f_values.val010   = F[ q2n[ quad_idx*P4EST_CHILDREN + 2 ] ];
  f_values.val110   = F[ q2n[ quad_idx*P4EST_CHILDREN + 3 ] ];
  f_values.val001   = F[ q2n[ quad_idx*P4EST_CHILDREN + 4 ] ];
  f_values.val101   = F[ q2n[ quad_idx*P4EST_CHILDREN + 5 ] ];
  f_values.val011   = F[ q2n[ quad_idx*P4EST_CHILDREN + 6 ] ];
  f_values.val111   = F[ q2n[ quad_idx*P4EST_CHILDREN + 7 ] ];

#else
  phi_values.val00 = P[ q2n[ quad_idx*P4EST_CHILDREN + 0 ] ];
  phi_values.val10 = P[ q2n[ quad_idx*P4EST_CHILDREN + 1 ] ];
  phi_values.val01 = P[ q2n[ quad_idx*P4EST_CHILDREN + 2 ] ];
  phi_values.val11 = P[ q2n[ quad_idx*P4EST_CHILDREN + 3 ] ];

  f_values.val00   = F[ q2n[ quad_idx*P4EST_CHILDREN + 0 ] ];
  f_values.val10   = F[ q2n[ quad_idx*P4EST_CHILDREN + 1 ] ];
  f_values.val01   = F[ q2n[ quad_idx*P4EST_CHILDREN + 2 ] ];
  f_values.val11   = F[ q2n[ quad_idx*P4EST_CHILDREN + 3 ] ];
#endif
  ierr = VecRestoreArray(phi, &P); CHKERRXX(ierr);
  ierr = VecRestoreArray(f  , &F); CHKERRXX(ierr);

#ifdef P4_TO_P8
  Cube3 cube(0, 1, 0, 1, 0, 1);
#else
  Cube2 cube(0, 1, 0, 1);
#endif

  return cube.max_Over_Interface(f_values,phi_values);
}

double integrate_over_interface(const p4est_t *p4est, const p4est_nodes_t *nodes, Vec phi, Vec f)
{
  double sum = 0;
  for(p4est_topidx_t tree_idx = p4est->first_local_tree; tree_idx <= p4est->last_local_tree; ++tree_idx)
  {
    p4est_tree_t *tree = (p4est_tree_t*)sc_array_index(p4est->trees, tree_idx);
    for(size_t quad_idx = 0; quad_idx < tree->quadrants.elem_count; ++quad_idx)
    {
      const p4est_quadrant_t *quad = (const p4est_quadrant_t*)sc_array_index(&tree->quadrants, quad_idx);
      sum += integrate_over_interface_in_one_quadrant(p4est, nodes, quad,
                                                      quad_idx + tree->quadrants_offset,
                                                      phi, f);
    }
  }

  /* compute global sum */
  double sum_global;
  PetscErrorCode ierr;
  ierr = MPI_Allreduce(&sum, &sum_global, 1, MPI_DOUBLE, MPI_SUM, p4est->mpicomm); CHKERRXX(ierr);
  return sum_global;
}

double max_over_interface(const p4est_t *p4est, const p4est_nodes_t *nodes, Vec phi, Vec f)
{
  double max_over_interface = -DBL_MAX;
  for(p4est_topidx_t tree_idx = p4est->first_local_tree; tree_idx <= p4est->last_local_tree; ++tree_idx)
  {
    p4est_tree_t *tree = (p4est_tree_t*)sc_array_index(p4est->trees, tree_idx);
    for(size_t quad_idx = 0; quad_idx < tree->quadrants.elem_count; ++quad_idx)
      max_over_interface = MAX(max_over_interface, max_over_interface_in_one_quadrant(nodes, quad_idx + tree->quadrants_offset, phi, f));
  }

  /* compute global sum */
  double max_over_interface_global;
  PetscErrorCode ierr;
  ierr = MPI_Allreduce(&max_over_interface, &max_over_interface_global, 1, MPI_DOUBLE, MPI_MAX, p4est->mpicomm); CHKERRXX(ierr);
  return max_over_interface_global;
}

double compute_mean_curvature(const quad_neighbor_nodes_of_node_t &qnnn, double *phi, double* phi_x[])
{
#ifdef CASL_THROWS
  if(!phi_x)
    throw std::invalid_argument("phi_x cannot be NULL when computing curvature.");
#endif

  // compute first derivatives
  double dx = phi_x[0][qnnn.node_000];
  double dy = phi_x[1][qnnn.node_000];
#ifdef P4_TO_P8
  double dz = phi_x[2][qnnn.node_000];
#endif

  // compute second derivatives
  double dxx = qnnn.dxx_central(phi);
  double dyy = qnnn.dyy_central(phi);
  double dxy = qnnn.dy_central(phi_x[0]); // d/dy{d/dx}
#ifdef P4_TO_P8
  double dzz = qnnn.dzz_central(phi);
  double dxz = qnnn.dz_central(phi_x[0]); // d/dz{d/dx}
  double dyz = qnnn.dz_central(phi_x[1]); // d/dz{d/dy}
#endif

#ifdef P4_TO_P8
  double abs   = MAX(EPS, sqrt(SQR(dx)+SQR(dy)+SQR(dz)));
  double kappa = ((dyy+dzz)*SQR(dx) + (dxx+dzz)*SQR(dy) + (dxx+dyy)*SQR(dz) - 2*
                   (dx*dy*dxy + dx*dz*dxz + dy*dz*dyz)) / abs/abs/abs;
#else
  double abs   = MAX(EPS, sqrt(SQR(dx)+SQR(dy)));
  double kappa = (dxx*SQR(dy) - 2*dy*dx*dxy + dyy*SQR(dx)) / abs/abs/abs;
#endif
  return kappa;
}

double compute_mean_curvature(const quad_neighbor_nodes_of_node_t &qnnn, double *normals[])
{
#ifdef CASL_THROWS
  if(!normals)
    throw std::invalid_argument("normals cannot be NULL when computing curvature.");
#endif

#ifdef P4_TO_P8
  double kappa = qnnn.dx_central(normals[0]) + qnnn.dy_central(normals[1]) + qnnn.dz_central(normals[2]);
#else
  double kappa = qnnn.dx_central(normals[0]) + qnnn.dy_central(normals[1]);
#endif

  return kappa;
}

void compute_mean_curvature(const my_p4est_node_neighbors_t &neighbors, Vec phi, Vec phi_x[], Vec kappa)
{
#ifdef CASL_THROWS
  if(!phi_x)
    throw std::invalid_argument("phi_x cannot be NULL when computing curvature.");
#endif

  double *phi_p, *phi_x_p[P4EST_DIM], *kappa_p;
  VecGetArray(phi, &phi_p);
  VecGetArray(kappa, &kappa_p);
  foreach_dimension(dim) VecGetArray(phi_x[dim], &phi_x_p[dim]);

  // compute kappa on layer nodes
  quad_neighbor_nodes_of_node_t qnnn;
  for (size_t i=0; i<neighbors.get_layer_size(); ++i) {
    p4est_locidx_t n = neighbors.get_layer_node(i);
    neighbors.get_neighbors(n, qnnn);

    kappa_p[n] = compute_mean_curvature(qnnn, phi_p, phi_x_p);
  }

  // initiate communication
  VecGhostUpdateBegin(kappa, INSERT_VALUES, SCATTER_FORWARD);

  // compute on local nodes
  for (size_t i=0; i<neighbors.get_local_size(); ++i) {
    p4est_locidx_t n = neighbors.get_local_node(i);
    neighbors.get_neighbors(n, qnnn);

    kappa_p[n] = compute_mean_curvature(qnnn, phi_p, phi_x_p);
  }

  // finish communication
  VecGhostUpdateEnd(kappa, INSERT_VALUES, SCATTER_FORWARD);

  VecRestoreArray(phi, &phi_p);
  VecRestoreArray(kappa, &kappa_p);
  foreach_dimension(dim) VecRestoreArray(phi_x[dim], &phi_x_p[dim]);
}

void compute_mean_curvature(const my_p4est_node_neighbors_t &neighbors, Vec normals[], Vec kappa)
{
#ifdef CASL_THROWS
  if(!normals)
    throw std::invalid_argument("normals cannot be NULL when computing curvature.");
#endif

  double *normals_p[P4EST_DIM], *kappa_p;
  VecGetArray(kappa, &kappa_p);
  foreach_dimension(dim) VecGetArray(normals[dim], &normals_p[dim]);

  // compute kappa on layer nodes
  quad_neighbor_nodes_of_node_t qnnn;
  for (size_t i=0; i<neighbors.get_layer_size(); ++i) {
    p4est_locidx_t n = neighbors.get_layer_node(i);
    neighbors.get_neighbors(n, qnnn);

    kappa_p[n] = compute_mean_curvature(qnnn, normals_p);
  }

  // initiate communication
  VecGhostUpdateBegin(kappa, INSERT_VALUES, SCATTER_FORWARD);

  // compute on local nodes
  for (size_t i=0; i<neighbors.get_local_size(); ++i) {
    p4est_locidx_t n = neighbors.get_local_node(i);
    neighbors.get_neighbors(n, qnnn);

    kappa_p[n] = compute_mean_curvature(qnnn, normals_p);
  }

  // finish communication
  VecGhostUpdateEnd(kappa, INSERT_VALUES, SCATTER_FORWARD);

  VecRestoreArray(kappa, &kappa_p);
  foreach_dimension(dim) VecRestoreArray(normals[dim], &normals_p[dim]);
}

void compute_normals(const quad_neighbor_nodes_of_node_t &qnnn, double *phi, double normals[])
{
#ifdef CASL_THROWS
  if(!normals)
    throw std::invalid_argument("normals array cannot be NULL.");
#endif

  normals[0] = qnnn.dx_central(phi);
  normals[1] = qnnn.dy_central(phi);
#ifdef P4_TO_P8
  normals[2] = qnnn.dz_central(phi);
  double abs = sqrt(SQR(normals[0]) + SQR(normals[1]) + SQR(normals[2]));
#else
  double abs = sqrt(SQR(normals[0]) + SQR(normals[1]));
#endif
  if (abs < EPS)
    foreach_dimension(dim) normals[dim] = 0;
  else
    foreach_dimension(dim) normals[dim] /= abs;
}

void compute_normals(const my_p4est_node_neighbors_t &neighbors, Vec phi, Vec normals[])
{
#ifdef CASL_THROWS
  if(!normals)
    throw std::invalid_argument("normals array cannot be NULL.");
#endif

  neighbors.first_derivatives_central(phi, normals);
  double *normals_p[P4EST_DIM];
  foreach_dimension(dim) VecGetArray(normals[dim], &normals_p[dim]);

  foreach_node(n, neighbors.get_nodes()) {
#ifdef P4_TO_P8
    double abs = sqrt(SQR(normals_p[0][n]) + SQR(normals_p[1][n]) + SQR(normals_p[2][n]));
#else
    double abs = sqrt(SQR(normals_p[0][n]) + SQR(normals_p[1][n]));
#endif

    if (abs < EPS) {
      foreach_dimension(dim) normals_p[dim][n] = 0;
    } else {
      foreach_dimension(dim) normals_p[dim][n] /= abs;
    }
  }

  foreach_dimension(dim) VecRestoreArray(normals[dim], &normals_p[dim]);
}

void compute_normals(const my_p4est_node_neighbors_t &neighbors, Vec phi, Vec normals)
{
#ifdef CASL_THROWS
  if(!normals)
    throw std::invalid_argument("normals array cannot be NULL.");
#endif

  neighbors.first_derivatives_central(phi, normals);
  double *normals_p;
  PetscErrorCode ierr = VecGetArray(normals, &normals_p); CHKERRXX(ierr);

  foreach_node(n, neighbors.get_nodes()) {
    double abs = 0.0;
    foreach_dimension(dim) abs += SQR(normals_p[P4EST_DIM*n+dim]);
    abs = sqrt(abs);
    if(abs < EPS){
      foreach_dimension(dim) normals_p[P4EST_DIM*n+dim] = 0.0;
    } else{
      foreach_dimension(dim) normals_p[P4EST_DIM*n+dim] /= abs;
    }
  }
  ierr = VecRestoreArray(normals, &normals_p); CHKERRXX(ierr);
}

double interface_length_in_one_quadrant(const p4est_t *p4est, const p4est_nodes_t *nodes, const p4est_quadrant_t *quad, p4est_locidx_t quad_idx, Vec phi)
{
#ifdef P4_TO_P8
  OctValue phi_values;
#else
  QuadValue phi_values;
#endif
  double *P;
  PetscErrorCode ierr;
  ierr = VecGetArray(phi, &P); CHKERRXX(ierr);

  const p4est_locidx_t *q2n = nodes->local_nodes;
#ifdef P4_TO_P8
  phi_values.val000 = P[ q2n[ quad_idx*P4EST_CHILDREN + 0 ] ];
  phi_values.val100 = P[ q2n[ quad_idx*P4EST_CHILDREN + 1 ] ];
  phi_values.val010 = P[ q2n[ quad_idx*P4EST_CHILDREN + 2 ] ];
  phi_values.val110 = P[ q2n[ quad_idx*P4EST_CHILDREN + 3 ] ];
  phi_values.val001 = P[ q2n[ quad_idx*P4EST_CHILDREN + 4 ] ];
  phi_values.val101 = P[ q2n[ quad_idx*P4EST_CHILDREN + 5 ] ];
  phi_values.val011 = P[ q2n[ quad_idx*P4EST_CHILDREN + 6 ] ];
  phi_values.val111 = P[ q2n[ quad_idx*P4EST_CHILDREN + 7 ] ];
#else
  phi_values.val00 = P[ q2n[ quad_idx*P4EST_CHILDREN + 0 ] ];
  phi_values.val10 = P[ q2n[ quad_idx*P4EST_CHILDREN + 1 ] ];
  phi_values.val01 = P[ q2n[ quad_idx*P4EST_CHILDREN + 2 ] ];
  phi_values.val11 = P[ q2n[ quad_idx*P4EST_CHILDREN + 3 ] ];
#endif
  ierr = VecRestoreArray(phi, &P); CHKERRXX(ierr);

  p4est_topidx_t v_m = p4est->connectivity->tree_to_vertex[0 + 0];
  p4est_topidx_t v_p = p4est->connectivity->tree_to_vertex[0 + P4EST_CHILDREN-1];
  double tree_xmin = p4est->connectivity->vertices[3*v_m + 0];
  double tree_xmax = p4est->connectivity->vertices[3*v_p + 0];
  double tree_ymin = p4est->connectivity->vertices[3*v_m + 1];
  double tree_ymax = p4est->connectivity->vertices[3*v_p + 1];

  double dmin = (double)P4EST_QUADRANT_LEN(quad->level)/(double)P4EST_ROOT_LEN;
  double dx = (tree_xmax-tree_xmin)*dmin;
  double dy = (tree_ymax-tree_ymin)*dmin;
#ifdef P4_TO_P8
  double tree_zmin = p4est->connectivity->vertices[3*v_m + 2];
  double tree_zmax = p4est->connectivity->vertices[3*v_p + 2];
  double dz = (tree_zmax-tree_zmin)*dmin;
#endif

#ifdef P4_TO_P8
  Cube3 cube(0, dx, 0, dy, 0, dz);
  return cube.interface_Area_In_Cell(phi_values);
#else
  Cube2 cube(0, dx, 0, dy);
  return cube.interface_Length_In_Cell(phi_values);
#endif
}

double interface_length(const p4est_t *p4est, const p4est_nodes_t *nodes, Vec phi)
{
  double sum = 0;
  for(p4est_topidx_t tree_idx = p4est->first_local_tree; tree_idx <= p4est->last_local_tree; ++tree_idx)
  {
    p4est_tree_t *tree = (p4est_tree_t*)sc_array_index(p4est->trees, tree_idx);
    for(size_t quad_idx = 0; quad_idx < tree->quadrants.elem_count; ++quad_idx)
    {
      const p4est_quadrant_t *quad = (const p4est_quadrant_t*)sc_array_index(&tree->quadrants, quad_idx);
      sum += interface_length_in_one_quadrant(p4est, nodes, quad,
                                              quad_idx + tree->quadrants_offset,
                                              phi);
    }
  }

  /* compute global sum */
  double sum_global;
  PetscErrorCode ierr;
  ierr = MPI_Allreduce(&sum, &sum_global, 1, MPI_DOUBLE, MPI_SUM, p4est->mpicomm); CHKERRXX(ierr);
  return sum_global;
}

bool is_node_xmWall(const p4est_t *p4est, const p4est_indep_t *ni)
{
  if (is_periodic(p4est, 0)) return false;

  const p4est_topidx_t *t2t = p4est->connectivity->tree_to_tree;
  p4est_topidx_t tr_it = ni->p.piggy3.which_tree;

  if (t2t[P4EST_FACES*tr_it + dir::f_m00] != tr_it)
    return false;
  else if (ni->x == 0)
    return true;
  else
    return false;
}

bool is_node_xpWall(const p4est_t *p4est, const p4est_indep_t *ni)
{
  if (is_periodic(p4est, 0)) return false;

  const p4est_topidx_t *t2t = p4est->connectivity->tree_to_tree;
  p4est_topidx_t tr_it = ni->p.piggy3.which_tree;

  if (t2t[P4EST_FACES*tr_it + dir::f_p00] != tr_it)
    return false;
  else if (ni->x == P4EST_ROOT_LEN - 1 || ni->x == P4EST_ROOT_LEN) // nodes may be unclamped
    return true;
  else
    return false;
}

bool is_node_ymWall(const p4est_t *p4est, const p4est_indep_t *ni)
{
  if (is_periodic(p4est, 1)) return false;

  const p4est_topidx_t *t2t = p4est->connectivity->tree_to_tree;
  p4est_topidx_t tr_it = ni->p.piggy3.which_tree;

  if (t2t[P4EST_FACES*tr_it + dir::f_0m0] != tr_it)
    return false;
  else if (ni->y == 0)
    return true;
  else
    return false;
}

bool is_node_ypWall(const p4est_t *p4est, const p4est_indep_t *ni)
{
  if (is_periodic(p4est, 1)) return false;

  const p4est_topidx_t *t2t = p4est->connectivity->tree_to_tree;
  p4est_topidx_t tr_it = ni->p.piggy3.which_tree;

  if (t2t[P4EST_FACES*tr_it + dir::f_0p0] != tr_it)
    return false;
  else if (ni->y == P4EST_ROOT_LEN - 1 || ni->y == P4EST_ROOT_LEN) // nodes may be unclamped
    return true;
  else
    return false;
}

#ifdef P4_TO_P8
bool is_node_zmWall(const p4est_t *p4est, const p4est_indep_t *ni)
{
  if (is_periodic(p4est, 2)) return false;

  const p4est_topidx_t *t2t = p4est->connectivity->tree_to_tree;
  p4est_topidx_t tr_it = ni->p.piggy3.which_tree;

  if (t2t[P4EST_FACES*tr_it + dir::f_00m] != tr_it)
    return false;
  else if (ni->z == 0)
    return true;
  else
    return false;
}

bool is_node_zpWall(const p4est_t *p4est, const p4est_indep_t *ni)
{
  if (is_periodic(p4est, 2)) return false;

  const p4est_topidx_t *t2t = p4est->connectivity->tree_to_tree;
  p4est_topidx_t tr_it = ni->p.piggy3.which_tree;

  if (t2t[P4EST_FACES*tr_it + dir::f_00p] != tr_it)
    return false;
  else if (ni->z == P4EST_ROOT_LEN - 1 || ni->z == P4EST_ROOT_LEN) // nodes may be unclamped
    return true;
  else
    return false;
}
#endif

bool is_node_Wall(const p4est_t *p4est, const p4est_indep_t *ni)
{
#ifdef P4_TO_P8
  return ( is_node_xmWall(p4est, ni) || is_node_xpWall(p4est, ni) ||
           is_node_ymWall(p4est, ni) || is_node_ypWall(p4est, ni) ||
           is_node_zmWall(p4est, ni) || is_node_zpWall(p4est, ni) );
#else
  return ( is_node_xmWall(p4est, ni) || is_node_xpWall(p4est, ni) ||
           is_node_ymWall(p4est, ni) || is_node_ypWall(p4est, ni) );
#endif
}

bool is_node_Wall(const p4est_t *p4est, const p4est_indep_t *ni, bool is_wall[])
{
  bool is_any = false;

  is_wall[dir::f_m00] = is_node_xmWall(p4est, ni); is_any = is_any || is_wall[dir::f_m00];
  is_wall[dir::f_p00] = is_node_xpWall(p4est, ni); is_any = is_any || is_wall[dir::f_p00];
  is_wall[dir::f_0m0] = is_node_ymWall(p4est, ni); is_any = is_any || is_wall[dir::f_0m0];
  is_wall[dir::f_0p0] = is_node_ypWall(p4est, ni); is_any = is_any || is_wall[dir::f_0p0];
#ifdef P4_TO_P8
  is_wall[dir::f_00m] = is_node_zmWall(p4est, ni); is_any = is_any || is_wall[dir::f_00m];
  is_wall[dir::f_00p] = is_node_zpWall(p4est, ni); is_any = is_any || is_wall[dir::f_00p];
#endif
  return is_any;
}

bool is_node_Wall(const p4est_t *p4est, const p4est_indep_t *ni, const unsigned char oriented_dir)
{
  switch(oriented_dir)
  {
  case dir::f_m00: return is_node_xmWall(p4est, ni);
  case dir::f_p00: return is_node_xpWall(p4est, ni);
  case dir::f_0m0: return is_node_ymWall(p4est, ni);
  case dir::f_0p0: return is_node_ypWall(p4est, ni);
#ifdef P4_TO_P8
  case dir::f_00m: return is_node_zmWall(p4est, ni);
  case dir::f_00p: return is_node_zpWall(p4est, ni);
#endif
  default:
    throw std::invalid_argument("[CASL_ERROR]: is_node_wall: unknown direction.");
  }
}

bool is_quad_xmWall(const p4est_t *p4est, p4est_topidx_t tr_it, const p4est_quadrant_t *qi)
{
  if (is_periodic(p4est, 0)) return false;

  const p4est_topidx_t *t2t = p4est->connectivity->tree_to_tree;

  if (t2t[P4EST_FACES*tr_it + dir::f_m00] != tr_it)
    return false;
  else if (qi->x == 0)
    return true;
  else
    return false;
}

bool is_quad_xpWall(const p4est_t *p4est, p4est_topidx_t tr_it, const p4est_quadrant_t *qi)
{
  if (is_periodic(p4est, 0)) return false;

  const p4est_topidx_t *t2t = p4est->connectivity->tree_to_tree;
  p4est_qcoord_t qh = P4EST_QUADRANT_LEN(qi->level);

  if (t2t[P4EST_FACES*tr_it + dir::f_p00] != tr_it)
    return false;
  else if (qi->x == P4EST_ROOT_LEN - qh)
    return true;
  else
    return false;
}

bool is_quad_ymWall(const p4est_t *p4est, p4est_topidx_t tr_it, const p4est_quadrant_t *qi)
{
  if (is_periodic(p4est, 1)) return false;

  const p4est_topidx_t *t2t = p4est->connectivity->tree_to_tree;

  if (t2t[P4EST_FACES*tr_it + dir::f_0m0] != tr_it)
    return false;
  else if (qi->y == 0)
    return true;
  else
    return false;
}

bool is_quad_ypWall(const p4est_t *p4est, p4est_topidx_t tr_it, const p4est_quadrant_t *qi)
{
  if (is_periodic(p4est, 1)) return false;

  const p4est_topidx_t *t2t = p4est->connectivity->tree_to_tree;
  p4est_qcoord_t qh = P4EST_QUADRANT_LEN(qi->level);

  if (t2t[P4EST_FACES*tr_it + dir::f_0p0] != tr_it)
    return false;
  else if (qi->y == P4EST_ROOT_LEN - qh)
    return true;
  else
    return false;
}

#ifdef P4_TO_P8
bool is_quad_zmWall(const p4est_t *p4est, p4est_topidx_t tr_it, const p4est_quadrant_t *qi)
{
  if (is_periodic(p4est, 2)) return false;

  const p4est_topidx_t *t2t = p4est->connectivity->tree_to_tree;

  if (t2t[P4EST_FACES*tr_it + dir::f_00m] != tr_it)
    return false;
  else if (qi->z == 0)
    return true;
  else
    return false;
}

bool is_quad_zpWall(const p4est_t *p4est, p4est_topidx_t tr_it, const p4est_quadrant_t *qi)
{
  if (is_periodic(p4est, 2)) return false;

  const p4est_topidx_t *t2t = p4est->connectivity->tree_to_tree;
  p4est_qcoord_t qh = P4EST_QUADRANT_LEN(qi->level);

  if (t2t[P4EST_FACES*tr_it + dir::f_00p] != tr_it)
    return false;
  else if (qi->z == P4EST_ROOT_LEN - qh)
    return true;
  else
    return false;
}
#endif

bool is_quad_Wall(const p4est_t *p4est, p4est_topidx_t tr_it, const p4est_quadrant_t *qi, int dir)
{
  switch(dir)
  {
  case dir::f_m00: return is_quad_xmWall(p4est, tr_it, qi);
  case dir::f_p00: return is_quad_xpWall(p4est, tr_it, qi);
  case dir::f_0m0: return is_quad_ymWall(p4est, tr_it, qi);
  case dir::f_0p0: return is_quad_ypWall(p4est, tr_it, qi);
#ifdef P4_TO_P8
  case dir::f_00m: return is_quad_zmWall(p4est, tr_it, qi);
  case dir::f_00p: return is_quad_zpWall(p4est, tr_it, qi);
#endif
  default:
    throw std::invalid_argument("[CASL_ERROR]: is_quad_wall: unknown direction.");
  }
}

bool is_quad_Wall(const p4est_t *p4est, p4est_topidx_t tr_it, const p4est_quadrant_t *qi)
{
#ifdef P4_TO_P8
  return ( is_quad_xmWall(p4est, tr_it, qi) || is_quad_xpWall(p4est, tr_it, qi) ||
           is_quad_ymWall(p4est, tr_it, qi) || is_quad_ypWall(p4est, tr_it, qi) ||
           is_quad_zmWall(p4est, tr_it, qi) || is_quad_zpWall(p4est, tr_it, qi) );
#else
  return ( is_quad_xmWall(p4est, tr_it, qi) || is_quad_xpWall(p4est, tr_it, qi) ||
           is_quad_ymWall(p4est, tr_it, qi) || is_quad_ypWall(p4est, tr_it, qi) );
#endif
}

int quad_find_ghost_owner(const p4est_ghost_t *ghost, p4est_locidx_t ghost_idx)
{
  P4EST_ASSERT(ghost_idx<(p4est_locidx_t) ghost->ghosts.elem_count);
  int r=0;
  while(ghost->proc_offsets[r+1]<=ghost_idx) r++;
  return r;
}

#ifdef P4_TO_P8
void sample_cf_on_local_nodes(const p4est_t *p4est, p4est_nodes_t *nodes, const CF_3& cf, Vec f)
#else
void sample_cf_on_local_nodes(const p4est_t *p4est, p4est_nodes_t *nodes, const CF_2& cf, Vec f)
#endif
{
  double *f_p;
  PetscErrorCode ierr;

#ifdef CASL_THROWS
  {
    PetscInt size;
    ierr = VecGetLocalSize(f, &size); CHKERRXX(ierr);
    if (size != (PetscInt) nodes->num_owned_indeps){
      std::ostringstream oss;
      oss << "[ERROR]: size of the input vector must be equal to the total number of points."
             "nodes->indep_nodes.elem_count = " << nodes->num_owned_indeps << ", " << nodes->indep_nodes.elem_count << ", "
          << " VecSize = " << size << std::endl;

      throw std::invalid_argument(oss.str());
    }
  }
#endif

  ierr = VecGetArray(f, &f_p); CHKERRXX(ierr);

  const p4est_topidx_t *t2v = p4est->connectivity->tree_to_vertex;
  const double *v2q = p4est->connectivity->vertices;

  for (p4est_locidx_t i = 0; i<nodes->num_owned_indeps; ++i)
  {
    p4est_indep_t *node = (p4est_indep_t*)sc_array_index(&nodes->indep_nodes, i);
    p4est_topidx_t tree_id = node->p.piggy3.which_tree;

    p4est_topidx_t v_m = t2v[P4EST_CHILDREN*tree_id + 0];
    p4est_topidx_t v_p = t2v[P4EST_CHILDREN*tree_id + P4EST_CHILDREN-1];

    double tree_xmin = v2q[3*v_m + 0];
    double tree_xmax = v2q[3*v_p + 0];
    double tree_ymin = v2q[3*v_m + 1];
    double tree_ymax = v2q[3*v_p + 1];
#ifdef P4_TO_P8
    double tree_zmin = v2q[3*v_m + 2];
    double tree_zmax = v2q[3*v_p + 2];
#endif

    double x = (tree_xmax-tree_xmin)*node_x_fr_n(node) + tree_xmin;
    double y = (tree_ymax-tree_ymin)*node_y_fr_n(node) + tree_ymin;
#ifdef P4_TO_P8
    double z = (tree_zmax-tree_zmin)*node_z_fr_n(node) + tree_zmin;
#endif

#ifdef P4_TO_P8
    f_p[i] = cf(x,y,z);
#else
    f_p[i] = cf(x,y);
#endif
  }

  ierr = VecRestoreArray(f, &f_p); CHKERRXX(ierr);
}

#ifdef P4_TO_P8
void sample_cf_on_nodes(const p4est_t *p4est, p4est_nodes_t *nodes, const CF_3& cf, Vec f)
#else
void sample_cf_on_nodes(const p4est_t *p4est, p4est_nodes_t *nodes, const CF_2& cf, Vec f)
#endif
{
  double *f_p;
  PetscErrorCode ierr;

#ifdef CASL_THROWS
  {
    Vec local_form;
    ierr = VecGhostGetLocalForm(f, &local_form); CHKERRXX(ierr);
    PetscInt size;
    ierr = VecGetSize(local_form, &size); CHKERRXX(ierr);
    if (size != (PetscInt) nodes->indep_nodes.elem_count){
      std::ostringstream oss;
      oss << "[ERROR]: size of the input vector must be equal to the total number of points."
             "nodes->indep_nodes.elem_count = " << nodes->indep_nodes.elem_count
          << " VecSize = " << size << std::endl;

      throw std::invalid_argument(oss.str());
    }
    ierr = VecGhostRestoreLocalForm(f, &local_form); CHKERRXX(ierr);
  }
#endif

  ierr = VecGetArray(f, &f_p); CHKERRXX(ierr);

  const p4est_topidx_t *t2v = p4est->connectivity->tree_to_vertex;
  const double *v2q = p4est->connectivity->vertices;

  for (size_t i = 0; i<nodes->indep_nodes.elem_count; ++i)
  {
    p4est_indep_t *node = (p4est_indep_t*)sc_array_index(&nodes->indep_nodes, i);
    p4est_topidx_t tree_id = node->p.piggy3.which_tree;

    p4est_topidx_t v_m = t2v[P4EST_CHILDREN*tree_id + 0];
    p4est_topidx_t v_p = t2v[P4EST_CHILDREN*tree_id + P4EST_CHILDREN-1];

    double tree_xmin = v2q[3*v_m + 0];
    double tree_xmax = v2q[3*v_p + 0];
    double tree_ymin = v2q[3*v_m + 1];
    double tree_ymax = v2q[3*v_p + 1];
#ifdef P4_TO_P8
    double tree_zmin = v2q[3*v_m + 2];
    double tree_zmax = v2q[3*v_p + 2];
#endif

    double x = (tree_xmax-tree_xmin)*node_x_fr_n(node) + tree_xmin;
    double y = (tree_ymax-tree_ymin)*node_y_fr_n(node) + tree_ymin;
#ifdef P4_TO_P8
    double z = (tree_zmax-tree_zmin)*node_z_fr_n(node) + tree_zmin;
#endif

#ifdef P4_TO_P8
    f_p[i] = cf(x,y,z);
#else
    f_p[i] = cf(x,y);
#endif
  }

  ierr = VecRestoreArray(f, &f_p); CHKERRXX(ierr);
}

#ifdef P4_TO_P8
void sample_cf_on_nodes(const p4est_t *p4est, p4est_nodes_t *nodes, const CF_3* cf_array[], Vec f)
#else
void sample_cf_on_nodes(const p4est_t *p4est, p4est_nodes_t *nodes, const CF_2* cf_array[], Vec f)
#endif
{
  double *f_p;
  PetscInt bs;
  PetscErrorCode ierr;
  ierr = VecGetBlockSize(f, &bs); CHKERRXX(ierr);

#ifdef CASL_THROWS
  {
    Vec local_form;
    ierr = VecGhostGetLocalForm(f, &local_form); CHKERRXX(ierr);
    PetscInt size;
    ierr = VecGetSize(local_form, &size); CHKERRXX(ierr);
    if (size != (PetscInt) nodes->indep_nodes.elem_count * bs){
      std::ostringstream oss;
      oss << "[ERROR]: size of the input vector must be equal to the total number of points x block_size."
             "nodes->indep_nodes.elem_count = " << nodes->indep_nodes.elem_count
          << " block_size = " << bs
          << " VecSize = " << size << std::endl;

      throw std::invalid_argument(oss.str());
    }
    ierr = VecGhostRestoreLocalForm(f, &local_form); CHKERRXX(ierr);
  }
#endif

  ierr = VecGetArray(f, &f_p); CHKERRXX(ierr);

  for (size_t i = 0; i<nodes->indep_nodes.elem_count; ++i) {
    double xyz[P4EST_DIM];
    node_xyz_fr_n(i, p4est, nodes, xyz);

    for (PetscInt j = 0; j<bs; j++) {
#ifdef P4_TO_P8
      const CF_3& cf = *cf_array[j];
      f_p[i*bs + j] = cf(xyz[0], xyz[1], xyz[2]);
#else
      const CF_2& cf = *cf_array[j];
      f_p[i*bs + j] = cf(xyz[0], xyz[1]);
#endif
    }
  }

  ierr = VecRestoreArray(f, &f_p); CHKERRXX(ierr);
}


#ifdef P4_TO_P8
void sample_cf_on_nodes(const p4est_t *p4est, p4est_nodes_t *nodes, const CF_3& cf, std::vector<double>& f)
#else
void sample_cf_on_nodes(const p4est_t *p4est, p4est_nodes_t *nodes, const CF_2& cf, std::vector<double>& f)
#endif
{
#ifdef CASL_THROWS
  {
    if ((PetscInt) f.size() != (PetscInt) nodes->indep_nodes.elem_count){
      std::ostringstream oss;
      oss << "[ERROR]: size of the input vector must be equal to the total number of points."
             "nodes->indep_nodes.elem_count = " << nodes->indep_nodes.elem_count
          << " VecSize = " << f.size() << std::endl;

      throw std::invalid_argument(oss.str());
    }
  }
#endif

  const p4est_topidx_t *t2v = p4est->connectivity->tree_to_vertex;
  const double *v2q = p4est->connectivity->vertices;

  for (size_t i = 0; i<nodes->indep_nodes.elem_count; ++i)
  {
    p4est_indep_t *node = (p4est_indep_t*)sc_array_index(&nodes->indep_nodes, i);
    p4est_topidx_t tree_id = node->p.piggy3.which_tree;

    p4est_topidx_t v_m = t2v[P4EST_CHILDREN*tree_id + 0];
    p4est_topidx_t v_p = t2v[P4EST_CHILDREN*tree_id + P4EST_CHILDREN-1];

    double tree_xmin = v2q[3*v_m + 0];
    double tree_xmax = v2q[3*v_p + 0];
    double tree_ymin = v2q[3*v_m + 1];
    double tree_ymax = v2q[3*v_p + 1];
#ifdef P4_TO_P8
    double tree_zmin = v2q[3*v_m + 2];
    double tree_zmax = v2q[3*v_p + 2];
#endif

    double x = (tree_xmax-tree_xmin)*node_x_fr_n(node) + tree_xmin;
    double y = (tree_ymax-tree_ymin)*node_y_fr_n(node) + tree_ymin;
#ifdef P4_TO_P8
    double z = (tree_zmax-tree_zmin)*node_z_fr_n(node) + tree_zmin;
#endif

#ifdef P4_TO_P8
    f[i] = cf(x,y,z);
#else
    f[i] = cf(x,y);
#endif
  }
}

#ifdef P4_TO_P8
void sample_cf_on_cells(const p4est_t *p4est, p4est_ghost_t *ghost, const CF_3& cf, Vec f)
#else
void sample_cf_on_cells(const p4est_t *p4est, p4est_ghost_t *ghost, const CF_2& cf, Vec f)
#endif
{
  double *f_p;
  PetscErrorCode ierr;

#ifdef CASL_THROWS
  {
    Vec local_form;
    ierr = VecGhostGetLocalForm(f, &local_form); CHKERRXX(ierr);
    PetscInt size;
    ierr = VecGetSize(local_form, &size); CHKERRXX(ierr);
    PetscInt num_local = (PetscInt)(p4est->local_num_quadrants + ghost->ghosts.elem_count);

    if (size != num_local){
      std::ostringstream oss;
      oss << "[ERROR]: size of the input vector must be equal to the total number of points."
             " p4est->local_num_quadrants + ghost->ghosts.elem_count = " << num_local
          << " VecSize = " << size << std::endl;

      throw std::invalid_argument(oss.str());
    }
    ierr = VecGhostRestoreLocalForm(f, &local_form); CHKERRXX(ierr);
  }
#endif

  ierr = VecGetArray(f, &f_p); CHKERRXX(ierr);

  // sample on local quadrants
  for (p4est_topidx_t tree_id = p4est->first_local_tree; tree_id <= p4est->last_local_tree; ++tree_id)
  {
    p4est_tree_t *tree = (p4est_tree_t*)sc_array_index(p4est->trees, tree_id);
    for (size_t q = 0; q < tree->quadrants.elem_count; ++q)
    {
      p4est_locidx_t quad_idx = q + tree->quadrants_offset;

      double x = quad_x_fr_q(quad_idx, tree_id, p4est, ghost);
      double y = quad_y_fr_q(quad_idx, tree_id, p4est, ghost);
#ifdef P4_TO_P8
      double z = quad_z_fr_q(quad_idx, tree_id, p4est, ghost);
#endif

#ifdef P4_TO_P8
      f_p[quad_idx] = cf(x,y,z);
#else
      f_p[quad_idx] = cf(x,y);
#endif
    }
  }

  // sample on ghost quadrants
  for (size_t q = 0; q < ghost->ghosts.elem_count; ++q)
  {
    const p4est_quadrant_t* quad = (const p4est_quadrant_t*)sc_array_index(&ghost->ghosts, q);
    p4est_topidx_t tree_id  = quad->p.piggy3.which_tree;
    p4est_locidx_t quad_idx = q + p4est->local_num_quadrants;

    double x = quad_x_fr_q(quad_idx, tree_id, p4est, ghost);
    double y = quad_y_fr_q(quad_idx, tree_id, p4est, ghost);
#ifdef P4_TO_P8
    double z = quad_z_fr_q(quad_idx, tree_id, p4est, ghost);
#endif

#ifdef P4_TO_P8
    f_p[quad_idx] = cf(x,y,z);
#else
    f_p[quad_idx] = cf(x,y);
#endif
  }

  ierr = VecRestoreArray(f, &f_p); CHKERRXX(ierr);
}

#ifdef P4_TO_P8
void sample_cf_on_nodes(p4est_t *p4est, p4est_nodes_t *nodes, const CF_3& cf, std::vector<double>& f)
#else
void sample_cf_on_nodes(p4est_t *p4est, p4est_nodes_t *nodes, const CF_2& cf, std::vector<double>& f)
#endif
{
#ifdef CASL_THROWS
  {
    if (f.size() != nodes->indep_nodes.elem_count){
      std::ostringstream oss;
      oss << "[ERROR]: size of the input vector must be equal to the total number of points."
             "nodes->indep_nodes.elem_count = " << nodes->indep_nodes.elem_count
          << " size() = " << f.size() << std::endl;

      throw std::invalid_argument(oss.str());
    }
  }
#endif
  const p4est_topidx_t *t2v = p4est->connectivity->tree_to_vertex;
  const double *v2q = p4est->connectivity->vertices;

  for (size_t i = 0; i<nodes->indep_nodes.elem_count; ++i)
  {
    const p4est_indep_t *node = (const p4est_indep_t*)sc_array_index(&nodes->indep_nodes, i);
    p4est_topidx_t tree_id = node->p.piggy3.which_tree;

    p4est_topidx_t v_m = t2v[P4EST_CHILDREN*tree_id + 0];
    p4est_topidx_t v_p = t2v[P4EST_CHILDREN*tree_id + P4EST_CHILDREN-1];

    double tree_xmin = v2q[3*v_m + 0];
    double tree_xmax = v2q[3*v_p + 0];
    double tree_ymin = v2q[3*v_m + 1];
    double tree_ymax = v2q[3*v_p + 1];
#ifdef P4_TO_P8
    double tree_zmin = v2q[3*v_m + 2];
    double tree_zmax = v2q[3*v_p + 2];
#endif

    double x = (tree_xmax-tree_xmin)*node_x_fr_n(node) + tree_xmin;
    double y = (tree_ymax-tree_ymin)*node_y_fr_n(node) + tree_ymin;
#ifdef P4_TO_P8
    double z = (tree_zmax-tree_zmin)*node_z_fr_n(node) + tree_zmin;
#endif

#ifdef P4_TO_P8
    f[i] = cf(x,y,z);
#else
    f[i] = cf(x,y);
#endif
  }
}

std::ostream& operator<< (std::ostream& os, BoundaryConditionType type)
{
  switch(type){
  case DIRICHLET:
    os << "Dirichlet";
    break;

  case NEUMANN:
    os << "Neumann";
    break;

  case ROBIN:
    os << "Robin";
    break;

  case NOINTERFACE:
    os << "No-Interface";
    break;

  case MIXED:
    os << "Mixed";
    break;

  default:
    os << "UNKNOWN";
    break;
  }

  return os;
}


std::istream& operator>> (std::istream& is, BoundaryConditionType& type)
{
  std::string str;
  is >> str;

  if (str == "DIRICHLET" || str == "Dirichlet" || str == "dirichlet")
    type = DIRICHLET;
  else if (str == "NEUMANN" || str == "Neumann" || str == "neumann")
    type = NEUMANN;
  else if (str == "ROBIN" || str == "Robin" || str == "robin")
    type = ROBIN;
  else if (str == "NOINTERFACE" || str == "Nointerface" || str == "No-Interface" || str == "nointerface" || str == "no-interface")
    type = NOINTERFACE;
  else if (str == "MIXED" || str == "Mixed" || str == "mixed")
    type = MIXED;
  else
    throw std::invalid_argument("[ERROR]: Unknown BoundaryConditionType entered");

  return is;
}


#ifdef P4_TO_P8
double quadrant_interp_t::operator()(double x, double y, double z) const
{
  double xyz_node[P4EST_DIM] = { x, y, z};
#else
double quadrant_interp_t::operator()(double x, double y) const
{
  double xyz_node[P4EST_DIM] = { x, y };
#endif

#ifdef CASL_THROWS
  if (F_ == NULL) throw std::invalid_argument("[CASL_ERROR]: Values are not provided for interpolation.");
  if (Fdd_ == NULL && (method_ == quadratic || method_ == quadratic_non_oscillatory) ) throw std::invalid_argument("[CASL_ERROR]: Second order derivatives are not provided for quadratic interpolation.");
#endif

  switch (method_)
  {
    case linear:                    return linear_interpolation                   (p4est_, tree_idx_, *quad_, F_->data(),               xyz_node); break;
    case quadratic:                 return quadratic_interpolation                (p4est_, tree_idx_, *quad_, F_->data(), Fdd_->data(), xyz_node); break;
    case quadratic_non_oscillatory: return quadratic_non_oscillatory_interpolation(p4est_, tree_idx_, *quad_, F_->data(), Fdd_->data(), xyz_node); break;
    default: throw std::domain_error("Wrong type of interpolation\n");
  }
}

void copy_ghosted_vec(Vec input, Vec output)
{
  PetscErrorCode ierr;
  Vec src, out;
  ierr = VecGhostGetLocalForm(input, &src);      CHKERRXX(ierr);
  ierr = VecGhostGetLocalForm(output, &out);     CHKERRXX(ierr);
  ierr = VecCopy(src, out);                      CHKERRXX(ierr);
  ierr = VecGhostRestoreLocalForm(input, &src);  CHKERRXX(ierr);
  ierr = VecGhostRestoreLocalForm(output, &out); CHKERRXX(ierr);
}

void set_ghosted_vec(Vec vec, double scalar)
{
  PetscErrorCode ierr;
  Vec ptr;
  ierr = VecGhostGetLocalForm(vec, &ptr);     CHKERRXX(ierr);
  ierr = VecSet(ptr, scalar);                 CHKERRXX(ierr);
  ierr = VecGhostRestoreLocalForm(vec, &ptr); CHKERRXX(ierr);
}

void shift_ghosted_vec(Vec vec, double scalar)
{
  PetscErrorCode ierr;
  Vec ptr;
  ierr = VecGhostGetLocalForm(vec, &ptr);     CHKERRXX(ierr);
  ierr = VecShift(ptr, scalar);               CHKERRXX(ierr);
  ierr = VecGhostRestoreLocalForm(vec, &ptr); CHKERRXX(ierr);
}

void scale_ghosted_vec(Vec vec, double scalar)
{
  PetscErrorCode ierr;
  Vec ptr;
  ierr = VecGhostGetLocalForm(vec, &ptr);     CHKERRXX(ierr);
  ierr = VecScale(ptr, scalar);               CHKERRXX(ierr);
  ierr = VecGhostRestoreLocalForm(vec, &ptr); CHKERRXX(ierr);
}

PetscErrorCode VecCopyGhost(Vec input, Vec output)
{
  PetscErrorCode ierr;
  Vec src, out;
  ierr = VecGhostGetLocalForm(input, &src);      CHKERRXX(ierr);
  ierr = VecGhostGetLocalForm(output, &out);     CHKERRXX(ierr);
  ierr = VecCopy(src, out);                      CHKERRXX(ierr);
  ierr = VecGhostRestoreLocalForm(input, &src);  CHKERRXX(ierr);
  ierr = VecGhostRestoreLocalForm(output, &out); CHKERRXX(ierr);
  return ierr;
}

PetscErrorCode VecSetGhost(Vec vec, PetscScalar scalar)
{
  PetscErrorCode ierr;
  Vec ptr;
  ierr = VecGhostGetLocalForm(vec, &ptr);     CHKERRXX(ierr);
  ierr = VecSet(ptr, scalar);                 CHKERRXX(ierr);
  ierr = VecGhostRestoreLocalForm(vec, &ptr); CHKERRXX(ierr);
  return ierr;
}

PetscErrorCode VecShiftGhost(Vec vec, PetscScalar scalar)
{
  PetscErrorCode ierr;
  Vec ptr;
  ierr = VecGhostGetLocalForm(vec, &ptr);     CHKERRXX(ierr);
  ierr = VecShift(ptr, scalar);               CHKERRXX(ierr);
  ierr = VecGhostRestoreLocalForm(vec, &ptr); CHKERRXX(ierr);
  return ierr;
}

PetscErrorCode VecScaleGhost(Vec vec, PetscScalar scalar)
{
  PetscErrorCode ierr;
  Vec ptr;
  ierr = VecGhostGetLocalForm(vec, &ptr);     CHKERRXX(ierr);
  ierr = VecScale(ptr, scalar);               CHKERRXX(ierr);
  ierr = VecGhostRestoreLocalForm(vec, &ptr); CHKERRXX(ierr);
  return ierr;
}

PetscErrorCode VecPointwiseMultGhost(Vec output, Vec input1, Vec input2)
{
  PetscErrorCode ierr;
  Vec out, in1, in2;
  ierr = VecGhostGetLocalForm(input1, &in1);     CHKERRXX(ierr);
  ierr = VecGhostGetLocalForm(input2, &in2);     CHKERRXX(ierr);
  ierr = VecGhostGetLocalForm(output, &out);     CHKERRXX(ierr);
  ierr = VecPointwiseMult(out, in1, in2);        CHKERRXX(ierr);
  ierr = VecGhostRestoreLocalForm(input1, &in1); CHKERRXX(ierr);
  ierr = VecGhostRestoreLocalForm(input2, &in2); CHKERRXX(ierr);
  ierr = VecGhostRestoreLocalForm(output, &out); CHKERRXX(ierr);
  return ierr;
}

PetscErrorCode VecAXPBYGhost(Vec y, PetscScalar alpha, PetscScalar beta, Vec x)
{
  PetscErrorCode ierr;
  Vec X, Y;
  ierr = VecGhostGetLocalForm(x, &X);     CHKERRXX(ierr);
  ierr = VecGhostGetLocalForm(y, &Y);     CHKERRXX(ierr);
  ierr = VecAXPBY(Y, alpha, beta, X);     CHKERRXX(ierr);
  ierr = VecGhostRestoreLocalForm(x, &X); CHKERRXX(ierr);
  ierr = VecGhostRestoreLocalForm(y, &Y); CHKERRXX(ierr);
  return ierr;
}

PetscErrorCode VecPointwiseMinGhost(Vec output, Vec input1, Vec input2)
{
  PetscErrorCode ierr;
  Vec out, in1, in2;
  ierr = VecGhostGetLocalForm(input1, &in1);     CHKERRXX(ierr);
  ierr = VecGhostGetLocalForm(input2, &in2);     CHKERRXX(ierr);
  ierr = VecGhostGetLocalForm(output, &out);     CHKERRXX(ierr);
  ierr = VecPointwiseMin(out, in1, in2);        CHKERRXX(ierr);
  ierr = VecGhostRestoreLocalForm(input1, &in1); CHKERRXX(ierr);
  ierr = VecGhostRestoreLocalForm(input2, &in2); CHKERRXX(ierr);
  ierr = VecGhostRestoreLocalForm(output, &out); CHKERRXX(ierr);
  return ierr;
}

PetscErrorCode VecPointwiseMaxGhost(Vec output, Vec input1, Vec input2)
{
  PetscErrorCode ierr;
  Vec out, in1, in2;
  ierr = VecGhostGetLocalForm(input1, &in1);     CHKERRXX(ierr);
  ierr = VecGhostGetLocalForm(input2, &in2);     CHKERRXX(ierr);
  ierr = VecGhostGetLocalForm(output, &out);     CHKERRXX(ierr);
  ierr = VecPointwiseMax(out, in1, in2);        CHKERRXX(ierr);
  ierr = VecGhostRestoreLocalForm(input1, &in1); CHKERRXX(ierr);
  ierr = VecGhostRestoreLocalForm(input2, &in2); CHKERRXX(ierr);
  ierr = VecGhostRestoreLocalForm(output, &out); CHKERRXX(ierr);
  return ierr;
}

PetscErrorCode VecReciprocalGhost(Vec input)
{
  PetscErrorCode ierr;
  Vec in;
  ierr = VecGhostGetLocalForm(input, &in);     CHKERRXX(ierr);
  ierr = VecReciprocal(in);                    CHKERRXX(ierr);
  ierr = VecGhostRestoreLocalForm(input, &in); CHKERRXX(ierr);
  return ierr;
}

void invert_phi(p4est_nodes_t *nodes, Vec phi)
{
  PetscErrorCode ierr;
  double *phi_p;
  ierr = VecGetArray(phi, &phi_p); CHKERRXX(ierr);

  for (size_t n = 0; n < nodes->indep_nodes.elem_count; ++n)
    phi_p[n] = -phi_p[n];

  ierr = VecRestoreArray(phi, &phi_p); CHKERRXX(ierr);
}

void compute_normals_and_mean_curvature(const my_p4est_node_neighbors_t &neighbors, const Vec phi, Vec normals[], Vec kappa)
{
  PetscErrorCode ierr;
  const p4est_nodes_t *nodes = neighbors.get_nodes();

  /* compute first derivatives */
  neighbors.first_derivatives_central(phi, normals);

  /* compute curvature */
  compute_mean_curvature(neighbors, phi, normals, kappa);

  /* compute normals */
  double *normal_p[P4EST_DIM];
  foreach_dimension(dim) { ierr = VecGetArray(normals[dim], &normal_p[dim]); CHKERRXX(ierr); }

  foreach_node(n, nodes)
  {
#ifdef P4_TO_P8
    double norm = sqrt(SQR(normal_p[0][n]) + SQR(normal_p[1][n]) + SQR(normal_p[2][n]));
#else
    double norm = sqrt(SQR(normal_p[0][n]) + SQR(normal_p[1][n]));
#endif

    normal_p[0][n] = norm < EPS ? 0 : normal_p[0][n]/norm;
    normal_p[1][n] = norm < EPS ? 0 : normal_p[1][n]/norm;
#ifdef P4_TO_P8
    normal_p[2][n] = norm < EPS ? 0 : normal_p[2][n]/norm;
#endif
  }

  foreach_dimension(dim) { ierr = VecRestoreArray(normals[dim], &normal_p[dim]); CHKERRXX(ierr); }
}

void save_vector(const char *filename, const std::vector<double> &data, std::ios_base::openmode mode, char delim)
{
  std::ofstream ofs;
  ofs.open(filename, mode);

  for (unsigned int i = 0; i < data.size(); ++i)
  {
    if (i != 0) ofs << delim;
    ofs << data[i];
  }

  ofs << "\n";
}






void fill_island(const my_p4est_node_neighbors_t &ngbd, const double *phi_p, double *island_number_p, int number, p4est_locidx_t n)
{
  const p4est_nodes_t *nodes = ngbd.get_nodes();

    std::stack<size_t> st;
    st.push(n);
    while(!st.empty())
    {
        size_t k = st.top();
        st.pop();
        island_number_p[k] = number;
        const quad_neighbor_nodes_of_node_t& qnnn = ngbd[k];
        if(qnnn.node_m00_mm<nodes->num_owned_indeps && qnnn.d_m00_m0==0 && phi_p[qnnn.node_m00_mm]>0 && island_number_p[qnnn.node_m00_mm]<0) st.push(qnnn.node_m00_mm);
        if(qnnn.node_m00_pm<nodes->num_owned_indeps && qnnn.d_m00_p0==0 && phi_p[qnnn.node_m00_pm]>0 && island_number_p[qnnn.node_m00_pm]<0) st.push(qnnn.node_m00_pm);
        if(qnnn.node_p00_mm<nodes->num_owned_indeps && qnnn.d_p00_m0==0 && phi_p[qnnn.node_p00_mm]>0 && island_number_p[qnnn.node_p00_mm]<0) st.push(qnnn.node_p00_mm);
        if(qnnn.node_p00_pm<nodes->num_owned_indeps && qnnn.d_p00_p0==0 && phi_p[qnnn.node_p00_pm]>0 && island_number_p[qnnn.node_p00_pm]<0) st.push(qnnn.node_p00_pm);

        if(qnnn.node_0m0_mm<nodes->num_owned_indeps && qnnn.d_0m0_m0==0 && phi_p[qnnn.node_0m0_mm]>0 && island_number_p[qnnn.node_0m0_mm]<0) st.push(qnnn.node_0m0_mm);
        if(qnnn.node_0m0_pm<nodes->num_owned_indeps && qnnn.d_0m0_p0==0 && phi_p[qnnn.node_0m0_pm]>0 && island_number_p[qnnn.node_0m0_pm]<0) st.push(qnnn.node_0m0_pm);
        if(qnnn.node_0p0_mm<nodes->num_owned_indeps && qnnn.d_0p0_m0==0 && phi_p[qnnn.node_0p0_mm]>0 && island_number_p[qnnn.node_0p0_mm]<0) st.push(qnnn.node_0p0_mm);
        if(qnnn.node_0p0_pm<nodes->num_owned_indeps && qnnn.d_0p0_p0==0 && phi_p[qnnn.node_0p0_pm]>0 && island_number_p[qnnn.node_0p0_pm]<0) st.push(qnnn.node_0p0_pm);
    }
}


void find_connected_ghost_islands(const my_p4est_node_neighbors_t &ngbd, const double *phi_p, double *island_number_p, p4est_locidx_t n, std::vector<double> &connected, std::vector<bool> &visited)
{
  const p4est_nodes_t *nodes = ngbd.get_nodes();

    std::stack<size_t> st;
    st.push(n);
    while(!st.empty())
    {
        size_t k = st.top();
        st.pop();
        visited[k] = true;
        const quad_neighbor_nodes_of_node_t& qnnn = ngbd[k];
        if(qnnn.node_m00_mm<nodes->num_owned_indeps && qnnn.d_m00_m0==0 && phi_p[qnnn.node_m00_mm]>0 && !visited[qnnn.node_m00_mm]) st.push(qnnn.node_m00_mm);
        if(qnnn.node_m00_pm<nodes->num_owned_indeps && qnnn.d_m00_p0==0 && phi_p[qnnn.node_m00_pm]>0 && !visited[qnnn.node_m00_pm]) st.push(qnnn.node_m00_pm);
        if(qnnn.node_p00_mm<nodes->num_owned_indeps && qnnn.d_p00_m0==0 && phi_p[qnnn.node_p00_mm]>0 && !visited[qnnn.node_p00_mm]) st.push(qnnn.node_p00_mm);
        if(qnnn.node_p00_pm<nodes->num_owned_indeps && qnnn.d_p00_p0==0 && phi_p[qnnn.node_p00_pm]>0 && !visited[qnnn.node_p00_pm]) st.push(qnnn.node_p00_pm);

        if(qnnn.node_0m0_mm<nodes->num_owned_indeps && qnnn.d_0m0_m0==0 && phi_p[qnnn.node_0m0_mm]>0 && !visited[qnnn.node_0m0_mm]) st.push(qnnn.node_0m0_mm);
        if(qnnn.node_0m0_pm<nodes->num_owned_indeps && qnnn.d_0m0_p0==0 && phi_p[qnnn.node_0m0_pm]>0 && !visited[qnnn.node_0m0_pm]) st.push(qnnn.node_0m0_pm);
        if(qnnn.node_0p0_mm<nodes->num_owned_indeps && qnnn.d_0p0_m0==0 && phi_p[qnnn.node_0p0_mm]>0 && !visited[qnnn.node_0p0_mm]) st.push(qnnn.node_0p0_mm);
        if(qnnn.node_0p0_pm<nodes->num_owned_indeps && qnnn.d_0p0_p0==0 && phi_p[qnnn.node_0p0_pm]>0 && !visited[qnnn.node_0p0_pm]) st.push(qnnn.node_0p0_pm);

        /* check connected ghost island and add to list if new */
        if(qnnn.node_m00_mm>=nodes->num_owned_indeps && qnnn.d_m00_m0==0 && phi_p[qnnn.node_m00_mm]>0 && !contains(connected, island_number_p[qnnn.node_m00_mm])) connected.push_back(island_number_p[qnnn.node_m00_mm]);
        if(qnnn.node_m00_pm>=nodes->num_owned_indeps && qnnn.d_m00_p0==0 && phi_p[qnnn.node_m00_pm]>0 && !contains(connected, island_number_p[qnnn.node_m00_pm])) connected.push_back(island_number_p[qnnn.node_m00_pm]);
        if(qnnn.node_p00_mm>=nodes->num_owned_indeps && qnnn.d_p00_m0==0 && phi_p[qnnn.node_p00_mm]>0 && !contains(connected, island_number_p[qnnn.node_p00_mm])) connected.push_back(island_number_p[qnnn.node_p00_mm]);
        if(qnnn.node_p00_pm>=nodes->num_owned_indeps && qnnn.d_p00_p0==0 && phi_p[qnnn.node_p00_pm]>0 && !contains(connected, island_number_p[qnnn.node_p00_pm])) connected.push_back(island_number_p[qnnn.node_p00_pm]);

        if(qnnn.node_0m0_mm>=nodes->num_owned_indeps && qnnn.d_0m0_m0==0 && phi_p[qnnn.node_0m0_mm]>0 && !contains(connected, island_number_p[qnnn.node_0m0_mm])) connected.push_back(island_number_p[qnnn.node_0m0_mm]);
        if(qnnn.node_0m0_pm>=nodes->num_owned_indeps && qnnn.d_0m0_p0==0 && phi_p[qnnn.node_0m0_pm]>0 && !contains(connected, island_number_p[qnnn.node_0m0_pm])) connected.push_back(island_number_p[qnnn.node_0m0_pm]);
        if(qnnn.node_0p0_mm>=nodes->num_owned_indeps && qnnn.d_0p0_m0==0 && phi_p[qnnn.node_0p0_mm]>0 && !contains(connected, island_number_p[qnnn.node_0p0_mm])) connected.push_back(island_number_p[qnnn.node_0p0_mm]);
        if(qnnn.node_0p0_pm>=nodes->num_owned_indeps && qnnn.d_0p0_p0==0 && phi_p[qnnn.node_0p0_pm]>0 && !contains(connected, island_number_p[qnnn.node_0p0_pm])) connected.push_back(island_number_p[qnnn.node_0p0_pm]);
    }
}


void compute_islands_numbers(const my_p4est_node_neighbors_t &ngbd, const Vec phi, int &nb_islands_total, Vec island_number)
{
  PetscErrorCode ierr;

  const p4est_t       *p4est = ngbd.get_p4est();
  const p4est_nodes_t *nodes = ngbd.get_nodes();

  nb_islands_total = 0;
  int proc_padding = 1e6;
//  return;

  Vec loc;
  ierr = VecGhostGetLocalForm(island_number, &loc); CHKERRXX(ierr);
  ierr = VecSet(loc, -1); CHKERRXX(ierr);
  ierr = VecGhostRestoreLocalForm(island_number, &loc); CHKERRXX(ierr);

  /* first everyone compute the local numbers */
  std::vector<int> nb_islands(p4est->mpisize);
  nb_islands[p4est->mpirank] = p4est->mpirank*proc_padding;

  const double *phi_p;
  ierr = VecGetArrayRead(phi, &phi_p); CHKERRXX(ierr);

  double *island_number_p;
  ierr = VecGetArray(island_number, &island_number_p); CHKERRXX(ierr);

  for(size_t i=0; i<ngbd.get_layer_size(); ++i)
  {
    p4est_locidx_t n = ngbd.get_layer_node(i);
    if(phi_p[n]>0 && island_number_p[n]<0)
    {
      fill_island(ngbd, phi_p, island_number_p, nb_islands[p4est->mpirank], n);
      nb_islands[p4est->mpirank]++;
    }
  }
  ierr = VecGhostUpdateBegin(island_number, INSERT_VALUES, SCATTER_FORWARD); CHKERRXX(ierr);
  for(size_t i=0; i<ngbd.get_local_size(); ++i)
  {
    p4est_locidx_t n = ngbd.get_local_node(i);
    if(phi_p[n]>0 && island_number_p[n]<0)
    {
      fill_island(ngbd, phi_p, island_number_p, nb_islands[p4est->mpirank], n);
      nb_islands[p4est->mpirank]++;
    }
  }
  ierr = VecGhostUpdateEnd(island_number, INSERT_VALUES, SCATTER_FORWARD); CHKERRXX(ierr);

  /* get remote number of islands to prepare graph communication structure */
  int mpiret = MPI_Allgather(MPI_IN_PLACE, 0, MPI_DATATYPE_NULL, &nb_islands[0], 1, MPI_INT, p4est->mpicomm); SC_CHECK_MPI(mpiret);

  /* compute offset for each process */
  std::vector<int> proc_offset(p4est->mpisize+1);
  proc_offset[0] = 0;
  for(int p=0; p<p4est->mpisize; ++p)
    proc_offset[p+1] = proc_offset[p] + (nb_islands[p]%proc_padding);

  /* build a local graph with
         *   - vertices = island number
         *   - edges    = connected islands
         * in order to simplify the communications, the graph is stored as a full matrix. Given the sparsity, this can be optimized ...
         */
  int nb_islands_g = proc_offset[p4est->mpisize];
  std::vector<int> graph(nb_islands_g*nb_islands_g, 0);
  /* note that the only reason this is double and not int is that Petsc works with doubles, can't do Vec of int ... */
  std::vector<double> connected;
  std::vector<bool> visited(nodes->num_owned_indeps, false);
  for(p4est_locidx_t n=0; n<nodes->num_owned_indeps; ++n)
  {
    if(island_number_p[n]>=0 && !visited[n])
    {
      /* find the connected islands and add the connection information to the graph */
      find_connected_ghost_islands(ngbd, phi_p, island_number_p, n, connected, visited);
      for(unsigned int i=0; i<connected.size(); ++i)
      {
        int local_id = proc_offset[p4est->mpirank]+static_cast<int>(island_number_p[n])%proc_padding;
        int remote_id = proc_offset[static_cast<int>(connected[i])/proc_padding] + (static_cast<int>(connected[i])%proc_padding);
        graph[nb_islands_g*local_id + remote_id] = 1;
      }

      connected.clear();
    }
  }

  std::vector<int> rcvcounts(p4est->mpisize);
  std::vector<int> displs(p4est->mpisize);
  for(int p=0; p<p4est->mpisize; ++p)
  {
    rcvcounts[p] = (nb_islands[p]%proc_padding) * nb_islands_g;
    displs[p] = proc_offset[p]*nb_islands_g;
  }

  mpiret = MPI_Allgatherv(MPI_IN_PLACE, 0, MPI_DATATYPE_NULL, &graph[0], &rcvcounts[0], &displs[0], MPI_INT, p4est->mpicomm); SC_CHECK_MPI(mpiret);

  /* now we can color the graph connecting the islands, and thus obtain a unique numbering for all the islands */
  std::vector<int> graph_numbering(nb_islands_g,-1);
  std::stack<int> st;
  for(int i=0; i<nb_islands_g; ++i)
  {
    if(graph_numbering[i]==-1)
    {
      st.push(i);
      while(!st.empty())
      {
        int k = st.top();
        st.pop();
        graph_numbering[k] = nb_islands_total;
        for(int j=0; j<nb_islands_g; ++j)
        {
          int nj = k*nb_islands_g+j;
          if(graph[nj] && graph_numbering[j]==-1)
            st.push(j);
        }
      }
      nb_islands_total++;
    }
  }

  /* and finally assign the correct number to the islands of this level */
  for(size_t n=0; n<nodes->indep_nodes.elem_count; ++n)
  {
    if(island_number_p[n]>=0)
    {
      int index = proc_offset[static_cast<int>(island_number_p[n])/proc_padding] + (static_cast<int>(island_number_p[n])%proc_padding);
      island_number_p[n] = graph_numbering[index];
    }
  }

  ierr = VecRestoreArrayRead(phi, &phi_p); CHKERRXX(ierr);
  ierr = VecRestoreArray(island_number, &island_number_p); CHKERRXX(ierr);
}

void compute_phi_eff(Vec phi_eff, p4est_nodes_t *nodes, std::vector<Vec> &phi, std::vector<mls_opn_t> &opn)
{
  PetscErrorCode ierr;
  double* phi_eff_ptr;
  ierr = VecGetArray(phi_eff, &phi_eff_ptr); CHKERRXX(ierr);

  std::vector<double *> phi_ptr(phi.size(), NULL);

  for (int i = 0; i < phi.size(); i++) { ierr = VecGetArray(phi.at(i), &phi_ptr[i]); CHKERRXX(ierr); }

  foreach_node(n, nodes)
  {
    double phi_total = -DBL_MAX;
    for (unsigned int i = 0; i < phi.size(); i++)
    {
      double phi_current = phi_ptr[i][n];

      if      (opn.at(i) == MLS_INTERSECTION) phi_total = MAX(phi_total, phi_current);
      else if (opn.at(i) == MLS_ADDITION)     phi_total = MIN(phi_total, phi_current);
    }
    phi_eff_ptr[n] = phi_total;
  }

//  if (refine_always != NULL)
//    foreach_node(n, nodes)
//      for (unsigned int i = 0; i < phi->size(); i++)
//        if (refine_always->at(i))
//          phi_eff_ptr[n] = MIN(phi_eff_ptr[n], fabs(phi_ptr[i][n]));

  for (int i = 0; i < phi.size(); i++) { ierr = VecRestoreArray(phi.at(i), &phi_ptr[i]); CHKERRXX(ierr); }
}

void compute_phi_eff(Vec phi_eff, p4est_nodes_t *nodes, int num_phi, ...)
{
  va_list ap;

  va_start(ap, num_phi);

  std::vector<Vec> phi;
  std::vector<mls_opn_t> opn;
  for (int i=0; i<num_phi; ++i) {
    Vec       P = va_arg(ap, Vec);       phi.push_back(P);
    mls_opn_t O = va_arg(ap, mls_opn_t); opn.push_back(O);
  }

  va_end(ap);

  compute_phi_eff(phi_eff, nodes, phi, opn);
}


void find_closest_interface_location(int &phi_idx, double &dist, double d, std::vector<mls_opn_t> opn,
                                     std::vector<double> &phi_a,
                                     std::vector<double> &phi_b,
                                     std::vector<double> &phi_a_xx,
                                     std::vector<double> &phi_b_xx)
{
  dist    = d;
  phi_idx =-1;

  for (int i = 0; i < opn.size(); ++i)
  {
    if (phi_a[i] > 0. && phi_b[i] > 0.)
    {
      if (opn[i] == MLS_INTERSECTION)
      {
        dist    =  0;
        phi_idx = -1;
      }
    } else if (phi_a[i] < 0. && phi_b[i] < 0.) {
      if (opn[i] == MLS_ADDITION)
      {
        dist    =  d;
        phi_idx = -1;
      }
    } else {
      double dist_new = interface_Location_With_Second_Order_Derivative(0., d, phi_a[i], phi_b[i], phi_a_xx[i], phi_b_xx[i]);

      switch (opn[i])
      {
        case MLS_INTERSECTION:
          if (phi_a[i] < 0.)
          {
            if (dist_new < dist)
            {
              dist    = dist_new;
              phi_idx = i;
            }
          } else {
            dist    =  0;
            phi_idx = -1;
          }
          break;
        case MLS_ADDITION:
          if (phi_a[i] < 0.)
          {
            if (dist_new > dist)
            {
              dist    = dist_new;
              phi_idx = i;
            }
          } else {
            if (dist_new < dist)
            {
              dist    =  d;
              phi_idx = -1;
            }
          }
          break;
      }
    }
  }
}

void construct_finite_volume(my_p4est_finite_volume_t& fv, p4est_locidx_t n, p4est_t *p4est, p4est_nodes_t *nodes, std::vector<CF_DIM *> phi, std::vector<mls_opn_t> opn, int order, int cube_refinement, bool compute_centroids, double perturb)
{
  double xyz_C[P4EST_DIM];
  double dxyz [P4EST_DIM];

  node_xyz_fr_n(n, p4est, nodes, xyz_C);
  dxyz_min(p4est, dxyz);

  double scale = 1./MAX(DIM(dxyz[0], dxyz[1], dxyz[2]));
  double diag  = sqrt(SUMD(SQR(dxyz[0]), SQR(dxyz[1]), SQR(dxyz[2])));

  // Reconstruct geometry
  double cube_xyz_min[] = { DIM( 0, 0, 0 ) };
  double cube_xyz_max[] = { DIM( 0, 0, 0 ) };
  int    cube_mnk[]     = { DIM( 0, 0, 0 ) };

  CODE2D( cube2_mls_t cube );
  CODE3D( cube3_mls_t cube );

  // determine dimensions of cube
  p4est_indep_t *ni = (p4est_indep_t*)sc_array_index(&nodes->indep_nodes, n);

  if (!is_node_xmWall(p4est, ni)) { cube_mnk[0] += cube_refinement; cube_xyz_min[0] -= .5*dxyz[0]*scale; }
  if (!is_node_xpWall(p4est, ni)) { cube_mnk[0] += cube_refinement; cube_xyz_max[0] += .5*dxyz[0]*scale; }

  if (!is_node_ymWall(p4est, ni)) { cube_mnk[1] += cube_refinement; cube_xyz_min[1] -= .5*dxyz[1]*scale; }
  if (!is_node_ypWall(p4est, ni)) { cube_mnk[1] += cube_refinement; cube_xyz_max[1] += .5*dxyz[1]*scale; }
#ifdef P4_TO_P8
  if (!is_node_zmWall(p4est, ni)) { cube_mnk[2] += cube_refinement; cube_xyz_min[2] -= .5*dxyz[2]*scale; }
  if (!is_node_zpWall(p4est, ni)) { cube_mnk[2] += cube_refinement; cube_xyz_max[2] += .5*dxyz[2]*scale; }
#endif

  fv.full_cell_volume = MULTD( cube_xyz_max[0]-cube_xyz_min[0],
                               cube_xyz_max[1]-cube_xyz_min[1],
                               cube_xyz_max[2]-cube_xyz_min[2] ) / pow(scale, P4EST_DIM);

  fv.full_face_area[dir::f_m00] = (cube_xyz_max[1]-cube_xyz_min[1]) CODE3D(*(cube_xyz_max[2]-cube_xyz_min[2])) / pow(scale, P4EST_DIM-1);
  fv.full_face_area[dir::f_p00] = (cube_xyz_max[1]-cube_xyz_min[1]) CODE3D(*(cube_xyz_max[2]-cube_xyz_min[2])) / pow(scale, P4EST_DIM-1);

  fv.full_face_area[dir::f_0m0] = (cube_xyz_max[0]-cube_xyz_min[0]) CODE3D(*(cube_xyz_max[2]-cube_xyz_min[2])) / pow(scale, P4EST_DIM-1);
  fv.full_face_area[dir::f_0p0] = (cube_xyz_max[0]-cube_xyz_min[0]) CODE3D(*(cube_xyz_max[2]-cube_xyz_min[2])) / pow(scale, P4EST_DIM-1);
#ifdef P4_TO_P8
  fv.full_face_area[dir::f_00m] = (cube_xyz_max[0]-cube_xyz_min[0])*(cube_xyz_max[1]-cube_xyz_min[1]) / pow(scale, P4EST_DIM-1);
  fv.full_face_area[dir::f_00p] = (cube_xyz_max[0]-cube_xyz_min[0])*(cube_xyz_max[1]-cube_xyz_min[1]) / pow(scale, P4EST_DIM-1);
#endif

  if (cube_refinement == 0) cube_mnk[0] = cube_mnk[1] = CODE3D( cube_mnk[2] = ) 1;

  cube.initialize(cube_xyz_min, cube_xyz_max, cube_mnk, order);

  // get points at which values of level-set functions are needed
  XCODE( std::vector<double> x_grid; cube.get_x_coord(x_grid); );
  YCODE( std::vector<double> y_grid; cube.get_y_coord(y_grid); );
  ZCODE( std::vector<double> z_grid; cube.get_z_coord(z_grid); );

  int    points_total = x_grid.size();
  double num_phi      = phi.size();

  std::vector<double> phi_cube(num_phi*points_total,-1);

  // compute values of level-set functions at needed points
  for (int phi_idx=0; phi_idx<num_phi; ++phi_idx)
  {
    for (int i=0; i<points_total; ++i)
    {
      phi_cube[phi_idx*points_total + i] = (*phi[phi_idx])(DIM(xyz_C[0] + x_grid[i]/scale, xyz_C[1] + y_grid[i]/scale, xyz_C[2] + z_grid[i]/scale));

      // push interfaces inside the domain
      if (fabs(phi_cube[phi_idx*points_total + i]) < perturb*diag)
      {
        phi_cube[phi_idx*points_total + i] = perturb*diag;
      }
    }
  }

  std::vector<int> clr(num_phi);
  for (int i=0; i<num_phi; ++i) clr[i] = i;

  // reconstruct geometry
  reconstruct_cube(cube, phi_cube, opn, clr);

  // get quadrature points
  _CODE( std::vector<double> qp_w );
  XCODE( std::vector<double> qp_x );
  YCODE( std::vector<double> qp_y );
  ZCODE( std::vector<double> qp_z );

  cube.quadrature_over_domain(qp_w, DIM(qp_x, qp_y, qp_z));

  // compute cut-cell volume
  fv.volume = 0;
  for (int i=0; i<qp_w.size(); ++i)
    fv.volume += qp_w[i];

  fv.volume /= pow(scale, P4EST_DIM);

  // compute areas and centroinds of interfaces
  fv.interfaces.clear();

  for (int phi_idx=0; phi_idx<num_phi; ++phi_idx)
  {
    cube.quadrature_over_interface(phi_idx, qp_w, DIM(qp_x, qp_y, qp_z));
    if (qp_w.size() > 0)
    {
      interface_info_t data;

      _CODE( data.id          = phi_idx );
      _CODE( data.area        = 0 );
      XCODE( data.centroid[0] = 0 );
      YCODE( data.centroid[1] = 0 );
      ZCODE( data.centroid[2] = 0 );

      for (int i=0; i<qp_w.size(); ++i)
      {
        _CODE( data.area        += qp_w[i]         );
        XCODE( data.centroid[0] += qp_w[i]*qp_x[i] );
        YCODE( data.centroid[1] += qp_w[i]*qp_y[i] );
        ZCODE( data.centroid[2] += qp_w[i]*qp_z[i] );
      }

      XCODE( data.centroid[0] /= scale*data.area);
      YCODE( data.centroid[1] /= scale*data.area);
      ZCODE( data.centroid[2] /= scale*data.area);
      _CODE( data.area        /= pow(scale, P4EST_DIM-1) );

      fv.interfaces.push_back(data);
    }
  }

  // compute cut-face areas and their centroids
  for (int dir_idx=0; dir_idx<P4EST_FACES; ++dir_idx)
  {
    _CODE( fv.face_area      [dir_idx] = 0 );
    XCODE( fv.face_centroid_x[dir_idx] = 0 );
    YCODE( fv.face_centroid_y[dir_idx] = 0 );
    ZCODE( fv.face_centroid_z[dir_idx] = 0 );

    cube.quadrature_in_dir(dir_idx, qp_w, DIM(qp_x, qp_y, qp_z));
    if (qp_w.size() > 0)
    {
      for (int i=0; i<qp_w.size(); ++i) fv.face_area[dir_idx] += qp_w[i];

      if (compute_centroids)
      {
        for (int i=0; i<qp_w.size(); ++i)
        {
          XCODE( fv.face_centroid_x[dir_idx] += qp_w[i]*qp_x[i] );
          YCODE( fv.face_centroid_y[dir_idx] += qp_w[i]*qp_y[i] );
          ZCODE( fv.face_centroid_z[dir_idx] += qp_w[i]*qp_z[i] );
        }

        XCODE( fv.face_centroid_x[dir_idx] /= scale*fv.face_area[dir_idx] );
        YCODE( fv.face_centroid_y[dir_idx] /= scale*fv.face_area[dir_idx] );
        ZCODE( fv.face_centroid_z[dir_idx] /= scale*fv.face_area[dir_idx] );
      }

      fv.face_area[dir_idx] /= pow(scale, P4EST_DIM-1);
    }
  }

  XCODE( fv.face_centroid_x[dir::f_m00] = cube_xyz_min[0]/scale; fv.face_centroid_x[dir::f_p00] = cube_xyz_max[0]/scale );
  YCODE( fv.face_centroid_y[dir::f_0m0] = cube_xyz_min[1]/scale; fv.face_centroid_y[dir::f_0p0] = cube_xyz_max[1]/scale );
  ZCODE( fv.face_centroid_z[dir::f_00m] = cube_xyz_min[2]/scale; fv.face_centroid_z[dir::f_00p] = cube_xyz_max[2]/scale );
}

void compute_wall_normal(const int &dir, double normal[])
{
  switch (dir)
  {
    case dir::f_m00: normal[0] =-1; normal[1] = 0; CODE3D( normal[2] = 0;) break;
    case dir::f_p00: normal[0] = 1; normal[1] = 0; CODE3D( normal[2] = 0;) break;

    case dir::f_0m0: normal[0] = 0; normal[1] =-1; CODE3D( normal[2] = 0;) break;
    case dir::f_0p0: normal[0] = 0; normal[1] = 1; CODE3D( normal[2] = 0;) break;
#ifdef P4_TO_P8
    case dir::f_00m: normal[0] = 0; normal[1] = 0; CODE3D( normal[2] =-1;) break;
    case dir::f_00p: normal[0] = 0; normal[1] = 0; CODE3D( normal[2] = 1;) break;
#endif
    default:
      throw std::invalid_argument("Invalid direction\n");
  }
}

double interface_point_cartesian_t::interpolate(const my_p4est_node_neighbors_t *ngbd, double *ptr)
{
  const quad_neighbor_nodes_of_node_t qnnn = ngbd->get_neighbors(n);

  p4est_locidx_t neigh = qnnn.neighbor(dir);
  double         h     = qnnn.distance(dir);

  return (ptr[n]*(h-dist) + ptr[neigh]*dist)/h;
}

double interface_point_cartesian_t::interpolate(const my_p4est_node_neighbors_t *ngbd, double *ptr, double *ptr_dd[P4EST_DIM])
{
  const quad_neighbor_nodes_of_node_t qnnn = ngbd->get_neighbors(n);

  p4est_locidx_t neigh = qnnn.neighbor(dir);
  double         h     = qnnn.distance(dir);
  short          dim   = dir / 2;

  double p0  = ptr[n];
  double p1  = ptr[neigh];
  double pdd = MINMOD(ptr_dd[dim][n], ptr_dd[dim][neigh]);

  return .5*(p0+p1) + (p1-p0)*(dist/h-.5) + .5*pdd*(dist*dist-dist*h);
}

PetscErrorCode vec_and_ptr_t::ierr;
PetscErrorCode vec_and_ptr_dim_t::ierr;
PetscErrorCode vec_and_ptr_array_t::ierr;

// Generalized smoothstep

// Returns binomial coefficient without explicit use of factorials,
// which can't be used with negative integers
double pascalTriangle(int a, int b) {
  double result = 1.;
  for (int i = 0; i < b; ++i)
    result *= double(a - i) / double(i + 1);
  return result;
}

double clamp(double x, double lowerlimit, double upperlimit)
{
  if (x < lowerlimit) x = lowerlimit;
  if (x > upperlimit) x = upperlimit;
  return x;
}

double smoothstep(int N, double x) {
  x = clamp(x, 0, 1); // x must be equal to or between 0 and 1
  double result = 0;
  for (int n = 0; n <= N; ++n)
  {
    result += pascalTriangle(-N - 1, n) *
              pascalTriangle(2 * N + 1, N - n) *
              pow(x, N + n + 1);
  }
  return result;
}

void variable_step_BDF_implicit(const int order, std::vector<double> &dt, std::vector<double> &coeffs)
{
  coeffs.assign(order+1, 0);
  std::vector<double> r(order-1, 1.);

  if (dt.size() < order) throw;

  switch (order)
  {
    case 1:
      coeffs[0] =  1;
      coeffs[1] = -1;
      break;
    case 2:
      r[0] = dt[0]/dt[1];

      coeffs[0] = (1.+2.*r[0])/(1.+r[0]);
      coeffs[1] = -(1.+r[0]);
      coeffs[2] = SQR(r[0])/(1.+r[0]);
      break;
    case 3:
      r[0] = dt[0]/dt[1];
      r[1] = dt[1]/dt[2];

      coeffs[0] = 1. + r[0]/(1.+r[0]) + r[1]*r[0]/(1.+r[1]*(1.+r[0]));
      coeffs[1] = -1. - r[0] - r[0]*r[1]*(1.+r[0])/(1.+r[1]);
      coeffs[2] = SQR(r[0])*(r[1] + 1./(1.+r[0]));
      coeffs[3] = - pow(r[1], 3.)*pow(r[0], 2)*(1.+r[0])/(1.+r[1])/(1.+r[1]+r[1]*r[0]);
      break;
    case 4:
    {
      r[0] = dt[0]/dt[1];
      r[1] = dt[1]/dt[2];
      r[2] = dt[2]/dt[3];

      double a1 = 1.+r[2]*(1.+r[1]);
      double a2 = 1.+r[1]*(1.+r[0]);
      double a3 = 1.+r[2]*a2;

      coeffs[0] = 1. + r[0]/(1.+r[0]) + r[1]*r[0]/a2 + r[2]*r[1]*r[0]/a3;
      coeffs[1] = -1.-r[0]*(1.+r[1]*(1.+r[0])/(1.+r[1])*(1.+r[2]*a2/a1));
      coeffs[2] = r[0]*(r[0]/(1.+r[0]) + r[1]*r[0]*(a3+r[2])/(1.+r[2]));
      coeffs[3] = -pow(r[1],3.)*pow(r[0],2.)*(1.+r[0])/(1.+r[1])*a3/a2;
      coeffs[4] = (1.+r[0])/(1+r[2])*a2/a1*pow(r[2],4.)*pow(r[1],3.)*pow(r[0],2.)/a3;
    }
      break;
    default:
      throw;
  }
}<|MERGE_RESOLUTION|>--- conflicted
+++ resolved
@@ -421,11 +421,6 @@
 #else
     results[k] -= 0.5*(sx*sx*d_p00*d_m00*fdd[0] + sy*sy*d_0p0*d_0m0*fdd[1]);
 #endif
-<<<<<<< HEAD
-
-
-=======
->>>>>>> 5917a6b6
   }
 
   ierr = PetscLogFlops(45); CHKERRXX(ierr); // number of flops in this event
@@ -497,10 +492,6 @@
   };
 #endif
 
-<<<<<<< HEAD
-
-=======
->>>>>>> 5917a6b6
   // Second alternative scheme: first, weight-average in perpendicular plane, then minmod
   double fdd[P4EST_DIM];
   unsigned int i, jm, jp;
@@ -1198,28 +1189,6 @@
   dxyz_min = MIN(dxyz[0], dxyz[1], dxyz[2]);
 #else
   dxyz_min = MIN(dxyz[0], dxyz[1]);
-#endif
-}
-
-void get_dxyz_min(const p4est_t *p4est, double *dxyz, double &dxyz_min, double &diag_min)
-{
-  splitting_criteria_t *data = (splitting_criteria_t*)p4est->user_pointer;
-
-  p4est_topidx_t v_m = p4est->connectivity->tree_to_vertex[0 + 0];
-  p4est_topidx_t v_p = p4est->connectivity->tree_to_vertex[0 + P4EST_CHILDREN-1];
-  double *v = p4est->connectivity->vertices;
-
-  for(int dir=0; dir<P4EST_DIM; ++dir)
-  {
-    dxyz[dir] = (v[3*v_p + dir] - v[3*v_m + dir]) / (1<<data->max_lvl);
-  }
-
-#ifdef P4_TO_P8
-  dxyz_min = MIN(dxyz[0], dxyz[1], dxyz[2]);
-  diag_min = sqrt( SQR(dxyz[0]) + SQR(dxyz[1]) + SQR(dxyz[2]) );
-#else
-  dxyz_min = MIN(dxyz[0], dxyz[1]);
-  diag_min = sqrt( SQR(dxyz[0]) + SQR(dxyz[1]) );
 #endif
 }
 
