﻿#ifdef P4_TO_P8
#include "my_p8est_utils.h"
#include "my_p8est_tools.h"
#include <p8est_connectivity.h>
#include <src/my_p8est_node_neighbors.h>
#include <src/my_p8est_macros.h>
#include "cube3.h"
#else
#include "my_p4est_utils.h"
#include "my_p4est_tools.h"
#include <p4est_connectivity.h>
#include <src/my_p4est_node_neighbors.h>
#include <src/my_p4est_macros.h>
#include "cube2.h"
#endif

#include "mpi.h"
#include <vector>
#include <set>
#include <sstream>
#include <petsclog.h>
#include <src/casl_math.h>
#include <src/petsc_compatibility.h>
#include <sys/types.h>
#include <sys/stat.h>
#include <dirent.h>

#include <stack>
#include <algorithm>

// logging variables -- defined in src/petsc_logging.cpp
#ifndef CASL_LOG_TINY_EVENTS
#undef PetscLogEventBegin
#undef PetscLogEventEnd
#define PetscLogEventBegin(e, o1, o2, o3, o4) 0
#define PetscLogEventEnd(e, o1, o2, o3, o4) 0
#else
#warning "Use of 'CASL_LOG_TINY_EVENTS' macro is discouraged but supported. Logging tiny sections of the code may produce unreliable results due to overhead."
#endif
#ifndef CASL_LOG_FLOPS
#undef PetscLogFlops
#define PetscLogFlops(n) 0
#endif

std::vector<InterpolatingFunctionLogEntry> InterpolatingFunctionLogger::entries;

WallBC2D::~WallBC2D() {};
WallBC3D::~WallBC3D() {};

bool quadrant_value_is_well_defined(double &phi_q, const BoundaryConditionsDIM &bc_cell_field, const p4est_t* p4est, const p4est_ghost_t* ghost, const p4est_nodes_t* nodes,
                                    const p4est_locidx_t &quad_idx, const p4est_topidx_t &tree_idx, const double *node_sampled_phi_p)
{
  bool value_is_well_defined = bc_cell_field.interfaceType() == NOINTERFACE; // always well-defined if no interface (or, equivalently, if no node-sampled levelset is given)
  if(!value_is_well_defined)
  {
    /* check if quadrant is well defined */
    phi_q = 0.0;
    bool one_corner_in_neg_domain = false;
    for(unsigned char i = 0; i < P4EST_CHILDREN; ++i)
    {
      const double &tmp = node_sampled_phi_p[nodes->local_nodes[P4EST_CHILDREN*quad_idx + i]];
      one_corner_in_neg_domain = one_corner_in_neg_domain || tmp < 0.0;
      phi_q += tmp;
    }
    phi_q /= (double) P4EST_CHILDREN;
    // well defined if phi_q < 0.0 no matter which boundary condition is used
    // or if a corner value is in negative domain and the interface is (constant Neumann)
    value_is_well_defined = phi_q < 0.0 || (one_corner_in_neg_domain && bc_cell_field.interfaceType() == NEUMANN);
    if(!value_is_well_defined && one_corner_in_neg_domain && bc_cell_field.interfaceType() == MIXED)
    {
      // if mixed interface, phi_q non-negative, but one corner is in negative domain,
      // the value is well-defined if the local cell is marked "Neumann"
      double qxyz[P4EST_DIM];
      quad_xyz_fr_q(quad_idx, tree_idx, p4est, ghost, qxyz);
      value_is_well_defined = bc_cell_field.interfaceType(qxyz) == NEUMANN;
    }
  }
  return value_is_well_defined;
}

bool index_of_node(const p4est_quadrant_t *n, const p4est_nodes_t* nodes, p4est_locidx_t& idx)
{
#ifdef P4EST_DEBUG
  int clamped = 1;
#endif
  P4EST_ASSERT(p4est_quadrant_is_node(n, clamped));
  size_t idx_l, idx_u, idx_m;
  const p4est_indep_t *node_l, *node_u, *node_m;
  // check if the candidate can be in the locally owned nodes first, or in the ghost ones
  idx_l   = 0;                              SC_ASSERT(idx_l < nodes->indep_nodes.elem_count);
  idx_u   = nodes->num_owned_indeps - 1;    SC_ASSERT(idx_u < nodes->indep_nodes.elem_count);

  node_l  = (const p4est_indep_t*) (nodes->indep_nodes.array + idx_l*nodes->indep_nodes.elem_size);
  node_u  = (const p4est_indep_t*) (nodes->indep_nodes.array + idx_u*nodes->indep_nodes.elem_size);
  if((p4est_quadrant_compare_piggy(node_l, n) > 0) || (p4est_quadrant_compare_piggy(node_u, n) < 0))
    goto lookup_in_ghost_nodes;
  while((p4est_quadrant_compare_piggy(node_l, n) <= 0) && (p4est_quadrant_compare_piggy(node_u, n) >= 0))
  {
    if(!p4est_quadrant_compare_piggy(node_l, n))
    {
      idx = idx_l;
      return true;
    }
    if(!p4est_quadrant_compare_piggy(node_u, n))
    {
      idx = idx_u;
      return true;
    }
    if(idx_u - idx_l == 1)
      break;
    idx_m   = (idx_l + idx_u)/2;  SC_ASSERT(idx_m < nodes->indep_nodes.elem_count);
    node_m  = (const p4est_indep_t*) (nodes->indep_nodes.array + idx_m*nodes->indep_nodes.elem_size);
    P4EST_ASSERT(p4est_quadrant_compare_piggy(node_l, node_m) <= 0 && p4est_quadrant_compare_piggy(node_u, node_m) >= 0);
    if(p4est_quadrant_compare_piggy(node_m, n) < 0)
    {
      idx_l   = idx_m;
      node_l  = node_m;
    }
    else if (p4est_quadrant_compare_piggy(node_m, n) > 0)
    {
      idx_u   = idx_m;
      node_u  = node_m;
    }
    else
    {
      P4EST_ASSERT(!p4est_quadrant_compare_piggy(node_m, n));
      idx = idx_m;
      return true;
    }
  }
  return false;
lookup_in_ghost_nodes:
  P4EST_ASSERT((p4est_quadrant_compare_piggy(node_l, n) > 0) || (p4est_quadrant_compare_piggy(node_u, n) < 0));

  idx_l   = nodes->num_owned_indeps;            SC_ASSERT(idx_l < nodes->indep_nodes.elem_count);
  idx_u   = nodes->indep_nodes.elem_count - 1;  SC_ASSERT(idx_u < nodes->indep_nodes.elem_count);
  if(idx_l <= idx_u) // do this only if there are ghost nodes!
  {
    node_l  = (const p4est_indep_t*) (nodes->indep_nodes.array + idx_l*nodes->indep_nodes.elem_size);
    node_u  = (const p4est_indep_t*) (nodes->indep_nodes.array + idx_u*nodes->indep_nodes.elem_size);
    while((p4est_quadrant_compare_piggy(node_l, n) <= 0) && (p4est_quadrant_compare_piggy(node_u, n) >= 0))
    {
      if(!p4est_quadrant_compare_piggy(node_l, n))
      {
        idx = idx_l;
        return true;
      }
      if(!p4est_quadrant_compare_piggy(node_u, n))
      {
        idx = idx_u;
        return true;
      }
      if(idx_u - idx_l == 1)
        break;
      idx_m   = (idx_l + idx_u)/2; SC_ASSERT(idx_m < nodes->indep_nodes.elem_count);
      node_m  = (const p4est_indep_t*) (nodes->indep_nodes.array + idx_m*nodes->indep_nodes.elem_size);
      P4EST_ASSERT((p4est_quadrant_compare_piggy(node_l, node_m) <= 0) && (p4est_quadrant_compare_piggy(node_u, node_m) >= 0));
      if(p4est_quadrant_compare_piggy(node_m, n) <0)
      {
        idx_l   = idx_m;
        node_l  = node_m;
      }
      else if (p4est_quadrant_compare_piggy(node_m, n) >0)
      {
        idx_u   = idx_m;
        node_u  = node_m;
      }
      else
      {
        P4EST_ASSERT(!p4est_quadrant_compare_piggy(node_m, n));
        idx = idx_m;
        return true;
      }
    }
  }
  return false;
}

void rel_qxyz_quad_fr_node(const p4est_t* p4est, const p4est_quadrant_t& quad, const double* xyz_node, const p4est_indep_t* node, const double *tree_dimensions, const my_p4est_brick_t* brick,
                           double *xyz_rel, int64_t* logical_qcoord_diff)
{
<<<<<<< HEAD
  p4est_topidx_t v_m = p4est->connectivity->tree_to_vertex[quad.p.piggy3.which_tree*P4EST_CHILDREN + 0];
  double tree_xyz_min[P4EST_DIM];
  for(unsigned char i = 0; i < P4EST_DIM; ++i)
    tree_xyz_min[i] = p4est->connectivity->vertices[3*v_m + i];

  for (unsigned char dim = 0; dim < P4EST_DIM; ++dim) {
    p4est_qcoord_t quad_qxyz = P4EST_QUADRANT_LEN(quad.level + 1) + (dim == dir::x ? quad.x  : ONLY3D(OPEN_PARENTHESIS dim == dir::y ?) quad.y ONLY3D(: quad.z CLOSE_PARENTHESIS));
    p4est_qcoord_t node_qxyz = (dim == dir::x ? node->x : ONLY3D(OPEN_PARENTHESIS dim == dir::y ?) node->y ONLY3D(: node->z CLOSE_PARENTHESIS));
    xyz_rel[dim] = tree_dimensions[dim]*(double)quad_qxyz/(double)P4EST_ROOT_LEN + tree_xyz_min[dim] - xyz_node[dim];
    double xyz_diff_tree = tree_xyz_min[dim] - p4est->connectivity->vertices[3*p4est->connectivity->tree_to_vertex[P4EST_CHILDREN*node->p.which_tree + 0] + dim];
    p4est_topidx_t tree_xyz_diff = (p4est_topidx_t) round(xyz_diff_tree/tree_dimensions[dim]); // assumes trees of constant size across the domain and cartesian block-structured
    logical_qcoord_diff[dim] = tree_xyz_diff*P4EST_ROOT_LEN + quad_qxyz - (node_qxyz != P4EST_ROOT_LEN - 1 ? node_qxyz : P4EST_ROOT_LEN); // node might be clamped
    if(is_periodic(p4est, dim))
      for (char i = -1; i < 2; i += 2)
      {
        if(fabs(xyz_rel[dim] + i*((double) brick->nxyztrees[dim])*tree_dimensions[dim]) < fabs(xyz_rel[dim]))
          xyz_rel[dim] += i*((double) brick->nxyztrees[dim])*tree_dimensions[dim];
        if(abs(logical_qcoord_diff[dim] + i*brick->nxyztrees[dim]*P4EST_ROOT_LEN) < abs(logical_qcoord_diff[dim]))
          logical_qcoord_diff[dim] += i*brick->nxyztrees[dim]*P4EST_ROOT_LEN;
      }
  }
}

void get_local_interpolation_weights(const p4est_t* p4est, const p4est_topidx_t& tree_id, const p4est_quadrant_t& quad, const double *xyz_global,
                                     double* linear_weight, double* second_derivative_weight)
{
  p4est_topidx_t v_m  = p4est->connectivity->tree_to_vertex[tree_id*P4EST_CHILDREN + 0];
  p4est_topidx_t v_p  = p4est->connectivity->tree_to_vertex[tree_id*P4EST_CHILDREN + P4EST_CHILDREN - 1];

  const double* tree_xyz_min    = (p4est->connectivity->vertices + 3*v_m);
  const double* tree_xyz_max    = (p4est->connectivity->vertices + 3*v_p);

  const double qh   = (double)P4EST_QUADRANT_LEN(quad.level) / (double)(P4EST_ROOT_LEN);
  double qxyz_min[P4EST_DIM]; quad_xyz_fr_ijk(&quad, qxyz_min);
=======
  P4EST_ASSERT(n_results > 0);
  PetscErrorCode ierr;

  p4est_topidx_t v_mm = p4est->connectivity->tree_to_vertex[0*P4EST_CHILDREN + 0];
  p4est_topidx_t v_pp = p4est->connectivity->tree_to_vertex[(p4est->trees->elem_count-1)*P4EST_CHILDREN + P4EST_CHILDREN-1];
  p4est_topidx_t v_m  = p4est->connectivity->tree_to_vertex[tree_id*P4EST_CHILDREN + 0];
  p4est_topidx_t v_p  = p4est->connectivity->tree_to_vertex[tree_id*P4EST_CHILDREN + P4EST_CHILDREN-1];

  const double* domain_xyz_min  = (p4est->connectivity->vertices+3*v_mm);
  const double* domain_xyz_max  = (p4est->connectivity->vertices+3*v_pp);
  const double* tree_xyz_min    = (p4est->connectivity->vertices+3*v_m);
  const double* tree_xyz_max    = (p4est->connectivity->vertices+3*v_p);

  const double qh   = (double)P4EST_QUADRANT_LEN(quad.level) / (double)(P4EST_ROOT_LEN);
  double qxyz_min[P4EST_DIM] = {DIM(quad_x_fr_i(&quad), quad_y_fr_j(&quad), quad_z_fr_k(&quad))};

  double xyz[P4EST_DIM];
  for (unsigned char dir = 0; dir < P4EST_DIM; ++dir) {
    xyz[dir] = xyz_global[dir];
    if(is_periodic(p4est, dir))
      while (fabs(xyz[dir] - (tree_xyz_min[dir] + (tree_xyz_max[dir]-tree_xyz_min[dir])*qxyz_min[dir])) >= (0.5+((double)P4EST_QUADRANT_LEN(P4EST_MAXLEVEL))/((double) P4EST_ROOT_LEN))*(domain_xyz_max[dir] - domain_xyz_min[dir]))
        xyz[dir] = xyz[dir] + ((xyz[dir] > (tree_xyz_min[dir] + (tree_xyz_max[dir]-tree_xyz_min[dir])*qxyz_min[dir]))? -1.0: +1.0)*(domain_xyz_max[dir]-domain_xyz_min[dir]);
    xyz[dir] = (xyz[dir] - tree_xyz_min[dir])/(tree_xyz_max[dir] - tree_xyz_min[dir]);
  }

  P4EST_ASSERT(ANDD(xyz[0]>=qxyz_min[0]-qh/10 && xyz[0]<=qxyz_min[0]+qh+qh/10, xyz[1]>=qxyz_min[1]-qh/10 && xyz[1]<=qxyz_min[1]+qh+qh/10, xyz[2]>=qxyz_min[2]-qh/10 && xyz[2]<=qxyz_min[2]+qh+qh/10));

  for (unsigned char dir = 0; dir < P4EST_DIM; ++dir)
    xyz[dir] = (xyz[dir]-qxyz_min[dir])/qh;

  double d_m00 = xyz[0];
  double d_p00 = 1-xyz[0];
  double d_0m0 = xyz[1];
  double d_0p0 = 1-xyz[1];
#ifdef P4_TO_P8
  double d_00m = xyz[2];
  double d_00p = 1-xyz[2];
#endif
>>>>>>> 1953b8e1

  double xyz[P4EST_DIM] = {DIM(xyz_global[0], xyz_global[1], xyz_global[2])};
  for (unsigned char dir = 0; dir < P4EST_DIM; ++dir)
    xyz[dir] = (xyz[dir] - tree_xyz_min[dir])/(tree_xyz_max[dir] - tree_xyz_min[dir]);

  P4EST_ASSERT(ANDD(!is_periodic(p4est, dir::x) || (xyz[0] >= qxyz_min[0] - qh/10 && xyz[0] <= qxyz_min[0] + qh + qh/10),
      !is_periodic(p4est, dir::y) || (xyz[1] >= qxyz_min[1] - qh/10 && xyz[1] <= qxyz_min[1] + qh + qh/10),
      !is_periodic(p4est, dir::z) || (xyz[2] >= qxyz_min[2] - qh/10 && xyz[2] <= qxyz_min[2] + qh + qh/10)));

  for (unsigned char dir = 0; dir < P4EST_DIM; ++dir)
    xyz[dir] = (xyz[dir] - qxyz_min[dir])/qh;

  double d_[P4EST_DIM][2];
  for (unsigned char dim = 0; dim < P4EST_DIM; ++dim)
  {
    d_[dim][0] = 1.0 - xyz[dim];
    d_[dim][1] = xyz[dim];
  }

#ifdef P4_TO_P8
  for (unsigned char inc_z = 0; inc_z < 2; ++inc_z)
#endif
    for (unsigned char inc_y = 0; inc_y < 2; ++inc_y)
      for (unsigned char inc_x = 0; inc_x < 2; ++inc_x)
        linear_weight[SUMD(inc_x, 2*inc_y, 4*inc_z)] = MULTD(d_[0][inc_x], d_[1][inc_y], d_[2][inc_z]);
  if(second_derivative_weight != NULL)
    for (unsigned char dim = 0; dim < P4EST_DIM; ++dim)
      second_derivative_weight[dim] = SQR((tree_xyz_max[dim] - tree_xyz_min[dim])*qh)*d_[dim][0]*d_[dim][1];

  return;
}

void linear_interpolation(const p4est_t *p4est, p4est_topidx_t tree_id, const p4est_quadrant_t &quad, const double *F, const double *xyz_global, double* results, const size_t &n_results )
{
  P4EST_ASSERT(n_results > 0);
  double linear_weight[P4EST_CHILDREN];
  get_local_interpolation_weights(p4est, tree_id, quad, xyz_global, linear_weight);

  for (unsigned int k = 0; k < n_results; ++k)
  {
    results[k] = 0.0;
    for (short j = 0; j<P4EST_CHILDREN; j++)
<<<<<<< HEAD
      results[k] += + F[P4EST_CHILDREN*k+j]*linear_weight[j];
=======
      results[k] += + F[P4EST_CHILDREN*k+j]*w_xyz[j];
>>>>>>> 1953b8e1
  }

  PetscErrorCode ierr = PetscLogFlops(39); CHKERRXX(ierr); // number of flops in this event
  return;
}

void quadratic_non_oscillatory_interpolation(const p4est_t *p4est, p4est_topidx_t tree_id, const p4est_quadrant_t &quad, const double *F, const double *Fdd, const double *xyz_global, double *results, const size_t &n_results )
{
  P4EST_ASSERT(n_results > 0);
<<<<<<< HEAD
  double linear_weight[P4EST_CHILDREN], second_derivative_weight[P4EST_DIM];
  get_local_interpolation_weights(p4est, tree_id, quad, xyz_global, linear_weight, second_derivative_weight);

  double fdd[P4EST_DIM];
=======
  PetscErrorCode ierr;

  p4est_topidx_t v_mm = p4est->connectivity->tree_to_vertex[0*P4EST_CHILDREN + 0];
  p4est_topidx_t v_pp = p4est->connectivity->tree_to_vertex[(p4est->trees->elem_count-1)*P4EST_CHILDREN + P4EST_CHILDREN-1];
  p4est_topidx_t v_m  = p4est->connectivity->tree_to_vertex[tree_id*P4EST_CHILDREN + 0];
  p4est_topidx_t v_p  = p4est->connectivity->tree_to_vertex[tree_id*P4EST_CHILDREN + P4EST_CHILDREN-1];

  const double* domain_xyz_min  = (p4est->connectivity->vertices+3*v_mm);
  const double* domain_xyz_max  = (p4est->connectivity->vertices+3*v_pp);
  const double* tree_xyz_min    = (p4est->connectivity->vertices+3*v_m);
  const double* tree_xyz_max    = (p4est->connectivity->vertices+3*v_p);

  const double qh   = (double)P4EST_QUADRANT_LEN(quad.level) / (double)(P4EST_ROOT_LEN);
  double qxyz_min[P4EST_DIM] = {DIM(quad_x_fr_i(&quad), quad_y_fr_j(&quad), quad_z_fr_k(&quad))};

  double xyz[P4EST_DIM];
  for (unsigned char dir = 0; dir < P4EST_DIM; ++dir) {
    xyz[dir] = xyz_global[dir];
    if(is_periodic(p4est, dir))
      while (fabs(xyz[dir] - (tree_xyz_min[dir] + (tree_xyz_max[dir]-tree_xyz_min[dir])*qxyz_min[dir])) >= (0.5+((double)P4EST_QUADRANT_LEN(P4EST_MAXLEVEL))/((double) P4EST_ROOT_LEN))*(domain_xyz_max[dir] - domain_xyz_min[dir]))
        xyz[dir] = xyz[dir] + ((xyz[dir] > (tree_xyz_min[dir] + (tree_xyz_max[dir]-tree_xyz_min[dir])*qxyz_min[dir]))? -1.0: +1.0)*(domain_xyz_max[dir]-domain_xyz_min[dir]);
    xyz[dir] = (xyz[dir] - tree_xyz_min[dir])/(tree_xyz_max[dir] - tree_xyz_min[dir]);
  }

  P4EST_ASSERT(ANDD(xyz[0]>=qxyz_min[0]-qh/10 && xyz[0]<=qxyz_min[0]+qh+qh/10, xyz[1]>=qxyz_min[1]-qh/10 && xyz[1]<=qxyz_min[1]+qh+qh/10, xyz[2]>=qxyz_min[2]-qh/10 && xyz[2]<=qxyz_min[2]+qh+qh/10));

  for (unsigned char dir = 0; dir < P4EST_DIM; ++dir)
    xyz[dir] = (xyz[dir]-qxyz_min[dir])/qh;

  double d_m00 = xyz[0];
  double d_p00 = 1-xyz[0];
  double d_0m0 = xyz[1];
  double d_0p0 = 1-xyz[1];
#ifdef P4_TO_P8
  double d_00m = xyz[2];
  double d_00p = 1-xyz[2];
#endif

#ifdef P4_TO_P8
  double w_xyz[] =
  {
    d_p00*d_0p0*d_00p,
    d_m00*d_0p0*d_00p,
    d_p00*d_0m0*d_00p,
    d_m00*d_0m0*d_00p,
    d_p00*d_0p0*d_00m,
    d_m00*d_0p0*d_00m,
    d_p00*d_0m0*d_00m,
    d_m00*d_0m0*d_00m
  };
#else
  double w_xyz[] =
  {
    d_p00*d_0p0,
    d_m00*d_0p0,
    d_p00*d_0m0,
    d_m00*d_0m0
  };
#endif

  double fdd[P4EST_DIM];
  const double sxyz[P4EST_DIM] = {DIM((tree_xyz_max[0] - tree_xyz_min[0])*qh, (tree_xyz_max[1] - tree_xyz_min[1])*qh, (tree_xyz_max[2] - tree_xyz_min[2])*qh)};
>>>>>>> 1953b8e1
  for (unsigned int k = 0; k < n_results; ++k) {
    results[k] = 0.0;
    for (short j = 0; j < P4EST_CHILDREN; ++j) {
      for (short i = 0; i<P4EST_DIM; i++)
        fdd[i] = (j == 0? Fdd[k*P4EST_CHILDREN*P4EST_DIM+j*P4EST_DIM+i] : MINMOD(fdd[i], Fdd[k*P4EST_CHILDREN*P4EST_DIM+j*P4EST_DIM + i]));
      results[k] += F[k*P4EST_CHILDREN+j]*linear_weight[j];
    }
<<<<<<< HEAD
    results[k] -= 0.5*SUMD(second_derivative_weight[0]*fdd[0], second_derivative_weight[1]*fdd[1], second_derivative_weight[2]*fdd[2]);
=======
#ifdef P4_TO_P8
    results[k] -= 0.5*(sxyz[0]*sxyz[0]*d_p00*d_m00*fdd[0] + sxyz[1]*sxyz[1]*d_0p0*d_0m0*fdd[1] + sxyz[2]*sxyz[2]*d_00p*d_00m*fdd[2]);
#else
    results[k] -= 0.5*(sxyz[0]*sxyz[0]*d_p00*d_m00*fdd[0] + sxyz[1]*sxyz[1]*d_0p0*d_0m0*fdd[1]);
#endif
>>>>>>> 1953b8e1
  }

  PetscErrorCode ierr = PetscLogFlops(45); CHKERRXX(ierr); // number of flops in this event
  return;
}

void quadratic_non_oscillatory_continuous_v1_interpolation(const p4est_t *p4est, p4est_topidx_t tree_id, const p4est_quadrant_t &quad, const double *F, const double *Fdd, const double *xyz_global, double *results, const size_t &n_results )
{
  P4EST_ASSERT(n_results > 0);
<<<<<<< HEAD
  double linear_weight[P4EST_CHILDREN], second_derivative_weight[P4EST_DIM];
  get_local_interpolation_weights(p4est, tree_id, quad, xyz_global, linear_weight, second_derivative_weight);
=======
  PetscErrorCode ierr;

  p4est_topidx_t v_mm = p4est->connectivity->tree_to_vertex[0*P4EST_CHILDREN + 0];
  p4est_topidx_t v_pp = p4est->connectivity->tree_to_vertex[(p4est->trees->elem_count-1)*P4EST_CHILDREN + P4EST_CHILDREN-1];
  p4est_topidx_t v_m  = p4est->connectivity->tree_to_vertex[tree_id*P4EST_CHILDREN + 0];
  p4est_topidx_t v_p  = p4est->connectivity->tree_to_vertex[tree_id*P4EST_CHILDREN + P4EST_CHILDREN-1];

  const double* domain_xyz_min  = (p4est->connectivity->vertices+3*v_mm);
  const double* domain_xyz_max  = (p4est->connectivity->vertices+3*v_pp);
  const double* tree_xyz_min    = (p4est->connectivity->vertices+3*v_m);
  const double* tree_xyz_max    = (p4est->connectivity->vertices+3*v_p);

  const double qh   = (double)P4EST_QUADRANT_LEN(quad.level) / (double)(P4EST_ROOT_LEN);
  double qxyz_min[P4EST_DIM] = {DIM(quad_x_fr_i(&quad), quad_y_fr_j(&quad), quad_z_fr_k(&quad))};

  double xyz[P4EST_DIM];
  for (unsigned char dir = 0; dir < P4EST_DIM; ++dir) {
    xyz[dir] = xyz_global[dir];
    if(is_periodic(p4est, dir))
      while (fabs(xyz[dir] - (tree_xyz_min[dir] + (tree_xyz_max[dir]-tree_xyz_min[dir])*qxyz_min[dir])) >= (0.5+((double)P4EST_QUADRANT_LEN(P4EST_MAXLEVEL))/((double) P4EST_ROOT_LEN))*(domain_xyz_max[dir] - domain_xyz_min[dir]))
        xyz[dir] = xyz[dir] + ((xyz[dir] > (tree_xyz_min[dir] + (tree_xyz_max[dir]-tree_xyz_min[dir])*qxyz_min[dir]))? -1.0: +1.0)*(domain_xyz_max[dir]-domain_xyz_min[dir]);
    xyz[dir] = (xyz[dir] - tree_xyz_min[dir])/(tree_xyz_max[dir] - tree_xyz_min[dir]);
  }

  P4EST_ASSERT(ANDD(xyz[0]>=qxyz_min[0]-qh/10 && xyz[0]<=qxyz_min[0]+qh+qh/10, xyz[1]>=qxyz_min[1]-qh/10 && xyz[1]<=qxyz_min[1]+qh+qh/10, xyz[2]>=qxyz_min[2]-qh/10 && xyz[2]<=qxyz_min[2]+qh+qh/10));

  for (unsigned char dir = 0; dir < P4EST_DIM; ++dir)
    xyz[dir] = (xyz[dir]-qxyz_min[dir])/qh;

  double d_m00 = xyz[0];
  double d_p00 = 1-xyz[0];
  double d_0m0 = xyz[1];
  double d_0p0 = 1-xyz[1];
#ifdef P4_TO_P8
  double d_00m = xyz[2];
  double d_00p = 1-xyz[2];
#endif

#ifdef P4_TO_P8
  double w_xyz[] =
  {
    d_p00*d_0p0*d_00p,
    d_m00*d_0p0*d_00p,
    d_p00*d_0m0*d_00p,
    d_m00*d_0m0*d_00p,
    d_p00*d_0p0*d_00m,
    d_m00*d_0p0*d_00m,
    d_p00*d_0m0*d_00m,
    d_m00*d_0m0*d_00m
  };
#else
  double w_xyz[] =
  {
    d_p00*d_0p0,
    d_m00*d_0p0,
    d_p00*d_0m0,
    d_m00*d_0m0
  };
#endif
>>>>>>> 1953b8e1

  // First alternative scheme: first, minmod on every edge, then weight-average
  double fdd[P4EST_DIM];
  unsigned int i, jm, jp;
<<<<<<< HEAD
=======
  const double sxyz[P4EST_DIM] = {DIM((tree_xyz_max[0] - tree_xyz_min[0])*qh, (tree_xyz_max[1] - tree_xyz_min[1])*qh, (tree_xyz_max[2] - tree_xyz_min[2])*qh)};
>>>>>>> 1953b8e1
  for (unsigned int k = 0; k < n_results; ++k) {
    // set your fdd
    for (unsigned char dir = 0; dir < P4EST_DIM; ++dir)
      fdd[dir] = 0.0;

    i = 0;
    jm = 0; jp = 1; fdd[i] += MINMOD(Fdd[k*P4EST_CHILDREN*P4EST_DIM+jm*P4EST_DIM + i], Fdd[k*P4EST_CHILDREN*P4EST_DIM+jp*P4EST_DIM + i])*(linear_weight[jm] + linear_weight[jp]);
    jm = 2; jp = 3; fdd[i] += MINMOD(Fdd[k*P4EST_CHILDREN*P4EST_DIM+jm*P4EST_DIM + i], Fdd[k*P4EST_CHILDREN*P4EST_DIM+jp*P4EST_DIM + i])*(linear_weight[jm] + linear_weight[jp]);
#ifdef P4_TO_P8
    jm = 4; jp = 5; fdd[i] += MINMOD(Fdd[k*P4EST_CHILDREN*P4EST_DIM+jm*P4EST_DIM + i], Fdd[k*P4EST_CHILDREN*P4EST_DIM+jp*P4EST_DIM + i])*(linear_weight[jm] + linear_weight[jp]);
    jm = 6; jp = 7; fdd[i] += MINMOD(Fdd[k*P4EST_CHILDREN*P4EST_DIM+jm*P4EST_DIM + i], Fdd[k*P4EST_CHILDREN*P4EST_DIM+jp*P4EST_DIM + i])*(linear_weight[jm] + linear_weight[jp]);
#endif

    i = 1;
    jm = 0; jp = 2; fdd[i] += MINMOD(Fdd[k*P4EST_CHILDREN*P4EST_DIM+jm*P4EST_DIM + i], Fdd[k*P4EST_CHILDREN*P4EST_DIM+jp*P4EST_DIM + i])*(linear_weight[jm] + linear_weight[jp]);
    jm = 1; jp = 3; fdd[i] += MINMOD(Fdd[k*P4EST_CHILDREN*P4EST_DIM+jm*P4EST_DIM + i], Fdd[k*P4EST_CHILDREN*P4EST_DIM+jp*P4EST_DIM + i])*(linear_weight[jm] + linear_weight[jp]);
#ifdef P4_TO_P8
    jm = 4; jp = 6; fdd[i] += MINMOD(Fdd[k*P4EST_CHILDREN*P4EST_DIM+jm*P4EST_DIM + i], Fdd[k*P4EST_CHILDREN*P4EST_DIM+jp*P4EST_DIM + i])*(linear_weight[jm] + linear_weight[jp]);
    jm = 5; jp = 7; fdd[i] += MINMOD(Fdd[k*P4EST_CHILDREN*P4EST_DIM+jm*P4EST_DIM + i], Fdd[k*P4EST_CHILDREN*P4EST_DIM+jp*P4EST_DIM + i])*(linear_weight[jm] + linear_weight[jp]);
#endif

#ifdef P4_TO_P8
    i = 2;
    jm = 0; jp = 4; fdd[i] += MINMOD(Fdd[k*P4EST_CHILDREN*P4EST_DIM+jm*P4EST_DIM + i], Fdd[k*P4EST_CHILDREN*P4EST_DIM+jp*P4EST_DIM + i])*(linear_weight[jm] + linear_weight[jp]);
    jm = 1; jp = 5; fdd[i] += MINMOD(Fdd[k*P4EST_CHILDREN*P4EST_DIM+jm*P4EST_DIM + i], Fdd[k*P4EST_CHILDREN*P4EST_DIM+jp*P4EST_DIM + i])*(linear_weight[jm] + linear_weight[jp]);
    jm = 2; jp = 6; fdd[i] += MINMOD(Fdd[k*P4EST_CHILDREN*P4EST_DIM+jm*P4EST_DIM + i], Fdd[k*P4EST_CHILDREN*P4EST_DIM+jp*P4EST_DIM + i])*(linear_weight[jm] + linear_weight[jp]);
    jm = 3; jp = 7; fdd[i] += MINMOD(Fdd[k*P4EST_CHILDREN*P4EST_DIM+jm*P4EST_DIM + i], Fdd[k*P4EST_CHILDREN*P4EST_DIM+jp*P4EST_DIM + i])*(linear_weight[jm] + linear_weight[jp]);
#endif

    results[k] = 0.0;
    for (unsigned char j = 0; j < P4EST_CHILDREN; ++j)
      results[k] += F[k*P4EST_CHILDREN+j]*linear_weight[j];

<<<<<<< HEAD
    results[k] -= 0.5*SUMD(second_derivative_weight[0]*fdd[0], second_derivative_weight[1]*fdd[1], second_derivative_weight[2]*fdd[2]);
=======
#ifdef P4_TO_P8
    results[k] -= 0.5*(sxyz[0]*sxyz[0]*d_p00*d_m00*fdd[0] + sxyz[1]*sxyz[1]*d_0p0*d_0m0*fdd[1] + sxyz[2]*sxyz[2]*d_00p*d_00m*fdd[2]);
#else
    results[k] -= 0.5*(sxyz[0]*sxyz[0]*d_p00*d_m00*fdd[0] + sxyz[1]*sxyz[1]*d_0p0*d_0m0*fdd[1]);
#endif
>>>>>>> 1953b8e1
  }


  PetscErrorCode ierr = PetscLogFlops(45); CHKERRXX(ierr); // number of flops in this event
  return;
}

void quadratic_non_oscillatory_continuous_v2_interpolation(const p4est_t *p4est, p4est_topidx_t tree_id, const p4est_quadrant_t &quad, const double *F, const double *Fdd, const double *xyz_global, double *results, const size_t &n_results )
{
  P4EST_ASSERT(n_results > 0);
<<<<<<< HEAD
  double linear_weight[P4EST_CHILDREN], second_derivative_weight[P4EST_DIM];
  get_local_interpolation_weights(p4est, tree_id, quad, xyz_global, linear_weight, second_derivative_weight);
=======
  PetscErrorCode ierr;

  p4est_topidx_t v_mm = p4est->connectivity->tree_to_vertex[0*P4EST_CHILDREN + 0];
  p4est_topidx_t v_pp = p4est->connectivity->tree_to_vertex[(p4est->trees->elem_count-1)*P4EST_CHILDREN + P4EST_CHILDREN-1];
  p4est_topidx_t v_m  = p4est->connectivity->tree_to_vertex[tree_id*P4EST_CHILDREN + 0];
  p4est_topidx_t v_p  = p4est->connectivity->tree_to_vertex[tree_id*P4EST_CHILDREN + P4EST_CHILDREN-1];

  const double* domain_xyz_min  = (p4est->connectivity->vertices+3*v_mm);
  const double* domain_xyz_max  = (p4est->connectivity->vertices+3*v_pp);
  const double* tree_xyz_min    = (p4est->connectivity->vertices+3*v_m);
  const double* tree_xyz_max    = (p4est->connectivity->vertices+3*v_p);

  const double qh   = (double)P4EST_QUADRANT_LEN(quad.level) / (double)(P4EST_ROOT_LEN);
  double qxyz_min[P4EST_DIM] = {DIM(quad_x_fr_i(&quad), quad_y_fr_j(&quad), quad_z_fr_k(&quad))};

  double xyz[P4EST_DIM];
  for (unsigned char dir = 0; dir < P4EST_DIM; ++dir) {
    xyz[dir] = xyz_global[dir];
    if(is_periodic(p4est, dir))
      while (fabs(xyz[dir] - (tree_xyz_min[dir] + (tree_xyz_max[dir]-tree_xyz_min[dir])*qxyz_min[dir])) >= (0.5+((double)P4EST_QUADRANT_LEN(P4EST_MAXLEVEL))/((double) P4EST_ROOT_LEN))*(domain_xyz_max[dir] - domain_xyz_min[dir]))
        xyz[dir] = xyz[dir] + ((xyz[dir] > (tree_xyz_min[dir] + (tree_xyz_max[dir]-tree_xyz_min[dir])*qxyz_min[dir]))? -1.0: +1.0)*(domain_xyz_max[dir]-domain_xyz_min[dir]);
    xyz[dir] = (xyz[dir] - tree_xyz_min[dir])/(tree_xyz_max[dir] - tree_xyz_min[dir]);
  }

  P4EST_ASSERT(ANDD(xyz[0]>=qxyz_min[0]-qh/10 && xyz[0]<=qxyz_min[0]+qh+qh/10, xyz[1]>=qxyz_min[1]-qh/10 && xyz[1]<=qxyz_min[1]+qh+qh/10, xyz[2]>=qxyz_min[2]-qh/10 && xyz[2]<=qxyz_min[2]+qh+qh/10));

  for (unsigned char dir = 0; dir < P4EST_DIM; ++dir)
    xyz[dir] = (xyz[dir]-qxyz_min[dir])/qh;

  double d_m00 = xyz[0];
  double d_p00 = 1-xyz[0];
  double d_0m0 = xyz[1];
  double d_0p0 = 1-xyz[1];
#ifdef P4_TO_P8
  double d_00m = xyz[2];
  double d_00p = 1-xyz[2];
#endif

#ifdef P4_TO_P8
  double w_xyz[] =
  {
    d_p00*d_0p0*d_00p,
    d_m00*d_0p0*d_00p,
    d_p00*d_0m0*d_00p,
    d_m00*d_0m0*d_00p,
    d_p00*d_0p0*d_00m,
    d_m00*d_0p0*d_00m,
    d_p00*d_0m0*d_00m,
    d_m00*d_0m0*d_00m
  };
#else
  double w_xyz[] =
  {
    d_p00*d_0p0,
    d_m00*d_0p0,
    d_p00*d_0m0,
    d_m00*d_0m0
  };
#endif
>>>>>>> 1953b8e1

  // Second alternative scheme: first, weight-average in perpendicular plane, then minmod
  double fdd[P4EST_DIM];
  unsigned int i, jm, jp;
<<<<<<< HEAD
=======
  const double sxyz[P4EST_DIM] = {DIM((tree_xyz_max[0] - tree_xyz_min[0])*qh, (tree_xyz_max[1] - tree_xyz_min[1])*qh, (tree_xyz_max[2] - tree_xyz_min[2])*qh)};
>>>>>>> 1953b8e1
  double fdd_m, fdd_p;
  for (unsigned int k = 0; k < n_results; ++k) {
    // set your fdd
    for (unsigned char dir = 0; dir < P4EST_DIM; ++dir)
      fdd[dir] = 0.0;

    i = 0;
    fdd_m = 0;
    fdd_p = 0;
    jm = 0; jp = 1; fdd_m += Fdd[k*P4EST_CHILDREN*P4EST_DIM + jm*P4EST_DIM + i]*(linear_weight[jm] + linear_weight[jp]); fdd_p += Fdd[k*P4EST_CHILDREN*P4EST_DIM + jp*P4EST_DIM + i]*(linear_weight[jm] + linear_weight[jp]);
    jm = 2; jp = 3; fdd_m += Fdd[k*P4EST_CHILDREN*P4EST_DIM + jm*P4EST_DIM + i]*(linear_weight[jm] + linear_weight[jp]); fdd_p += Fdd[k*P4EST_CHILDREN*P4EST_DIM + jp*P4EST_DIM + i]*(linear_weight[jm] + linear_weight[jp]);
#ifdef P4_TO_P8
    jm = 4; jp = 5; fdd_m += Fdd[k*P4EST_CHILDREN*P4EST_DIM + jm*P4EST_DIM + i]*(linear_weight[jm] + linear_weight[jp]); fdd_p += Fdd[k*P4EST_CHILDREN*P4EST_DIM + jp*P4EST_DIM + i]*(linear_weight[jm] + linear_weight[jp]);
    jm = 6; jp = 7; fdd_m += Fdd[k*P4EST_CHILDREN*P4EST_DIM + jm*P4EST_DIM + i]*(linear_weight[jm] + linear_weight[jp]); fdd_p += Fdd[k*P4EST_CHILDREN*P4EST_DIM + jp*P4EST_DIM + i]*(linear_weight[jm] + linear_weight[jp]);
#endif
    fdd[i] = MINMOD(fdd_m, fdd_p);

    i = 1;
    fdd_m = 0;
    fdd_p = 0;
    jm = 0; jp = 2; fdd_m += Fdd[k*P4EST_CHILDREN*P4EST_DIM + jm*P4EST_DIM + i]*(linear_weight[jm] + linear_weight[jp]); fdd_p += Fdd[k*P4EST_CHILDREN*P4EST_DIM + jp*P4EST_DIM + i]*(linear_weight[jm] + linear_weight[jp]);
    jm = 1; jp = 3; fdd_m += Fdd[k*P4EST_CHILDREN*P4EST_DIM + jm*P4EST_DIM + i]*(linear_weight[jm] + linear_weight[jp]); fdd_p += Fdd[k*P4EST_CHILDREN*P4EST_DIM + jp*P4EST_DIM + i]*(linear_weight[jm] + linear_weight[jp]);
#ifdef P4_TO_P8
    jm = 4; jp = 6; fdd_m += Fdd[k*P4EST_CHILDREN*P4EST_DIM + jm*P4EST_DIM + i]*(linear_weight[jm] + linear_weight[jp]); fdd_p += Fdd[k*P4EST_CHILDREN*P4EST_DIM + jp*P4EST_DIM + i]*(linear_weight[jm] + linear_weight[jp]);
    jm = 5; jp = 7; fdd_m += Fdd[k*P4EST_CHILDREN*P4EST_DIM + jm*P4EST_DIM + i]*(linear_weight[jm] + linear_weight[jp]); fdd_p += Fdd[k*P4EST_CHILDREN*P4EST_DIM + jp*P4EST_DIM + i]*(linear_weight[jm] + linear_weight[jp]);
#endif
    fdd[i] = MINMOD(fdd_m, fdd_p);

#ifdef P4_TO_P8
    i = 2;
    fdd_m = 0;
    fdd_p = 0;
    jm = 0; jp = 4; fdd_m += Fdd[k*P4EST_CHILDREN*P4EST_DIM + jm*P4EST_DIM + i]*(linear_weight[jm] + linear_weight[jp]); fdd_p += Fdd[k*P4EST_CHILDREN*P4EST_DIM + jp*P4EST_DIM + i]*(linear_weight[jm] + linear_weight[jp]);
    jm = 1; jp = 5; fdd_m += Fdd[k*P4EST_CHILDREN*P4EST_DIM + jm*P4EST_DIM + i]*(linear_weight[jm] + linear_weight[jp]); fdd_p += Fdd[k*P4EST_CHILDREN*P4EST_DIM + jp*P4EST_DIM + i]*(linear_weight[jm] + linear_weight[jp]);
    jm = 2; jp = 6; fdd_m += Fdd[k*P4EST_CHILDREN*P4EST_DIM + jm*P4EST_DIM + i]*(linear_weight[jm] + linear_weight[jp]); fdd_p += Fdd[k*P4EST_CHILDREN*P4EST_DIM + jp*P4EST_DIM + i]*(linear_weight[jm] + linear_weight[jp]);
    jm = 3; jp = 7; fdd_m += Fdd[k*P4EST_CHILDREN*P4EST_DIM + jm*P4EST_DIM + i]*(linear_weight[jm] + linear_weight[jp]); fdd_p += Fdd[k*P4EST_CHILDREN*P4EST_DIM + jp*P4EST_DIM + i]*(linear_weight[jm] + linear_weight[jp]);
    fdd[i] = MINMOD(fdd_m, fdd_p);
#endif

    results[k] = 0.0;
    for (unsigned char j = 0; j < P4EST_CHILDREN; ++j)
<<<<<<< HEAD
      results[k] += F[k*P4EST_CHILDREN+j]*linear_weight[j];

    results[k] -= 0.5*SUMD(second_derivative_weight[0]*fdd[0], second_derivative_weight[1]*fdd[1], second_derivative_weight[2]*fdd[2]);
=======
      results[k] += F[k*P4EST_CHILDREN+j]*w_xyz[j];

#ifdef P4_TO_P8
    results[k] -= 0.5*(sxyz[0]*sxyz[0]*d_p00*d_m00*fdd[0] + sxyz[1]*sxyz[1]*d_0p0*d_0m0*fdd[1] + sxyz[2]*sxyz[2]*d_00p*d_00m*fdd[2]);
#else
    results[k] -= 0.5*(sxyz[0]*sxyz[0]*d_p00*d_m00*fdd[0] + sxyz[1]*sxyz[1]*d_0p0*d_0m0*fdd[1]);
#endif

>>>>>>> 1953b8e1
  }
  PetscErrorCode ierr = PetscLogFlops(45); CHKERRXX(ierr); // number of flops in this event
  return;
}

void quadratic_interpolation(const p4est_t *p4est, p4est_topidx_t tree_id, const p4est_quadrant_t &quad, const double *F, const double *Fdd, const double *xyz_global, double *results, const size_t &n_results )
{
  P4EST_ASSERT(n_results > 0);
<<<<<<< HEAD
  double linear_weight[P4EST_CHILDREN], second_derivative_weight[P4EST_DIM];
  get_local_interpolation_weights(p4est, tree_id, quad, xyz_global, linear_weight, second_derivative_weight);

  double fdd[P4EST_DIM];
=======
  PetscErrorCode ierr;

  p4est_topidx_t v_mm = p4est->connectivity->tree_to_vertex[0*P4EST_CHILDREN + 0];
  p4est_topidx_t v_pp = p4est->connectivity->tree_to_vertex[(p4est->trees->elem_count-1)*P4EST_CHILDREN + P4EST_CHILDREN-1];
  p4est_topidx_t v_m  = p4est->connectivity->tree_to_vertex[tree_id*P4EST_CHILDREN + 0];
  p4est_topidx_t v_p  = p4est->connectivity->tree_to_vertex[tree_id*P4EST_CHILDREN + P4EST_CHILDREN-1];

  const double* domain_xyz_min  = (p4est->connectivity->vertices+3*v_mm);
  const double* domain_xyz_max  = (p4est->connectivity->vertices+3*v_pp);
  const double* tree_xyz_min    = (p4est->connectivity->vertices+3*v_m);
  const double* tree_xyz_max    = (p4est->connectivity->vertices+3*v_p);

  const double qh   = (double)P4EST_QUADRANT_LEN(quad.level) / (double)(P4EST_ROOT_LEN);
  double qxyz_min[P4EST_DIM] = {DIM(quad_x_fr_i(&quad), quad_y_fr_j(&quad), quad_z_fr_k(&quad))};

  double xyz[P4EST_DIM];
  for (unsigned char dir = 0; dir < P4EST_DIM; ++dir) {
    xyz[dir] = xyz_global[dir];
    if(is_periodic(p4est, dir))
      while (fabs(xyz[dir] - (tree_xyz_min[dir] + (tree_xyz_max[dir]-tree_xyz_min[dir])*qxyz_min[dir])) >= (0.5+((double)P4EST_QUADRANT_LEN(P4EST_MAXLEVEL))/((double) P4EST_ROOT_LEN))*(domain_xyz_max[dir] - domain_xyz_min[dir]))
        xyz[dir] = xyz[dir] + ((xyz[dir] > (tree_xyz_min[dir] + (tree_xyz_max[dir]-tree_xyz_min[dir])*qxyz_min[dir]))? -1.0: +1.0)*(domain_xyz_max[dir]-domain_xyz_min[dir]);
    xyz[dir] = (xyz[dir] - tree_xyz_min[dir])/(tree_xyz_max[dir] - tree_xyz_min[dir]);
  }

  P4EST_ASSERT(ANDD(xyz[0]>=qxyz_min[0]-qh/10 && xyz[0]<=qxyz_min[0]+qh+qh/10, xyz[1]>=qxyz_min[1]-qh/10 && xyz[1]<=qxyz_min[1]+qh+qh/10, xyz[2]>=qxyz_min[2]-qh/10 && xyz[2]<=qxyz_min[2]+qh+qh/10));

  for (unsigned char dir = 0; dir < P4EST_DIM; ++dir)
    xyz[dir] = (xyz[dir]-qxyz_min[dir])/qh;

  double d_m00 = xyz[0];
  double d_p00 = 1-xyz[0];
  double d_0m0 = xyz[1];
  double d_0p0 = 1-xyz[1];
#ifdef P4_TO_P8
  double d_00m = xyz[2];
  double d_00p = 1-xyz[2];
#endif

#ifdef P4_TO_P8
  double w_xyz[] =
  {
    d_p00*d_0p0*d_00p,
    d_m00*d_0p0*d_00p,
    d_p00*d_0m0*d_00p,
    d_m00*d_0m0*d_00p,
    d_p00*d_0p0*d_00m,
    d_m00*d_0p0*d_00m,
    d_p00*d_0m0*d_00m,
    d_m00*d_0m0*d_00m
  };
#else
  double w_xyz[] =
  {
    d_p00*d_0p0,
    d_m00*d_0p0,
    d_p00*d_0m0,
    d_m00*d_0m0
  };
#endif


  double fdd[P4EST_DIM];
  const double sxyz[P4EST_DIM] = {DIM((tree_xyz_max[0] - tree_xyz_min[0])*qh, (tree_xyz_max[1] - tree_xyz_min[1])*qh, (tree_xyz_max[2] - tree_xyz_min[2])*qh)};
>>>>>>> 1953b8e1
  for (unsigned int k = 0; k < n_results; ++k)
  {
    results[k] = 0.0;
    for (short j=0; j<P4EST_CHILDREN; j++)
    {
      for (short i = 0; i<P4EST_DIM; i++)
        fdd[i] = ((j == 0)? 0.0 : fdd[i]) +Fdd[k*P4EST_CHILDREN*P4EST_DIM+j*P4EST_DIM + i] * linear_weight[j];
      results[k] += F[k*P4EST_CHILDREN+j]*linear_weight[j];
    }
<<<<<<< HEAD
    results[k] -= 0.5*SUMD(second_derivative_weight[0]*fdd[0], second_derivative_weight[1]*fdd[1], second_derivative_weight[2]*fdd[2]);
=======
    results[k] -= 0.5*SUMD(sxyz[0]*sxyz[0]*d_p00*d_m00*fdd[0], sxyz[1]*sxyz[1]*d_0p0*d_0m0*fdd[1], sxyz[2]*sxyz[2]*d_00p*d_00m*fdd[2]);
>>>>>>> 1953b8e1
  }

  PetscErrorCode ierr = PetscLogFlops(45); CHKERRXX(ierr); // number of flops in this event
}

void write_comm_stats(const p4est_t *p4est, const p4est_ghost_t *ghost, const p4est_nodes_t *nodes, const char *partition_name, const char *topology_name, const char *neighbors_name)
{
  FILE *file;
  PetscErrorCode ierr;

  /* save partition information */
  if (partition_name) {
    ierr = PetscFOpen(p4est->mpicomm, partition_name, "w", &file); CHKERRXX(ierr);
  } else {
    file = stdout;
  }

  p4est_gloidx_t num_nodes = 0;
  for (int r =0; r<p4est->mpisize; r++)
    num_nodes += nodes->global_owned_indeps[r];

  PetscFPrintf(p4est->mpicomm, file, "%% global_quads = %ld \t global_nodes = %ld\n", p4est->global_num_quadrants, num_nodes);
  PetscFPrintf(p4est->mpicomm, file, "%% mpi_rank | local_node_size | local_quad_size | ghost_node_size | ghost_quad_size\n");
  PetscSynchronizedFPrintf(p4est->mpicomm, file, "%4d, %7d, %7d, %5d, %5d\n",
                           p4est->mpirank, nodes->num_owned_indeps, p4est->local_num_quadrants, nodes->indep_nodes.elem_count-nodes->num_owned_indeps, ghost->ghosts.elem_count);
  PetscSynchronizedFlush(p4est->mpicomm, stdout);

  if (partition_name){
    ierr = PetscFClose(p4est->mpicomm, file); CHKERRXX(ierr);
  }

  /* save recv info based on the ghost nodes */
  if (topology_name){
    ierr = PetscFOpen(p4est->mpicomm, topology_name, "w", &file); CHKERRXX(ierr);
  } else {
    file = stdout;
  }

  PetscFPrintf(p4est->mpicomm, file, "%% Topology of ghost nodes based on how many ghost nodes belongs to a certain processor \n");
  PetscFPrintf(p4est->mpicomm, file, "%% this_rank | ghost_rank | ghost_node_size \n");
  std::vector<p4est_locidx_t> ghost_nodes(p4est->mpisize, 0);
  std::set<int> proc_neighbors;
  for (size_t i=0; i<nodes->indep_nodes.elem_count - nodes->num_owned_indeps; i++){
    int r = nodes->nonlocal_ranks[i];
    proc_neighbors.insert(r);
    ghost_nodes[r]++;
  }
  for (std::set<int>::const_iterator it = proc_neighbors.begin(); it != proc_neighbors.end(); ++it){
    int r = *it;
    PetscSynchronizedFPrintf(p4est->mpicomm, file, "%4d %4d %6d\n", p4est->mpirank, r, ghost_nodes[r]);
  }
  PetscSynchronizedFlush(p4est->mpicomm, stdout);

  if (topology_name){
    ierr = PetscFClose(p4est->mpicomm, file); CHKERRXX(ierr);
  }

  /* save recv info based on the ghost nodes */
  if (neighbors_name){
    ierr = PetscFOpen(p4est->mpicomm, neighbors_name, "w", &file); CHKERRXX(ierr);
  } else {
    file = stdout;
  }

  PetscFPrintf(p4est->mpicomm, file, "%% number of neighboring processors \n");
  PetscFPrintf(p4est->mpicomm, file, "%% this_rank | number_ghost_rank \n");
  PetscSynchronizedFPrintf(p4est->mpicomm, file, "%4d %4d\n", p4est->mpirank, proc_neighbors.size());
  PetscSynchronizedFlush(p4est->mpicomm, stdout);

  if (neighbors_name){
    ierr = PetscFClose(p4est->mpicomm, file); CHKERRXX(ierr);
  }
}


int8_t find_max_level(const p4est_t* p4est)
{
  int8_t max_lvl = 0;
  for (p4est_topidx_t tree_idx = p4est->first_local_tree; tree_idx <= p4est->last_local_tree; ++tree_idx) {
    const p4est_tree_t* tree = p4est_tree_array_index(p4est->trees, tree_idx);
    max_lvl = MAX(max_lvl, tree->maxlevel);
  }
  int mpiret = MPI_Allreduce(MPI_IN_PLACE, &max_lvl, 1, MPI_INT8_T, MPI_MAX, p4est->mpicomm); SC_CHECK_MPI(mpiret);
  return max_lvl;
}

p4est_bool_t nodes_are_equal(int mpi_size, p4est_nodes_t* nodes_1, p4est_nodes_t* nodes_2)
{
  if(nodes_1 == nodes_2)
    return P4EST_TRUE;
  const p4est_indep_t *node_1, *node_2;
  p4est_bool_t result = (nodes_1->indep_nodes.elem_count == nodes_2->indep_nodes.elem_count);
  result = result && (nodes_1->num_local_quadrants  == nodes_2->num_local_quadrants);
  result = result && (nodes_1->num_owned_indeps     == nodes_2->num_owned_indeps);
  result = result && (nodes_1->num_owned_shared     == nodes_2->num_owned_shared);
  result = result && (nodes_1->offset_owned_indeps == 0) && (nodes_2->offset_owned_indeps == 0);
  if(!result)
    goto return_time;
  for (int r = 0; r < mpi_size; ++r) {
    result = result && (nodes_1->global_owned_indeps[r] == nodes_2->global_owned_indeps[r]);
    if(!result)
      goto return_time;
  }
  // compare the raw nodes, one by one, first
  for (size_t k = 0; k < nodes_1->indep_nodes.elem_count; ++k) {
    node_1 = (const p4est_indep_t*) sc_array_index(&nodes_1->indep_nodes, k);
    node_2 = (const p4est_indep_t*) sc_array_index(&nodes_2->indep_nodes, k);
    result = result && (node_1->level == node_2->level);
    result = result && (node_1->x == node_2->x);
    result = result && (node_1->y == node_2->y);
#ifdef P4_TO_P8
    result = result && (node_1->z == node_2->z);
#endif
    result = result && (node_1->pad8 == node_2->pad8);
    // all nodes must have their p.piggy3 used, local or ghost...
    result = result && (node_1->p.piggy3.local_num  == node_2->p.piggy3.local_num);
    result = result && (node_1->p.piggy3.which_tree == node_2->p.piggy3.which_tree);
    if(k > ((size_t) nodes_1->num_owned_indeps))
      result = result && (nodes_1->nonlocal_ranks[k-nodes_1->num_owned_indeps] == nodes_2->nonlocal_ranks[k-nodes_2->num_owned_indeps]);
    if(!result)
      goto return_time;
  }
  // check that the local indices of points associated with local quadrants are equal
  for (p4est_locidx_t k = 0; k < nodes_1->num_local_quadrants; ++k) {
    for (short j = 0; j < P4EST_CHILDREN; ++j) {
      result = result && (nodes_1->local_nodes[P4EST_CHILDREN*k + j] == nodes_2->local_nodes[P4EST_CHILDREN*k + j]);
      if(!result)
        goto return_time;
    }
  }
return_time:
  return result;
}

p4est_bool_t ghosts_are_equal(p4est_ghost_t* ghost_1, p4est_ghost_t* ghost_2)
{
  if(ghost_1 == ghost_2)
    return P4EST_TRUE;

  const p4est_quadrant_t *quad_1, *quad_2;
  int mpisize = ghost_1->mpisize;
  p4est_bool_t result = (ghost_2->mpisize == mpisize);
  result = result && (ghost_1->ghosts.elem_count == ghost_2->ghosts.elem_count);
  result = result && (ghost_1->num_trees == ghost_2->num_trees);
  result = result && (ghost_1->btype == ghost_2->btype);
  if(!result)
    goto return_time;
  for (size_t k = 0; k < ghost_1->ghosts.elem_count; ++k) {
    quad_1 = p4est_quadrant_array_index(&ghost_1->ghosts, k);
    quad_2 = p4est_quadrant_array_index(&ghost_2->ghosts, k);
    result = result && p4est_quadrant_is_equal(quad_1, quad_2);
    result = result && (quad_1->p.piggy3.local_num == quad_2->p.piggy3.local_num);
    result = result && (quad_1->p.piggy3.which_tree == quad_2->p.piggy3.which_tree);
    if(!result)
      goto return_time;
  }
  for (int r = 0; r < mpisize+1; ++r) {
    result = result && (ghost_1->proc_offsets[r] == ghost_2->proc_offsets[r]);
    if(!result)
      goto return_time;
  }
  for (p4est_topidx_t tree_idx = 0; tree_idx < ghost_1->num_trees+1; ++tree_idx) {
    result = result && (ghost_1->tree_offsets[tree_idx] == ghost_2->tree_offsets[tree_idx]);
    if(!result)
       goto return_time;
  }
return_time:
  return result;
}

PetscErrorCode VecGetLocalAndGhostSizes(Vec& v, PetscInt& local_size, PetscInt& ghosted_size)
{
  PetscErrorCode ierr = 0;
  Vec v_loc;
  ierr = VecGetLocalSize(v, &local_size); CHKERRQ(ierr);
  ierr = VecGhostGetLocalForm(v, &v_loc); CHKERRQ(ierr);
  ierr = VecGetSize(v_loc, &ghosted_size); CHKERRQ(ierr);
  ierr = VecGhostRestoreLocalForm(v, &v_loc); CHKERRQ(ierr);
  return ierr;
}

bool vectorIsWellSetForNodes(Vec& v, const p4est_nodes_t* nodes, const MPI_Comm& mpicomm, const unsigned int& blocksize)
{
  P4EST_ASSERT(v!=NULL);
  P4EST_ASSERT(blocksize>0);
  PetscInt local_size, ghosted_size;
  VecGetLocalAndGhostSizes(v, local_size, ghosted_size);
  int my_test = (local_size==((PetscInt)(blocksize*nodes->num_owned_indeps)) && ghosted_size!=((PetscInt)(blocksize*nodes->indep_nodes.elem_count)))?1:0;
  int mpiret = MPI_Allreduce(MPI_IN_PLACE, &my_test, 1, MPI_INT, MPI_LAND, mpicomm); SC_CHECK_MPI(mpiret);
  return my_test;
}

PetscErrorCode VecCreateGhostNodesBlock(const p4est_t *p4est, const p4est_nodes_t *nodes, const PetscInt & block_size, Vec* v)
{
  PetscErrorCode ierr = 0;
  p4est_locidx_t num_local = nodes->num_owned_indeps;
  P4EST_ASSERT(block_size > 0);
  P4EST_ASSERT(nodes->indep_nodes.elem_count >= (size_t) num_local);
  P4EST_ASSERT(p4est->mpisize >= 0);
  std::vector<PetscInt> ghost_nodes(nodes->indep_nodes.elem_count - num_local, 0);
  std::vector<PetscInt> global_offset_sum(p4est->mpisize + 1, 0);

  // Calculate the global number of points
  for (int r = 0; r<p4est->mpisize; ++r)
    global_offset_sum[r+1] = global_offset_sum[r] + (PetscInt)nodes->global_owned_indeps[r];

  PetscInt num_global = global_offset_sum[p4est->mpisize];

  for (size_t i = 0; i<ghost_nodes.size(); ++i)
  {
    /*
    p4est_indep_t* ni = (p4est_indep_t*)sc_array_index(&nodes->indep_nodes, i+num_local);
     * [RAPHAEL:] substituted this latter line of code by the following to enforce and ensure const attribute in 'nodes' argument...
     */
    SC_ASSERT(((size_t) (i+num_local))<nodes->indep_nodes.elem_count);
    const p4est_indep_t* ni = (const p4est_indep_t*) (nodes->indep_nodes.array + (((size_t) (i+num_local))*nodes->indep_nodes.elem_size));

    ghost_nodes[i] = (PetscInt)ni->p.piggy3.local_num + global_offset_sum[nodes->nonlocal_ranks[i]];
  }

  if(block_size > 1){
    ierr = VecCreateGhostBlock(p4est->mpicomm, block_size, num_local*block_size, num_global*block_size,
                               ghost_nodes.size(), (const PetscInt*)&ghost_nodes[0], v); CHKERRQ(ierr);
  } else{
    ierr = VecCreateGhost(p4est->mpicomm, num_local, num_global,
                          ghost_nodes.size(), (const PetscInt*)&ghost_nodes[0], v); CHKERRQ(ierr);
  }
  ierr = VecSetFromOptions(*v); CHKERRQ(ierr);

  return ierr;
}

PetscErrorCode VecGhostCopy(Vec src, Vec dst)
{
  PetscErrorCode ierr;

  Vec src_l, dst_l;
  ierr = VecGhostGetLocalForm(src, &src_l); CHKERRQ(ierr);
  ierr = VecGhostGetLocalForm(dst, &dst_l); CHKERRQ(ierr);
  ierr = VecCopy(src_l, dst_l); CHKERRQ(ierr);
  ierr = VecGhostRestoreLocalForm(src, &src_l); CHKERRQ(ierr);
  ierr = VecGhostRestoreLocalForm(dst, &dst_l); CHKERRQ(ierr);

  return 0;
}

PetscErrorCode VecGhostSet(Vec x, double v)
{
  PetscErrorCode ierr;
  Vec x_l;

  ierr = VecGhostGetLocalForm(x, &x_l); CHKERRQ(ierr);
  ierr = VecSet(x, v); CHKERRQ(ierr);
  ierr = VecGhostRestoreLocalForm(x, &x_l); CHKERRQ(ierr);

  return 0;
}

PetscErrorCode VecCreateGhostCellsBlock(const p4est_t *p4est, const p4est_ghost_t *ghost, const PetscInt & block_size, Vec* v)
{
  PetscErrorCode ierr = 0;
  p4est_locidx_t num_local = p4est->local_num_quadrants;
  P4EST_ASSERT(block_size > 0);

  std::vector<PetscInt> ghost_cells(ghost->ghosts.elem_count, 0);
  PetscInt num_global = p4est->global_num_quadrants;

  for (int r = 0; r<p4est->mpisize; ++r)
    for (p4est_locidx_t q = ghost->proc_offsets[r]; q < ghost->proc_offsets[r+1]; ++q)
    {
      /*
      const p4est_quadrant_t* quad = (const p4est_quadrant_t*)sc_array_index(&ghost->ghosts, q);
       * [RAPHAEL:] substituted this latter line of code by the following to enforce and ensure const attribute in 'nodes' argument...
       */
      SC_ASSERT(((size_t) q)<ghost->ghosts.elem_count);
      const p4est_quadrant_t* quad = (const p4est_quadrant_t*) (ghost->ghosts.array + ((size_t) q)*ghost->ghosts.elem_size);

      ghost_cells[q] = (PetscInt)quad->p.piggy3.local_num + (PetscInt)p4est->global_first_quadrant[r];
    }

  if(block_size > 1){
    ierr = VecCreateGhostBlock(p4est->mpicomm, block_size, num_local*block_size, num_global*block_size,
                             ghost_cells.size(), (const PetscInt*)&ghost_cells[0], v); CHKERRQ(ierr);
  } else {
    ierr = VecCreateGhost(p4est->mpicomm, num_local, num_global,
                          ghost_cells.size(), (const PetscInt*)&ghost_cells[0], v); CHKERRQ(ierr);
  }
  ierr = VecSetFromOptions(*v); CHKERRQ(ierr);

  return ierr;
}

PetscErrorCode VecCreateNoGhostCellsBlock(const p4est_t *p4est, const PetscInt &block_size, Vec* v)
{
  PetscErrorCode ierr = 0;
  p4est_locidx_t num_local = p4est->local_num_quadrants;
  P4EST_ASSERT(block_size > 0);

  PetscInt num_global = p4est->global_num_quadrants;

  ierr = VecCreateMPI(p4est->mpicomm, num_local*block_size, num_global*block_size, v); CHKERRQ(ierr);
  if(block_size > 1){
    ierr = VecSetBlockSize(*v, block_size); CHKERRQ(ierr);
  }
  ierr = VecSetFromOptions(*v); CHKERRQ(ierr);

  return ierr;
}

PetscErrorCode VecScatterAllToSomeCreate(MPI_Comm comm, Vec origin_loc, Vec destination, const PetscInt &ndest_glo_idx, const PetscInt *dest_glo_idx, VecScatter *ctx)
{
  PetscErrorCode ierr;
  IS is_from, is_to;
  ierr    = ISCreateGeneral(comm, ndest_glo_idx, dest_glo_idx, PETSC_USE_POINTER, &is_to);    CHKERRQ(ierr);
  ierr    = ISCreateStride(comm, ndest_glo_idx, 0, 1, &is_from);                              CHKERRQ(ierr);
  ierr    = VecScatterCreate(origin_loc, is_from, destination, is_to, ctx);                   CHKERRQ(ierr);
  return ierr;
}

PetscErrorCode VecScatterCreateChangeLayout(MPI_Comm comm, Vec from, Vec to, VecScatter *ctx)
{
  PetscErrorCode ierr = 0;
#ifdef CASL_THROWS
  PetscInt size_from, size_to;
  ierr = VecGetSize(from, &size_from); CHKERRXX(ierr);
  ierr = VecGetSize(to, &size_to); CHKERRXX(ierr);
  if (size_from != size_to)
    throw std::invalid_argument("[ERROR]: Change layout is only supported for vectors with the same global size");
#endif

  IS is_from, is_to;

  ISLocalToGlobalMapping l2g;
  ierr = VecGetLocalToGlobalMapping(to, &l2g); CHKERRXX(ierr);

  const PetscInt *idx;
  PetscInt l2g_size;
  ierr = ISLocalToGlobalMappingGetIndices(l2g, &idx); CHKERRXX(ierr);
  ierr = ISLocalToGlobalMappingGetSize(l2g, &l2g_size); CHKERRXX(ierr);

  ierr = ISCreateStride(comm, l2g_size, 0, 1, &is_to); CHKERRXX(ierr);
  ierr = ISCreateGeneral(comm, l2g_size, idx, PETSC_USE_POINTER, &is_from); CHKERRXX(ierr);

  Vec to_l;
  ierr = VecGhostGetLocalForm(to, &to_l); CHKERRXX(ierr);
  ierr = VecScatterCreate(from, is_from, to_l, is_to, ctx); CHKERRXX(ierr);

  ierr = ISDestroy(is_from); CHKERRXX(ierr);
  ierr = ISDestroy(is_to); CHKERRXX(ierr);
  ierr = ISLocalToGlobalMappingRestoreIndices(l2g, &idx); CHKERRXX(ierr);
  ierr = VecGhostRestoreLocalForm(to, &to_l); CHKERRXX(ierr);

  return ierr;
}

PetscErrorCode VecGhostChangeLayoutBegin(VecScatter ctx, Vec from, Vec to)
{
  PetscErrorCode ierr;
  Vec to_l;

  ierr = VecGhostGetLocalForm(to, &to_l);
  ierr = VecScatterBegin(ctx, from, to_l, INSERT_VALUES, SCATTER_FORWARD); CHKERRXX(ierr);
  ierr = VecGhostRestoreLocalForm(to, &to_l);

  return ierr;
}

PetscErrorCode VecGhostChangeLayoutEnd(VecScatter ctx, Vec from, Vec to)
{
  PetscErrorCode ierr;
  Vec to_l;

  ierr = VecGhostGetLocalForm(to, &to_l);
  ierr = VecScatterEnd(ctx, from, to_l, INSERT_VALUES, SCATTER_FORWARD); CHKERRXX(ierr);
  ierr = VecGhostRestoreLocalForm(to, &to_l);

  return ierr;
}

bool is_folder(const char* path)
{
  struct stat info;
  if(stat(path, &info)!= 0 )
  {
#ifdef CASL_THROWS
    char error_message[1024];
    sprintf(error_message, "is_folder: could not access %s", path);
    throw std::runtime_error(error_message);
#else
    return false;
#endif
  }
  return (info.st_mode & S_IFDIR);
}

bool file_exists(const char* path)
{
  struct stat info;
  return ((stat(path, &info)== 0) && (info.st_mode & S_IFREG));
}


int create_directory(const char* path, int mpi_rank, MPI_Comm comm)
{
  int return_ = 1;
  if(mpi_rank == 0)
  {
    struct stat info;
    if((stat(path, &info) == 0) &&  (info.st_mode & S_IFDIR)) // if it already exists, no need to create it...
      return_ = 0;
    else
    {
      char tmp[PATH_MAX];
      snprintf(tmp, sizeof(tmp), "%s", path);
      size_t len = strlen(tmp);
      if(tmp[len-1] == '/')
        tmp[len-1] = 0;
      for (char* p = tmp+1; *p; p++){
        if(*p == '/'){
          *p = 0;
          if((stat(tmp, &info) == 0) &&  (info.st_mode & S_IFDIR)) // if it already exists, no need to create it...
            return_ = 0;
          else
            return_ = mkdir(tmp, S_IRWXU | S_IRGRP | S_IXGRP | S_IROTH | S_IXOTH); // permission = 755 like a regular mkdir in terminal
          *p = '/';
          if(return_)
            break;
        }
      }
      if(return_ == 0) // successfull up to here
        return_ = mkdir(path, S_IRWXU | S_IRGRP | S_IXGRP | S_IROTH | S_IXOTH); // permission = 755 like a regular mkdir in terminal
    }
  }
  int mpiret = MPI_Bcast(&return_, 1, MPI_INT, 0, comm); SC_CHECK_MPI(mpiret);
  return return_;
}

int  get_subdirectories_in(const char* root_path, std::vector<std::string>& subdirectories)
{
  if(!is_folder(root_path))
    return 1;

  subdirectories.resize(0);

  DIR *dir = opendir(root_path);
  struct dirent *entry = readdir(dir);
  while (entry != NULL)
  {
    if (entry->d_type == DT_DIR && strcmp(entry->d_name, ".") && strcmp(entry->d_name, ".."))
      subdirectories.push_back(entry->d_name);
    entry = readdir(dir);
  }

  closedir(dir);

  return 0;
}

int delete_directory(const char* root_path, int mpi_rank, MPI_Comm comm, bool non_collective)
{
  if(!is_folder(root_path))
  {
    char error_message[1024];
    sprintf(error_message, "delete_directory: path %s is NOT a directory...", root_path);
    throw std::invalid_argument(error_message);
  }

  int return_ = 1;
  if(mpi_rank == 0)
  {
    std::vector<std::string> subdirectories; subdirectories.resize(0);
    std::vector<std::string> reg_files; reg_files.resize(0);

    DIR *dir = opendir(root_path);
    struct dirent *entry = readdir(dir);
    while (entry != NULL)
    {
      if (strcmp(entry->d_name, ".") && strcmp(entry->d_name, ".."))
      {
        if(entry->d_type == DT_DIR)
          subdirectories.push_back(entry->d_name);
        else if (entry->d_type == DT_REG)
          reg_files.push_back(entry->d_name);
        else
        {
          char path_to_weird_thing[PATH_MAX], error_msg[1024];
          sprintf(path_to_weird_thing, "%s/%s", root_path, entry->d_name);
          sprintf(error_msg, "delete_directory: a weird object has been encountered in %s: it is neither a folder nor a file, this function is not designed for that, use maybe 'rm -rf'", path_to_weird_thing);
          throw std::runtime_error(error_msg);
          return 1;
        }
      }
      entry = readdir(dir);
    }
    for (unsigned int idx = 0; idx < reg_files.size(); ++idx) {
      char path_to_file[PATH_MAX];
      sprintf(path_to_file, "%s/%s", root_path, reg_files[idx].c_str());
      remove(path_to_file);
    }
    for (unsigned int idx = 0; idx < subdirectories.size(); ++idx) {
      char path_to_subfolder[PATH_MAX];
      sprintf(path_to_subfolder, "%s/%s", root_path, subdirectories[idx].c_str());
      delete_directory(path_to_subfolder, mpi_rank, comm, true);
    }
    remove(root_path);
    if(non_collective)
      return 0;
    else
      return_ = 0;
  }
  if(!non_collective)
  {
    int mpiret = MPI_Bcast(&return_, 1, MPI_INT, 0, comm); SC_CHECK_MPI(mpiret);
  }
  return return_;
}

void dxyz_min(const p4est_t *p4est, double *dxyz)
{
  splitting_criteria_t *data = (splitting_criteria_t*)p4est->user_pointer;

  p4est_topidx_t v_m = p4est->connectivity->tree_to_vertex[0 + 0];
  p4est_topidx_t v_p = p4est->connectivity->tree_to_vertex[0 + P4EST_CHILDREN-1];
  double *v = p4est->connectivity->vertices;

  for(unsigned char dir=0; dir<P4EST_DIM; ++dir)
    dxyz[dir] = (v[3*v_p + dir] - v[3*v_m + dir]) / (1<<data->max_lvl);
}

void get_dxyz_min(const p4est_t *p4est, double dxyz[], double *dxyz_min, double *diag_min)
{
  splitting_criteria_t *data = (splitting_criteria_t*)p4est->user_pointer;

  p4est_topidx_t v_m = p4est->connectivity->tree_to_vertex[0 + 0];
  p4est_topidx_t v_p = p4est->connectivity->tree_to_vertex[0 + P4EST_CHILDREN-1];
  double *v = p4est->connectivity->vertices;

<<<<<<< HEAD
  for(int dir=0; dir<P4EST_DIM; ++dir)
    dxyz[dir] = (v[3*v_p + dir] - v[3*v_m + dir]) / (1<<data->max_lvl);

  dxyz_min = MIN(DIM(dxyz[0], dxyz[1], dxyz[2]));
}

void get_dxyz_min(const p4est_t *p4est, double *dxyz, double &dxyz_min, double &diag_min)
{
  splitting_criteria_t *data = (splitting_criteria_t*)p4est->user_pointer;

  p4est_topidx_t v_m = p4est->connectivity->tree_to_vertex[0 + 0];
  p4est_topidx_t v_p = p4est->connectivity->tree_to_vertex[0 + P4EST_CHILDREN-1];
  double *v = p4est->connectivity->vertices;

  for(int dir=0; dir<P4EST_DIM; ++dir)
=======
  double dxyz_own[P4EST_DIM];
  if (dxyz == NULL) {
    dxyz = dxyz_own;
  }

  for(int dir=0; dir<P4EST_DIM; ++dir) {
>>>>>>> 1953b8e1
    dxyz[dir] = (v[3*v_p + dir] - v[3*v_m + dir]) / (1<<data->max_lvl);

<<<<<<< HEAD
  dxyz_min = MIN(DIM(dxyz[0], dxyz[1], dxyz[2]));
  diag_min = sqrt(SUMD(SQR(dxyz[0]), SQR(dxyz[1]), SQR(dxyz[2])));
=======
  if (dxyz_min != NULL) {
    *dxyz_min = MIN(DIM(dxyz[0], dxyz[1], dxyz[2]));
  }

  if (diag_min != NULL) {
    *diag_min = ABSD(dxyz[0], dxyz[1], dxyz[2]);
  }
>>>>>>> 1953b8e1
}

void dxyz_quad(const p4est_t *p4est, const p4est_quadrant_t *quad, double *dxyz)
{
  p4est_topidx_t v_m = p4est->connectivity->tree_to_vertex[0 + 0];
  p4est_topidx_t v_p = p4est->connectivity->tree_to_vertex[0 + P4EST_CHILDREN-1];
  double *v = p4est->connectivity->vertices;

  double qh = P4EST_QUADRANT_LEN(quad->level) / (double) P4EST_ROOT_LEN;
  for(int dir=0; dir<P4EST_DIM; ++dir)
    dxyz[dir] = (v[3*v_p+dir]-v[3*v_m+dir]) * qh;
}

void xyz_min(const p4est_t *p4est, double *xyz_min_)
{
  double *v2c = p4est->connectivity->vertices;
  p4est_topidx_t *t2v = p4est->connectivity->tree_to_vertex;
  p4est_topidx_t first_tree = 0;
  p4est_topidx_t first_vertex = 0;

  for (short i=0; i<3; i++)
    xyz_min_[i] = v2c[3*t2v[P4EST_CHILDREN*first_tree + first_vertex] + i];
}

void xyz_max(const p4est_t *p4est, double *xyz_max_)
{
  double *v2c = p4est->connectivity->vertices;
  p4est_topidx_t *t2v = p4est->connectivity->tree_to_vertex;
  p4est_topidx_t last_tree = p4est->trees->elem_count-1;
  p4est_topidx_t last_vertex = P4EST_CHILDREN - 1;

  for (short i=0; i<3; i++)
    xyz_max_[i] = v2c[3*t2v[P4EST_CHILDREN*last_tree  + last_vertex ] + i];
}

#ifdef P4_TO_P8
void fill_quad_oct_values_from_node_sampled_vector(OctValue* quad_val, const p4est_locidx_t& quad_idx, const p4est_nodes_t* nodes, const double** node_sampled_values_p, const unsigned int n_fields = 1)
#else
void fill_quad_oct_values_from_node_sampled_vector(QuadValue* quad_val, const p4est_locidx_t& quad_idx, const p4est_nodes_t* nodes, const double** node_sampled_values_p, const unsigned int n_fields = 1)
#endif
{
  const p4est_locidx_t *q2n = nodes->local_nodes + P4EST_CHILDREN*quad_idx;

  for (unsigned char inc_x = 0; inc_x < 2; ++inc_x)
    for (unsigned char inc_y = 0; inc_y < 2; ++inc_y)
#ifdef P4_TO_P8
      for (unsigned char inc_z = 0; inc_z < 2; ++inc_z)
#endif
      {
        const unsigned char idx_in_quad_oct_value = SUMD((1 << (P4EST_DIM - 1))*inc_x, (1 << (P4EST_DIM - 2))*inc_y, inc_z);
        const p4est_locidx_t node_sub_idx_in_quad = q2n[SUMD(inc_x, 2*inc_y, 4*inc_z)];
        for (unsigned int ff = 0; ff < n_fields; ++ff)
          quad_val[ff].val[idx_in_quad_oct_value] = node_sampled_values_p[ff][node_sub_idx_in_quad];
      }
}

double integrate_over_negative_domain_in_one_quadrant(const p4est_t *p4est, const p4est_nodes_t *nodes, const p4est_quadrant_t *quad, p4est_locidx_t quad_idx, Vec phi, Vec f)
{
#ifdef P4_TO_P8
  OctValue  phi_and_function_quad_oct_values[2];
#else
  QuadValue phi_and_function_quad_oct_values[2];
#endif

  const double *node_sampled_phi_and_function_p[2];
  PetscErrorCode ierr;
  ierr = VecGetArrayRead(phi, &node_sampled_phi_and_function_p[0]); CHKERRXX(ierr);
  ierr = VecGetArrayRead(f  , &node_sampled_phi_and_function_p[1]); CHKERRXX(ierr);

  fill_quad_oct_values_from_node_sampled_vector(phi_and_function_quad_oct_values, quad_idx, nodes, node_sampled_phi_and_function_p, 2);

  ierr = VecRestoreArrayRead(phi, &node_sampled_phi_and_function_p[0]); CHKERRXX(ierr);
  ierr = VecRestoreArrayRead(f  , &node_sampled_phi_and_function_p[1]); CHKERRXX(ierr);

  const p4est_topidx_t v_m = p4est->connectivity->tree_to_vertex[0 + 0];
  const p4est_topidx_t v_p = p4est->connectivity->tree_to_vertex[0 + P4EST_CHILDREN-1];
  const double* tree_xyx_min = p4est->connectivity->vertices + 3*v_m;
  const double* tree_xyz_max = p4est->connectivity->vertices + 3*v_p;
  double dmin = (double)P4EST_QUADRANT_LEN(quad->level)/(double)P4EST_ROOT_LEN;

#ifdef P4_TO_P8
  Cube3 cube(0, dmin*(tree_xyz_max[0] - tree_xyx_min[0]), 0, dmin*(tree_xyz_max[1] - tree_xyx_min[1]), 0, dmin*(tree_xyz_max[2] - tree_xyx_min[2]));
#else
  Cube2 cube(0, dmin*(tree_xyz_max[0] - tree_xyx_min[0]), 0, dmin*(tree_xyz_max[1] - tree_xyx_min[1]));
#endif

  return cube.integral(phi_and_function_quad_oct_values[1], phi_and_function_quad_oct_values[0]);
}


double integrate_over_negative_domain(const p4est_t *p4est, const p4est_nodes_t *nodes, Vec phi, Vec f)
{
  double sum = 0;
  for(p4est_topidx_t tree_idx = p4est->first_local_tree; tree_idx <= p4est->last_local_tree; ++tree_idx)
  {
    p4est_tree_t *tree = (p4est_tree_t*)sc_array_index(p4est->trees, tree_idx);
    for(size_t quad_idx = 0; quad_idx < tree->quadrants.elem_count; ++quad_idx)
    {
      const p4est_quadrant_t *quad = (const p4est_quadrant_t*)sc_array_index(&tree->quadrants, quad_idx);
      sum += integrate_over_negative_domain_in_one_quadrant(p4est, nodes, quad,
                                                            quad_idx + tree->quadrants_offset,
                                                            phi, f);
    }
  }

  /* compute global sum */
  double sum_global;
  PetscErrorCode ierr;
  ierr = MPI_Allreduce(&sum, &sum_global, 1, MPI_DOUBLE, MPI_SUM, p4est->mpicomm); CHKERRXX(ierr);
  return sum_global;
}


void integrate_over_negative_domain(int num, double *values, const p4est_t *p4est, const p4est_nodes_t *nodes, Vec phi, Vec map, Vec f)
{
  PetscErrorCode ierr;

  const double *map_ptr;
  ierr = VecGetArrayRead(map, &map_ptr); CHKERRXX(ierr);

  const p4est_locidx_t *q2n = nodes->local_nodes;
  for (int i = 0; i < num; ++i) values[i] = 0;

  for(p4est_topidx_t tree_idx = p4est->first_local_tree; tree_idx <= p4est->last_local_tree; ++tree_idx)
  {
    p4est_tree_t *tree = (p4est_tree_t*)sc_array_index(p4est->trees, tree_idx);
    for(size_t quad_idx = 0; quad_idx < tree->quadrants.elem_count; ++quad_idx)
    {
      // count how many times each index appears in a quadrant
      std::vector<int> count(num, 0);
      for (int i = 0; i < P4EST_CHILDREN; ++i)
      {
        int loc_idx = int(map_ptr[q2n[quad_idx*P4EST_CHILDREN + i]]);
        if (loc_idx >= num) throw;
        if (loc_idx >= 0) count[loc_idx]++;
      }

      // select the most frequent one
      int idx       = 0;
      int max_count = count[0];
      for (int i = 1; i < num; ++i)
      {
        if (max_count < count[i])
        {
          max_count = count[i];
          idx = i;
        }
      }

      // add intergal to appropriate value
      const p4est_quadrant_t *quad = (const p4est_quadrant_t*)sc_array_index(&tree->quadrants, quad_idx);
      values[idx] += integrate_over_negative_domain_in_one_quadrant(p4est, nodes, quad,
                                                                    quad_idx + tree->quadrants_offset,
                                                                    phi, f);
    }
  }

  ierr = VecRestoreArrayRead(map, &map_ptr); CHKERRXX(ierr);

  /* compute global sum */
  ierr = MPI_Allreduce(MPI_IN_PLACE, values, num, MPI_DOUBLE, MPI_SUM, p4est->mpicomm); CHKERRXX(ierr);
}


double area_in_negative_domain_in_one_quadrant(const p4est_t *p4est, const p4est_nodes_t *nodes, const p4est_quadrant_t *quad, p4est_locidx_t quad_idx, Vec phi)
{

#ifdef P4_TO_P8
  OctValue phi_values;
#else
  QuadValue phi_values;
#endif

  const double *P;
  PetscErrorCode ierr;
  ierr = VecGetArrayRead(phi, &P); CHKERRXX(ierr);
  fill_quad_oct_values_from_node_sampled_vector(&phi_values, quad_idx, nodes, &P);
  ierr = VecRestoreArrayRead(phi, &P); CHKERRXX(ierr);

  const p4est_topidx_t v_m = p4est->connectivity->tree_to_vertex[0 + 0];
  const p4est_topidx_t v_p = p4est->connectivity->tree_to_vertex[0 + P4EST_CHILDREN-1];
  const double* tree_xyx_min = p4est->connectivity->vertices + 3*v_m;
  const double* tree_xyz_max = p4est->connectivity->vertices + 3*v_p;
  double dmin = (double)P4EST_QUADRANT_LEN(quad->level)/(double)P4EST_ROOT_LEN;

#ifdef P4_TO_P8
  Cube3 cube(0, dmin*(tree_xyz_max[0] - tree_xyx_min[0]), 0, dmin*(tree_xyz_max[1] - tree_xyx_min[1]), 0, dmin*(tree_xyz_max[2] - tree_xyx_min[2]));
  return cube.volume_In_Negative_Domain(phi_values);
#else
  Cube2 cube(0, dmin*(tree_xyz_max[0] - tree_xyx_min[0]), 0, dmin*(tree_xyz_max[1] - tree_xyx_min[1]));
  return cube.area_In_Negative_Domain(phi_values);
#endif
}

double area_in_negative_domain(const p4est_t *p4est, const p4est_nodes_t *nodes, Vec phi)
{
  double sum = 0;
  for(p4est_topidx_t tree_idx = p4est->first_local_tree; tree_idx <= p4est->last_local_tree; ++tree_idx)
  {
    p4est_tree_t *tree = (p4est_tree_t*)sc_array_index(p4est->trees, tree_idx);
    for(size_t quad_idx = 0; quad_idx < tree->quadrants.elem_count; ++quad_idx)
    {
      const p4est_quadrant_t *quad = (const p4est_quadrant_t*)sc_array_index(&tree->quadrants, quad_idx);
      sum += area_in_negative_domain_in_one_quadrant(p4est, nodes, quad,
                                                     quad_idx + tree->quadrants_offset,
                                                     phi);
    }
  }

  /* compute global sum */
  PetscErrorCode ierr;
  ierr = MPI_Allreduce(MPI_IN_PLACE, &sum, 1, MPI_DOUBLE, MPI_SUM, p4est->mpicomm); CHKERRXX(ierr);
  return sum;
}

void area_in_negative_domain(int num, double *values, const p4est_t *p4est, const p4est_nodes_t *nodes, Vec phi, Vec map)
{
  PetscErrorCode ierr;

  const double *map_ptr;
  ierr = VecGetArrayRead(map, &map_ptr); CHKERRXX(ierr);

  const p4est_locidx_t *q2n = nodes->local_nodes;
  for (int i = 0; i < num; ++i) values[i] = 0;

  for(p4est_topidx_t tree_idx = p4est->first_local_tree; tree_idx <= p4est->last_local_tree; ++tree_idx)
  {
    p4est_tree_t *tree = (p4est_tree_t*)sc_array_index(p4est->trees, tree_idx);
    for(size_t quad_idx = 0; quad_idx < tree->quadrants.elem_count; ++quad_idx)
    {
      // count how many times each index appears in a quadrant
      std::vector<int> count(num, 0);
      for (int i = 0; i < P4EST_CHILDREN; ++i)
      {
        int loc_idx = int(map_ptr[q2n[quad_idx*P4EST_CHILDREN + i]]);
        if (loc_idx >= num) throw;
        if (loc_idx >= 0) count[loc_idx]++;
      }

      // select the most frequent one
      int idx = 0;
      int max_count = count[0];
      for (int i = 1; i < num; ++i)
      {
        if (max_count < count[i])
        {
          max_count = count[i];
          idx = i;
        }
      }

      // add intergal to appropriate value
      const p4est_quadrant_t *quad = (const p4est_quadrant_t*)sc_array_index(&tree->quadrants, quad_idx);
      values[idx] += area_in_negative_domain_in_one_quadrant(p4est, nodes, quad,
                                                     quad_idx + tree->quadrants_offset,
                                                     phi);
    }
  }

  ierr = VecRestoreArrayRead(map, &map_ptr); CHKERRXX(ierr);

  /* compute global sum */
  ierr = MPI_Allreduce(MPI_IN_PLACE, values, num, MPI_DOUBLE, MPI_SUM, p4est->mpicomm); CHKERRXX(ierr);
}

double integrate_over_interface_in_one_quadrant(const p4est_t *p4est, const p4est_nodes_t *nodes, const p4est_quadrant_t *quad, p4est_locidx_t quad_idx, Vec phi, Vec f)
{
#ifdef P4_TO_P8
  OctValue  phi_and_function_quad_oct_values[2];
#else
  QuadValue phi_and_function_quad_oct_values[2];
#endif

  const double *node_sampled_phi_and_function_p[2];
  PetscErrorCode ierr;
  ierr = VecGetArrayRead(phi, &node_sampled_phi_and_function_p[0]); CHKERRXX(ierr);
  ierr = VecGetArrayRead(f  , &node_sampled_phi_and_function_p[1]); CHKERRXX(ierr);

  fill_quad_oct_values_from_node_sampled_vector(phi_and_function_quad_oct_values, quad_idx, nodes, node_sampled_phi_and_function_p, 2);

  ierr = VecRestoreArrayRead(phi, &node_sampled_phi_and_function_p[0]); CHKERRXX(ierr);
  ierr = VecRestoreArrayRead(f  , &node_sampled_phi_and_function_p[1]); CHKERRXX(ierr);

  const p4est_topidx_t v_m = p4est->connectivity->tree_to_vertex[0 + 0];
  const p4est_topidx_t v_p = p4est->connectivity->tree_to_vertex[0 + P4EST_CHILDREN-1];
  const double* tree_xyx_min = p4est->connectivity->vertices + 3*v_m;
  const double* tree_xyz_max = p4est->connectivity->vertices + 3*v_p;
  double dmin = (double)P4EST_QUADRANT_LEN(quad->level)/(double)P4EST_ROOT_LEN;

#ifdef P4_TO_P8
  Cube3 cube(0, dmin*(tree_xyz_max[0] - tree_xyx_min[0]), 0, dmin*(tree_xyz_max[1] - tree_xyx_min[1]), 0, dmin*(tree_xyz_max[2] - tree_xyx_min[2]));
#else
  Cube2 cube(0, dmin*(tree_xyz_max[0] - tree_xyx_min[0]), 0, dmin*(tree_xyz_max[1] - tree_xyx_min[1]));
#endif
  return cube.integrate_Over_Interface(phi_and_function_quad_oct_values[1], phi_and_function_quad_oct_values[0]);
}

double max_over_interface_in_one_quadrant(const p4est_nodes_t *nodes, p4est_locidx_t quad_idx, Vec phi, Vec f)
{
#ifdef P4_TO_P8
  OctValue  phi_and_function_quad_oct_values[2];
#else
  QuadValue phi_and_function_quad_oct_values[2];
#endif

  const double *node_sampled_phi_and_function_p[2];
  PetscErrorCode ierr;
  ierr = VecGetArrayRead(phi, &node_sampled_phi_and_function_p[0]); CHKERRXX(ierr);
  ierr = VecGetArrayRead(f  , &node_sampled_phi_and_function_p[1]); CHKERRXX(ierr);

  fill_quad_oct_values_from_node_sampled_vector(phi_and_function_quad_oct_values, quad_idx, nodes, node_sampled_phi_and_function_p, 2);

  ierr = VecRestoreArrayRead(phi, &node_sampled_phi_and_function_p[0]); CHKERRXX(ierr);
  ierr = VecRestoreArrayRead(f  , &node_sampled_phi_and_function_p[1]); CHKERRXX(ierr);


#ifdef P4_TO_P8
  Cube3 cube(0, 1, 0, 1, 0, 1);
#else
  Cube2 cube(0, 1, 0, 1);
#endif

  return cube.max_Over_Interface(phi_and_function_quad_oct_values[1], phi_and_function_quad_oct_values[0]);
}

double integrate_over_interface(const p4est_t *p4est, const p4est_nodes_t *nodes, Vec phi, Vec f)
{
  double sum = 0;
  for(p4est_topidx_t tree_idx = p4est->first_local_tree; tree_idx <= p4est->last_local_tree; ++tree_idx)
  {
    p4est_tree_t *tree = (p4est_tree_t*)sc_array_index(p4est->trees, tree_idx);
    for(size_t quad_idx = 0; quad_idx < tree->quadrants.elem_count; ++quad_idx)
    {
      const p4est_quadrant_t *quad = (const p4est_quadrant_t*)sc_array_index(&tree->quadrants, quad_idx);

      sum += integrate_over_interface_in_one_quadrant(p4est, nodes, quad,
                                                      quad_idx + tree->quadrants_offset,
                                                      phi, f);
    }
  }

  /* compute global sum */
  double sum_global;
  PetscErrorCode ierr;
  ierr = MPI_Allreduce(&sum, &sum_global, 1, MPI_DOUBLE, MPI_SUM, p4est->mpicomm); CHKERRXX(ierr);
  return sum_global;
}

void integrate_over_interface(int num, double *values, const p4est_t *p4est, const p4est_nodes_t *nodes, Vec phi, Vec map, Vec f)
{
  PetscErrorCode ierr;

  const double *map_ptr;
  ierr = VecGetArrayRead(map, &map_ptr); CHKERRXX(ierr);

  const p4est_locidx_t *q2n = nodes->local_nodes;
  for (int i = 0; i < num; ++i) values[i] = 0;

  for(p4est_topidx_t tree_idx = p4est->first_local_tree; tree_idx <= p4est->last_local_tree; ++tree_idx)
  {
    p4est_tree_t *tree = (p4est_tree_t*)sc_array_index(p4est->trees, tree_idx);
    for(size_t quad_idx = 0; quad_idx < tree->quadrants.elem_count; ++quad_idx)
    {
      // count how many times each index appears in a quadrant
      std::vector<int> count(num, 0);
      for (int i = 0; i < P4EST_CHILDREN; ++i)
      {
        int loc_idx = int(map_ptr[q2n[quad_idx*P4EST_CHILDREN + i]]);
        if (loc_idx >= num) throw;
        if (loc_idx >= 0) count[loc_idx]++;
      }

      // select the most frequent one
      int idx = 0;
      int max_count = count[0];
      for (int i = 1; i < num; ++i)
      {
        if (max_count < count[i])
        {
          max_count = count[i];
          idx = i;
        }
      }

      // add intergal to appropriate value
      const p4est_quadrant_t *quad = (const p4est_quadrant_t*)sc_array_index(&tree->quadrants, quad_idx);
      values[idx] += integrate_over_interface_in_one_quadrant(p4est, nodes, quad,
                                                              quad_idx + tree->quadrants_offset,
                                                              phi, f);
    }
  }

  ierr = VecRestoreArrayRead(map, &map_ptr); CHKERRXX(ierr);

  /* compute global sums */
  ierr = MPI_Allreduce(MPI_IN_PLACE, values, num, MPI_DOUBLE, MPI_SUM, p4est->mpicomm); CHKERRXX(ierr);
}

double max_over_interface(const p4est_t *p4est, const p4est_nodes_t *nodes, Vec phi, Vec f)
{
  double max_over_interface = -DBL_MAX;
  for(p4est_topidx_t tree_idx = p4est->first_local_tree; tree_idx <= p4est->last_local_tree; ++tree_idx)
  {
    p4est_tree_t *tree = (p4est_tree_t*)sc_array_index(p4est->trees, tree_idx);
    for(size_t quad_idx = 0; quad_idx < tree->quadrants.elem_count; ++quad_idx)
      max_over_interface = MAX(max_over_interface, max_over_interface_in_one_quadrant(nodes, quad_idx + tree->quadrants_offset, phi, f));
  }

  /* compute global sum */
  double max_over_interface_global;
  PetscErrorCode ierr;
  ierr = MPI_Allreduce(&max_over_interface, &max_over_interface_global, 1, MPI_DOUBLE, MPI_MAX, p4est->mpicomm); CHKERRXX(ierr);
  return max_over_interface_global;
}

double compute_mean_curvature(const quad_neighbor_nodes_of_node_t &qnnn, double *phi, double* phi_x[])
{
#ifdef CASL_THROWS
  if(!phi_x)
    throw std::invalid_argument("phi_x cannot be NULL when computing curvature.");
#endif

  // compute first derivatives
  double dx = phi_x[0][qnnn.node_000];
  double dy = phi_x[1][qnnn.node_000];
#ifdef P4_TO_P8
  double dz = phi_x[2][qnnn.node_000];
#endif

  // compute second derivatives
  double dxx = qnnn.dxx_central(phi);
  double dyy = qnnn.dyy_central(phi);
  double dxy = qnnn.dy_central(phi_x[0]); // d/dy{d/dx}
#ifdef P4_TO_P8
  double dzz = qnnn.dzz_central(phi);
  double dxz = qnnn.dz_central(phi_x[0]); // d/dz{d/dx}
  double dyz = qnnn.dz_central(phi_x[1]); // d/dz{d/dy}
#endif

  double abs   = MAX(EPS, sqrt(SUMD(SQR(dx), SQR(dy), SQR(dz))));
  return ((dyy ONLY3D(+ dzz))*SQR(dx) + (dxx ONLY3D(+ dzz))*SQR(dy) ONLY3D( + (dxx + dyy)*SQR(dz)) - 2*(dx*dy*dxy ONLY3D(+ dx*dz*dxz + dy*dz*dyz))) / abs/abs/abs;
}

double compute_mean_curvature(const quad_neighbor_nodes_of_node_t &qnnn, double *normals[])
{
#ifdef CASL_THROWS
  if(!normals)
    throw std::invalid_argument("normals cannot be NULL when computing curvature.");
#endif

  return SUMD(qnnn.dx_central(normals[0]), qnnn.dy_central(normals[1]), qnnn.dz_central(normals[2]));
}

void compute_mean_curvature(const my_p4est_node_neighbors_t &neighbors, Vec phi, Vec phi_x[], Vec kappa)
{
#ifdef CASL_THROWS
  if(!phi_x)
    throw std::invalid_argument("phi_x cannot be NULL when computing curvature.");
#endif

  double *phi_p, *phi_x_p[P4EST_DIM], *kappa_p;
  VecGetArray(phi, &phi_p);
  VecGetArray(kappa, &kappa_p);
  foreach_dimension(dim) VecGetArray(phi_x[dim], &phi_x_p[dim]);

  // compute kappa on layer nodes
  quad_neighbor_nodes_of_node_t qnnn;
  for (size_t i=0; i<neighbors.get_layer_size(); ++i) {
    p4est_locidx_t n = neighbors.get_layer_node(i);
    neighbors.get_neighbors(n, qnnn);

    kappa_p[n] = compute_mean_curvature(qnnn, phi_p, phi_x_p);
  }

  // initiate communication
  VecGhostUpdateBegin(kappa, INSERT_VALUES, SCATTER_FORWARD);

  // compute on local nodes
  for (size_t i=0; i<neighbors.get_local_size(); ++i) {
    p4est_locidx_t n = neighbors.get_local_node(i);
    neighbors.get_neighbors(n, qnnn);

    kappa_p[n] = compute_mean_curvature(qnnn, phi_p, phi_x_p);
  }

  // finish communication
  VecGhostUpdateEnd(kappa, INSERT_VALUES, SCATTER_FORWARD);

  VecRestoreArray(phi, &phi_p);
  VecRestoreArray(kappa, &kappa_p);
  foreach_dimension(dim) VecRestoreArray(phi_x[dim], &phi_x_p[dim]);
}

void compute_mean_curvature(const my_p4est_node_neighbors_t &neighbors, Vec normals[], Vec kappa)
{
#ifdef CASL_THROWS
  if(!normals)
    throw std::invalid_argument("normals cannot be NULL when computing curvature.");
#endif

  double *normals_p[P4EST_DIM], *kappa_p;
  VecGetArray(kappa, &kappa_p);
  foreach_dimension(dim) VecGetArray(normals[dim], &normals_p[dim]);

  // compute kappa on layer nodes
  quad_neighbor_nodes_of_node_t qnnn;
  for (size_t i=0; i<neighbors.get_layer_size(); ++i) {
    p4est_locidx_t n = neighbors.get_layer_node(i);
    neighbors.get_neighbors(n, qnnn);

    kappa_p[n] = compute_mean_curvature(qnnn, normals_p);
  }

  // initiate communication
  VecGhostUpdateBegin(kappa, INSERT_VALUES, SCATTER_FORWARD);

  // compute on local nodes
  for (size_t i=0; i<neighbors.get_local_size(); ++i) {
    p4est_locidx_t n = neighbors.get_local_node(i);
    neighbors.get_neighbors(n, qnnn);

    kappa_p[n] = compute_mean_curvature(qnnn, normals_p);
  }

  // finish communication
  VecGhostUpdateEnd(kappa, INSERT_VALUES, SCATTER_FORWARD);

  VecRestoreArray(kappa, &kappa_p);
  foreach_dimension(dim) VecRestoreArray(normals[dim], &normals_p[dim]);
}

void compute_normals(const quad_neighbor_nodes_of_node_t &qnnn, double *phi, double normals[])
{
#ifdef CASL_THROWS
  if(!normals)
    throw std::invalid_argument("normals array cannot be NULL.");
#endif

  normals[0] = qnnn.dx_central(phi);
  normals[1] = qnnn.dy_central(phi);
#ifdef P4_TO_P8
  normals[2] = qnnn.dz_central(phi);
#endif
  double abs = sqrt(SUMD(SQR(normals[0]), SQR(normals[1]), SQR(normals[2])));
  if (abs < EPS)
    foreach_dimension(dim) normals[dim] = 0;
  else
    foreach_dimension(dim) normals[dim] /= abs;
}

void compute_normals(const my_p4est_node_neighbors_t &neighbors, Vec phi, Vec normals[])
{
#ifdef CASL_THROWS
  if(!normals)
    throw std::invalid_argument("normals array cannot be NULL.");
#endif

  neighbors.first_derivatives_central(phi, normals);
  double *normals_p[P4EST_DIM];
  foreach_dimension(dim) VecGetArray(normals[dim], &normals_p[dim]);

  foreach_node(n, neighbors.get_nodes()) {
    double abs = sqrt(SUMD(SQR(normals_p[0][n]), SQR(normals_p[1][n]), SQR(normals_p[2][n])));

    if (abs < EPS) {
      foreach_dimension(dim) normals_p[dim][n] = 0;
    } else {
      foreach_dimension(dim) normals_p[dim][n] /= abs;
    }
  }

  foreach_dimension(dim) VecRestoreArray(normals[dim], &normals_p[dim]);
}

void compute_normals(const my_p4est_node_neighbors_t &neighbors, Vec phi, Vec normals)
{
#ifdef CASL_THROWS
  if(!normals)
    throw std::invalid_argument("normals array cannot be NULL.");
#endif

  neighbors.first_derivatives_central(phi, normals);
  double *normals_p;
  PetscErrorCode ierr = VecGetArray(normals, &normals_p); CHKERRXX(ierr);

  foreach_node(n, neighbors.get_nodes()) {
    double abs = 0.0;
    foreach_dimension(dim) abs += SQR(normals_p[P4EST_DIM*n+dim]);
    abs = sqrt(abs);
    if(abs < EPS){
      foreach_dimension(dim) normals_p[P4EST_DIM*n+dim] = 0.0;
    } else{
      foreach_dimension(dim) normals_p[P4EST_DIM*n+dim] /= abs;
    }
  }
  ierr = VecRestoreArray(normals, &normals_p); CHKERRXX(ierr);
}

double interface_length_in_one_quadrant(const p4est_t *p4est, const p4est_nodes_t *nodes, const p4est_quadrant_t *quad, p4est_locidx_t quad_idx, Vec phi)
{
#ifdef P4_TO_P8
  OctValue phi_values;
#else
  QuadValue phi_values;
#endif
  const double *P;
  PetscErrorCode ierr;
  ierr = VecGetArrayRead(phi, &P); CHKERRXX(ierr);
  fill_quad_oct_values_from_node_sampled_vector(&phi_values, quad_idx, nodes, &P);
  ierr = VecRestoreArrayRead(phi, &P); CHKERRXX(ierr);

  const p4est_topidx_t v_m = p4est->connectivity->tree_to_vertex[0 + 0];
  const p4est_topidx_t v_p = p4est->connectivity->tree_to_vertex[0 + P4EST_CHILDREN-1];
  const double* tree_xyx_min = p4est->connectivity->vertices + 3*v_m;
  const double* tree_xyz_max = p4est->connectivity->vertices + 3*v_p;
  double dmin = (double)P4EST_QUADRANT_LEN(quad->level)/(double)P4EST_ROOT_LEN;

#ifdef P4_TO_P8
  Cube3 cube(0, dmin*(tree_xyz_max[0] - tree_xyx_min[0]), 0, dmin*(tree_xyz_max[1] - tree_xyx_min[1]), 0, dmin*(tree_xyz_max[2] - tree_xyx_min[2]));
  return cube.interface_Area_In_Cell(phi_values);
#else
  Cube2 cube(0, dmin*(tree_xyz_max[0] - tree_xyx_min[0]), 0, dmin*(tree_xyz_max[1] - tree_xyx_min[1]));
  return cube.interface_Length_In_Cell(phi_values);
#endif
}

double interface_length(const p4est_t *p4est, const p4est_nodes_t *nodes, Vec phi)
{
  double sum = 0;
  for(p4est_topidx_t tree_idx = p4est->first_local_tree; tree_idx <= p4est->last_local_tree; ++tree_idx)
  {
    p4est_tree_t *tree = (p4est_tree_t*)sc_array_index(p4est->trees, tree_idx);
    for(size_t quad_idx = 0; quad_idx < tree->quadrants.elem_count; ++quad_idx)
    {
      const p4est_quadrant_t *quad = (const p4est_quadrant_t*)sc_array_index(&tree->quadrants, quad_idx);
      sum += interface_length_in_one_quadrant(p4est, nodes, quad,
                                              quad_idx + tree->quadrants_offset,
                                              phi);
    }
  }

  /* compute global sum */
  double sum_global;
  PetscErrorCode ierr;
  ierr = MPI_Allreduce(&sum, &sum_global, 1, MPI_DOUBLE, MPI_SUM, p4est->mpicomm); CHKERRXX(ierr);
  return sum_global;
}

bool is_node_xmWall(const p4est_t *p4est, const p4est_indep_t *ni)
{
  if (is_periodic(p4est, 0)) return false;

  const p4est_topidx_t *t2t = p4est->connectivity->tree_to_tree;
  p4est_topidx_t tr_it = ni->p.piggy3.which_tree;

  if (t2t[P4EST_FACES*tr_it + dir::f_m00] != tr_it)
    return false;
  else if (ni->x == 0)
    return true;
  else
    return false;
}

bool is_node_xpWall(const p4est_t *p4est, const p4est_indep_t *ni)
{
  if (is_periodic(p4est, 0)) return false;

  const p4est_topidx_t *t2t = p4est->connectivity->tree_to_tree;
  p4est_topidx_t tr_it = ni->p.piggy3.which_tree;

  if (t2t[P4EST_FACES*tr_it + dir::f_p00] != tr_it)
    return false;
  else if (ni->x == P4EST_ROOT_LEN - 1 || ni->x == P4EST_ROOT_LEN) // nodes may be unclamped
    return true;
  else
    return false;
}

bool is_node_ymWall(const p4est_t *p4est, const p4est_indep_t *ni)
{
  if (is_periodic(p4est, 1)) return false;

  const p4est_topidx_t *t2t = p4est->connectivity->tree_to_tree;
  p4est_topidx_t tr_it = ni->p.piggy3.which_tree;

  if (t2t[P4EST_FACES*tr_it + dir::f_0m0] != tr_it)
    return false;
  else if (ni->y == 0)
    return true;
  else
    return false;
}

bool is_node_ypWall(const p4est_t *p4est, const p4est_indep_t *ni)
{
  if (is_periodic(p4est, 1)) return false;

  const p4est_topidx_t *t2t = p4est->connectivity->tree_to_tree;
  p4est_topidx_t tr_it = ni->p.piggy3.which_tree;

  if (t2t[P4EST_FACES*tr_it + dir::f_0p0] != tr_it)
    return false;
  else if (ni->y == P4EST_ROOT_LEN - 1 || ni->y == P4EST_ROOT_LEN) // nodes may be unclamped
    return true;
  else
    return false;
}

#ifdef P4_TO_P8
bool is_node_zmWall(const p4est_t *p4est, const p4est_indep_t *ni)
{
  if (is_periodic(p4est, 2)) return false;

  const p4est_topidx_t *t2t = p4est->connectivity->tree_to_tree;
  p4est_topidx_t tr_it = ni->p.piggy3.which_tree;

  if (t2t[P4EST_FACES*tr_it + dir::f_00m] != tr_it)
    return false;
  else if (ni->z == 0)
    return true;
  else
    return false;
}

bool is_node_zpWall(const p4est_t *p4est, const p4est_indep_t *ni)
{
  if (is_periodic(p4est, 2)) return false;

  const p4est_topidx_t *t2t = p4est->connectivity->tree_to_tree;
  p4est_topidx_t tr_it = ni->p.piggy3.which_tree;

  if (t2t[P4EST_FACES*tr_it + dir::f_00p] != tr_it)
    return false;
  else if (ni->z == P4EST_ROOT_LEN - 1 || ni->z == P4EST_ROOT_LEN) // nodes may be unclamped
    return true;
  else
    return false;
}
#endif

bool is_node_Wall(const p4est_t *p4est, const p4est_indep_t *ni)
{
  return ( is_node_xmWall(p4est, ni) || is_node_xpWall(p4est, ni)
           || is_node_ymWall(p4est, ni) || is_node_ypWall(p4est, ni)
           ONLY3D(|| is_node_zmWall(p4est, ni) || is_node_zpWall(p4est, ni)));
}

bool is_node_Wall(const p4est_t *p4est, const p4est_indep_t *ni, bool is_wall[])
{
  bool is_any = false;

  is_wall[dir::f_m00] = is_node_xmWall(p4est, ni); is_any = is_any || is_wall[dir::f_m00];
  is_wall[dir::f_p00] = is_node_xpWall(p4est, ni); is_any = is_any || is_wall[dir::f_p00];
  is_wall[dir::f_0m0] = is_node_ymWall(p4est, ni); is_any = is_any || is_wall[dir::f_0m0];
  is_wall[dir::f_0p0] = is_node_ypWall(p4est, ni); is_any = is_any || is_wall[dir::f_0p0];
#ifdef P4_TO_P8
  is_wall[dir::f_00m] = is_node_zmWall(p4est, ni); is_any = is_any || is_wall[dir::f_00m];
  is_wall[dir::f_00p] = is_node_zpWall(p4est, ni); is_any = is_any || is_wall[dir::f_00p];
#endif
  return is_any;
}

bool is_node_Wall(const p4est_t *p4est, const p4est_indep_t *ni, const unsigned char oriented_dir)
{
  switch(oriented_dir)
  {
  case dir::f_m00: return is_node_xmWall(p4est, ni);
  case dir::f_p00: return is_node_xpWall(p4est, ni);
  case dir::f_0m0: return is_node_ymWall(p4est, ni);
  case dir::f_0p0: return is_node_ypWall(p4est, ni);
#ifdef P4_TO_P8
  case dir::f_00m: return is_node_zmWall(p4est, ni);
  case dir::f_00p: return is_node_zpWall(p4est, ni);
#endif
  default:
    throw std::invalid_argument("[CASL_ERROR]: is_node_wall: unknown direction.");
  }
}

bool is_quad_xmWall(const p4est_t *p4est, p4est_topidx_t tr_it, const p4est_quadrant_t *qi)
{
  if (is_periodic(p4est, 0)) return false;

  const p4est_topidx_t *t2t = p4est->connectivity->tree_to_tree;

  if (t2t[P4EST_FACES*tr_it + dir::f_m00] != tr_it)
    return false;
  else if (qi->x == 0)
    return true;
  else
    return false;
}

bool is_quad_xpWall(const p4est_t *p4est, p4est_topidx_t tr_it, const p4est_quadrant_t *qi)
{
  if (is_periodic(p4est, 0)) return false;

  const p4est_topidx_t *t2t = p4est->connectivity->tree_to_tree;
  p4est_qcoord_t qh = P4EST_QUADRANT_LEN(qi->level);

  if (t2t[P4EST_FACES*tr_it + dir::f_p00] != tr_it)
    return false;
  else if (qi->x == P4EST_ROOT_LEN - qh)
    return true;
  else
    return false;
}

bool is_quad_ymWall(const p4est_t *p4est, p4est_topidx_t tr_it, const p4est_quadrant_t *qi)
{
  if (is_periodic(p4est, 1)) return false;

  const p4est_topidx_t *t2t = p4est->connectivity->tree_to_tree;

  if (t2t[P4EST_FACES*tr_it + dir::f_0m0] != tr_it)
    return false;
  else if (qi->y == 0)
    return true;
  else
    return false;
}

bool is_quad_ypWall(const p4est_t *p4est, p4est_topidx_t tr_it, const p4est_quadrant_t *qi)
{
  if (is_periodic(p4est, 1)) return false;

  const p4est_topidx_t *t2t = p4est->connectivity->tree_to_tree;
  p4est_qcoord_t qh = P4EST_QUADRANT_LEN(qi->level);

  if (t2t[P4EST_FACES*tr_it + dir::f_0p0] != tr_it)
    return false;
  else if (qi->y == P4EST_ROOT_LEN - qh)
    return true;
  else
    return false;
}

#ifdef P4_TO_P8
bool is_quad_zmWall(const p4est_t *p4est, p4est_topidx_t tr_it, const p4est_quadrant_t *qi)
{
  if (is_periodic(p4est, 2)) return false;

  const p4est_topidx_t *t2t = p4est->connectivity->tree_to_tree;

  if (t2t[P4EST_FACES*tr_it + dir::f_00m] != tr_it)
    return false;
  else if (qi->z == 0)
    return true;
  else
    return false;
}

bool is_quad_zpWall(const p4est_t *p4est, p4est_topidx_t tr_it, const p4est_quadrant_t *qi)
{
  if (is_periodic(p4est, 2)) return false;

  const p4est_topidx_t *t2t = p4est->connectivity->tree_to_tree;
  p4est_qcoord_t qh = P4EST_QUADRANT_LEN(qi->level);

  if (t2t[P4EST_FACES*tr_it + dir::f_00p] != tr_it)
    return false;
  else if (qi->z == P4EST_ROOT_LEN - qh)
    return true;
  else
    return false;
}
#endif

bool is_quad_Wall(const p4est_t *p4est, p4est_topidx_t tr_it, const p4est_quadrant_t *qi, int dir)
{
  switch(dir)
  {
  case dir::f_m00: return is_quad_xmWall(p4est, tr_it, qi);
  case dir::f_p00: return is_quad_xpWall(p4est, tr_it, qi);
  case dir::f_0m0: return is_quad_ymWall(p4est, tr_it, qi);
  case dir::f_0p0: return is_quad_ypWall(p4est, tr_it, qi);
#ifdef P4_TO_P8
  case dir::f_00m: return is_quad_zmWall(p4est, tr_it, qi);
  case dir::f_00p: return is_quad_zpWall(p4est, tr_it, qi);
#endif
  default:
    throw std::invalid_argument("[CASL_ERROR]: is_quad_wall: unknown direction.");
  }
}

bool is_quad_Wall(const p4est_t *p4est, p4est_topidx_t tr_it, const p4est_quadrant_t *qi)
{
  return ( is_quad_xmWall(p4est, tr_it, qi) || is_quad_xpWall(p4est, tr_it, qi)
           || is_quad_ymWall(p4est, tr_it, qi) || is_quad_ypWall(p4est, tr_it, qi)
           ONLY3D(|| is_quad_zmWall(p4est, tr_it, qi) || is_quad_zpWall(p4est, tr_it, qi)));
}

int quad_find_ghost_owner(const p4est_ghost_t *ghost, const p4est_locidx_t &ghost_idx, int r_down, int r_up)
{
  P4EST_ASSERT(ghost_idx < (p4est_locidx_t) ghost->ghosts.elem_count);
  P4EST_ASSERT(0 <= r_down && r_down < r_up && r_up <= ghost->mpisize);
  P4EST_ASSERT(ghost->proc_offsets[r_down] <= ghost_idx && ghost_idx < ghost->proc_offsets[r_up]);
  while(r_up - r_down > 1)
  {
    int r = (r_down + r_up)/2;
    if(ghost->proc_offsets[r] <= ghost_idx)
      r_down = r;
    else
      r_up = r;
  }
  return r_down;
}

void sample_cf_on_local_nodes(const p4est_t *p4est, p4est_nodes_t *nodes, const CF_DIM& cf, Vec f)
{
  double *f_p;
  PetscErrorCode ierr;

#ifdef CASL_THROWS
  {
    PetscInt size;
    ierr = VecGetLocalSize(f, &size); CHKERRXX(ierr);
    if (size != (PetscInt) nodes->num_owned_indeps){
      std::ostringstream oss;
      oss << "[ERROR]: size of the input vector must be equal to the total number of points."
             "nodes->indep_nodes.elem_count = " << nodes->num_owned_indeps << ", " << nodes->indep_nodes.elem_count << ", "
          << " VecSize = " << size << std::endl;

      throw std::invalid_argument(oss.str());
    }
  }
#endif

  ierr = VecGetArray(f, &f_p); CHKERRXX(ierr);

  const p4est_topidx_t *t2v = p4est->connectivity->tree_to_vertex;
  const double *v2q = p4est->connectivity->vertices;

  for (p4est_locidx_t i = 0; i<nodes->num_owned_indeps; ++i)
  {
    p4est_indep_t *node = (p4est_indep_t*)sc_array_index(&nodes->indep_nodes, i);
    p4est_topidx_t tree_id = node->p.piggy3.which_tree;

    p4est_topidx_t v_m = t2v[P4EST_CHILDREN*tree_id + 0];
    p4est_topidx_t v_p = t2v[P4EST_CHILDREN*tree_id + P4EST_CHILDREN-1];

    double tree_xmin = v2q[3*v_m + 0];
    double tree_xmax = v2q[3*v_p + 0];
    double tree_ymin = v2q[3*v_m + 1];
    double tree_ymax = v2q[3*v_p + 1];
#ifdef P4_TO_P8
    double tree_zmin = v2q[3*v_m + 2];
    double tree_zmax = v2q[3*v_p + 2];
#endif

    double x = (tree_xmax - tree_xmin)*node_x_fr_n(node) + tree_xmin;
    double y = (tree_ymax - tree_ymin)*node_y_fr_n(node) + tree_ymin;
#ifdef P4_TO_P8
    double z = (tree_zmax - tree_zmin)*node_z_fr_n(node) + tree_zmin;
#endif

    f_p[i] = cf(DIM(x, y, z));
  }

  ierr = VecRestoreArray(f, &f_p); CHKERRXX(ierr);
}

void sample_cf_on_nodes(const p4est_t *p4est, p4est_nodes_t *nodes, const CF_DIM& cf, Vec f)
{
  double *f_p;
  PetscErrorCode ierr;

#ifdef CASL_THROWS
  {
    Vec local_form;
    ierr = VecGhostGetLocalForm(f, &local_form); CHKERRXX(ierr);
    PetscInt size;
    ierr = VecGetSize(local_form, &size); CHKERRXX(ierr);
    if (size != (PetscInt) nodes->indep_nodes.elem_count){
      std::ostringstream oss;
      oss << "[ERROR]: size of the input vector must be equal to the total number of points."
             "nodes->indep_nodes.elem_count = " << nodes->indep_nodes.elem_count
          << " VecSize = " << size << std::endl;

      throw std::invalid_argument(oss.str());
    }
    ierr = VecGhostRestoreLocalForm(f, &local_form); CHKERRXX(ierr);
  }
#endif

  ierr = VecGetArray(f, &f_p); CHKERRXX(ierr);

  const p4est_topidx_t *t2v = p4est->connectivity->tree_to_vertex;
  const double *v2q = p4est->connectivity->vertices;

  for (size_t i = 0; i<nodes->indep_nodes.elem_count; ++i)
  {
    p4est_indep_t *node = (p4est_indep_t*)sc_array_index(&nodes->indep_nodes, i);
    p4est_topidx_t tree_id = node->p.piggy3.which_tree;

    p4est_topidx_t v_m = t2v[P4EST_CHILDREN*tree_id + 0];
    p4est_topidx_t v_p = t2v[P4EST_CHILDREN*tree_id + P4EST_CHILDREN-1];

    double tree_xmin = v2q[3*v_m + 0];
    double tree_xmax = v2q[3*v_p + 0];
    double tree_ymin = v2q[3*v_m + 1];
    double tree_ymax = v2q[3*v_p + 1];
#ifdef P4_TO_P8
    double tree_zmin = v2q[3*v_m + 2];
    double tree_zmax = v2q[3*v_p + 2];
#endif

    double x = (tree_xmax-tree_xmin)*node_x_fr_n(node) + tree_xmin;
    double y = (tree_ymax-tree_ymin)*node_y_fr_n(node) + tree_ymin;
#ifdef P4_TO_P8
    double z = (tree_zmax-tree_zmin)*node_z_fr_n(node) + tree_zmin;
#endif

    f_p[i] = cf(DIM(x, y, z));
  }

  ierr = VecRestoreArray(f, &f_p); CHKERRXX(ierr);
}

void sample_cf_on_nodes(const p4est_t *p4est, p4est_nodes_t *nodes, const CF_DIM* cf_array[], Vec f)
{
  double *f_p;
  PetscInt bs;
  PetscErrorCode ierr;
  ierr = VecGetBlockSize(f, &bs); CHKERRXX(ierr);

#ifdef CASL_THROWS
  {
    Vec local_form;
    ierr = VecGhostGetLocalForm(f, &local_form); CHKERRXX(ierr);
    PetscInt size;
    ierr = VecGetSize(local_form, &size); CHKERRXX(ierr);
    if (size != (PetscInt) nodes->indep_nodes.elem_count * bs){
      std::ostringstream oss;
      oss << "[ERROR]: size of the input vector must be equal to the total number of points x block_size."
             "nodes->indep_nodes.elem_count = " << nodes->indep_nodes.elem_count
          << " block_size = " << bs
          << " VecSize = " << size << std::endl;

      throw std::invalid_argument(oss.str());
    }
    ierr = VecGhostRestoreLocalForm(f, &local_form); CHKERRXX(ierr);
  }
#endif

  ierr = VecGetArray(f, &f_p); CHKERRXX(ierr);

  for (size_t i = 0; i<nodes->indep_nodes.elem_count; ++i) {
    double xyz[P4EST_DIM];
    node_xyz_fr_n(i, p4est, nodes, xyz);

    for (PetscInt j = 0; j<bs; j++) {
      const CF_DIM& cf = *cf_array[j];
      f_p[i*bs + j] = cf(xyz);
    }
  }

  ierr = VecRestoreArray(f, &f_p); CHKERRXX(ierr);
}


void sample_cf_on_nodes(const p4est_t *p4est, p4est_nodes_t *nodes, const CF_DIM& cf, std::vector<double>& f)
{
#ifdef CASL_THROWS
  {
    if ((PetscInt) f.size() != (PetscInt) nodes->indep_nodes.elem_count){
      std::ostringstream oss;
      oss << "[ERROR]: size of the input vector must be equal to the total number of points."
             "nodes->indep_nodes.elem_count = " << nodes->indep_nodes.elem_count
          << " VecSize = " << f.size() << std::endl;

      throw std::invalid_argument(oss.str());
    }
  }
#endif

  const p4est_topidx_t *t2v = p4est->connectivity->tree_to_vertex;
  const double *v2q = p4est->connectivity->vertices;

  for (size_t i = 0; i<nodes->indep_nodes.elem_count; ++i)
  {
    p4est_indep_t *node = (p4est_indep_t*)sc_array_index(&nodes->indep_nodes, i);
    p4est_topidx_t tree_id = node->p.piggy3.which_tree;

    p4est_topidx_t v_m = t2v[P4EST_CHILDREN*tree_id + 0];
    p4est_topidx_t v_p = t2v[P4EST_CHILDREN*tree_id + P4EST_CHILDREN-1];

    double tree_xmin = v2q[3*v_m + 0];
    double tree_xmax = v2q[3*v_p + 0];
    double tree_ymin = v2q[3*v_m + 1];
    double tree_ymax = v2q[3*v_p + 1];
#ifdef P4_TO_P8
    double tree_zmin = v2q[3*v_m + 2];
    double tree_zmax = v2q[3*v_p + 2];
#endif

    double x = (tree_xmax-tree_xmin)*node_x_fr_n(node) + tree_xmin;
    double y = (tree_ymax-tree_ymin)*node_y_fr_n(node) + tree_ymin;
#ifdef P4_TO_P8
    double z = (tree_zmax-tree_zmin)*node_z_fr_n(node) + tree_zmin;
#endif

    f[i] = cf(DIM(x, y, z));
  }
}

void sample_cf_on_cells(const p4est_t *p4est, p4est_ghost_t *ghost, const CF_DIM& cf, Vec f)
{
  double *f_p;
  PetscErrorCode ierr;

#ifdef CASL_THROWS
  {
    Vec local_form;
    ierr = VecGhostGetLocalForm(f, &local_form); CHKERRXX(ierr);
    PetscInt size;
    ierr = VecGetSize(local_form, &size); CHKERRXX(ierr);
    PetscInt num_local = (PetscInt)(p4est->local_num_quadrants + ghost->ghosts.elem_count);

    if (size != num_local){
      std::ostringstream oss;
      oss << "[ERROR]: size of the input vector must be equal to the total number of points."
             " p4est->local_num_quadrants + ghost->ghosts.elem_count = " << num_local
          << " VecSize = " << size << std::endl;

      throw std::invalid_argument(oss.str());
    }
    ierr = VecGhostRestoreLocalForm(f, &local_form); CHKERRXX(ierr);
  }
#endif

  ierr = VecGetArray(f, &f_p); CHKERRXX(ierr);

  // sample on local quadrants
  for (p4est_topidx_t tree_id = p4est->first_local_tree; tree_id <= p4est->last_local_tree; ++tree_id)
  {
    p4est_tree_t *tree = (p4est_tree_t*)sc_array_index(p4est->trees, tree_id);
    for (size_t q = 0; q < tree->quadrants.elem_count; ++q)
    {
      p4est_locidx_t quad_idx = q + tree->quadrants_offset;

      double x = quad_x_fr_q(quad_idx, tree_id, p4est, ghost);
      double y = quad_y_fr_q(quad_idx, tree_id, p4est, ghost);
#ifdef P4_TO_P8
      double z = quad_z_fr_q(quad_idx, tree_id, p4est, ghost);
#endif

      f_p[quad_idx] = cf(DIM(x, y, z));
    }
  }

  // sample on ghost quadrants
  for (size_t q = 0; q < ghost->ghosts.elem_count; ++q)
  {
    const p4est_quadrant_t* quad = (const p4est_quadrant_t*)sc_array_index(&ghost->ghosts, q);
    p4est_topidx_t tree_id  = quad->p.piggy3.which_tree;
    p4est_locidx_t quad_idx = q + p4est->local_num_quadrants;

    double x = quad_x_fr_q(quad_idx, tree_id, p4est, ghost);
    double y = quad_y_fr_q(quad_idx, tree_id, p4est, ghost);
#ifdef P4_TO_P8
    double z = quad_z_fr_q(quad_idx, tree_id, p4est, ghost);
#endif

    f_p[quad_idx] = cf(DIM(x, y, z));
  }

  ierr = VecRestoreArray(f, &f_p); CHKERRXX(ierr);
}

void sample_cf_on_nodes(p4est_t *p4est, p4est_nodes_t *nodes, const CF_DIM& cf, std::vector<double>& f)
{
#ifdef CASL_THROWS
  {
    if (f.size() != nodes->indep_nodes.elem_count){
      std::ostringstream oss;
      oss << "[ERROR]: size of the input vector must be equal to the total number of points."
             "nodes->indep_nodes.elem_count = " << nodes->indep_nodes.elem_count
          << " size() = " << f.size() << std::endl;

      throw std::invalid_argument(oss.str());
    }
  }
#endif
  const p4est_topidx_t *t2v = p4est->connectivity->tree_to_vertex;
  const double *v2q = p4est->connectivity->vertices;

  for (size_t i = 0; i<nodes->indep_nodes.elem_count; ++i)
  {
    const p4est_indep_t *node = (const p4est_indep_t*)sc_array_index(&nodes->indep_nodes, i);
    p4est_topidx_t tree_id = node->p.piggy3.which_tree;

    p4est_topidx_t v_m = t2v[P4EST_CHILDREN*tree_id + 0];
    p4est_topidx_t v_p = t2v[P4EST_CHILDREN*tree_id + P4EST_CHILDREN-1];

    double tree_xmin = v2q[3*v_m + 0];
    double tree_xmax = v2q[3*v_p + 0];
    double tree_ymin = v2q[3*v_m + 1];
    double tree_ymax = v2q[3*v_p + 1];
#ifdef P4_TO_P8
    double tree_zmin = v2q[3*v_m + 2];
    double tree_zmax = v2q[3*v_p + 2];
#endif

    double x = (tree_xmax - tree_xmin)*node_x_fr_n(node) + tree_xmin;
    double y = (tree_ymax - tree_ymin)*node_y_fr_n(node) + tree_ymin;
#ifdef P4_TO_P8
    double z = (tree_zmax - tree_zmin)*node_z_fr_n(node) + tree_zmin;
#endif

    f[i] = cf(DIM(x, y, z));
  }
}

std::ostream& operator<< (std::ostream& os, BoundaryConditionType type)
{
  switch(type){
  case DIRICHLET:
    os << "Dirichlet";
    break;

  case NEUMANN:
    os << "Neumann";
    break;

  case ROBIN:
    os << "Robin";
    break;

  case NOINTERFACE:
    os << "No-Interface";
    break;

  case MIXED:
    os << "Mixed";
    break;

  default:
    os << "UNKNOWN";
    break;
  }

  return os;
}


std::istream& operator>> (std::istream& is, BoundaryConditionType& type)
{
  std::string str;
  is >> str;

  if (str == "DIRICHLET" || str == "Dirichlet" || str == "dirichlet")
    type = DIRICHLET;
  else if (str == "NEUMANN" || str == "Neumann" || str == "neumann")
    type = NEUMANN;
  else if (str == "ROBIN" || str == "Robin" || str == "robin")
    type = ROBIN;
  else if (str == "NOINTERFACE" || str == "Nointerface" || str == "No-Interface" || str == "nointerface" || str == "no-interface")
    type = NOINTERFACE;
  else if (str == "MIXED" || str == "Mixed" || str == "mixed")
    type = MIXED;
  else
    throw std::invalid_argument("[ERROR]: Unknown BoundaryConditionType entered");

  return is;
}

std::string convert_to_string(const hodge_control& type)
{
  switch(type){
  case u_component:
    return std::string("u");
    break;
  case v_component:
    return std::string("v");
    break;
#ifdef P4_TO_P8
  case w_component:
    return std::string("w");
    break;
#endif
  case uvw_components:
    return std::string("uvw");
    break;
  case hodge_value:
    return std::string("value");
    break;
  default:
    return std::string("unknown type of hodge_control");
    break;
  }
}


std::ostream& operator<< (std::ostream& os, hodge_control type)
{
  switch(type){
  case u_component:
  case v_component:
#ifdef P4_TO_P8
  case w_component:
#endif
    os << convert_to_string(type) << " velocity component";
    break;
  case uvw_components:
    os << "all velocity components";
    break;
  case hodge_value:
    os << "value of Hodge variable";
    break;
  default:
    return os << "unknown type of hodge_control";
    break;
  }
  return os;
}

std::istream& operator>> (std::istream& is, hodge_control& type)
{
  std::string str;
  is >> str;

  if (str == "U" || str == "u" || str == "X" || str == "x")
    type = u_component;
  else if (str == "V" || str == "v" || str == "Y" || str == "y")
    type = v_component;
#ifdef P4_TO_P8
  else if (str == "W" || str == "w" || str == "Z" || str == "z")
    type = w_component;
#endif
  else if (str == "UVW" || str == "uvw" || str == "all" || str == "XYZ" || str == "xyz")
    type = uvw_components;
  else if (str == "VALUE" || str == "Value" || str == "value")
    type = hodge_value;
  else
    throw std::invalid_argument("[ERROR]: Unknown hodge_control entered");

  return is;
}



double quadrant_interp_t::operator()(DIM(double x, double y, double z)) const
{
  double xyz_node[P4EST_DIM] = {DIM(x, y, z)};

#ifdef CASL_THROWS
  if (F_ == NULL) throw std::invalid_argument("[CASL_ERROR]: Values are not provided for interpolation.");
  if (Fdd_ == NULL && (method_ == quadratic || method_ == quadratic_non_oscillatory) ) throw std::invalid_argument("[CASL_ERROR]: Second order derivatives are not provided for quadratic interpolation.");
#endif

  switch (method_)
  {
    case linear:                    return linear_interpolation                   (p4est_, tree_idx_, *quad_, F_->data(),               xyz_node); break;
    case quadratic:                 return quadratic_interpolation                (p4est_, tree_idx_, *quad_, F_->data(), Fdd_->data(), xyz_node); break;
    case quadratic_non_oscillatory: return quadratic_non_oscillatory_interpolation(p4est_, tree_idx_, *quad_, F_->data(), Fdd_->data(), xyz_node); break;
    default: throw std::domain_error("Wrong type of interpolation\n");
  }
}

void copy_ghosted_vec(Vec input, Vec output)
{
  PetscErrorCode ierr;
  Vec src, out;
  ierr = VecGhostGetLocalForm(input, &src);      CHKERRXX(ierr);
  ierr = VecGhostGetLocalForm(output, &out);     CHKERRXX(ierr);
  ierr = VecCopy(src, out);                      CHKERRXX(ierr);
  ierr = VecGhostRestoreLocalForm(input, &src);  CHKERRXX(ierr);
  ierr = VecGhostRestoreLocalForm(output, &out); CHKERRXX(ierr);
}

void set_ghosted_vec(Vec vec, double scalar)
{
  PetscErrorCode ierr;
  Vec ptr;
  ierr = VecGhostGetLocalForm(vec, &ptr);     CHKERRXX(ierr);
  ierr = VecSet(ptr, scalar);                 CHKERRXX(ierr);
  ierr = VecGhostRestoreLocalForm(vec, &ptr); CHKERRXX(ierr);
}

void shift_ghosted_vec(Vec vec, double scalar)
{
  PetscErrorCode ierr;
  Vec ptr;
  ierr = VecGhostGetLocalForm(vec, &ptr);     CHKERRXX(ierr);
  ierr = VecShift(ptr, scalar);               CHKERRXX(ierr);
  ierr = VecGhostRestoreLocalForm(vec, &ptr); CHKERRXX(ierr);
}

void scale_ghosted_vec(Vec vec, double scalar)
{
  PetscErrorCode ierr;
  Vec ptr;
  ierr = VecGhostGetLocalForm(vec, &ptr);     CHKERRXX(ierr);
  ierr = VecScale(ptr, scalar);               CHKERRXX(ierr);
  ierr = VecGhostRestoreLocalForm(vec, &ptr); CHKERRXX(ierr);
}

PetscErrorCode VecCopyGhost(Vec input, Vec output)
{
  PetscErrorCode ierr;
  Vec src, out;
  ierr = VecGhostGetLocalForm(input, &src);      if (ierr != 0) return ierr;
  ierr = VecGhostGetLocalForm(output, &out);     if (ierr != 0) return ierr;
  ierr = VecCopy(src, out);                      if (ierr != 0) return ierr;
  ierr = VecGhostRestoreLocalForm(input, &src);  if (ierr != 0) return ierr;
  ierr = VecGhostRestoreLocalForm(output, &out); if (ierr != 0) return ierr;
  return ierr;
}

PetscErrorCode VecSetGhost(Vec vec, PetscScalar scalar)
{
  PetscErrorCode ierr;
  Vec ptr;
  ierr = VecGhostGetLocalForm(vec, &ptr);     if (ierr != 0) return ierr;
  ierr = VecSet(ptr, scalar);                 if (ierr != 0) return ierr;
  ierr = VecGhostRestoreLocalForm(vec, &ptr); if (ierr != 0) return ierr;
  return ierr;
}

PetscErrorCode VecShiftGhost(Vec vec, PetscScalar scalar)
{
  PetscErrorCode ierr;
  Vec ptr;
  ierr = VecGhostGetLocalForm(vec, &ptr);     if (ierr != 0) return ierr;
  ierr = VecShift(ptr, scalar);               if (ierr != 0) return ierr;
  ierr = VecGhostRestoreLocalForm(vec, &ptr); if (ierr != 0) return ierr;
  return ierr;
}

PetscErrorCode VecScaleGhost(Vec vec, PetscScalar scalar)
{
  PetscErrorCode ierr;
  Vec ptr;
  ierr = VecGhostGetLocalForm(vec, &ptr);     if (ierr != 0) return ierr;
  ierr = VecScale(ptr, scalar);               if (ierr != 0) return ierr;
  ierr = VecGhostRestoreLocalForm(vec, &ptr); if (ierr != 0) return ierr;
  return ierr;
}

PetscErrorCode VecPointwiseMultGhost(Vec output, Vec input1, Vec input2)
{
  PetscErrorCode ierr;
  Vec out, in1, in2;
  ierr = VecGhostGetLocalForm(input1, &in1);     if (ierr != 0) return ierr;
  ierr = VecGhostGetLocalForm(input2, &in2);     if (ierr != 0) return ierr;
  ierr = VecGhostGetLocalForm(output, &out);     if (ierr != 0) return ierr;
  ierr = VecPointwiseMult(out, in1, in2);        if (ierr != 0) return ierr;
  ierr = VecGhostRestoreLocalForm(input1, &in1); if (ierr != 0) return ierr;
  ierr = VecGhostRestoreLocalForm(input2, &in2); if (ierr != 0) return ierr;
  ierr = VecGhostRestoreLocalForm(output, &out); if (ierr != 0) return ierr;
  return ierr;
}

PetscErrorCode VecAXPBYGhost(Vec y, PetscScalar alpha, PetscScalar beta, Vec x)
{
  PetscErrorCode ierr;
  Vec X, Y;
  ierr = VecGhostGetLocalForm(x, &X);     if (ierr != 0) return ierr;
  ierr = VecGhostGetLocalForm(y, &Y);     if (ierr != 0) return ierr;
  ierr = VecAXPBY(Y, alpha, beta, X);     if (ierr != 0) return ierr;
  ierr = VecGhostRestoreLocalForm(x, &X); if (ierr != 0) return ierr;
  ierr = VecGhostRestoreLocalForm(y, &Y); if (ierr != 0) return ierr;
  return ierr;
}

PetscErrorCode VecPointwiseMinGhost(Vec output, Vec input1, Vec input2)
{
  PetscErrorCode ierr;
  Vec out, in1, in2;
  ierr = VecGhostGetLocalForm(input1, &in1);     if (ierr != 0) return ierr;
  ierr = VecGhostGetLocalForm(input2, &in2);     if (ierr != 0) return ierr;
  ierr = VecGhostGetLocalForm(output, &out);     if (ierr != 0) return ierr;
  ierr = VecPointwiseMin(out, in1, in2);         if (ierr != 0) return ierr;
  ierr = VecGhostRestoreLocalForm(input1, &in1); if (ierr != 0) return ierr;
  ierr = VecGhostRestoreLocalForm(input2, &in2); if (ierr != 0) return ierr;
  ierr = VecGhostRestoreLocalForm(output, &out); if (ierr != 0) return ierr;
  return ierr;
}

PetscErrorCode VecPointwiseMaxGhost(Vec output, Vec input1, Vec input2)
{
  PetscErrorCode ierr;
  Vec out, in1, in2;
  ierr = VecGhostGetLocalForm(input1, &in1);     if (ierr != 0) return ierr;
  ierr = VecGhostGetLocalForm(input2, &in2);     if (ierr != 0) return ierr;
  ierr = VecGhostGetLocalForm(output, &out);     if (ierr != 0) return ierr;
  ierr = VecPointwiseMax(out, in1, in2);         if (ierr != 0) return ierr;
  ierr = VecGhostRestoreLocalForm(input1, &in1); if (ierr != 0) return ierr;
  ierr = VecGhostRestoreLocalForm(input2, &in2); if (ierr != 0) return ierr;
  ierr = VecGhostRestoreLocalForm(output, &out); if (ierr != 0) return ierr;
  return ierr;
}

PetscErrorCode VecReciprocalGhost(Vec input)
{
  PetscErrorCode ierr;
  Vec in;
  ierr = VecGhostGetLocalForm(input, &in);     if (ierr != 0) return ierr;
  ierr = VecReciprocal(in);                    if (ierr != 0) return ierr;
  ierr = VecGhostRestoreLocalForm(input, &in); if (ierr != 0) return ierr;
  return ierr;
}

PetscErrorCode VecGhostUpdate(Vec input, InsertMode insert_mode, ScatterMode scatter_mode)
{
  PetscErrorCode ierr;
  ierr = VecGhostUpdateBegin(input, insert_mode, scatter_mode); if (ierr != 0) return ierr;
  ierr = VecGhostUpdateEnd  (input, insert_mode, scatter_mode); if (ierr != 0) return ierr;
  return ierr;
}

void invert_phi(p4est_nodes_t *nodes, Vec phi)
{
  PetscErrorCode ierr;
  double *phi_p;
  ierr = VecGetArray(phi, &phi_p); CHKERRXX(ierr);

  for (size_t n = 0; n < nodes->indep_nodes.elem_count; ++n)
    phi_p[n] = -phi_p[n];

  ierr = VecRestoreArray(phi, &phi_p); CHKERRXX(ierr);
}

void compute_normals_and_mean_curvature(const my_p4est_node_neighbors_t &neighbors, const Vec phi, Vec normals[], Vec kappa)
{
  PetscErrorCode ierr;
  const p4est_nodes_t *nodes = neighbors.get_nodes();

  /* compute first derivatives */
  neighbors.first_derivatives_central(phi, normals);

  /* compute curvature */
  compute_mean_curvature(neighbors, phi, normals, kappa);

  /* compute normals */
  double *normal_p[P4EST_DIM];
  foreach_dimension(dim) { ierr = VecGetArray(normals[dim], &normal_p[dim]); CHKERRXX(ierr); }

  foreach_node(n, nodes)
  {
    double norm = sqrt(SUMD(SQR(normal_p[0][n]), SQR(normal_p[1][n]), SQR(normal_p[2][n])));

    normal_p[0][n] = norm < EPS ? 0 : normal_p[0][n]/norm;
    normal_p[1][n] = norm < EPS ? 0 : normal_p[1][n]/norm;
#ifdef P4_TO_P8
    normal_p[2][n] = norm < EPS ? 0 : normal_p[2][n]/norm;
#endif
  }

  foreach_dimension(dim) { ierr = VecRestoreArray(normals[dim], &normal_p[dim]); CHKERRXX(ierr); }
}

void save_vector(const char *filename, const std::vector<double> &data, std::ios_base::openmode mode, char delim)
{
  std::ofstream ofs;
  ofs.open(filename, mode);

  for (unsigned int i = 0; i < data.size(); ++i)
  {
    if (i != 0) ofs << delim;
    ofs << data[i];
  }

  ofs << "\n";
}






void fill_island(const my_p4est_node_neighbors_t &ngbd, const double *phi_p, double *island_number_p, int number, p4est_locidx_t n)
{
  const p4est_nodes_t *nodes = ngbd.get_nodes();

    std::stack<size_t> st;
    st.push(n);
    while(!st.empty())
    {
        size_t k = st.top();
        st.pop();
        island_number_p[k] = number;
        const quad_neighbor_nodes_of_node_t& qnnn = ngbd[k];
        if(qnnn.node_m00_mm<nodes->num_owned_indeps && qnnn.d_m00_m0==0 && phi_p[qnnn.node_m00_mm]>0 && island_number_p[qnnn.node_m00_mm]<0) st.push(qnnn.node_m00_mm);
        if(qnnn.node_m00_pm<nodes->num_owned_indeps && qnnn.d_m00_p0==0 && phi_p[qnnn.node_m00_pm]>0 && island_number_p[qnnn.node_m00_pm]<0) st.push(qnnn.node_m00_pm);
        if(qnnn.node_p00_mm<nodes->num_owned_indeps && qnnn.d_p00_m0==0 && phi_p[qnnn.node_p00_mm]>0 && island_number_p[qnnn.node_p00_mm]<0) st.push(qnnn.node_p00_mm);
        if(qnnn.node_p00_pm<nodes->num_owned_indeps && qnnn.d_p00_p0==0 && phi_p[qnnn.node_p00_pm]>0 && island_number_p[qnnn.node_p00_pm]<0) st.push(qnnn.node_p00_pm);

        if(qnnn.node_0m0_mm<nodes->num_owned_indeps && qnnn.d_0m0_m0==0 && phi_p[qnnn.node_0m0_mm]>0 && island_number_p[qnnn.node_0m0_mm]<0) st.push(qnnn.node_0m0_mm);
        if(qnnn.node_0m0_pm<nodes->num_owned_indeps && qnnn.d_0m0_p0==0 && phi_p[qnnn.node_0m0_pm]>0 && island_number_p[qnnn.node_0m0_pm]<0) st.push(qnnn.node_0m0_pm);
        if(qnnn.node_0p0_mm<nodes->num_owned_indeps && qnnn.d_0p0_m0==0 && phi_p[qnnn.node_0p0_mm]>0 && island_number_p[qnnn.node_0p0_mm]<0) st.push(qnnn.node_0p0_mm);
        if(qnnn.node_0p0_pm<nodes->num_owned_indeps && qnnn.d_0p0_p0==0 && phi_p[qnnn.node_0p0_pm]>0 && island_number_p[qnnn.node_0p0_pm]<0) st.push(qnnn.node_0p0_pm);
    }
}


void find_connected_ghost_islands(const my_p4est_node_neighbors_t &ngbd, const double *phi_p, double *island_number_p, p4est_locidx_t n, std::vector<double> &connected, std::vector<bool> &visited)
{
  const p4est_nodes_t *nodes = ngbd.get_nodes();

    std::stack<size_t> st;
    st.push(n);
    while(!st.empty())
    {
        size_t k = st.top();
        st.pop();
        visited[k] = true;
        const quad_neighbor_nodes_of_node_t& qnnn = ngbd[k];
        if(qnnn.node_m00_mm<nodes->num_owned_indeps && qnnn.d_m00_m0==0 && phi_p[qnnn.node_m00_mm]>0 && !visited[qnnn.node_m00_mm]) st.push(qnnn.node_m00_mm);
        if(qnnn.node_m00_pm<nodes->num_owned_indeps && qnnn.d_m00_p0==0 && phi_p[qnnn.node_m00_pm]>0 && !visited[qnnn.node_m00_pm]) st.push(qnnn.node_m00_pm);
        if(qnnn.node_p00_mm<nodes->num_owned_indeps && qnnn.d_p00_m0==0 && phi_p[qnnn.node_p00_mm]>0 && !visited[qnnn.node_p00_mm]) st.push(qnnn.node_p00_mm);
        if(qnnn.node_p00_pm<nodes->num_owned_indeps && qnnn.d_p00_p0==0 && phi_p[qnnn.node_p00_pm]>0 && !visited[qnnn.node_p00_pm]) st.push(qnnn.node_p00_pm);

        if(qnnn.node_0m0_mm<nodes->num_owned_indeps && qnnn.d_0m0_m0==0 && phi_p[qnnn.node_0m0_mm]>0 && !visited[qnnn.node_0m0_mm]) st.push(qnnn.node_0m0_mm);
        if(qnnn.node_0m0_pm<nodes->num_owned_indeps && qnnn.d_0m0_p0==0 && phi_p[qnnn.node_0m0_pm]>0 && !visited[qnnn.node_0m0_pm]) st.push(qnnn.node_0m0_pm);
        if(qnnn.node_0p0_mm<nodes->num_owned_indeps && qnnn.d_0p0_m0==0 && phi_p[qnnn.node_0p0_mm]>0 && !visited[qnnn.node_0p0_mm]) st.push(qnnn.node_0p0_mm);
        if(qnnn.node_0p0_pm<nodes->num_owned_indeps && qnnn.d_0p0_p0==0 && phi_p[qnnn.node_0p0_pm]>0 && !visited[qnnn.node_0p0_pm]) st.push(qnnn.node_0p0_pm);

        /* check connected ghost island and add to list if new */
        if(qnnn.node_m00_mm>=nodes->num_owned_indeps && qnnn.d_m00_m0==0 && phi_p[qnnn.node_m00_mm]>0 && !contains(connected, island_number_p[qnnn.node_m00_mm])) connected.push_back(island_number_p[qnnn.node_m00_mm]);
        if(qnnn.node_m00_pm>=nodes->num_owned_indeps && qnnn.d_m00_p0==0 && phi_p[qnnn.node_m00_pm]>0 && !contains(connected, island_number_p[qnnn.node_m00_pm])) connected.push_back(island_number_p[qnnn.node_m00_pm]);
        if(qnnn.node_p00_mm>=nodes->num_owned_indeps && qnnn.d_p00_m0==0 && phi_p[qnnn.node_p00_mm]>0 && !contains(connected, island_number_p[qnnn.node_p00_mm])) connected.push_back(island_number_p[qnnn.node_p00_mm]);
        if(qnnn.node_p00_pm>=nodes->num_owned_indeps && qnnn.d_p00_p0==0 && phi_p[qnnn.node_p00_pm]>0 && !contains(connected, island_number_p[qnnn.node_p00_pm])) connected.push_back(island_number_p[qnnn.node_p00_pm]);

        if(qnnn.node_0m0_mm>=nodes->num_owned_indeps && qnnn.d_0m0_m0==0 && phi_p[qnnn.node_0m0_mm]>0 && !contains(connected, island_number_p[qnnn.node_0m0_mm])) connected.push_back(island_number_p[qnnn.node_0m0_mm]);
        if(qnnn.node_0m0_pm>=nodes->num_owned_indeps && qnnn.d_0m0_p0==0 && phi_p[qnnn.node_0m0_pm]>0 && !contains(connected, island_number_p[qnnn.node_0m0_pm])) connected.push_back(island_number_p[qnnn.node_0m0_pm]);
        if(qnnn.node_0p0_mm>=nodes->num_owned_indeps && qnnn.d_0p0_m0==0 && phi_p[qnnn.node_0p0_mm]>0 && !contains(connected, island_number_p[qnnn.node_0p0_mm])) connected.push_back(island_number_p[qnnn.node_0p0_mm]);
        if(qnnn.node_0p0_pm>=nodes->num_owned_indeps && qnnn.d_0p0_p0==0 && phi_p[qnnn.node_0p0_pm]>0 && !contains(connected, island_number_p[qnnn.node_0p0_pm])) connected.push_back(island_number_p[qnnn.node_0p0_pm]);
    }
}


void compute_islands_numbers(const my_p4est_node_neighbors_t &ngbd, const Vec phi, int &nb_islands_total, Vec island_number)
{
  PetscErrorCode ierr;

  const p4est_t       *p4est = ngbd.get_p4est();
  const p4est_nodes_t *nodes = ngbd.get_nodes();

  nb_islands_total = 0;
  int proc_padding = 1e6;
//  return;

  Vec loc;
  ierr = VecGhostGetLocalForm(island_number, &loc); CHKERRXX(ierr);
  ierr = VecSet(loc, -1); CHKERRXX(ierr);
  ierr = VecGhostRestoreLocalForm(island_number, &loc); CHKERRXX(ierr);

  /* first everyone compute the local numbers */
  std::vector<int> nb_islands(p4est->mpisize);
  nb_islands[p4est->mpirank] = p4est->mpirank*proc_padding;

  const double *phi_p;
  ierr = VecGetArrayRead(phi, &phi_p); CHKERRXX(ierr);

  double *island_number_p;
  ierr = VecGetArray(island_number, &island_number_p); CHKERRXX(ierr);

  for(size_t i=0; i<ngbd.get_layer_size(); ++i)
  {
    p4est_locidx_t n = ngbd.get_layer_node(i);
    if(phi_p[n]>0 && island_number_p[n]<0)
    {
      fill_island(ngbd, phi_p, island_number_p, nb_islands[p4est->mpirank], n);
      nb_islands[p4est->mpirank]++;
    }
  }
  ierr = VecGhostUpdateBegin(island_number, INSERT_VALUES, SCATTER_FORWARD); CHKERRXX(ierr);
  for(size_t i=0; i<ngbd.get_local_size(); ++i)
  {
    p4est_locidx_t n = ngbd.get_local_node(i);
    if(phi_p[n]>0 && island_number_p[n]<0)
    {
      fill_island(ngbd, phi_p, island_number_p, nb_islands[p4est->mpirank], n);
      nb_islands[p4est->mpirank]++;
    }
  }
  ierr = VecGhostUpdateEnd(island_number, INSERT_VALUES, SCATTER_FORWARD); CHKERRXX(ierr);

  /* get remote number of islands to prepare graph communication structure */
  int mpiret = MPI_Allgather(MPI_IN_PLACE, 0, MPI_DATATYPE_NULL, &nb_islands[0], 1, MPI_INT, p4est->mpicomm); SC_CHECK_MPI(mpiret);

  /* compute offset for each process */
  std::vector<int> proc_offset(p4est->mpisize+1);
  proc_offset[0] = 0;
  for(int p=0; p<p4est->mpisize; ++p)
    proc_offset[p+1] = proc_offset[p] + (nb_islands[p]%proc_padding);

  /* build a local graph with
         *   - vertices = island number
         *   - edges    = connected islands
         * in order to simplify the communications, the graph is stored as a full matrix. Given the sparsity, this can be optimized ...
         */
  int nb_islands_g = proc_offset[p4est->mpisize];
  std::vector<int> graph(nb_islands_g*nb_islands_g, 0);
  /* note that the only reason this is double and not int is that Petsc works with doubles, can't do Vec of int ... */
  std::vector<double> connected;
  std::vector<bool> visited(nodes->num_owned_indeps, false);
  for(p4est_locidx_t n=0; n<nodes->num_owned_indeps; ++n)
  {
    if(island_number_p[n]>=0 && !visited[n])
    {
      /* find the connected islands and add the connection information to the graph */
      find_connected_ghost_islands(ngbd, phi_p, island_number_p, n, connected, visited);
      for(unsigned int i=0; i<connected.size(); ++i)
      {
        int local_id = proc_offset[p4est->mpirank]+static_cast<int>(island_number_p[n])%proc_padding;
        int remote_id = proc_offset[static_cast<int>(connected[i])/proc_padding] + (static_cast<int>(connected[i])%proc_padding);
        graph[nb_islands_g*local_id + remote_id] = 1;
      }

      connected.clear();
    }
  }

  std::vector<int> rcvcounts(p4est->mpisize);
  std::vector<int> displs(p4est->mpisize);
  for(int p=0; p<p4est->mpisize; ++p)
  {
    rcvcounts[p] = (nb_islands[p]%proc_padding) * nb_islands_g;
    displs[p] = proc_offset[p]*nb_islands_g;
  }

  mpiret = MPI_Allgatherv(MPI_IN_PLACE, 0, MPI_DATATYPE_NULL, &graph[0], &rcvcounts[0], &displs[0], MPI_INT, p4est->mpicomm); SC_CHECK_MPI(mpiret);

  /* now we can color the graph connecting the islands, and thus obtain a unique numbering for all the islands */
  std::vector<int> graph_numbering(nb_islands_g,-1);
  std::stack<int> st;
  for(int i=0; i<nb_islands_g; ++i)
  {
    if(graph_numbering[i]==-1)
    {
      st.push(i);
      while(!st.empty())
      {
        int k = st.top();
        st.pop();
        graph_numbering[k] = nb_islands_total;
        for(int j=0; j<nb_islands_g; ++j)
        {
          int nj = k*nb_islands_g+j;
          if(graph[nj] && graph_numbering[j]==-1)
            st.push(j);
        }
      }
      nb_islands_total++;
    }
  }

  /* and finally assign the correct number to the islands of this level */
  for(size_t n=0; n<nodes->indep_nodes.elem_count; ++n)
  {
    if(island_number_p[n]>=0)
    {
      int index = proc_offset[static_cast<int>(island_number_p[n])/proc_padding] + (static_cast<int>(island_number_p[n])%proc_padding);
      island_number_p[n] = graph_numbering[index];
    }
  }

  ierr = VecRestoreArrayRead(phi, &phi_p); CHKERRXX(ierr);
  ierr = VecRestoreArray(island_number, &island_number_p); CHKERRXX(ierr);
}

void compute_phi_eff(Vec phi_eff, p4est_nodes_t *nodes, std::vector<Vec> &phi, std::vector<mls_opn_t> &opn)
{
  PetscErrorCode ierr;
  double* phi_eff_ptr;
  ierr = VecGetArray(phi_eff, &phi_eff_ptr); CHKERRXX(ierr);

  std::vector<double *> phi_ptr(phi.size(), NULL);

  for (size_t i = 0; i < phi.size(); i++) { ierr = VecGetArray(phi.at(i), &phi_ptr[i]); CHKERRXX(ierr); }

  foreach_node(n, nodes)
  {
    double phi_total = -DBL_MAX;
    for (unsigned int i = 0; i < phi.size(); i++)
    {
      double phi_current = phi_ptr[i][n];

      if      (opn.at(i) == MLS_INTERSECTION) phi_total = MAX(phi_total, phi_current);
      else if (opn.at(i) == MLS_ADDITION)     phi_total = MIN(phi_total, phi_current);
    }
    phi_eff_ptr[n] = phi_total;
  }

//  if (refine_always != NULL)
//    foreach_node(n, nodes)
//      for (unsigned int i = 0; i < phi->size(); i++)
//        if (refine_always->at(i))
//          phi_eff_ptr[n] = MIN(phi_eff_ptr[n], fabs(phi_ptr[i][n]));

  for (size_t i = 0; i < phi.size(); i++) { ierr = VecRestoreArray(phi.at(i), &phi_ptr[i]); CHKERRXX(ierr); }
}

void compute_phi_eff(Vec phi_eff, p4est_nodes_t *nodes, int num_phi, ...)
{
  va_list ap;

  va_start(ap, num_phi);

  std::vector<Vec> phi;
  std::vector<mls_opn_t> opn;
  for (int i=0; i<num_phi; ++i) {
    Vec       P = va_arg(ap, Vec);              phi.push_back(P);
    mls_opn_t O = (mls_opn_t) va_arg(ap, int);  opn.push_back(O);
  }

  va_end(ap);

  compute_phi_eff(phi_eff, nodes, phi, opn);
}


void find_closest_interface_location(int &phi_idx, double &dist, double d, std::vector<mls_opn_t> opn,
                                     std::vector<double> &phi_a,
                                     std::vector<double> &phi_b,
                                     std::vector<double> &phi_a_xx,
                                     std::vector<double> &phi_b_xx)
{
  dist    = d;
  phi_idx =-1;

  for (size_t i = 0; i < opn.size(); ++i)
  {
    if (phi_a[i] > 0. && phi_b[i] > 0.)
    {
      if (opn[i] == MLS_INTERSECTION)
      {
        dist    =  0;
        phi_idx = -1;
      }
    } else if (phi_a[i] < 0. && phi_b[i] < 0.) {
      if (opn[i] == MLS_ADDITION)
      {
        dist    =  d;
        phi_idx = -1;
      }
    } else {
      double dist_new = interface_Location_With_Second_Order_Derivative(0., d, phi_a[i], phi_b[i], phi_a_xx[i], phi_b_xx[i]);

      switch (opn[i])
      {
      case MLS_INTERSECTION:
        if (phi_a[i] < 0.)
        {
          if (dist_new < dist)
          {
            dist    = dist_new;
            phi_idx = i;
          }
        } else {
          dist    =  0;
          phi_idx = -1;
        }
        break;
      case MLS_ADDITION:
        if (phi_a[i] < 0.)
        {
          if (dist_new > dist)
          {
            dist    = dist_new;
            phi_idx = i;
          }
        } else {
          if (dist_new < dist)
          {
            dist    =  d;
            phi_idx = -1;
          }
        }
        break;
      default:
#ifdef CASL_THROWS
        throw  std::runtime_error("find_closest_interface_location:: unknown MLS operation: only MLS_INTERSECTION and MLS_ADDITION implemented, currently.");
#endif
        break;
      }
    }
  }
}

void construct_finite_volume(my_p4est_finite_volume_t& fv, p4est_locidx_t n, p4est_t *p4est, p4est_nodes_t *nodes, std::vector<CF_DIM *> phi, std::vector<mls_opn_t> opn, int order, int cube_refinement, bool compute_centroids, double perturb)
{
  double xyz_C[P4EST_DIM];
  double dxyz [P4EST_DIM];

  node_xyz_fr_n(n, p4est, nodes, xyz_C);
  dxyz_min(p4est, dxyz);

  double scale = 1./MAX(DIM(dxyz[0], dxyz[1], dxyz[2]));
  double diag  = sqrt(SUMD(SQR(dxyz[0]), SQR(dxyz[1]), SQR(dxyz[2])));

  // Reconstruct geometry
  double cube_xyz_min[] = { DIM( 0, 0, 0 ) };
  double cube_xyz_max[] = { DIM( 0, 0, 0 ) };
  int    cube_mnk[]     = { DIM( 0, 0, 0 ) };

  CODE2D( cube2_mls_t cube );
  CODE3D( cube3_mls_t cube );

  // determine dimensions of cube
  p4est_indep_t *ni = (p4est_indep_t*)sc_array_index(&nodes->indep_nodes, n);

  if (!is_node_xmWall(p4est, ni)) { cube_mnk[0] += cube_refinement; cube_xyz_min[0] -= .5*dxyz[0]*scale; }
  if (!is_node_xpWall(p4est, ni)) { cube_mnk[0] += cube_refinement; cube_xyz_max[0] += .5*dxyz[0]*scale; }

  if (!is_node_ymWall(p4est, ni)) { cube_mnk[1] += cube_refinement; cube_xyz_min[1] -= .5*dxyz[1]*scale; }
  if (!is_node_ypWall(p4est, ni)) { cube_mnk[1] += cube_refinement; cube_xyz_max[1] += .5*dxyz[1]*scale; }
#ifdef P4_TO_P8
  if (!is_node_zmWall(p4est, ni)) { cube_mnk[2] += cube_refinement; cube_xyz_min[2] -= .5*dxyz[2]*scale; }
  if (!is_node_zpWall(p4est, ni)) { cube_mnk[2] += cube_refinement; cube_xyz_max[2] += .5*dxyz[2]*scale; }
#endif

  fv.full_cell_volume = MULTD( cube_xyz_max[0]-cube_xyz_min[0],
                               cube_xyz_max[1]-cube_xyz_min[1],
                               cube_xyz_max[2]-cube_xyz_min[2] ) / pow(scale, P4EST_DIM);

  fv.full_face_area[dir::f_m00] = (cube_xyz_max[1]-cube_xyz_min[1]) CODE3D(*(cube_xyz_max[2]-cube_xyz_min[2])) / pow(scale, P4EST_DIM-1);
  fv.full_face_area[dir::f_p00] = (cube_xyz_max[1]-cube_xyz_min[1]) CODE3D(*(cube_xyz_max[2]-cube_xyz_min[2])) / pow(scale, P4EST_DIM-1);

  fv.full_face_area[dir::f_0m0] = (cube_xyz_max[0]-cube_xyz_min[0]) CODE3D(*(cube_xyz_max[2]-cube_xyz_min[2])) / pow(scale, P4EST_DIM-1);
  fv.full_face_area[dir::f_0p0] = (cube_xyz_max[0]-cube_xyz_min[0]) CODE3D(*(cube_xyz_max[2]-cube_xyz_min[2])) / pow(scale, P4EST_DIM-1);
#ifdef P4_TO_P8
  fv.full_face_area[dir::f_00m] = (cube_xyz_max[0]-cube_xyz_min[0])*(cube_xyz_max[1]-cube_xyz_min[1]) / pow(scale, P4EST_DIM-1);
  fv.full_face_area[dir::f_00p] = (cube_xyz_max[0]-cube_xyz_min[0])*(cube_xyz_max[1]-cube_xyz_min[1]) / pow(scale, P4EST_DIM-1);
#endif

  if (cube_refinement == 0) cube_mnk[0] = cube_mnk[1] = CODE3D( cube_mnk[2] = ) 1;

  cube.initialize(cube_xyz_min, cube_xyz_max, cube_mnk, order);

  // get points at which values of level-set functions are needed
  XCODE( std::vector<double> x_grid; cube.get_x_coord(x_grid); );
  YCODE( std::vector<double> y_grid; cube.get_y_coord(y_grid); );
  ZCODE( std::vector<double> z_grid; cube.get_z_coord(z_grid); );

  int    points_total = x_grid.size();
  double num_phi      = phi.size();

  std::vector<double> phi_cube(num_phi*points_total,-1);

  // compute values of level-set functions at needed points
  for (int phi_idx=0; phi_idx<num_phi; ++phi_idx)
  {
    for (int i=0; i<points_total; ++i)
    {
      phi_cube[phi_idx*points_total + i] = (*phi[phi_idx])(DIM(xyz_C[0] + x_grid[i]/scale, xyz_C[1] + y_grid[i]/scale, xyz_C[2] + z_grid[i]/scale));

      // push interfaces inside the domain
      if (fabs(phi_cube[phi_idx*points_total + i]) < perturb*diag)
      {
        phi_cube[phi_idx*points_total + i] = perturb*diag;
      }
    }
  }

  std::vector<int> clr(num_phi);
  for (int i=0; i<num_phi; ++i) clr[i] = i;

  // reconstruct geometry
  reconstruct_cube(cube, phi_cube, opn, clr);

  // get quadrature points
  _CODE( std::vector<double> qp_w );
  XCODE( std::vector<double> qp_x );
  YCODE( std::vector<double> qp_y );
  ZCODE( std::vector<double> qp_z );

  cube.quadrature_over_domain(qp_w, DIM(qp_x, qp_y, qp_z));

  // compute cut-cell volume
  fv.volume = 0;
  for (size_t i=0; i<qp_w.size(); ++i)
    fv.volume += qp_w[i];

  fv.volume /= pow(scale, P4EST_DIM);

  // compute areas and centroinds of interfaces
  fv.interfaces.clear();

  for (int phi_idx=0; phi_idx<num_phi; ++phi_idx)
  {
    cube.quadrature_over_interface(phi_idx, qp_w, DIM(qp_x, qp_y, qp_z));
    if (qp_w.size() > 0)
    {
      interface_info_t data;

      _CODE( data.id          = phi_idx );
      _CODE( data.area        = 0 );
      XCODE( data.centroid[0] = 0 );
      YCODE( data.centroid[1] = 0 );
      ZCODE( data.centroid[2] = 0 );

      for (size_t i=0; i<qp_w.size(); ++i)
      {
        _CODE( data.area        += qp_w[i]         );
        XCODE( data.centroid[0] += qp_w[i]*qp_x[i] );
        YCODE( data.centroid[1] += qp_w[i]*qp_y[i] );
        ZCODE( data.centroid[2] += qp_w[i]*qp_z[i] );
      }

      XCODE( data.centroid[0] /= scale*data.area);
      YCODE( data.centroid[1] /= scale*data.area);
      ZCODE( data.centroid[2] /= scale*data.area);
      _CODE( data.area        /= pow(scale, P4EST_DIM-1) );

      fv.interfaces.push_back(data);
    }
  }

  // compute cut-face areas and their centroids
  for (int dir_idx=0; dir_idx<P4EST_FACES; ++dir_idx)
  {
    _CODE( fv.face_area      [dir_idx] = 0 );
    XCODE( fv.face_centroid_x[dir_idx] = 0 );
    YCODE( fv.face_centroid_y[dir_idx] = 0 );
    ZCODE( fv.face_centroid_z[dir_idx] = 0 );

    cube.quadrature_in_dir(dir_idx, qp_w, DIM(qp_x, qp_y, qp_z));
    if (qp_w.size() > 0)
    {
      for (size_t i=0; i<qp_w.size(); ++i) fv.face_area[dir_idx] += qp_w[i];

      if (compute_centroids)
      {
        for (size_t i=0; i<qp_w.size(); ++i)
        {
          XCODE( fv.face_centroid_x[dir_idx] += qp_w[i]*qp_x[i] );
          YCODE( fv.face_centroid_y[dir_idx] += qp_w[i]*qp_y[i] );
          ZCODE( fv.face_centroid_z[dir_idx] += qp_w[i]*qp_z[i] );
        }

        XCODE( fv.face_centroid_x[dir_idx] /= scale*fv.face_area[dir_idx] );
        YCODE( fv.face_centroid_y[dir_idx] /= scale*fv.face_area[dir_idx] );
        ZCODE( fv.face_centroid_z[dir_idx] /= scale*fv.face_area[dir_idx] );
      }

      fv.face_area[dir_idx] /= pow(scale, P4EST_DIM-1);
    }
  }

  XCODE( fv.face_centroid_x[dir::f_m00] = cube_xyz_min[0]/scale; fv.face_centroid_x[dir::f_p00] = cube_xyz_max[0]/scale );
  YCODE( fv.face_centroid_y[dir::f_0m0] = cube_xyz_min[1]/scale; fv.face_centroid_y[dir::f_0p0] = cube_xyz_max[1]/scale );
  ZCODE( fv.face_centroid_z[dir::f_00m] = cube_xyz_min[2]/scale; fv.face_centroid_z[dir::f_00p] = cube_xyz_max[2]/scale );
}

void compute_wall_normal(const int &dir, double normal[])
{
  switch (dir)
  {
    case dir::f_m00: normal[0] =-1; normal[1] = 0; CODE3D( normal[2] = 0;) break;
    case dir::f_p00: normal[0] = 1; normal[1] = 0; CODE3D( normal[2] = 0;) break;

    case dir::f_0m0: normal[0] = 0; normal[1] =-1; CODE3D( normal[2] = 0;) break;
    case dir::f_0p0: normal[0] = 0; normal[1] = 1; CODE3D( normal[2] = 0;) break;
#ifdef P4_TO_P8
    case dir::f_00m: normal[0] = 0; normal[1] = 0; CODE3D( normal[2] =-1;) break;
    case dir::f_00p: normal[0] = 0; normal[1] = 0; CODE3D( normal[2] = 1;) break;
#endif
    default:
      throw std::invalid_argument("Invalid direction\n");
  }
}

double interface_point_cartesian_t::interpolate(const my_p4est_node_neighbors_t *ngbd, double *ptr)
{
  const quad_neighbor_nodes_of_node_t qnnn = ngbd->get_neighbors(n);

  p4est_locidx_t neigh = qnnn.neighbor(dir);
  double         h     = qnnn.distance(dir);

  return (ptr[n]*(h-dist) + ptr[neigh]*dist)/h;
}

double interface_point_cartesian_t::interpolate(const my_p4est_node_neighbors_t *ngbd, double *ptr, double *ptr_dd[P4EST_DIM])
{
  const quad_neighbor_nodes_of_node_t qnnn = ngbd->get_neighbors(n);

  p4est_locidx_t neigh = qnnn.neighbor(dir);
  double         h     = qnnn.distance(dir);
  short          dim   = dir / 2;

  double p0  = ptr[n];
  double p1  = ptr[neigh];
  double pdd = MINMOD(ptr_dd[dim][n], ptr_dd[dim][neigh]);

  return .5*(p0+p1) + (p1-p0)*(dist/h-.5) + .5*pdd*(dist*dist-dist*h);
}

PetscErrorCode vec_and_ptr_t::ierr;
PetscErrorCode vec_and_ptr_cells_t::ierr;

PetscErrorCode vec_and_ptr_dim_t::ierr;
PetscErrorCode vec_and_ptr_array_t::ierr;

// Generalized smoothstep

// Returns binomial coefficient without explicit use of factorials,
// which can't be used with negative integers
double pascalTriangle(int a, int b) {
  double result = 1.;
  for (int i = 0; i < b; ++i)
    result *= double(a - i) / double(i + 1);
  return result;
}

double smoothstep(int N, double x) {
  if      (x <= 0) return 0;
  else if (x >= 1) return 1;
  else {
    double result = 0;
    for (int n = 0; n <= N; ++n)
    {
      result += pascalTriangle(-N - 1, n) *
                pascalTriangle(2 * N + 1, N - n) *
                pow(x, N + n + 1);
    }
    return result;
  }
}

void variable_step_BDF_implicit(const int order, std::vector<double> &dt, std::vector<double> &coeffs)
{
  coeffs.assign(order+1, 0);
  std::vector<double> r(order-1, 1.);

  if (dt.size() < (size_t) order) throw;

  switch (order)
  {
    case 1:
      coeffs[0] =  1;
      coeffs[1] = -1;
      break;
    case 2:
      r[0] = dt[0]/dt[1];

      coeffs[0] = (1.+2.*r[0])/(1.+r[0]);
      coeffs[1] = -(1.+r[0]);
      coeffs[2] = SQR(r[0])/(1.+r[0]);
      break;
    case 3:
      r[0] = dt[0]/dt[1];
      r[1] = dt[1]/dt[2];

      coeffs[0] = 1. + r[0]/(1.+r[0]) + r[1]*r[0]/(1.+r[1]*(1.+r[0]));
      coeffs[1] = -1. - r[0] - r[0]*r[1]*(1.+r[0])/(1.+r[1]);
      coeffs[2] = SQR(r[0])*(r[1] + 1./(1.+r[0]));
      coeffs[3] = - pow(r[1], 3.)*pow(r[0], 2)*(1.+r[0])/(1.+r[1])/(1.+r[1]+r[1]*r[0]);
      break;
    case 4:
    {
      r[0] = dt[0]/dt[1];
      r[1] = dt[1]/dt[2];
      r[2] = dt[2]/dt[3];

      double a1 = 1.+r[2]*(1.+r[1]);
      double a2 = 1.+r[1]*(1.+r[0]);
      double a3 = 1.+r[2]*a2;

      coeffs[0] = 1. + r[0]/(1.+r[0]) + r[1]*r[0]/a2 + r[2]*r[1]*r[0]/a3;
      coeffs[1] = -1.-r[0]*(1.+r[1]*(1.+r[0])/(1.+r[1])*(1.+r[2]*a2/a1));
      coeffs[2] = r[0]*(r[0]/(1.+r[0]) + r[1]*r[0]*(a3+r[2])/(1.+r[2]));
      coeffs[3] = -pow(r[1],3.)*pow(r[0],2.)*(1.+r[0])/(1.+r[1])*a3/a2;
      coeffs[4] = (1.+r[0])/(1+r[2])*a2/a1*pow(r[2],4.)*pow(r[1],3.)*pow(r[0],2.)/a3;
    }
      break;
    default:
      throw;
  }
}
<<<<<<< HEAD

void getStencil( const quad_neighbor_nodes_of_node_t *qnnnPtr, const double *f, double data[P4EST_DIM][2][2] )
{
	// Some convenient arrangement nodal solution values and their distances w.r.t. center node in its stencil of neighbors.
	data[0][0][0] = qnnnPtr->f_m00_linear( f ); data[0][0][1] = qnnnPtr->d_m00;			// Left.
	data[0][1][0] =	qnnnPtr->f_p00_linear( f ); data[0][1][1] = qnnnPtr->d_p00;			// Right.

	data[1][0][0] = qnnnPtr->f_0m0_linear( f ); data[1][0][1] = qnnnPtr->d_0m0;			// Bottom.
	data[1][1][0] = qnnnPtr->f_0p0_linear( f ); data[1][1][1] = qnnnPtr->d_0p0;			// Top.
#ifdef P4_TO_P8
	data[2][0][0] = qnnnPtr->f_00m_linear( f ); data[2][0][1] = qnnnPtr->d_00m;			// Back.
	data[2][1][0] = qnnnPtr->f_00p_linear( f ); data[2][1][1] = qnnnPtr->d_00p;			// Front.
#endif
}
















=======
>>>>>>> 1953b8e1
<|MERGE_RESOLUTION|>--- conflicted
+++ resolved
@@ -179,7 +179,6 @@
 void rel_qxyz_quad_fr_node(const p4est_t* p4est, const p4est_quadrant_t& quad, const double* xyz_node, const p4est_indep_t* node, const double *tree_dimensions, const my_p4est_brick_t* brick,
                            double *xyz_rel, int64_t* logical_qcoord_diff)
 {
-<<<<<<< HEAD
   p4est_topidx_t v_m = p4est->connectivity->tree_to_vertex[quad.p.piggy3.which_tree*P4EST_CHILDREN + 0];
   double tree_xyz_min[P4EST_DIM];
   for(unsigned char i = 0; i < P4EST_DIM; ++i)
@@ -214,46 +213,6 @@
 
   const double qh   = (double)P4EST_QUADRANT_LEN(quad.level) / (double)(P4EST_ROOT_LEN);
   double qxyz_min[P4EST_DIM]; quad_xyz_fr_ijk(&quad, qxyz_min);
-=======
-  P4EST_ASSERT(n_results > 0);
-  PetscErrorCode ierr;
-
-  p4est_topidx_t v_mm = p4est->connectivity->tree_to_vertex[0*P4EST_CHILDREN + 0];
-  p4est_topidx_t v_pp = p4est->connectivity->tree_to_vertex[(p4est->trees->elem_count-1)*P4EST_CHILDREN + P4EST_CHILDREN-1];
-  p4est_topidx_t v_m  = p4est->connectivity->tree_to_vertex[tree_id*P4EST_CHILDREN + 0];
-  p4est_topidx_t v_p  = p4est->connectivity->tree_to_vertex[tree_id*P4EST_CHILDREN + P4EST_CHILDREN-1];
-
-  const double* domain_xyz_min  = (p4est->connectivity->vertices+3*v_mm);
-  const double* domain_xyz_max  = (p4est->connectivity->vertices+3*v_pp);
-  const double* tree_xyz_min    = (p4est->connectivity->vertices+3*v_m);
-  const double* tree_xyz_max    = (p4est->connectivity->vertices+3*v_p);
-
-  const double qh   = (double)P4EST_QUADRANT_LEN(quad.level) / (double)(P4EST_ROOT_LEN);
-  double qxyz_min[P4EST_DIM] = {DIM(quad_x_fr_i(&quad), quad_y_fr_j(&quad), quad_z_fr_k(&quad))};
-
-  double xyz[P4EST_DIM];
-  for (unsigned char dir = 0; dir < P4EST_DIM; ++dir) {
-    xyz[dir] = xyz_global[dir];
-    if(is_periodic(p4est, dir))
-      while (fabs(xyz[dir] - (tree_xyz_min[dir] + (tree_xyz_max[dir]-tree_xyz_min[dir])*qxyz_min[dir])) >= (0.5+((double)P4EST_QUADRANT_LEN(P4EST_MAXLEVEL))/((double) P4EST_ROOT_LEN))*(domain_xyz_max[dir] - domain_xyz_min[dir]))
-        xyz[dir] = xyz[dir] + ((xyz[dir] > (tree_xyz_min[dir] + (tree_xyz_max[dir]-tree_xyz_min[dir])*qxyz_min[dir]))? -1.0: +1.0)*(domain_xyz_max[dir]-domain_xyz_min[dir]);
-    xyz[dir] = (xyz[dir] - tree_xyz_min[dir])/(tree_xyz_max[dir] - tree_xyz_min[dir]);
-  }
-
-  P4EST_ASSERT(ANDD(xyz[0]>=qxyz_min[0]-qh/10 && xyz[0]<=qxyz_min[0]+qh+qh/10, xyz[1]>=qxyz_min[1]-qh/10 && xyz[1]<=qxyz_min[1]+qh+qh/10, xyz[2]>=qxyz_min[2]-qh/10 && xyz[2]<=qxyz_min[2]+qh+qh/10));
-
-  for (unsigned char dir = 0; dir < P4EST_DIM; ++dir)
-    xyz[dir] = (xyz[dir]-qxyz_min[dir])/qh;
-
-  double d_m00 = xyz[0];
-  double d_p00 = 1-xyz[0];
-  double d_0m0 = xyz[1];
-  double d_0p0 = 1-xyz[1];
-#ifdef P4_TO_P8
-  double d_00m = xyz[2];
-  double d_00p = 1-xyz[2];
-#endif
->>>>>>> 1953b8e1
 
   double xyz[P4EST_DIM] = {DIM(xyz_global[0], xyz_global[1], xyz_global[2])};
   for (unsigned char dir = 0; dir < P4EST_DIM; ++dir)
@@ -296,11 +255,7 @@
   {
     results[k] = 0.0;
     for (short j = 0; j<P4EST_CHILDREN; j++)
-<<<<<<< HEAD
       results[k] += + F[P4EST_CHILDREN*k+j]*linear_weight[j];
-=======
-      results[k] += + F[P4EST_CHILDREN*k+j]*w_xyz[j];
->>>>>>> 1953b8e1
   }
 
   PetscErrorCode ierr = PetscLogFlops(39); CHKERRXX(ierr); // number of flops in this event
@@ -310,75 +265,10 @@
 void quadratic_non_oscillatory_interpolation(const p4est_t *p4est, p4est_topidx_t tree_id, const p4est_quadrant_t &quad, const double *F, const double *Fdd, const double *xyz_global, double *results, const size_t &n_results )
 {
   P4EST_ASSERT(n_results > 0);
-<<<<<<< HEAD
   double linear_weight[P4EST_CHILDREN], second_derivative_weight[P4EST_DIM];
   get_local_interpolation_weights(p4est, tree_id, quad, xyz_global, linear_weight, second_derivative_weight);
 
   double fdd[P4EST_DIM];
-=======
-  PetscErrorCode ierr;
-
-  p4est_topidx_t v_mm = p4est->connectivity->tree_to_vertex[0*P4EST_CHILDREN + 0];
-  p4est_topidx_t v_pp = p4est->connectivity->tree_to_vertex[(p4est->trees->elem_count-1)*P4EST_CHILDREN + P4EST_CHILDREN-1];
-  p4est_topidx_t v_m  = p4est->connectivity->tree_to_vertex[tree_id*P4EST_CHILDREN + 0];
-  p4est_topidx_t v_p  = p4est->connectivity->tree_to_vertex[tree_id*P4EST_CHILDREN + P4EST_CHILDREN-1];
-
-  const double* domain_xyz_min  = (p4est->connectivity->vertices+3*v_mm);
-  const double* domain_xyz_max  = (p4est->connectivity->vertices+3*v_pp);
-  const double* tree_xyz_min    = (p4est->connectivity->vertices+3*v_m);
-  const double* tree_xyz_max    = (p4est->connectivity->vertices+3*v_p);
-
-  const double qh   = (double)P4EST_QUADRANT_LEN(quad.level) / (double)(P4EST_ROOT_LEN);
-  double qxyz_min[P4EST_DIM] = {DIM(quad_x_fr_i(&quad), quad_y_fr_j(&quad), quad_z_fr_k(&quad))};
-
-  double xyz[P4EST_DIM];
-  for (unsigned char dir = 0; dir < P4EST_DIM; ++dir) {
-    xyz[dir] = xyz_global[dir];
-    if(is_periodic(p4est, dir))
-      while (fabs(xyz[dir] - (tree_xyz_min[dir] + (tree_xyz_max[dir]-tree_xyz_min[dir])*qxyz_min[dir])) >= (0.5+((double)P4EST_QUADRANT_LEN(P4EST_MAXLEVEL))/((double) P4EST_ROOT_LEN))*(domain_xyz_max[dir] - domain_xyz_min[dir]))
-        xyz[dir] = xyz[dir] + ((xyz[dir] > (tree_xyz_min[dir] + (tree_xyz_max[dir]-tree_xyz_min[dir])*qxyz_min[dir]))? -1.0: +1.0)*(domain_xyz_max[dir]-domain_xyz_min[dir]);
-    xyz[dir] = (xyz[dir] - tree_xyz_min[dir])/(tree_xyz_max[dir] - tree_xyz_min[dir]);
-  }
-
-  P4EST_ASSERT(ANDD(xyz[0]>=qxyz_min[0]-qh/10 && xyz[0]<=qxyz_min[0]+qh+qh/10, xyz[1]>=qxyz_min[1]-qh/10 && xyz[1]<=qxyz_min[1]+qh+qh/10, xyz[2]>=qxyz_min[2]-qh/10 && xyz[2]<=qxyz_min[2]+qh+qh/10));
-
-  for (unsigned char dir = 0; dir < P4EST_DIM; ++dir)
-    xyz[dir] = (xyz[dir]-qxyz_min[dir])/qh;
-
-  double d_m00 = xyz[0];
-  double d_p00 = 1-xyz[0];
-  double d_0m0 = xyz[1];
-  double d_0p0 = 1-xyz[1];
-#ifdef P4_TO_P8
-  double d_00m = xyz[2];
-  double d_00p = 1-xyz[2];
-#endif
-
-#ifdef P4_TO_P8
-  double w_xyz[] =
-  {
-    d_p00*d_0p0*d_00p,
-    d_m00*d_0p0*d_00p,
-    d_p00*d_0m0*d_00p,
-    d_m00*d_0m0*d_00p,
-    d_p00*d_0p0*d_00m,
-    d_m00*d_0p0*d_00m,
-    d_p00*d_0m0*d_00m,
-    d_m00*d_0m0*d_00m
-  };
-#else
-  double w_xyz[] =
-  {
-    d_p00*d_0p0,
-    d_m00*d_0p0,
-    d_p00*d_0m0,
-    d_m00*d_0m0
-  };
-#endif
-
-  double fdd[P4EST_DIM];
-  const double sxyz[P4EST_DIM] = {DIM((tree_xyz_max[0] - tree_xyz_min[0])*qh, (tree_xyz_max[1] - tree_xyz_min[1])*qh, (tree_xyz_max[2] - tree_xyz_min[2])*qh)};
->>>>>>> 1953b8e1
   for (unsigned int k = 0; k < n_results; ++k) {
     results[k] = 0.0;
     for (short j = 0; j < P4EST_CHILDREN; ++j) {
@@ -386,15 +276,7 @@
         fdd[i] = (j == 0? Fdd[k*P4EST_CHILDREN*P4EST_DIM+j*P4EST_DIM+i] : MINMOD(fdd[i], Fdd[k*P4EST_CHILDREN*P4EST_DIM+j*P4EST_DIM + i]));
       results[k] += F[k*P4EST_CHILDREN+j]*linear_weight[j];
     }
-<<<<<<< HEAD
     results[k] -= 0.5*SUMD(second_derivative_weight[0]*fdd[0], second_derivative_weight[1]*fdd[1], second_derivative_weight[2]*fdd[2]);
-=======
-#ifdef P4_TO_P8
-    results[k] -= 0.5*(sxyz[0]*sxyz[0]*d_p00*d_m00*fdd[0] + sxyz[1]*sxyz[1]*d_0p0*d_0m0*fdd[1] + sxyz[2]*sxyz[2]*d_00p*d_00m*fdd[2]);
-#else
-    results[k] -= 0.5*(sxyz[0]*sxyz[0]*d_p00*d_m00*fdd[0] + sxyz[1]*sxyz[1]*d_0p0*d_0m0*fdd[1]);
-#endif
->>>>>>> 1953b8e1
   }
 
   PetscErrorCode ierr = PetscLogFlops(45); CHKERRXX(ierr); // number of flops in this event
@@ -404,78 +286,12 @@
 void quadratic_non_oscillatory_continuous_v1_interpolation(const p4est_t *p4est, p4est_topidx_t tree_id, const p4est_quadrant_t &quad, const double *F, const double *Fdd, const double *xyz_global, double *results, const size_t &n_results )
 {
   P4EST_ASSERT(n_results > 0);
-<<<<<<< HEAD
   double linear_weight[P4EST_CHILDREN], second_derivative_weight[P4EST_DIM];
   get_local_interpolation_weights(p4est, tree_id, quad, xyz_global, linear_weight, second_derivative_weight);
-=======
-  PetscErrorCode ierr;
-
-  p4est_topidx_t v_mm = p4est->connectivity->tree_to_vertex[0*P4EST_CHILDREN + 0];
-  p4est_topidx_t v_pp = p4est->connectivity->tree_to_vertex[(p4est->trees->elem_count-1)*P4EST_CHILDREN + P4EST_CHILDREN-1];
-  p4est_topidx_t v_m  = p4est->connectivity->tree_to_vertex[tree_id*P4EST_CHILDREN + 0];
-  p4est_topidx_t v_p  = p4est->connectivity->tree_to_vertex[tree_id*P4EST_CHILDREN + P4EST_CHILDREN-1];
-
-  const double* domain_xyz_min  = (p4est->connectivity->vertices+3*v_mm);
-  const double* domain_xyz_max  = (p4est->connectivity->vertices+3*v_pp);
-  const double* tree_xyz_min    = (p4est->connectivity->vertices+3*v_m);
-  const double* tree_xyz_max    = (p4est->connectivity->vertices+3*v_p);
-
-  const double qh   = (double)P4EST_QUADRANT_LEN(quad.level) / (double)(P4EST_ROOT_LEN);
-  double qxyz_min[P4EST_DIM] = {DIM(quad_x_fr_i(&quad), quad_y_fr_j(&quad), quad_z_fr_k(&quad))};
-
-  double xyz[P4EST_DIM];
-  for (unsigned char dir = 0; dir < P4EST_DIM; ++dir) {
-    xyz[dir] = xyz_global[dir];
-    if(is_periodic(p4est, dir))
-      while (fabs(xyz[dir] - (tree_xyz_min[dir] + (tree_xyz_max[dir]-tree_xyz_min[dir])*qxyz_min[dir])) >= (0.5+((double)P4EST_QUADRANT_LEN(P4EST_MAXLEVEL))/((double) P4EST_ROOT_LEN))*(domain_xyz_max[dir] - domain_xyz_min[dir]))
-        xyz[dir] = xyz[dir] + ((xyz[dir] > (tree_xyz_min[dir] + (tree_xyz_max[dir]-tree_xyz_min[dir])*qxyz_min[dir]))? -1.0: +1.0)*(domain_xyz_max[dir]-domain_xyz_min[dir]);
-    xyz[dir] = (xyz[dir] - tree_xyz_min[dir])/(tree_xyz_max[dir] - tree_xyz_min[dir]);
-  }
-
-  P4EST_ASSERT(ANDD(xyz[0]>=qxyz_min[0]-qh/10 && xyz[0]<=qxyz_min[0]+qh+qh/10, xyz[1]>=qxyz_min[1]-qh/10 && xyz[1]<=qxyz_min[1]+qh+qh/10, xyz[2]>=qxyz_min[2]-qh/10 && xyz[2]<=qxyz_min[2]+qh+qh/10));
-
-  for (unsigned char dir = 0; dir < P4EST_DIM; ++dir)
-    xyz[dir] = (xyz[dir]-qxyz_min[dir])/qh;
-
-  double d_m00 = xyz[0];
-  double d_p00 = 1-xyz[0];
-  double d_0m0 = xyz[1];
-  double d_0p0 = 1-xyz[1];
-#ifdef P4_TO_P8
-  double d_00m = xyz[2];
-  double d_00p = 1-xyz[2];
-#endif
-
-#ifdef P4_TO_P8
-  double w_xyz[] =
-  {
-    d_p00*d_0p0*d_00p,
-    d_m00*d_0p0*d_00p,
-    d_p00*d_0m0*d_00p,
-    d_m00*d_0m0*d_00p,
-    d_p00*d_0p0*d_00m,
-    d_m00*d_0p0*d_00m,
-    d_p00*d_0m0*d_00m,
-    d_m00*d_0m0*d_00m
-  };
-#else
-  double w_xyz[] =
-  {
-    d_p00*d_0p0,
-    d_m00*d_0p0,
-    d_p00*d_0m0,
-    d_m00*d_0m0
-  };
-#endif
->>>>>>> 1953b8e1
 
   // First alternative scheme: first, minmod on every edge, then weight-average
   double fdd[P4EST_DIM];
   unsigned int i, jm, jp;
-<<<<<<< HEAD
-=======
-  const double sxyz[P4EST_DIM] = {DIM((tree_xyz_max[0] - tree_xyz_min[0])*qh, (tree_xyz_max[1] - tree_xyz_min[1])*qh, (tree_xyz_max[2] - tree_xyz_min[2])*qh)};
->>>>>>> 1953b8e1
   for (unsigned int k = 0; k < n_results; ++k) {
     // set your fdd
     for (unsigned char dir = 0; dir < P4EST_DIM; ++dir)
@@ -509,15 +325,7 @@
     for (unsigned char j = 0; j < P4EST_CHILDREN; ++j)
       results[k] += F[k*P4EST_CHILDREN+j]*linear_weight[j];
 
-<<<<<<< HEAD
     results[k] -= 0.5*SUMD(second_derivative_weight[0]*fdd[0], second_derivative_weight[1]*fdd[1], second_derivative_weight[2]*fdd[2]);
-=======
-#ifdef P4_TO_P8
-    results[k] -= 0.5*(sxyz[0]*sxyz[0]*d_p00*d_m00*fdd[0] + sxyz[1]*sxyz[1]*d_0p0*d_0m0*fdd[1] + sxyz[2]*sxyz[2]*d_00p*d_00m*fdd[2]);
-#else
-    results[k] -= 0.5*(sxyz[0]*sxyz[0]*d_p00*d_m00*fdd[0] + sxyz[1]*sxyz[1]*d_0p0*d_0m0*fdd[1]);
-#endif
->>>>>>> 1953b8e1
   }
 
 
@@ -528,78 +336,12 @@
 void quadratic_non_oscillatory_continuous_v2_interpolation(const p4est_t *p4est, p4est_topidx_t tree_id, const p4est_quadrant_t &quad, const double *F, const double *Fdd, const double *xyz_global, double *results, const size_t &n_results )
 {
   P4EST_ASSERT(n_results > 0);
-<<<<<<< HEAD
   double linear_weight[P4EST_CHILDREN], second_derivative_weight[P4EST_DIM];
   get_local_interpolation_weights(p4est, tree_id, quad, xyz_global, linear_weight, second_derivative_weight);
-=======
-  PetscErrorCode ierr;
-
-  p4est_topidx_t v_mm = p4est->connectivity->tree_to_vertex[0*P4EST_CHILDREN + 0];
-  p4est_topidx_t v_pp = p4est->connectivity->tree_to_vertex[(p4est->trees->elem_count-1)*P4EST_CHILDREN + P4EST_CHILDREN-1];
-  p4est_topidx_t v_m  = p4est->connectivity->tree_to_vertex[tree_id*P4EST_CHILDREN + 0];
-  p4est_topidx_t v_p  = p4est->connectivity->tree_to_vertex[tree_id*P4EST_CHILDREN + P4EST_CHILDREN-1];
-
-  const double* domain_xyz_min  = (p4est->connectivity->vertices+3*v_mm);
-  const double* domain_xyz_max  = (p4est->connectivity->vertices+3*v_pp);
-  const double* tree_xyz_min    = (p4est->connectivity->vertices+3*v_m);
-  const double* tree_xyz_max    = (p4est->connectivity->vertices+3*v_p);
-
-  const double qh   = (double)P4EST_QUADRANT_LEN(quad.level) / (double)(P4EST_ROOT_LEN);
-  double qxyz_min[P4EST_DIM] = {DIM(quad_x_fr_i(&quad), quad_y_fr_j(&quad), quad_z_fr_k(&quad))};
-
-  double xyz[P4EST_DIM];
-  for (unsigned char dir = 0; dir < P4EST_DIM; ++dir) {
-    xyz[dir] = xyz_global[dir];
-    if(is_periodic(p4est, dir))
-      while (fabs(xyz[dir] - (tree_xyz_min[dir] + (tree_xyz_max[dir]-tree_xyz_min[dir])*qxyz_min[dir])) >= (0.5+((double)P4EST_QUADRANT_LEN(P4EST_MAXLEVEL))/((double) P4EST_ROOT_LEN))*(domain_xyz_max[dir] - domain_xyz_min[dir]))
-        xyz[dir] = xyz[dir] + ((xyz[dir] > (tree_xyz_min[dir] + (tree_xyz_max[dir]-tree_xyz_min[dir])*qxyz_min[dir]))? -1.0: +1.0)*(domain_xyz_max[dir]-domain_xyz_min[dir]);
-    xyz[dir] = (xyz[dir] - tree_xyz_min[dir])/(tree_xyz_max[dir] - tree_xyz_min[dir]);
-  }
-
-  P4EST_ASSERT(ANDD(xyz[0]>=qxyz_min[0]-qh/10 && xyz[0]<=qxyz_min[0]+qh+qh/10, xyz[1]>=qxyz_min[1]-qh/10 && xyz[1]<=qxyz_min[1]+qh+qh/10, xyz[2]>=qxyz_min[2]-qh/10 && xyz[2]<=qxyz_min[2]+qh+qh/10));
-
-  for (unsigned char dir = 0; dir < P4EST_DIM; ++dir)
-    xyz[dir] = (xyz[dir]-qxyz_min[dir])/qh;
-
-  double d_m00 = xyz[0];
-  double d_p00 = 1-xyz[0];
-  double d_0m0 = xyz[1];
-  double d_0p0 = 1-xyz[1];
-#ifdef P4_TO_P8
-  double d_00m = xyz[2];
-  double d_00p = 1-xyz[2];
-#endif
-
-#ifdef P4_TO_P8
-  double w_xyz[] =
-  {
-    d_p00*d_0p0*d_00p,
-    d_m00*d_0p0*d_00p,
-    d_p00*d_0m0*d_00p,
-    d_m00*d_0m0*d_00p,
-    d_p00*d_0p0*d_00m,
-    d_m00*d_0p0*d_00m,
-    d_p00*d_0m0*d_00m,
-    d_m00*d_0m0*d_00m
-  };
-#else
-  double w_xyz[] =
-  {
-    d_p00*d_0p0,
-    d_m00*d_0p0,
-    d_p00*d_0m0,
-    d_m00*d_0m0
-  };
-#endif
->>>>>>> 1953b8e1
 
   // Second alternative scheme: first, weight-average in perpendicular plane, then minmod
   double fdd[P4EST_DIM];
   unsigned int i, jm, jp;
-<<<<<<< HEAD
-=======
-  const double sxyz[P4EST_DIM] = {DIM((tree_xyz_max[0] - tree_xyz_min[0])*qh, (tree_xyz_max[1] - tree_xyz_min[1])*qh, (tree_xyz_max[2] - tree_xyz_min[2])*qh)};
->>>>>>> 1953b8e1
   double fdd_m, fdd_p;
   for (unsigned int k = 0; k < n_results; ++k) {
     // set your fdd
@@ -641,20 +383,9 @@
 
     results[k] = 0.0;
     for (unsigned char j = 0; j < P4EST_CHILDREN; ++j)
-<<<<<<< HEAD
       results[k] += F[k*P4EST_CHILDREN+j]*linear_weight[j];
 
     results[k] -= 0.5*SUMD(second_derivative_weight[0]*fdd[0], second_derivative_weight[1]*fdd[1], second_derivative_weight[2]*fdd[2]);
-=======
-      results[k] += F[k*P4EST_CHILDREN+j]*w_xyz[j];
-
-#ifdef P4_TO_P8
-    results[k] -= 0.5*(sxyz[0]*sxyz[0]*d_p00*d_m00*fdd[0] + sxyz[1]*sxyz[1]*d_0p0*d_0m0*fdd[1] + sxyz[2]*sxyz[2]*d_00p*d_00m*fdd[2]);
-#else
-    results[k] -= 0.5*(sxyz[0]*sxyz[0]*d_p00*d_m00*fdd[0] + sxyz[1]*sxyz[1]*d_0p0*d_0m0*fdd[1]);
-#endif
-
->>>>>>> 1953b8e1
   }
   PetscErrorCode ierr = PetscLogFlops(45); CHKERRXX(ierr); // number of flops in this event
   return;
@@ -663,76 +394,10 @@
 void quadratic_interpolation(const p4est_t *p4est, p4est_topidx_t tree_id, const p4est_quadrant_t &quad, const double *F, const double *Fdd, const double *xyz_global, double *results, const size_t &n_results )
 {
   P4EST_ASSERT(n_results > 0);
-<<<<<<< HEAD
   double linear_weight[P4EST_CHILDREN], second_derivative_weight[P4EST_DIM];
   get_local_interpolation_weights(p4est, tree_id, quad, xyz_global, linear_weight, second_derivative_weight);
 
   double fdd[P4EST_DIM];
-=======
-  PetscErrorCode ierr;
-
-  p4est_topidx_t v_mm = p4est->connectivity->tree_to_vertex[0*P4EST_CHILDREN + 0];
-  p4est_topidx_t v_pp = p4est->connectivity->tree_to_vertex[(p4est->trees->elem_count-1)*P4EST_CHILDREN + P4EST_CHILDREN-1];
-  p4est_topidx_t v_m  = p4est->connectivity->tree_to_vertex[tree_id*P4EST_CHILDREN + 0];
-  p4est_topidx_t v_p  = p4est->connectivity->tree_to_vertex[tree_id*P4EST_CHILDREN + P4EST_CHILDREN-1];
-
-  const double* domain_xyz_min  = (p4est->connectivity->vertices+3*v_mm);
-  const double* domain_xyz_max  = (p4est->connectivity->vertices+3*v_pp);
-  const double* tree_xyz_min    = (p4est->connectivity->vertices+3*v_m);
-  const double* tree_xyz_max    = (p4est->connectivity->vertices+3*v_p);
-
-  const double qh   = (double)P4EST_QUADRANT_LEN(quad.level) / (double)(P4EST_ROOT_LEN);
-  double qxyz_min[P4EST_DIM] = {DIM(quad_x_fr_i(&quad), quad_y_fr_j(&quad), quad_z_fr_k(&quad))};
-
-  double xyz[P4EST_DIM];
-  for (unsigned char dir = 0; dir < P4EST_DIM; ++dir) {
-    xyz[dir] = xyz_global[dir];
-    if(is_periodic(p4est, dir))
-      while (fabs(xyz[dir] - (tree_xyz_min[dir] + (tree_xyz_max[dir]-tree_xyz_min[dir])*qxyz_min[dir])) >= (0.5+((double)P4EST_QUADRANT_LEN(P4EST_MAXLEVEL))/((double) P4EST_ROOT_LEN))*(domain_xyz_max[dir] - domain_xyz_min[dir]))
-        xyz[dir] = xyz[dir] + ((xyz[dir] > (tree_xyz_min[dir] + (tree_xyz_max[dir]-tree_xyz_min[dir])*qxyz_min[dir]))? -1.0: +1.0)*(domain_xyz_max[dir]-domain_xyz_min[dir]);
-    xyz[dir] = (xyz[dir] - tree_xyz_min[dir])/(tree_xyz_max[dir] - tree_xyz_min[dir]);
-  }
-
-  P4EST_ASSERT(ANDD(xyz[0]>=qxyz_min[0]-qh/10 && xyz[0]<=qxyz_min[0]+qh+qh/10, xyz[1]>=qxyz_min[1]-qh/10 && xyz[1]<=qxyz_min[1]+qh+qh/10, xyz[2]>=qxyz_min[2]-qh/10 && xyz[2]<=qxyz_min[2]+qh+qh/10));
-
-  for (unsigned char dir = 0; dir < P4EST_DIM; ++dir)
-    xyz[dir] = (xyz[dir]-qxyz_min[dir])/qh;
-
-  double d_m00 = xyz[0];
-  double d_p00 = 1-xyz[0];
-  double d_0m0 = xyz[1];
-  double d_0p0 = 1-xyz[1];
-#ifdef P4_TO_P8
-  double d_00m = xyz[2];
-  double d_00p = 1-xyz[2];
-#endif
-
-#ifdef P4_TO_P8
-  double w_xyz[] =
-  {
-    d_p00*d_0p0*d_00p,
-    d_m00*d_0p0*d_00p,
-    d_p00*d_0m0*d_00p,
-    d_m00*d_0m0*d_00p,
-    d_p00*d_0p0*d_00m,
-    d_m00*d_0p0*d_00m,
-    d_p00*d_0m0*d_00m,
-    d_m00*d_0m0*d_00m
-  };
-#else
-  double w_xyz[] =
-  {
-    d_p00*d_0p0,
-    d_m00*d_0p0,
-    d_p00*d_0m0,
-    d_m00*d_0m0
-  };
-#endif
-
-
-  double fdd[P4EST_DIM];
-  const double sxyz[P4EST_DIM] = {DIM((tree_xyz_max[0] - tree_xyz_min[0])*qh, (tree_xyz_max[1] - tree_xyz_min[1])*qh, (tree_xyz_max[2] - tree_xyz_min[2])*qh)};
->>>>>>> 1953b8e1
   for (unsigned int k = 0; k < n_results; ++k)
   {
     results[k] = 0.0;
@@ -742,11 +407,7 @@
         fdd[i] = ((j == 0)? 0.0 : fdd[i]) +Fdd[k*P4EST_CHILDREN*P4EST_DIM+j*P4EST_DIM + i] * linear_weight[j];
       results[k] += F[k*P4EST_CHILDREN+j]*linear_weight[j];
     }
-<<<<<<< HEAD
     results[k] -= 0.5*SUMD(second_derivative_weight[0]*fdd[0], second_derivative_weight[1]*fdd[1], second_derivative_weight[2]*fdd[2]);
-=======
-    results[k] -= 0.5*SUMD(sxyz[0]*sxyz[0]*d_p00*d_m00*fdd[0], sxyz[1]*sxyz[1]*d_0p0*d_0m0*fdd[1], sxyz[2]*sxyz[2]*d_00p*d_00m*fdd[2]);
->>>>>>> 1953b8e1
   }
 
   PetscErrorCode ierr = PetscLogFlops(45); CHKERRXX(ierr); // number of flops in this event
@@ -1284,36 +945,16 @@
   p4est_topidx_t v_p = p4est->connectivity->tree_to_vertex[0 + P4EST_CHILDREN-1];
   double *v = p4est->connectivity->vertices;
 
-<<<<<<< HEAD
-  for(int dir=0; dir<P4EST_DIM; ++dir)
-    dxyz[dir] = (v[3*v_p + dir] - v[3*v_m + dir]) / (1<<data->max_lvl);
-
-  dxyz_min = MIN(DIM(dxyz[0], dxyz[1], dxyz[2]));
-}
-
-void get_dxyz_min(const p4est_t *p4est, double *dxyz, double &dxyz_min, double &diag_min)
-{
-  splitting_criteria_t *data = (splitting_criteria_t*)p4est->user_pointer;
-
-  p4est_topidx_t v_m = p4est->connectivity->tree_to_vertex[0 + 0];
-  p4est_topidx_t v_p = p4est->connectivity->tree_to_vertex[0 + P4EST_CHILDREN-1];
-  double *v = p4est->connectivity->vertices;
-
-  for(int dir=0; dir<P4EST_DIM; ++dir)
-=======
   double dxyz_own[P4EST_DIM];
   if (dxyz == NULL) {
     dxyz = dxyz_own;
   }
 
   for(int dir=0; dir<P4EST_DIM; ++dir) {
->>>>>>> 1953b8e1
     dxyz[dir] = (v[3*v_p + dir] - v[3*v_m + dir]) / (1<<data->max_lvl);
 
-<<<<<<< HEAD
-  dxyz_min = MIN(DIM(dxyz[0], dxyz[1], dxyz[2]));
-  diag_min = sqrt(SUMD(SQR(dxyz[0]), SQR(dxyz[1]), SQR(dxyz[2])));
-=======
+  }
+
   if (dxyz_min != NULL) {
     *dxyz_min = MIN(DIM(dxyz[0], dxyz[1], dxyz[2]));
   }
@@ -1321,7 +962,6 @@
   if (diag_min != NULL) {
     *diag_min = ABSD(dxyz[0], dxyz[1], dxyz[2]);
   }
->>>>>>> 1953b8e1
 }
 
 void dxyz_quad(const p4est_t *p4est, const p4est_quadrant_t *quad, double *dxyz)
@@ -3495,7 +3135,6 @@
       throw;
   }
 }
-<<<<<<< HEAD
 
 void getStencil( const quad_neighbor_nodes_of_node_t *qnnnPtr, const double *f, double data[P4EST_DIM][2][2] )
 {
@@ -3526,5 +3165,3 @@
 
 
 
-=======
->>>>>>> 1953b8e1
