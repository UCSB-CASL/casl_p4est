#ifdef P4_TO_P8
#include "my_p8est_utils.h"
#include "my_p8est_tools.h"
#include <p8est_connectivity.h>
#include <src/my_p8est_node_neighbors.h>
#include <src/my_p8est_macros.h>
#include "cube3.h"
#else
#include "my_p4est_utils.h"
#include "my_p4est_tools.h"
#include <p4est_connectivity.h>
#include <src/my_p4est_node_neighbors.h>
#include <src/my_p4est_macros.h>
#include "cube2.h"
#endif

#include "mpi.h"
#include <vector>
#include <set>
#include <sstream>
#include <petsclog.h>
#include <src/casl_math.h>
#include <src/petsc_compatibility.h>
#include <sys/types.h>
#include <sys/stat.h>
#include <dirent.h>

#include <stack>
#include <algorithm>

// logging variables -- defined in src/petsc_logging.cpp
#ifndef CASL_LOG_TINY_EVENTS
#undef PetscLogEventBegin
#undef PetscLogEventEnd
#define PetscLogEventBegin(e, o1, o2, o3, o4) 0
#define PetscLogEventEnd(e, o1, o2, o3, o4) 0
#else
#warning "Use of 'CASL_LOG_TINY_EVENTS' macro is discouraged but supported. Logging tiny sections of the code may produce unreliable results due to overhead."
#endif
#ifndef CASL_LOG_FLOPS
#undef PetscLogFlops
#define PetscLogFlops(n) 0
#endif

std::vector<InterpolatingFunctionLogEntry> InterpolatingFunctionLogger::entries;

WallBC2D::~WallBC2D() {};
WallBC3D::~WallBC3D() {};

bool index_of_node(const p4est_quadrant_t *n, p4est_nodes_t* nodes, p4est_locidx_t& idx)
{
#ifdef P4EST_DEBUG
  int clamped = 1;
#endif
  P4EST_ASSERT(p4est_quadrant_is_node(n, clamped));
  unsigned int idx_l, idx_u, idx_m;
  const p4est_indep_t *node_l, *node_u, *node_m;
  // check if the candidate can be in the locally owned nodes first, or in the ghost ones
  idx_l   = 0;
  idx_u   = nodes->num_owned_indeps-1;
  node_l  = (const p4est_indep_t*) sc_array_index(&nodes->indep_nodes, idx_l);
  node_u  = (const p4est_indep_t*) sc_array_index(&nodes->indep_nodes, idx_u);
  if((p4est_quadrant_compare_piggy(node_l, n) > 0) || (p4est_quadrant_compare_piggy(node_u, n) < 0))
    goto lookup_in_ghost_nodes;
  while((p4est_quadrant_compare_piggy(node_l, n) <= 0) && (p4est_quadrant_compare_piggy(node_u, n) >= 0))
  {
    if(!p4est_quadrant_compare_piggy(node_l, n))
    {
      idx = idx_l;
      return true;
    }
    if(!p4est_quadrant_compare_piggy(node_u, n))
    {
      idx = idx_u;
      return true;
    }
    if(idx_u-idx_l == 1)
      break;
    idx_m   = (idx_l + idx_u)/2;
    node_m  = (const p4est_indep_t*) sc_array_index(&nodes->indep_nodes, idx_m);
    P4EST_ASSERT((p4est_quadrant_compare_piggy(node_l, node_m) <= 0) && (p4est_quadrant_compare_piggy(node_u, node_m) >= 0));
    if(p4est_quadrant_compare_piggy(node_m, n) <0)
    {
      idx_l   = idx_m;
      node_l  = node_m;
    }
    else if (p4est_quadrant_compare_piggy(node_m, n) >0)
    {
      idx_u   = idx_m;
      node_u  = node_m;
    }
    else
    {
      P4EST_ASSERT(!p4est_quadrant_compare_piggy(node_m, n));
      idx = idx_m;
      return true;
    }
  }
  return false;
lookup_in_ghost_nodes:
  P4EST_ASSERT((p4est_quadrant_compare_piggy(node_l, n) > 0) || (p4est_quadrant_compare_piggy(node_u, n) < 0));
  idx_l   = nodes->num_owned_indeps;
  idx_u   = nodes->indep_nodes.elem_count-1;
<<<<<<< HEAD
  node_l  = (const p4est_indep_t*) sc_array_index(&nodes->indep_nodes, idx_l);
  node_u  = (const p4est_indep_t*) sc_array_index(&nodes->indep_nodes, idx_u);
  while((p4est_quadrant_compare_piggy(node_l, n) <= 0) && (p4est_quadrant_compare_piggy(node_u, n) >= 0))
  {
    if(!p4est_quadrant_compare_piggy(node_l, n))
    {
      idx = idx_l;
      return true;
    }
    if(!p4est_quadrant_compare_piggy(node_u, n))
    {
      idx = idx_u;
      return true;
    }
    if(idx_u-idx_l == 1)
      break;
    idx_m   = (idx_l + idx_u)/2;
    node_m  = (const p4est_indep_t*) sc_array_index(&nodes->indep_nodes, idx_m);
    P4EST_ASSERT((p4est_quadrant_compare_piggy(node_l, node_m) <= 0) && (p4est_quadrant_compare_piggy(node_u, node_m) >= 0));
    if(p4est_quadrant_compare_piggy(node_m, n) <0)
    {
      idx_l   = idx_m;
      node_l  = node_m;
    }
    else if (p4est_quadrant_compare_piggy(node_m, n) >0)
    {
      idx_u   = idx_m;
      node_u  = node_m;
    }
    else
    {
      P4EST_ASSERT(!p4est_quadrant_compare_piggy(node_m, n));
      idx = idx_m;
      return true;
=======
  if(idx_l <= idx_u) // do this only if there are ghost nodes!
  {
    node_l  = (const p4est_indep_t*) sc_array_index(&nodes->indep_nodes, idx_l);
    node_u  = (const p4est_indep_t*) sc_array_index(&nodes->indep_nodes, idx_u);
    while((p4est_quadrant_compare_piggy(node_l, n) <= 0) && (p4est_quadrant_compare_piggy(node_u, n) >= 0))
    {
      if(!p4est_quadrant_compare_piggy(node_l, n))
      {
        idx = idx_l;
        return true;
      }
      if(!p4est_quadrant_compare_piggy(node_u, n))
      {
        idx = idx_u;
        return true;
      }
      if(idx_u - idx_l == 1)
        break;
      idx_m   = (idx_l + idx_u)/2;
      node_m  = (const p4est_indep_t*) sc_array_index(&nodes->indep_nodes, idx_m);
      P4EST_ASSERT((p4est_quadrant_compare_piggy(node_l, node_m) <= 0) && (p4est_quadrant_compare_piggy(node_u, node_m) >= 0));
      if(p4est_quadrant_compare_piggy(node_m, n) <0)
      {
        idx_l   = idx_m;
        node_l  = node_m;
      }
      else if (p4est_quadrant_compare_piggy(node_m, n) >0)
      {
        idx_u   = idx_m;
        node_u  = node_m;
      }
      else
      {
        P4EST_ASSERT(!p4est_quadrant_compare_piggy(node_m, n));
        idx = idx_m;
        return true;
      }
>>>>>>> 3779518e
    }
  }
  return false;
}

void linear_interpolation(const p4est_t *p4est, p4est_topidx_t tree_id, const p4est_quadrant_t &quad, const double *F, const double *xyz_global, double* results, unsigned int n_results)
{
  P4EST_ASSERT(n_results > 0);
  PetscErrorCode ierr;
  p4est_topidx_t v_m = p4est->connectivity->tree_to_vertex[tree_id*P4EST_CHILDREN + 0];
  p4est_topidx_t v_p = p4est->connectivity->tree_to_vertex[tree_id*P4EST_CHILDREN + P4EST_CHILDREN-1];

  double tree_xmin = p4est->connectivity->vertices[3*v_m + 0];
  double tree_xmax = p4est->connectivity->vertices[3*v_p + 0];
  double tree_ymin = p4est->connectivity->vertices[3*v_m + 1];
  double tree_ymax = p4est->connectivity->vertices[3*v_p + 1];
#ifdef P4_TO_P8
  double tree_zmin = p4est->connectivity->vertices[3*v_m + 2];
  double tree_zmax = p4est->connectivity->vertices[3*v_p + 2];
#endif

  /* shift xyz to [0,1] */
  double x = (xyz_global[0] - tree_xmin)/(tree_xmax-tree_xmin);
  double y = (xyz_global[1] - tree_ymin)/(tree_ymax-tree_ymin);
#ifdef P4_TO_P8
  double z = (xyz_global[2] - tree_zmin)/(tree_zmax-tree_zmin);
#endif

  double qh   = (double)P4EST_QUADRANT_LEN(quad.level) / (double)(P4EST_ROOT_LEN);
  double xmin = (double)quad.x / (double)(P4EST_ROOT_LEN);
  double ymin = (double)quad.y / (double)(P4EST_ROOT_LEN);
#ifdef P4_TO_P8
  double zmin = (double)quad.z / (double)(P4EST_ROOT_LEN);
#endif

  double d_m00 = x - xmin;
  double d_p00 = qh - d_m00;
  double d_0m0 = y - ymin;
  double d_0p0 = qh - d_0m0;
#ifdef P4_TO_P8
  double d_00m = z - zmin;
  double d_00p = qh - d_00m;
#endif

#ifdef P4_TO_P8
  double w_xyz[] =
  {
    d_p00*d_0p0*d_00p,
    d_m00*d_0p0*d_00p,
    d_p00*d_0m0*d_00p,
    d_m00*d_0m0*d_00p,
    d_p00*d_0p0*d_00m,
    d_m00*d_0p0*d_00m,
    d_p00*d_0m0*d_00m,
    d_m00*d_0m0*d_00m
  };
#else
  double w_xyz[] =
  {
    d_p00*d_0p0,
    d_m00*d_0p0,
    d_p00*d_0m0,
    d_m00*d_0m0
  };
#endif

  for (unsigned int k = 0; k < n_results; ++k)
  {
    results[k] = 0.0;
    for (short j = 0; j<P4EST_CHILDREN; j++)
      results[k] += + F[P4EST_CHILDREN*k+j]*w_xyz[j];
#ifdef P4_TO_P8
    results[k] /= qh*qh*qh;
#else
    results[k] /= qh*qh;
#endif
  }

  ierr = PetscLogFlops(39); CHKERRXX(ierr); // number of flops in this event
  return;
}

void quadratic_non_oscillatory_interpolation(const p4est_t *p4est, p4est_topidx_t tree_id, const p4est_quadrant_t &quad, const double *F, const double *Fdd, const double *xyz_global, double *results, unsigned int n_results)
{
  P4EST_ASSERT(n_results > 0);
  PetscErrorCode ierr;
  p4est_topidx_t v_m = p4est->connectivity->tree_to_vertex[tree_id*P4EST_CHILDREN + 0];
  p4est_topidx_t v_p = p4est->connectivity->tree_to_vertex[tree_id*P4EST_CHILDREN + P4EST_CHILDREN-1];

  double tree_xmin = p4est->connectivity->vertices[3*v_m + 0];
  double tree_xmax = p4est->connectivity->vertices[3*v_p + 0];
  double tree_ymin = p4est->connectivity->vertices[3*v_m + 1];
  double tree_ymax = p4est->connectivity->vertices[3*v_p + 1];
#ifdef P4_TO_P8
  double tree_zmin = p4est->connectivity->vertices[3*v_m + 2];
  double tree_zmax = p4est->connectivity->vertices[3*v_p + 2];
#endif

  double x = (xyz_global[0] - tree_xmin)/(tree_xmax-tree_xmin);
  double y = (xyz_global[1] - tree_ymin)/(tree_ymax-tree_ymin);
#ifdef P4_TO_P8
  double z = (xyz_global[2] - tree_zmin)/(tree_zmax-tree_zmin);
#endif

  double qh   = (double)P4EST_QUADRANT_LEN(quad.level) / (double)(P4EST_ROOT_LEN);
  double xmin = quad_x_fr_i(&quad);
  double ymin = quad_y_fr_j(&quad);
#ifdef P4_TO_P8
  double zmin = quad_z_fr_k(&quad);
#endif

  x = (x-xmin) / qh;
  y = (y-ymin) / qh;
#ifdef P4_TO_P8
  z = (z-zmin) / qh;
#endif

  double d_m00 = x;
  double d_p00 = 1-x;
  double d_0m0 = y;
  double d_0p0 = 1-y;
#ifdef P4_TO_P8
  double d_00m = z;
  double d_00p = 1-z;
#endif

#ifdef P4_TO_P8
  double w_xyz[] =
  {
    d_p00*d_0p0*d_00p,
    d_m00*d_0p0*d_00p,
    d_p00*d_0m0*d_00p,
    d_m00*d_0m0*d_00p,
    d_p00*d_0p0*d_00m,
    d_m00*d_0p0*d_00m,
    d_p00*d_0m0*d_00m,
    d_m00*d_0m0*d_00m
  };
#else
  double w_xyz[] =
  {
    d_p00*d_0p0,
    d_m00*d_0p0,
    d_p00*d_0m0,
    d_m00*d_0m0
  };
#endif

  double fdd[P4EST_DIM];
  double sx = (tree_xmax-tree_xmin)*qh;
  double sy = (tree_ymax-tree_ymin)*qh;
#ifdef P4_TO_P8
  double sz = (tree_zmax-tree_zmin)*qh;
#endif
  for (unsigned int k = 0; k < n_results; ++k) {
    results[k] = 0.0;
    for (short j = 0; j < P4EST_CHILDREN; ++j) {
      for (short i = 0; i<P4EST_DIM; i++)
        fdd[i] = ((j == 0)? Fdd[k*P4EST_CHILDREN*P4EST_DIM+j*P4EST_DIM+i] : MINMOD(fdd[i], Fdd[k*P4EST_CHILDREN*P4EST_DIM+j*P4EST_DIM + i]));
      results[k] += F[k*P4EST_CHILDREN+j]*w_xyz[j];
    }
#ifdef P4_TO_P8
    results[k] -= 0.5*(sx*sx*d_p00*d_m00*fdd[0] + sy*sy*d_0p0*d_0m0*fdd[1] + sz*sz*d_00p*d_00m*fdd[2]);
#else
    results[k] -= 0.5*(sx*sx*d_p00*d_m00*fdd[0] + sy*sy*d_0p0*d_0m0*fdd[1]);
#endif
  }

  ierr = PetscLogFlops(45); CHKERRXX(ierr); // number of flops in this event
  return;
}

void quadratic_non_oscillatory_continuous_v1_interpolation(const p4est_t *p4est, p4est_topidx_t tree_id, const p4est_quadrant_t &quad, const double *F, const double *Fdd, const double *xyz_global, double *results, unsigned int n_results)
{
  PetscErrorCode ierr;
  p4est_topidx_t v_m = p4est->connectivity->tree_to_vertex[tree_id*P4EST_CHILDREN + 0];
  p4est_topidx_t v_p = p4est->connectivity->tree_to_vertex[tree_id*P4EST_CHILDREN + P4EST_CHILDREN-1];

  double tree_xmin = p4est->connectivity->vertices[3*v_m + 0];
  double tree_xmax = p4est->connectivity->vertices[3*v_p + 0];
  double tree_ymin = p4est->connectivity->vertices[3*v_m + 1];
  double tree_ymax = p4est->connectivity->vertices[3*v_p + 1];
#ifdef P4_TO_P8
  double tree_zmin = p4est->connectivity->vertices[3*v_m + 2];
  double tree_zmax = p4est->connectivity->vertices[3*v_p + 2];
#endif

  double x = (xyz_global[0] - tree_xmin)/(tree_xmax-tree_xmin);
  double y = (xyz_global[1] - tree_ymin)/(tree_ymax-tree_ymin);
#ifdef P4_TO_P8
  double z = (xyz_global[2] - tree_zmin)/(tree_zmax-tree_zmin);
#endif

  double qh   = (double)P4EST_QUADRANT_LEN(quad.level) / (double)(P4EST_ROOT_LEN);
  double xmin = quad_x_fr_i(&quad);
  double ymin = quad_y_fr_j(&quad);
#ifdef P4_TO_P8
  double zmin = quad_z_fr_k(&quad);
#endif

  x = (x-xmin) / qh;
  y = (y-ymin) / qh;
#ifdef P4_TO_P8
  z = (z-zmin) / qh;
#endif

  double d_m00 = x;
  double d_p00 = 1-x;
  double d_0m0 = y;
  double d_0p0 = 1-y;
#ifdef P4_TO_P8
  double d_00m = z;
  double d_00p = 1-z;
#endif

#ifdef P4_TO_P8
  double w_xyz[] =
  {
    d_p00*d_0p0*d_00p,
    d_m00*d_0p0*d_00p,
    d_p00*d_0m0*d_00p,
    d_m00*d_0m0*d_00p,
    d_p00*d_0p0*d_00m,
    d_m00*d_0p0*d_00m,
    d_p00*d_0m0*d_00m,
    d_m00*d_0m0*d_00m
  };
#else
  double w_xyz[] =
  {
    d_p00*d_0p0,
    d_m00*d_0p0,
    d_p00*d_0m0,
    d_m00*d_0m0
  };
#endif

  // First alternative scheme: first, minmod on every edge, then weight-average
  double fdd[P4EST_DIM];
  unsigned int i, jm, jp;
  const double sx = (tree_xmax-tree_xmin)*qh;
  const double sy = (tree_ymax-tree_ymin)*qh;
#ifdef P4_TO_P8
  const double sz = (tree_zmax-tree_zmin)*qh;
#endif
  for (unsigned int k = 0; k < n_results; ++k) {
    // set your fdd
    for (unsigned char dir = 0; dir < P4EST_DIM; ++dir)
      fdd[dir] = 0.0;

    i = 0;
    jm = 0; jp = 1; fdd[i] += MINMOD(Fdd[k*P4EST_CHILDREN*P4EST_DIM+jm*P4EST_DIM + i], Fdd[k*P4EST_CHILDREN*P4EST_DIM+jp*P4EST_DIM + i])*(w_xyz[jm]+w_xyz[jp]);
    jm = 2; jp = 3; fdd[i] += MINMOD(Fdd[k*P4EST_CHILDREN*P4EST_DIM+jm*P4EST_DIM + i], Fdd[k*P4EST_CHILDREN*P4EST_DIM+jp*P4EST_DIM + i])*(w_xyz[jm]+w_xyz[jp]);
#ifdef P4_TO_P8
    jm = 4; jp = 5; fdd[i] += MINMOD(Fdd[k*P4EST_CHILDREN*P4EST_DIM+jm*P4EST_DIM + i], Fdd[k*P4EST_CHILDREN*P4EST_DIM+jp*P4EST_DIM + i])*(w_xyz[jm]+w_xyz[jp]);
    jm = 6; jp = 7; fdd[i] += MINMOD(Fdd[k*P4EST_CHILDREN*P4EST_DIM+jm*P4EST_DIM + i], Fdd[k*P4EST_CHILDREN*P4EST_DIM+jp*P4EST_DIM + i])*(w_xyz[jm]+w_xyz[jp]);
#endif

    i = 1;
    jm = 0; jp = 2; fdd[i] += MINMOD(Fdd[k*P4EST_CHILDREN*P4EST_DIM+jm*P4EST_DIM + i], Fdd[k*P4EST_CHILDREN*P4EST_DIM+jp*P4EST_DIM + i])*(w_xyz[jm]+w_xyz[jp]);
    jm = 1; jp = 3; fdd[i] += MINMOD(Fdd[k*P4EST_CHILDREN*P4EST_DIM+jm*P4EST_DIM + i], Fdd[k*P4EST_CHILDREN*P4EST_DIM+jp*P4EST_DIM + i])*(w_xyz[jm]+w_xyz[jp]);
#ifdef P4_TO_P8
    jm = 4; jp = 6; fdd[i] += MINMOD(Fdd[k*P4EST_CHILDREN*P4EST_DIM+jm*P4EST_DIM + i], Fdd[k*P4EST_CHILDREN*P4EST_DIM+jp*P4EST_DIM + i])*(w_xyz[jm]+w_xyz[jp]);
    jm = 5; jp = 7; fdd[i] += MINMOD(Fdd[k*P4EST_CHILDREN*P4EST_DIM+jm*P4EST_DIM + i], Fdd[k*P4EST_CHILDREN*P4EST_DIM+jp*P4EST_DIM + i])*(w_xyz[jm]+w_xyz[jp]);
#endif

#ifdef P4_TO_P8
    i = 2;
    jm = 0; jp = 4; fdd[i] += MINMOD(Fdd[k*P4EST_CHILDREN*P4EST_DIM+jm*P4EST_DIM + i], Fdd[k*P4EST_CHILDREN*P4EST_DIM+jp*P4EST_DIM + i])*(w_xyz[jm]+w_xyz[jp]);
    jm = 1; jp = 5; fdd[i] += MINMOD(Fdd[k*P4EST_CHILDREN*P4EST_DIM+jm*P4EST_DIM + i], Fdd[k*P4EST_CHILDREN*P4EST_DIM+jp*P4EST_DIM + i])*(w_xyz[jm]+w_xyz[jp]);
    jm = 2; jp = 6; fdd[i] += MINMOD(Fdd[k*P4EST_CHILDREN*P4EST_DIM+jm*P4EST_DIM + i], Fdd[k*P4EST_CHILDREN*P4EST_DIM+jp*P4EST_DIM + i])*(w_xyz[jm]+w_xyz[jp]);
    jm = 3; jp = 7; fdd[i] += MINMOD(Fdd[k*P4EST_CHILDREN*P4EST_DIM+jm*P4EST_DIM + i], Fdd[k*P4EST_CHILDREN*P4EST_DIM+jp*P4EST_DIM + i])*(w_xyz[jm]+w_xyz[jp]);
#endif

    results[k] = 0.0;
    for (unsigned char j = 0; j < P4EST_CHILDREN; ++j)
      results[k] += F[k*P4EST_CHILDREN+j]*w_xyz[j];

#ifdef P4_TO_P8
    results[k] -= 0.5*(sx*sx*d_p00*d_m00*fdd[0] + sy*sy*d_0p0*d_0m0*fdd[1] + sz*sz*d_00p*d_00m*fdd[2]);
#else
    results[k] -= 0.5*(sx*sx*d_p00*d_m00*fdd[0] + sy*sy*d_0p0*d_0m0*fdd[1]);
#endif
  }


  }

  ierr = PetscLogFlops(45); CHKERRXX(ierr); // number of flops in this event
  return;
}

void quadratic_non_oscillatory_continuous_v2_interpolation(const p4est_t *p4est, p4est_topidx_t tree_id, const p4est_quadrant_t &quad, const double *F, const double *Fdd, const double *xyz_global, double *results, unsigned int n_results)
{
  PetscErrorCode ierr;
  p4est_topidx_t v_m = p4est->connectivity->tree_to_vertex[tree_id*P4EST_CHILDREN + 0];
  p4est_topidx_t v_p = p4est->connectivity->tree_to_vertex[tree_id*P4EST_CHILDREN + P4EST_CHILDREN-1];

  double tree_xmin = p4est->connectivity->vertices[3*v_m + 0];
  double tree_xmax = p4est->connectivity->vertices[3*v_p + 0];
  double tree_ymin = p4est->connectivity->vertices[3*v_m + 1];
  double tree_ymax = p4est->connectivity->vertices[3*v_p + 1];
#ifdef P4_TO_P8
  double tree_zmin = p4est->connectivity->vertices[3*v_m + 2];
  double tree_zmax = p4est->connectivity->vertices[3*v_p + 2];
#endif

  double x = (xyz_global[0] - tree_xmin)/(tree_xmax-tree_xmin);
  double y = (xyz_global[1] - tree_ymin)/(tree_ymax-tree_ymin);
#ifdef P4_TO_P8
  double z = (xyz_global[2] - tree_zmin)/(tree_zmax-tree_zmin);
#endif

  double qh   = (double)P4EST_QUADRANT_LEN(quad.level) / (double)(P4EST_ROOT_LEN);
  double xmin = quad_x_fr_i(&quad);
  double ymin = quad_y_fr_j(&quad);
#ifdef P4_TO_P8
  double zmin = quad_z_fr_k(&quad);
#endif

  x = (x-xmin) / qh;
  y = (y-ymin) / qh;
#ifdef P4_TO_P8
  z = (z-zmin) / qh;
#endif

  double d_m00 = x;
  double d_p00 = 1-x;
  double d_0m0 = y;
  double d_0p0 = 1-y;
#ifdef P4_TO_P8
  double d_00m = z;
  double d_00p = 1-z;
#endif

#ifdef P4_TO_P8
  double w_xyz[] =
  {
    d_p00*d_0p0*d_00p,
    d_m00*d_0p0*d_00p,
    d_p00*d_0m0*d_00p,
    d_m00*d_0m0*d_00p,
    d_p00*d_0p0*d_00m,
    d_m00*d_0p0*d_00m,
    d_p00*d_0m0*d_00m,
    d_m00*d_0m0*d_00m
  };
#else
  double w_xyz[] =
  {
    d_p00*d_0p0,
    d_m00*d_0p0,
    d_p00*d_0m0,
    d_m00*d_0m0
  };
#endif

<<<<<<< HEAD

=======
>>>>>>> 3779518e
  // Second alternative scheme: first, weight-average in perpendicular plane, then minmod
  double fdd[P4EST_DIM];
  unsigned int i, jm, jp;
  const double sx = (tree_xmax-tree_xmin)*qh;
  const double sy = (tree_ymax-tree_ymin)*qh;
#ifdef P4_TO_P8
  const double sz = (tree_zmax-tree_zmin)*qh;
#endif
  double fdd_m, fdd_p;
  for (unsigned int k = 0; k < n_results; ++k) {
    // set your fdd
    for (unsigned char dir = 0; dir < P4EST_DIM; ++dir)
      fdd[dir] = 0.0;

    i = 0;
    fdd_m = 0;
    fdd_p = 0;
    jm = 0; jp = 1; fdd_m += Fdd[k*P4EST_CHILDREN*P4EST_DIM+jm*P4EST_DIM + i]*(w_xyz[jm]+w_xyz[jp]); fdd_p += Fdd[k*P4EST_CHILDREN*P4EST_DIM+jp*P4EST_DIM + i]*(w_xyz[jm]+w_xyz[jp]);
    jm = 2; jp = 3; fdd_m += Fdd[k*P4EST_CHILDREN*P4EST_DIM+jm*P4EST_DIM + i]*(w_xyz[jm]+w_xyz[jp]); fdd_p += Fdd[k*P4EST_CHILDREN*P4EST_DIM+jp*P4EST_DIM + i]*(w_xyz[jm]+w_xyz[jp]);
#ifdef P4_TO_P8
    jm = 4; jp = 5; fdd_m += Fdd[k*P4EST_CHILDREN*P4EST_DIM+jm*P4EST_DIM + i]*(w_xyz[jm]+w_xyz[jp]); fdd_p += Fdd[k*P4EST_CHILDREN*P4EST_DIM+jp*P4EST_DIM + i]*(w_xyz[jm]+w_xyz[jp]);
    jm = 6; jp = 7; fdd_m += Fdd[k*P4EST_CHILDREN*P4EST_DIM+jm*P4EST_DIM + i]*(w_xyz[jm]+w_xyz[jp]); fdd_p += Fdd[k*P4EST_CHILDREN*P4EST_DIM+jp*P4EST_DIM + i]*(w_xyz[jm]+w_xyz[jp]);
#endif
    fdd[i] = MINMOD(fdd_m, fdd_p);

    i = 1;
    fdd_m = 0;
    fdd_p = 0;
    jm = 0; jp = 2; fdd_m += Fdd[k*P4EST_CHILDREN*P4EST_DIM+jm*P4EST_DIM + i]*(w_xyz[jm]+w_xyz[jp]); fdd_p += Fdd[k*P4EST_CHILDREN*P4EST_DIM+jp*P4EST_DIM + i]*(w_xyz[jm]+w_xyz[jp]);
    jm = 1; jp = 3; fdd_m += Fdd[k*P4EST_CHILDREN*P4EST_DIM+jm*P4EST_DIM + i]*(w_xyz[jm]+w_xyz[jp]); fdd_p += Fdd[k*P4EST_CHILDREN*P4EST_DIM+jp*P4EST_DIM + i]*(w_xyz[jm]+w_xyz[jp]);
#ifdef P4_TO_P8
    jm = 4; jp = 6; fdd_m += Fdd[k*P4EST_CHILDREN*P4EST_DIM+jm*P4EST_DIM + i]*(w_xyz[jm]+w_xyz[jp]); fdd_p += Fdd[k*P4EST_CHILDREN*P4EST_DIM+jp*P4EST_DIM + i]*(w_xyz[jm]+w_xyz[jp]);
    jm = 5; jp = 7; fdd_m += Fdd[k*P4EST_CHILDREN*P4EST_DIM+jm*P4EST_DIM + i]*(w_xyz[jm]+w_xyz[jp]); fdd_p += Fdd[k*P4EST_CHILDREN*P4EST_DIM+jp*P4EST_DIM + i]*(w_xyz[jm]+w_xyz[jp]);
#endif
    fdd[i] = MINMOD(fdd_m, fdd_p);

#ifdef P4_TO_P8
    i = 2;
    fdd_m = 0;
    fdd_p = 0;
    jm = 0; jp = 4; fdd_m += Fdd[k*P4EST_CHILDREN*P4EST_DIM+jm*P4EST_DIM + i]*(w_xyz[jm]+w_xyz[jp]); fdd_p += Fdd[k*P4EST_CHILDREN*P4EST_DIM+jp*P4EST_DIM + i]*(w_xyz[jm]+w_xyz[jp]);
    jm = 1; jp = 5; fdd_m += Fdd[k*P4EST_CHILDREN*P4EST_DIM+jm*P4EST_DIM + i]*(w_xyz[jm]+w_xyz[jp]); fdd_p += Fdd[k*P4EST_CHILDREN*P4EST_DIM+jp*P4EST_DIM + i]*(w_xyz[jm]+w_xyz[jp]);
    jm = 2; jp = 6; fdd_m += Fdd[k*P4EST_CHILDREN*P4EST_DIM+jm*P4EST_DIM + i]*(w_xyz[jm]+w_xyz[jp]); fdd_p += Fdd[k*P4EST_CHILDREN*P4EST_DIM+jp*P4EST_DIM + i]*(w_xyz[jm]+w_xyz[jp]);
    jm = 3; jp = 7; fdd_m += Fdd[k*P4EST_CHILDREN*P4EST_DIM+jm*P4EST_DIM + i]*(w_xyz[jm]+w_xyz[jp]); fdd_p += Fdd[k*P4EST_CHILDREN*P4EST_DIM+jp*P4EST_DIM + i]*(w_xyz[jm]+w_xyz[jp]);
    fdd[i] = MINMOD(fdd_m, fdd_p);
#endif

    results[k] = 0.0;
    for (unsigned char j = 0; j < P4EST_CHILDREN; ++j)
      results[k] += F[k*P4EST_CHILDREN+j]*w_xyz[j];

#ifdef P4_TO_P8
    results[k] -= 0.5*(sx*sx*d_p00*d_m00*fdd[0] + sy*sy*d_0p0*d_0m0*fdd[1] + sz*sz*d_00p*d_00m*fdd[2]);
#else
    results[k] -= 0.5*(sx*sx*d_p00*d_m00*fdd[0] + sy*sy*d_0p0*d_0m0*fdd[1]);
#endif


  }
  ierr = PetscLogFlops(45); CHKERRXX(ierr); // number of flops in this event
  return;
}


void quadratic_interpolation(const p4est_t *p4est, p4est_topidx_t tree_id, const p4est_quadrant_t &quad, const double *F, const double *Fdd, const double *xyz_global, double *results, unsigned int n_results)
{
  P4EST_ASSERT(n_results > 0);
  PetscErrorCode ierr;

  p4est_topidx_t v_mm = p4est->connectivity->tree_to_vertex[0*P4EST_CHILDREN + 0];
  p4est_topidx_t v_pp = p4est->connectivity->tree_to_vertex[(p4est->trees->elem_count-1)*P4EST_CHILDREN + P4EST_CHILDREN-1];
  p4est_topidx_t v_m  = p4est->connectivity->tree_to_vertex[tree_id*P4EST_CHILDREN + 0];
  p4est_topidx_t v_p  = p4est->connectivity->tree_to_vertex[tree_id*P4EST_CHILDREN + P4EST_CHILDREN-1];

  const double* domain_xyz_min  = (p4est->connectivity->vertices+3*v_mm);
  const double* domain_xyz_max  = (p4est->connectivity->vertices+3*v_pp);
  const double* tree_xyz_min    = (p4est->connectivity->vertices+3*v_m);
  const double* tree_xyz_max    = (p4est->connectivity->vertices+3*v_p);

  const double qh   = (double)P4EST_QUADRANT_LEN(quad.level) / (double)(P4EST_ROOT_LEN);
  double qxyz_min[P4EST_DIM] = {DIM(quad_x_fr_i(&quad), quad_y_fr_j(&quad), quad_z_fr_k(&quad))};

  double xyz[P4EST_DIM];
  for (unsigned char dir = 0; dir < P4EST_DIM; ++dir) {
    xyz[dir] = xyz_global[dir];
    if(is_periodic(p4est, dir))
      while (fabs(xyz[dir] - (tree_xyz_min[dir] + (tree_xyz_max[dir]-tree_xyz_min[dir])*qxyz_min[dir])) >= (0.5+((double)P4EST_QUADRANT_LEN(P4EST_MAXLEVEL))/((double) P4EST_ROOT_LEN))*(domain_xyz_max[dir] - domain_xyz_min[dir]))
        xyz[dir] = xyz[dir] + ((xyz[dir] > (tree_xyz_min[dir] + (tree_xyz_max[dir]-tree_xyz_min[dir])*qxyz_min[dir]))? -1.0: +1.0)*(domain_xyz_max[dir]-domain_xyz_min[dir]);
    xyz[dir] = (xyz[dir] - tree_xyz_min[dir])/(tree_xyz_max[dir] - tree_xyz_min[dir]);
  }

  P4EST_ASSERT(ANDD(xyz[0]>=qxyz_min[0]-qh/10 && xyz[0]<=qxyz_min[0]+qh+qh/10, xyz[1]>=qxyz_min[1]-qh/10 && xyz[1]<=qxyz_min[1]+qh+qh/10, xyz[2]>=qxyz_min[2]-qh/10 && xyz[2]<=qxyz_min[2]+qh+qh/10));

  for (unsigned char dir = 0; dir < P4EST_DIM; ++dir)
    xyz[dir] = (xyz[dir]-qxyz_min[dir])/qh;

  double d_m00 = xyz[0];
  double d_p00 = 1-xyz[0];
  double d_0m0 = xyz[1];
  double d_0p0 = 1-xyz[1];
#ifdef P4_TO_P8
  double d_00m = xyz[2];
  double d_00p = 1-xyz[2];
#endif

#ifdef P4_TO_P8
  double w_xyz[] =
  {
    d_p00*d_0p0*d_00p,
    d_m00*d_0p0*d_00p,
    d_p00*d_0m0*d_00p,
    d_m00*d_0m0*d_00p,
    d_p00*d_0p0*d_00m,
    d_m00*d_0p0*d_00m,
    d_p00*d_0m0*d_00m,
    d_m00*d_0m0*d_00m
  };
#else
  double w_xyz[] =
  {
    d_p00*d_0p0,
    d_m00*d_0p0,
    d_p00*d_0m0,
    d_m00*d_0m0
  };
#endif


  double fdd[P4EST_DIM];
<<<<<<< HEAD
  const double sx = (tree_xmax-tree_xmin)*qh;
  const double sy = (tree_ymax-tree_ymin)*qh;
#ifdef P4_TO_P8
  const double sz = (tree_zmax-tree_zmin)*qh;
#endif
=======
  const double sxyz[P4EST_DIM] = {DIM((tree_xyz_max[0] - tree_xyz_min[0])*qh, (tree_xyz_max[1] - tree_xyz_min[1])*qh, (tree_xyz_max[2] - tree_xyz_min[2])*qh)};
>>>>>>> 3779518e
  for (unsigned int k = 0; k < n_results; ++k)
  {
    results[k] = 0.0;
    for (short j=0; j<P4EST_CHILDREN; j++)
    {
      for (short i = 0; i<P4EST_DIM; i++)
        fdd[i] = ((j == 0)? 0.0 : fdd[i]) +Fdd[k*P4EST_CHILDREN*P4EST_DIM+j*P4EST_DIM + i] * w_xyz[j];
      results[k] += F[k*P4EST_CHILDREN+j]*w_xyz[j];
    }
<<<<<<< HEAD
#ifdef P4_TO_P8
    results[k] -= 0.5*(sx*sx*d_p00*d_m00*fdd[0] + sy*sy*d_0p0*d_0m0*fdd[1] + sz*sz*d_00p*d_00m*fdd[2]);
#else
    results[k] -= 0.5*(sx*sx*d_p00*d_m00*fdd[0] + sy*sy*d_0p0*d_0m0*fdd[1]);
#endif
=======
    results[k] -= 0.5*SUMD(sxyz[0]*sxyz[0]*d_p00*d_m00*fdd[0], sxyz[1]*sxyz[1]*d_0p0*d_0m0*fdd[1], sxyz[2]*sxyz[2]*d_00p*d_00m*fdd[2]);
>>>>>>> 3779518e
  }

  ierr = PetscLogFlops(45); CHKERRXX(ierr); // number of flops in this event
}

void write_comm_stats(const p4est_t *p4est, const p4est_ghost_t *ghost, const p4est_nodes_t *nodes, const char *partition_name, const char *topology_name, const char *neighbors_name)
{
  FILE *file;
  PetscErrorCode ierr;

  /* save partition information */
  if (partition_name) {
    ierr = PetscFOpen(p4est->mpicomm, partition_name, "w", &file); CHKERRXX(ierr);
  } else {
    file = stdout;
  }

  p4est_gloidx_t num_nodes = 0;
  for (int r =0; r<p4est->mpisize; r++)
    num_nodes += nodes->global_owned_indeps[r];

  PetscFPrintf(p4est->mpicomm, file, "%% global_quads = %ld \t global_nodes = %ld\n", p4est->global_num_quadrants, num_nodes);
  PetscFPrintf(p4est->mpicomm, file, "%% mpi_rank | local_node_size | local_quad_size | ghost_node_size | ghost_quad_size\n");
  PetscSynchronizedFPrintf(p4est->mpicomm, file, "%4d, %7d, %7d, %5d, %5d\n",
                           p4est->mpirank, nodes->num_owned_indeps, p4est->local_num_quadrants, nodes->indep_nodes.elem_count-nodes->num_owned_indeps, ghost->ghosts.elem_count);
  PetscSynchronizedFlush(p4est->mpicomm, stdout);

  if (partition_name){
    ierr = PetscFClose(p4est->mpicomm, file); CHKERRXX(ierr);
  }

  /* save recv info based on the ghost nodes */
  if (topology_name){
    ierr = PetscFOpen(p4est->mpicomm, topology_name, "w", &file); CHKERRXX(ierr);
  } else {
    file = stdout;
  }

  PetscFPrintf(p4est->mpicomm, file, "%% Topology of ghost nodes based on how many ghost nodes belongs to a certain processor \n");
  PetscFPrintf(p4est->mpicomm, file, "%% this_rank | ghost_rank | ghost_node_size \n");
  std::vector<p4est_locidx_t> ghost_nodes(p4est->mpisize, 0);
  std::set<int> proc_neighbors;
  for (size_t i=0; i<nodes->indep_nodes.elem_count - nodes->num_owned_indeps; i++){
    int r = nodes->nonlocal_ranks[i];
    proc_neighbors.insert(r);
    ghost_nodes[r]++;
  }
  for (std::set<int>::const_iterator it = proc_neighbors.begin(); it != proc_neighbors.end(); ++it){
    int r = *it;
    PetscSynchronizedFPrintf(p4est->mpicomm, file, "%4d %4d %6d\n", p4est->mpirank, r, ghost_nodes[r]);
  }
  PetscSynchronizedFlush(p4est->mpicomm, stdout);

  if (topology_name){
    ierr = PetscFClose(p4est->mpicomm, file); CHKERRXX(ierr);
  }

  /* save recv info based on the ghost nodes */
  if (neighbors_name){
    ierr = PetscFOpen(p4est->mpicomm, neighbors_name, "w", &file); CHKERRXX(ierr);
  } else {
    file = stdout;
  }

  PetscFPrintf(p4est->mpicomm, file, "%% number of neighboring processors \n");
  PetscFPrintf(p4est->mpicomm, file, "%% this_rank | number_ghost_rank \n");
  PetscSynchronizedFPrintf(p4est->mpicomm, file, "%4d %4d\n", p4est->mpirank, proc_neighbors.size());
  PetscSynchronizedFlush(p4est->mpicomm, stdout);

  if (neighbors_name){
    ierr = PetscFClose(p4est->mpicomm, file); CHKERRXX(ierr);
  }
}

p4est_bool_t nodes_are_equal(int mpi_size, p4est_nodes_t* nodes_1, p4est_nodes_t* nodes_2)
{
  if(nodes_1 == nodes_2)
    return P4EST_TRUE;
  const p4est_indep_t *node_1, *node_2;
  p4est_bool_t result = (nodes_1->indep_nodes.elem_count == nodes_2->indep_nodes.elem_count);
  result = result && (nodes_1->num_local_quadrants  == nodes_2->num_local_quadrants);
  result = result && (nodes_1->num_owned_indeps     == nodes_2->num_owned_indeps);
  result = result && (nodes_1->num_owned_shared     == nodes_2->num_owned_shared);
  result = result && (nodes_1->offset_owned_indeps == 0) && (nodes_2->offset_owned_indeps == 0);
  if(!result)
    goto return_time;
  for (int r = 0; r < mpi_size; ++r) {
    result = result && (nodes_1->global_owned_indeps[r] == nodes_2->global_owned_indeps[r]);
    if(!result)
      goto return_time;
  }
  // compare the raw nodes, one by one, first
  for (size_t k = 0; k < nodes_1->indep_nodes.elem_count; ++k) {
    node_1 = (const p4est_indep_t*) sc_array_index(&nodes_1->indep_nodes, k);
    node_2 = (const p4est_indep_t*) sc_array_index(&nodes_2->indep_nodes, k);
    result = result && (node_1->level == node_2->level);
    result = result && (node_1->x == node_2->x);
    result = result && (node_1->y == node_2->y);
#ifdef P4_TO_P8
    result = result && (node_1->z == node_2->z);
#endif
    result = result && (node_1->pad8 == node_2->pad8);
    // all nodes must have their p.piggy3 used, local or ghost...
    result = result && (node_1->p.piggy3.local_num  == node_2->p.piggy3.local_num);
    result = result && (node_1->p.piggy3.which_tree == node_2->p.piggy3.which_tree);
    if(k > ((size_t) nodes_1->num_owned_indeps))
      result = result && (nodes_1->nonlocal_ranks[k-nodes_1->num_owned_indeps] == nodes_2->nonlocal_ranks[k-nodes_2->num_owned_indeps]);
    if(!result)
      goto return_time;
  }
  // check that the local indices of points associated with local quadrants are equal
  for (p4est_locidx_t k = 0; k < nodes_1->num_local_quadrants; ++k) {
    for (short j = 0; j < P4EST_CHILDREN; ++j) {
      result = result && (nodes_1->local_nodes[P4EST_CHILDREN*k + j] == nodes_2->local_nodes[P4EST_CHILDREN*k + j]);
      if(!result)
        goto return_time;
    }
  }
return_time:
  return result;
}

p4est_bool_t ghosts_are_equal(p4est_ghost_t* ghost_1, p4est_ghost_t* ghost_2)
{
  if(ghost_1 == ghost_2)
    return P4EST_TRUE;

  const p4est_quadrant_t *quad_1, *quad_2;
  int mpisize = ghost_1->mpisize;
  p4est_bool_t result = (ghost_2->mpisize == mpisize);
  result = result && (ghost_1->ghosts.elem_count == ghost_2->ghosts.elem_count);
  result = result && (ghost_1->num_trees == ghost_2->num_trees);
  result = result && (ghost_1->btype == ghost_2->btype);
  if(!result)
    goto return_time;
  for (size_t k = 0; k < ghost_1->ghosts.elem_count; ++k) {
    quad_1 = p4est_quadrant_array_index(&ghost_1->ghosts, k);
    quad_2 = p4est_quadrant_array_index(&ghost_2->ghosts, k);
    result = result && p4est_quadrant_is_equal(quad_1, quad_2);
    result = result && (quad_1->p.piggy3.local_num == quad_2->p.piggy3.local_num);
    result = result && (quad_1->p.piggy3.which_tree == quad_2->p.piggy3.which_tree);
    if(!result)
      goto return_time;
  }
  for (int r = 0; r < mpisize+1; ++r) {
    result = result && (ghost_1->proc_offsets[r] == ghost_2->proc_offsets[r]);
    if(!result)
      goto return_time;
  }
  for (p4est_topidx_t tree_idx = 0; tree_idx < ghost_1->num_trees+1; ++tree_idx) {
    result = result && (ghost_1->tree_offsets[tree_idx] == ghost_2->tree_offsets[tree_idx]);
    if(!result)
       goto return_time;
  }
return_time:
  return result;
}

PetscErrorCode VecGetLocalAndGhostSizes(Vec& v, PetscInt& local_size, PetscInt& ghosted_size)
{
  PetscErrorCode ierr = 0;
  Vec v_loc;
  ierr = VecGetLocalSize(v, &local_size); CHKERRQ(ierr);
  ierr = VecGhostGetLocalForm(v, &v_loc); CHKERRQ(ierr);
  ierr = VecGetSize(v_loc, &ghosted_size); CHKERRQ(ierr);
  ierr = VecGhostRestoreLocalForm(v, &v_loc); CHKERRQ(ierr);
  return ierr;
}

bool vectorIsWellSetForNodes(Vec& v, const p4est_nodes_t* nodes, const MPI_Comm& mpicomm, const unsigned int& blocksize)
{
  P4EST_ASSERT(v!=NULL);
  P4EST_ASSERT(blocksize>0);
  PetscInt local_size, ghosted_size;
  VecGetLocalAndGhostSizes(v, local_size, ghosted_size);
  int my_test = (local_size==((PetscInt)(blocksize*nodes->num_owned_indeps)) && ghosted_size!=((PetscInt)(blocksize*nodes->indep_nodes.elem_count)))?1:0;
  int mpiret = MPI_Allreduce(MPI_IN_PLACE, &my_test, 1, MPI_INT, MPI_LAND, mpicomm); SC_CHECK_MPI(mpiret);
  return my_test;
}

PetscErrorCode VecCreateGhostNodesBlock(const p4est_t *p4est, const p4est_nodes_t *nodes, const PetscInt & block_size, Vec* v)
{
  PetscErrorCode ierr = 0;
  p4est_locidx_t num_local = nodes->num_owned_indeps;
  P4EST_ASSERT(block_size > 0);

  std::vector<PetscInt> ghost_nodes(nodes->indep_nodes.elem_count - num_local, 0);
  std::vector<PetscInt> global_offset_sum(p4est->mpisize + 1, 0);

  // Calculate the global number of points
  for (int r = 0; r<p4est->mpisize; ++r)
    global_offset_sum[r+1] = global_offset_sum[r] + (PetscInt)nodes->global_owned_indeps[r];

  PetscInt num_global = global_offset_sum[p4est->mpisize];

  for (size_t i = 0; i<ghost_nodes.size(); ++i)
  {
    /*
    p4est_indep_t* ni = (p4est_indep_t*)sc_array_index(&nodes->indep_nodes, i+num_local);
     * [RAPHAEL:] substituted this latter line of code by the following to enforce and ensure const attribute in 'nodes' argument...
     */
    SC_ASSERT(((size_t) (i+num_local))<nodes->indep_nodes.elem_count);
    const p4est_indep_t* ni = (const p4est_indep_t*) (nodes->indep_nodes.array + (((size_t) (i+num_local))*nodes->indep_nodes.elem_size));

    ghost_nodes[i] = (PetscInt)ni->p.piggy3.local_num + global_offset_sum[nodes->nonlocal_ranks[i]];
  }

  if(block_size > 1){
    ierr = VecCreateGhostBlock(p4est->mpicomm, block_size, num_local*block_size, num_global*block_size,
                               ghost_nodes.size(), (const PetscInt*)&ghost_nodes[0], v); CHKERRQ(ierr);
  } else{
    ierr = VecCreateGhost(p4est->mpicomm, num_local, num_global,
                          ghost_nodes.size(), (const PetscInt*)&ghost_nodes[0], v); CHKERRQ(ierr);
  }
  ierr = VecSetFromOptions(*v); CHKERRQ(ierr);

  return ierr;
}

PetscErrorCode VecGhostCopy(Vec src, Vec dst)
{
  PetscErrorCode ierr;
<<<<<<< HEAD

  Vec src_l, dst_l;
  ierr = VecGhostGetLocalForm(src, &src_l); CHKERRQ(ierr);
  ierr = VecGhostGetLocalForm(dst, &dst_l); CHKERRQ(ierr);
  ierr = VecCopy(src_l, dst_l); CHKERRQ(ierr);
  ierr = VecGhostRestoreLocalForm(src, &src_l); CHKERRQ(ierr);
  ierr = VecGhostRestoreLocalForm(dst, &dst_l); CHKERRQ(ierr);

=======

  Vec src_l, dst_l;
  ierr = VecGhostGetLocalForm(src, &src_l); CHKERRQ(ierr);
  ierr = VecGhostGetLocalForm(dst, &dst_l); CHKERRQ(ierr);
  ierr = VecCopy(src_l, dst_l); CHKERRQ(ierr);
  ierr = VecGhostRestoreLocalForm(src, &src_l); CHKERRQ(ierr);
  ierr = VecGhostRestoreLocalForm(dst, &dst_l); CHKERRQ(ierr);

>>>>>>> 3779518e
  return 0;
}

PetscErrorCode VecGhostSet(Vec x, double v)
{
  PetscErrorCode ierr;
  Vec x_l;

  ierr = VecGhostGetLocalForm(x, &x_l); CHKERRQ(ierr);
  ierr = VecSet(x, v); CHKERRQ(ierr);
  ierr = VecGhostRestoreLocalForm(x, &x_l); CHKERRQ(ierr);

  return 0;
}

PetscErrorCode VecCreateGhostCellsBlock(const p4est_t *p4est, const p4est_ghost_t *ghost, const PetscInt & block_size, Vec* v)
{
  PetscErrorCode ierr = 0;
  p4est_locidx_t num_local = p4est->local_num_quadrants;
  P4EST_ASSERT(block_size > 0);

  std::vector<PetscInt> ghost_cells(ghost->ghosts.elem_count, 0);
  PetscInt num_global = p4est->global_num_quadrants;

  for (int r = 0; r<p4est->mpisize; ++r)
    for (p4est_locidx_t q = ghost->proc_offsets[r]; q < ghost->proc_offsets[r+1]; ++q)
    {
      /*
      const p4est_quadrant_t* quad = (const p4est_quadrant_t*)sc_array_index(&ghost->ghosts, q);
       * [RAPHAEL:] substituted this latter line of code by the following to enforce and ensure const attribute in 'nodes' argument...
       */
      SC_ASSERT(((size_t) q)<ghost->ghosts.elem_count);
      const p4est_quadrant_t* quad = (const p4est_quadrant_t*) (ghost->ghosts.array + ((size_t) q)*ghost->ghosts.elem_size);

      ghost_cells[q] = (PetscInt)quad->p.piggy3.local_num + (PetscInt)p4est->global_first_quadrant[r];
    }

  if(block_size > 1){
    ierr = VecCreateGhostBlock(p4est->mpicomm, block_size, num_local*block_size, num_global*block_size,
                             ghost_cells.size(), (const PetscInt*)&ghost_cells[0], v); CHKERRQ(ierr);
  } else {
    ierr = VecCreateGhost(p4est->mpicomm, num_local, num_global,
                          ghost_cells.size(), (const PetscInt*)&ghost_cells[0], v); CHKERRQ(ierr);
  }
  ierr = VecSetFromOptions(*v); CHKERRQ(ierr);

  return ierr;
}

<<<<<<< HEAD
PetscErrorCode VecCreateCellsBlockNoGhost(const p4est_t *p4est, const PetscInt &block_size, Vec* v)
=======
PetscErrorCode VecCreateNoGhostCellsBlock(const p4est_t *p4est, const PetscInt &block_size, Vec* v)
>>>>>>> 3779518e
{
  PetscErrorCode ierr = 0;
  p4est_locidx_t num_local = p4est->local_num_quadrants;
  P4EST_ASSERT(block_size > 0);

  PetscInt num_global = p4est->global_num_quadrants;

  ierr = VecCreateMPI(p4est->mpicomm, num_local*block_size, num_global*block_size, v); CHKERRQ(ierr);
  if(block_size > 1){
    ierr = VecSetBlockSize(*v, block_size); CHKERRQ(ierr);
  }
  ierr = VecSetFromOptions(*v); CHKERRQ(ierr);

  return ierr;
}

PetscErrorCode VecScatterAllToSomeCreate(MPI_Comm comm, Vec origin_loc, Vec destination, const PetscInt &ndest_glo_idx, const PetscInt *dest_glo_idx, VecScatter *ctx)
{
  PetscErrorCode ierr;
  IS is_from, is_to;
  ierr    = ISCreateGeneral(comm, ndest_glo_idx, dest_glo_idx, PETSC_USE_POINTER, &is_to);    CHKERRQ(ierr);
  ierr    = ISCreateStride(comm, ndest_glo_idx, 0, 1, &is_from);                              CHKERRQ(ierr);
  ierr    = VecScatterCreate(origin_loc, is_from, destination, is_to, ctx);                   CHKERRQ(ierr);
  return ierr;
}

PetscErrorCode VecScatterCreateChangeLayout(MPI_Comm comm, Vec from, Vec to, VecScatter *ctx)
{
  PetscErrorCode ierr = 0;
#ifdef CASL_THROWS
  PetscInt size_from, size_to;
  ierr = VecGetSize(from, &size_from); CHKERRXX(ierr);
  ierr = VecGetSize(to, &size_to); CHKERRXX(ierr);
  if (size_from != size_to)
    throw std::invalid_argument("[ERROR]: Change layout is only supported for vectors with the same global size");
#endif

  IS is_from, is_to;

  ISLocalToGlobalMapping l2g;
  ierr = VecGetLocalToGlobalMapping(to, &l2g); CHKERRXX(ierr);

  const PetscInt *idx;
  PetscInt l2g_size;
  ierr = ISLocalToGlobalMappingGetIndices(l2g, &idx); CHKERRXX(ierr);
  ierr = ISLocalToGlobalMappingGetSize(l2g, &l2g_size); CHKERRXX(ierr);

  ierr = ISCreateStride(comm, l2g_size, 0, 1, &is_to); CHKERRXX(ierr);
  ierr = ISCreateGeneral(comm, l2g_size, idx, PETSC_USE_POINTER, &is_from); CHKERRXX(ierr);

  Vec to_l;
  ierr = VecGhostGetLocalForm(to, &to_l); CHKERRXX(ierr);
  ierr = VecScatterCreate(from, is_from, to_l, is_to, ctx); CHKERRXX(ierr);

  ierr = ISDestroy(is_from); CHKERRXX(ierr);
  ierr = ISDestroy(is_to); CHKERRXX(ierr);
  ierr = ISLocalToGlobalMappingRestoreIndices(l2g, &idx); CHKERRXX(ierr);
  ierr = VecGhostRestoreLocalForm(to, &to_l); CHKERRXX(ierr);

  return ierr;
}

PetscErrorCode VecGhostChangeLayoutBegin(VecScatter ctx, Vec from, Vec to)
{
  PetscErrorCode ierr;
  Vec to_l;

  ierr = VecGhostGetLocalForm(to, &to_l);
  ierr = VecScatterBegin(ctx, from, to_l, INSERT_VALUES, SCATTER_FORWARD); CHKERRXX(ierr);
  ierr = VecGhostRestoreLocalForm(to, &to_l);

  return ierr;
}

PetscErrorCode VecGhostChangeLayoutEnd(VecScatter ctx, Vec from, Vec to)
{
  PetscErrorCode ierr;
  Vec to_l;

  ierr = VecGhostGetLocalForm(to, &to_l);
  ierr = VecScatterEnd(ctx, from, to_l, INSERT_VALUES, SCATTER_FORWARD); CHKERRXX(ierr);
  ierr = VecGhostRestoreLocalForm(to, &to_l);

  return ierr;
}

bool is_folder(const char* path)
{
  struct stat info;
  if(stat(path, &info)!= 0 )
  {
#ifdef CASL_THROWS
    char error_message[1024];
    sprintf(error_message, "is_folder: could not access %s", path);
    throw std::runtime_error(error_message);
#else
    return false;
#endif
  }
  return (info.st_mode & S_IFDIR);
}

bool file_exists(const char* path)
{
  struct stat info;
  return ((stat(path, &info)== 0) && (info.st_mode & S_IFREG));
}


int create_directory(const char* path, int mpi_rank, MPI_Comm comm)
{
  int return_ = 1;
  if(mpi_rank == 0)
  {
    struct stat info;
    if((stat(path, &info) == 0) &&  (info.st_mode & S_IFDIR)) // if it already exists, no need to create it...
      return_ = 0;
    else
    {
      char tmp[PATH_MAX];
      snprintf(tmp, sizeof(tmp), "%s", path);
      size_t len = strlen(tmp);
      if(tmp[len-1] == '/')
        tmp[len-1] = 0;
      for (char* p = tmp+1; *p; p++){
        if(*p == '/'){
          *p = 0;
          if((stat(tmp, &info) == 0) &&  (info.st_mode & S_IFDIR)) // if it already exists, no need to create it...
            return_ = 0;
          else
            return_ = mkdir(tmp, S_IRWXU | S_IRGRP | S_IXGRP | S_IROTH | S_IXOTH); // permission = 755 like a regular mkdir in terminal
          *p = '/';
          if(return_)
            break;
        }
      }
      if(return_ == 0) // successfull up to here
        return_ = mkdir(path, S_IRWXU | S_IRGRP | S_IXGRP | S_IROTH | S_IXOTH); // permission = 755 like a regular mkdir in terminal
    }
  }
  int mpiret = MPI_Bcast(&return_, 1, MPI_INT, 0, comm); SC_CHECK_MPI(mpiret);
  return return_;
}

int  get_subdirectories_in(const char* root_path, std::vector<std::string>& subdirectories)
{
  if(!is_folder(root_path))
    return 1;

  subdirectories.resize(0);

  DIR *dir = opendir(root_path);
  struct dirent *entry = readdir(dir);
  while (entry != NULL)
  {
    if (entry->d_type == DT_DIR && strcmp(entry->d_name, ".") && strcmp(entry->d_name, ".."))
      subdirectories.push_back(entry->d_name);
    entry = readdir(dir);
  }

  closedir(dir);

  return 0;
}

int delete_directory(const char* root_path, int mpi_rank, MPI_Comm comm, bool non_collective)
{
  if(!is_folder(root_path))
  {
    char error_message[1024];
    sprintf(error_message, "delete_directory: path %s is NOT a directory...", root_path);
    throw std::invalid_argument(error_message);
  }

  int return_ = 1;
  if(mpi_rank == 0)
  {
    std::vector<std::string> subdirectories; subdirectories.resize(0);
    std::vector<std::string> reg_files; reg_files.resize(0);

    DIR *dir = opendir(root_path);
    struct dirent *entry = readdir(dir);
    while (entry != NULL)
    {
      if (strcmp(entry->d_name, ".") && strcmp(entry->d_name, ".."))
      {
        if(entry->d_type == DT_DIR)
          subdirectories.push_back(entry->d_name);
        else if (entry->d_type == DT_REG)
          reg_files.push_back(entry->d_name);
        else
        {
          char path_to_weird_thing[PATH_MAX], error_msg[1024];
          sprintf(path_to_weird_thing, "%s/%s", root_path, entry->d_name);
          sprintf(error_msg, "delete_directory: a weird object has been encountered in %s: it is neither a folder nor a file, this function is not designed for that, use maybe 'rm -rf'", path_to_weird_thing);
          throw std::runtime_error(error_msg);
          return 1;
        }
      }
      entry = readdir(dir);
    }
    for (unsigned int idx = 0; idx < reg_files.size(); ++idx) {
      char path_to_file[PATH_MAX];
      sprintf(path_to_file, "%s/%s", root_path, reg_files[idx].c_str());
      remove(path_to_file);
    }
    for (unsigned int idx = 0; idx < subdirectories.size(); ++idx) {
      char path_to_subfolder[PATH_MAX];
      sprintf(path_to_subfolder, "%s/%s", root_path, subdirectories[idx].c_str());
      delete_directory(path_to_subfolder, mpi_rank, comm, true);
    }
    remove(root_path);
    if(non_collective)
      return 0;
    else
      return_ = 0;
  }
  if(!non_collective)
  {
    int mpiret = MPI_Bcast(&return_, 1, MPI_INT, 0, comm); SC_CHECK_MPI(mpiret);
  }
  return return_;
}

<<<<<<< HEAD


=======
>>>>>>> 3779518e
void dxyz_min(const p4est_t *p4est, double *dxyz)
{
  splitting_criteria_t *data = (splitting_criteria_t*)p4est->user_pointer;

  p4est_topidx_t v_m = p4est->connectivity->tree_to_vertex[0 + 0];
  p4est_topidx_t v_p = p4est->connectivity->tree_to_vertex[0 + P4EST_CHILDREN-1];
  double *v = p4est->connectivity->vertices;

  for(unsigned char dir=0; dir<P4EST_DIM; ++dir)
    dxyz[dir] = (v[3*v_p + dir] - v[3*v_m + dir]) / (1<<data->max_lvl);
}

void get_dxyz_min(const p4est_t *p4est, double *dxyz, double &dxyz_min)
{
  splitting_criteria_t *data = (splitting_criteria_t*)p4est->user_pointer;

  p4est_topidx_t v_m = p4est->connectivity->tree_to_vertex[0 + 0];
  p4est_topidx_t v_p = p4est->connectivity->tree_to_vertex[0 + P4EST_CHILDREN-1];
  double *v = p4est->connectivity->vertices;

  for(int dir=0; dir<P4EST_DIM; ++dir)
    dxyz[dir] = (v[3*v_p + dir] - v[3*v_m + dir]) / (1<<data->max_lvl);

  dxyz_min = MIN(DIM(dxyz[0], dxyz[1], dxyz[2]));
}

void get_dxyz_min(const p4est_t *p4est, double *dxyz, double &dxyz_min, double &diag_min)
{
  splitting_criteria_t *data = (splitting_criteria_t*)p4est->user_pointer;

  p4est_topidx_t v_m = p4est->connectivity->tree_to_vertex[0 + 0];
  p4est_topidx_t v_p = p4est->connectivity->tree_to_vertex[0 + P4EST_CHILDREN-1];
  double *v = p4est->connectivity->vertices;

  for(int dir=0; dir<P4EST_DIM; ++dir)
    dxyz[dir] = (v[3*v_p + dir] - v[3*v_m + dir]) / (1<<data->max_lvl);

  dxyz_min = MIN(DIM(dxyz[0], dxyz[1], dxyz[2]));
  diag_min = sqrt(SUMD(SQR(dxyz[0]), SQR(dxyz[1]), SQR(dxyz[2])));
}

void dxyz_quad(const p4est_t *p4est, const p4est_quadrant_t *quad, double *dxyz)
{
  p4est_topidx_t v_m = p4est->connectivity->tree_to_vertex[0 + 0];
  p4est_topidx_t v_p = p4est->connectivity->tree_to_vertex[0 + P4EST_CHILDREN-1];
  double *v = p4est->connectivity->vertices;

  double qh = P4EST_QUADRANT_LEN(quad->level) / (double) P4EST_ROOT_LEN;
  for(int dir=0; dir<P4EST_DIM; ++dir)
    dxyz[dir] = (v[3*v_p+dir]-v[3*v_m+dir]) * qh;
}

void xyz_min(const p4est_t *p4est, double *xyz_min_)
{
  double *v2c = p4est->connectivity->vertices;
  p4est_topidx_t *t2v = p4est->connectivity->tree_to_vertex;
  p4est_topidx_t first_tree = 0;
  p4est_topidx_t first_vertex = 0;

  for (short i=0; i<3; i++)
    xyz_min_[i] = v2c[3*t2v[P4EST_CHILDREN*first_tree + first_vertex] + i];
}

void xyz_max(const p4est_t *p4est, double *xyz_max_)
{
  double *v2c = p4est->connectivity->vertices;
  p4est_topidx_t *t2v = p4est->connectivity->tree_to_vertex;
  p4est_topidx_t last_tree = p4est->trees->elem_count-1;
  p4est_topidx_t last_vertex = P4EST_CHILDREN - 1;

  for (short i=0; i<3; i++)
    xyz_max_[i] = v2c[3*t2v[P4EST_CHILDREN*last_tree  + last_vertex ] + i];
}

double integrate_over_negative_domain_in_one_quadrant(const p4est_t *p4est, const p4est_nodes_t *nodes, const p4est_quadrant_t *quad, p4est_locidx_t quad_idx, Vec phi, Vec f)
{
#ifdef P4_TO_P8
  OctValue phi_values;
  OctValue f_values;
#else
  QuadValue phi_values;
  QuadValue f_values;
#endif

  double *P, *F;
  PetscErrorCode ierr;
  ierr = VecGetArray(phi, &P); CHKERRXX(ierr);
  ierr = VecGetArray(f  , &F); CHKERRXX(ierr);

  const p4est_locidx_t *q2n = nodes->local_nodes;

  // TODO: This is terrible! QuadValue, Cube2, Point2, etc should be templated classes!
#ifdef P4_TO_P8
  phi_values.val[0] = P[ q2n[ quad_idx*P4EST_CHILDREN + 0 ] ];
  phi_values.val[4] = P[ q2n[ quad_idx*P4EST_CHILDREN + 1 ] ];
  phi_values.val[2] = P[ q2n[ quad_idx*P4EST_CHILDREN + 2 ] ];
  phi_values.val[6] = P[ q2n[ quad_idx*P4EST_CHILDREN + 3 ] ];
  phi_values.val[1] = P[ q2n[ quad_idx*P4EST_CHILDREN + 4 ] ];
  phi_values.val[5] = P[ q2n[ quad_idx*P4EST_CHILDREN + 5 ] ];
  phi_values.val[3] = P[ q2n[ quad_idx*P4EST_CHILDREN + 6 ] ];
  phi_values.val[7] = P[ q2n[ quad_idx*P4EST_CHILDREN + 7 ] ];

  f_values.val[0]   = F[ q2n[ quad_idx*P4EST_CHILDREN + 0 ] ];
  f_values.val[4]   = F[ q2n[ quad_idx*P4EST_CHILDREN + 1 ] ];
  f_values.val[2]   = F[ q2n[ quad_idx*P4EST_CHILDREN + 2 ] ];
  f_values.val[6]   = F[ q2n[ quad_idx*P4EST_CHILDREN + 3 ] ];
  f_values.val[1]   = F[ q2n[ quad_idx*P4EST_CHILDREN + 4 ] ];
  f_values.val[5]   = F[ q2n[ quad_idx*P4EST_CHILDREN + 5 ] ];
  f_values.val[3]   = F[ q2n[ quad_idx*P4EST_CHILDREN + 6 ] ];
  f_values.val[7]   = F[ q2n[ quad_idx*P4EST_CHILDREN + 7 ] ];

#else
  phi_values.val[0] = P[ q2n[ quad_idx*P4EST_CHILDREN + 0 ] ];
  phi_values.val[2] = P[ q2n[ quad_idx*P4EST_CHILDREN + 1 ] ];
  phi_values.val[1] = P[ q2n[ quad_idx*P4EST_CHILDREN + 2 ] ];
  phi_values.val[3] = P[ q2n[ quad_idx*P4EST_CHILDREN + 3 ] ];

  f_values.val[0]   = F[ q2n[ quad_idx*P4EST_CHILDREN + 0 ] ];
  f_values.val[2]   = F[ q2n[ quad_idx*P4EST_CHILDREN + 1 ] ];
  f_values.val[1]   = F[ q2n[ quad_idx*P4EST_CHILDREN + 2 ] ];
  f_values.val[3]   = F[ q2n[ quad_idx*P4EST_CHILDREN + 3 ] ];
#endif

  ierr = VecRestoreArray(phi, &P); CHKERRXX(ierr);
  ierr = VecRestoreArray(f  , &F); CHKERRXX(ierr);

  p4est_topidx_t v_m = p4est->connectivity->tree_to_vertex[0 + 0];
  p4est_topidx_t v_p = p4est->connectivity->tree_to_vertex[0 + P4EST_CHILDREN-1];
  double tree_xmin = p4est->connectivity->vertices[3*v_m + 0];
  double tree_xmax = p4est->connectivity->vertices[3*v_p + 0];
  double tree_ymin = p4est->connectivity->vertices[3*v_m + 1];
  double tree_ymax = p4est->connectivity->vertices[3*v_p + 1];

  double dmin = (double)P4EST_QUADRANT_LEN(quad->level)/(double)P4EST_ROOT_LEN;
  double dx = (tree_xmax-tree_xmin)*dmin;
  double dy = (tree_ymax-tree_ymin)*dmin;
#ifdef P4_TO_P8
  double tree_zmin = p4est->connectivity->vertices[3*v_m + 2];
  double tree_zmax = p4est->connectivity->vertices[3*v_p + 2];
  double dz = (tree_zmax-tree_zmin)*dmin;
#endif

#ifdef P4_TO_P8
  Cube3 cube(0, dx, 0, dy, 0, dz);
#else
  Cube2 cube(0, dx, 0, dy);
#endif

  return cube.integral(f_values,phi_values);
}


double integrate_over_negative_domain(const p4est_t *p4est, const p4est_nodes_t *nodes, Vec phi, Vec f)
{
  double sum = 0;
  for(p4est_topidx_t tree_idx = p4est->first_local_tree; tree_idx <= p4est->last_local_tree; ++tree_idx)
  {
    p4est_tree_t *tree = (p4est_tree_t*)sc_array_index(p4est->trees, tree_idx);
    for(size_t quad_idx = 0; quad_idx < tree->quadrants.elem_count; ++quad_idx)
    {
      const p4est_quadrant_t *quad = (const p4est_quadrant_t*)sc_array_index(&tree->quadrants, quad_idx);
      sum += integrate_over_negative_domain_in_one_quadrant(p4est, nodes, quad,
                                                            quad_idx + tree->quadrants_offset,
                                                            phi, f);
    }
  }

  /* compute global sum */
  double sum_global;
  PetscErrorCode ierr;
  ierr = MPI_Allreduce(&sum, &sum_global, 1, MPI_DOUBLE, MPI_SUM, p4est->mpicomm); CHKERRXX(ierr);
  return sum_global;
}


double area_in_negative_domain_in_one_quadrant(const p4est_t *p4est, const p4est_nodes_t *nodes, const p4est_quadrant_t *quad, p4est_locidx_t quad_idx, Vec phi)
{

#ifdef P4_TO_P8
  OctValue phi_values;
#else
  QuadValue phi_values;
#endif

  double *P;
  PetscErrorCode ierr;
  ierr = VecGetArray(phi, &P); CHKERRXX(ierr);

  const p4est_locidx_t *q2n = nodes->local_nodes;

#ifdef P4_TO_P8
  phi_values.val[0] = P[ q2n[ quad_idx*P4EST_CHILDREN + 0 ] ];
  phi_values.val[4] = P[ q2n[ quad_idx*P4EST_CHILDREN + 1 ] ];
  phi_values.val[2] = P[ q2n[ quad_idx*P4EST_CHILDREN + 2 ] ];
  phi_values.val[6] = P[ q2n[ quad_idx*P4EST_CHILDREN + 3 ] ];
  phi_values.val[1] = P[ q2n[ quad_idx*P4EST_CHILDREN + 4 ] ];
  phi_values.val[5] = P[ q2n[ quad_idx*P4EST_CHILDREN + 5 ] ];
  phi_values.val[3] = P[ q2n[ quad_idx*P4EST_CHILDREN + 6 ] ];
  phi_values.val[7] = P[ q2n[ quad_idx*P4EST_CHILDREN + 7 ] ];
#else
  phi_values.val[0] = P[ q2n[ quad_idx*P4EST_CHILDREN + 0 ] ];
  phi_values.val[2] = P[ q2n[ quad_idx*P4EST_CHILDREN + 1 ] ];
  phi_values.val[1] = P[ q2n[ quad_idx*P4EST_CHILDREN + 2 ] ];
  phi_values.val[3] = P[ q2n[ quad_idx*P4EST_CHILDREN + 3 ] ];
#endif

  ierr = VecRestoreArray(phi, &P); CHKERRXX(ierr);

  p4est_topidx_t v_m = p4est->connectivity->tree_to_vertex[0 + 0];
  p4est_topidx_t v_p = p4est->connectivity->tree_to_vertex[0 + P4EST_CHILDREN-1];
  double tree_xmin = p4est->connectivity->vertices[3*v_m + 0];
  double tree_xmax = p4est->connectivity->vertices[3*v_p + 0];
  double tree_ymin = p4est->connectivity->vertices[3*v_m + 1];
  double tree_ymax = p4est->connectivity->vertices[3*v_p + 1];

  double dmin = (double)P4EST_QUADRANT_LEN(quad->level)/(double)P4EST_ROOT_LEN;
  double dx = (tree_xmax-tree_xmin)*dmin;
  double dy = (tree_ymax-tree_ymin)*dmin;
#ifdef P4_TO_P8
  double tree_zmin = p4est->connectivity->vertices[3*v_m + 2];
  double tree_zmax = p4est->connectivity->vertices[3*v_p + 2];
  double dz = (tree_zmax-tree_zmin)*dmin;
#endif

#ifdef P4_TO_P8
  Cube3 cube(0, dx, 0, dy, 0, dz);
  return cube.volume_In_Negative_Domain(phi_values);
#else
  Cube2 cube(0, dx, 0, dy);
  return cube.area_In_Negative_Domain(phi_values);
#endif
}

double area_in_negative_domain(const p4est_t *p4est, const p4est_nodes_t *nodes, Vec phi)
{
  double sum = 0;
  for(p4est_topidx_t tree_idx = p4est->first_local_tree; tree_idx <= p4est->last_local_tree; ++tree_idx)
  {
    p4est_tree_t *tree = (p4est_tree_t*)sc_array_index(p4est->trees, tree_idx);
    for(size_t quad_idx = 0; quad_idx < tree->quadrants.elem_count; ++quad_idx)
    {
      const p4est_quadrant_t *quad = (const p4est_quadrant_t*)sc_array_index(&tree->quadrants, quad_idx);
      sum += area_in_negative_domain_in_one_quadrant(p4est, nodes, quad,
                                                     quad_idx + tree->quadrants_offset,
                                                     phi);
    }
  }

  /* compute global sum */
  PetscErrorCode ierr;
  ierr = MPI_Allreduce(MPI_IN_PLACE, &sum, 1, MPI_DOUBLE, MPI_SUM, p4est->mpicomm); CHKERRXX(ierr);
  return sum;
}

double integrate_over_interface_in_one_quadrant(const p4est_t *p4est, const p4est_nodes_t *nodes, const p4est_quadrant_t *quad, p4est_locidx_t quad_idx, Vec phi, Vec f)
{
#ifdef P4_TO_P8
  OctValue phi_values;
  OctValue f_values;
#else
  QuadValue phi_values;
  QuadValue f_values;
#endif
  double *P, *F;
  PetscErrorCode ierr;
  ierr = VecGetArray(phi, &P); CHKERRXX(ierr);
  ierr = VecGetArray(f  , &F); CHKERRXX(ierr);

  const p4est_locidx_t *q2n = nodes->local_nodes;
#ifdef P4_TO_P8
  phi_values.val[0] = P[ q2n[ quad_idx*P4EST_CHILDREN + 0 ] ];
  phi_values.val[4] = P[ q2n[ quad_idx*P4EST_CHILDREN + 1 ] ];
  phi_values.val[2] = P[ q2n[ quad_idx*P4EST_CHILDREN + 2 ] ];
  phi_values.val[6] = P[ q2n[ quad_idx*P4EST_CHILDREN + 3 ] ];
  phi_values.val[1] = P[ q2n[ quad_idx*P4EST_CHILDREN + 4 ] ];
  phi_values.val[5] = P[ q2n[ quad_idx*P4EST_CHILDREN + 5 ] ];
  phi_values.val[3] = P[ q2n[ quad_idx*P4EST_CHILDREN + 6 ] ];
  phi_values.val[7] = P[ q2n[ quad_idx*P4EST_CHILDREN + 7 ] ];

  f_values.val[0]   = F[ q2n[ quad_idx*P4EST_CHILDREN + 0 ] ];
  f_values.val[4]   = F[ q2n[ quad_idx*P4EST_CHILDREN + 1 ] ];
  f_values.val[2]   = F[ q2n[ quad_idx*P4EST_CHILDREN + 2 ] ];
  f_values.val[6]   = F[ q2n[ quad_idx*P4EST_CHILDREN + 3 ] ];
  f_values.val[1]   = F[ q2n[ quad_idx*P4EST_CHILDREN + 4 ] ];
  f_values.val[5]   = F[ q2n[ quad_idx*P4EST_CHILDREN + 5 ] ];
  f_values.val[3]   = F[ q2n[ quad_idx*P4EST_CHILDREN + 6 ] ];
  f_values.val[7]   = F[ q2n[ quad_idx*P4EST_CHILDREN + 7 ] ];

#else
  phi_values.val[0] = P[ q2n[ quad_idx*P4EST_CHILDREN + 0 ] ];
  phi_values.val[2] = P[ q2n[ quad_idx*P4EST_CHILDREN + 1 ] ];
  phi_values.val[1] = P[ q2n[ quad_idx*P4EST_CHILDREN + 2 ] ];
  phi_values.val[3] = P[ q2n[ quad_idx*P4EST_CHILDREN + 3 ] ];

  f_values.val[0]   = F[ q2n[ quad_idx*P4EST_CHILDREN + 0 ] ];
  f_values.val[2]   = F[ q2n[ quad_idx*P4EST_CHILDREN + 1 ] ];
  f_values.val[1]   = F[ q2n[ quad_idx*P4EST_CHILDREN + 2 ] ];
  f_values.val[3]   = F[ q2n[ quad_idx*P4EST_CHILDREN + 3 ] ];
#endif
  ierr = VecRestoreArray(phi, &P); CHKERRXX(ierr);
  ierr = VecRestoreArray(f  , &F); CHKERRXX(ierr);

  p4est_topidx_t v_m = p4est->connectivity->tree_to_vertex[0 + 0];
  p4est_topidx_t v_p = p4est->connectivity->tree_to_vertex[0 + P4EST_CHILDREN-1];
  double tree_xmin = p4est->connectivity->vertices[3*v_m + 0];
  double tree_xmax = p4est->connectivity->vertices[3*v_p + 0];
  double tree_ymin = p4est->connectivity->vertices[3*v_m + 1];
  double tree_ymax = p4est->connectivity->vertices[3*v_p + 1];

  double dmin = (double)P4EST_QUADRANT_LEN(quad->level)/(double)P4EST_ROOT_LEN;
  double dx = (tree_xmax-tree_xmin)*dmin;
  double dy = (tree_ymax-tree_ymin)*dmin;
#ifdef P4_TO_P8
  double tree_zmin = p4est->connectivity->vertices[3*v_m + 2];
  double tree_zmax = p4est->connectivity->vertices[3*v_p + 2];
  double dz = (tree_zmax-tree_zmin)*dmin;
#endif

#ifdef P4_TO_P8
  Cube3 cube(0, dx, 0, dy, 0, dz);
#else
  Cube2 cube(0, dx, 0, dy);
#endif

  return cube.integrate_Over_Interface(f_values,phi_values);
}

double max_over_interface_in_one_quadrant(const p4est_nodes_t *nodes, p4est_locidx_t quad_idx, Vec phi, Vec f)
{
#ifdef P4_TO_P8
  OctValue phi_values;
  OctValue f_values;
#else
  QuadValue phi_values;
  QuadValue f_values;
#endif
  double *P, *F;
  PetscErrorCode ierr;
  ierr = VecGetArray(phi, &P); CHKERRXX(ierr);
  ierr = VecGetArray(f  , &F); CHKERRXX(ierr);

  const p4est_locidx_t *q2n = nodes->local_nodes;
#ifdef P4_TO_P8
  phi_values.val[0] = P[ q2n[ quad_idx*P4EST_CHILDREN + 0 ] ];
  phi_values.val[4] = P[ q2n[ quad_idx*P4EST_CHILDREN + 1 ] ];
  phi_values.val[2] = P[ q2n[ quad_idx*P4EST_CHILDREN + 2 ] ];
  phi_values.val[6] = P[ q2n[ quad_idx*P4EST_CHILDREN + 3 ] ];
  phi_values.val[1] = P[ q2n[ quad_idx*P4EST_CHILDREN + 4 ] ];
  phi_values.val[5] = P[ q2n[ quad_idx*P4EST_CHILDREN + 5 ] ];
  phi_values.val[3] = P[ q2n[ quad_idx*P4EST_CHILDREN + 6 ] ];
  phi_values.val[7] = P[ q2n[ quad_idx*P4EST_CHILDREN + 7 ] ];

  f_values.val[0]   = F[ q2n[ quad_idx*P4EST_CHILDREN + 0 ] ];
  f_values.val[4]   = F[ q2n[ quad_idx*P4EST_CHILDREN + 1 ] ];
  f_values.val[2]   = F[ q2n[ quad_idx*P4EST_CHILDREN + 2 ] ];
  f_values.val[6]   = F[ q2n[ quad_idx*P4EST_CHILDREN + 3 ] ];
  f_values.val[1]   = F[ q2n[ quad_idx*P4EST_CHILDREN + 4 ] ];
  f_values.val[5]   = F[ q2n[ quad_idx*P4EST_CHILDREN + 5 ] ];
  f_values.val[3]   = F[ q2n[ quad_idx*P4EST_CHILDREN + 6 ] ];
  f_values.val[7]   = F[ q2n[ quad_idx*P4EST_CHILDREN + 7 ] ];

#else
  phi_values.val[0] = P[ q2n[ quad_idx*P4EST_CHILDREN + 0 ] ];
  phi_values.val[2] = P[ q2n[ quad_idx*P4EST_CHILDREN + 1 ] ];
  phi_values.val[1] = P[ q2n[ quad_idx*P4EST_CHILDREN + 2 ] ];
  phi_values.val[3] = P[ q2n[ quad_idx*P4EST_CHILDREN + 3 ] ];

  f_values.val[0]   = F[ q2n[ quad_idx*P4EST_CHILDREN + 0 ] ];
  f_values.val[2]   = F[ q2n[ quad_idx*P4EST_CHILDREN + 1 ] ];
  f_values.val[1]   = F[ q2n[ quad_idx*P4EST_CHILDREN + 2 ] ];
  f_values.val[3]   = F[ q2n[ quad_idx*P4EST_CHILDREN + 3 ] ];
#endif
  ierr = VecRestoreArray(phi, &P); CHKERRXX(ierr);
  ierr = VecRestoreArray(f  , &F); CHKERRXX(ierr);

#ifdef P4_TO_P8
  Cube3 cube(0, 1, 0, 1, 0, 1);
#else
  Cube2 cube(0, 1, 0, 1);
#endif

  return cube.max_Over_Interface(f_values,phi_values);
}

double integrate_over_interface(const p4est_t *p4est, const p4est_nodes_t *nodes, Vec phi, Vec f)
{
  double sum = 0;
  for(p4est_topidx_t tree_idx = p4est->first_local_tree; tree_idx <= p4est->last_local_tree; ++tree_idx)
  {
    p4est_tree_t *tree = (p4est_tree_t*)sc_array_index(p4est->trees, tree_idx);
    for(size_t quad_idx = 0; quad_idx < tree->quadrants.elem_count; ++quad_idx)
    {
      const p4est_quadrant_t *quad = (const p4est_quadrant_t*)sc_array_index(&tree->quadrants, quad_idx);
      sum += integrate_over_interface_in_one_quadrant(p4est, nodes, quad,
                                                      quad_idx + tree->quadrants_offset,
                                                      phi, f);
    }
  }

  /* compute global sum */
  double sum_global;
  PetscErrorCode ierr;
  ierr = MPI_Allreduce(&sum, &sum_global, 1, MPI_DOUBLE, MPI_SUM, p4est->mpicomm); CHKERRXX(ierr);
  return sum_global;
}

double max_over_interface(const p4est_t *p4est, const p4est_nodes_t *nodes, Vec phi, Vec f)
{
  double max_over_interface = -DBL_MAX;
  for(p4est_topidx_t tree_idx = p4est->first_local_tree; tree_idx <= p4est->last_local_tree; ++tree_idx)
  {
    p4est_tree_t *tree = (p4est_tree_t*)sc_array_index(p4est->trees, tree_idx);
    for(size_t quad_idx = 0; quad_idx < tree->quadrants.elem_count; ++quad_idx)
      max_over_interface = MAX(max_over_interface, max_over_interface_in_one_quadrant(nodes, quad_idx + tree->quadrants_offset, phi, f));
  }

  /* compute global sum */
  double max_over_interface_global;
  PetscErrorCode ierr;
  ierr = MPI_Allreduce(&max_over_interface, &max_over_interface_global, 1, MPI_DOUBLE, MPI_MAX, p4est->mpicomm); CHKERRXX(ierr);
  return max_over_interface_global;
}

double compute_mean_curvature(const quad_neighbor_nodes_of_node_t &qnnn, double *phi, double* phi_x[])
{
#ifdef CASL_THROWS
  if(!phi_x)
    throw std::invalid_argument("phi_x cannot be NULL when computing curvature.");
#endif

  // compute first derivatives
  double dx = phi_x[0][qnnn.node_000];
  double dy = phi_x[1][qnnn.node_000];
#ifdef P4_TO_P8
  double dz = phi_x[2][qnnn.node_000];
#endif

  // compute second derivatives
  double dxx = qnnn.dxx_central(phi);
  double dyy = qnnn.dyy_central(phi);
  double dxy = qnnn.dy_central(phi_x[0]); // d/dy{d/dx}
#ifdef P4_TO_P8
  double dzz = qnnn.dzz_central(phi);
  double dxz = qnnn.dz_central(phi_x[0]); // d/dz{d/dx}
  double dyz = qnnn.dz_central(phi_x[1]); // d/dz{d/dy}
#endif

#ifdef P4_TO_P8
  double abs   = MAX(EPS, sqrt(SQR(dx)+SQR(dy)+SQR(dz)));
  double kappa = ((dyy+dzz)*SQR(dx) + (dxx+dzz)*SQR(dy) + (dxx+dyy)*SQR(dz) - 2*
                   (dx*dy*dxy + dx*dz*dxz + dy*dz*dyz)) / abs/abs/abs;
#else
  double abs   = MAX(EPS, sqrt(SQR(dx)+SQR(dy)));
  double kappa = (dxx*SQR(dy) - 2*dy*dx*dxy + dyy*SQR(dx)) / abs/abs/abs;
#endif
  return kappa;
}

double compute_mean_curvature(const quad_neighbor_nodes_of_node_t &qnnn, double *normals[])
{
#ifdef CASL_THROWS
  if(!normals)
    throw std::invalid_argument("normals cannot be NULL when computing curvature.");
#endif

#ifdef P4_TO_P8
  double kappa = qnnn.dx_central(normals[0]) + qnnn.dy_central(normals[1]) + qnnn.dz_central(normals[2]);
#else
  double kappa = qnnn.dx_central(normals[0]) + qnnn.dy_central(normals[1]);
#endif

  return kappa;
}

void compute_mean_curvature(const my_p4est_node_neighbors_t &neighbors, Vec phi, Vec phi_x[], Vec kappa)
{
#ifdef CASL_THROWS
  if(!phi_x)
    throw std::invalid_argument("phi_x cannot be NULL when computing curvature.");
#endif

  double *phi_p, *phi_x_p[P4EST_DIM], *kappa_p;
  VecGetArray(phi, &phi_p);
  VecGetArray(kappa, &kappa_p);
  foreach_dimension(dim) VecGetArray(phi_x[dim], &phi_x_p[dim]);

  // compute kappa on layer nodes
  quad_neighbor_nodes_of_node_t qnnn;
  for (size_t i=0; i<neighbors.get_layer_size(); ++i) {
    p4est_locidx_t n = neighbors.get_layer_node(i);
    neighbors.get_neighbors(n, qnnn);

    kappa_p[n] = compute_mean_curvature(qnnn, phi_p, phi_x_p);
  }

  // initiate communication
  VecGhostUpdateBegin(kappa, INSERT_VALUES, SCATTER_FORWARD);

  // compute on local nodes
  for (size_t i=0; i<neighbors.get_local_size(); ++i) {
    p4est_locidx_t n = neighbors.get_local_node(i);
    neighbors.get_neighbors(n, qnnn);

    kappa_p[n] = compute_mean_curvature(qnnn, phi_p, phi_x_p);
  }

  // finish communication
  VecGhostUpdateEnd(kappa, INSERT_VALUES, SCATTER_FORWARD);

  VecRestoreArray(phi, &phi_p);
  VecRestoreArray(kappa, &kappa_p);
  foreach_dimension(dim) VecRestoreArray(phi_x[dim], &phi_x_p[dim]);
}

void compute_mean_curvature(const my_p4est_node_neighbors_t &neighbors, Vec normals[], Vec kappa)
{
#ifdef CASL_THROWS
  if(!normals)
    throw std::invalid_argument("normals cannot be NULL when computing curvature.");
#endif

  double *normals_p[P4EST_DIM], *kappa_p;
  VecGetArray(kappa, &kappa_p);
  foreach_dimension(dim) VecGetArray(normals[dim], &normals_p[dim]);

  // compute kappa on layer nodes
  quad_neighbor_nodes_of_node_t qnnn;
  for (size_t i=0; i<neighbors.get_layer_size(); ++i) {
    p4est_locidx_t n = neighbors.get_layer_node(i);
    neighbors.get_neighbors(n, qnnn);

    kappa_p[n] = compute_mean_curvature(qnnn, normals_p);
  }

  // initiate communication
  VecGhostUpdateBegin(kappa, INSERT_VALUES, SCATTER_FORWARD);

  // compute on local nodes
  for (size_t i=0; i<neighbors.get_local_size(); ++i) {
    p4est_locidx_t n = neighbors.get_local_node(i);
    neighbors.get_neighbors(n, qnnn);

    kappa_p[n] = compute_mean_curvature(qnnn, normals_p);
  }

  // finish communication
  VecGhostUpdateEnd(kappa, INSERT_VALUES, SCATTER_FORWARD);

  VecRestoreArray(kappa, &kappa_p);
  foreach_dimension(dim) VecRestoreArray(normals[dim], &normals_p[dim]);
}

void compute_normals(const quad_neighbor_nodes_of_node_t &qnnn, double *phi, double normals[])
{
#ifdef CASL_THROWS
  if(!normals)
    throw std::invalid_argument("normals array cannot be NULL.");
#endif

  normals[0] = qnnn.dx_central(phi);
  normals[1] = qnnn.dy_central(phi);
#ifdef P4_TO_P8
  normals[2] = qnnn.dz_central(phi);
  double abs = sqrt(SQR(normals[0]) + SQR(normals[1]) + SQR(normals[2]));
#else
  double abs = sqrt(SQR(normals[0]) + SQR(normals[1]));
#endif
  if (abs < EPS)
    foreach_dimension(dim) normals[dim] = 0;
  else
    foreach_dimension(dim) normals[dim] /= abs;
}

void compute_normals(const my_p4est_node_neighbors_t &neighbors, Vec phi, Vec normals[])
{
#ifdef CASL_THROWS
  if(!normals)
    throw std::invalid_argument("normals array cannot be NULL.");
#endif

  neighbors.first_derivatives_central(phi, normals);
  double *normals_p[P4EST_DIM];
  foreach_dimension(dim) VecGetArray(normals[dim], &normals_p[dim]);

  foreach_node(n, neighbors.get_nodes()) {
#ifdef P4_TO_P8
    double abs = sqrt(SQR(normals_p[0][n]) + SQR(normals_p[1][n]) + SQR(normals_p[2][n]));
#else
    double abs = sqrt(SQR(normals_p[0][n]) + SQR(normals_p[1][n]));
#endif

    if (abs < EPS) {
      foreach_dimension(dim) normals_p[dim][n] = 0;
    } else {
      foreach_dimension(dim) normals_p[dim][n] /= abs;
    }
  }

  foreach_dimension(dim) VecRestoreArray(normals[dim], &normals_p[dim]);
}

void compute_normals(const my_p4est_node_neighbors_t &neighbors, Vec phi, Vec normals)
{
#ifdef CASL_THROWS
  if(!normals)
    throw std::invalid_argument("normals array cannot be NULL.");
#endif

  neighbors.first_derivatives_central(phi, normals);
  double *normals_p;
  PetscErrorCode ierr = VecGetArray(normals, &normals_p); CHKERRXX(ierr);

  foreach_node(n, neighbors.get_nodes()) {
    double abs = 0.0;
    foreach_dimension(dim) abs += SQR(normals_p[P4EST_DIM*n+dim]);
    abs = sqrt(abs);
    if(abs < EPS){
      foreach_dimension(dim) normals_p[P4EST_DIM*n+dim] = 0.0;
    } else{
      foreach_dimension(dim) normals_p[P4EST_DIM*n+dim] /= abs;
    }
  }
  ierr = VecRestoreArray(normals, &normals_p); CHKERRXX(ierr);
}

double interface_length_in_one_quadrant(const p4est_t *p4est, const p4est_nodes_t *nodes, const p4est_quadrant_t *quad, p4est_locidx_t quad_idx, Vec phi)
{
#ifdef P4_TO_P8
  OctValue phi_values;
#else
  QuadValue phi_values;
#endif
  double *P;
  PetscErrorCode ierr;
  ierr = VecGetArray(phi, &P); CHKERRXX(ierr);

  const p4est_locidx_t *q2n = nodes->local_nodes;
#ifdef P4_TO_P8
  phi_values.val[0] = P[ q2n[ quad_idx*P4EST_CHILDREN + 0 ] ];
  phi_values.val[4] = P[ q2n[ quad_idx*P4EST_CHILDREN + 1 ] ];
  phi_values.val[2] = P[ q2n[ quad_idx*P4EST_CHILDREN + 2 ] ];
  phi_values.val[6] = P[ q2n[ quad_idx*P4EST_CHILDREN + 3 ] ];
  phi_values.val[1] = P[ q2n[ quad_idx*P4EST_CHILDREN + 4 ] ];
  phi_values.val[5] = P[ q2n[ quad_idx*P4EST_CHILDREN + 5 ] ];
  phi_values.val[3] = P[ q2n[ quad_idx*P4EST_CHILDREN + 6 ] ];
  phi_values.val[7] = P[ q2n[ quad_idx*P4EST_CHILDREN + 7 ] ];
#else
  phi_values.val[0] = P[ q2n[ quad_idx*P4EST_CHILDREN + 0 ] ];
  phi_values.val[2] = P[ q2n[ quad_idx*P4EST_CHILDREN + 1 ] ];
  phi_values.val[1] = P[ q2n[ quad_idx*P4EST_CHILDREN + 2 ] ];
  phi_values.val[3] = P[ q2n[ quad_idx*P4EST_CHILDREN + 3 ] ];
#endif
  ierr = VecRestoreArray(phi, &P); CHKERRXX(ierr);

  p4est_topidx_t v_m = p4est->connectivity->tree_to_vertex[0 + 0];
  p4est_topidx_t v_p = p4est->connectivity->tree_to_vertex[0 + P4EST_CHILDREN-1];
  double tree_xmin = p4est->connectivity->vertices[3*v_m + 0];
  double tree_xmax = p4est->connectivity->vertices[3*v_p + 0];
  double tree_ymin = p4est->connectivity->vertices[3*v_m + 1];
  double tree_ymax = p4est->connectivity->vertices[3*v_p + 1];

  double dmin = (double)P4EST_QUADRANT_LEN(quad->level)/(double)P4EST_ROOT_LEN;
  double dx = (tree_xmax-tree_xmin)*dmin;
  double dy = (tree_ymax-tree_ymin)*dmin;
#ifdef P4_TO_P8
  double tree_zmin = p4est->connectivity->vertices[3*v_m + 2];
  double tree_zmax = p4est->connectivity->vertices[3*v_p + 2];
  double dz = (tree_zmax-tree_zmin)*dmin;
#endif

#ifdef P4_TO_P8
  Cube3 cube(0, dx, 0, dy, 0, dz);
  return cube.interface_Area_In_Cell(phi_values);
#else
  Cube2 cube(0, dx, 0, dy);
  return cube.interface_Length_In_Cell(phi_values);
#endif
}

double interface_length(const p4est_t *p4est, const p4est_nodes_t *nodes, Vec phi)
{
  double sum = 0;
  for(p4est_topidx_t tree_idx = p4est->first_local_tree; tree_idx <= p4est->last_local_tree; ++tree_idx)
  {
    p4est_tree_t *tree = (p4est_tree_t*)sc_array_index(p4est->trees, tree_idx);
    for(size_t quad_idx = 0; quad_idx < tree->quadrants.elem_count; ++quad_idx)
    {
      const p4est_quadrant_t *quad = (const p4est_quadrant_t*)sc_array_index(&tree->quadrants, quad_idx);
      sum += interface_length_in_one_quadrant(p4est, nodes, quad,
                                              quad_idx + tree->quadrants_offset,
                                              phi);
    }
  }

  /* compute global sum */
  double sum_global;
  PetscErrorCode ierr;
  ierr = MPI_Allreduce(&sum, &sum_global, 1, MPI_DOUBLE, MPI_SUM, p4est->mpicomm); CHKERRXX(ierr);
  return sum_global;
}

bool is_node_xmWall(const p4est_t *p4est, const p4est_indep_t *ni)
{
  if (is_periodic(p4est, 0)) return false;

  const p4est_topidx_t *t2t = p4est->connectivity->tree_to_tree;
  p4est_topidx_t tr_it = ni->p.piggy3.which_tree;

  if (t2t[P4EST_FACES*tr_it + dir::f_m00] != tr_it)
    return false;
  else if (ni->x == 0)
    return true;
  else
    return false;
}

bool is_node_xpWall(const p4est_t *p4est, const p4est_indep_t *ni)
{
  if (is_periodic(p4est, 0)) return false;

  const p4est_topidx_t *t2t = p4est->connectivity->tree_to_tree;
  p4est_topidx_t tr_it = ni->p.piggy3.which_tree;

  if (t2t[P4EST_FACES*tr_it + dir::f_p00] != tr_it)
    return false;
  else if (ni->x == P4EST_ROOT_LEN - 1 || ni->x == P4EST_ROOT_LEN) // nodes may be unclamped
    return true;
  else
    return false;
}

bool is_node_ymWall(const p4est_t *p4est, const p4est_indep_t *ni)
{
  if (is_periodic(p4est, 1)) return false;

  const p4est_topidx_t *t2t = p4est->connectivity->tree_to_tree;
  p4est_topidx_t tr_it = ni->p.piggy3.which_tree;

  if (t2t[P4EST_FACES*tr_it + dir::f_0m0] != tr_it)
    return false;
  else if (ni->y == 0)
    return true;
  else
    return false;
}

bool is_node_ypWall(const p4est_t *p4est, const p4est_indep_t *ni)
{
  if (is_periodic(p4est, 1)) return false;

  const p4est_topidx_t *t2t = p4est->connectivity->tree_to_tree;
  p4est_topidx_t tr_it = ni->p.piggy3.which_tree;

  if (t2t[P4EST_FACES*tr_it + dir::f_0p0] != tr_it)
    return false;
  else if (ni->y == P4EST_ROOT_LEN - 1 || ni->y == P4EST_ROOT_LEN) // nodes may be unclamped
    return true;
  else
    return false;
}

#ifdef P4_TO_P8
bool is_node_zmWall(const p4est_t *p4est, const p4est_indep_t *ni)
{
  if (is_periodic(p4est, 2)) return false;

  const p4est_topidx_t *t2t = p4est->connectivity->tree_to_tree;
  p4est_topidx_t tr_it = ni->p.piggy3.which_tree;

  if (t2t[P4EST_FACES*tr_it + dir::f_00m] != tr_it)
    return false;
  else if (ni->z == 0)
    return true;
  else
    return false;
}

bool is_node_zpWall(const p4est_t *p4est, const p4est_indep_t *ni)
{
  if (is_periodic(p4est, 2)) return false;

  const p4est_topidx_t *t2t = p4est->connectivity->tree_to_tree;
  p4est_topidx_t tr_it = ni->p.piggy3.which_tree;

  if (t2t[P4EST_FACES*tr_it + dir::f_00p] != tr_it)
    return false;
  else if (ni->z == P4EST_ROOT_LEN - 1 || ni->z == P4EST_ROOT_LEN) // nodes may be unclamped
    return true;
  else
    return false;
}
#endif

bool is_node_Wall(const p4est_t *p4est, const p4est_indep_t *ni)
{
#ifdef P4_TO_P8
  return ( is_node_xmWall(p4est, ni) || is_node_xpWall(p4est, ni) ||
           is_node_ymWall(p4est, ni) || is_node_ypWall(p4est, ni) ||
           is_node_zmWall(p4est, ni) || is_node_zpWall(p4est, ni) );
#else
  return ( is_node_xmWall(p4est, ni) || is_node_xpWall(p4est, ni) ||
           is_node_ymWall(p4est, ni) || is_node_ypWall(p4est, ni) );
#endif
}

bool is_node_Wall(const p4est_t *p4est, const p4est_indep_t *ni, bool is_wall[])
{
  bool is_any = false;

  is_wall[dir::f_m00] = is_node_xmWall(p4est, ni); is_any = is_any || is_wall[dir::f_m00];
  is_wall[dir::f_p00] = is_node_xpWall(p4est, ni); is_any = is_any || is_wall[dir::f_p00];
  is_wall[dir::f_0m0] = is_node_ymWall(p4est, ni); is_any = is_any || is_wall[dir::f_0m0];
  is_wall[dir::f_0p0] = is_node_ypWall(p4est, ni); is_any = is_any || is_wall[dir::f_0p0];
#ifdef P4_TO_P8
  is_wall[dir::f_00m] = is_node_zmWall(p4est, ni); is_any = is_any || is_wall[dir::f_00m];
  is_wall[dir::f_00p] = is_node_zpWall(p4est, ni); is_any = is_any || is_wall[dir::f_00p];
#endif
  return is_any;
}

bool is_node_Wall(const p4est_t *p4est, const p4est_indep_t *ni, const unsigned char oriented_dir)
{
  switch(oriented_dir)
  {
  case dir::f_m00: return is_node_xmWall(p4est, ni);
  case dir::f_p00: return is_node_xpWall(p4est, ni);
  case dir::f_0m0: return is_node_ymWall(p4est, ni);
  case dir::f_0p0: return is_node_ypWall(p4est, ni);
#ifdef P4_TO_P8
  case dir::f_00m: return is_node_zmWall(p4est, ni);
  case dir::f_00p: return is_node_zpWall(p4est, ni);
#endif
  default:
    throw std::invalid_argument("[CASL_ERROR]: is_node_wall: unknown direction.");
  }
}

bool is_quad_xmWall(const p4est_t *p4est, p4est_topidx_t tr_it, const p4est_quadrant_t *qi)
{
  if (is_periodic(p4est, 0)) return false;

  const p4est_topidx_t *t2t = p4est->connectivity->tree_to_tree;

  if (t2t[P4EST_FACES*tr_it + dir::f_m00] != tr_it)
    return false;
  else if (qi->x == 0)
    return true;
  else
    return false;
}

bool is_quad_xpWall(const p4est_t *p4est, p4est_topidx_t tr_it, const p4est_quadrant_t *qi)
{
  if (is_periodic(p4est, 0)) return false;

  const p4est_topidx_t *t2t = p4est->connectivity->tree_to_tree;
  p4est_qcoord_t qh = P4EST_QUADRANT_LEN(qi->level);

  if (t2t[P4EST_FACES*tr_it + dir::f_p00] != tr_it)
    return false;
  else if (qi->x == P4EST_ROOT_LEN - qh)
    return true;
  else
    return false;
}

bool is_quad_ymWall(const p4est_t *p4est, p4est_topidx_t tr_it, const p4est_quadrant_t *qi)
{
  if (is_periodic(p4est, 1)) return false;

  const p4est_topidx_t *t2t = p4est->connectivity->tree_to_tree;

  if (t2t[P4EST_FACES*tr_it + dir::f_0m0] != tr_it)
    return false;
  else if (qi->y == 0)
    return true;
  else
    return false;
}

bool is_quad_ypWall(const p4est_t *p4est, p4est_topidx_t tr_it, const p4est_quadrant_t *qi)
{
  if (is_periodic(p4est, 1)) return false;

  const p4est_topidx_t *t2t = p4est->connectivity->tree_to_tree;
  p4est_qcoord_t qh = P4EST_QUADRANT_LEN(qi->level);

  if (t2t[P4EST_FACES*tr_it + dir::f_0p0] != tr_it)
    return false;
  else if (qi->y == P4EST_ROOT_LEN - qh)
    return true;
  else
    return false;
}

#ifdef P4_TO_P8
bool is_quad_zmWall(const p4est_t *p4est, p4est_topidx_t tr_it, const p4est_quadrant_t *qi)
{
  if (is_periodic(p4est, 2)) return false;

  const p4est_topidx_t *t2t = p4est->connectivity->tree_to_tree;

  if (t2t[P4EST_FACES*tr_it + dir::f_00m] != tr_it)
    return false;
  else if (qi->z == 0)
    return true;
  else
    return false;
}

bool is_quad_zpWall(const p4est_t *p4est, p4est_topidx_t tr_it, const p4est_quadrant_t *qi)
{
  if (is_periodic(p4est, 2)) return false;

  const p4est_topidx_t *t2t = p4est->connectivity->tree_to_tree;
  p4est_qcoord_t qh = P4EST_QUADRANT_LEN(qi->level);

  if (t2t[P4EST_FACES*tr_it + dir::f_00p] != tr_it)
    return false;
  else if (qi->z == P4EST_ROOT_LEN - qh)
    return true;
  else
    return false;
}
#endif

bool is_quad_Wall(const p4est_t *p4est, p4est_topidx_t tr_it, const p4est_quadrant_t *qi, int dir)
{
  switch(dir)
  {
  case dir::f_m00: return is_quad_xmWall(p4est, tr_it, qi);
  case dir::f_p00: return is_quad_xpWall(p4est, tr_it, qi);
  case dir::f_0m0: return is_quad_ymWall(p4est, tr_it, qi);
  case dir::f_0p0: return is_quad_ypWall(p4est, tr_it, qi);
#ifdef P4_TO_P8
  case dir::f_00m: return is_quad_zmWall(p4est, tr_it, qi);
  case dir::f_00p: return is_quad_zpWall(p4est, tr_it, qi);
#endif
  default:
    throw std::invalid_argument("[CASL_ERROR]: is_quad_wall: unknown direction.");
  }
}

bool is_quad_Wall(const p4est_t *p4est, p4est_topidx_t tr_it, const p4est_quadrant_t *qi)
{
#ifdef P4_TO_P8
  return ( is_quad_xmWall(p4est, tr_it, qi) || is_quad_xpWall(p4est, tr_it, qi) ||
           is_quad_ymWall(p4est, tr_it, qi) || is_quad_ypWall(p4est, tr_it, qi) ||
           is_quad_zmWall(p4est, tr_it, qi) || is_quad_zpWall(p4est, tr_it, qi) );
#else
  return ( is_quad_xmWall(p4est, tr_it, qi) || is_quad_xpWall(p4est, tr_it, qi) ||
           is_quad_ymWall(p4est, tr_it, qi) || is_quad_ypWall(p4est, tr_it, qi) );
#endif
}

int quad_find_ghost_owner(const p4est_ghost_t *ghost, const p4est_locidx_t &ghost_idx, int r_down, int r_up)
{
  P4EST_ASSERT(ghost_idx < (p4est_locidx_t) ghost->ghosts.elem_count);
  P4EST_ASSERT(0 <= r_down && r_down < r_up && r_up <= ghost->mpisize);
  P4EST_ASSERT(ghost->proc_offsets[r_down] <= ghost_idx && ghost_idx < ghost->proc_offsets[r_up]);
  while(r_up - r_down > 1)
  {
    int r = (r_down + r_up)/2;
    if(ghost->proc_offsets[r] <= ghost_idx)
      r_down = r;
    else
      r_up = r;
  }
  return r_down;
}

#ifdef P4_TO_P8
void sample_cf_on_local_nodes(const p4est_t *p4est, p4est_nodes_t *nodes, const CF_3& cf, Vec f)
#else
void sample_cf_on_local_nodes(const p4est_t *p4est, p4est_nodes_t *nodes, const CF_2& cf, Vec f)
#endif
{
  double *f_p;
  PetscErrorCode ierr;

#ifdef CASL_THROWS
  {
    PetscInt size;
    ierr = VecGetLocalSize(f, &size); CHKERRXX(ierr);
    if (size != (PetscInt) nodes->num_owned_indeps){
      std::ostringstream oss;
      oss << "[ERROR]: size of the input vector must be equal to the total number of points."
             "nodes->indep_nodes.elem_count = " << nodes->num_owned_indeps << ", " << nodes->indep_nodes.elem_count << ", "
          << " VecSize = " << size << std::endl;

      throw std::invalid_argument(oss.str());
    }
  }
#endif

  ierr = VecGetArray(f, &f_p); CHKERRXX(ierr);

  const p4est_topidx_t *t2v = p4est->connectivity->tree_to_vertex;
  const double *v2q = p4est->connectivity->vertices;

  for (p4est_locidx_t i = 0; i<nodes->num_owned_indeps; ++i)
  {
    p4est_indep_t *node = (p4est_indep_t*)sc_array_index(&nodes->indep_nodes, i);
    p4est_topidx_t tree_id = node->p.piggy3.which_tree;

    p4est_topidx_t v_m = t2v[P4EST_CHILDREN*tree_id + 0];
    p4est_topidx_t v_p = t2v[P4EST_CHILDREN*tree_id + P4EST_CHILDREN-1];

    double tree_xmin = v2q[3*v_m + 0];
    double tree_xmax = v2q[3*v_p + 0];
    double tree_ymin = v2q[3*v_m + 1];
    double tree_ymax = v2q[3*v_p + 1];
#ifdef P4_TO_P8
    double tree_zmin = v2q[3*v_m + 2];
    double tree_zmax = v2q[3*v_p + 2];
#endif

    double x = (tree_xmax-tree_xmin)*node_x_fr_n(node) + tree_xmin;
    double y = (tree_ymax-tree_ymin)*node_y_fr_n(node) + tree_ymin;
#ifdef P4_TO_P8
    double z = (tree_zmax-tree_zmin)*node_z_fr_n(node) + tree_zmin;
#endif

#ifdef P4_TO_P8
    f_p[i] = cf(x,y,z);
#else
    f_p[i] = cf(x,y);
#endif
  }

  ierr = VecRestoreArray(f, &f_p); CHKERRXX(ierr);
}

#ifdef P4_TO_P8
void sample_cf_on_nodes(const p4est_t *p4est, p4est_nodes_t *nodes, const CF_3& cf, Vec f)
#else
void sample_cf_on_nodes(const p4est_t *p4est, p4est_nodes_t *nodes, const CF_2& cf, Vec f)
#endif
{
  double *f_p;
  PetscErrorCode ierr;

#ifdef CASL_THROWS
  {
    Vec local_form;
    ierr = VecGhostGetLocalForm(f, &local_form); CHKERRXX(ierr);
    PetscInt size;
    ierr = VecGetSize(local_form, &size); CHKERRXX(ierr);
    if (size != (PetscInt) nodes->indep_nodes.elem_count){
      std::ostringstream oss;
      oss << "[ERROR]: size of the input vector must be equal to the total number of points."
             "nodes->indep_nodes.elem_count = " << nodes->indep_nodes.elem_count
          << " VecSize = " << size << std::endl;

      throw std::invalid_argument(oss.str());
    }
    ierr = VecGhostRestoreLocalForm(f, &local_form); CHKERRXX(ierr);
  }
#endif

  ierr = VecGetArray(f, &f_p); CHKERRXX(ierr);

  const p4est_topidx_t *t2v = p4est->connectivity->tree_to_vertex;
  const double *v2q = p4est->connectivity->vertices;

  for (size_t i = 0; i<nodes->indep_nodes.elem_count; ++i)
  {
    p4est_indep_t *node = (p4est_indep_t*)sc_array_index(&nodes->indep_nodes, i);
    p4est_topidx_t tree_id = node->p.piggy3.which_tree;

    p4est_topidx_t v_m = t2v[P4EST_CHILDREN*tree_id + 0];
    p4est_topidx_t v_p = t2v[P4EST_CHILDREN*tree_id + P4EST_CHILDREN-1];

    double tree_xmin = v2q[3*v_m + 0];
    double tree_xmax = v2q[3*v_p + 0];
    double tree_ymin = v2q[3*v_m + 1];
    double tree_ymax = v2q[3*v_p + 1];
#ifdef P4_TO_P8
    double tree_zmin = v2q[3*v_m + 2];
    double tree_zmax = v2q[3*v_p + 2];
#endif

    double x = (tree_xmax-tree_xmin)*node_x_fr_n(node) + tree_xmin;
    double y = (tree_ymax-tree_ymin)*node_y_fr_n(node) + tree_ymin;
#ifdef P4_TO_P8
    double z = (tree_zmax-tree_zmin)*node_z_fr_n(node) + tree_zmin;
#endif

#ifdef P4_TO_P8
    f_p[i] = cf(x,y,z);
#else
    f_p[i] = cf(x,y);
#endif
  }

  ierr = VecRestoreArray(f, &f_p); CHKERRXX(ierr);
}

#ifdef P4_TO_P8
void sample_cf_on_nodes(const p4est_t *p4est, p4est_nodes_t *nodes, const CF_3* cf_array[], Vec f)
#else
void sample_cf_on_nodes(const p4est_t *p4est, p4est_nodes_t *nodes, const CF_2* cf_array[], Vec f)
#endif
{
  double *f_p;
  PetscInt bs;
  PetscErrorCode ierr;
  ierr = VecGetBlockSize(f, &bs); CHKERRXX(ierr);

#ifdef CASL_THROWS
  {
    Vec local_form;
    ierr = VecGhostGetLocalForm(f, &local_form); CHKERRXX(ierr);
    PetscInt size;
    ierr = VecGetSize(local_form, &size); CHKERRXX(ierr);
    if (size != (PetscInt) nodes->indep_nodes.elem_count * bs){
      std::ostringstream oss;
      oss << "[ERROR]: size of the input vector must be equal to the total number of points x block_size."
             "nodes->indep_nodes.elem_count = " << nodes->indep_nodes.elem_count
          << " block_size = " << bs
          << " VecSize = " << size << std::endl;

      throw std::invalid_argument(oss.str());
    }
    ierr = VecGhostRestoreLocalForm(f, &local_form); CHKERRXX(ierr);
  }
#endif

  ierr = VecGetArray(f, &f_p); CHKERRXX(ierr);

  for (size_t i = 0; i<nodes->indep_nodes.elem_count; ++i) {
    double xyz[P4EST_DIM];
    node_xyz_fr_n(i, p4est, nodes, xyz);

    for (PetscInt j = 0; j<bs; j++) {
#ifdef P4_TO_P8
      const CF_3& cf = *cf_array[j];
      f_p[i*bs + j] = cf(xyz[0], xyz[1], xyz[2]);
#else
      const CF_2& cf = *cf_array[j];
      f_p[i*bs + j] = cf(xyz[0], xyz[1]);
#endif
    }
  }

  ierr = VecRestoreArray(f, &f_p); CHKERRXX(ierr);
}


#ifdef P4_TO_P8
void sample_cf_on_nodes(const p4est_t *p4est, p4est_nodes_t *nodes, const CF_3& cf, std::vector<double>& f)
#else
void sample_cf_on_nodes(const p4est_t *p4est, p4est_nodes_t *nodes, const CF_2& cf, std::vector<double>& f)
#endif
{
#ifdef CASL_THROWS
  {
    if ((PetscInt) f.size() != (PetscInt) nodes->indep_nodes.elem_count){
      std::ostringstream oss;
      oss << "[ERROR]: size of the input vector must be equal to the total number of points."
             "nodes->indep_nodes.elem_count = " << nodes->indep_nodes.elem_count
          << " VecSize = " << f.size() << std::endl;

      throw std::invalid_argument(oss.str());
    }
  }
#endif

  const p4est_topidx_t *t2v = p4est->connectivity->tree_to_vertex;
  const double *v2q = p4est->connectivity->vertices;

  for (size_t i = 0; i<nodes->indep_nodes.elem_count; ++i)
  {
    p4est_indep_t *node = (p4est_indep_t*)sc_array_index(&nodes->indep_nodes, i);
    p4est_topidx_t tree_id = node->p.piggy3.which_tree;

    p4est_topidx_t v_m = t2v[P4EST_CHILDREN*tree_id + 0];
    p4est_topidx_t v_p = t2v[P4EST_CHILDREN*tree_id + P4EST_CHILDREN-1];

    double tree_xmin = v2q[3*v_m + 0];
    double tree_xmax = v2q[3*v_p + 0];
    double tree_ymin = v2q[3*v_m + 1];
    double tree_ymax = v2q[3*v_p + 1];
#ifdef P4_TO_P8
    double tree_zmin = v2q[3*v_m + 2];
    double tree_zmax = v2q[3*v_p + 2];
#endif

    double x = (tree_xmax-tree_xmin)*node_x_fr_n(node) + tree_xmin;
    double y = (tree_ymax-tree_ymin)*node_y_fr_n(node) + tree_ymin;
#ifdef P4_TO_P8
    double z = (tree_zmax-tree_zmin)*node_z_fr_n(node) + tree_zmin;
#endif

#ifdef P4_TO_P8
    f[i] = cf(x,y,z);
#else
    f[i] = cf(x,y);
#endif
  }
}

#ifdef P4_TO_P8
void sample_cf_on_cells(const p4est_t *p4est, p4est_ghost_t *ghost, const CF_3& cf, Vec f)
#else
void sample_cf_on_cells(const p4est_t *p4est, p4est_ghost_t *ghost, const CF_2& cf, Vec f)
#endif
{
  double *f_p;
  PetscErrorCode ierr;

#ifdef CASL_THROWS
  {
    Vec local_form;
    ierr = VecGhostGetLocalForm(f, &local_form); CHKERRXX(ierr);
    PetscInt size;
    ierr = VecGetSize(local_form, &size); CHKERRXX(ierr);
    PetscInt num_local = (PetscInt)(p4est->local_num_quadrants + ghost->ghosts.elem_count);

    if (size != num_local){
      std::ostringstream oss;
      oss << "[ERROR]: size of the input vector must be equal to the total number of points."
             " p4est->local_num_quadrants + ghost->ghosts.elem_count = " << num_local
          << " VecSize = " << size << std::endl;

      throw std::invalid_argument(oss.str());
    }
    ierr = VecGhostRestoreLocalForm(f, &local_form); CHKERRXX(ierr);
  }
#endif

  ierr = VecGetArray(f, &f_p); CHKERRXX(ierr);

  // sample on local quadrants
  for (p4est_topidx_t tree_id = p4est->first_local_tree; tree_id <= p4est->last_local_tree; ++tree_id)
  {
    p4est_tree_t *tree = (p4est_tree_t*)sc_array_index(p4est->trees, tree_id);
    for (size_t q = 0; q < tree->quadrants.elem_count; ++q)
    {
      p4est_locidx_t quad_idx = q + tree->quadrants_offset;

      double x = quad_x_fr_q(quad_idx, tree_id, p4est, ghost);
      double y = quad_y_fr_q(quad_idx, tree_id, p4est, ghost);
#ifdef P4_TO_P8
      double z = quad_z_fr_q(quad_idx, tree_id, p4est, ghost);
#endif

#ifdef P4_TO_P8
      f_p[quad_idx] = cf(x,y,z);
#else
      f_p[quad_idx] = cf(x,y);
#endif
    }
  }

  // sample on ghost quadrants
  for (size_t q = 0; q < ghost->ghosts.elem_count; ++q)
  {
    const p4est_quadrant_t* quad = (const p4est_quadrant_t*)sc_array_index(&ghost->ghosts, q);
    p4est_topidx_t tree_id  = quad->p.piggy3.which_tree;
    p4est_locidx_t quad_idx = q + p4est->local_num_quadrants;

    double x = quad_x_fr_q(quad_idx, tree_id, p4est, ghost);
    double y = quad_y_fr_q(quad_idx, tree_id, p4est, ghost);
#ifdef P4_TO_P8
    double z = quad_z_fr_q(quad_idx, tree_id, p4est, ghost);
#endif

#ifdef P4_TO_P8
    f_p[quad_idx] = cf(x,y,z);
#else
    f_p[quad_idx] = cf(x,y);
#endif
  }

  ierr = VecRestoreArray(f, &f_p); CHKERRXX(ierr);
}

#ifdef P4_TO_P8
void sample_cf_on_nodes(p4est_t *p4est, p4est_nodes_t *nodes, const CF_3& cf, std::vector<double>& f)
#else
void sample_cf_on_nodes(p4est_t *p4est, p4est_nodes_t *nodes, const CF_2& cf, std::vector<double>& f)
#endif
{
#ifdef CASL_THROWS
  {
    if (f.size() != nodes->indep_nodes.elem_count){
      std::ostringstream oss;
      oss << "[ERROR]: size of the input vector must be equal to the total number of points."
             "nodes->indep_nodes.elem_count = " << nodes->indep_nodes.elem_count
          << " size() = " << f.size() << std::endl;

      throw std::invalid_argument(oss.str());
    }
  }
#endif
  const p4est_topidx_t *t2v = p4est->connectivity->tree_to_vertex;
  const double *v2q = p4est->connectivity->vertices;

  for (size_t i = 0; i<nodes->indep_nodes.elem_count; ++i)
  {
    const p4est_indep_t *node = (const p4est_indep_t*)sc_array_index(&nodes->indep_nodes, i);
    p4est_topidx_t tree_id = node->p.piggy3.which_tree;

    p4est_topidx_t v_m = t2v[P4EST_CHILDREN*tree_id + 0];
    p4est_topidx_t v_p = t2v[P4EST_CHILDREN*tree_id + P4EST_CHILDREN-1];

    double tree_xmin = v2q[3*v_m + 0];
    double tree_xmax = v2q[3*v_p + 0];
    double tree_ymin = v2q[3*v_m + 1];
    double tree_ymax = v2q[3*v_p + 1];
#ifdef P4_TO_P8
    double tree_zmin = v2q[3*v_m + 2];
    double tree_zmax = v2q[3*v_p + 2];
#endif

    double x = (tree_xmax-tree_xmin)*node_x_fr_n(node) + tree_xmin;
    double y = (tree_ymax-tree_ymin)*node_y_fr_n(node) + tree_ymin;
#ifdef P4_TO_P8
    double z = (tree_zmax-tree_zmin)*node_z_fr_n(node) + tree_zmin;
#endif

#ifdef P4_TO_P8
    f[i] = cf(x,y,z);
#else
    f[i] = cf(x,y);
#endif
  }
}

std::ostream& operator<< (std::ostream& os, BoundaryConditionType type)
{
  switch(type){
  case DIRICHLET:
    os << "Dirichlet";
    break;

  case NEUMANN:
    os << "Neumann";
    break;

  case ROBIN:
    os << "Robin";
    break;

  case NOINTERFACE:
    os << "No-Interface";
    break;

  case MIXED:
    os << "Mixed";
    break;

  default:
    os << "UNKNOWN";
    break;
  }

  return os;
}


std::istream& operator>> (std::istream& is, BoundaryConditionType& type)
{
  std::string str;
  is >> str;

  if (str == "DIRICHLET" || str == "Dirichlet" || str == "dirichlet")
    type = DIRICHLET;
  else if (str == "NEUMANN" || str == "Neumann" || str == "neumann")
    type = NEUMANN;
  else if (str == "ROBIN" || str == "Robin" || str == "robin")
    type = ROBIN;
  else if (str == "NOINTERFACE" || str == "Nointerface" || str == "No-Interface" || str == "nointerface" || str == "no-interface")
    type = NOINTERFACE;
  else if (str == "MIXED" || str == "Mixed" || str == "mixed")
    type = MIXED;
  else
    throw std::invalid_argument("[ERROR]: Unknown BoundaryConditionType entered");

  return is;
}


#ifdef P4_TO_P8
double quadrant_interp_t::operator()(double x, double y, double z) const
{
  double xyz_node[P4EST_DIM] = { x, y, z};
#else
double quadrant_interp_t::operator()(double x, double y) const
{
  double xyz_node[P4EST_DIM] = { x, y };
#endif

#ifdef CASL_THROWS
  if (F_ == NULL) throw std::invalid_argument("[CASL_ERROR]: Values are not provided for interpolation.");
  if (Fdd_ == NULL && (method_ == quadratic || method_ == quadratic_non_oscillatory) ) throw std::invalid_argument("[CASL_ERROR]: Second order derivatives are not provided for quadratic interpolation.");
#endif

  switch (method_)
  {
    case linear:                    return linear_interpolation                   (p4est_, tree_idx_, *quad_, F_->data(),               xyz_node); break;
    case quadratic:                 return quadratic_interpolation                (p4est_, tree_idx_, *quad_, F_->data(), Fdd_->data(), xyz_node); break;
    case quadratic_non_oscillatory: return quadratic_non_oscillatory_interpolation(p4est_, tree_idx_, *quad_, F_->data(), Fdd_->data(), xyz_node); break;
    default: throw std::domain_error("Wrong type of interpolation\n");
  }
}

void copy_ghosted_vec(Vec input, Vec output)
{
  PetscErrorCode ierr;
  Vec src, out;
  ierr = VecGhostGetLocalForm(input, &src);      CHKERRXX(ierr);
  ierr = VecGhostGetLocalForm(output, &out);     CHKERRXX(ierr);
  ierr = VecCopy(src, out);                      CHKERRXX(ierr);
  ierr = VecGhostRestoreLocalForm(input, &src);  CHKERRXX(ierr);
  ierr = VecGhostRestoreLocalForm(output, &out); CHKERRXX(ierr);
}

void set_ghosted_vec(Vec vec, double scalar)
{
  PetscErrorCode ierr;
  Vec ptr;
  ierr = VecGhostGetLocalForm(vec, &ptr);     CHKERRXX(ierr);
  ierr = VecSet(ptr, scalar);                 CHKERRXX(ierr);
  ierr = VecGhostRestoreLocalForm(vec, &ptr); CHKERRXX(ierr);
}

void shift_ghosted_vec(Vec vec, double scalar)
{
  PetscErrorCode ierr;
  Vec ptr;
  ierr = VecGhostGetLocalForm(vec, &ptr);     CHKERRXX(ierr);
  ierr = VecShift(ptr, scalar);               CHKERRXX(ierr);
  ierr = VecGhostRestoreLocalForm(vec, &ptr); CHKERRXX(ierr);
}

void scale_ghosted_vec(Vec vec, double scalar)
{
  PetscErrorCode ierr;
  Vec ptr;
  ierr = VecGhostGetLocalForm(vec, &ptr);     CHKERRXX(ierr);
  ierr = VecScale(ptr, scalar);               CHKERRXX(ierr);
  ierr = VecGhostRestoreLocalForm(vec, &ptr); CHKERRXX(ierr);
}

PetscErrorCode VecCopyGhost(Vec input, Vec output)
{
  PetscErrorCode ierr;
  Vec src, out;
  ierr = VecGhostGetLocalForm(input, &src);      CHKERRXX(ierr);
  ierr = VecGhostGetLocalForm(output, &out);     CHKERRXX(ierr);
  ierr = VecCopy(src, out);                      CHKERRXX(ierr);
  ierr = VecGhostRestoreLocalForm(input, &src);  CHKERRXX(ierr);
  ierr = VecGhostRestoreLocalForm(output, &out); CHKERRXX(ierr);
  return ierr;
}

PetscErrorCode VecSetGhost(Vec vec, PetscScalar scalar)
{
  PetscErrorCode ierr;
  Vec ptr;
  ierr = VecGhostGetLocalForm(vec, &ptr);     CHKERRXX(ierr);
  ierr = VecSet(ptr, scalar);                 CHKERRXX(ierr);
  ierr = VecGhostRestoreLocalForm(vec, &ptr); CHKERRXX(ierr);
  return ierr;
}

PetscErrorCode VecShiftGhost(Vec vec, PetscScalar scalar)
{
  PetscErrorCode ierr;
  Vec ptr;
  ierr = VecGhostGetLocalForm(vec, &ptr);     CHKERRXX(ierr);
  ierr = VecShift(ptr, scalar);               CHKERRXX(ierr);
  ierr = VecGhostRestoreLocalForm(vec, &ptr); CHKERRXX(ierr);
  return ierr;
}

PetscErrorCode VecScaleGhost(Vec vec, PetscScalar scalar)
{
  PetscErrorCode ierr;
  Vec ptr;
  ierr = VecGhostGetLocalForm(vec, &ptr);     CHKERRXX(ierr);
  ierr = VecScale(ptr, scalar);               CHKERRXX(ierr);
  ierr = VecGhostRestoreLocalForm(vec, &ptr); CHKERRXX(ierr);
  return ierr;
}

PetscErrorCode VecPointwiseMultGhost(Vec output, Vec input1, Vec input2)
{
  PetscErrorCode ierr;
  Vec out, in1, in2;
  ierr = VecGhostGetLocalForm(input1, &in1);     CHKERRXX(ierr);
  ierr = VecGhostGetLocalForm(input2, &in2);     CHKERRXX(ierr);
  ierr = VecGhostGetLocalForm(output, &out);     CHKERRXX(ierr);
  ierr = VecPointwiseMult(out, in1, in2);        CHKERRXX(ierr);
  ierr = VecGhostRestoreLocalForm(input1, &in1); CHKERRXX(ierr);
  ierr = VecGhostRestoreLocalForm(input2, &in2); CHKERRXX(ierr);
  ierr = VecGhostRestoreLocalForm(output, &out); CHKERRXX(ierr);
  return ierr;
}

PetscErrorCode VecAXPBYGhost(Vec y, PetscScalar alpha, PetscScalar beta, Vec x)
{
  PetscErrorCode ierr;
  Vec X, Y;
  ierr = VecGhostGetLocalForm(x, &X);     CHKERRXX(ierr);
  ierr = VecGhostGetLocalForm(y, &Y);     CHKERRXX(ierr);
  ierr = VecAXPBY(Y, alpha, beta, X);     CHKERRXX(ierr);
  ierr = VecGhostRestoreLocalForm(x, &X); CHKERRXX(ierr);
  ierr = VecGhostRestoreLocalForm(y, &Y); CHKERRXX(ierr);
  return ierr;
}

PetscErrorCode VecPointwiseMinGhost(Vec output, Vec input1, Vec input2)
{
  PetscErrorCode ierr;
  Vec out, in1, in2;
  ierr = VecGhostGetLocalForm(input1, &in1);     CHKERRXX(ierr);
  ierr = VecGhostGetLocalForm(input2, &in2);     CHKERRXX(ierr);
  ierr = VecGhostGetLocalForm(output, &out);     CHKERRXX(ierr);
  ierr = VecPointwiseMin(out, in1, in2);        CHKERRXX(ierr);
  ierr = VecGhostRestoreLocalForm(input1, &in1); CHKERRXX(ierr);
  ierr = VecGhostRestoreLocalForm(input2, &in2); CHKERRXX(ierr);
  ierr = VecGhostRestoreLocalForm(output, &out); CHKERRXX(ierr);
  return ierr;
}

PetscErrorCode VecPointwiseMaxGhost(Vec output, Vec input1, Vec input2)
{
  PetscErrorCode ierr;
  Vec out, in1, in2;
  ierr = VecGhostGetLocalForm(input1, &in1);     CHKERRXX(ierr);
  ierr = VecGhostGetLocalForm(input2, &in2);     CHKERRXX(ierr);
  ierr = VecGhostGetLocalForm(output, &out);     CHKERRXX(ierr);
  ierr = VecPointwiseMax(out, in1, in2);        CHKERRXX(ierr);
  ierr = VecGhostRestoreLocalForm(input1, &in1); CHKERRXX(ierr);
  ierr = VecGhostRestoreLocalForm(input2, &in2); CHKERRXX(ierr);
  ierr = VecGhostRestoreLocalForm(output, &out); CHKERRXX(ierr);
  return ierr;
}

PetscErrorCode VecReciprocalGhost(Vec input)
{
  PetscErrorCode ierr;
  Vec in;
  ierr = VecGhostGetLocalForm(input, &in);     CHKERRXX(ierr);
  ierr = VecReciprocal(in);                    CHKERRXX(ierr);
  ierr = VecGhostRestoreLocalForm(input, &in); CHKERRXX(ierr);
  return ierr;
}

void invert_phi(p4est_nodes_t *nodes, Vec phi)
{
  PetscErrorCode ierr;
  double *phi_p;
  ierr = VecGetArray(phi, &phi_p); CHKERRXX(ierr);

  for (size_t n = 0; n < nodes->indep_nodes.elem_count; ++n)
    phi_p[n] = -phi_p[n];

  ierr = VecRestoreArray(phi, &phi_p); CHKERRXX(ierr);
}

void compute_normals_and_mean_curvature(const my_p4est_node_neighbors_t &neighbors, const Vec phi, Vec normals[], Vec kappa)
{
  PetscErrorCode ierr;
  const p4est_nodes_t *nodes = neighbors.get_nodes();

  /* compute first derivatives */
  neighbors.first_derivatives_central(phi, normals);

  /* compute curvature */
  compute_mean_curvature(neighbors, phi, normals, kappa);

  /* compute normals */
  double *normal_p[P4EST_DIM];
  foreach_dimension(dim) { ierr = VecGetArray(normals[dim], &normal_p[dim]); CHKERRXX(ierr); }

  foreach_node(n, nodes)
  {
#ifdef P4_TO_P8
    double norm = sqrt(SQR(normal_p[0][n]) + SQR(normal_p[1][n]) + SQR(normal_p[2][n]));
#else
    double norm = sqrt(SQR(normal_p[0][n]) + SQR(normal_p[1][n]));
#endif

    normal_p[0][n] = norm < EPS ? 0 : normal_p[0][n]/norm;
    normal_p[1][n] = norm < EPS ? 0 : normal_p[1][n]/norm;
#ifdef P4_TO_P8
    normal_p[2][n] = norm < EPS ? 0 : normal_p[2][n]/norm;
#endif
  }

  foreach_dimension(dim) { ierr = VecRestoreArray(normals[dim], &normal_p[dim]); CHKERRXX(ierr); }
}

void save_vector(const char *filename, const std::vector<double> &data, std::ios_base::openmode mode, char delim)
{
  std::ofstream ofs;
  ofs.open(filename, mode);

  for (unsigned int i = 0; i < data.size(); ++i)
  {
    if (i != 0) ofs << delim;
    ofs << data[i];
  }

  ofs << "\n";
}






void fill_island(const my_p4est_node_neighbors_t &ngbd, const double *phi_p, double *island_number_p, int number, p4est_locidx_t n)
{
  const p4est_nodes_t *nodes = ngbd.get_nodes();

    std::stack<size_t> st;
    st.push(n);
    while(!st.empty())
    {
        size_t k = st.top();
        st.pop();
        island_number_p[k] = number;
        const quad_neighbor_nodes_of_node_t& qnnn = ngbd[k];
        if(qnnn.node_m00_mm<nodes->num_owned_indeps && qnnn.d_m00_m0==0 && phi_p[qnnn.node_m00_mm]>0 && island_number_p[qnnn.node_m00_mm]<0) st.push(qnnn.node_m00_mm);
        if(qnnn.node_m00_pm<nodes->num_owned_indeps && qnnn.d_m00_p0==0 && phi_p[qnnn.node_m00_pm]>0 && island_number_p[qnnn.node_m00_pm]<0) st.push(qnnn.node_m00_pm);
        if(qnnn.node_p00_mm<nodes->num_owned_indeps && qnnn.d_p00_m0==0 && phi_p[qnnn.node_p00_mm]>0 && island_number_p[qnnn.node_p00_mm]<0) st.push(qnnn.node_p00_mm);
        if(qnnn.node_p00_pm<nodes->num_owned_indeps && qnnn.d_p00_p0==0 && phi_p[qnnn.node_p00_pm]>0 && island_number_p[qnnn.node_p00_pm]<0) st.push(qnnn.node_p00_pm);

        if(qnnn.node_0m0_mm<nodes->num_owned_indeps && qnnn.d_0m0_m0==0 && phi_p[qnnn.node_0m0_mm]>0 && island_number_p[qnnn.node_0m0_mm]<0) st.push(qnnn.node_0m0_mm);
        if(qnnn.node_0m0_pm<nodes->num_owned_indeps && qnnn.d_0m0_p0==0 && phi_p[qnnn.node_0m0_pm]>0 && island_number_p[qnnn.node_0m0_pm]<0) st.push(qnnn.node_0m0_pm);
        if(qnnn.node_0p0_mm<nodes->num_owned_indeps && qnnn.d_0p0_m0==0 && phi_p[qnnn.node_0p0_mm]>0 && island_number_p[qnnn.node_0p0_mm]<0) st.push(qnnn.node_0p0_mm);
        if(qnnn.node_0p0_pm<nodes->num_owned_indeps && qnnn.d_0p0_p0==0 && phi_p[qnnn.node_0p0_pm]>0 && island_number_p[qnnn.node_0p0_pm]<0) st.push(qnnn.node_0p0_pm);
    }
}


void find_connected_ghost_islands(const my_p4est_node_neighbors_t &ngbd, const double *phi_p, double *island_number_p, p4est_locidx_t n, std::vector<double> &connected, std::vector<bool> &visited)
{
  const p4est_nodes_t *nodes = ngbd.get_nodes();

    std::stack<size_t> st;
    st.push(n);
    while(!st.empty())
    {
        size_t k = st.top();
        st.pop();
        visited[k] = true;
        const quad_neighbor_nodes_of_node_t& qnnn = ngbd[k];
        if(qnnn.node_m00_mm<nodes->num_owned_indeps && qnnn.d_m00_m0==0 && phi_p[qnnn.node_m00_mm]>0 && !visited[qnnn.node_m00_mm]) st.push(qnnn.node_m00_mm);
        if(qnnn.node_m00_pm<nodes->num_owned_indeps && qnnn.d_m00_p0==0 && phi_p[qnnn.node_m00_pm]>0 && !visited[qnnn.node_m00_pm]) st.push(qnnn.node_m00_pm);
        if(qnnn.node_p00_mm<nodes->num_owned_indeps && qnnn.d_p00_m0==0 && phi_p[qnnn.node_p00_mm]>0 && !visited[qnnn.node_p00_mm]) st.push(qnnn.node_p00_mm);
        if(qnnn.node_p00_pm<nodes->num_owned_indeps && qnnn.d_p00_p0==0 && phi_p[qnnn.node_p00_pm]>0 && !visited[qnnn.node_p00_pm]) st.push(qnnn.node_p00_pm);

        if(qnnn.node_0m0_mm<nodes->num_owned_indeps && qnnn.d_0m0_m0==0 && phi_p[qnnn.node_0m0_mm]>0 && !visited[qnnn.node_0m0_mm]) st.push(qnnn.node_0m0_mm);
        if(qnnn.node_0m0_pm<nodes->num_owned_indeps && qnnn.d_0m0_p0==0 && phi_p[qnnn.node_0m0_pm]>0 && !visited[qnnn.node_0m0_pm]) st.push(qnnn.node_0m0_pm);
        if(qnnn.node_0p0_mm<nodes->num_owned_indeps && qnnn.d_0p0_m0==0 && phi_p[qnnn.node_0p0_mm]>0 && !visited[qnnn.node_0p0_mm]) st.push(qnnn.node_0p0_mm);
        if(qnnn.node_0p0_pm<nodes->num_owned_indeps && qnnn.d_0p0_p0==0 && phi_p[qnnn.node_0p0_pm]>0 && !visited[qnnn.node_0p0_pm]) st.push(qnnn.node_0p0_pm);

        /* check connected ghost island and add to list if new */
        if(qnnn.node_m00_mm>=nodes->num_owned_indeps && qnnn.d_m00_m0==0 && phi_p[qnnn.node_m00_mm]>0 && !contains(connected, island_number_p[qnnn.node_m00_mm])) connected.push_back(island_number_p[qnnn.node_m00_mm]);
        if(qnnn.node_m00_pm>=nodes->num_owned_indeps && qnnn.d_m00_p0==0 && phi_p[qnnn.node_m00_pm]>0 && !contains(connected, island_number_p[qnnn.node_m00_pm])) connected.push_back(island_number_p[qnnn.node_m00_pm]);
        if(qnnn.node_p00_mm>=nodes->num_owned_indeps && qnnn.d_p00_m0==0 && phi_p[qnnn.node_p00_mm]>0 && !contains(connected, island_number_p[qnnn.node_p00_mm])) connected.push_back(island_number_p[qnnn.node_p00_mm]);
        if(qnnn.node_p00_pm>=nodes->num_owned_indeps && qnnn.d_p00_p0==0 && phi_p[qnnn.node_p00_pm]>0 && !contains(connected, island_number_p[qnnn.node_p00_pm])) connected.push_back(island_number_p[qnnn.node_p00_pm]);

        if(qnnn.node_0m0_mm>=nodes->num_owned_indeps && qnnn.d_0m0_m0==0 && phi_p[qnnn.node_0m0_mm]>0 && !contains(connected, island_number_p[qnnn.node_0m0_mm])) connected.push_back(island_number_p[qnnn.node_0m0_mm]);
        if(qnnn.node_0m0_pm>=nodes->num_owned_indeps && qnnn.d_0m0_p0==0 && phi_p[qnnn.node_0m0_pm]>0 && !contains(connected, island_number_p[qnnn.node_0m0_pm])) connected.push_back(island_number_p[qnnn.node_0m0_pm]);
        if(qnnn.node_0p0_mm>=nodes->num_owned_indeps && qnnn.d_0p0_m0==0 && phi_p[qnnn.node_0p0_mm]>0 && !contains(connected, island_number_p[qnnn.node_0p0_mm])) connected.push_back(island_number_p[qnnn.node_0p0_mm]);
        if(qnnn.node_0p0_pm>=nodes->num_owned_indeps && qnnn.d_0p0_p0==0 && phi_p[qnnn.node_0p0_pm]>0 && !contains(connected, island_number_p[qnnn.node_0p0_pm])) connected.push_back(island_number_p[qnnn.node_0p0_pm]);
    }
}


void compute_islands_numbers(const my_p4est_node_neighbors_t &ngbd, const Vec phi, int &nb_islands_total, Vec island_number)
{
  PetscErrorCode ierr;

  const p4est_t       *p4est = ngbd.get_p4est();
  const p4est_nodes_t *nodes = ngbd.get_nodes();

  nb_islands_total = 0;
  int proc_padding = 1e6;
//  return;

  Vec loc;
  ierr = VecGhostGetLocalForm(island_number, &loc); CHKERRXX(ierr);
  ierr = VecSet(loc, -1); CHKERRXX(ierr);
  ierr = VecGhostRestoreLocalForm(island_number, &loc); CHKERRXX(ierr);

  /* first everyone compute the local numbers */
  std::vector<int> nb_islands(p4est->mpisize);
  nb_islands[p4est->mpirank] = p4est->mpirank*proc_padding;

  const double *phi_p;
  ierr = VecGetArrayRead(phi, &phi_p); CHKERRXX(ierr);

  double *island_number_p;
  ierr = VecGetArray(island_number, &island_number_p); CHKERRXX(ierr);

  for(size_t i=0; i<ngbd.get_layer_size(); ++i)
  {
    p4est_locidx_t n = ngbd.get_layer_node(i);
    if(phi_p[n]>0 && island_number_p[n]<0)
    {
      fill_island(ngbd, phi_p, island_number_p, nb_islands[p4est->mpirank], n);
      nb_islands[p4est->mpirank]++;
    }
  }
  ierr = VecGhostUpdateBegin(island_number, INSERT_VALUES, SCATTER_FORWARD); CHKERRXX(ierr);
  for(size_t i=0; i<ngbd.get_local_size(); ++i)
  {
    p4est_locidx_t n = ngbd.get_local_node(i);
    if(phi_p[n]>0 && island_number_p[n]<0)
    {
      fill_island(ngbd, phi_p, island_number_p, nb_islands[p4est->mpirank], n);
      nb_islands[p4est->mpirank]++;
    }
  }
  ierr = VecGhostUpdateEnd(island_number, INSERT_VALUES, SCATTER_FORWARD); CHKERRXX(ierr);

  /* get remote number of islands to prepare graph communication structure */
  int mpiret = MPI_Allgather(MPI_IN_PLACE, 0, MPI_DATATYPE_NULL, &nb_islands[0], 1, MPI_INT, p4est->mpicomm); SC_CHECK_MPI(mpiret);

  /* compute offset for each process */
  std::vector<int> proc_offset(p4est->mpisize+1);
  proc_offset[0] = 0;
  for(int p=0; p<p4est->mpisize; ++p)
    proc_offset[p+1] = proc_offset[p] + (nb_islands[p]%proc_padding);

  /* build a local graph with
         *   - vertices = island number
         *   - edges    = connected islands
         * in order to simplify the communications, the graph is stored as a full matrix. Given the sparsity, this can be optimized ...
         */
  int nb_islands_g = proc_offset[p4est->mpisize];
  std::vector<int> graph(nb_islands_g*nb_islands_g, 0);
  /* note that the only reason this is double and not int is that Petsc works with doubles, can't do Vec of int ... */
  std::vector<double> connected;
  std::vector<bool> visited(nodes->num_owned_indeps, false);
  for(p4est_locidx_t n=0; n<nodes->num_owned_indeps; ++n)
  {
    if(island_number_p[n]>=0 && !visited[n])
    {
      /* find the connected islands and add the connection information to the graph */
      find_connected_ghost_islands(ngbd, phi_p, island_number_p, n, connected, visited);
      for(unsigned int i=0; i<connected.size(); ++i)
      {
        int local_id = proc_offset[p4est->mpirank]+static_cast<int>(island_number_p[n])%proc_padding;
        int remote_id = proc_offset[static_cast<int>(connected[i])/proc_padding] + (static_cast<int>(connected[i])%proc_padding);
        graph[nb_islands_g*local_id + remote_id] = 1;
      }

      connected.clear();
    }
  }

  std::vector<int> rcvcounts(p4est->mpisize);
  std::vector<int> displs(p4est->mpisize);
  for(int p=0; p<p4est->mpisize; ++p)
  {
    rcvcounts[p] = (nb_islands[p]%proc_padding) * nb_islands_g;
    displs[p] = proc_offset[p]*nb_islands_g;
  }

  mpiret = MPI_Allgatherv(MPI_IN_PLACE, 0, MPI_DATATYPE_NULL, &graph[0], &rcvcounts[0], &displs[0], MPI_INT, p4est->mpicomm); SC_CHECK_MPI(mpiret);

  /* now we can color the graph connecting the islands, and thus obtain a unique numbering for all the islands */
  std::vector<int> graph_numbering(nb_islands_g,-1);
  std::stack<int> st;
  for(int i=0; i<nb_islands_g; ++i)
  {
    if(graph_numbering[i]==-1)
    {
      st.push(i);
      while(!st.empty())
      {
        int k = st.top();
        st.pop();
        graph_numbering[k] = nb_islands_total;
        for(int j=0; j<nb_islands_g; ++j)
        {
          int nj = k*nb_islands_g+j;
          if(graph[nj] && graph_numbering[j]==-1)
            st.push(j);
        }
      }
      nb_islands_total++;
    }
  }

  /* and finally assign the correct number to the islands of this level */
  for(size_t n=0; n<nodes->indep_nodes.elem_count; ++n)
  {
    if(island_number_p[n]>=0)
    {
      int index = proc_offset[static_cast<int>(island_number_p[n])/proc_padding] + (static_cast<int>(island_number_p[n])%proc_padding);
      island_number_p[n] = graph_numbering[index];
    }
  }

  ierr = VecRestoreArrayRead(phi, &phi_p); CHKERRXX(ierr);
  ierr = VecRestoreArray(island_number, &island_number_p); CHKERRXX(ierr);
}

void compute_phi_eff(Vec phi_eff, p4est_nodes_t *nodes, std::vector<Vec> &phi, std::vector<mls_opn_t> &opn)
{
  PetscErrorCode ierr;
  double* phi_eff_ptr;
  ierr = VecGetArray(phi_eff, &phi_eff_ptr); CHKERRXX(ierr);

  std::vector<double *> phi_ptr(phi.size(), NULL);

  for (size_t i = 0; i < phi.size(); i++) { ierr = VecGetArray(phi.at(i), &phi_ptr[i]); CHKERRXX(ierr); }

  foreach_node(n, nodes)
  {
    double phi_total = -DBL_MAX;
    for (unsigned int i = 0; i < phi.size(); i++)
    {
      double phi_current = phi_ptr[i][n];

      if      (opn.at(i) == MLS_INTERSECTION) phi_total = MAX(phi_total, phi_current);
      else if (opn.at(i) == MLS_ADDITION)     phi_total = MIN(phi_total, phi_current);
    }
    phi_eff_ptr[n] = phi_total;
  }

//  if (refine_always != NULL)
//    foreach_node(n, nodes)
//      for (unsigned int i = 0; i < phi->size(); i++)
//        if (refine_always->at(i))
//          phi_eff_ptr[n] = MIN(phi_eff_ptr[n], fabs(phi_ptr[i][n]));

  for (size_t i = 0; i < phi.size(); i++) { ierr = VecRestoreArray(phi.at(i), &phi_ptr[i]); CHKERRXX(ierr); }
}

void compute_phi_eff(Vec phi_eff, p4est_nodes_t *nodes, int num_phi, ...)
{
  va_list ap;

  va_start(ap, num_phi);

  std::vector<Vec> phi;
  std::vector<mls_opn_t> opn;
  for (int i=0; i<num_phi; ++i) {
    Vec       P = va_arg(ap, Vec);              phi.push_back(P);
    mls_opn_t O = (mls_opn_t) va_arg(ap, int);  opn.push_back(O);
  }

  va_end(ap);

  compute_phi_eff(phi_eff, nodes, phi, opn);
}


void find_closest_interface_location(int &phi_idx, double &dist, double d, std::vector<mls_opn_t> opn,
                                     std::vector<double> &phi_a,
                                     std::vector<double> &phi_b,
                                     std::vector<double> &phi_a_xx,
                                     std::vector<double> &phi_b_xx)
{
  dist    = d;
  phi_idx =-1;

  for (size_t i = 0; i < opn.size(); ++i)
  {
    if (phi_a[i] > 0. && phi_b[i] > 0.)
    {
      if (opn[i] == MLS_INTERSECTION)
      {
        dist    =  0;
        phi_idx = -1;
      }
    } else if (phi_a[i] < 0. && phi_b[i] < 0.) {
      if (opn[i] == MLS_ADDITION)
      {
        dist    =  d;
        phi_idx = -1;
      }
    } else {
      double dist_new = interface_Location_With_Second_Order_Derivative(0., d, phi_a[i], phi_b[i], phi_a_xx[i], phi_b_xx[i]);

      switch (opn[i])
      {
      case MLS_INTERSECTION:
        if (phi_a[i] < 0.)
        {
          if (dist_new < dist)
          {
            dist    = dist_new;
            phi_idx = i;
          }
        } else {
          dist    =  0;
          phi_idx = -1;
        }
        break;
      case MLS_ADDITION:
        if (phi_a[i] < 0.)
        {
          if (dist_new > dist)
          {
            dist    = dist_new;
            phi_idx = i;
          }
        } else {
          if (dist_new < dist)
          {
            dist    =  d;
            phi_idx = -1;
          }
        }
        break;
      default:
#ifdef CASL_THROWS
        throw  std::runtime_error("find_closest_interface_location:: unknown MLS operation: only MLS_INTERSECTION and MLS_ADDITION implemented, currently.");
#endif
        break;
      }
    }
  }
}

void construct_finite_volume(my_p4est_finite_volume_t& fv, p4est_locidx_t n, p4est_t *p4est, p4est_nodes_t *nodes, std::vector<CF_DIM *> phi, std::vector<mls_opn_t> opn, int order, int cube_refinement, bool compute_centroids, double perturb)
{
  double xyz_C[P4EST_DIM];
  double dxyz [P4EST_DIM];

  node_xyz_fr_n(n, p4est, nodes, xyz_C);
  dxyz_min(p4est, dxyz);

  double scale = 1./MAX(DIM(dxyz[0], dxyz[1], dxyz[2]));
  double diag  = sqrt(SUMD(SQR(dxyz[0]), SQR(dxyz[1]), SQR(dxyz[2])));

  // Reconstruct geometry
  double cube_xyz_min[] = { DIM( 0, 0, 0 ) };
  double cube_xyz_max[] = { DIM( 0, 0, 0 ) };
  int    cube_mnk[]     = { DIM( 0, 0, 0 ) };

  CODE2D( cube2_mls_t cube );
  CODE3D( cube3_mls_t cube );

  // determine dimensions of cube
  p4est_indep_t *ni = (p4est_indep_t*)sc_array_index(&nodes->indep_nodes, n);

  if (!is_node_xmWall(p4est, ni)) { cube_mnk[0] += cube_refinement; cube_xyz_min[0] -= .5*dxyz[0]*scale; }
  if (!is_node_xpWall(p4est, ni)) { cube_mnk[0] += cube_refinement; cube_xyz_max[0] += .5*dxyz[0]*scale; }

  if (!is_node_ymWall(p4est, ni)) { cube_mnk[1] += cube_refinement; cube_xyz_min[1] -= .5*dxyz[1]*scale; }
  if (!is_node_ypWall(p4est, ni)) { cube_mnk[1] += cube_refinement; cube_xyz_max[1] += .5*dxyz[1]*scale; }
#ifdef P4_TO_P8
  if (!is_node_zmWall(p4est, ni)) { cube_mnk[2] += cube_refinement; cube_xyz_min[2] -= .5*dxyz[2]*scale; }
  if (!is_node_zpWall(p4est, ni)) { cube_mnk[2] += cube_refinement; cube_xyz_max[2] += .5*dxyz[2]*scale; }
#endif

  fv.full_cell_volume = MULTD( cube_xyz_max[0]-cube_xyz_min[0],
                               cube_xyz_max[1]-cube_xyz_min[1],
                               cube_xyz_max[2]-cube_xyz_min[2] ) / pow(scale, P4EST_DIM);

  fv.full_face_area[dir::f_m00] = (cube_xyz_max[1]-cube_xyz_min[1]) CODE3D(*(cube_xyz_max[2]-cube_xyz_min[2])) / pow(scale, P4EST_DIM-1);
  fv.full_face_area[dir::f_p00] = (cube_xyz_max[1]-cube_xyz_min[1]) CODE3D(*(cube_xyz_max[2]-cube_xyz_min[2])) / pow(scale, P4EST_DIM-1);

  fv.full_face_area[dir::f_0m0] = (cube_xyz_max[0]-cube_xyz_min[0]) CODE3D(*(cube_xyz_max[2]-cube_xyz_min[2])) / pow(scale, P4EST_DIM-1);
  fv.full_face_area[dir::f_0p0] = (cube_xyz_max[0]-cube_xyz_min[0]) CODE3D(*(cube_xyz_max[2]-cube_xyz_min[2])) / pow(scale, P4EST_DIM-1);
#ifdef P4_TO_P8
  fv.full_face_area[dir::f_00m] = (cube_xyz_max[0]-cube_xyz_min[0])*(cube_xyz_max[1]-cube_xyz_min[1]) / pow(scale, P4EST_DIM-1);
  fv.full_face_area[dir::f_00p] = (cube_xyz_max[0]-cube_xyz_min[0])*(cube_xyz_max[1]-cube_xyz_min[1]) / pow(scale, P4EST_DIM-1);
#endif

  if (cube_refinement == 0) cube_mnk[0] = cube_mnk[1] = CODE3D( cube_mnk[2] = ) 1;

  cube.initialize(cube_xyz_min, cube_xyz_max, cube_mnk, order);

  // get points at which values of level-set functions are needed
  XCODE( std::vector<double> x_grid; cube.get_x_coord(x_grid); );
  YCODE( std::vector<double> y_grid; cube.get_y_coord(y_grid); );
  ZCODE( std::vector<double> z_grid; cube.get_z_coord(z_grid); );

  int    points_total = x_grid.size();
  double num_phi      = phi.size();

  std::vector<double> phi_cube(num_phi*points_total,-1);

  // compute values of level-set functions at needed points
  for (int phi_idx=0; phi_idx<num_phi; ++phi_idx)
  {
    for (int i=0; i<points_total; ++i)
    {
      phi_cube[phi_idx*points_total + i] = (*phi[phi_idx])(DIM(xyz_C[0] + x_grid[i]/scale, xyz_C[1] + y_grid[i]/scale, xyz_C[2] + z_grid[i]/scale));

      // push interfaces inside the domain
      if (fabs(phi_cube[phi_idx*points_total + i]) < perturb*diag)
      {
        phi_cube[phi_idx*points_total + i] = perturb*diag;
      }
    }
  }

  std::vector<int> clr(num_phi);
  for (int i=0; i<num_phi; ++i) clr[i] = i;

  // reconstruct geometry
  reconstruct_cube(cube, phi_cube, opn, clr);

  // get quadrature points
  _CODE( std::vector<double> qp_w );
  XCODE( std::vector<double> qp_x );
  YCODE( std::vector<double> qp_y );
  ZCODE( std::vector<double> qp_z );

  cube.quadrature_over_domain(qp_w, DIM(qp_x, qp_y, qp_z));

  // compute cut-cell volume
  fv.volume = 0;
  for (size_t i=0; i<qp_w.size(); ++i)
    fv.volume += qp_w[i];

  fv.volume /= pow(scale, P4EST_DIM);

  // compute areas and centroinds of interfaces
  fv.interfaces.clear();

  for (int phi_idx=0; phi_idx<num_phi; ++phi_idx)
  {
    cube.quadrature_over_interface(phi_idx, qp_w, DIM(qp_x, qp_y, qp_z));
    if (qp_w.size() > 0)
    {
      interface_info_t data;

      _CODE( data.id          = phi_idx );
      _CODE( data.area        = 0 );
      XCODE( data.centroid[0] = 0 );
      YCODE( data.centroid[1] = 0 );
      ZCODE( data.centroid[2] = 0 );

      for (size_t i=0; i<qp_w.size(); ++i)
      {
        _CODE( data.area        += qp_w[i]         );
        XCODE( data.centroid[0] += qp_w[i]*qp_x[i] );
        YCODE( data.centroid[1] += qp_w[i]*qp_y[i] );
        ZCODE( data.centroid[2] += qp_w[i]*qp_z[i] );
      }

      XCODE( data.centroid[0] /= scale*data.area);
      YCODE( data.centroid[1] /= scale*data.area);
      ZCODE( data.centroid[2] /= scale*data.area);
      _CODE( data.area        /= pow(scale, P4EST_DIM-1) );

      fv.interfaces.push_back(data);
    }
  }

  // compute cut-face areas and their centroids
  for (int dir_idx=0; dir_idx<P4EST_FACES; ++dir_idx)
  {
    _CODE( fv.face_area      [dir_idx] = 0 );
    XCODE( fv.face_centroid_x[dir_idx] = 0 );
    YCODE( fv.face_centroid_y[dir_idx] = 0 );
    ZCODE( fv.face_centroid_z[dir_idx] = 0 );

    cube.quadrature_in_dir(dir_idx, qp_w, DIM(qp_x, qp_y, qp_z));
    if (qp_w.size() > 0)
    {
      for (size_t i=0; i<qp_w.size(); ++i) fv.face_area[dir_idx] += qp_w[i];

      if (compute_centroids)
      {
        for (size_t i=0; i<qp_w.size(); ++i)
        {
          XCODE( fv.face_centroid_x[dir_idx] += qp_w[i]*qp_x[i] );
          YCODE( fv.face_centroid_y[dir_idx] += qp_w[i]*qp_y[i] );
          ZCODE( fv.face_centroid_z[dir_idx] += qp_w[i]*qp_z[i] );
        }

        XCODE( fv.face_centroid_x[dir_idx] /= scale*fv.face_area[dir_idx] );
        YCODE( fv.face_centroid_y[dir_idx] /= scale*fv.face_area[dir_idx] );
        ZCODE( fv.face_centroid_z[dir_idx] /= scale*fv.face_area[dir_idx] );
      }

      fv.face_area[dir_idx] /= pow(scale, P4EST_DIM-1);
    }
  }

  XCODE( fv.face_centroid_x[dir::f_m00] = cube_xyz_min[0]/scale; fv.face_centroid_x[dir::f_p00] = cube_xyz_max[0]/scale );
  YCODE( fv.face_centroid_y[dir::f_0m0] = cube_xyz_min[1]/scale; fv.face_centroid_y[dir::f_0p0] = cube_xyz_max[1]/scale );
  ZCODE( fv.face_centroid_z[dir::f_00m] = cube_xyz_min[2]/scale; fv.face_centroid_z[dir::f_00p] = cube_xyz_max[2]/scale );
}

void compute_wall_normal(const int &dir, double normal[])
{
  switch (dir)
  {
    case dir::f_m00: normal[0] =-1; normal[1] = 0; CODE3D( normal[2] = 0;) break;
    case dir::f_p00: normal[0] = 1; normal[1] = 0; CODE3D( normal[2] = 0;) break;

    case dir::f_0m0: normal[0] = 0; normal[1] =-1; CODE3D( normal[2] = 0;) break;
    case dir::f_0p0: normal[0] = 0; normal[1] = 1; CODE3D( normal[2] = 0;) break;
#ifdef P4_TO_P8
    case dir::f_00m: normal[0] = 0; normal[1] = 0; CODE3D( normal[2] =-1;) break;
    case dir::f_00p: normal[0] = 0; normal[1] = 0; CODE3D( normal[2] = 1;) break;
#endif
    default:
      throw std::invalid_argument("Invalid direction\n");
  }
}

double interface_point_cartesian_t::interpolate(const my_p4est_node_neighbors_t *ngbd, double *ptr)
{
  const quad_neighbor_nodes_of_node_t qnnn = ngbd->get_neighbors(n);

  p4est_locidx_t neigh = qnnn.neighbor(dir);
  double         h     = qnnn.distance(dir);

  return (ptr[n]*(h-dist) + ptr[neigh]*dist)/h;
}

double interface_point_cartesian_t::interpolate(const my_p4est_node_neighbors_t *ngbd, double *ptr, double *ptr_dd[P4EST_DIM])
{
  const quad_neighbor_nodes_of_node_t qnnn = ngbd->get_neighbors(n);

  p4est_locidx_t neigh = qnnn.neighbor(dir);
  double         h     = qnnn.distance(dir);
  short          dim   = dir / 2;

  double p0  = ptr[n];
  double p1  = ptr[neigh];
  double pdd = MINMOD(ptr_dd[dim][n], ptr_dd[dim][neigh]);

  return .5*(p0+p1) + (p1-p0)*(dist/h-.5) + .5*pdd*(dist*dist-dist*h);
}

PetscErrorCode vec_and_ptr_t::ierr;
PetscErrorCode vec_and_ptr_cells_t::ierr;

PetscErrorCode vec_and_ptr_dim_t::ierr;
PetscErrorCode vec_and_ptr_array_t::ierr;

// Generalized smoothstep

// Returns binomial coefficient without explicit use of factorials,
// which can't be used with negative integers
double pascalTriangle(int a, int b) {
  double result = 1.;
  for (int i = 0; i < b; ++i)
    result *= double(a - i) / double(i + 1);
  return result;
}

double clamp(double x, double lowerlimit, double upperlimit)
{
  if (x < lowerlimit) x = lowerlimit;
  if (x > upperlimit) x = upperlimit;
  return x;
}

double smoothstep(int N, double x) {
  x = clamp(x, 0, 1); // x must be equal to or between 0 and 1
  double result = 0;
  for (int n = 0; n <= N; ++n)
  {
    result += pascalTriangle(-N - 1, n) *
              pascalTriangle(2 * N + 1, N - n) *
              pow(x, N + n + 1);
  }
  return result;
}

void variable_step_BDF_implicit(const int order, std::vector<double> &dt, std::vector<double> &coeffs)
{
  coeffs.assign(order+1, 0);
  std::vector<double> r(order-1, 1.);

  if (dt.size() < (size_t) order) throw;

  switch (order)
  {
    case 1:
      coeffs[0] =  1;
      coeffs[1] = -1;
      break;
    case 2:
      r[0] = dt[0]/dt[1];

      coeffs[0] = (1.+2.*r[0])/(1.+r[0]);
      coeffs[1] = -(1.+r[0]);
      coeffs[2] = SQR(r[0])/(1.+r[0]);
      break;
    case 3:
      r[0] = dt[0]/dt[1];
      r[1] = dt[1]/dt[2];

      coeffs[0] = 1. + r[0]/(1.+r[0]) + r[1]*r[0]/(1.+r[1]*(1.+r[0]));
      coeffs[1] = -1. - r[0] - r[0]*r[1]*(1.+r[0])/(1.+r[1]);
      coeffs[2] = SQR(r[0])*(r[1] + 1./(1.+r[0]));
      coeffs[3] = - pow(r[1], 3.)*pow(r[0], 2)*(1.+r[0])/(1.+r[1])/(1.+r[1]+r[1]*r[0]);
      break;
    case 4:
    {
      r[0] = dt[0]/dt[1];
      r[1] = dt[1]/dt[2];
      r[2] = dt[2]/dt[3];

      double a1 = 1.+r[2]*(1.+r[1]);
      double a2 = 1.+r[1]*(1.+r[0]);
      double a3 = 1.+r[2]*a2;

      coeffs[0] = 1. + r[0]/(1.+r[0]) + r[1]*r[0]/a2 + r[2]*r[1]*r[0]/a3;
      coeffs[1] = -1.-r[0]*(1.+r[1]*(1.+r[0])/(1.+r[1])*(1.+r[2]*a2/a1));
      coeffs[2] = r[0]*(r[0]/(1.+r[0]) + r[1]*r[0]*(a3+r[2])/(1.+r[2]));
      coeffs[3] = -pow(r[1],3.)*pow(r[0],2.)*(1.+r[0])/(1.+r[1])*a3/a2;
      coeffs[4] = (1.+r[0])/(1+r[2])*a2/a1*pow(r[2],4.)*pow(r[1],3.)*pow(r[0],2.)/a3;
    }
      break;
    default:
      throw;
  }
}<|MERGE_RESOLUTION|>--- conflicted
+++ resolved
@@ -101,42 +101,6 @@
   P4EST_ASSERT((p4est_quadrant_compare_piggy(node_l, n) > 0) || (p4est_quadrant_compare_piggy(node_u, n) < 0));
   idx_l   = nodes->num_owned_indeps;
   idx_u   = nodes->indep_nodes.elem_count-1;
-<<<<<<< HEAD
-  node_l  = (const p4est_indep_t*) sc_array_index(&nodes->indep_nodes, idx_l);
-  node_u  = (const p4est_indep_t*) sc_array_index(&nodes->indep_nodes, idx_u);
-  while((p4est_quadrant_compare_piggy(node_l, n) <= 0) && (p4est_quadrant_compare_piggy(node_u, n) >= 0))
-  {
-    if(!p4est_quadrant_compare_piggy(node_l, n))
-    {
-      idx = idx_l;
-      return true;
-    }
-    if(!p4est_quadrant_compare_piggy(node_u, n))
-    {
-      idx = idx_u;
-      return true;
-    }
-    if(idx_u-idx_l == 1)
-      break;
-    idx_m   = (idx_l + idx_u)/2;
-    node_m  = (const p4est_indep_t*) sc_array_index(&nodes->indep_nodes, idx_m);
-    P4EST_ASSERT((p4est_quadrant_compare_piggy(node_l, node_m) <= 0) && (p4est_quadrant_compare_piggy(node_u, node_m) >= 0));
-    if(p4est_quadrant_compare_piggy(node_m, n) <0)
-    {
-      idx_l   = idx_m;
-      node_l  = node_m;
-    }
-    else if (p4est_quadrant_compare_piggy(node_m, n) >0)
-    {
-      idx_u   = idx_m;
-      node_u  = node_m;
-    }
-    else
-    {
-      P4EST_ASSERT(!p4est_quadrant_compare_piggy(node_m, n));
-      idx = idx_m;
-      return true;
-=======
   if(idx_l <= idx_u) // do this only if there are ghost nodes!
   {
     node_l  = (const p4est_indep_t*) sc_array_index(&nodes->indep_nodes, idx_l);
@@ -174,7 +138,6 @@
         idx = idx_m;
         return true;
       }
->>>>>>> 3779518e
     }
   }
   return false;
@@ -532,10 +495,6 @@
   };
 #endif
 
-<<<<<<< HEAD
-
-=======
->>>>>>> 3779518e
   // Second alternative scheme: first, weight-average in perpendicular plane, then minmod
   double fdd[P4EST_DIM];
   unsigned int i, jm, jp;
@@ -665,15 +624,7 @@
 
 
   double fdd[P4EST_DIM];
-<<<<<<< HEAD
-  const double sx = (tree_xmax-tree_xmin)*qh;
-  const double sy = (tree_ymax-tree_ymin)*qh;
-#ifdef P4_TO_P8
-  const double sz = (tree_zmax-tree_zmin)*qh;
-#endif
-=======
   const double sxyz[P4EST_DIM] = {DIM((tree_xyz_max[0] - tree_xyz_min[0])*qh, (tree_xyz_max[1] - tree_xyz_min[1])*qh, (tree_xyz_max[2] - tree_xyz_min[2])*qh)};
->>>>>>> 3779518e
   for (unsigned int k = 0; k < n_results; ++k)
   {
     results[k] = 0.0;
@@ -683,15 +634,7 @@
         fdd[i] = ((j == 0)? 0.0 : fdd[i]) +Fdd[k*P4EST_CHILDREN*P4EST_DIM+j*P4EST_DIM + i] * w_xyz[j];
       results[k] += F[k*P4EST_CHILDREN+j]*w_xyz[j];
     }
-<<<<<<< HEAD
-#ifdef P4_TO_P8
-    results[k] -= 0.5*(sx*sx*d_p00*d_m00*fdd[0] + sy*sy*d_0p0*d_0m0*fdd[1] + sz*sz*d_00p*d_00m*fdd[2]);
-#else
-    results[k] -= 0.5*(sx*sx*d_p00*d_m00*fdd[0] + sy*sy*d_0p0*d_0m0*fdd[1]);
-#endif
-=======
     results[k] -= 0.5*SUMD(sxyz[0]*sxyz[0]*d_p00*d_m00*fdd[0], sxyz[1]*sxyz[1]*d_0p0*d_0m0*fdd[1], sxyz[2]*sxyz[2]*d_00p*d_00m*fdd[2]);
->>>>>>> 3779518e
   }
 
   ierr = PetscLogFlops(45); CHKERRXX(ierr); // number of flops in this event
@@ -914,7 +857,6 @@
 PetscErrorCode VecGhostCopy(Vec src, Vec dst)
 {
   PetscErrorCode ierr;
-<<<<<<< HEAD
 
   Vec src_l, dst_l;
   ierr = VecGhostGetLocalForm(src, &src_l); CHKERRQ(ierr);
@@ -923,16 +865,6 @@
   ierr = VecGhostRestoreLocalForm(src, &src_l); CHKERRQ(ierr);
   ierr = VecGhostRestoreLocalForm(dst, &dst_l); CHKERRQ(ierr);
 
-=======
-
-  Vec src_l, dst_l;
-  ierr = VecGhostGetLocalForm(src, &src_l); CHKERRQ(ierr);
-  ierr = VecGhostGetLocalForm(dst, &dst_l); CHKERRQ(ierr);
-  ierr = VecCopy(src_l, dst_l); CHKERRQ(ierr);
-  ierr = VecGhostRestoreLocalForm(src, &src_l); CHKERRQ(ierr);
-  ierr = VecGhostRestoreLocalForm(dst, &dst_l); CHKERRQ(ierr);
-
->>>>>>> 3779518e
   return 0;
 }
 
@@ -982,11 +914,7 @@
   return ierr;
 }
 
-<<<<<<< HEAD
-PetscErrorCode VecCreateCellsBlockNoGhost(const p4est_t *p4est, const PetscInt &block_size, Vec* v)
-=======
 PetscErrorCode VecCreateNoGhostCellsBlock(const p4est_t *p4est, const PetscInt &block_size, Vec* v)
->>>>>>> 3779518e
 {
   PetscErrorCode ierr = 0;
   p4est_locidx_t num_local = p4est->local_num_quadrants;
@@ -1211,11 +1139,6 @@
   return return_;
 }
 
-<<<<<<< HEAD
-
-
-=======
->>>>>>> 3779518e
 void dxyz_min(const p4est_t *p4est, double *dxyz)
 {
   splitting_criteria_t *data = (splitting_criteria_t*)p4est->user_pointer;
