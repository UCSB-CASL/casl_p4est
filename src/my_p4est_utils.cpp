#ifdef P4_TO_P8
#include "my_p8est_utils.h"
#include "my_p8est_tools.h"
#include <p8est_connectivity.h>
#include "cube3.h"
#else
#include "my_p4est_utils.h"
#include "my_p4est_tools.h"
#include <p4est_connectivity.h>
#include "cube2.h"
#endif

#include "mpi.h"
#include <vector>
#include <petsclog.h>
#include <src/CASL_math.h>

// logging variables -- defined in src/petsc_logging.cpp
#ifndef CASL_LOG_TINY_EVENTS
#undef PetscLogEventBegin
#undef PetscLogEventEnd
#define PetscLogEventBegin(e, o1, o2, o3, o4) 0
#define PetscLogEventEnd(e, o1, o2, o3, o4) 0
#else
#warning "Use of 'CASL_LOG_TINY_EVENTS' macro is discouraged but supported. Logging tiny sections of the code may produce unreliable results due to overhead."
#endif
#ifndef CASL_LOG_FLOPS
#undef PetscLogFlops
#define PetscLogFlops(n) 0
#endif

double linear_interpolation(const p4est_t *p4est, p4est_topidx_t tree_id, const p4est_quadrant_t &quad, const double *F, const double *xyz_global)
{  
  PetscErrorCode ierr;
  p4est_topidx_t v_mmm = p4est->connectivity->tree_to_vertex[tree_id*P4EST_CHILDREN + 0];

  double tree_xmin = p4est->connectivity->vertices[3*v_mmm + 0];
  double tree_ymin = p4est->connectivity->vertices[3*v_mmm + 1];
#ifdef P4_TO_P8
  double tree_zmin = p4est->connectivity->vertices[3*v_mmm + 2];
#endif

  double x = (xyz_global[0] - tree_xmin);
  double y = (xyz_global[1] - tree_ymin);
#ifdef P4_TO_P8
  double z = (xyz_global[2] - tree_zmin);
#endif

  double qh   = (double)P4EST_QUADRANT_LEN(quad.level) / (double)(P4EST_ROOT_LEN);
  double xmin = (double)quad.x / (double)(P4EST_ROOT_LEN);
  double ymin = (double)quad.y / (double)(P4EST_ROOT_LEN);
#ifdef P4_TO_P8
  double zmin = (double)quad.z / (double)(P4EST_ROOT_LEN);
#endif

  double d_m00 = x - xmin;
  double d_p00 = qh - d_m00;
  double d_0m0 = y - ymin;
  double d_0p0 = qh - d_0m0;
#ifdef P4_TO_P8
  double d_00m = z - zmin;
  double d_00p = qh - d_00m;
#endif

#ifdef P4_TO_P8
  double w_xyz[] =
  {
    d_p00*d_0p0*d_00p,
    d_m00*d_0p0*d_00p,
    d_p00*d_0m0*d_00p,
    d_m00*d_0m0*d_00p,
    d_p00*d_0p0*d_00m,
    d_m00*d_0p0*d_00m,
    d_p00*d_0m0*d_00m,
    d_m00*d_0m0*d_00m
  };
#else
  double w_xyz[] =
  {
    d_p00*d_0p0,
    d_m00*d_0p0,
    d_p00*d_0m0,
    d_m00*d_0m0
  };
#endif

  double value = 0;
  for (short j = 0; j<P4EST_CHILDREN; j++)
    value += F[j]*w_xyz[j];

#ifdef P4_TO_P8
  value /= qh*qh*qh;
#else
  value /= qh*qh;
#endif

  ierr = PetscLogFlops(39); CHKERRXX(ierr); // number of flops in this event

  return value;
}

double quadratic_non_oscillatory_interpolation(const p4est_t *p4est, p4est_topidx_t tree_id, const p4est_quadrant_t &quad, const double *F, const double *Fdd, const double *xyz_global)
{
  PetscErrorCode ierr;
  p4est_topidx_t v_mmm = p4est->connectivity->tree_to_vertex[tree_id*P4EST_CHILDREN + 0];

  double tree_xmin = p4est->connectivity->vertices[3*v_mmm + 0];
  double tree_ymin = p4est->connectivity->vertices[3*v_mmm + 1];
#ifdef P4_TO_P8
  double tree_zmin = p4est->connectivity->vertices[3*v_mmm + 2];
#endif

  double x = (xyz_global[0] - tree_xmin);
  double y = (xyz_global[1] - tree_ymin);
#ifdef P4_TO_P8
  double z = (xyz_global[2] - tree_zmin);
#endif

  double qh   = (double)P4EST_QUADRANT_LEN(quad.level) / (double)(P4EST_ROOT_LEN);
  double xmin = (double)quad.x / (double)(P4EST_ROOT_LEN);
  double ymin = (double)quad.y / (double)(P4EST_ROOT_LEN);
#ifdef P4_TO_P8
  double zmin = (double)quad.z / (double)(P4EST_ROOT_LEN);
#endif

  double d_m00 = x - xmin;
  double d_p00 = qh - d_m00;
  double d_0m0 = y - ymin;
  double d_0p0 = qh - d_0m0;
#ifdef P4_TO_P8
  double d_00m = z - zmin;
  double d_00p = qh - d_00m;
#endif

#ifdef P4_TO_P8
  double w_xyz[] =
  {
    d_p00*d_0p0*d_00p,
    d_m00*d_0p0*d_00p,
    d_p00*d_0m0*d_00p,
    d_m00*d_0m0*d_00p,
    d_p00*d_0p0*d_00m,
    d_m00*d_0p0*d_00m,
    d_p00*d_0m0*d_00m,
    d_m00*d_0m0*d_00m
  };
#else
  double w_xyz[] =
  {
    d_p00*d_0p0,
    d_m00*d_0p0,
    d_p00*d_0m0,
    d_m00*d_0m0
  };
#endif

  double fdd[P4EST_DIM];
  for (short i = 0; i<P4EST_DIM; i++)
    fdd[i] = Fdd[i];

  for (short j = 1; j<P4EST_CHILDREN; j++)
    for (short i = 0; i<P4EST_DIM; i++)
      fdd[i] = MINMOD(fdd[i], Fdd[j*P4EST_DIM + i]);

  double value = 0;
  for (short j = 0; j<P4EST_CHILDREN; j++)
    value += F[j]*w_xyz[j];

#ifdef P4_TO_P8
  value /= (qh*qh*qh);
  value -= 0.5*(d_p00*d_m00*fdd[0] + d_0p0*d_0m0*fdd[1] + d_00p*d_00m*fdd[2]);
#else
  value /= (qh*qh);
  value -= 0.5*(d_p00*d_m00*fdd[0] + d_0p0*d_0m0*fdd[1]);
#endif

  ierr = PetscLogFlops(45); CHKERRXX(ierr); // number of flops in this event
  return value;
}

double quadratic_interpolation(const p4est_t *p4est, p4est_topidx_t tree_id, const p4est_quadrant_t &quad, const double *F, const double *Fdd, const double *xyz_global)
{
  PetscErrorCode ierr;
  p4est_topidx_t v_mmm = p4est->connectivity->tree_to_vertex[tree_id*P4EST_CHILDREN + 0];

  double tree_xmin = p4est->connectivity->vertices[3*v_mmm + 0];
  double tree_ymin = p4est->connectivity->vertices[3*v_mmm + 1];
#ifdef P4_TO_P8
  double tree_zmin = p4est->connectivity->vertices[3*v_mmm + 2];
#endif

  double x = (xyz_global[0] - tree_xmin);
  double y = (xyz_global[1] - tree_ymin);
#ifdef P4_TO_P8
  double z = (xyz_global[2] - tree_zmin);
#endif

  double qh   = (double)P4EST_QUADRANT_LEN(quad.level) / (double)(P4EST_ROOT_LEN);
  double xmin = (double)quad.x / (double)(P4EST_ROOT_LEN);
  double ymin = (double)quad.y / (double)(P4EST_ROOT_LEN);
#ifdef P4_TO_P8
  double zmin = (double)quad.z / (double)(P4EST_ROOT_LEN);
#endif

  double d_m00 = x - xmin;
  double d_p00 = qh - d_m00;
  double d_0m0 = y - ymin;
  double d_0p0 = qh - d_0m0;
#ifdef P4_TO_P8
  double d_00m = z - zmin;
  double d_00p = qh - d_00m;
#endif

#ifdef P4_TO_P8
  double w_xyz[] =
  {
    d_p00*d_0p0*d_00p,
    d_m00*d_0p0*d_00p,
    d_p00*d_0m0*d_00p,
    d_m00*d_0m0*d_00p,
    d_p00*d_0p0*d_00m,
    d_m00*d_0p0*d_00m,
    d_p00*d_0m0*d_00m,
    d_m00*d_0m0*d_00m
  };
#else
  double w_xyz[] =
  {
    d_p00*d_0p0,
    d_m00*d_0p0,
    d_p00*d_0m0,
    d_m00*d_0m0
  };
#endif

  double fdd[P4EST_DIM];
  for (short i = 0; i<P4EST_DIM; i++)
    fdd[i] = 0;

  for (short j=0; j<P4EST_CHILDREN; j++)
    for (short i = 0; i<P4EST_DIM; i++)
      fdd[i] += Fdd[j*P4EST_DIM + i] * w_xyz[j];

  for (short i=0; i<P4EST_DIM; i++)
#ifdef P4_TO_P8
    fdd[i] /= qh*qh*qh;
#else
    fdd[i] /= qh*qh;
#endif

  double value = 0;
  for (short j = 0; j<P4EST_CHILDREN; j++)
    value += F[j]*w_xyz[j];

#ifdef P4_TO_P8
  value /= (qh*qh*qh);
  value -= 0.5*(d_p00*d_m00*fdd[0] + d_0p0*d_0m0*fdd[1] + d_00p*d_00m*fdd[2]);
#else
  value /= (qh*qh);
  value -= 0.5*(d_p00*d_m00*fdd[0] + d_0p0*d_0m0*fdd[1]);
#endif

  ierr = PetscLogFlops(45); CHKERRXX(ierr); // number of flops in this event
  return value;
}

PetscErrorCode VecCreateGhostNodes(const p4est_t *p4est, p4est_nodes_t *nodes, Vec* v)
{
  PetscErrorCode ierr = 0;
  p4est_locidx_t num_local = nodes->num_owned_indeps;

  std::vector<PetscInt> ghost_nodes(nodes->indep_nodes.elem_count - num_local, 0);
  std::vector<PetscInt> global_offset_sum(p4est->mpisize + 1, 0);

  // Calculate the global number of points
  for (int r = 0; r<p4est->mpisize; ++r)
    global_offset_sum[r+1] = global_offset_sum[r] + (PetscInt)nodes->global_owned_indeps[r];

  PetscInt num_global = global_offset_sum[p4est->mpisize];

  for (size_t i = 0; i<ghost_nodes.size(); ++i)
  {
    p4est_indep_t* ni = (p4est_indep_t*)sc_array_index(&nodes->indep_nodes, i+num_local);
    ghost_nodes[i] = (PetscInt)ni->p.piggy3.local_num + global_offset_sum[nodes->nonlocal_ranks[i]];
  }

  ierr = VecCreateGhost(p4est->mpicomm, num_local, num_global,
                        ghost_nodes.size(), (const PetscInt*)&ghost_nodes[0], v); CHKERRQ(ierr);
  ierr = VecSetFromOptions(*v); CHKERRQ(ierr);

  return ierr;
}

PetscErrorCode VecCreateGhostNodesBlock(const p4est_t *p4est, p4est_nodes_t *nodes, PetscInt block_size, Vec* v)
{
  PetscErrorCode ierr = 0;
  p4est_locidx_t num_local = nodes->num_owned_indeps;

  std::vector<PetscInt> ghost_nodes(nodes->indep_nodes.elem_count - num_local, 0);
  std::vector<PetscInt> global_offset_sum(p4est->mpisize + 1, 0);

  // Calculate the global number of points
  for (int r = 0; r<p4est->mpisize; ++r)
    global_offset_sum[r+1] = global_offset_sum[r] + (PetscInt)nodes->global_owned_indeps[r];

  PetscInt num_global = global_offset_sum[p4est->mpisize];

  for (size_t i = 0; i<ghost_nodes.size(); ++i)
  {
    p4est_indep_t* ni = (p4est_indep_t*)sc_array_index(&nodes->indep_nodes, i+num_local);
    ghost_nodes[i] = (PetscInt)ni->p.piggy3.local_num + global_offset_sum[nodes->nonlocal_ranks[i]];
  }

  ierr = VecCreateGhostBlock(p4est->mpicomm,
                             block_size, num_local*block_size, num_global*block_size,
                             ghost_nodes.size(), (const PetscInt*)&ghost_nodes[0], v); CHKERRQ(ierr);
  ierr = VecSetFromOptions(*v); CHKERRQ(ierr);

  return ierr;
}

PetscErrorCode VecCreateGhostCells(const p4est_t *p4est, p4est_ghost_t *ghost, Vec* v)
{
  PetscErrorCode ierr = 0;
  p4est_locidx_t num_local = p4est->local_num_quadrants;

  std::vector<PetscInt> ghost_cells(ghost->ghosts.elem_count, 0);
  PetscInt num_global = p4est->global_num_quadrants;

  for (int r = 0; r<p4est->mpisize; ++r)
    for (p4est_locidx_t q = ghost->proc_offsets[r]; q < ghost->proc_offsets[r+1]; ++q)
    {
      const p4est_quadrant_t* quad = (const p4est_quadrant_t*)sc_array_index(&ghost->ghosts, q);
      ghost_cells[q] = (PetscInt)quad->p.piggy3.local_num + (PetscInt)p4est->global_first_quadrant[r];
    }

  ierr = VecCreateGhost(p4est->mpicomm,
                        num_local, num_global,
                        ghost_cells.size(), (const PetscInt*)&ghost_cells[0], v); CHKERRQ(ierr);
  ierr = VecSetFromOptions(*v); CHKERRQ(ierr);

  return ierr;
}

PetscErrorCode VecCreateGhostCellsBlock(const p4est_t *p4est, p4est_ghost_t *ghost, PetscInt block_size, Vec* v)
{
  PetscErrorCode ierr = 0;
  p4est_locidx_t num_local = p4est->local_num_quadrants;

  std::vector<PetscInt> ghost_cells(ghost->ghosts.elem_count, 0);
  PetscInt num_global = p4est->global_num_quadrants;

  for (int r = 0; r<p4est->mpisize; ++r)
    for (p4est_locidx_t q = ghost->proc_offsets[r]; q < ghost->proc_offsets[r+1]; ++q)
    {
      const p4est_quadrant_t* quad = (const p4est_quadrant_t*)sc_array_index(&ghost->ghosts, q);
      ghost_cells[q] = (PetscInt)quad->p.piggy3.local_num + (PetscInt)p4est->global_first_quadrant[r];
    }

  ierr = VecCreateGhostBlock(p4est->mpicomm,
                             block_size, num_local*block_size, num_global*block_size,
                             ghost_cells.size(), (const PetscInt*)&ghost_cells[0], v); CHKERRQ(ierr);
  ierr = VecSetFromOptions(*v); CHKERRQ(ierr);

  return ierr;
}

double integrate_over_negative_domain_in_one_quadrant(const p4est_nodes_t *nodes, const p4est_quadrant_t *quad, p4est_locidx_t quad_idx, Vec phi, Vec f)
{
#ifdef P4_TO_P8
  OctValue phi_values;
  OctValue f_values;
#else
  QuadValue phi_values;
  QuadValue f_values;
#endif

  double *P, *F;
  PetscErrorCode ierr;
  ierr = VecGetArray(phi, &P); CHKERRXX(ierr);
  ierr = VecGetArray(f  , &F); CHKERRXX(ierr);

  const p4est_locidx_t *q2n = nodes->local_nodes;

  // TODO: This is terrible! QuadValue, Cube2, Point2, etc should be templated classes!
#ifdef P4_TO_P8
  phi_values.val000 = P[ q2n[ quad_idx*P4EST_CHILDREN + 0 ] ];
  phi_values.val100 = P[ q2n[ quad_idx*P4EST_CHILDREN + 1 ] ];
  phi_values.val010 = P[ q2n[ quad_idx*P4EST_CHILDREN + 2 ] ];
  phi_values.val110 = P[ q2n[ quad_idx*P4EST_CHILDREN + 3 ] ];
  phi_values.val001 = P[ q2n[ quad_idx*P4EST_CHILDREN + 4 ] ];
  phi_values.val101 = P[ q2n[ quad_idx*P4EST_CHILDREN + 5 ] ];
  phi_values.val011 = P[ q2n[ quad_idx*P4EST_CHILDREN + 6 ] ];
  phi_values.val111 = P[ q2n[ quad_idx*P4EST_CHILDREN + 7 ] ];

  f_values.val000   = F[ q2n[ quad_idx*P4EST_CHILDREN + 0 ] ];
  f_values.val100   = F[ q2n[ quad_idx*P4EST_CHILDREN + 1 ] ];
  f_values.val010   = F[ q2n[ quad_idx*P4EST_CHILDREN + 2 ] ];
  f_values.val110   = F[ q2n[ quad_idx*P4EST_CHILDREN + 3 ] ];
  f_values.val001   = F[ q2n[ quad_idx*P4EST_CHILDREN + 4 ] ];
  f_values.val101   = F[ q2n[ quad_idx*P4EST_CHILDREN + 5 ] ];
  f_values.val011   = F[ q2n[ quad_idx*P4EST_CHILDREN + 6 ] ];
  f_values.val111   = F[ q2n[ quad_idx*P4EST_CHILDREN + 7 ] ];

#else
  phi_values.val00 = P[ q2n[ quad_idx*P4EST_CHILDREN + 0 ] ];
  phi_values.val10 = P[ q2n[ quad_idx*P4EST_CHILDREN + 1 ] ];
  phi_values.val01 = P[ q2n[ quad_idx*P4EST_CHILDREN + 2 ] ];
  phi_values.val11 = P[ q2n[ quad_idx*P4EST_CHILDREN + 3 ] ];

  f_values.val00   = F[ q2n[ quad_idx*P4EST_CHILDREN + 0 ] ];
  f_values.val10   = F[ q2n[ quad_idx*P4EST_CHILDREN + 1 ] ];
  f_values.val01   = F[ q2n[ quad_idx*P4EST_CHILDREN + 2 ] ];
  f_values.val11   = F[ q2n[ quad_idx*P4EST_CHILDREN + 3 ] ];
#endif

  ierr = VecRestoreArray(phi, &P); CHKERRXX(ierr);
  ierr = VecRestoreArray(f  , &F); CHKERRXX(ierr);

  double dx = (double)P4EST_QUADRANT_LEN(quad->level)/(double)P4EST_ROOT_LEN;
  double dy = dx;
#ifdef P4_TO_P8
  double dz = dx;
#endif

#ifdef P4_TO_P8
  Cube3 cube(0, dx, 0, dy, 0, dz);
#else
  Cube2 cube(0, dx, 0, dy);
#endif

  return cube.integral(f_values,phi_values);
}


double integrate_over_negative_domain(const p4est_t *p4est, const p4est_nodes_t *nodes, Vec phi, Vec f)
{
  double sum = 0;
  for(p4est_topidx_t tree_idx = p4est->first_local_tree; tree_idx <= p4est->last_local_tree; ++tree_idx)
  {
    p4est_tree_t *tree = (p4est_tree_t*)sc_array_index(p4est->trees, tree_idx);
    for(size_t quad_idx = 0; quad_idx < tree->quadrants.elem_count; ++quad_idx)
    {
      const p4est_quadrant_t *quad = (const p4est_quadrant_t*)sc_array_index(&tree->quadrants, quad_idx);
      sum += integrate_over_negative_domain_in_one_quadrant(nodes, quad,
                                                            quad_idx + tree->quadrants_offset,
                                                            phi, f);
    }
  }

  /* compute global sum */
  double sum_global;
  PetscErrorCode ierr;
  ierr = MPI_Allreduce(&sum, &sum_global, 1, MPI_DOUBLE, MPI_SUM, p4est->mpicomm); CHKERRXX(ierr);
  return sum_global;
}


double area_in_negative_domain_in_one_quadrant(const p4est_nodes_t *nodes, const p4est_quadrant_t *quad, p4est_locidx_t quad_idx, Vec phi)
{

#ifdef P4_TO_P8
  OctValue phi_values;
#else
  QuadValue phi_values;
#endif

  double *P;
  PetscErrorCode ierr;
  ierr = VecGetArray(phi, &P); CHKERRXX(ierr);

  const p4est_locidx_t *q2n = nodes->local_nodes;

#ifdef P4_TO_P8
  phi_values.val000 = P[ q2n[ quad_idx*P4EST_CHILDREN + 0 ] ];
  phi_values.val100 = P[ q2n[ quad_idx*P4EST_CHILDREN + 1 ] ];
  phi_values.val010 = P[ q2n[ quad_idx*P4EST_CHILDREN + 2 ] ];
  phi_values.val110 = P[ q2n[ quad_idx*P4EST_CHILDREN + 3 ] ];
  phi_values.val001 = P[ q2n[ quad_idx*P4EST_CHILDREN + 4 ] ];
  phi_values.val101 = P[ q2n[ quad_idx*P4EST_CHILDREN + 5 ] ];
  phi_values.val011 = P[ q2n[ quad_idx*P4EST_CHILDREN + 6 ] ];
  phi_values.val111 = P[ q2n[ quad_idx*P4EST_CHILDREN + 7 ] ];
#else
  phi_values.val00 = P[ q2n[ quad_idx*P4EST_CHILDREN + 0 ] ];
  phi_values.val10 = P[ q2n[ quad_idx*P4EST_CHILDREN + 1 ] ];
  phi_values.val01 = P[ q2n[ quad_idx*P4EST_CHILDREN + 2 ] ];
  phi_values.val11 = P[ q2n[ quad_idx*P4EST_CHILDREN + 3 ] ];
#endif

  ierr = VecRestoreArray(phi, &P); CHKERRXX(ierr);

  double dx = (double)P4EST_QUADRANT_LEN(quad->level)/(double)P4EST_ROOT_LEN;
  double dy = dx;
#ifdef P4_TO_P8
  double dz = dx;
#endif

#ifdef P4_TO_P8
  Cube3 cube(0, dx, 0, dy, 0, dz);
  return cube.volume_In_Negative_Domain(phi_values);
#else
  Cube2 cube(0, dx, 0, dy);
  return cube.area_In_Negative_Domain(phi_values);
#endif
}

double area_in_negative_domain(const p4est_t *p4est, const p4est_nodes_t *nodes, Vec phi)
{
  double sum = 0;
  for(p4est_topidx_t tree_idx = p4est->first_local_tree; tree_idx <= p4est->last_local_tree; ++tree_idx)
  {
    p4est_tree_t *tree = (p4est_tree_t*)sc_array_index(p4est->trees, tree_idx);
    for(size_t quad_idx = 0; quad_idx < tree->quadrants.elem_count; ++quad_idx)
    {
      const p4est_quadrant_t *quad = (const p4est_quadrant_t*)sc_array_index(&tree->quadrants, quad_idx);
      sum += area_in_negative_domain_in_one_quadrant(nodes, quad,
                                                     quad_idx + tree->quadrants_offset,
                                                     phi);
    }
  }

  /* compute global sum */
  double sum_global;
  PetscErrorCode ierr;
  ierr = MPI_Allreduce(&sum, &sum_global, 1, MPI_DOUBLE, MPI_SUM, p4est->mpicomm); CHKERRXX(ierr);
  return sum_global;
}

double integrate_over_interface_in_one_quadrant(const p4est_nodes_t *nodes, const p4est_quadrant_t *quad, p4est_locidx_t quad_idx, Vec phi, Vec f)
{
#ifdef P4_TO_P8
  OctValue phi_values;
  OctValue f_values;
#else
  QuadValue phi_values;
  QuadValue f_values;
#endif
  double *P, *F;
  PetscErrorCode ierr;
  ierr = VecGetArray(phi, &P); CHKERRXX(ierr);
  ierr = VecGetArray(f  , &F); CHKERRXX(ierr);

  const p4est_locidx_t *q2n = nodes->local_nodes;
#ifdef P4_TO_P8
  phi_values.val000 = P[ q2n[ quad_idx*P4EST_CHILDREN + 0 ] ];
  phi_values.val100 = P[ q2n[ quad_idx*P4EST_CHILDREN + 1 ] ];
  phi_values.val010 = P[ q2n[ quad_idx*P4EST_CHILDREN + 2 ] ];
  phi_values.val110 = P[ q2n[ quad_idx*P4EST_CHILDREN + 3 ] ];
  phi_values.val001 = P[ q2n[ quad_idx*P4EST_CHILDREN + 4 ] ];
  phi_values.val101 = P[ q2n[ quad_idx*P4EST_CHILDREN + 5 ] ];
  phi_values.val011 = P[ q2n[ quad_idx*P4EST_CHILDREN + 6 ] ];
  phi_values.val111 = P[ q2n[ quad_idx*P4EST_CHILDREN + 7 ] ];

  f_values.val000   = F[ q2n[ quad_idx*P4EST_CHILDREN + 0 ] ];
  f_values.val100   = F[ q2n[ quad_idx*P4EST_CHILDREN + 1 ] ];
  f_values.val010   = F[ q2n[ quad_idx*P4EST_CHILDREN + 2 ] ];
  f_values.val110   = F[ q2n[ quad_idx*P4EST_CHILDREN + 3 ] ];
  f_values.val001   = F[ q2n[ quad_idx*P4EST_CHILDREN + 4 ] ];
  f_values.val101   = F[ q2n[ quad_idx*P4EST_CHILDREN + 5 ] ];
  f_values.val011   = F[ q2n[ quad_idx*P4EST_CHILDREN + 6 ] ];
  f_values.val111   = F[ q2n[ quad_idx*P4EST_CHILDREN + 7 ] ];

#else
  phi_values.val00 = P[ q2n[ quad_idx*P4EST_CHILDREN + 0 ] ];
  phi_values.val10 = P[ q2n[ quad_idx*P4EST_CHILDREN + 1 ] ];
  phi_values.val01 = P[ q2n[ quad_idx*P4EST_CHILDREN + 2 ] ];
  phi_values.val11 = P[ q2n[ quad_idx*P4EST_CHILDREN + 3 ] ];

  f_values.val00   = F[ q2n[ quad_idx*P4EST_CHILDREN + 0 ] ];
  f_values.val10   = F[ q2n[ quad_idx*P4EST_CHILDREN + 1 ] ];
  f_values.val01   = F[ q2n[ quad_idx*P4EST_CHILDREN + 2 ] ];
  f_values.val11   = F[ q2n[ quad_idx*P4EST_CHILDREN + 3 ] ];
#endif
  ierr = VecRestoreArray(phi, &P); CHKERRXX(ierr);
  ierr = VecRestoreArray(f  , &F); CHKERRXX(ierr);

  double dx = (double)P4EST_QUADRANT_LEN(quad->level)/(double)P4EST_ROOT_LEN;
  double dy = dx;
#ifdef P4_TO_P8
  double dz = dx;
#endif

#ifdef P4_TO_P8
  Cube3 cube(0, dx, 0, dy, 0, dz);
#else
  Cube2 cube(0, dx, 0, dy);
#endif

  return cube.integrate_Over_Interface(f_values,phi_values);
}

double integrate_over_interface(const p4est_t *p4est, const p4est_nodes_t *nodes, Vec phi, Vec f)
{
  double sum = 0;
  for(p4est_topidx_t tree_idx = p4est->first_local_tree; tree_idx <= p4est->last_local_tree; ++tree_idx)
  {
    p4est_tree_t *tree = (p4est_tree_t*)sc_array_index(p4est->trees, tree_idx);
    for(size_t quad_idx = 0; quad_idx < tree->quadrants.elem_count; ++quad_idx)
    {
      const p4est_quadrant_t *quad = (const p4est_quadrant_t*)sc_array_index(&tree->quadrants, quad_idx);
      sum += integrate_over_interface_in_one_quadrant(nodes, quad,
                                                      quad_idx + tree->quadrants_offset,
                                                      phi, f);
    }
  }

  /* compute global sum */
  double sum_global;
  PetscErrorCode ierr;
  ierr = MPI_Allreduce(&sum, &sum_global, 1, MPI_DOUBLE, MPI_SUM, p4est->mpicomm); CHKERRXX(ierr);
  return sum_global;
}

bool is_node_xmWall(const p4est_t *p4est, const p4est_indep_t *ni)
{
  const p4est_topidx_t *t2t = p4est->connectivity->tree_to_tree;
  p4est_topidx_t tr_it = ni->p.piggy3.which_tree;

  if (t2t[P4EST_FACES*tr_it + dir::f_m00] != tr_it)
    return false;
  else if (ni->x == 0)
    return true;
  else
    return false;
}

bool is_node_xpWall(const p4est_t *p4est, const p4est_indep_t *ni)
{
  const p4est_topidx_t *t2t = p4est->connectivity->tree_to_tree;
  p4est_topidx_t tr_it = ni->p.piggy3.which_tree;

  if (t2t[P4EST_FACES*tr_it + dir::f_p00] != tr_it)
    return false;
  else if (ni->x == P4EST_ROOT_LEN - 1 || ni->x == P4EST_ROOT_LEN) // nodes may be unclamped
    return true;
  else
    return false;
}

bool is_node_ymWall(const p4est_t *p4est, const p4est_indep_t *ni)
{
  const p4est_topidx_t *t2t = p4est->connectivity->tree_to_tree;
  p4est_topidx_t tr_it = ni->p.piggy3.which_tree;

  if (t2t[P4EST_FACES*tr_it + dir::f_0m0] != tr_it)
    return false;
  else if (ni->y == 0)
    return true;
  else
    return false;
}

bool is_node_ypWall(const p4est_t *p4est, const p4est_indep_t *ni)
{
  const p4est_topidx_t *t2t = p4est->connectivity->tree_to_tree;
  p4est_topidx_t tr_it = ni->p.piggy3.which_tree;

  if (t2t[P4EST_FACES*tr_it + dir::f_0p0] != tr_it)
    return false;
  else if (ni->y == P4EST_ROOT_LEN - 1 || ni->y == P4EST_ROOT_LEN) // nodes may be unclamped
    return true;
  else
    return false;
}

#ifdef P4_TO_P8
bool is_node_zmWall(const p4est_t *p4est, const p4est_indep_t *ni)
{
  const p4est_topidx_t *t2t = p4est->connectivity->tree_to_tree;
  p4est_topidx_t tr_it = ni->p.piggy3.which_tree;

  if (t2t[P4EST_FACES*tr_it + dir::f_00m] != tr_it)
    return false;
  else if (ni->z == 0)
    return true;
  else
    return false;
}

bool is_node_zpWall(const p4est_t *p4est, const p4est_indep_t *ni)
{
  const p4est_topidx_t *t2t = p4est->connectivity->tree_to_tree;
  p4est_topidx_t tr_it = ni->p.piggy3.which_tree;

  if (t2t[P4EST_FACES*tr_it + dir::f_00p] != tr_it)
    return false;
  else if (ni->z == P4EST_ROOT_LEN - 1 || ni->z == P4EST_ROOT_LEN) // nodes may be unclamped
    return true;
  else
    return false;
}
#endif

bool is_node_Wall(const p4est_t *p4est, const p4est_indep_t *ni)
{
#ifdef P4_TO_P8
  return ( is_node_xmWall(p4est, ni) || is_node_xpWall(p4est, ni) ||
           is_node_ymWall(p4est, ni) || is_node_ypWall(p4est, ni) ||
           is_node_zmWall(p4est, ni) || is_node_zpWall(p4est, ni) );
#else
  return ( is_node_xmWall(p4est, ni) || is_node_xpWall(p4est, ni) ||
           is_node_ymWall(p4est, ni) || is_node_ypWall(p4est, ni) );
#endif
}

<<<<<<< HEAD
#ifdef P4_TO_P8
void sample_cf_on_local_nodes(const p4est_t *p4est, p4est_nodes_t *nodes, const CF_3& cf, Vec f)
#else
void sample_cf_on_local_nodes(const p4est_t *p4est, p4est_nodes_t *nodes, const CF_2& cf, Vec f)
#endif
{
  double *f_p;
  PetscErrorCode ierr;

#ifdef CASL_THROWS
  {
    PetscInt size;
    ierr = VecGetLocalSize(f, &size); CHKERRXX(ierr);
    if (size != (PetscInt) nodes->num_owned_indeps){
      std::ostringstream oss;
      oss << "[ERROR]: size of the input vector must be equal to the total number of points."
             "nodes->indep_nodes.elem_count = " << nodes->num_owned_indeps << ", " << nodes->indep_nodes.elem_count << ", "
          << " VecSize = " << size << std::endl;

      throw std::invalid_argument(oss.str());
    }
  }
#endif

  ierr = VecGetArray(f, &f_p); CHKERRXX(ierr);

  const p4est_topidx_t *t2v = p4est->connectivity->tree_to_vertex;
  const double *v2q = p4est->connectivity->vertices;

  for (size_t i = 0; i<nodes->num_owned_indeps; ++i)
  {
    p4est_indep_t *node = (p4est_indep_t*)sc_array_index(&nodes->indep_nodes, i);
    p4est_topidx_t tree_id = node->p.piggy3.which_tree;

    p4est_topidx_t v_mm = t2v[P4EST_CHILDREN*tree_id + 0];

    double tree_xmin = v2q[3*v_mm + 0];
    double tree_ymin = v2q[3*v_mm + 1];
#ifdef P4_TO_P8
    double tree_zmin = v2q[3*v_mm + 2];
#endif

    double x = node->x != P4EST_ROOT_LEN - 1 ? (double)node->x/(double)P4EST_ROOT_LEN : 1.0;
    double y = node->y != P4EST_ROOT_LEN - 1 ? (double)node->y/(double)P4EST_ROOT_LEN : 1.0;
#ifdef P4_TO_P8
    double z = node->z != P4EST_ROOT_LEN - 1 ? (double)node->z/(double)P4EST_ROOT_LEN : 1.0;
#endif

    x += tree_xmin;
    y += tree_ymin;
#ifdef P4_TO_P8
    z += tree_zmin;
#endif
#ifdef P4_TO_P8
    f_p[i] = cf(x,y,z);
#else
    f_p[i] = cf(x,y);
#endif
  }

  ierr = VecRestoreArray(f, &f_p); CHKERRXX(ierr);
=======
bool is_quad_xmWall(const p4est_t *p4est, p4est_topidx_t tr_it, const p4est_quadrant_t *qi)
{
  const p4est_topidx_t *t2t = p4est->connectivity->tree_to_tree;

  if (t2t[P4EST_FACES*tr_it + dir::f_m00] != tr_it)
    return false;
  else if (qi->x == 0)
    return true;
  else
    return false;
}

bool is_quad_xpWall(const p4est_t *p4est, p4est_topidx_t tr_it, const p4est_quadrant_t *qi)
{
  const p4est_topidx_t *t2t = p4est->connectivity->tree_to_tree;
  p4est_qcoord_t qh = P4EST_QUADRANT_LEN(qi->level);

  if (t2t[P4EST_FACES*tr_it + dir::f_p00] != tr_it)
    return false;
  else if (qi->x == P4EST_ROOT_LEN - qh)
    return true;
  else
    return false;
}

bool is_quad_ymWall(const p4est_t *p4est, p4est_topidx_t tr_it, const p4est_quadrant_t *qi)
{
  const p4est_topidx_t *t2t = p4est->connectivity->tree_to_tree;

  if (t2t[P4EST_FACES*tr_it + dir::f_0m0] != tr_it)
    return false;
  else if (qi->y == 0)
    return true;
  else
    return false;
}

bool is_quad_ypWall(const p4est_t *p4est, p4est_topidx_t tr_it, const p4est_quadrant_t *qi)
{
  const p4est_topidx_t *t2t = p4est->connectivity->tree_to_tree;
  p4est_qcoord_t qh = P4EST_QUADRANT_LEN(qi->level);

  if (t2t[P4EST_FACES*tr_it + dir::f_0p0] != tr_it)
    return false;
  else if (qi->y == P4EST_ROOT_LEN - qh)
    return true;
  else
    return false;
}

#ifdef P4_TO_P8
bool is_quad_zmWall(const p4est_t *p4est, p4est_topidx_t tr_it, const p4est_quadrant_t *qi)
{
  const p4est_topidx_t *t2t = p4est->connectivity->tree_to_tree;

  if (t2t[P4EST_FACES*tr_it + dir::f_00m] != tr_it)
    return false;
  else if (qi->z == 0)
    return true;
  else
    return false;
}

bool is_quad_zpWall(const p4est_t *p4est, p4est_topidx_t tr_it, const p4est_quadrant_t *qi)
{
  const p4est_topidx_t *t2t = p4est->connectivity->tree_to_tree;
  p4est_qcoord_t qh = P4EST_QUADRANT_LEN(qi->level);

  if (t2t[P4EST_FACES*tr_it + dir::f_00p] != tr_it)
    return false;
  else if (qi->z == P4EST_ROOT_LEN - qh)
    return true;
  else
    return false;
}
#endif

bool is_quad_Wall(const p4est_t *p4est, p4est_topidx_t tr_it, const p4est_quadrant_t *qi)
{
#ifdef P4_TO_P8
  return ( is_quad_xmWall(p4est, tr_it, qi) || is_quad_xpWall(p4est, tr_it, qi) ||
           is_quad_ymWall(p4est, tr_it, qi) || is_quad_ypWall(p4est, tr_it, qi) ||
           is_quad_zmWall(p4est, tr_it, qi) || is_quad_zpWall(p4est, tr_it, qi) );
#else
  return ( is_quad_xmWall(p4est, tr_it, qi) || is_quad_xpWall(p4est, tr_it, qi) ||
           is_quad_ymWall(p4est, tr_it, qi) || is_quad_ypWall(p4est, tr_it, qi) );
#endif
>>>>>>> 35ab03ef
}

#ifdef P4_TO_P8
void sample_cf_on_nodes(const p4est_t *p4est, p4est_nodes_t *nodes, const CF_3& cf, Vec f)
#else
void sample_cf_on_nodes(const p4est_t *p4est, p4est_nodes_t *nodes, const CF_2& cf, Vec f)
#endif
{
  double *f_p;
  PetscErrorCode ierr;

#ifdef CASL_THROWS
  {
    Vec local_form;
    ierr = VecGhostGetLocalForm(f, &local_form); CHKERRXX(ierr);
    PetscInt size;
    ierr = VecGetSize(local_form, &size); CHKERRXX(ierr);
    if (size != (PetscInt) nodes->indep_nodes.elem_count){
      std::ostringstream oss;
      oss << "[ERROR]: size of the input vector must be equal to the total number of points."
             "nodes->indep_nodes.elem_count = " << nodes->indep_nodes.elem_count
          << " VecSize = " << size << std::endl;

      throw std::invalid_argument(oss.str());
    }
    ierr = VecGhostRestoreLocalForm(f, &local_form); CHKERRXX(ierr);
  }
#endif

  ierr = VecGetArray(f, &f_p); CHKERRXX(ierr);

  const p4est_topidx_t *t2v = p4est->connectivity->tree_to_vertex;
  const double *v2q = p4est->connectivity->vertices;

  for (size_t i = 0; i<nodes->indep_nodes.elem_count; ++i)
  {
    p4est_indep_t *node = (p4est_indep_t*)sc_array_index(&nodes->indep_nodes, i);
    p4est_topidx_t tree_id = node->p.piggy3.which_tree;

    p4est_topidx_t v_mm = t2v[P4EST_CHILDREN*tree_id + 0];

    double tree_xmin = v2q[3*v_mm + 0];
    double tree_ymin = v2q[3*v_mm + 1];
#ifdef P4_TO_P8
    double tree_zmin = v2q[3*v_mm + 2];
#endif

    double x = node->x != P4EST_ROOT_LEN - 1 ? (double)node->x/(double)P4EST_ROOT_LEN : 1.0;
    double y = node->y != P4EST_ROOT_LEN - 1 ? (double)node->y/(double)P4EST_ROOT_LEN : 1.0;
#ifdef P4_TO_P8
    double z = node->z != P4EST_ROOT_LEN - 1 ? (double)node->z/(double)P4EST_ROOT_LEN : 1.0;
#endif

    x += tree_xmin;
    y += tree_ymin;
#ifdef P4_TO_P8
    z += tree_zmin;
#endif
#ifdef P4_TO_P8
    f_p[i] = cf(x,y,z);
#else
    f_p[i] = cf(x,y);
#endif
  }

  ierr = VecRestoreArray(f, &f_p); CHKERRXX(ierr);
}

#ifdef P4_TO_P8
void sample_cf_on_cells(const p4est_t *p4est, p4est_ghost_t *ghost, const CF_3& cf, Vec f)
#else
void sample_cf_on_cells(const p4est_t *p4est, p4est_ghost_t *ghost, const CF_2& cf, Vec f)
#endif
{
  double *f_p;
  PetscErrorCode ierr;

#ifdef CASL_THROWS
  {
    Vec local_form;
    ierr = VecGhostGetLocalForm(f, &local_form); CHKERRXX(ierr);
    PetscInt size;
    ierr = VecGetSize(local_form, &size); CHKERRXX(ierr);
    PetscInt num_local = (PetscInt)(p4est->local_num_quadrants + ghost->ghosts.elem_count);

    if (size != num_local){
      std::ostringstream oss;
      oss << "[ERROR]: size of the input vector must be equal to the total number of points."
             " p4est->local_num_quadrants + ghost->ghosts.elem_count = " << num_local
          << " VecSize = " << size << std::endl;

      throw std::invalid_argument(oss.str());
    }
    ierr = VecGhostRestoreLocalForm(f, &local_form); CHKERRXX(ierr);
  }
#endif

  ierr = VecGetArray(f, &f_p); CHKERRXX(ierr);

  const p4est_topidx_t *t2v = p4est->connectivity->tree_to_vertex;
  const double *v2q = p4est->connectivity->vertices;

  // sample on local quadrants
  for (p4est_topidx_t tree_id = p4est->first_local_tree; tree_id <= p4est->last_local_tree; ++tree_id)
  {
    p4est_tree_t *tree = (p4est_tree_t*)sc_array_index(p4est->trees, tree_id);
    for (size_t q = 0; q < tree->quadrants.elem_count; ++q)
    {
      const p4est_quadrant_t* quad = (const p4est_quadrant_t*)sc_array_index(&tree->quadrants, q);
      p4est_locidx_t quad_idx = q + tree->quadrants_offset;

      p4est_topidx_t v_mm = t2v[P4EST_CHILDREN*tree_id + 0];

      double tree_xmin = v2q[3*v_mm + 0];
      double tree_ymin = v2q[3*v_mm + 1];
  #ifdef P4_TO_P8
      double tree_zmin = v2q[3*v_mm + 2];
  #endif
      double half_qh   = 0.5*(double)P4EST_QUADRANT_LEN(quad->level)/(double)P4EST_ROOT_LEN;

      double x = (double)quad->x/(double)P4EST_ROOT_LEN + half_qh + tree_xmin;
      double y = (double)quad->y/(double)P4EST_ROOT_LEN + half_qh + tree_ymin;
#ifdef P4_TO_P8
      double z = (double)quad->z/(double)P4EST_ROOT_LEN + half_qh + tree_zmin;
#endif
#ifdef P4_TO_P8
    f_p[quad_idx] = cf(x,y,z);
#else
    f_p[quad_idx] = cf(x,y);
#endif
    }
  }

  // sample on ghost quadrants
  for (size_t q = 0; q < ghost->ghosts.elem_count; ++q)
    {
      const p4est_quadrant_t* quad = (const p4est_quadrant_t*)sc_array_index(&ghost->ghosts, q);
      p4est_topidx_t tree_id  = quad->p.piggy3.which_tree;
      p4est_locidx_t quad_idx = q + p4est->local_num_quadrants;

      p4est_topidx_t v_mm = t2v[P4EST_CHILDREN*tree_id + 0];

      double tree_xmin = v2q[3*v_mm + 0];
      double tree_ymin = v2q[3*v_mm + 1];
  #ifdef P4_TO_P8
      double tree_zmin = v2q[3*v_mm + 2];
  #endif
      double half_qh   = 0.5*(double)P4EST_QUADRANT_LEN(quad->level)/(double)P4EST_ROOT_LEN;

      double x = (double)quad->x/(double)P4EST_ROOT_LEN + half_qh + tree_xmin;
      double y = (double)quad->y/(double)P4EST_ROOT_LEN + half_qh + tree_ymin;
#ifdef P4_TO_P8
      double z = (double)quad->z/(double)P4EST_ROOT_LEN + half_qh + tree_zmin;
#endif
#ifdef P4_TO_P8
    f_p[quad_idx] = cf(x,y,z);
#else
    f_p[quad_idx] = cf(x,y);
#endif
    }

  ierr = VecRestoreArray(f, &f_p); CHKERRXX(ierr);
}

#ifdef P4_TO_P8
void sample_cf_on_nodes(p4est_t *p4est, p4est_nodes_t *nodes, const CF_3& cf, std::vector<double>& f)
#else
void sample_cf_on_nodes(p4est_t *p4est, p4est_nodes_t *nodes, const CF_2& cf, std::vector<double>& f)
#endif
{
#ifdef CASL_THROWS
  {
    if (f.size() != nodes->indep_nodes.elem_count){
      std::ostringstream oss;
      oss << "[ERROR]: size of the input vector must be equal to the total number of points."
             "nodes->indep_nodes.elem_count = " << nodes->indep_nodes.elem_count
          << " size() = " << f.size() << std::endl;

      throw std::invalid_argument(oss.str());
    }
  }
#endif
  const p4est_topidx_t *t2v = p4est->connectivity->tree_to_vertex;
  const double *v2q = p4est->connectivity->vertices;

  for (size_t i = 0; i<nodes->indep_nodes.elem_count; ++i)
  {
    const p4est_indep_t *node = (const p4est_indep_t*)sc_array_index(&nodes->indep_nodes, i);
    p4est_topidx_t tree_id = node->p.piggy3.which_tree;

    p4est_topidx_t v_mm = t2v[P4EST_CHILDREN*tree_id + 0];

    double tree_xmin = v2q[3*v_mm + 0];
    double tree_ymin = v2q[3*v_mm + 1];
#ifdef P4_TO_P8
    double tree_zmin = v2q[3*v_mm + 2];
#endif

    double x = node->x != P4EST_ROOT_LEN - 1 ? (double)node->x/(double)P4EST_ROOT_LEN : 1.0;
    double y = node->y != P4EST_ROOT_LEN - 1 ? (double)node->y/(double)P4EST_ROOT_LEN : 1.0;
#ifdef P4_TO_P8
    double z = node->z != P4EST_ROOT_LEN - 1 ? (double)node->z/(double)P4EST_ROOT_LEN : 1.0;
#endif

    x += tree_xmin;
    y += tree_ymin;
#ifdef P4_TO_P8
    z += tree_zmin;
#endif
#ifdef P4_TO_P8
    f[i] = cf(x,y,z);
#else
    f[i] = cf(x,y);
#endif
  }
}

std::ostream& operator<< (std::ostream& os, BoundaryConditionType type)
{
  switch(type){
  case DIRICHLET:
    os << "Dirichlet";
    break;

  case NEUMANN:
    os << "Neumann";
    break;

  case NOINTERFACE:
    os << "No-Interface";
    break;

  case MIXED:
    os << "Mixed";
    break;

  default:
    os << "UNKNOWN";
    break;
  }

  return os;
}


std::istream& operator>> (std::istream& is, BoundaryConditionType& type)
{
  std::string str;
  is >> str;

  if (str == "DIRICHLET" || str == "Dirichlet" || str == "dirichlet")
    type = DIRICHLET;
  else if (str == "NEUMANN" || str == "Neumann" || str == "neumann")
    type = NEUMANN;
  else if (str == "NOINTERFACE" || str == "Nointerface" || str == "No-Interface" || str == "nointerface" || str == "no-interface")
    type = NOINTERFACE;
  else if (str == "MIXED" || str == "Mixed" || str == "mixed")
    type = MIXED;
  else
    throw std::invalid_argument("[ERROR]: Unknown BoundaryConditionType entered");

  return is;
}<|MERGE_RESOLUTION|>--- conflicted
+++ resolved
@@ -703,69 +703,6 @@
 #endif
 }
 
-<<<<<<< HEAD
-#ifdef P4_TO_P8
-void sample_cf_on_local_nodes(const p4est_t *p4est, p4est_nodes_t *nodes, const CF_3& cf, Vec f)
-#else
-void sample_cf_on_local_nodes(const p4est_t *p4est, p4est_nodes_t *nodes, const CF_2& cf, Vec f)
-#endif
-{
-  double *f_p;
-  PetscErrorCode ierr;
-
-#ifdef CASL_THROWS
-  {
-    PetscInt size;
-    ierr = VecGetLocalSize(f, &size); CHKERRXX(ierr);
-    if (size != (PetscInt) nodes->num_owned_indeps){
-      std::ostringstream oss;
-      oss << "[ERROR]: size of the input vector must be equal to the total number of points."
-             "nodes->indep_nodes.elem_count = " << nodes->num_owned_indeps << ", " << nodes->indep_nodes.elem_count << ", "
-          << " VecSize = " << size << std::endl;
-
-      throw std::invalid_argument(oss.str());
-    }
-  }
-#endif
-
-  ierr = VecGetArray(f, &f_p); CHKERRXX(ierr);
-
-  const p4est_topidx_t *t2v = p4est->connectivity->tree_to_vertex;
-  const double *v2q = p4est->connectivity->vertices;
-
-  for (size_t i = 0; i<nodes->num_owned_indeps; ++i)
-  {
-    p4est_indep_t *node = (p4est_indep_t*)sc_array_index(&nodes->indep_nodes, i);
-    p4est_topidx_t tree_id = node->p.piggy3.which_tree;
-
-    p4est_topidx_t v_mm = t2v[P4EST_CHILDREN*tree_id + 0];
-
-    double tree_xmin = v2q[3*v_mm + 0];
-    double tree_ymin = v2q[3*v_mm + 1];
-#ifdef P4_TO_P8
-    double tree_zmin = v2q[3*v_mm + 2];
-#endif
-
-    double x = node->x != P4EST_ROOT_LEN - 1 ? (double)node->x/(double)P4EST_ROOT_LEN : 1.0;
-    double y = node->y != P4EST_ROOT_LEN - 1 ? (double)node->y/(double)P4EST_ROOT_LEN : 1.0;
-#ifdef P4_TO_P8
-    double z = node->z != P4EST_ROOT_LEN - 1 ? (double)node->z/(double)P4EST_ROOT_LEN : 1.0;
-#endif
-
-    x += tree_xmin;
-    y += tree_ymin;
-#ifdef P4_TO_P8
-    z += tree_zmin;
-#endif
-#ifdef P4_TO_P8
-    f_p[i] = cf(x,y,z);
-#else
-    f_p[i] = cf(x,y);
-#endif
-  }
-
-  ierr = VecRestoreArray(f, &f_p); CHKERRXX(ierr);
-=======
 bool is_quad_xmWall(const p4est_t *p4est, p4est_topidx_t tr_it, const p4est_quadrant_t *qi)
 {
   const p4est_topidx_t *t2t = p4est->connectivity->tree_to_tree;
@@ -853,7 +790,6 @@
   return ( is_quad_xmWall(p4est, tr_it, qi) || is_quad_xpWall(p4est, tr_it, qi) ||
            is_quad_ymWall(p4est, tr_it, qi) || is_quad_ypWall(p4est, tr_it, qi) );
 #endif
->>>>>>> 35ab03ef
 }
 
 #ifdef P4_TO_P8
