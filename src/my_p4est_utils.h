#ifndef UTILS_H
#define UTILS_H

#include <src/casl_math.h>
#ifdef P4_TO_P8
#include <p8est.h>
#include <p8est_nodes.h>
#include <p8est_ghost.h>
#include <p8est_bits.h>
#include <src/my_p8est_macros.h>
#include <src/my_p8est_nodes.h>
#include <src/my_p8est_refine_coarsen.h>
#define SQR_P4EST_DIM 9
#else
#include <p4est.h>
#include <p4est_nodes.h>
#include <p4est_ghost.h>
#include <p4est_bits.h>
#include <src/my_p4est_macros.h>
#include <src/my_p4est_nodes.h>
#include <src/my_p4est_refine_coarsen.h>
#define SQR_P4EST_DIM 4
#endif
#include <src/petsc_logging.h>
#include "petsc_compatibility.h"

#include <src/mls_integration/cube2_mls.h>
#include <src/mls_integration/cube3_mls.h>

#include <petsc.h>
#include <stdexcept>
#include <sstream>
#include <vector>
#include <fstream>

#if SIZE_MAX == UCHAR_MAX
   #define my_MPI_SIZE_T MPI_UNSIGNED_CHAR
#elif SIZE_MAX == USHRT_MAX
   #define my_MPI_SIZE_T MPI_UNSIGNED_SHORT
#elif SIZE_MAX == UINT_MAX
   #define my_MPI_SIZE_T MPI_UNSIGNED
#elif SIZE_MAX == ULONG_MAX
   #define my_MPI_SIZE_T MPI_UNSIGNED_LONG
#elif SIZE_MAX == ULLONG_MAX
   #define my_MPI_SIZE_T MPI_UNSIGNED_LONG_LONG
#else
   #error "unknown SIZE_MAX"
#endif


// forward declaration
class my_p4est_node_neighbors_t;
class quad_neighbor_nodes_of_node_t;

<<<<<<< HEAD
enum cf_value_type_t { VAL, DDX, DDY, DDZ, LAP, CUR };
=======
#define SEMICOL ;
#define COMMA ,
#define P4(a) a

#ifdef P4_TO_P8
#define OCOMP(a) a
#define XCOMP(a) a
#define YCOMP(a) a
#define ZCOMP(a) a

#define _CODE(a) a
#define XCODE(a) a
#define YCODE(a) a
#define ZCODE(a) a

#define CODE2D(a)
#define CODE3D(a) a

#define EXECD(a,b,c) a; b; c;
#define EXECDPM(am, ap, bm, bp, cm, cp) am; ap; bm; bp; cm; cp;

#define CODE2D(a)
#define CODE3D(a) a

#define P8(a) a
#define P8C(a) COMMA a
#define P8EST(a) a
#define ONLY3D(a) a
#define DIM(a,b,c) a COMMA b COMMA c
#define DIMPM(am,ap,bm,bp,cm,cp) am COMMA ap COMMA bm COMMA bp COMMA cm COMMA cp

#define     SUMD(a,b,c) ( (a) +  (b) +  (c) )
#define    MULTD(a,b,c) ( (a) *  (b) *  (c) )
#define     ANDD(a,b,c) ( (a) && (b) && (c) )
#define      ORD(a,b,c) ( (a) || (b) || (c) )
#define  SQRSUMD(a,b,c) ( (a)*(a) +  (b)*(b) +  (c)*(c) )
#define     ABSD(a,b,c) ( sqrt((a)*(a) +  (b)*(b) +  (c)*(c)) )

#define CODEDIM(a,b) b

#define XFOR(a) for (a)
#define YFOR(a) for (a)
#define ZFOR(a) for (a)
#else
#define OCOMP(a) a
#define XCOMP(a) a
#define YCOMP(a) a
#define ZCOMP(a)

#define _CODE(a) a
#define XCODE(a) a
#define YCODE(a) a
#define ZCODE(a)

#define CODE2D(a) a
#define CODE3D(a)

#define EXECD(a,b,c) a; b;
#define EXECDPM(am, ap, bm, bp, cm, cp) am; ap; bm; bp;

#define CODE2D(a) a
#define CODE3D(a)

#define CODEDIM(a,b) a

#define P8(a)
#define P8C(a)
#define P8EST(a)
#define ONLY3D(a)
#define DIM(a,b,c) a COMMA b
#define DIMPM(am,ap,bm,bp,cm,cp) am COMMA ap COMMA bm COMMA bp

#define     SUMD(a,b,c) ( (a) +  (b) )
#define    MULTD(a,b,c) ( (a) *  (b) )
#define     ANDD(a,b,c) ( (a) && (b) )
#define      ORD(a,b,c) ( (a) || (b) )
#define  SQRSUMD(a,b,c) ( (a)*(a) +  (b)*(b) )
#define     ABSD(a,b,c) ( sqrt((a)*(a) +  (b)*(b)) )

#define XFOR(a) for (a)
#define YFOR(a) for (a)
#define ZFOR(a)
#endif

#define ABS3(a,b,c) ( sqrt((a)*(a) +  (b)*(b) +  (c)*(c)) )
#define ABS2(a,b)   ( sqrt((a)*(a) +  (b)*(b)) )
#define ABS1(a)     ( fabs(a) )

#define  SQRSUM3(a,b,c) ( (a)*(a) +  (b)*(b) +  (c)*(c) )
#define  SQRSUM2(a,b)   ( (a)*(a) +  (b)*(b) )
#define  SQRSUM1(a)     ( (a)*(a) )

enum cf_value_type_t { VAL, DDX, DDY, DDZ, LAP, CUR, DDT, V_X, V_Y, V_Z, _X_, _Y_, _Z_ };
>>>>>>> 1953b8e1

enum mls_opn_t { MLS_INTERSECTION = 0, MLS_ADDITION = 1, MLS_COLORATION = 2, MLS_INT = MLS_INTERSECTION, MLS_ADD = MLS_ADDITION };

namespace dir {
/* vertices directions */
enum {
  v_mmm = 0,
  v_pmm,
  v_mpm,
  v_ppm
#ifdef P4_TO_P8
  ,v_mmp,
  v_pmp,
  v_mpp,
  v_ppp
#endif
};
/* faces directions */
enum {
  f_m00 = 0,
  f_p00,
  f_0m0,
  f_0p0
#ifdef P4_TO_P8
  ,f_00m,
  f_00p
#endif
};
/* cartesian direction */
enum {
  x = 0,
  y
#ifdef P4_TO_P8
  ,z
#endif
};
}

inline int  cube_nei(DIM(int i, int j, int k)) { return SUMD((i+1), 3*(j+1), 9*(k+1)); }
inline int  cube_nei(int ijk[]) { return cube_nei(DIM(ijk[0], ijk[1], ijk[2])); }
inline void cube_nei_dir(int n, DIM(int &i, int &j, int &k))
{
  ONLY3D( k = n / 9 - 1; n = n % 9; );
  j = n / 3 - 1;
  i = n % 3 - 1;
}
inline void cube_nei_dir(int n, int    ijk[]) { cube_nei_dir(n, DIM(ijk[0], ijk[1], ijk[2])); }
inline void cube_nei_dir(int n, double ijk[]) {
  int ijk_int[P4EST_DIM];
  cube_nei_dir(n, ijk_int);
  EXECD(ijk[0] = double(ijk_int[0]),
        ijk[1] = double(ijk_int[1]),
        ijk[2] = double(ijk_int[2]));
}

inline int  cube_nei_op(int n)
{
  int ijk[P4EST_DIM];
  cube_nei_dir(n, ijk);
  return cube_nei(DIM(-ijk[0], -ijk[1], -ijk[2]));
}

enum node_neighbor_cube_t
{
#ifdef P4_TO_P8
  // zm plane
  nn_mmm = 0, nn_0mm, nn_pmm,
  nn_m0m,     nn_00m, nn_p0m,
  nn_mpm,     nn_0pm, nn_ppm,

  // z0 plane
  nn_mm0, nn_0m0, nn_pm0,
  nn_m00, nn_000, nn_p00,
  nn_mp0, nn_0p0, nn_pp0,

  // zp plane
  nn_mmp, nn_0mp, nn_pmp,
  nn_m0p, nn_00p, nn_p0p,
  nn_mpp, nn_0pp, nn_ppp

#else
  nn_mm0 = 0, nn_0m0, nn_pm0,
  nn_m00,     nn_000, nn_p00,
  nn_mp0,     nn_0p0, nn_pp0
#endif
};

enum node_neighbor_face_t
{
#ifdef P4_TO_P8
  nnf_mm = 0, nnf_0m, nnf_pm,
  nnf_m0,     nnf_00, nnf_p0,
  nnf_mp,     nnf_0p, nnf_pp,
#else
  nnf_m0 = 0, nnf_00, nnf_p0,
#endif
};

#ifdef P4_TO_P8
const unsigned short num_neighbors_cube = 27;
const unsigned short num_neighbors_face = 9;
const unsigned short num_neighbors_cube_ = 27;
const unsigned short num_neighbors_face_ = 9;

const unsigned short f2c_m[P4EST_FACES][num_neighbors_face_] = { { nn_0mm, nn_00m, nn_0pm,
                                                                   nn_0m0, nn_000, nn_0p0,
                                                                   nn_0mp, nn_00p, nn_0pp },

                                                                 { nn_0mm, nn_00m, nn_0pm,
                                                                   nn_0m0, nn_000, nn_0p0,
                                                                   nn_0mp, nn_00p, nn_0pp },

                                                                 { nn_m0m, nn_00m, nn_p0m,
                                                                   nn_m00, nn_000, nn_p00,
                                                                   nn_m0p, nn_00p, nn_p0p },

                                                                 { nn_m0m, nn_00m, nn_p0m,
                                                                   nn_m00, nn_000, nn_p00,
                                                                   nn_m0p, nn_00p, nn_p0p },

                                                                 { nn_mm0, nn_0m0, nn_pm0,
                                                                   nn_m00, nn_000, nn_p00,
                                                                   nn_mp0, nn_0p0, nn_pp0 },

                                                                 { nn_mm0, nn_0m0, nn_pm0,
                                                                   nn_m00, nn_000, nn_p00,
                                                                   nn_mp0, nn_0p0, nn_pp0 }};

const unsigned short f2c_p[P4EST_FACES][num_neighbors_face_] = { { nn_mmm, nn_m0m, nn_mpm,
                                                                   nn_mm0, nn_m00, nn_mp0,
                                                                   nn_mmp, nn_m0p, nn_mpp },

                                                                 { nn_pmm, nn_p0m, nn_ppm,
                                                                   nn_pm0, nn_p00, nn_pp0,
                                                                   nn_pmp, nn_p0p, nn_ppp },

                                                                 { nn_mmm, nn_0mm, nn_pmm,
                                                                   nn_mm0, nn_0m0, nn_pm0,
                                                                   nn_mmp, nn_0mp, nn_pmp },

                                                                 { nn_mpm, nn_0pm, nn_ppm,
                                                                   nn_mp0, nn_0p0, nn_pp0,
                                                                   nn_mpp, nn_0pp, nn_ppp },

                                                                 { nn_mmm, nn_0mm, nn_pmm,
                                                                   nn_m0m, nn_00m, nn_p0m,
                                                                   nn_mpm, nn_0pm, nn_ppm },

                                                                 { nn_mmp, nn_0mp, nn_pmp,
                                                                   nn_m0p, nn_00p, nn_p0p,
                                                                   nn_mpp, nn_0pp, nn_ppp }};
//const unsigned short i_idx[] = { 0, 1, 2 };
//const unsigned short j_idx[] = { 1, 2, 0 };
//const unsigned short k_idx[] = { 2, 0, 1 };
const unsigned short i_idx[] = { 0, 1, 2 };
const unsigned short j_idx[] = { 1, 0, 0 };
const unsigned short k_idx[] = { 2, 2, 1 };
#else
const unsigned short num_neighbors_cube = 9;
const unsigned short num_neighbors_face = 3;
const unsigned short num_neighbors_cube_ = 9;
const unsigned short num_neighbors_face_ = 3;

const unsigned short f2c_m[P4EST_FACES][num_neighbors_face_] = { { nn_0m0, nn_000, nn_0p0 },
                                                                 { nn_0m0, nn_000, nn_0p0 },
                                                                 { nn_m00, nn_000, nn_p00 },
                                                                 { nn_m00, nn_000, nn_p00 }};

const unsigned short f2c_p[P4EST_FACES][num_neighbors_face_] = { { nn_mm0, nn_m00, nn_mp0 },
                                                                 { nn_pm0, nn_p00, nn_pp0 },
                                                                 { nn_mm0, nn_0m0, nn_pm0 },
                                                                 { nn_mp0, nn_0p0, nn_pp0 }};
const unsigned short i_idx[] = { 0, 1 };
const unsigned short j_idx[] = { 1, 0 };
const unsigned char face_order_to_counterclock_cycle_order[P4EST_FACES] = {2, 0, 3, 1};
const unsigned char counterclock_cycle_order_to_face_order[P4EST_FACES] = {1, 3, 0, 2};
#endif

const static std::string null_str    = "NULL";
const static std::string stdout_str  = "stdout";
const static std::string stderr_str  = "stderr";


//#ifdef P4_TO_P8
//const unsigned short q2c[P4EST_CHILDREN][P4EST_CHILDREN] = { { nn_mmm, nn_0mm, nn_m0m, nn_00m,
//                                                               nn_mm0, nn_0m0, nn_m00, nn_000 },

//                                                             { nn_0mm, nn_pmm, nn_00m, nn_p0m,
//                                                               nn_0m0, nn_pm0, nn_000, nn_p00 },

//                                                             { nn_m0m, nn_00m, nn_mpm, nn_0pm,
//                                                               nn_m00, nn_000, nn_mp0, nn_0p0 },

//                                                             { nn_00m, nn_p0m, nn_0pm, nn_ppm,
//                                                               nn_000, nn_p00, nn_0p0, nn_pp0 },

//                                                             { nn_mm0, nn_0m0, nn_m00, nn_000,
//                                                               nn_mmp, nn_0mp, nn_m0p, nn_00p },

//                                                             { nn_0m0, nn_pm0, nn_000, nn_p00,
//                                                               nn_0mp, nn_pmp, nn_00p, nn_p0p },

//                                                             { nn_m00, nn_000, nn_mp0, nn_0p0,
//                                                               nn_m0p, nn_00p, nn_mpp, nn_0pp },

//                                                             { nn_000, nn_p00, nn_0p0, nn_pp0,
//                                                               nn_00p, nn_p0p, nn_0pp, nn_ppp }};
//#else
//const unsigned short q2c[P4EST_CHILDREN][P4EST_CHILDREN] = { { nn_mm0, nn_0m0, nn_m00, nn_000 },
//                                                             { nn_0m0, nn_pm0, nn_000, nn_p00 },
//                                                             { nn_m00, nn_000, nn_mp0, nn_0p0 },
//                                                             { nn_000, nn_p00, nn_0p0, nn_pp0 } };
//#endif
//const unsigned short q2c_num_pts = P4EST_CHILDREN;
//const unsigned short t2c_num_pts = P4EST_DIM+1;

<<<<<<< HEAD
struct indexed_and_located_face // for assembly of Voronoi cells, lsqr face-interpolation...
{
  double xyz_face[P4EST_DIM];
  p4est_locidx_t face_idx;
  bool operator < (const indexed_and_located_face& other_one) const
  {
    return (face_idx < other_one.face_idx);
  }
};

#ifdef P4_TO_P8
const unsigned short q2c[P4EST_CHILDREN][q2c_num_pts] = { { nn_000, nn_m00, nn_0m0, nn_mm0, nn_00m, nn_m0m, nn_0mm, nn_mmm },
                                                          { nn_000, nn_p00, nn_0m0, nn_pm0, nn_00m, nn_p0m, nn_0mm, nn_pmm },
                                                          { nn_000, nn_m00, nn_0p0, nn_mp0, nn_00m, nn_m0m, nn_0pm, nn_mpm },
                                                          { nn_000, nn_p00, nn_0p0, nn_pp0, nn_00m, nn_p0m, nn_0pm, nn_ppm },
                                                          { nn_000, nn_m00, nn_0m0, nn_mm0, nn_00p, nn_m0p, nn_0mp, nn_mmp },
                                                          { nn_000, nn_p00, nn_0m0, nn_pm0, nn_00p, nn_p0p, nn_0mp, nn_pmp },
                                                          { nn_000, nn_m00, nn_0p0, nn_mp0, nn_00p, nn_m0p, nn_0pp, nn_mpp },
                                                          { nn_000, nn_p00, nn_0p0, nn_pp0, nn_00p, nn_p0p, nn_0pp, nn_ppp } };

const unsigned short t2c[P4EST_CHILDREN][t2c_num_pts] = { { nn_000, nn_m00, nn_0m0, nn_00m },
                                                          { nn_000, nn_p00, nn_0m0, nn_00m },
                                                          { nn_000, nn_m00, nn_0p0, nn_00m },
                                                          { nn_000, nn_p00, nn_0p0, nn_00m },
                                                          { nn_000, nn_m00, nn_0m0, nn_00p },
                                                          { nn_000, nn_p00, nn_0m0, nn_00p },
                                                          { nn_000, nn_m00, nn_0p0, nn_00p },
                                                          { nn_000, nn_p00, nn_0p0, nn_00p },};
=======
//#ifdef P4_TO_P8
//const unsigned short q2c[P4EST_CHILDREN][q2c_num_pts] = { { nn_000, nn_m00, nn_0m0, nn_mm0, nn_00m, nn_m0m, nn_0mm, nn_mmm },
//                                                          { nn_000, nn_p00, nn_0m0, nn_pm0, nn_00m, nn_p0m, nn_0mm, nn_pmm },
//                                                          { nn_000, nn_m00, nn_0p0, nn_mp0, nn_00m, nn_m0m, nn_0pm, nn_mpm },
//                                                          { nn_000, nn_p00, nn_0p0, nn_pp0, nn_00m, nn_p0m, nn_0pm, nn_ppm },
//                                                          { nn_000, nn_m00, nn_0m0, nn_mm0, nn_00p, nn_m0p, nn_0mp, nn_mmp },
//                                                          { nn_000, nn_p00, nn_0m0, nn_pm0, nn_00p, nn_p0p, nn_0mp, nn_pmp },
//                                                          { nn_000, nn_m00, nn_0p0, nn_mp0, nn_00p, nn_m0p, nn_0pp, nn_mpp },
//                                                          { nn_000, nn_p00, nn_0p0, nn_pp0, nn_00p, nn_p0p, nn_0pp, nn_ppp } };

//const unsigned short t2c[P4EST_CHILDREN][t2c_num_pts] = { { nn_000, nn_m00, nn_0m0, nn_00m },
//                                                          { nn_000, nn_p00, nn_0m0, nn_00m },
//                                                          { nn_000, nn_m00, nn_0p0, nn_00m },
//                                                          { nn_000, nn_p00, nn_0p0, nn_00m },
//                                                          { nn_000, nn_m00, nn_0m0, nn_00p },
//                                                          { nn_000, nn_p00, nn_0m0, nn_00p },
//                                                          { nn_000, nn_m00, nn_0p0, nn_00p },
//                                                          { nn_000, nn_p00, nn_0p0, nn_00p },};
>>>>>>> 1953b8e1

//#else
//const unsigned short q2c[P4EST_CHILDREN][q2c_num_pts] = { { nn_000, nn_m00, nn_0m0, nn_mm0 },
//                                                          { nn_000, nn_p00, nn_0m0, nn_pm0 },
//                                                          { nn_000, nn_m00, nn_0p0, nn_mp0 },
//                                                          { nn_000, nn_p00, nn_0p0, nn_pp0 },};

//const unsigned short t2c[P4EST_CHILDREN][t2c_num_pts] = { { nn_000, nn_m00, nn_0m0 },
//                                                          { nn_000, nn_p00, nn_0m0 },
//                                                          { nn_000, nn_m00, nn_0p0 },
//                                                          { nn_000, nn_p00, nn_0p0 } };
//#endif

static double get_largest_dbl_smaller_than_dbl_max()
{
  double p = 1.0;
  while (DBL_MAX - p == DBL_MAX)
    p *= 2.0;
  return DBL_MAX - p;
};

static const double largest_dbl_smaller_than_dbl_max = get_largest_dbl_smaller_than_dbl_max();

enum interpolation_method{
  linear,
  quadratic,
  quadratic_non_oscillatory,
  quadratic_non_oscillatory_continuous_v1,
  quadratic_non_oscillatory_continuous_v2
};

class CF_1
{
public:
  double lip, t;
  virtual double operator()(double x) const=0 ;
  virtual ~CF_1() {}
};


class CF_2
{
public:
  double lip, t;
  double value(double *xyz) const {return this->operator ()(xyz[0], xyz[1]);}
  virtual double operator()(double x, double y) const=0 ;
  double operator()(double *xyz) const {return this->operator()(xyz[0], xyz[1]); }
  virtual ~CF_2() {}
};

class CF_3
{
public:
  double lip, t;
  double value(double *xyz) const {return this->operator ()(xyz[0], xyz[1], xyz[2]);}
  virtual double operator()(double x, double y,double z) const=0 ;
  double operator()(double *xyz) const {return this->operator()(xyz[0], xyz[1], xyz[2]); }
  virtual ~CF_3() {}
};

enum {
  WALL_m00 = -1,
  WALL_p00 = -2,
  WALL_0m0 = -3,
  WALL_0p0 = -4,
  WALL_00m = -5,
  WALL_00p = -6,
  INTERFACE = -7,
  WALL_PARALLEL_TO_FACE = -8 // to allow for Dirichlet wall boundary conditions on the face_solver even with (very stretched) rectangular grids
};

inline int WALL_idx(unsigned char oriented_cart_dir)
{
  P4EST_ASSERT(oriented_cart_dir < P4EST_FACES);
  return (-1 - ((int) oriented_cart_dir));
}

typedef enum {
  DIRICHLET,
  NEUMANN,
  ROBIN,
  NOINTERFACE,
  MIXED,
  IGNORE
} BoundaryConditionType;

typedef enum
{
  u_component = dir::x,
  v_component = dir::y,
#ifdef P4_TO_P8
  w_component = dir::z,
#endif
  uvw_components,
  hodge_value
} hodge_control;

class mixed_interface
{
public:
  virtual BoundaryConditionType mixed_type(const double xyz_[]) const=0;
  virtual ~mixed_interface() {}
};

std::ostream& operator << (std::ostream& os, BoundaryConditionType  type);
std::istream& operator >> (std::istream& is, BoundaryConditionType& type);

std::string convert_to_string(const hodge_control& type);
std::ostream& operator << (std::ostream& os, hodge_control type);
std::istream& operator >> (std::istream& is, hodge_control& type);

class WallBC2D
{
public:
  virtual BoundaryConditionType operator()( double x, double y ) const=0 ;
  double value(double *xyz) const {return this->operator ()(xyz[0], xyz[1]);}
  virtual ~WallBC2D() = 0;
};

class WallBC3D
{
public:
  virtual BoundaryConditionType operator()( double x, double y, double z ) const=0 ;
  double value(double *xyz) const {return this->operator ()(xyz[0], xyz[1], xyz[2]);}
  virtual ~WallBC3D() = 0;
};

#ifdef P4_TO_P8
#define WallBCDIM WallBC3D
#define BoundaryConditionsDIM BoundaryConditions3D
#else
#define WallBCDIM WallBC2D
#define BoundaryConditionsDIM BoundaryConditions2D
#endif

class BoundaryConditions2D
{
private:
  const WallBC2D* WallType_;
  BoundaryConditionType InterfaceType_;
  const mixed_interface* MixedInterface;

  const CF_2 *p_WallValue;
  const CF_2 *p_InterfaceValue;
  const CF_2 *p_RobinCoef;

public:
  BoundaryConditions2D()
  {
    WallType_ = NULL;
    p_WallValue = NULL;
    InterfaceType_ = NOINTERFACE;
    MixedInterface = NULL;
    p_InterfaceValue = NULL;
    p_RobinCoef = NULL;
  }

  inline void setWallTypes( const WallBC2D& w )
  {
    WallType_ = &w;
  }

  inline const WallBC2D& getWallType() const
  {
    return *WallType_;
  }

  inline void setWallValues( const CF_2& v ){
    p_WallValue = &v;
  }

  inline void setInterfaceType(BoundaryConditionType bc, const mixed_interface* obj_= NULL){
    InterfaceType_ = bc;
    if(InterfaceType_ == MIXED)
    {
      if(obj_ == NULL)
        throw std::invalid_argument("BoundaryConditions2D::setInterfaceType(): if the interface type is set to MIXED, a pointer to a class of abstract type mixed_interface MUST be provided as well!");
      MixedInterface = obj_;
    }
  }

  inline void setInterfaceValue(const CF_2& in){
    p_InterfaceValue = &in;
  }

  inline void setRobinCoef(const CF_2& in){
    p_RobinCoef = &in;
  }

  inline bool InterfaceValueIsDefined() const
  {
    return (p_InterfaceValue != NULL);
  }

  inline const CF_2& getInterfaceValue(){
    return *p_InterfaceValue;
  }

  inline const CF_2& getWallValue(){
    return *p_WallValue;
  }

  inline const CF_2& getRobinCoef(){
    return *p_RobinCoef;
  }

  inline BoundaryConditionType wallType( double x, double y ) const
  {
#ifdef CASL_THROWS
    if(WallType_ == NULL) throw std::invalid_argument("[CASL_ERROR]: The type of boundary conditions has not been set on the walls.");
#endif
    return (*WallType_)(x,y);
  }

  inline BoundaryConditionType wallType(const double xyz_[]) const
  {
    return wallType(xyz_[0], xyz_[1]);
  }

  inline BoundaryConditionType interfaceType() const{ return InterfaceType_;}

  inline BoundaryConditionType interfaceType(const double* xyz) const
  {
    if(InterfaceType_ != MIXED)
      return interfaceType();
    return MixedInterface->mixed_type(xyz);
  }

  inline double wallValue(double x, double y) const
  {
#ifdef CASL_THROWS
    if(p_WallValue == NULL) throw std::invalid_argument("[CASL_ERROR]: The value of the boundary conditions has not been set on the walls.");
#endif
    return p_WallValue->operator ()(x,y);
  }

  inline double wallValue(const double xyz_[]) const
  {
    return wallValue(xyz_[0], xyz_[1]);
  }

  inline double interfaceValue(double x, double y) const
  {
#ifdef CASL_THROWS
    if(p_InterfaceValue == NULL) throw std::invalid_argument("[CASL_ERROR]: The value of the boundary conditions has not been set on the interface.");
#endif
    return p_InterfaceValue->operator ()(x,y);
  }
  inline double  interfaceValue(const double xyz_[]) const
  {
    return interfaceValue(xyz_[0], xyz_[1]);
  }

  inline double robinCoef(double x, double y) const
  {
#ifdef CASL_THROWS
    if(p_RobinCoef == NULL) throw std::invalid_argument("[CASL_ERROR]: The value of the Robin coef has not been set on the interface.");
#endif
    return p_RobinCoef->operator ()(x,y);
  }

  inline double robinCoef( double *xyz_) const
  {
    return robinCoef(xyz_[0], xyz_[1]);
  }

};

class BoundaryConditions3D
{
private:
  const WallBC3D* WallType_;
  BoundaryConditionType InterfaceType_;
  const mixed_interface* MixedInterface;

  const CF_3 *p_WallValue;
  const CF_3 *p_InterfaceValue;
  const CF_3 *p_RobinCoef;

public:
  BoundaryConditions3D()
  {
    WallType_ = NULL;
    p_WallValue = NULL;
    InterfaceType_ = NOINTERFACE;
    MixedInterface = NULL;
    p_InterfaceValue = NULL;
    p_RobinCoef = NULL;
  }

  inline void setWallTypes( const WallBC3D& w )
  {
    WallType_ = &w;
  }

  inline const WallBC3D& getWallType() const
  {
    return *WallType_;
  }

  inline void setWallValues( const CF_3& v ){
    p_WallValue = &v;
  }

  inline void setInterfaceType(BoundaryConditionType bc, const mixed_interface* obj_= NULL){
    InterfaceType_ = bc;
    if(InterfaceType_ == MIXED)
    {
      if(obj_ == NULL)
        throw std::invalid_argument("BoundaryConditions3D::setInterfaceType(): if the interface type is set to MIXED, a pointer to a class of abstract type mixed_interface MUST be provided as well");
      MixedInterface = obj_;
    }
  }

  inline void setInterfaceValue(const CF_3& in){
    p_InterfaceValue = &in;
  }

  inline void setRobinCoef(const CF_3& in){
    p_RobinCoef = &in;
  }

  inline const CF_3& getWallValue(){
    return *p_WallValue;
  }

  inline bool InterfaceValueIsDefined() const
  {
    return (p_InterfaceValue != NULL);
  }

  inline const CF_3& getInterfaceValue(){
    return *p_InterfaceValue;
  }

  inline const CF_3& getRobinCoef(){
    return *p_RobinCoef;
  }

  inline BoundaryConditionType wallType( double x, double y, double z ) const
  {
#ifdef CASL_THROWS
    if(WallType_ == NULL) throw std::invalid_argument("[CASL_ERROR]: The type of boundary conditions has not been set on the walls.");
#endif
    return (*WallType_)(x,y,z);
  }

  inline BoundaryConditionType wallType(const double xyz_[]) const
  {
    return wallType(xyz_[0],xyz_[1],xyz_[2]);
  }

  inline BoundaryConditionType interfaceType() const{ return InterfaceType_;}

  inline BoundaryConditionType interfaceType(const double* xyz) const
  {
    if(InterfaceType_ != MIXED)
      return interfaceType();
    return MixedInterface->mixed_type(xyz);
  }

  inline double wallValue(double x, double y, double z) const
  {
#ifdef CASL_THROWS
    if(p_WallValue == NULL) throw std::invalid_argument("[CASL_ERROR]: The value of the boundary conditions has not been set on the walls.");
#endif
    return p_WallValue->operator ()(x,y,z);
  }

  inline double wallValue(const double xyz_[]) const
  {
    return p_WallValue->operator ()(xyz_[0],xyz_[1],xyz_[2]);
  }

  inline double interfaceValue(double x, double y, double z) const
  {
#ifdef CASL_THROWS
    if(p_InterfaceValue == NULL) throw std::invalid_argument("[CASL_ERROR]: The value of the boundary conditions has not been set on the interface.");
#endif
    return p_InterfaceValue->operator ()(x,y,z);
  }

  inline double  interfaceValue(const double xyz_[]) const
  {
    return interfaceValue(xyz_[0], xyz_[1], xyz_[2]);
  }

  inline double robinCoef(double x, double y, double z) const
  {
#ifdef CASL_THROWS
    if(p_RobinCoef == NULL) throw std::invalid_argument("[CASL_ERROR]: The value of the Robin coef has not been set on the interface.");
#endif
    return p_RobinCoef->operator ()(x,y,z);
  }

  inline double robinCoef(double xyz_[]) const
  {
    return robinCoef(xyz_[0], xyz_[1], xyz_[2]);
  }
};

struct bc_sample
{
  BoundaryConditionType type;
  double value;
};

bool quadrant_value_is_well_defined(double &phi_q, const BoundaryConditionsDIM &bc_cell_field, const p4est_t* p4est, const p4est_ghost_t* ghost, const p4est_nodes_t* nodes,
                                    const p4est_locidx_t &quad_idx, const p4est_topidx_t &tree_idx, const double *node_sampled_phi_p);
inline bool quadrant_value_is_well_defined(const BoundaryConditionsDIM &bc_cell_field, const p4est_t* p4est, const p4est_ghost_t* ghost, const p4est_nodes_t* nodes,
                                           const p4est_locidx_t &quad_idx, const p4est_topidx_t &tree_idx, const double *node_sampled_phi_p)
{
  double phi_q;
  return quadrant_value_is_well_defined(phi_q, bc_cell_field, p4est, ghost, nodes, quad_idx, tree_idx, node_sampled_phi_p);
}

/*!
 * \brief index_of_node finds the (local) index of a node as defined within p4est, i.e. as a pest_quadrant_t structure whose level is P4EST_MAXLEVEL!
 *        The method uses a binary search through the provided nodes: its complexity is O(log(N_nodes)).
 *        The given node MUST MANDATORILY be canonicalized before being passed to this function to ensure consistency with the provided nodes: use
 *        p4est_node_canonicalize beforehand!
 * \param [in]    n     pointer to the node whose local index is queried;
 * \param [in]    nodes pointer to the nodes data structure
 * \param [inout] idx   reference of the local index of the node: index of the node on output if found, unchanged if not found (i.e. if the returned value is false)
 * \return true if the queried node exists and was found in the nodes (i.e. if the idx is valid), false otherwise.
 */
bool index_of_node(const p4est_quadrant_t *n, const p4est_nodes_t* nodes, p4est_locidx_t& idx);

/*!
 * \brief rel_qxyz_quad_fr_node calculates the relative cartesian coordinates between a quad center and a given grid node (very useful for lsqr
 * interpolation). The method also returns the cartesian difference in terms of logical coordinates units (in order to efficiently and
 * unambiguously count the number of independent points along Cartesian directions.
 * \param p4est               [in]  pointer to the forest owning the quadrant quad
 * \param quad                [in]  pointer to the quadrant (whose p.piggy3 data must be valid)
 * \param xyz_node            [in]  pointer to an array of P4EST_DIM doubles: cartesian cooordinates of the grid node
 * \param node                [in]  pointer to the grid node of interest
 * \param tree_dimensions     [in]  pointer to an array of P4EST_DIM doubles: dimensions of the trees in physical domain units (assumes trees of the same size everywhere)
 * \param brick               [in]  pointer to the brick (macromesh) structure
 * \param xyz_rel             [out] pointer to an array of P4EST_DIM doubles: difference of Cartesian coordinates between the quadrant and the point in physical units
 * \param logical_qcoord_diff [out] pointer to an array of P4EST_DIM int64_t: difference of Cartesian coordinates between the quadrant and the point in logical units
 * NOTE: logical_qcoord_diff must point to int64_t type to make sure that logical differences and calculations across trees are correct.
 */
void rel_qxyz_quad_fr_node(const p4est_t* p4est, const p4est_quadrant_t& quad, const double* xyz_node, const p4est_indep_t* node, const double *tree_dimensions, const my_p4est_brick_t* brick,
                           double *xyz_rel, int64_t* logical_qcoord_diff);

/*!
 * \brief get_local_interpolation_weights calculates the local geometry information and interpolation weights required for linear and, if desired,
 * quadratic interpolation procedures
 * \param [in]  p4est the forest
 * \param [in]  tree_id the index of the tree that owns the quadrant
 * \param [in]  quad the quadrant tagged as owner of the point of interest
 * \param [in]  xyz_global global coordinates of the point where interpolation is desired (in domain units)
 * \param [out] linear_weight : array of P4EST_CHILDREN double which, on output, lists the linear interpolation weights
 *             (--> linear_weight[dir::v_mmm] is the linear interpolation weight associated with local node v_mmm, etc.)
 * \param [out] second_derivative_weight : either NULL (if not desired) or array of P4EST_DIM double which, on output, contains
 *             the weights by which the second derivatives need to be multiplied to correct the linear interpolation and make it
 *             more accurate)
 */
void get_local_interpolation_weights(const p4est_t* p4est, const p4est_topidx_t& tree_id, const p4est_quadrant_t& quad, const double *xyz_global,
                                     double* linear_weight, double* second_derivative_weight = NULL);

/*!
 * \brief linear_interpolation performs linear interpolation for a point
 * \param [in]    p4est the forest
 * \param [in]    tree_id the current tree that owns the quadrant
 * \param [in]    quad the current quarant
 * \param [in]    F a simple C-style array of size n_results*P4EST_CHILDREN, containing the values of the n_vecs function(s) at the vertices of the quadrant. __MUST__ be z-ordered
 *                F[k*P4EST_CHILDREN+i] = value of he kth function at quadrant's node i (in z-order), 0 <= i < P4EST_CHILDREN, 0 <= k < n_results
 * \param [in]    xyz_global global coordinates of the point
 * \param [inout] simple C-style array of size n_results containing the results of the quadratic_interpolation of the n_results different functions at the node of interest (located at xyz_global)
 * \param [in]    n_results number of functions to be interpolated
 */
void linear_interpolation(const p4est_t *p4est, p4est_topidx_t tree_id, const p4est_quadrant_t &quad, const double *F, const double *xyz_global, double *results, const size_t &n_results );
inline double linear_interpolation(const p4est_t *p4est, p4est_topidx_t tree_id, const p4est_quadrant_t &quad, const double *F, const double *xyz_global)
{
  double result;
  linear_interpolation(p4est, tree_id, quad, F, xyz_global, &result, 1);
  return result;
}

/*!
 * \brief quadratic_non_oscillatory_interpolation performs non-oscilatory quadratic interpolation for a point
 * \param [in]    p4est the forest
 * \param [in]    tree_id the current tree that owns the quadrant
 * \param [in]    quad the current quarant
 * \param [in]    F a simple C-style array of size n_results*P4EST_CHILDREN, containing the values of the n_vecs function(s) at the vertices of the quadrant. __MUST__ be z-ordered
 *                F[k*P4EST_CHILDREN+i] = value of he kth function at quadrant's node i (in z-order), 0 <= i < P4EST_CHILDREN, 0 <= k < n_results
 * \param [in]    Fdd a simple C-style array of size n_results*P4EST_CHILDREN*P4EST_DIM, containing the values of the second derivatives of the function(s) at the vertices of the quadrant
 *                Fdd[k*P4EST_CHILDREN*P4EST_DIM+j*P4EST_DIM+i] = value of the second derivative along dimension i, at quadrant's node j, of the kth function,
 *                0 <= i < P4EST_DIM, 0<= j < P4EST_CHILDREN, 0 <= k < n_results
 * \param [in]    xyz_global global coordinates of the point
 * \param [inout] simple C-style array of size n_results containing the results of the quadratic_interpolation of the n_results different functions at the node of interest (located at xyz_global)
 * \param [in]    n_results number of functions to be interpolated
 */
void quadratic_non_oscillatory_interpolation(const p4est_t *p4est, p4est_topidx_t tree_id, const p4est_quadrant_t &quad, const double *F, const double *Fdd, const double *xyz_global, double *results, const size_t &n_results );
inline double quadratic_non_oscillatory_interpolation(const p4est_t *p4est, p4est_topidx_t tree_id, const p4est_quadrant_t &quad, const double *F, const double *Fdd, const double *xyz_global)
{
  double result;
  quadratic_non_oscillatory_interpolation(p4est, tree_id, quad, F, Fdd, xyz_global, &result, 1);
  return result;
}

void quadratic_non_oscillatory_continuous_v1_interpolation(const p4est_t *p4est, p4est_topidx_t tree_id, const p4est_quadrant_t &quad, const double *F, const double *Fdd, const double *xyz_global, double *results, const size_t &n_results );
inline double quadratic_non_oscillatory_continuous_v1_interpolation(const p4est_t *p4est, p4est_topidx_t tree_id, const p4est_quadrant_t &quad, const double *F, const double *Fdd, const double *xyz_global)
{
  double result;
  quadratic_non_oscillatory_continuous_v1_interpolation(p4est, tree_id, quad, F, Fdd, xyz_global, &result, 1);
  return result;
}

void quadratic_non_oscillatory_continuous_v2_interpolation(const p4est_t *p4est, p4est_topidx_t tree_id, const p4est_quadrant_t &quad, const double *F, const double *Fdd, const double *xyz_global, double *results, const size_t &n_results );
inline double quadratic_non_oscillatory_continuous_v2_interpolation(const p4est_t *p4est, p4est_topidx_t tree_id, const p4est_quadrant_t &quad, const double *F, const double *Fdd, const double *xyz_global)
{
  double result;
  quadratic_non_oscillatory_continuous_v2_interpolation(p4est, tree_id, quad, F, Fdd, xyz_global, &result, 1);
  return result;
}


/*!
 * \brief quadratic_interpolation performs quadratic interpolation for a point
 * \param [in]    p4est the forest
 * \param [in]    tree_id the current tree that owns the quadrant
 * \param [in]    quad the current quarant
 * \param [in]    F a simple C-style array of size n_results*P4EST_CHILDREN, containing the values of the n_vecs function(s) at the vertices of the quadrant. __MUST__ be z-ordered
 *                F[k*P4EST_CHILDREN+i] = value of he kth function at quadrant's node i (in z-order), 0 <= i < P4EST_CHILDREN, 0 <= k < n_results
 * \param [in]    Fdd a simple C-style array of size n_results*P4EST_CHILDREN*P4EST_DIM, containing the values of the second derivatives of the function(s) at the vertices of the quadrant
 *                Fdd[k*P4EST_CHILDREN*P4EST_DIM+j*P4EST_DIM+i] = value of the second derivative along dimension i, at quadrant's node j, of the kth function,
 *                0 <= i < P4EST_DIM, 0<= j < P4EST_CHILDREN, 0 <= k < n_results
 * \param [in]    xyz_global global coordinates of the point
 * \param [inout] simple C-style array of size n_results containing the results of the quadratic_interpolation of the n_results different functions at the node of interest (located at xyz_global)
 * \param [in]    n_results number of functions to be interpolated
 */
void quadratic_interpolation(const p4est_t* p4est, p4est_topidx_t tree_id, const p4est_quadrant_t &quad, const double *F, const double *Fdd, const double *xyz_global, double *results, const size_t &n_results );
inline double quadratic_interpolation(const p4est_t* p4est, p4est_topidx_t tree_id, const p4est_quadrant_t &quad, const double *F, const double *Fdd, const double *xyz_global)
{
  double result;
  quadratic_interpolation(p4est, tree_id, quad, F, Fdd, xyz_global, &result, 1);
  return result;
}

p4est_bool_t nodes_are_equal(int mpi_size, p4est_nodes_t* nodes_1, p4est_nodes_t* nodes_2);

p4est_bool_t ghosts_are_equal(p4est_ghost_t* ghost_1, p4est_ghost_t* ghost_2);

PetscErrorCode VecGetLocalAndGhostSizes(Vec& v, PetscInt& local_size, PetscInt& ghosted_size);

/*!
 * \brief VecGhostCopy  copy a ghosted vector, i.e. dst <- src
 * \param src [in]  the source vector
 * \param dst [out] the destination vector
 * \return error code
 */
PetscErrorCode VecGhostCopy(Vec src, Vec dst);

/*!
 * \brief vectorIsWellSetForNodes
 * \param v
 * \param nodes
 * \param mpicomm
 * \param block_size
 * \return
 */
bool vectorIsWellSetForNodes(Vec& v, const p4est_nodes_t* nodes, const MPI_Comm& mpicomm, const unsigned int &block_size);

/*!
 * \brief VecCreateGhostNodesBlock Creates a ghosted block PETSc parallel vector on the nodes
 * \param p4est      [in]  p4est object
 * \param nodes      [in]  the nodes object
 * \param block_size [in]  block size of the vector
 * \param v          [out] PETSc vector
 * \return a PetscErrorCode to be checked against using CHKERRXX()
 */
PetscErrorCode VecCreateGhostNodesBlock(const p4est_t *p4est, const p4est_nodes_t *nodes, const PetscInt & block_size, Vec* v);
inline PetscErrorCode VecCreateGhostNodes(const p4est_t *p4est, const p4est_nodes_t *nodes, Vec* v)
{
  return VecCreateGhostNodesBlock(p4est, nodes, 1, v);
}

/*!
 * \brief VecGhostSet Sets a ghost vector to a value
 * \param x [in,out]  the vector
 * \param v [in]      the value to set
 * \return error code
 */
PetscErrorCode VecGhostSet(Vec x, double v);

/*!
 * \brief VecCreateGhostNodesBlock Creates a ghosted block PETSc parallel vector on the cells
 * \param p4est      [in]  p4est object
 * \param ghost      [in]  the ghost cells
 * \param block_size [in]  block size of the vector
 * \param v          [out] PETSc vector
 * \return a PetscErrorCode to be checked against using CHKERRXX()
 */
PetscErrorCode VecCreateGhostCellsBlock(const p4est_t *p4est, const p4est_ghost_t *ghost, const PetscInt & block_size, Vec* v);
inline PetscErrorCode VecCreateGhostCells(const p4est_t *p4est, const p4est_ghost_t *ghost, Vec* v)
{
  return VecCreateGhostCellsBlock(p4est, ghost, 1, v);
}

/*!
 * \brief VecCreateNoGhostCellsBlock Creates a non-ghosted block PETSc parallel vector on the cells
 * \param p4est       [in]  the forest
 * \param block_size  [in]  block size of the vector
 * \param v           [out] PETSc vector type
 * \return a PetscErrorCode to be checked against using CHKERRXX()
 */
PetscErrorCode VecCreateNoGhostCellsBlock(const p4est_t *p4est, const PetscInt &block_size, Vec* v);
inline PetscErrorCode VecCreateNoGhostCells(const p4est_t *p4est, Vec* v)
{
  return VecCreateNoGhostCellsBlock(p4est, 1, v);
}

PetscErrorCode VecScatterAllToSomeCreate(MPI_Comm comm, Vec origin_loc, Vec destination, const PetscInt &ndest_glo_idx, const PetscInt *dest_glo_idx, VecScatter *ctx);
inline PetscErrorCode VecScatterAllToSomeCreate(MPI_Comm comm, Vec origin_loc, Vec destination, const std::vector<PetscInt>& dest_glo_idx, VecScatter *ctx)
{
  return VecScatterAllToSomeCreate(comm, origin_loc, destination, dest_glo_idx.size(), dest_glo_idx.data(), ctx);
}
inline PetscErrorCode VecScatterAllToSomeBegin(VecScatter ctx, Vec origin_loc, Vec destination)
{
  return VecScatterBegin(ctx, origin_loc, destination, INSERT_VALUES, SCATTER_FORWARD);
}
inline PetscErrorCode VecScatterAllToSomeEnd(VecScatter ctx, Vec origin_loc, Vec destination)
{
  return VecScatterEnd(ctx, origin_loc, destination, INSERT_VALUES, SCATTER_FORWARD);
}

/*!
 * \brief VecScatterAllToSome scatters all local values of an origin parallel Petsc vector to some/all values of another
 * \param comm          [in]    mpi communication group in which the vectors live
 * \param origin        [in]    origin vector from which all values need to be scattered
 * \param destination   [inout] destination vector in which some/all values need to be filled
 * \param ndest_glo_idx [in]    number of elements in dest_glo_idx array (next argument)
 * \param dest_glo_idx  [in]    array of ndest_glo_idx global indices corresponding to the destination indices mapped with
 *                              the local values of the origin vector
 *                              (NULL is fine if ndest_glo_idx is 0)
 * \param sync_ghost    [in]    activates ghost updates in the destination vector after scattering if true (default is false)
 * [DEBUG check] this routine checks that the global size of the origin is <= the global size of destination in DEBUG
 * [DEBUG check] this routine checks that ndest_glo_idx is <= the local size of origin in DEBUG
 * \return a Petsc error code to be checked against for success/failure
 */
inline PetscErrorCode VecScatterAllToSome(MPI_Comm comm, Vec origin, Vec destination, const PetscInt &ndest_glo_idx, const PetscInt *dest_glo_idx, const bool &sync_ghost = false)
{
  PetscErrorCode ierr;
#ifdef DEBUG
  PetscInt full_size_origin, full_size_destination, local_size_origin;
  ierr = VecGetSize(origin, &full_size_origin);                                                       CHKERRQ(ierr);
  ierr = VecGetSize(destination, &full_size_destination);                                             CHKERRQ(ierr);
  P4EST_ASSERT(full_size_origin <= full_size_destination);
  ierr = VecGetLocalSize(origin, &local_size_origin);                                                 CHKERRQ(ierr);
  P4EST_ASSERT(ndest_glo_idx <= local_size_origin);
#endif
  VecScatter ctx;
  Vec origin_loc;
  ierr = VecGhostGetLocalForm(origin, &origin_loc);                                                   CHKERRQ(ierr);
  ierr = VecScatterAllToSomeCreate(comm, origin_loc, destination, ndest_glo_idx, dest_glo_idx, &ctx); CHKERRQ(ierr);
  ierr = VecScatterAllToSomeBegin(ctx, origin_loc, destination);                                      CHKERRQ(ierr);
  ierr = VecScatterAllToSomeEnd(ctx, origin_loc, destination);                                        CHKERRQ(ierr);
  ierr = VecGhostRestoreLocalForm(origin, &origin_loc);                                               CHKERRQ(ierr);
  if(sync_ghost){
    ierr = VecGhostUpdateBegin(destination, INSERT_VALUES, SCATTER_FORWARD);                          CHKERRQ(ierr); }
  ierr = VecScatterDestroy(ctx);                                                                      CHKERRQ(ierr);
  if(sync_ghost){
    ierr = VecGhostUpdateEnd(destination, INSERT_VALUES, SCATTER_FORWARD);                            CHKERRQ(ierr); }
  return ierr;
}
inline PetscErrorCode VecScatterAllToSome(MPI_Comm comm, Vec origin, Vec destination, const std::vector<PetscInt>& dest_glo_idx, const bool &sync_ghost = false)
{
  return VecScatterAllToSome(comm, origin, destination, dest_glo_idx.size(), dest_glo_idx.data(), sync_ghost);
}

/*!
 * \brief VecScatterCreateChangeLayout Create a VecScatter context useful for changing the parallel layout of a vector
 * \param comm  [in]  MPI_Comm to which parallel vectors belong
 * \param from  [in]  input vector layout
 * \param to    [in]  output vector layout
 * \param ctx   [out] the created VecScatter context
 * \return
 */
PetscErrorCode VecScatterCreateChangeLayout(MPI_Comm comm, Vec from, Vec to, VecScatter *ctx);

/*!
 * \brief VecGhostChangeLayoutBegin Start changing the layout of a parallel vector. This potentially involves
 *  sending and receiving messages in a non-blocking mode
 * \param ctx   [in]  VecScatter context to initiate the transfer
 * \param from  [in]  input vector to the change the parallel layout
 * \param to    [out] output vector with the same global values but with a different parallel layout
 * \return
 */
PetscErrorCode VecGhostChangeLayoutBegin(VecScatter ctx, Vec from, Vec to);

/*!
 * \brief VecGhostChangeLayoutEnd Finish changing the layout of a parallel vector. This potentially involves
 *  sending and receiving messages in a non-blocking mode
 * \param ctx   [in]  VecScatter context to initiate the transfer
 * \param from  [in]  input vector to the change the parallel layout
 * \param to    [out] output vector with the same global values but with a different parallel layout
 * \return
 */
PetscErrorCode VecGhostChangeLayoutEnd(VecScatter ctx, Vec from, Vec to);

/*!
 * \brief is_folder returns true if the path points to an existing folder
 * does not use boost nor c++17 standard to maximize portability
 * \param path: path to be checked
 * \return true if the path points to a folder
 * [throws std::runtime_error if the path cannot be accessed]
 */
bool is_folder(const char* path);
inline bool is_folder(const std::string &path_str) { return is_folder(path_str.c_str()); }

/*!
 * \brief file_exists returns true if the path points to an existing file
 * does not use boost nor c++17 standard to maximize portability
 * \param path:path to be checked
 * \return true if there exists a file corresponding to the given path
 */
bool file_exists(const char* path);
inline bool file_exists(const std::string &path_str) { return file_exists(path_str.c_str()); }

/*!
 * \brief create_directory creates a folder indicated by the given path, permission rights: 755
 * does not use boost nor c++17 standard to maximize portability (parents are created as well)
 * \param path: path to the folder to be created
 * \param mpi_rank: rank of the calling process
 * \param comm: communicator
 * \return 0 if the creation was successful, non-0 otherwise
 * [the root process creates the folder, the operation is collective by MPI_Bcast on the result]
 */
int create_directory(const char* path, int mpi_rank, MPI_Comm comm=MPI_COMM_WORLD);
inline int create_directory(const std::string &path_str, int mpi_rank, MPI_Comm comm=MPI_COMM_WORLD)
{
  return create_directory(path_str.c_str(), mpi_rank, comm);
}

/*!
 * \brief delete_directory_recursive explores a directory then
 * - it deletes all regular files in the directrory;
 * - it goes through subdirectories and calls the same function on them;
 * - after recursive call returns the subdirectory is removed;
 * does not use boost nor c++17 standard to maximize portability
 * \param root_path: path to the root directory to be entirely deleted
 * \param mpi_rank: rank of the calling process
 * \param comm: communicator
 * \param non_collective: flag skipping the (collective) steps (for recursive calls on root process)
 * \return 0 if the deletion was successful, non-0 otherwise
 * [the root process deletes the content, the operation is collective by MPI_Bcast on the final result]
 * [throws std::invalid_argument if the root_path is NOT a directory]
 */
int delete_directory(const char* root_path, int mpi_rank, MPI_Comm comm=MPI_COMM_WORLD, bool non_collective=false);
inline int delete_directory(const std::string &root_path_str, int mpi_rank, MPI_Comm comm=MPI_COMM_WORLD, bool non_collective=false)
{
  return delete_directory(root_path_str.c_str(), mpi_rank, comm, non_collective);
}

int get_subdirectories_in(const char* root_path, std::vector<std::string>& subdirectories);
inline int get_subdirectories_in(const std::string root_path_str, std::vector<std::string>& subdirectories)
{
  return get_subdirectories_in(root_path_str.c_str(), subdirectories);
}

inline double int2double_coordinate_transform(p4est_qcoord_t a){
  return static_cast<double>(a)/static_cast<double>(P4EST_ROOT_LEN);
}

int8_t find_max_level(const p4est_t* p4est);

void dxyz_min(const p4est_t *p4est, double *dxyz);

void get_dxyz_min(const p4est_t *p4est, double dxyz[], double *dxyz_min=NULL, double *diag_min=NULL);

void dxyz_quad(const p4est_t *p4est, const p4est_quadrant_t *quad, double *dxyz);

void xyz_min(const p4est_t *p4est, double *xyz_min_);

void xyz_max(const p4est_t *p4est, double *xyz_max_);

inline void xyz_min_max(const p4est_t *p4est, double *xyz_min_, double *xyz_max_){
  xyz_min(p4est, xyz_min_);
  xyz_max(p4est, xyz_max_);
}

inline double node_x_fr_n(const p4est_indep_t *ni){
  return ni->x == P4EST_ROOT_LEN-1 ? 1.0:static_cast<double>(ni->x)/static_cast<double>(P4EST_ROOT_LEN);
}

inline double node_y_fr_n(const p4est_indep_t *ni){
  return ni->y == P4EST_ROOT_LEN-1 ? 1.0:static_cast<double>(ni->y)/static_cast<double>(P4EST_ROOT_LEN);
}

#ifdef P4_TO_P8
inline double node_z_fr_n(const p4est_indep_t *ni){
  return ni->z == P4EST_ROOT_LEN-1 ? 1.0:static_cast<double>(ni->z)/static_cast<double>(P4EST_ROOT_LEN);
}
#endif

inline double node_x_fr_n(p4est_locidx_t n, const p4est_t *p4est, const p4est_nodes_t *nodes)
{
  p4est_indep_t *node = (p4est_indep_t*)sc_array_index(&const_cast<p4est_nodes_t*>(nodes)->indep_nodes, n);
  p4est_topidx_t tree_id = node->p.piggy3.which_tree;

  p4est_topidx_t v_m = p4est->connectivity->tree_to_vertex[P4EST_CHILDREN*tree_id + 0];
  p4est_topidx_t v_p = p4est->connectivity->tree_to_vertex[P4EST_CHILDREN*tree_id + P4EST_CHILDREN-1];
  double tree_xmin = p4est->connectivity->vertices[3*v_m + 0];
  double tree_xmax = p4est->connectivity->vertices[3*v_p + 0];
  return (tree_xmax-tree_xmin)*node_x_fr_n(node) + tree_xmin;
}

inline double node_y_fr_n(p4est_locidx_t n, const p4est_t *p4est, const p4est_nodes_t *nodes)
{
  p4est_indep_t *node = (p4est_indep_t*)sc_array_index(&const_cast<p4est_nodes_t*>(nodes)->indep_nodes, n);
  p4est_topidx_t tree_id = node->p.piggy3.which_tree;

  p4est_topidx_t v_m = p4est->connectivity->tree_to_vertex[P4EST_CHILDREN*tree_id + 0];
  p4est_topidx_t v_p = p4est->connectivity->tree_to_vertex[P4EST_CHILDREN*tree_id + P4EST_CHILDREN-1];
  double tree_ymin = p4est->connectivity->vertices[3*v_m + 1];
  double tree_ymax = p4est->connectivity->vertices[3*v_p + 1];
  return (tree_ymax-tree_ymin)*node_y_fr_n(node) + tree_ymin;
}

#ifdef P4_TO_P8
inline double node_z_fr_n(p4est_locidx_t n, const p4est_t *p4est, const p4est_nodes_t *nodes)
{
  p4est_indep_t *node = (p4est_indep_t*)sc_array_index(&const_cast<p4est_nodes_t*>(nodes)->indep_nodes, n);
  p4est_topidx_t tree_id = node->p.piggy3.which_tree;

  p4est_topidx_t v_m = p4est->connectivity->tree_to_vertex[P4EST_CHILDREN*tree_id + 0];
  p4est_topidx_t v_p = p4est->connectivity->tree_to_vertex[P4EST_CHILDREN*tree_id + P4EST_CHILDREN-1];
  double tree_zmin = p4est->connectivity->vertices[3*v_m + 2];
  double tree_zmax = p4est->connectivity->vertices[3*v_p + 2];
  return (tree_zmax-tree_zmin)*node_z_fr_n(node) + tree_zmin;
}
#endif

inline void node_xyz_fr_n(p4est_locidx_t n, const p4est_t *p4est, const p4est_nodes_t *nodes, double *xyz)
{
  xyz[0] = node_x_fr_n(n,p4est,nodes);
  xyz[1] = node_y_fr_n(n,p4est,nodes);
#ifdef P4_TO_P8
  xyz[2] = node_z_fr_n(n,p4est,nodes);
#endif
}

inline void p4est_dxyz_min(const p4est_t* p4est, double *dxyz)
{
  splitting_criteria_t *data = (splitting_criteria_t*)p4est->user_pointer;
  p4est_topidx_t vm = p4est->connectivity->tree_to_vertex[0];
  p4est_topidx_t vp = p4est->connectivity->tree_to_vertex[P4EST_CHILDREN-1];
  const double *vert = p4est->connectivity->vertices;

  double h = 1.0 / (double) (1 << data->max_lvl);
  for (short i=0; i<P4EST_DIM; ++i)
    dxyz[i] = (vert[3*vp + i] - vert[3*vm + i]) * h;
}

inline void p4est_dxyz_max(const p4est_t* p4est, double *dxyz)
{
  splitting_criteria_t *data = (splitting_criteria_t*)p4est->user_pointer;
  p4est_topidx_t tr_idx = p4est->trees->elem_count - 1;
  p4est_topidx_t vm = p4est->connectivity->tree_to_vertex[0];
  p4est_topidx_t vp = p4est->connectivity->tree_to_vertex[tr_idx * P4EST_CHILDREN + P4EST_CHILDREN-1];
  const double *vert = p4est->connectivity->vertices;

  double h = 1.0 / (double) (1 << data->min_lvl);
  for (short i=0; i<P4EST_DIM; ++i)
    dxyz[i] = (vert[3*vp + i] - vert[3*vm + i]) * h;
}

inline double p4est_diag_min(const p4est_t* p4est) {
  double dx[P4EST_DIM];
  p4est_dxyz_min(p4est, dx);
  return sqrt(SUMD(SQR(dx[0]), SQR(dx[1]), SQR(dx[2])));
}

inline double p4est_diag_max(const p4est_t* p4est) {
  double dx[P4EST_DIM];
  p4est_dxyz_max(p4est, dx);
  return sqrt(SUMD(SQR(dx[0]), SQR(dx[1]), SQR(dx[2])));
}

/*!
 * \brief get the x-coordinate of the bottom left corner of a quadrant in the local tree coordinate system
 */
inline double quad_x_fr_i(const p4est_quadrant_t *qi){
  return static_cast<double>(qi->x)/static_cast<double>(P4EST_ROOT_LEN);
}

/*!
 * \brief get the y-coordinate of the bottom left corner of a quadrant in the local tree coordinate system
 */
inline double quad_y_fr_j(const p4est_quadrant_t *qi){
  return static_cast<double>(qi->y)/static_cast<double>(P4EST_ROOT_LEN);
}

#ifdef P4_TO_P8
/*!
 * \brief get the z-coordinate of the bottom left corner of a quadrant in the local tree coordinate system
 */
inline double quad_z_fr_k(const p4est_quadrant_t *qi){
  return static_cast<double>(qi->z)/static_cast<double>(P4EST_ROOT_LEN);
}
#endif

/*!
 * \brief get the xyz-coordinate of the bottom left corner of a quadrant in the local tree coordinate system
 */
inline void quad_xyz_fr_ijk(const p4est_quadrant_t *qi, double xyz[P4EST_DIM]){
  xyz[0] = static_cast<double>(qi->x)/static_cast<double>(P4EST_ROOT_LEN);
  xyz[1] = static_cast<double>(qi->y)/static_cast<double>(P4EST_ROOT_LEN);
#ifdef P4_TO_P8
  xyz[2] = static_cast<double>(qi->z)/static_cast<double>(P4EST_ROOT_LEN);
#endif
  return;
}

inline p4est_tree_t* get_tree(p4est_topidx_t tr, p4est_t* p4est)
{
#ifdef CASL_THROWS
  if(tr < p4est->first_local_tree || tr > p4est->last_local_tree) {
    std::ostringstream oss;
    oss << "Tree with index " << tr << " is outside range. Processor " << p4est->mpirank
        << " inclusive range is [" << p4est->first_local_tree << ", " << p4est->last_local_tree << "]" << std::endl;
    throw std::out_of_range(oss.str());
  }
#endif

  return p4est_tree_array_index(p4est->trees, tr);
}

inline p4est_quadrant_t* get_quad(p4est_locidx_t q, p4est_tree_t* tree)
{
#ifdef CASL_THROWS
  if(q < 0 || q >= (p4est_locidx_t) tree->quadrants.elem_count) {
    std::ostringstream oss;
    oss << "Quad with index " << q << " is outside range of current tree. "
        << "Number of quadrants on this tree is " << tree->quadrants.elem_count << std::endl;
    throw std::out_of_range(oss.str());
  }
#endif

  return p4est_quadrant_array_index(&tree->quadrants, q);
}

inline p4est_quadrant_t* get_quad(p4est_locidx_t q, p4est_ghost_t* ghost)
{
#ifdef CASL_THROWS
  if(q < 0 || q >= (p4est_locidx_t) ghost->ghosts.elem_count) {
    std::ostringstream oss;
    oss << "Quad with index " << q << " is outside range of ghost layer. "
        << "Size of ghost layer is " << ghost->ghosts.elem_count << std::endl;
    throw std::out_of_range(oss.str());
  }
#endif

  return p4est_quadrant_array_index(&ghost->ghosts, q);
}

inline p4est_indep_t* get_node(p4est_locidx_t n, p4est_nodes_t* nodes)
{
#ifdef CASL_THROWS
  if(n < 0 || n >= (p4est_locidx_t) nodes->indep_nodes.elem_count) {
    std::ostringstream oss;
    oss << "Node with index " << n << " is outside range of nodes." << std::endl;
    throw std::out_of_range(oss.str());
  }
#endif

  return (p4est_indep_t*) sc_array_index(&nodes->indep_nodes, n);
}

/*!
 * \brief get the x-coordinate of the center of a quadrant
 * \param quad_idx the index of the quadrant in the local forest, NOT in the tree tree_idx !!
 */
inline double quad_x_fr_q(p4est_locidx_t quad_idx, p4est_topidx_t tree_idx, const p4est_t *p4est, const p4est_ghost_t *ghost)
{
  const p4est_quadrant_t *quad;
  if(quad_idx<p4est->local_num_quadrants)
  {
    p4est_tree_t *tree = p4est_tree_array_index(p4est->trees, tree_idx);
    quad = p4est_quadrant_array_index(&tree->quadrants, quad_idx-tree->quadrants_offset);
  }
  else
  {
    P4EST_ASSERT ((size_t)(quad_idx - p4est->local_num_quadrants) < ghost->ghosts.elem_count);
    quad = (p4est_quadrant_t *) (ghost->ghosts.array + sizeof (p4est_quadrant_t) * (size_t)(quad_idx - p4est->local_num_quadrants));
  }

  p4est_topidx_t v_m = p4est->connectivity->tree_to_vertex[P4EST_CHILDREN*tree_idx + 0];
  p4est_topidx_t v_p = p4est->connectivity->tree_to_vertex[P4EST_CHILDREN*tree_idx + P4EST_CHILDREN-1];
  double tree_xmin = p4est->connectivity->vertices[3*v_m + 0];
  double tree_xmax = p4est->connectivity->vertices[3*v_p + 0];
  return (tree_xmax-tree_xmin)*(quad_x_fr_i(quad) + .5*(double)P4EST_QUADRANT_LEN(quad->level)/(double)P4EST_ROOT_LEN) + tree_xmin;
}

/*!
 * \brief quad_x        compute the x-coordinate of the center of a quadrant
 * \param p4est [in]    const pointer to the p4est structure
 * \param quad  [in]    const pointer to the quadrant.
 *        NOTE: Assumes that the piggy3 member if filled
 * \return  the x-coordinate
 */
inline double quad_x(const p4est_t *p4est, const p4est_quadrant_t *quad)
{
  p4est_locidx_t tree_idx = quad->p.piggy3.which_tree;
  p4est_topidx_t v_m = p4est->connectivity->tree_to_vertex[P4EST_CHILDREN*tree_idx + 0];
  p4est_topidx_t v_p = p4est->connectivity->tree_to_vertex[P4EST_CHILDREN*tree_idx + P4EST_CHILDREN-1];
  double tree_xmin = p4est->connectivity->vertices[3*v_m + 0];
  double tree_xmax = p4est->connectivity->vertices[3*v_p + 0];
  return (tree_xmax-tree_xmin)*(quad_x_fr_i(quad) + 0.5*(double)P4EST_QUADRANT_LEN(quad->level)/(double)P4EST_ROOT_LEN) + tree_xmin;
}

/*!
 * \brief quad_dx     compute the dx size of the a quadrant
 * \param p4est [in]  const pointer to the p4est structure
 * \param quad  [in]  const pointer to the quadrant structure
 *        NOTE: Assumes that the piggy3 member if filled
 * \return  dx
 */
inline double quad_dx(const p4est_t *p4est, const p4est_quadrant_t *quad)
{
  p4est_locidx_t tree_idx = quad->p.piggy3.which_tree;
  p4est_topidx_t v_m = p4est->connectivity->tree_to_vertex[P4EST_CHILDREN*tree_idx + 0];
  p4est_topidx_t v_p = p4est->connectivity->tree_to_vertex[P4EST_CHILDREN*tree_idx + P4EST_CHILDREN-1];
  double tree_xmin = p4est->connectivity->vertices[3*v_m + 0];
  double tree_xmax = p4est->connectivity->vertices[3*v_p + 0];

  return (tree_xmax-tree_xmin)*((double)P4EST_QUADRANT_LEN(quad->level)/(double)P4EST_ROOT_LEN);
}

/*!
 * \brief get the y-coordinate of the center of a quadrant
 * \param quad_idx the index of the quadrant in the local forest, NOT in the tree tree_idx !!
 */
inline double quad_y_fr_q(p4est_locidx_t quad_idx, p4est_topidx_t tree_idx, const p4est_t *p4est, const p4est_ghost_t *ghost)
{
  p4est_quadrant_t *quad;
  if(quad_idx<p4est->local_num_quadrants)
  {
    p4est_tree_t *tree = p4est_tree_array_index(p4est->trees, tree_idx);
    quad = p4est_quadrant_array_index(&tree->quadrants, quad_idx-tree->quadrants_offset);
  }
  else
  {
    P4EST_ASSERT ((size_t)(quad_idx - p4est->local_num_quadrants) < ghost->ghosts.elem_count);
    quad = (p4est_quadrant_t *) (ghost->ghosts.array + sizeof (p4est_quadrant_t) * (size_t)(quad_idx - p4est->local_num_quadrants));
  }

  p4est_topidx_t v_m = p4est->connectivity->tree_to_vertex[P4EST_CHILDREN*tree_idx + 0];
  p4est_topidx_t v_p = p4est->connectivity->tree_to_vertex[P4EST_CHILDREN*tree_idx + P4EST_CHILDREN-1];
  double tree_ymin = p4est->connectivity->vertices[3*v_m + 1];
  double tree_ymax = p4est->connectivity->vertices[3*v_p + 1];
  return (tree_ymax-tree_ymin)*(quad_y_fr_j(quad) + .5*(double)P4EST_QUADRANT_LEN(quad->level)/(double)P4EST_ROOT_LEN) + tree_ymin;
}

/*!
 * \brief quad_y        compute the y-coordinate of the center of a quadrant
 * \param p4est [in]    const pointer to the p4est structure
 * \param quad  [in]    const pointer to the quadrant.
 *        NOTE: Assumes that the piggy3 member if filled
 * \return  the y-coordinate
 */
inline double quad_y(const p4est_t *p4est, const p4est_quadrant_t *quad)
{
  p4est_locidx_t tree_idx = quad->p.piggy3.which_tree;
  p4est_topidx_t v_m = p4est->connectivity->tree_to_vertex[P4EST_CHILDREN*tree_idx + 0];
  p4est_topidx_t v_p = p4est->connectivity->tree_to_vertex[P4EST_CHILDREN*tree_idx + P4EST_CHILDREN-1];
  double tree_ymin = p4est->connectivity->vertices[3*v_m + 1];
  double tree_ymax = p4est->connectivity->vertices[3*v_p + 1];
  return (tree_ymax-tree_ymin)*(quad_y_fr_j(quad) + 0.5*(double)P4EST_QUADRANT_LEN(quad->level)/(double)P4EST_ROOT_LEN) + tree_ymin;
}

/*!
 * \brief quad_dy     compute the dy size of the a quadrant
 * \param p4est [in]  const pointer to the p4est structure
 * \param quad  [in]  const pointer to the quadrant structure
 *        NOTE: Assumes that the piggy3 member if filled
 * \return  dy
 */
inline double quad_dy(const p4est_t *p4est, const p4est_quadrant_t *quad)
{
  p4est_locidx_t tree_idx = quad->p.piggy3.which_tree;
  p4est_topidx_t v_m = p4est->connectivity->tree_to_vertex[P4EST_CHILDREN*tree_idx + 0];
  p4est_topidx_t v_p = p4est->connectivity->tree_to_vertex[P4EST_CHILDREN*tree_idx + P4EST_CHILDREN-1];
  double tree_ymin = p4est->connectivity->vertices[3*v_m + 1];
  double tree_ymax = p4est->connectivity->vertices[3*v_p + 1];

  return (tree_ymax-tree_ymin)*((double)P4EST_QUADRANT_LEN(quad->level)/(double)P4EST_ROOT_LEN);
}

#ifdef P4_TO_P8
/*!
 * \brief get the z-coordinate of the center of a quadrant
 * \param quad_idx the index of the quadrant in the local forest, NOT in the tree tree_idx !!
 */
inline double quad_z_fr_q(p4est_locidx_t quad_idx, p4est_topidx_t tree_idx, const p4est_t *p4est, const p4est_ghost_t *ghost)
{
  p4est_quadrant_t *quad;
  if(quad_idx<p4est->local_num_quadrants)
  {
    p4est_tree_t *tree = p4est_tree_array_index(p4est->trees, tree_idx);
    quad = p4est_quadrant_array_index(&tree->quadrants, quad_idx-tree->quadrants_offset);
  }
  else
  {
    P4EST_ASSERT ((size_t)(quad_idx - p4est->local_num_quadrants) < ghost->ghosts.elem_count);
    quad = (p4est_quadrant_t *) (ghost->ghosts.array + sizeof (p4est_quadrant_t) * (size_t)(quad_idx - p4est->local_num_quadrants));
  }

  p4est_topidx_t v_m = p4est->connectivity->tree_to_vertex[P4EST_CHILDREN*tree_idx + 0];
  p4est_topidx_t v_p = p4est->connectivity->tree_to_vertex[P4EST_CHILDREN*tree_idx + P4EST_CHILDREN-1];
  double tree_zmin = p4est->connectivity->vertices[3*v_m + 2];
  double tree_zmax = p4est->connectivity->vertices[3*v_p + 2];
  return (tree_zmax-tree_zmin)*(quad_z_fr_k(quad) + .5*(double)P4EST_QUADRANT_LEN(quad->level)/(double)P4EST_ROOT_LEN) + tree_zmin;
}

/*!
 * \brief quad_z        compute the y-coordinate of the center of a quadrant
 * \param p4est [in]    const pointer to the p4est structure
 * \param quad  [in]    const pointer to the quadrant.
 *        NOTE: Assumes that the piggy3 member if filled
 * \return  the z-coordinate
 */
inline double quad_z(const p4est_t *p4est, const p4est_quadrant_t *quad)
{
  p4est_locidx_t tree_idx = quad->p.piggy3.which_tree;
  p4est_topidx_t v_m = p4est->connectivity->tree_to_vertex[P4EST_CHILDREN*tree_idx + 0];
  p4est_topidx_t v_p = p4est->connectivity->tree_to_vertex[P4EST_CHILDREN*tree_idx + P4EST_CHILDREN-1];
  double tree_zmin = p4est->connectivity->vertices[3*v_m + 2];
  double tree_zmax = p4est->connectivity->vertices[3*v_p + 2];
  return (tree_zmax-tree_zmin)*(quad_z_fr_k(quad) + 0.5*(double)P4EST_QUADRANT_LEN(quad->level)/(double)P4EST_ROOT_LEN) + tree_zmin;
}

/*!
 * \brief quad_dz     compute the dz size of the a quadrant
 * \param p4est [in]  const pointer to the p4est structure
 * \param quad  [in]  const pointer to the quadrant structure
 *        NOTE: Assumes that the piggy3 member if filled
 * \return  dz
 */
inline double quad_dz(const p4est_t *p4est, const p4est_quadrant_t *quad)
{
  p4est_locidx_t tree_idx = quad->p.piggy3.which_tree;
  p4est_topidx_t v_m = p4est->connectivity->tree_to_vertex[P4EST_CHILDREN*tree_idx + 0];
  p4est_topidx_t v_p = p4est->connectivity->tree_to_vertex[P4EST_CHILDREN*tree_idx + P4EST_CHILDREN-1];
  double tree_zmin = p4est->connectivity->vertices[3*v_m + 2];
  double tree_zmax = p4est->connectivity->vertices[3*v_p + 2];

  return (tree_zmax-tree_zmin)*((double)P4EST_QUADRANT_LEN(quad->level)/(double)P4EST_ROOT_LEN);
}
#endif


/*!
 * \brief get the xyz-coordinates of the center of a quadrant
 * \param quad_idx the index of the quadrant in the local forest, NOT in the tree tree_idx !!
 */
inline void quad_xyz_fr_q(p4est_locidx_t quad_idx, p4est_topidx_t tree_idx, const p4est_t *p4est, const p4est_ghost_t *ghost, double *xyz)
{
  xyz[0] = quad_x_fr_q(quad_idx, tree_idx, p4est, ghost);
  xyz[1] = quad_y_fr_q(quad_idx, tree_idx, p4est, ghost);
#ifdef P4_TO_P8
  xyz[2] = quad_z_fr_q(quad_idx, tree_idx, p4est, ghost);
#endif
}

/*!
 * \brief quad_z_fr_q   compute the y-coordinate of the center of a quadrant
 * \param p4est [in]    const pointer to the p4est structure
 * \param quad  [in]    const pointer to the quadrant.
 *        NOTE: Assumes that the piggy3 member if filled
 * \param xyz   [out]   pointer to array of size P4EST_DIM to store xyz
 * \return  the z-coordinate
 */
inline void quad_xyz(const p4est_t *p4est, const p4est_quadrant_t *quad, double *xyz)
{
  xyz[0] = quad_x(p4est, quad);
  xyz[1] = quad_y(p4est, quad);
#ifdef P4_TO_P8
  xyz[2] = quad_z(p4est, quad);
#endif
}

/*!
 * \brief quad_dxyz   compute the dxyz sizes of the a quadrant
 * \param p4est [in]  const pointer to the p4est structure
 * \param quad  [in]  const pointer to the quadrant structure
 *        NOTE: Assumes that the piggy3 member if filled
 * \param dxyz  [out]   pointer to array of size P4EST_DIM to store dxyz
 * \return  dy
 */
inline void quad_dxyz(const p4est_t *p4est, const p4est_quadrant_t *quad, double *dxyz)
{
  dxyz[0] = quad_dx(p4est, quad);
  dxyz[1] = quad_dy(p4est, quad);
#ifdef P4_TO_P8
  dxyz[2] = quad_dz(p4est, quad);
#endif
}

/*!
 * \brief compute the xyz_min of a given tree index
 * \param p4est the forest object
 * \param tr_idx index of the tree to find the xyz_min
 * \param xyz pointer to an array of double[P4EST_DIM]
 */
inline void tree_xyz_min(p4est_t* p4est, p4est_topidx_t tr_idx, double *xyz)
{
  p4est_topidx_t vtx = p4est->connectivity->tree_to_vertex[tr_idx*P4EST_CHILDREN];
  xyz[0] = p4est->connectivity->vertices[3*vtx + 0];
  xyz[1] = p4est->connectivity->vertices[3*vtx + 1];
#ifdef P4_TO_P8
  xyz[2] = p4est->connectivity->vertices[3*vtx + 2];
#endif
}

/*!
 * \brief compute the xyz_max of a given tree index
 * \param p4est the forest object
 * \param tr_idx index of the tree to find the xyz_max
 * \param xyz pointer to an array of double[P4EST_DIM]
 */
inline void tree_xyz_max(p4est_t* p4est, p4est_topidx_t tr_idx, double *xyz)
{
  p4est_topidx_t vtx = p4est->connectivity->tree_to_vertex[tr_idx*P4EST_CHILDREN + P4EST_CHILDREN - 1];
  xyz[0] = p4est->connectivity->vertices[3*vtx + 0];
  xyz[1] = p4est->connectivity->vertices[3*vtx + 1];
#ifdef P4_TO_P8
  xyz[2] = p4est->connectivity->vertices[3*vtx + 2];
#endif
}

/*!
 * \brief computes the xyz_min of the entire forest
 * \param p4est teh forest object
 * \param xyz pointer to an array of double[P4EST_DIM]
 */
inline void p4est_xyz_min(p4est_t* p4est, double *xyz)
{
  tree_xyz_min(p4est, 0, xyz);
}

/*!
 * \brief computes the xyz_max of the entire forest
 * \param p4est teh forest object
 * \param xyz pointer to an array of double[P4EST_DIM]
 */
inline void p4est_xyz_max(p4est_t* p4est, double *xyz)
{
  tree_xyz_max(p4est, p4est->trees->elem_count - 1, xyz);
}

/*!
 * \brief integrate_over_negative_domain_in_one_quadrant
 */
double integrate_over_negative_domain_in_one_quadrant(const p4est_t *p4est, const p4est_nodes_t *nodes, const p4est_quadrant_t *quad, p4est_locidx_t quad_idx, Vec phi, Vec f);

/*!
 * \brief integrate_over_negative_domain integrate a quantity f over the negative domain defined by phi
 *        note: second order convergence
 * \param p4est the p4est
 * \param nodes the nodes structure associated to p4est
 * \param phi
 * \param f the scalar to integrate
 * \return the integral of f over the phi<0 domain, \int_{\phi<0} f
 */
double integrate_over_negative_domain(const p4est_t *p4est, const p4est_nodes_t *nodes, Vec phi, Vec f);

/*!
 * \brief integrate_over_negative_domain integrate a quantity f over separate parts of the negative domain defined by phi
 *        note: second order convergence
 * \param num the number of separate parts
 * \param values values of all integrals
 * \param p4est the p4est
 * \param nodes the nodes structure associated to p4est
 * \param phi
 * \param map the characteristic function that identifies separate parts of the domain
 * \param f the scalar to integrate
 * \return the integral of f over the phi<0 domain, \int_{\phi<0} f
 */
void integrate_over_negative_domain(int num, double *values, const p4est_t *p4est, const p4est_nodes_t *nodes, Vec phi, Vec map, Vec f);
inline void integrate_over_negative_domain(int num, std::vector<double> &values, const p4est_t *p4est, const p4est_nodes_t *nodes, Vec phi, Vec map, Vec f)
{
  values.assign(num, 0.);
  integrate_over_negative_domain(num, values.data(), p4est, nodes, phi, map, f);
}

/*!
 * \brief area_in_negative_domain_in_one_quadrant
 */
double area_in_negative_domain_in_one_quadrant(const p4est_t *p4est, const p4est_nodes_t *nodes, const p4est_quadrant_t *quad, p4est_locidx_t quad_idx, Vec phi);

/*!
 * \brief area_in_negative_domain compute the area of the negative domain defined by phi
 *        note: second order convergence
 * \param p4est the p4est
 * \param nodes the nodes structure associated to p4est
 * \param phi the level-set function
 * \return the area in the negative phi domain, i.e. \int_{phi<0} 1
 */
double area_in_negative_domain(const p4est_t *p4est, const p4est_nodes_t *nodes, Vec phi);

/*!
 * \brief area_in_negative_domain compute the area of separate parts of the negative domain defined by phi
 *        note: second order convergence
 * \param num the number of separate parts
 * \param values values of all integrals
 * \param p4est the p4est
 * \param nodes the nodes structure associated to p4est
 * \param phi the level-set function
 * \return the area in the negative phi domain, i.e. \int_{phi<0} 1
 */
void area_in_negative_domain(int num, double *values, const p4est_t *p4est, const p4est_nodes_t *nodes, Vec phi, Vec map);
inline void area_in_negative_domain(int num, std::vector<double> &values, const p4est_t *p4est, const p4est_nodes_t *nodes, Vec phi, Vec map)
{
  values.assign(num, 0.);
  area_in_negative_domain(num, values.data(), p4est, nodes, phi, map);
}


/*!
 * \brief integrate_over_interface_in_one_quadrant
 */
double integrate_over_interface_in_one_quadrant(const p4est_t *p4est, const p4est_nodes_t *nodes, const p4est_quadrant_t *quad, p4est_locidx_t quad_idx, Vec phi, Vec f);
/*!
 * \brief max_over_interface_in_one_quadrant
 */
double max_over_interface_in_one_quadrant(const p4est_nodes_t *nodes, p4est_locidx_t quad_idx, Vec phi, Vec f);

/*!
 * \brief integrate_over_interface integrate a scalar f over the 0-contour of the level-set function phi.
 *        note: first order convergence only
 * \param p4est the p4est
 * \param nodes the nodes structure associated to p4est
 * \param phi the level-set function
 * \param f the scalar to integrate
 * \return the integral of f over the contour defined by phi, i.e. \int_{phi=0} f
 */
double integrate_over_interface(const p4est_t *p4est, const p4est_nodes_t *nodes, Vec phi, Vec f);

/*!
 * \brief integrate_over_interface integrate a scalar f over separate parts of the 0-contour of the level-set function phi.
 *        note: first order convergence only
 * \param num the number of separate parts
 * \param values values of all integrals
 * \param p4est the p4est
 * \param nodes the nodes structure associated to p4est
 * \param phi the level-set function
 * \param map the characteristic function that identifies separate parts of the interface
 * \param f the scalar to integrate
 */
void integrate_over_interface(int num, double *values, const p4est_t *p4est, const p4est_nodes_t *nodes, Vec phi, Vec map, Vec f);
inline void integrate_over_interface(int num, std::vector<double> &values, const p4est_t *p4est, const p4est_nodes_t *nodes, Vec phi, Vec map, Vec f)
{
  values.assign(num, 0.);
  integrate_over_interface(num, values.data(), p4est, nodes, phi, map, f);
}

/*!
 * \brief max_over_interface calculate the maximum value of a scalar f over the 0-contour of the level-set function phi.
 * \param p4est the p4est
 * \param nodes the nodes structure associated to p4est
 * \param phi the level-set function
 * \param f the scalar to integrate
 * \return the integral of f over the contour defined by phi, i.e. \max_{phi=0} f
 */
double max_over_interface(const p4est_t *p4est, const p4est_nodes_t *nodes, Vec phi, Vec f);

/*!
 * \brief compute_mean_curvature computes the mean curvature using compact stencil k = -div(n)
 * \param qnnn neighborhood information for the point
 * \param phi pointer to the level set function
 * \param phi_x pointer to an array of size P4EST_DIM for the first derivatives of levelset. CANNOT be NULL.
 * \return mean curvature at a single point
 */
double compute_mean_curvature(const quad_neighbor_nodes_of_node_t& qnnn, double* phi, double* phi_x[P4EST_DIM]);

/*!
 * \brief compute_mean_curvature computes the mean curvature using divergence of normal k = -div(n)
 * \param qnnn neighborhood information for the point
 * \param normals pointer to an array of size P4EST_DIM of the normals. CANNOT be NULL.
 * \return mean curvature at a single point
 */
double compute_mean_curvature(const quad_neighbor_nodes_of_node_t& qnnn, double* normals[P4EST_DIM]);

/*!
 * \brief compute_mean_curvature computes the mean curvature in the entire domain k = -div(n)
 * \param neighbors the node neighborhood information
 * \param phi levelset function
 * \param phi_x an array of size P4EST_DIM representing the first derivative of levelset in the entire domain. CANNOT be NULL.
 * \param kappa curvature function in the entire domain
 */
void compute_mean_curvature(const my_p4est_node_neighbors_t &neighbors, Vec phi, Vec phi_x[P4EST_DIM], Vec kappa);

/*!
 * \brief compute_mean_curvature computes the mean curvature in the entire domain k = -div(n)
 * \param neighbors the node neighborhood information
 * \param normals pointer to an array of size P4EST_DIM for the normals. CANNOT be NULL.
 * \param kappa curvature function in the entire domain
 */
void compute_mean_curvature(const my_p4est_node_neighbors_t &neighbors, Vec normals[P4EST_DIM], Vec kappa);

/*!
 * \brief compute_normals computes the (scaled) normal to the surface
 * \param [in]  qnnn    neighborhood information for the point
 * \param [in]  phi     pointer to the levelset function
 * \param [out] normals array of size P4EST_DIM for the normals
 */
void compute_normals(const quad_neighbor_nodes_of_node_t& qnnn, double *phi, double normals[P4EST_DIM]);

/*!
 * \brief compute_normals computes the (scaled) normal to the surface for the entire grid
 * \param [in]  neighbors the neighborhood information
 * \param [in]  phi       PETSc vector of the levelset function
 * \param phi the level-set function
 * \param [out] normals   array of size P4EST_DIM of PETSc vectors to store the normal in the entire doamin
 */
void compute_normals(const my_p4est_node_neighbors_t& neighbors, Vec phi, Vec normals[P4EST_DIM]);

/*!
 * \brief compute_normals computes the (scaled) normal to the surface for the entire grid
 * \param [in]  neighbors the neighborhood information
 * \param [in]  phi       PETSc vector of the levelset function
 * \param [out] normals   P4EST_DIM-blocked PETSc vectors to store the normal in the entire doamin
 */
void compute_normals(const my_p4est_node_neighbors_t& neighbors, Vec phi, Vec normals);


/*!
 * \brief interface_length_in_one_quadrant
 */
double interface_length_in_one_quadrant(const p4est_t *p4est, const p4est_nodes_t *nodes, const p4est_quadrant_t *quad, p4est_locidx_t quad_idx, Vec phi);

/*!
 * \brief interface_length
 * \param p4est the p4est
 * \param nodes the nodes structure associated to p4est
 * \param phi the level-set function
 * \return the length (or area in 3D) of the contour defined by phi
 */
double interface_length(const p4est_t *p4est, const p4est_nodes_t *nodes, Vec phi);

/*!
 * \brief is_node_xmWall checks if a node is on x^- domain boundary
 * \param p4est [in] p4est
 * \param ni    [in] pointer to the node structure
 * \return true if the point is on the left domain boundary and p4est is _NOT_ periodic
 * \note: periodicity is not implemented
 */
bool is_node_xmWall(const p4est_t *p4est, const p4est_indep_t *ni);

/*!
 * \brief is_node_xpWall checks if a node is on x^+ domain boundary
 * \param p4est [in] p4est
 * \param ni    [in] pointer to the node structure
 * \return true if the point is on the right domain boundary and p4est is _NOT_ periodic
 * \note: periodicity is not implemented
 */
bool is_node_xpWall(const p4est_t *p4est, const p4est_indep_t *ni);

/*!
 * \brief is_node_ymWall checks if a node is on y^- domain boundary
 * \param p4est [in] p4est
 * \param ni    [in] pointer to the node structure
 * \return true if the point is on the domain bottom boundary and p4est is _NOT_ periodic
 * \note: periodicity is not implemented
 */
bool is_node_ymWall(const p4est_t *p4est, const p4est_indep_t *ni);

/*!
 * \brief is_node_ymWall checks if a node is on y^+ domain boundary
 * \param p4est [in] p4est
 * \param ni    [in] pointer to the node structure
 * \return true if the point is on the domain top boundary and p4est is _NOT_ periodic
 * \note: periodicity is not implemented
 */
bool is_node_ypWall(const p4est_t *p4est, const p4est_indep_t *ni);

#ifdef P4_TO_P8
/*!
 * \brief is_node_zmWall checks if a node is on z^- domain boundary
 * \param p4est [in] p4est
 * \param ni    [in] pointer to the node structure
 * \return true if the point is on the domain back boundary and p4est is _NOT_ periodic
 * \note: periodicity is not implemented
 */
bool is_node_zmWall(const p4est_t *p4est, const p4est_indep_t *ni);

/*!
 * \brief is_node_zpWall checks if a node is on z^+ domain boundary
 * \param p4est [in] p4est
 * \param ni    [in] pointer to the node structure
 * \return true if the point is on the domain front boundary and p4est is _NOT_ periodic
 * \note: periodicity is not implemented
 */
bool is_node_zpWall(const p4est_t *p4est, const p4est_indep_t *ni);
#endif

/*!
 * \brief is_node_Wall checks if a node is on any of domain boundaries
 * \param p4est [in] p4est
 * \param ni    [in] pointer to the node structure
 * \return true if the point is on the domain boundary and p4est is _NOT_ periodic
 */
bool is_node_Wall  (const p4est_t *p4est, const p4est_indep_t *ni);

/*!
 * \brief is_node_Wall checks if a node is on any of domain boundaries
 * \param p4est [in] p4est
 * \param ni    [in] pointer to the node structure
 * \return true if the point is on the domain boundary and p4est is _NOT_ periodic
 * \note: periodicity is not implemented
 */
bool is_node_Wall  (const p4est_t *p4est, const p4est_indep_t *ni, bool is_wall[]);

/*!
 * \brief is_node_Wall checks if a node is on the oriented domain boundary pointed by oriented_dir
 * \param p4est         [in] p4est
 * \param ni            [in] pointer to the node structure
 * \param oriented_dir  [in] oriented direction (dir::f_m00, dir::f_p00, etc.)
 * \return true if the point is on the domain boundary and p4est is _NOT_ periodic
 */
bool is_node_Wall(const p4est_t *p4est, const p4est_indep_t *ni, const unsigned char oriented_dir);

/*!
 * \brief is_quad_xmWall checks if a quad is on x^- domain boundary
 * \param p4est [in] p4est
 * \param qi    [in] pointer to the quadrant
 * \return true if the quad is on the left domain boundary and p4est is _NOT_ periodic
 * \note: periodicity is not implemented
 */
bool is_quad_xmWall(const p4est_t *p4est, p4est_topidx_t tr_it, const p4est_quadrant_t *qi);

/*!
 * \brief is_quad_xpWall checks if a quad is on x^+ domain boundary
 * \param p4est [in] p4est
 * \param qi    [in] pointer to the quadrant
 * \return true if the quad is on the right domain boundary and p4est is _NOT_ periodic
 */
bool is_quad_xpWall(const p4est_t *p4est, p4est_topidx_t tr_it, const p4est_quadrant_t *qi);

/*!
 * \brief is_quad_ymWall checks if a quad is on y^- domain boundary
 * \param p4est [in] p4est
 * \param qi    [in] pointer to the quadrant
 * \return true if the quad is on the bottom domain boundary and p4est is _NOT_ periodic
 */
bool is_quad_ymWall(const p4est_t *p4est, p4est_topidx_t tr_it, const p4est_quadrant_t *qi);

/*!
 * \brief is_quad_ypWall checks if a quad is on y^+ domain boundary
 * \param p4est [in] p4est
 * \param qi    [in] pointer to the quadrant
 * \return true if the quad is on the top domain boundary and p4est is _NOT_ periodic
 */
bool is_quad_ypWall(const p4est_t *p4est, p4est_topidx_t tr_it, const p4est_quadrant_t *qi);

/*!
 * \brief is_quad_zmWall checks if a quad is on z^- domain boundary
 * \param p4est [in] p4est
 * \param qi    [in] pointer to the quadrant
 * \return true if the quad is on the back domain boundary and p4est is _NOT_ periodic
 */
bool is_quad_zmWall(const p4est_t *p4est, p4est_topidx_t tr_it, const p4est_quadrant_t *qi);

/*!
 * \brief is_quad_zpWall checks if a quad is on z^+ domain boundary
 * \param p4est [in] p4est
 * \param qi    [in] pointer to the quadrant
 * \return true if the quad is on the front domain boundary and p4est is _NOT_ periodic
 */
bool is_quad_zpWall(const p4est_t *p4est, p4est_topidx_t tr_it, const p4est_quadrant_t *qi);

/*!
 * \brief is_quad_Wall checks if a quad is on the domain boundary in a given direction
 * \param p4est [in] p4est
 * \param qi    [in] pointer to the quadrant
 * \param dir   [in] the direction to check, dir::f_m00, dir::f_p00, dir::f_0m0 ...
 * \return true if the quad is on the domain boundary in the direction dir and p4est is _NOT_ periodic
 */
bool is_quad_Wall(const p4est_t *p4est, p4est_topidx_t tr_it, const p4est_quadrant_t *qi, int dir);

/*!
 * \brief is_quad_Wall checks if a quad is on any of domain boundaries
 * \param p4est [in] p4est
 * \param qi    [in] pointer to the quadrant
 * \return true if the quad is on the domain boundary and p4est is _NOT_ periodic
 */
bool is_quad_Wall  (const p4est_t *p4est, p4est_topidx_t tr_it, const p4est_quadrant_t *qi);

/*!
 * \brief is_periodic checks if the forest is periodic in direction dir
 * \param p4est [in] the forest
 * \param dir   [in] the direction to check, 0 (x), 1 (y) or 2 (z, only in 3D)
 * \return true if the forest is periodic in direction dir, false otherwise
 */
inline bool is_periodic(const p4est_connectivity_t *const conn, const unsigned char & dir)
{
  /* check whether there is not a boundary on the left side of first tree */
  P4EST_ASSERT (0 <= dir && dir < P4EST_DIM);

  const unsigned char face = 2 * dir;
  const p4est_topidx_t tfindex = 0 * P4EST_FACES + face;

  return !(conn->tree_to_tree[tfindex] == 0 &&
           conn->tree_to_face[tfindex] == face);
}
inline bool is_periodic(const p4est_t *p4est, const unsigned char &dir)
{
  return is_periodic(p4est->connectivity, dir);
}

inline void clip_in_domain(double xyz[P4EST_DIM], const double xyz_min[P4EST_DIM], const double xyz_max[P4EST_DIM], const bool periodic[P4EST_DIM])
{
  for(unsigned char dir = 0; dir < P4EST_DIM; ++dir)
    if(xyz[dir] < xyz_min[dir] || xyz[dir] > xyz_max[dir])
    {
      if(periodic[dir])
        xyz[dir] = xyz[dir] - floor((xyz[dir] - xyz_min[dir])/(xyz_max[dir] - xyz_min[dir]))*(xyz_max[dir] - xyz_min[dir]);
      else
        xyz[dir] = MAX(xyz_min[dir], MIN(xyz_max[dir], xyz[dir]));
    }
}

/**
 * Clip coordinates within domain and return whether the resulting coordinates are valid.  A valid set of coordinates is
 * one where the point is inside the domain regardless of periodicity in any Cartesian direction.
 * @note This function was introduced to create machine-learning samples that are as constrained as possible.  For
 * example, a truncated point is problematic because it doesn't follow the expected/continuous behavior assumed a priori
 * by a neural model.
 * @param [in,out] xyz Query point.
 * @param [in] xyz_min Minimum value in each Cartesian direction.
 * @param [in] xyz_max Maximum value in each Cartesian direction.
 * @param [in] periodic Whether the domain is periodic in each Cartesian direction.
 * @return True if point xyz is within the domain; false otherwise.
 */
inline bool clip_in_domain_with_check( double xyz[P4EST_DIM], const double xyz_min[P4EST_DIM],
									   const double xyz_max[P4EST_DIM], const bool periodic[P4EST_DIM] )
{
  bool valid = true;
  for( unsigned char dir = 0; dir < P4EST_DIM; dir++ )
  {
    if( xyz[dir] < xyz_min[dir] || xyz[dir] > xyz_max[dir] )
    {
      if( periodic[dir] )
	  {
      	xyz[dir] = xyz[dir] -
      			   floor( (xyz[dir] - xyz_min[dir]) / (xyz_max[dir] - xyz_min[dir]) ) * (xyz_max[dir] - xyz_min[dir]);
	  }
      else
	  {
      	xyz[dir] = MAX( xyz_min[dir], MIN( xyz_max[dir], xyz[dir] ) );
	  }
      valid = false;	// Point lies outside of domain.
    }
  }

  return valid;
}

inline void clip_in_domain(double xyz[P4EST_DIM], const p4est_t* p4est)
{
  double xyz_min[P4EST_DIM], xyz_max[P4EST_DIM];
  bool periodic[P4EST_DIM];
  for(unsigned char dir=0; dir<P4EST_DIM; ++dir)
  {
    xyz_min[dir]  = p4est->connectivity->vertices[3*p4est->connectivity->tree_to_vertex[0]+dir];
    xyz_max[dir]  = p4est->connectivity->vertices[3*p4est->connectivity->tree_to_vertex[P4EST_CHILDREN*p4est->connectivity->num_trees - 1] + dir];
    periodic[dir] = is_periodic(p4est, dir);
  }
  clip_in_domain(xyz, xyz_min, xyz_max, periodic);
}

/*!
 * \brief quad_find_ghost_owner finds the owner rank of a ghost quadrant by binary search
 * \param ghost     [in] the ghost structure
 * \param ghost_idx [in] the index of the ghost quadrant (between 0 and the number of ghost quadrants)
 * \param r_down    [in] lower bound for the owner rank
 * \param r_up      [in] upper bound for the owner rank
 * \return the rank who owns the ghost quadrant
 */
int quad_find_ghost_owner(const p4est_ghost_t *ghost, const p4est_locidx_t &ghost_idx, int r_down, int r_up);
inline int quad_find_ghost_owner(const p4est_ghost_t *ghost, p4est_locidx_t ghost_idx)
{
  return quad_find_ghost_owner(ghost, ghost_idx, 0, ghost->mpisize);
}

/*!
 * \brief sample_cf_on_nodes samples a cf function on the nodes. both local and ghost poinst are considered
 * \param p4est [in] the p4est object
 * \param nodes [in] the nodes data structure
 * \param cf    [in] the cf function. It is assumed that the function can be evaluated at _ANY_ point, whether local or remote
 * \param f     [in, out] a PETSc Vec object to store the result. It is assumed that the vector is allocated. A check
 * is performed to ensure enough memory is available in the Vec object.
 */
void sample_cf_on_local_nodes(const p4est_t *p4est, p4est_nodes_t *nodes, const CF_DIM& cf, Vec f);
void sample_cf_on_nodes(const p4est_t *p4est, p4est_nodes_t *nodes, const CF_DIM& cf, Vec f);
void sample_cf_on_cells(const p4est_t *p4est, p4est_ghost_t *ghost, const CF_DIM& cf, Vec f);
void sample_cf_on_nodes(const p4est_t *p4est, p4est_nodes_t *nodes, const CF_DIM* cf_array[], Vec f);
void sample_cf_on_nodes(const p4est_t *p4est, p4est_nodes_t *nodes, const CF_DIM& cf, std::vector<double>& f);

void write_comm_stats(const p4est_t *p4est, const p4est_ghost_t* ghost, const p4est_nodes_t *nodes,
                 const char* partition_name = NULL, const char* topology_name = NULL, const char* neighbors_name = NULL);

inline double ranged_rand(double a, double b, int seed = 0){
  if (seed) srand(seed);
  return (static_cast<double>(rand())/static_cast<double>(RAND_MAX) * (b-a) + a);
}

inline int ranged_rand(int a, int b, int seed = 0){
  if (seed) srand(seed);
  return (rand()%(b-a) + a);
}

inline int ranged_rand_inclusive(int a, int b, int seed = 0){
  if (seed) srand(seed);
  return (rand()%(b-a+1) + a);
}

// A Logger for interpolation function
struct InterpolatingFunctionLogEntry{
  int num_local_points, num_send_points, num_send_procs, num_recv_points, num_recv_procs;
};

class InterpolatingFunctionLogger{
  InterpolatingFunctionLogger() {}
  InterpolatingFunctionLogger(const InterpolatingFunctionLogger& ) {}
  static std::vector<InterpolatingFunctionLogEntry> entries;

public:
  inline static InterpolatingFunctionLogger& get_instance() {
    static InterpolatingFunctionLogger instance;
    return instance;
  }

  inline void log(const InterpolatingFunctionLogEntry& entry) {
    entries.push_back(entry);
  }

  inline void write(const std::string& filename) {
    for (size_t i = 0; i<entries.size();i++) {
      FILE *fp;
      std::ostringstream oss; oss << filename << "_" << i << ".dat";
      PetscFOpen(PETSC_COMM_WORLD, oss.str().c_str(), "w", &fp);
      PetscFPrintf(PETSC_COMM_WORLD, fp, "%% num_local_points | num_send_points | num_send_procs | num_recv_points | num_recv_procs \n");
      PetscSynchronizedFPrintf(PETSC_COMM_WORLD, fp, "%7d \t %7d \t %4d \t %7d \t %4d \n", entries[i].num_local_points,
                                                                                           entries[i].num_send_points,
                                                                                           entries[i].num_send_procs,
                                                                                           entries[i].num_recv_points,
                                                                                           entries[i].num_recv_procs);
      PetscSynchronizedFlush(PETSC_COMM_WORLD, fp);
      PetscFClose(PETSC_COMM_WORLD, fp);
    }
    entries.clear();
  }
};

/*!
 * \brief prepares MPI, PETSc, p4est, and sc libraries
 */
class mpi_environment_t{
  PetscErrorCode ierr;
  MPI_Comm mpicomm;
  int mpirank;
  int mpisize;

public:
  ~mpi_environment_t(){
    ierr = PetscFinalize(); CHKERRXX(ierr);
    sc_finalize();
    MPI_Finalize();
  }

  void init(int argc, char **argv){
    mpicomm = MPI_COMM_WORLD;

    MPI_Init(&argc, &argv);
    MPI_Comm_size(mpicomm, &mpisize);
    MPI_Comm_rank(mpicomm, &mpirank);

    ierr = PetscInitialize(&argc, &argv, NULL, NULL); CHKERRXX(ierr);

#ifdef DEBUG
    sc_init (mpicomm, P4EST_FALSE, P4EST_FALSE, NULL, SC_LP_DEFAULT); // to allow easy debugging --> backtracks the P4EST_ASSERTs!
#else
    sc_init (mpicomm, P4EST_FALSE, P4EST_FALSE, NULL, SC_LP_SILENT);
#endif
    p4est_init (NULL, SC_LP_SILENT);
#ifdef CASL_LOG_EVENTS
    register_petsc_logs();
#endif
  }

  inline const MPI_Comm& comm() const {return mpicomm;}
  inline const int& rank() const {return mpirank;}
  inline const int& size() const {return mpisize;}

};

class parStopWatch{
public:
  typedef enum{
    root_timings,
    all_timings
  } stopwatch_timing;

private:
  PetscErrorCode ierr;
  int mpiret;
  double ts, tf;
  MPI_Comm comm_;
  int mpirank;
  int mpisize;
  std::string msg_;
  stopwatch_timing timing_;
  std::vector<double> t;
  FILE *f_;

  void gather_and_print_info(const double &elap, const bool &print_stats_only)
  {
    ierr = PetscFPrintf(comm_, f_, "%s ... done in \n", msg_.c_str()); CHKERRXX(ierr);
    if (timing_ == all_timings){
      mpiret = MPI_Gather(&elap, 1, MPI_DOUBLE, &t[0], 1, MPI_DOUBLE, 0, comm_); SC_CHECK_MPI(mpiret);
      double tmax, tmin, tavg, tdev;
      tmax = tmin = elap;
      tavg = tdev = 0;
      if (mpirank == 0){
        if(!print_stats_only) {
          ierr = PetscFPrintf(comm_, f_, "t = ["); CHKERRXX(ierr);
        for (size_t i=0; i<t.size()-1; i++) {
          ierr = PetscFPrintf(comm_, f_, "%.5lf, ", t[i]); CHKERRXX(ierr); }
        ierr = PetscFPrintf(comm_, f_, "%.5lf];\n", t.back()); CHKERRXX(ierr);
        }

        for (size_t i=0; i<t.size(); i++){
          tavg += t[i];
          tmax = MAX(tmax, t[i]);
          tmin = MIN(tmin, t[i]);
        }
        tavg /= mpisize;

        for (size_t i=0; i<t.size(); i++){
          tdev += (t[i]-tavg)*(t[i]-tavg);
        }
        tdev = sqrt(tdev/mpisize);
      }

      ierr = PetscFPrintf(comm_, f_, " t_max = %.5lf (s), t_max/t_min = %.2lf, t_avg = %.5lf (s), t_dev/t_avg = %% %2.1lf, t_dev/(t_max-t_min) = %% %2.1lf\n\n", tmax, tmax/tmin, tavg, tdev/tavg*100, tdev/(tmax-tmin)*100); CHKERRXX(ierr);
    } else {
      ierr = PetscFPrintf(comm_, f_, " %.5lf secs. on process %d [Note: only showing root's timings]\n\n", elap, mpirank); CHKERRXX(ierr); }
    return;
  }

public:

  parStopWatch(stopwatch_timing timing = root_timings, FILE *f = stdout, MPI_Comm comm = MPI_COMM_WORLD)
    : comm_(comm), timing_(timing), f_(f)
  {
    MPI_Comm_rank(comm_, &mpirank);
    MPI_Comm_size(comm_, &mpisize);
    t.resize(mpisize,0);
  }

  void start(const std::string& msg){
    msg_ = msg;
    if(msg_.length() > 0)
      PetscFPrintf(comm_, f_, "%s ... \n", msg.c_str());
    ts = MPI_Wtime();
  }

  void start(){
    ts = MPI_Wtime();
  }

  void stop(){
    tf = MPI_Wtime();
  }

  double read_duration(const bool &print_stats_only=false){
    double elap = tf - ts;
    gather_and_print_info(elap, print_stats_only);
    return elap;
  }

  double read_duration_current(const bool &print_stats_only=false){
    double elap = MPI_Wtime() - ts;
    gather_and_print_info(elap, print_stats_only);
    return elap;
  }

  double get_duration(){
    return tf - ts;
  }

  double get_duration_current(){
    return MPI_Wtime() - ts;
  }
};

/*!
 * \brief prodives a CF_2/CF_3 interface to interpolation on quadrants
 */

class quadrant_interp_t : public CF_DIM
{
  p4est_t *p4est_;
  p4est_topidx_t tree_idx_;
  const p4est_quadrant_t *quad_;
  interpolation_method method_;
  std::vector<double> *F_;
  std::vector<double> *Fdd_;

public:
  quadrant_interp_t(p4est_t *p4est, p4est_topidx_t tree_idx, const p4est_quadrant_t *quad, interpolation_method method, std::vector<double> *F, std::vector<double> *Fdd = NULL)
    : p4est_(p4est), tree_idx_(tree_idx), quad_(quad), method_(method), F_(F), Fdd_(Fdd) {}

  void reinit(p4est_t *p4est, p4est_topidx_t tree_idx, p4est_quadrant_t *quad, interpolation_method method, std::vector<double> *F, std::vector<double> *Fdd = NULL)
  {
    p4est_ = p4est;
    tree_idx_ = tree_idx;
    quad_ = quad;
    method_ = method;
    F_ = F;
    Fdd_ = Fdd;
  }

  double operator()(DIM(double x, double y, double z)) const;

//#ifdef P4_TO_P8
//  double operator()(double x, double y, double z) const
//  {
//    double xyz_node[P4EST_DIM] = { x, y, z};
//#else
//  double operator()(double x, double y) const
//  {
//    double xyz_node[P4EST_DIM] = { x, y };
//#endif

//#ifdef CASL_THROWS
//    if (F_ == NULL) throw std::invalid_argument("[CASL_ERROR]: Values are not provided for interpolation.");
//    if (Fdd_ == NULL && (method_ == quadratic || method_ == quadratic_non_oscillatory) ) throw std::invalid_argument("[CASL_ERROR]: Second order derivatives are not provided for quadratic interpolation.");
//#endif

//    switch (method_)
//    {
//      case linear:                    return linear_interpolation                   (p4est_, tree_idx_, *quad_, F_, xyz_node); break;
//      case quadratic:                 return quadratic_interpolation                (p4est_, tree_idx_, *quad_, F_, Fdd_, xyz_node); break;
//      case quadratic_non_oscillatory: return quadratic_non_oscillatory_interpolation(p4est_, tree_idx_, *quad_, F_, Fdd_, xyz_node); break;
//    }
//  }
};

void copy_ghosted_vec(Vec input, Vec output);
void set_ghosted_vec(Vec vec, double scalar);
void shift_ghosted_vec(Vec vec, double scalar);
void scale_ghosted_vec(Vec vec, double scalar);

void invert_phi(p4est_nodes_t *nodes, Vec phi);

PetscErrorCode VecCopyGhost(Vec input, Vec output);
PetscErrorCode VecSetGhost(Vec vec, PetscScalar scalar);
PetscErrorCode VecShiftGhost(Vec vec, PetscScalar scalar);
PetscErrorCode VecScaleGhost(Vec vec, PetscScalar scalar);
PetscErrorCode VecPointwiseMultGhost(Vec output, Vec input1, Vec input2);
PetscErrorCode VecPointwiseMinGhost(Vec output, Vec input1, Vec input2);
PetscErrorCode VecPointwiseMaxGhost(Vec output, Vec input1, Vec input2);
PetscErrorCode VecAXPBYGhost(Vec y, PetscScalar alpha, PetscScalar beta, Vec x);
PetscErrorCode VecReciprocalGhost(Vec input);
PetscErrorCode VecGhostUpdate(Vec input, InsertMode insert_mode, ScatterMode scatter_mode);

struct vec_and_ptr_t
{
  static PetscErrorCode ierr;

  Vec     vec;
  double *ptr;

  vec_and_ptr_t() : vec(NULL), ptr(NULL) {}

  vec_and_ptr_t(Vec parent) : vec(NULL), ptr(NULL) { create(parent); }

  vec_and_ptr_t(p4est_t *p4est, p4est_nodes_t *nodes) : vec(NULL), ptr(NULL) { create(p4est, nodes); }

  inline void create(Vec parent)
  {
    ierr = VecDuplicate(parent, &vec); CHKERRXX(ierr);
  }

  inline void create(p4est_t *p4est, p4est_nodes_t *nodes)
  {
    ierr = VecCreateGhostNodes(p4est, nodes, &vec); CHKERRXX(ierr);
  }

  inline void destroy()
  {
    if (vec != NULL) { ierr = VecDestroy(vec); CHKERRXX(ierr); }
  }

  inline void get_array()
  {
    ierr = VecGetArray(vec, &ptr); CHKERRXX(ierr);
  }

  inline void restore_array()
  {
    ierr = VecRestoreArray(vec, &ptr); CHKERRXX(ierr);
  }

  inline void set(Vec input)
  {
    vec = input;
  }
};

struct vec_and_ptr_cells_t
{
  static PetscErrorCode ierr;

  Vec     vec;
  double *ptr;

  vec_and_ptr_cells_t() : vec(NULL), ptr(NULL) {}

  vec_and_ptr_cells_t(Vec parent) : vec(NULL), ptr(NULL) { create(parent); }

  vec_and_ptr_cells_t(p4est_t *p4est, p4est_ghost_t *ghost) : vec(NULL), ptr(NULL) { create(p4est, ghost); }

  inline void create(Vec parent)
  {
    ierr = VecDuplicate(parent, &vec); CHKERRXX(ierr);
  }

  inline void create(p4est_t *p4est, p4est_ghost_t *ghost)
  {
    ierr = VecCreateGhostCells(p4est, ghost, &vec); CHKERRXX(ierr);
  }

  inline void destroy()
  {
    if (vec != NULL) { ierr = VecDestroy(vec); CHKERRXX(ierr); }
  }

  inline void get_array()
  {
    ierr = VecGetArray(vec, &ptr); CHKERRXX(ierr);
  }

  inline void restore_array()
  {
    ierr = VecRestoreArray(vec, &ptr); CHKERRXX(ierr);
  }

  inline void set(Vec input)
  {
    vec = input;
  }
};


struct vec_and_ptr_dim_t
{
  static PetscErrorCode ierr;

  Vec     vec[P4EST_DIM];
  double *ptr[P4EST_DIM];

  vec_and_ptr_dim_t()
  {
    for (short dim = 0; dim < P4EST_DIM; ++dim)
    {
      vec[dim] = NULL;
      ptr[dim] = NULL;
    }
  }

  vec_and_ptr_dim_t(Vec parent[])
  {
    for (short dim = 0; dim < P4EST_DIM; ++dim)
    {
      vec[dim] = NULL;
      ptr[dim] = NULL;
    }
    create(parent);
  }

  vec_and_ptr_dim_t(p4est_t *p4est, p4est_nodes_t *nodes)
  {
    for (short dim = 0; dim < P4EST_DIM; ++dim)
    {
      vec[dim] = NULL;
      ptr[dim] = NULL;
    }
    create(p4est, nodes);
  }

  inline void create(Vec parent[])
  {
    for (short dim = 0; dim < P4EST_DIM; ++dim)
    {
      ierr = VecDuplicate(parent[dim], &vec[dim]); CHKERRXX(ierr);
    }
  }

  inline void create(p4est_t *p4est, p4est_nodes_t *nodes)
  {
    for (short dim = 0; dim < P4EST_DIM; ++dim)
    {
      ierr = VecCreateGhostNodes(p4est, nodes, &vec[dim]); CHKERRXX(ierr);
    }
  }

  inline void destroy()
  {
    for (short dim = 0; dim < P4EST_DIM; ++dim)
    {
      if (vec[dim] != NULL) { ierr = VecDestroy(vec[dim]); CHKERRXX(ierr); }
    }
  }

  inline void get_array()
  {
    for (short dim = 0; dim < P4EST_DIM; ++dim)
    {
      ierr = VecGetArray(vec[dim], &ptr[dim]); CHKERRXX(ierr);
    }
  }

  inline void restore_array()
  {
    for (short dim = 0; dim < P4EST_DIM; ++dim)
    {
      ierr = VecRestoreArray(vec[dim], &ptr[dim]); CHKERRXX(ierr);
    }
  }

  inline void set(Vec input[])
  {
    for (short dim = 0; dim < P4EST_DIM; ++dim)
    {
      vec[dim] = input[dim];
    }
  }
};

struct vec_and_ptr_array_t
{
  static PetscErrorCode ierr;

  int i, size;
  std::vector<Vec>      vec;
  std::vector<double *> ptr;

  vec_and_ptr_array_t() : size(0) {}

  vec_and_ptr_array_t(int size) : size(size), vec(size, NULL), ptr(size, NULL) {}

  vec_and_ptr_array_t(int size, Vec parent) : size(size), vec(size, NULL), ptr(size, NULL) { create(parent); }

  vec_and_ptr_array_t(int size, Vec parent[]) : size(size), vec(size, NULL), ptr(size, NULL) { create(parent); }

  vec_and_ptr_array_t(int size, p4est_t *p4est, p4est_nodes_t *nodes) : size(size), vec(size, NULL), ptr(size, NULL) { create(p4est, nodes); }

  inline void resize(int size)
  {
    this->size = size;
    vec.assign(size, NULL);
    ptr.assign(size, NULL);
  }

  inline void create(Vec parent)
  {
    for (i = 0; i < size; ++i)
    {
      ierr = VecDuplicate(parent, &vec[i]); CHKERRXX(ierr);
    }
  }

  inline void create(Vec parent[])
  {
    for (i = 0; i < size; ++i)
    {
      ierr = VecDuplicate(parent[i], &vec[i]); CHKERRXX(ierr);
    }
  }

  inline void create(p4est_t *p4est, p4est_nodes_t *nodes)
  {
    for (i = 0; i < size; ++i)
    {
      ierr = VecCreateGhostNodes(p4est, nodes, &vec[i]); CHKERRXX(ierr);
    }
  }

  inline void destroy()
  {
    for (i = 0; i < size; ++i)
    {
      if (vec[i] != NULL) { ierr = VecDestroy(vec[i]); CHKERRXX(ierr); }
    }
  }

  inline void get_array()
  {
    for (i = 0; i < size; ++i)
    {
      ierr = VecGetArray(vec[i], &ptr[i]); CHKERRXX(ierr);
    }
  }

  inline void restore_array()
  {
    for (i = 0; i < size; ++i)
    {
      ierr = VecRestoreArray(vec[i], &ptr[i]); CHKERRXX(ierr);
    }
  }

  inline void set(Vec input[])
  {
    for (int i = 0; i < size; ++i)
    {
      vec[i] = input[i];
    }
  }
};

void compute_normals_and_mean_curvature(const my_p4est_node_neighbors_t &neighbors, const Vec phi, Vec normals[], Vec kappa);

void save_vector(const char *filename, const std::vector<double> &data, std::ios_base::openmode mode = std::ios_base::out, char delim = ',');

template<typename T>
bool contains(const std::vector<T> &vec, const T& elem)
{
  return find(vec.begin(), vec.end(), elem)!=vec.end();
}

void fill_island(const my_p4est_node_neighbors_t &ngbd, const double *phi_p, double *island_number_p, int number, p4est_locidx_t n);
void find_connected_ghost_islands(const my_p4est_node_neighbors_t &ngbd, const double *phi_p, double *island_number_p, p4est_locidx_t n, std::vector<double> &connected, std::vector<bool> &visited);
void compute_islands_numbers(const my_p4est_node_neighbors_t &ngbd, const Vec phi, int &nb_islands_total, Vec island_number);

//void get_all_neighbors(const p4est_locidx_t n, const p4est_t *p4est, const p4est_nodes_t *nodes, const my_p4est_node_neighbors_t *ngbd, p4est_locidx_t *neighbors, bool *neighbor_exists);

void compute_phi_eff(Vec phi_eff, p4est_nodes_t* nodes, std::vector<Vec>& phi, std::vector<mls_opn_t>& opn);

void compute_phi_eff(Vec phi_eff, p4est_nodes_t *nodes, int num_phi, ...);

class zero_cf_t : public CF_DIM
{
public:
  double operator()(DIM(double, double, double)) const
  {
    return 0;
  }
} static zero_cf;

class dirichlet_cf_t : public WallBCDIM
{
public:
  BoundaryConditionType operator()(DIM(double, double, double)) const
  {
    return DIRICHLET;
  }
} static dirichlet_cf;

class neumann_cf_t : public WallBCDIM
{
public:
  BoundaryConditionType operator()(DIM(double, double, double)) const
  {
    return NEUMANN;
  }
} static neumann_cf;

class robin_cf_t : public WallBCDIM
{
public:
  BoundaryConditionType operator()(DIM(double, double, double)) const
  {
    return ROBIN;
  }
} static robin_cf;

class cf_const_t : public CF_DIM
{
  double value;
public:
  cf_const_t(double value=0) : value(value) {}
  double operator()(DIM(double, double, double)) const
  {
    return value;
  }
};

inline double smooth_max(double a, double b, double e)
{
  return .5*(a+b+sqrt(SQR(a-b)+e*e));
}

inline double smooth_min(double a, double b, double e)
{
  return .5*(a+b-(sqrt(SQR(a-b)+e*e)));
}

inline double smooth_min2(double a, double b, double e)
{
  return .5*(a+b-(sqrt(SQR(a-b)+e*e)-e*e/sqrt(SQR(a-b)+e*e)));
}


class mls_eff_cf_t : public CF_DIM
{
  std::vector<CF_DIM *>  phi_cf;
  std::vector<mls_opn_t> action;
public:
  mls_eff_cf_t() {}
  mls_eff_cf_t(std::vector<CF_DIM *> &phi_cf, std::vector<mls_opn_t> &action) { set(phi_cf, action); }

  inline void set(std::vector<CF_DIM *> &phi_cf, std::vector<mls_opn_t> &action)
  {
    this->phi_cf = phi_cf;
    this->action = action;
  }

  inline void clear()
  {
    this->phi_cf.clear();
    this->action.clear();
  }

  inline void add_domain(CF_DIM &phi_cf, mls_opn_t opn)
  {
    this->phi_cf.push_back(&phi_cf);
    this->action.push_back(opn);
  }

  double operator()(DIM(double x, double y, double z)) const
  {
<<<<<<< HEAD
    double phi_eff = -10;
    double phi_cur = -10;
    for (size_t i=0; i<phi_cf.size(); ++i)
    {
      phi_cur = (*phi_cf[i])( DIM(x,y,z) );
      switch (action[i]) {
      case MLS_INTERSECTION: if (phi_cur > phi_eff) phi_eff = phi_cur; break;
      case MLS_ADDITION:     if (phi_cur < phi_eff) phi_eff = phi_cur; break;
      default:
#ifdef CASL_THROWS
        throw std::runtime_error("mls_eff_cf_t::operator(): unknown action. Only MLS_INTERSECTION and MLS_ADDITION are currently implemented.");
#endif
        break;
=======
    if (phi_cf.size() > 0)
    {
      double phi_eff = (*phi_cf[0])( DIM(x,y,z) );
      double phi_cur = phi_eff;
      for (int i=1; i<phi_cf.size(); ++i)
      {
        phi_cur = (*phi_cf[i])( DIM(x,y,z) );
        switch (action[i]) {
          case MLS_INTERSECTION: if (phi_cur > phi_eff) phi_eff = phi_cur; break;
          case MLS_ADDITION:     if (phi_cur < phi_eff) phi_eff = phi_cur; break;
        }
>>>>>>> 1953b8e1
      }
      return phi_eff;
    } else {
      return -1;
    }
  }

  int get_idx(DIM(double x, double y, double z)) const
  {
    if (phi_cf.size() > 0)
    {
      int    idx     = 0;
      double phi_eff = (*phi_cf[0])( DIM(x,y,z) );
      double phi_cur = phi_eff;
      for (int i=1; i<phi_cf.size(); ++i)
      {
        phi_cur = (*phi_cf[i])( DIM(x,y,z) );
        switch (action[i]) {
          case MLS_INTERSECTION: if (phi_cur > phi_eff) { phi_eff = phi_cur; idx = i; } break;
          case MLS_ADDITION:     if (phi_cur < phi_eff) { phi_eff = phi_cur; idx = i; } break;
        }
      }
      return idx;
    } else {
      return -1;
    }
  }
};

class mls_smooth_cf_t : public CF_DIM
{
  std::vector<CF_DIM *>  phi_cf;
  std::vector<mls_opn_t> action;
  double epsilon;
public:
  mls_smooth_cf_t() {}
  mls_smooth_cf_t(std::vector<CF_DIM *> &phi_cf, std::vector<mls_opn_t> &action, double epsilon=0) { set(phi_cf, action, epsilon); }

  inline void set(std::vector<CF_DIM *> &phi_cf, std::vector<mls_opn_t> &action, double epsilon=0)
  {
    this->phi_cf  = phi_cf;
    this->action  = action;
    this->epsilon = epsilon;
  }

  inline void set_smoothing(double epsilon)
  {
    this->epsilon = epsilon;
  }

  inline void add_domain(CF_DIM &phi_cf, mls_opn_t opn)
  {
    this->phi_cf.push_back(&phi_cf);
    this->action.push_back(opn);
  }

  double operator()( DIM(double x, double y, double z) ) const
  {
    double phi_eff = -10;
    double phi_cur = -10;
    for (unsigned short i = 0; i < phi_cf.size(); ++i)
    {
      phi_cur = (*phi_cf[i])( DIM(x,y,z) );
      switch (action[i]) {
      case MLS_INTERSECTION: phi_eff = 0.5*(phi_eff+phi_cur+sqrt(SQR(phi_eff-phi_cur)+epsilon)); break;
      case MLS_ADDITION:     phi_eff = 0.5*(phi_eff+phi_cur-sqrt(SQR(phi_eff-phi_cur)+epsilon)+(epsilon)/sqrt(SQR(phi_eff-phi_cur)+epsilon)); break;
      default:
#ifdef CASL_THROWS
        throw std::runtime_error("mls_smooth_cf_t::operator(): unknown action. Only MLS_INTERSECTION and MLS_ADDITION are currently implemented.");
#endif
        break;
      }
    }
    return phi_eff;
  }
};

//class mls_t
//{
//public:
//  unsigned int size;

//  std::vector<mls_opn_t> opn;
//  std::vector<Vec *>     phi;
//  std::vector<int>       clr;

//  std::vector<mls_opn_t>& get_opn() { return opn; }
//  std::vector<Vec *>&     get_phi() { return phi; }
//  std::vector<int>&       get_clr() { return clr; }

//  mls_t() : size(0) {}

//  inline void add_level_set(Vec &phi, mls_opn_t opn, int clr)
//  {
//    this->phi.push_back(&phi);
//    this->opn.push_back(opn);
//    this->clr.push_back(clr);
//    ++size;
//  }

//  inline void add_level_set(Vec &phi, mls_opn_t opn)
//  {
//    this->phi.push_back(&phi);
//    this->opn.push_back(opn);
//    this->clr.push_back(size);
//    ++size;
//  }

//  inline void add_level_set(std::vector<Vec *> phi, std::vector<mls_opn_t> opn, std::vector<int> clr)
//  {
//    if (phi.size() != opn.size() || phi.size() != clr.size())
//      throw std::invalid_argument("Number of elements in arrays phi, acn and clr does not coincide\n");

//    for (unsigned int i = 0; i < phi.size(); ++i) {
//      this->phi.push_back(phi[i]);
//      this->opn.push_back(opn[i]);
//      this->clr.push_back(clr[i]);
//      ++size;
//    }
//  }

//  inline void add_level_set(std::vector<Vec *> phi, std::vector<mls_opn_t> opn)
//  {
//    if (phi.size() != opn.size() || phi.size() != clr.size())
//      throw std::invalid_argument("Number of elements in arrays phi, acn and clr does not coincide\n");

//    for (unsigned int i = 0; i < phi.size(); ++i) {
//      this->phi.push_back(phi[i]);
//      this->opn.push_back(opn[i]);
//      this->clr.push_back(size);
//      ++size;
//    }
//  }
//};

inline void reconstruct_cube(cube2_mls_t &cube, std::vector<double> &phi, std::vector<mls_opn_t> &opn, std::vector<int> &clr)
{
  std::vector<action_t> acn;

  for (unsigned int i = 0; i < opn.size(); ++i)
  {
    switch (opn[i]) {
      case MLS_INTERSECTION: acn.push_back(CUBE_MLS_INTERSECTION); break;
      case MLS_ADDITION:     acn.push_back(CUBE_MLS_ADDITION); break;
      case MLS_COLORATION:   acn.push_back(CUBE_MLS_COLORATION); break;
      default: throw;
    }
  }
  cube.reconstruct(phi, acn, clr);
}

inline void reconstruct_cube(cube3_mls_t &cube, std::vector<double> &phi, std::vector<mls_opn_t> &opn, std::vector<int> &clr)
{
  std::vector<action_t> acn;

  for (unsigned int i = 0; i < opn.size(); ++i)
  {
    switch (opn[i]) {
      case MLS_INTERSECTION: acn.push_back(CUBE_MLS_INTERSECTION); break;
      case MLS_ADDITION:     acn.push_back(CUBE_MLS_ADDITION); break;
      case MLS_COLORATION:   acn.push_back(CUBE_MLS_COLORATION); break;
      default: throw;
    }
  }
  cube.reconstruct(phi, acn, clr);
}

//void find_interface_points(p4est_locidx_t n, const my_p4est_node_neighbors_t *ngbd,
//                           std::vector<mls_opn_t> opn,
//                           std::vector<double *> phi_ptr, DIM( std::vector<double *> phi_xx_ptr,
//                                                               std::vector<double *> phi_yy_ptr,
//                                                               std::vector<double *> phi_zz_ptr ),
//                           int phi_idx[], double dist[]);

void find_closest_interface_location(int &phi_idx, double &dist, double d, std::vector<mls_opn_t> opn,
                                     std::vector<double> &phi_a,
                                     std::vector<double> &phi_b,
                                     std::vector<double> &phi_a_xx,
                                     std::vector<double> &phi_b_xx);

struct interface_point_t
{
  double xyz[P4EST_DIM];

  interface_point_t() { set(DIM(0,0,0)); }
  interface_point_t(double xyz[]) { set(xyz); }
  interface_point_t(DIM(double x, double y, double z)){ set(DIM(x,y,z)); }

  inline double x() { return xyz[0]; }
  inline double y() { return xyz[1]; }
#ifdef P4_TO_P8
  inline double z() { return xyz[2]; }
#endif
  inline void get_xyz(double xyz[])
  {
    XCODE( xyz[0] = this->xyz[0] );
    YCODE( xyz[1] = this->xyz[1] );
    ZCODE( xyz[2] = this->xyz[2] );
  }
  inline void set(double xyz[]) { set(DIM(xyz[0], xyz[1], xyz[2])); }
  inline void set(DIM(double x, double y, double z))
  {
    XCODE( this->xyz[0] = x );
    YCODE( this->xyz[1] = y );
    ZCODE( this->xyz[2] = z );
  }
};

struct interface_point_cartesian_t
{
  p4est_locidx_t n;
  short          dir;
  double         dist;
  double         xyz[P4EST_DIM];
  interface_point_cartesian_t (p4est_locidx_t n=-1, int dir=0, double dist=0, double *xyz=NULL)
    : n(n), dir(dir), dist(dist)
  {
    if (xyz != NULL)
    {
      XCODE( this->xyz[0] = xyz[0] );
      YCODE( this->xyz[1] = xyz[1] );
      ZCODE( this->xyz[2] = xyz[2] );
    }
  }

  inline void get_xyz(double *xyz)
  {
    XCODE( xyz[0] = this->xyz[0] );
    YCODE( xyz[1] = this->xyz[1] );
    ZCODE( xyz[2] = this->xyz[2] );
  }

  // linear interpolation of a Vec at an interface point (assumes locally uniform grid!)
  double interpolate(const my_p4est_node_neighbors_t *ngbd, double *ptr);

  // quadratic interpolation of a Vec at an interface point (assumes locally uniform grid!)
  double interpolate(const my_p4est_node_neighbors_t *ngbd, double *ptr, double *ptr_dd[P4EST_DIM]);
};

struct interface_info_t
{
  int    id;
  double area;
  double centroid[P4EST_DIM];
};

struct my_p4est_finite_volume_t
{
  double full_cell_volume;
  double volume;

  std::vector<interface_info_t> interfaces;

  _CODE( double full_face_area [P4EST_FACES]; )
  _CODE( double face_area      [P4EST_FACES]; )
  XCODE( double face_centroid_x[P4EST_FACES]; )
  YCODE( double face_centroid_y[P4EST_FACES]; )
  ZCODE( double face_centroid_z[P4EST_FACES]; )

  my_p4est_finite_volume_t() { interfaces.reserve(1); }
};

void construct_finite_volume(my_p4est_finite_volume_t& fv, p4est_locidx_t n, p4est_t *p4est, p4est_nodes_t *nodes, std::vector<CF_DIM *> phi, std::vector<mls_opn_t> opn, int order=1, int cube_refinement=0, bool compute_centroids=false, double perturb=1.0e-12);

void compute_wall_normal(const int &dir, double normal[]);

struct points_around_node_map_t
{
  std::vector<int> size;   // N*sizeof(int)
  std::vector<int> offset; // N*sizeof(int)
  int count;

  points_around_node_map_t(int num_nodes=0)
    : size(num_nodes,0), offset(num_nodes+1, 0), count(0) {}

  inline void reinitialize(int num_nodes) { size.assign(num_nodes, 0); offset.assign(num_nodes+1, 0); count = 0; }

  inline void add_point(p4est_locidx_t n) { ++size[n]; count++; }
  inline int  get_idx(p4est_locidx_t n, int i) { return offset[n] + i; }
  inline int  get_num_points_node(p4est_locidx_t n) { return size[n]; }
  inline int  get_num_points_total() { return count; }
  inline void compute_offsets()
  {
    offset[0] = 0;
    for (size_t i=1; i<size.size(); ++i)
      offset[i] = offset[i-1] + size[i-1];
  }
};

struct cartesian_intersections_map_t
{
  int idx[P4EST_FACES];
};


// advanced boundary conditions structure with pointwise application features
struct boundary_conditions_t
{
  // N = num_owned_indeps
  // M = number of boundary nodes (nodes at which we impose boundary conditions)
  // K = number of cartesian intersections

  BoundaryConditionType  type;
  bool                   pointwise;
  CF_DIM                *value_cf; // either solution value for Dirichlet or flux for Robin/Neumann
  CF_DIM                *coeff_cf; // coefficient in Robin b.c.
  std::vector<double>   *value_pw; // values for imposing Dirichlet (size K) or Neumann bc (size M)
  std::vector<double>   *value_pw_robin; // for imposing Robin bc (size M) (_in addition_ to value_pw)
  std::vector<double>   *coeff_pw_robin; // for imposing Robin bc (size M)

  std::vector<int>       node_map; // N -> dirichlet_local_map or areas, neumann_pts and robin_pts

  std::vector< std::vector<int> >            dirichlet_local_map; // M -> dirichlet_points and dirichlet_weights
  std::vector<double>                        dirichlet_weights;   // K
  std::vector<interface_point_cartesian_t>   dirichlet_pts;       // K

  std::vector<double>            areas;       // M
  std::vector<interface_point_t> neumann_pts; // M
  std::vector<interface_point_t> robin_pts;   // M

  boundary_conditions_t()
    : type(NOINTERFACE), pointwise(false),
      value_cf(NULL), coeff_cf(NULL),
      value_pw(NULL), value_pw_robin(NULL), coeff_pw_robin(NULL) {}

  inline void set(BoundaryConditionType type, CF_DIM &value_cf, CF_DIM &coeff_cf)
  {
    this->type      = type;
    this->pointwise = false;
    this->value_cf  = &value_cf;
    this->coeff_cf  = &coeff_cf;
  }

  inline void set(BoundaryConditionType type, CF_DIM &value_cf)
  {
    if (type == ROBIN) throw;
    this->type      = type;
    this->pointwise = false;
    this->value_cf  = &value_cf;
    this->coeff_cf  = NULL;
  }

  inline void set(BoundaryConditionType type, std::vector<double> &value_pw, std::vector<double> &value_pw_robin, std::vector<double> &coeff_pw_robin)
  {
    this->type      = type;
    this->pointwise = true;
    this->value_pw  = &value_pw;
    this->value_pw_robin = &value_pw_robin;
    this->coeff_pw_robin = &coeff_pw_robin;
  }

  inline void set(BoundaryConditionType type, std::vector<double> &value_pw)
  {
    if (type == ROBIN) throw;
    this->type      = type;
    this->pointwise = true;
    this->value_pw  = &value_pw;
    this->value_pw_robin = NULL;
    this->coeff_pw_robin = NULL;
  }

  inline void add_fv_pt(p4est_locidx_t n, double &area, interface_point_t &neumann, interface_point_t &robin)
  {
#ifdef CASL_THROWS
    if (type == DIRICHLET) throw;
    if (node_map[n] != -1) throw;
#endif

    node_map[n] = areas.size();

    areas      .push_back(area);
    robin_pts  .push_back(robin);
    neumann_pts.push_back(neumann);
  }

  inline void add_fd_pt(p4est_locidx_t n, int dir, double dist, double *xyz, double weight)
  {
    if (node_map[n] == -1)
    {
      node_map[n] = dirichlet_local_map.size();
      dirichlet_local_map.push_back(std::vector<int>());
    }
#ifdef CASL_THROWS
    else
    {
      if (node_map[n] > (int) dirichlet_local_map.size()-1) throw;
    }

    if (type == ROBIN || type == NEUMANN) throw;
#endif

    dirichlet_local_map[node_map[n]].push_back(dirichlet_weights.size());

    dirichlet_weights.push_back(weight);
    dirichlet_pts    .push_back(interface_point_cartesian_t(n, dir, dist, xyz));
  }

  inline bool is_boundary_node(p4est_locidx_t n) { return node_map[n] != -1; }

  inline int num_value_pts()
  {
    switch (type)
    {
      case DIRICHLET: return dirichlet_weights.size();
      case NEUMANN:   return areas.size();
      case ROBIN:     return areas.size();
      default: throw;
    }
  }

  inline int num_robin_pts()
  {
    switch (type)
    {
      case DIRICHLET: return 0;
      case NEUMANN:   return 0;
      case ROBIN:     return areas.size();
      default: throw;
    }
  }

  inline void xyz_value_pt(int idx, double xyz[])
  {
    switch (type)
    {
      case DIRICHLET: dirichlet_pts[idx].get_xyz(xyz); break;
      case NEUMANN:   neumann_pts  [idx].get_xyz(xyz); break;
      case ROBIN:     neumann_pts  [idx].get_xyz(xyz); break;
      default: throw;
    }
  }

  inline void xyz_robin_pt(int idx, double xyz[])
  {
    switch (type)
    {
      case DIRICHLET: throw;
      case NEUMANN:   throw;
      case ROBIN:     robin_pts[idx].get_xyz(xyz); break;
      default: throw;
    }
  }

  inline int num_value_pts(p4est_locidx_t n)
  {
    if (node_map[n] == -1) return 0;
    else
    {
      switch (type)
      {
        case DIRICHLET: return dirichlet_local_map[node_map[n]].size();
        case NEUMANN:   return 1;
        case ROBIN:     return 1;
        default: throw;
      }
    }
  }

  inline int num_robin_pts(p4est_locidx_t n)
  {
    if (node_map[n] == -1) return 0;
    else
    {
      switch (type)
      {
        case DIRICHLET: return 0;
        case NEUMANN:   return 0;
        case ROBIN:     return 1;
        default: throw;
      }
    }
  }

  inline int idx_value_pt(p4est_locidx_t n, int k)
  {
    if (node_map[n] == -1) throw;

    switch (type)
    {
      case DIRICHLET: return dirichlet_local_map[node_map[n]][k];
      case NEUMANN:   return node_map[n];
      case ROBIN:     return node_map[n];
      default: throw;
    }
  }

  inline int idx_robin_pt(p4est_locidx_t n, int)
  {
    if (node_map[n] == -1) throw;

    switch (type)
    {
      case DIRICHLET: throw;
      case NEUMANN:   throw;
      case ROBIN:     return node_map[n];
      default: throw;
    }
  }

  inline void reset(int num_nodes)
  {
    node_map.assign(num_nodes, -1);

    areas      .clear();
    neumann_pts.clear();
    robin_pts  .clear();

    dirichlet_local_map.clear();
    dirichlet_weights  .clear();
    dirichlet_pts      .clear();

    pointwise      = false;
    value_pw       = NULL;
    value_pw_robin = NULL;
    coeff_pw_robin = NULL;
  }

  inline double get_value_pw(p4est_locidx_t n, int i)
  {
    if (node_map[n] == -1) throw;

    switch (type)
    {
    case DIRICHLET: return (*value_pw)[dirichlet_local_map[node_map[n]][i]];
    case NEUMANN:   return (*value_pw)[node_map[n]];
    case ROBIN:     return (*value_pw)[node_map[n]];
    default:
#ifdef CASL_THROWS
      throw std::runtime_error("boundary_conditions_t::get_value_pw: unknown boundary condition type, only DIRICHLET, NEUMANN AND ROBIN are currently implemented");
#endif
      return NAN;
      break;
    }

  }

  inline double get_robin_pw_value(p4est_locidx_t n)
  {
    if (node_map[n] == -1) throw;

    switch (type)
    {
    case DIRICHLET: throw;
    case NEUMANN:   throw;
    case ROBIN:     return (*value_pw_robin)[node_map[n]];
    default:
#ifdef CASL_THROWS
      throw std::runtime_error("boundary_conditions_t::get_robin_pw_value: unknown boundary condition type, only DIRICHLET, NEUMANN AND ROBIN are currently implemented");
#endif
      return NAN;
      break;
    }

  }

  inline double get_robin_pw_coeff(p4est_locidx_t n)
  {
    if (node_map[n] == -1) throw;

    switch (type)
    {
    case DIRICHLET: throw;
    case NEUMANN:   throw;
    case ROBIN:     return (*coeff_pw_robin)[node_map[n]];
    default:
#ifdef CASL_THROWS
      throw std::runtime_error("boundary_conditions_t::get_robin_pw_coeff: unknown boundary condition type, only DIRICHLET, NEUMANN AND ROBIN are currently implemented");
#endif
      return NAN;
      break;
    }
  }

  inline double get_value_cf(double xyz[]) { return value_cf->value(xyz); }
  inline double get_coeff_cf(double xyz[]) { return coeff_cf->value(xyz); }
};

// interface conditions
struct interface_conditions_t
{
  // N = num_owned_indeps
  // M = number of boundary nodes (nodes at which we impose boundary conditions)
  bool                   pointwise;
  CF_DIM                *sol_jump_cf;
  CF_DIM                *flx_jump_cf;
  std::vector<double>   *sol_jump_pw_taylor; // M, values used in Taylor expansion (usually at projection points)
  std::vector<double>   *flx_jump_pw_taylor; // M, values used in Taylor expansion (usually at projection points)
  std::vector<double>   *flx_jump_pw_integr; // M, values used for integration of "surface generation" term (usually at centroids)

  std::vector<int>               node_map;   // N
  std::vector<double>            areas;      // M
  std::vector<interface_point_t> integr_pts; // M, points for integration (usually centroids)
  std::vector<interface_point_t> taylor_pts; // M, points for Taylor expansion (usually projections)

  // total number of sampling points
  inline int num_integr_pts() { return integr_pts.size(); }
  inline int num_taylor_pts() { return taylor_pts.size(); }

  // coordinates of a given sampling point
  inline void xyz_integr_pt(int idx, double xyz[]) { return integr_pts[idx].get_xyz(xyz); }
  inline void xyz_taylor_pt(int idx, double xyz[]) { return taylor_pts[idx].get_xyz(xyz); }

  // number of sampling points for a given grid node
  inline int num_integr_pts(p4est_locidx_t n) { return node_map[n] == -1 ? 0 : 1; }
  inline int num_taylor_pts(p4est_locidx_t n) { return node_map[n] == -1 ? 0 : 1; }

  // index of local point in common list
  inline int idx_integr_pt(p4est_locidx_t n, int j) { if (j != 0) throw; return node_map[n]; }
  inline int idx_taylor_pt(p4est_locidx_t n, int j) { if (j != 0) throw; return node_map[n]; }

  interface_conditions_t()
    : pointwise(false), sol_jump_cf(NULL), flx_jump_cf(NULL),
      sol_jump_pw_taylor(NULL), flx_jump_pw_taylor(NULL), flx_jump_pw_integr(NULL) {}

  inline void set(CF_DIM &sol_jump_cf, CF_DIM &flx_jump_cf)
  {
    this->pointwise   = false;
    this->sol_jump_cf = &sol_jump_cf;
    this->flx_jump_cf = &flx_jump_cf;
  }

  inline bool is_interface_node(p4est_locidx_t n) { return node_map[n] != -1; }

  inline void add_pt(p4est_locidx_t n, double &area, interface_point_t &taylor_pt, interface_point_t &integr_pt)
  {
#ifdef CASL_THROWS
    if (is_interface_node(n)) throw;
#endif
    node_map[n] = areas.size();

    areas     .push_back(area);
    taylor_pts.push_back(taylor_pt);
    integr_pts.push_back(integr_pt);
  }

  inline void get_pt(p4est_locidx_t n, double &area, interface_point_t &taylor_pt, interface_point_t &integr_pt)
  {
#ifdef CASL_THROWS
    if (!is_interface_node(n)) throw;
#endif
    area      = areas     [node_map[n]];
    taylor_pt = taylor_pts[node_map[n]];
    integr_pt = integr_pts[node_map[n]];
  }

  inline void set(std::vector<double> &sol_jump_pw_taylor, std::vector<double> &flx_jump_pw_taylor, std::vector<double> &flx_jump_pw_integr)
  {
    this->pointwise          = true;
    this->sol_jump_pw_taylor = &sol_jump_pw_taylor;
    this->flx_jump_pw_taylor = &flx_jump_pw_taylor;
    this->flx_jump_pw_integr = &flx_jump_pw_integr;
  }

  inline void reset(int num_nodes)
  {
    node_map.assign(num_nodes, -1);

    areas     .clear();
    integr_pts.clear();
    taylor_pts.clear();

    pointwise          = false;
    sol_jump_pw_taylor = NULL;
    flx_jump_pw_taylor = NULL;
    flx_jump_pw_integr = NULL;
  }

  inline double get_sol_jump_pw_taylor(p4est_locidx_t n) { if (node_map[n] == -1) throw; return (*sol_jump_pw_taylor)[node_map[n]]; }
  inline double get_flx_jump_pw_taylor(p4est_locidx_t n) { if (node_map[n] == -1) throw; return (*flx_jump_pw_taylor)[node_map[n]]; }
  inline double get_flx_jump_pw_integr(p4est_locidx_t n) { if (node_map[n] == -1) throw; return (*flx_jump_pw_integr)[node_map[n]]; }

  inline double get_sol_jump_cf(double xyz[]) { return sol_jump_cf->value(xyz); }
  inline double get_flx_jump_cf(double xyz[]) { return flx_jump_cf->value(xyz); }
};

double smoothstep(int N, double x);

void variable_step_BDF_implicit(const int order, std::vector<double> &dt, std::vector<double> &coeffs);

<<<<<<< HEAD
/**
 * Retrieve a convenient 3D matrix with a function sampled on a stencil from at the neighborhood of a given node.
 * Each layer of the matrix maps to a dimension (i.e. x = 0, y = 1, z = 2), which has the following layout:
 * {      Function value   |   Distance
 * 	      {    f_m         ,     d_m    },		<--- Negative direction.
 * 	      {    f_p         ,     d_p    }		<--- Positive direction.
 * }
 * @param [in] qnnnPtr Pointer to a valid neighborhood quad of a node.
 * @param [in] f Pointer to the function to sample.
 * @param [out] data Pointer to 3D matrix; must be backed by an array of appropriate dimensions in caller.
 */
void getStencil( const quad_neighbor_nodes_of_node_t *qnnnPtr, const double *f, double data[P4EST_DIM][2][2] );

=======
>>>>>>> 1953b8e1
#endif // UTILS_H

<|MERGE_RESOLUTION|>--- conflicted
+++ resolved
@@ -52,103 +52,7 @@
 class my_p4est_node_neighbors_t;
 class quad_neighbor_nodes_of_node_t;
 
-<<<<<<< HEAD
 enum cf_value_type_t { VAL, DDX, DDY, DDZ, LAP, CUR };
-=======
-#define SEMICOL ;
-#define COMMA ,
-#define P4(a) a
-
-#ifdef P4_TO_P8
-#define OCOMP(a) a
-#define XCOMP(a) a
-#define YCOMP(a) a
-#define ZCOMP(a) a
-
-#define _CODE(a) a
-#define XCODE(a) a
-#define YCODE(a) a
-#define ZCODE(a) a
-
-#define CODE2D(a)
-#define CODE3D(a) a
-
-#define EXECD(a,b,c) a; b; c;
-#define EXECDPM(am, ap, bm, bp, cm, cp) am; ap; bm; bp; cm; cp;
-
-#define CODE2D(a)
-#define CODE3D(a) a
-
-#define P8(a) a
-#define P8C(a) COMMA a
-#define P8EST(a) a
-#define ONLY3D(a) a
-#define DIM(a,b,c) a COMMA b COMMA c
-#define DIMPM(am,ap,bm,bp,cm,cp) am COMMA ap COMMA bm COMMA bp COMMA cm COMMA cp
-
-#define     SUMD(a,b,c) ( (a) +  (b) +  (c) )
-#define    MULTD(a,b,c) ( (a) *  (b) *  (c) )
-#define     ANDD(a,b,c) ( (a) && (b) && (c) )
-#define      ORD(a,b,c) ( (a) || (b) || (c) )
-#define  SQRSUMD(a,b,c) ( (a)*(a) +  (b)*(b) +  (c)*(c) )
-#define     ABSD(a,b,c) ( sqrt((a)*(a) +  (b)*(b) +  (c)*(c)) )
-
-#define CODEDIM(a,b) b
-
-#define XFOR(a) for (a)
-#define YFOR(a) for (a)
-#define ZFOR(a) for (a)
-#else
-#define OCOMP(a) a
-#define XCOMP(a) a
-#define YCOMP(a) a
-#define ZCOMP(a)
-
-#define _CODE(a) a
-#define XCODE(a) a
-#define YCODE(a) a
-#define ZCODE(a)
-
-#define CODE2D(a) a
-#define CODE3D(a)
-
-#define EXECD(a,b,c) a; b;
-#define EXECDPM(am, ap, bm, bp, cm, cp) am; ap; bm; bp;
-
-#define CODE2D(a) a
-#define CODE3D(a)
-
-#define CODEDIM(a,b) a
-
-#define P8(a)
-#define P8C(a)
-#define P8EST(a)
-#define ONLY3D(a)
-#define DIM(a,b,c) a COMMA b
-#define DIMPM(am,ap,bm,bp,cm,cp) am COMMA ap COMMA bm COMMA bp
-
-#define     SUMD(a,b,c) ( (a) +  (b) )
-#define    MULTD(a,b,c) ( (a) *  (b) )
-#define     ANDD(a,b,c) ( (a) && (b) )
-#define      ORD(a,b,c) ( (a) || (b) )
-#define  SQRSUMD(a,b,c) ( (a)*(a) +  (b)*(b) )
-#define     ABSD(a,b,c) ( sqrt((a)*(a) +  (b)*(b)) )
-
-#define XFOR(a) for (a)
-#define YFOR(a) for (a)
-#define ZFOR(a)
-#endif
-
-#define ABS3(a,b,c) ( sqrt((a)*(a) +  (b)*(b) +  (c)*(c)) )
-#define ABS2(a,b)   ( sqrt((a)*(a) +  (b)*(b)) )
-#define ABS1(a)     ( fabs(a) )
-
-#define  SQRSUM3(a,b,c) ( (a)*(a) +  (b)*(b) +  (c)*(c) )
-#define  SQRSUM2(a,b)   ( (a)*(a) +  (b)*(b) )
-#define  SQRSUM1(a)     ( (a)*(a) )
-
-enum cf_value_type_t { VAL, DDX, DDY, DDZ, LAP, CUR, DDT, V_X, V_Y, V_Z, _X_, _Y_, _Z_ };
->>>>>>> 1953b8e1
 
 enum mls_opn_t { MLS_INTERSECTION = 0, MLS_ADDITION = 1, MLS_COLORATION = 2, MLS_INT = MLS_INTERSECTION, MLS_ADD = MLS_ADDITION };
 
@@ -365,7 +269,6 @@
 //const unsigned short q2c_num_pts = P4EST_CHILDREN;
 //const unsigned short t2c_num_pts = P4EST_DIM+1;
 
-<<<<<<< HEAD
 struct indexed_and_located_face // for assembly of Voronoi cells, lsqr face-interpolation...
 {
   double xyz_face[P4EST_DIM];
@@ -375,26 +278,6 @@
     return (face_idx < other_one.face_idx);
   }
 };
-
-#ifdef P4_TO_P8
-const unsigned short q2c[P4EST_CHILDREN][q2c_num_pts] = { { nn_000, nn_m00, nn_0m0, nn_mm0, nn_00m, nn_m0m, nn_0mm, nn_mmm },
-                                                          { nn_000, nn_p00, nn_0m0, nn_pm0, nn_00m, nn_p0m, nn_0mm, nn_pmm },
-                                                          { nn_000, nn_m00, nn_0p0, nn_mp0, nn_00m, nn_m0m, nn_0pm, nn_mpm },
-                                                          { nn_000, nn_p00, nn_0p0, nn_pp0, nn_00m, nn_p0m, nn_0pm, nn_ppm },
-                                                          { nn_000, nn_m00, nn_0m0, nn_mm0, nn_00p, nn_m0p, nn_0mp, nn_mmp },
-                                                          { nn_000, nn_p00, nn_0m0, nn_pm0, nn_00p, nn_p0p, nn_0mp, nn_pmp },
-                                                          { nn_000, nn_m00, nn_0p0, nn_mp0, nn_00p, nn_m0p, nn_0pp, nn_mpp },
-                                                          { nn_000, nn_p00, nn_0p0, nn_pp0, nn_00p, nn_p0p, nn_0pp, nn_ppp } };
-
-const unsigned short t2c[P4EST_CHILDREN][t2c_num_pts] = { { nn_000, nn_m00, nn_0m0, nn_00m },
-                                                          { nn_000, nn_p00, nn_0m0, nn_00m },
-                                                          { nn_000, nn_m00, nn_0p0, nn_00m },
-                                                          { nn_000, nn_p00, nn_0p0, nn_00m },
-                                                          { nn_000, nn_m00, nn_0m0, nn_00p },
-                                                          { nn_000, nn_p00, nn_0m0, nn_00p },
-                                                          { nn_000, nn_m00, nn_0p0, nn_00p },
-                                                          { nn_000, nn_p00, nn_0p0, nn_00p },};
-=======
 //#ifdef P4_TO_P8
 //const unsigned short q2c[P4EST_CHILDREN][q2c_num_pts] = { { nn_000, nn_m00, nn_0m0, nn_mm0, nn_00m, nn_m0m, nn_0mm, nn_mmm },
 //                                                          { nn_000, nn_p00, nn_0m0, nn_pm0, nn_00m, nn_p0m, nn_0mm, nn_pmm },
@@ -413,7 +296,6 @@
 //                                                          { nn_000, nn_p00, nn_0m0, nn_00p },
 //                                                          { nn_000, nn_m00, nn_0p0, nn_00p },
 //                                                          { nn_000, nn_p00, nn_0p0, nn_00p },};
->>>>>>> 1953b8e1
 
 //#else
 //const unsigned short q2c[P4EST_CHILDREN][q2c_num_pts] = { { nn_000, nn_m00, nn_0m0, nn_mm0 },
@@ -2752,33 +2634,22 @@
 
   double operator()(DIM(double x, double y, double z)) const
   {
-<<<<<<< HEAD
-    double phi_eff = -10;
-    double phi_cur = -10;
-    for (size_t i=0; i<phi_cf.size(); ++i)
-    {
-      phi_cur = (*phi_cf[i])( DIM(x,y,z) );
-      switch (action[i]) {
-      case MLS_INTERSECTION: if (phi_cur > phi_eff) phi_eff = phi_cur; break;
-      case MLS_ADDITION:     if (phi_cur < phi_eff) phi_eff = phi_cur; break;
-      default:
-#ifdef CASL_THROWS
-        throw std::runtime_error("mls_eff_cf_t::operator(): unknown action. Only MLS_INTERSECTION and MLS_ADDITION are currently implemented.");
-#endif
-        break;
-=======
     if (phi_cf.size() > 0)
     {
       double phi_eff = (*phi_cf[0])( DIM(x,y,z) );
       double phi_cur = phi_eff;
-      for (int i=1; i<phi_cf.size(); ++i)
+      for (size_t i=1; i<phi_cf.size(); ++i)
       {
         phi_cur = (*phi_cf[i])( DIM(x,y,z) );
         switch (action[i]) {
           case MLS_INTERSECTION: if (phi_cur > phi_eff) phi_eff = phi_cur; break;
           case MLS_ADDITION:     if (phi_cur < phi_eff) phi_eff = phi_cur; break;
+          default:
+#ifdef CASL_THROWS
+        throw std::runtime_error("mls_eff_cf_t::operator(): unknown action. Only MLS_INTERSECTION and MLS_ADDITION are currently implemented.");
+#endif
+        break;
         }
->>>>>>> 1953b8e1
       }
       return phi_eff;
     } else {
@@ -3458,7 +3329,6 @@
 
 void variable_step_BDF_implicit(const int order, std::vector<double> &dt, std::vector<double> &coeffs);
 
-<<<<<<< HEAD
 /**
  * Retrieve a convenient 3D matrix with a function sampled on a stencil from at the neighborhood of a given node.
  * Each layer of the matrix maps to a dimension (i.e. x = 0, y = 1, z = 2), which has the following layout:
@@ -3472,7 +3342,5 @@
  */
 void getStencil( const quad_neighbor_nodes_of_node_t *qnnnPtr, const double *f, double data[P4EST_DIM][2][2] );
 
-=======
->>>>>>> 1953b8e1
 #endif // UTILS_H
 
