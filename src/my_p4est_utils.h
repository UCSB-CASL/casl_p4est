#ifndef UTILS_H
#define UTILS_H

#include <src/casl_math.h>
#ifdef P4_TO_P8
#include <p8est.h>
#include <p8est_nodes.h>
#include <p8est_ghost.h>
#include <p8est_bits.h>
#include <src/my_p8est_macros.h>
#include <src/my_p8est_nodes.h>
#include <src/my_p8est_refine_coarsen.h>
#define SQR_P4EST_DIM 9
#else
#include <p4est.h>
#include <p4est_nodes.h>
#include <p4est_ghost.h>
#include <p4est_bits.h>
#include <src/my_p4est_macros.h>
#include <src/my_p4est_nodes.h>
#include <src/my_p4est_refine_coarsen.h>
#define SQR_P4EST_DIM 4
#endif
#include <src/petsc_logging.h>
#include "petsc_compatibility.h"

#include <src/mls_integration/cube2_mls.h>
#include <src/mls_integration/cube3_mls.h>

#include <petsc.h>
#include <stdexcept>
#include <sstream>
#include <vector>
#include <fstream>

#if SIZE_MAX == UCHAR_MAX
   #define my_MPI_SIZE_T MPI_UNSIGNED_CHAR
#elif SIZE_MAX == USHRT_MAX
   #define my_MPI_SIZE_T MPI_UNSIGNED_SHORT
#elif SIZE_MAX == UINT_MAX
   #define my_MPI_SIZE_T MPI_UNSIGNED
#elif SIZE_MAX == ULONG_MAX
   #define my_MPI_SIZE_T MPI_UNSIGNED_LONG
#elif SIZE_MAX == ULLONG_MAX
   #define my_MPI_SIZE_T MPI_UNSIGNED_LONG_LONG
#else
   #error "unknown SIZE_MAX"
#endif


// forward declaration
class my_p4est_node_neighbors_t;
class quad_neighbor_nodes_of_node_t;

enum cf_value_type_t { VAL, DDX, DDY, DDZ, LAP, CUR, DDT, V_X, V_Y, V_Z, _X_, _Y_, _Z_ };

enum mls_opn_t { MLS_INTERSECTION = 0, MLS_ADDITION = 1, MLS_COLORATION = 2, MLS_INT = MLS_INTERSECTION, MLS_ADD = MLS_ADDITION };

namespace dir {
/* vertices directions */
enum {
  v_mmm = 0,
  v_pmm,
  v_mpm,
  v_ppm
#ifdef P4_TO_P8
  ,v_mmp,
  v_pmp,
  v_mpp,
  v_ppp
#endif
};
/* faces directions */
enum {
  f_m00 = 0,
  f_p00,
  f_0m0,
  f_0p0
#ifdef P4_TO_P8
  ,f_00m,
  f_00p
#endif
};
/* cartesian direction */
enum {
  x = 0,
  y
#ifdef P4_TO_P8
  ,z
#endif
};
}

inline int  cube_nei(DIM(int i, int j, int k)) { return SUMD((i+1), 3*(j+1), 9*(k+1)); }
inline int  cube_nei(int ijk[]) { return cube_nei(DIM(ijk[0], ijk[1], ijk[2])); }
inline void cube_nei_dir(int n, DIM(int &i, int &j, int &k))
{
  ONLY3D( k = n / 9 - 1; n = n % 9; );
  j = n / 3 - 1;
  i = n % 3 - 1;
}
inline void cube_nei_dir(int n, int    ijk[]) { cube_nei_dir(n, DIM(ijk[0], ijk[1], ijk[2])); }
inline void cube_nei_dir(int n, double ijk[]) {
  int ijk_int[P4EST_DIM];
  cube_nei_dir(n, ijk_int);
  EXECD(ijk[0] = double(ijk_int[0]),
        ijk[1] = double(ijk_int[1]),
        ijk[2] = double(ijk_int[2]));
}

inline int  cube_nei_op(int n)
{
  int ijk[P4EST_DIM];
  cube_nei_dir(n, ijk);
  return cube_nei(DIM(-ijk[0], -ijk[1], -ijk[2]));
}

enum node_neighbor_cube_t
{
#ifdef P4_TO_P8
  // zm plane
  nn_mmm = 0, nn_0mm, nn_pmm,
  nn_m0m,     nn_00m, nn_p0m,
  nn_mpm,     nn_0pm, nn_ppm,

  // z0 plane
  nn_mm0, nn_0m0, nn_pm0,
  nn_m00, nn_000, nn_p00,
  nn_mp0, nn_0p0, nn_pp0,

  // zp plane
  nn_mmp, nn_0mp, nn_pmp,
  nn_m0p, nn_00p, nn_p0p,
  nn_mpp, nn_0pp, nn_ppp

#else
  nn_mm0 = 0, nn_0m0, nn_pm0,
  nn_m00,     nn_000, nn_p00,
  nn_mp0,     nn_0p0, nn_pp0
#endif
};

enum node_neighbor_face_t
{
#ifdef P4_TO_P8
  nnf_mm = 0, nnf_0m, nnf_pm,
  nnf_m0,     nnf_00, nnf_p0,
  nnf_mp,     nnf_0p, nnf_pp,
#else
  nnf_m0 = 0, nnf_00, nnf_p0,
#endif
};

#ifdef P4_TO_P8
const unsigned short num_neighbors_cube = 27;
const unsigned short num_neighbors_face = 9;
const unsigned short num_neighbors_cube_ = 27;
const unsigned short num_neighbors_face_ = 9;

const unsigned short f2c_m[P4EST_FACES][num_neighbors_face_] = { { nn_0mm, nn_00m, nn_0pm,
                                                                   nn_0m0, nn_000, nn_0p0,
                                                                   nn_0mp, nn_00p, nn_0pp },

                                                                 { nn_0mm, nn_00m, nn_0pm,
                                                                   nn_0m0, nn_000, nn_0p0,
                                                                   nn_0mp, nn_00p, nn_0pp },

                                                                 { nn_m0m, nn_00m, nn_p0m,
                                                                   nn_m00, nn_000, nn_p00,
                                                                   nn_m0p, nn_00p, nn_p0p },

                                                                 { nn_m0m, nn_00m, nn_p0m,
                                                                   nn_m00, nn_000, nn_p00,
                                                                   nn_m0p, nn_00p, nn_p0p },

                                                                 { nn_mm0, nn_0m0, nn_pm0,
                                                                   nn_m00, nn_000, nn_p00,
                                                                   nn_mp0, nn_0p0, nn_pp0 },

                                                                 { nn_mm0, nn_0m0, nn_pm0,
                                                                   nn_m00, nn_000, nn_p00,
                                                                   nn_mp0, nn_0p0, nn_pp0 }};

const unsigned short f2c_p[P4EST_FACES][num_neighbors_face_] = { { nn_mmm, nn_m0m, nn_mpm,
                                                                   nn_mm0, nn_m00, nn_mp0,
                                                                   nn_mmp, nn_m0p, nn_mpp },

                                                                 { nn_pmm, nn_p0m, nn_ppm,
                                                                   nn_pm0, nn_p00, nn_pp0,
                                                                   nn_pmp, nn_p0p, nn_ppp },

                                                                 { nn_mmm, nn_0mm, nn_pmm,
                                                                   nn_mm0, nn_0m0, nn_pm0,
                                                                   nn_mmp, nn_0mp, nn_pmp },

                                                                 { nn_mpm, nn_0pm, nn_ppm,
                                                                   nn_mp0, nn_0p0, nn_pp0,
                                                                   nn_mpp, nn_0pp, nn_ppp },

                                                                 { nn_mmm, nn_0mm, nn_pmm,
                                                                   nn_m0m, nn_00m, nn_p0m,
                                                                   nn_mpm, nn_0pm, nn_ppm },

                                                                 { nn_mmp, nn_0mp, nn_pmp,
                                                                   nn_m0p, nn_00p, nn_p0p,
                                                                   nn_mpp, nn_0pp, nn_ppp }};
//const unsigned short i_idx[] = { 0, 1, 2 };
//const unsigned short j_idx[] = { 1, 2, 0 };
//const unsigned short k_idx[] = { 2, 0, 1 };
const unsigned short i_idx[] = { 0, 1, 2 };
const unsigned short j_idx[] = { 1, 0, 0 };
const unsigned short k_idx[] = { 2, 2, 1 };
#else
const unsigned short num_neighbors_cube = 9;
const unsigned short num_neighbors_face = 3;
const unsigned short num_neighbors_cube_ = 9;
const unsigned short num_neighbors_face_ = 3;

const unsigned short f2c_m[P4EST_FACES][num_neighbors_face_] = { { nn_0m0, nn_000, nn_0p0 },
                                                                 { nn_0m0, nn_000, nn_0p0 },
                                                                 { nn_m00, nn_000, nn_p00 },
                                                                 { nn_m00, nn_000, nn_p00 }};

const unsigned short f2c_p[P4EST_FACES][num_neighbors_face_] = { { nn_mm0, nn_m00, nn_mp0 },
                                                                 { nn_pm0, nn_p00, nn_pp0 },
                                                                 { nn_mm0, nn_0m0, nn_pm0 },
                                                                 { nn_mp0, nn_0p0, nn_pp0 }};
const unsigned short i_idx[] = { 0, 1 };
const unsigned short j_idx[] = { 1, 0 };
const u_char face_order_to_counterclock_cycle_order[P4EST_FACES] = {2, 0, 3, 1};
const u_char counterclock_cycle_order_to_face_order[P4EST_FACES] = {1, 3, 0, 2};
#endif

// Raphael: introducing these "types" for Voronoi cells to make my life easier in face-Voronoi tesselation in two-phase flows...
enum voro_cell_type
{
  nonuniform,       // the Voronoi cell was constructed from a non-uniform neighborhood, without any wall neighbor
  parallelepiped,   // the Voronoi cell is a parallelepiped, i.e., with a uniform neighborhood (with or without a wall neighbor)
  not_well_defined, // the face is irrelevant for computing purposes (based on tag values --> when solving in one domain only (one-phase N-S))
  unknown           // default value (if irrelevant or not set at construction)
};

const static std::string null_str    = "NULL";
const static std::string stdout_str  = "stdout";
const static std::string stderr_str  = "stderr";


//#ifdef P4_TO_P8
//const unsigned short q2c[P4EST_CHILDREN][P4EST_CHILDREN] = { { nn_mmm, nn_0mm, nn_m0m, nn_00m,
//                                                               nn_mm0, nn_0m0, nn_m00, nn_000 },

//                                                             { nn_0mm, nn_pmm, nn_00m, nn_p0m,
//                                                               nn_0m0, nn_pm0, nn_000, nn_p00 },

//                                                             { nn_m0m, nn_00m, nn_mpm, nn_0pm,
//                                                               nn_m00, nn_000, nn_mp0, nn_0p0 },

//                                                             { nn_00m, nn_p0m, nn_0pm, nn_ppm,
//                                                               nn_000, nn_p00, nn_0p0, nn_pp0 },

//                                                             { nn_mm0, nn_0m0, nn_m00, nn_000,
//                                                               nn_mmp, nn_0mp, nn_m0p, nn_00p },

//                                                             { nn_0m0, nn_pm0, nn_000, nn_p00,
//                                                               nn_0mp, nn_pmp, nn_00p, nn_p0p },

//                                                             { nn_m00, nn_000, nn_mp0, nn_0p0,
//                                                               nn_m0p, nn_00p, nn_mpp, nn_0pp },

//                                                             { nn_000, nn_p00, nn_0p0, nn_pp0,
//                                                               nn_00p, nn_p0p, nn_0pp, nn_ppp }};
//#else
//const unsigned short q2c[P4EST_CHILDREN][P4EST_CHILDREN] = { { nn_mm0, nn_0m0, nn_m00, nn_000 },
//                                                             { nn_0m0, nn_pm0, nn_000, nn_p00 },
//                                                             { nn_m00, nn_000, nn_mp0, nn_0p0 },
//                                                             { nn_000, nn_p00, nn_0p0, nn_pp0 } };
//#endif
//const unsigned short q2c_num_pts = P4EST_CHILDREN;
//const unsigned short t2c_num_pts = P4EST_DIM+1;

struct indexed_and_located_face // for assembly of Voronoi cells, lsqr face-interpolation...
{
  double xyz_face[P4EST_DIM];
  p4est_locidx_t face_idx;
  double field_value;
  bool operator < (const indexed_and_located_face& other_one) const
  {
    return (face_idx < other_one.face_idx);
  }
};
//#ifdef P4_TO_P8
//const unsigned short q2c[P4EST_CHILDREN][q2c_num_pts] = { { nn_000, nn_m00, nn_0m0, nn_mm0, nn_00m, nn_m0m, nn_0mm, nn_mmm },
//                                                          { nn_000, nn_p00, nn_0m0, nn_pm0, nn_00m, nn_p0m, nn_0mm, nn_pmm },
//                                                          { nn_000, nn_m00, nn_0p0, nn_mp0, nn_00m, nn_m0m, nn_0pm, nn_mpm },
//                                                          { nn_000, nn_p00, nn_0p0, nn_pp0, nn_00m, nn_p0m, nn_0pm, nn_ppm },
//                                                          { nn_000, nn_m00, nn_0m0, nn_mm0, nn_00p, nn_m0p, nn_0mp, nn_mmp },
//                                                          { nn_000, nn_p00, nn_0m0, nn_pm0, nn_00p, nn_p0p, nn_0mp, nn_pmp },
//                                                          { nn_000, nn_m00, nn_0p0, nn_mp0, nn_00p, nn_m0p, nn_0pp, nn_mpp },
//                                                          { nn_000, nn_p00, nn_0p0, nn_pp0, nn_00p, nn_p0p, nn_0pp, nn_ppp } };

//const unsigned short t2c[P4EST_CHILDREN][t2c_num_pts] = { { nn_000, nn_m00, nn_0m0, nn_00m },
//                                                          { nn_000, nn_p00, nn_0m0, nn_00m },
//                                                          { nn_000, nn_m00, nn_0p0, nn_00m },
//                                                          { nn_000, nn_p00, nn_0p0, nn_00m },
//                                                          { nn_000, nn_m00, nn_0m0, nn_00p },
//                                                          { nn_000, nn_p00, nn_0m0, nn_00p },
//                                                          { nn_000, nn_m00, nn_0p0, nn_00p },
//                                                          { nn_000, nn_p00, nn_0p0, nn_00p },};

//#else
//const unsigned short q2c[P4EST_CHILDREN][q2c_num_pts] = { { nn_000, nn_m00, nn_0m0, nn_mm0 },
//                                                          { nn_000, nn_p00, nn_0m0, nn_pm0 },
//                                                          { nn_000, nn_m00, nn_0p0, nn_mp0 },
//                                                          { nn_000, nn_p00, nn_0p0, nn_pp0 },};

//const unsigned short t2c[P4EST_CHILDREN][t2c_num_pts] = { { nn_000, nn_m00, nn_0m0 },
//                                                          { nn_000, nn_p00, nn_0m0 },
//                                                          { nn_000, nn_m00, nn_0p0 },
//                                                          { nn_000, nn_p00, nn_0p0 } };
//#endif

static double get_largest_dbl_smaller_than_dbl_max()
{
  double p = 1.0;
  while (DBL_MAX - p == DBL_MAX)
    p *= 2.0;
  return DBL_MAX - p;
}

static const double largest_dbl_smaller_than_dbl_max = get_largest_dbl_smaller_than_dbl_max();

enum interpolation_method{
  linear,
  quadratic,
  quadratic_non_oscillatory,
  quadratic_non_oscillatory_continuous_v1,
  quadratic_non_oscillatory_continuous_v2
};

class CF_1
{
public:
  double lip, t;
  virtual double operator()(double x) const=0 ;
  virtual ~CF_1() {}
};


class CF_2
{
public:
  double lip, t;
  double value(const double *xyz) const {return this->operator ()(xyz[0], xyz[1]);}
  virtual double operator()(double x, double y) const=0 ;
  double operator()(const double *xyz) const {return this->operator()(xyz[0], xyz[1]); }
  virtual ~CF_2() {}
};

class CF_3
{
public:
  double lip, t;
  double value(const double *xyz) const {return this->operator ()(xyz[0], xyz[1], xyz[2]);}
  virtual double operator()(double x, double y,double z) const=0 ;
  double operator()(const double *xyz) const {return this->operator()(xyz[0], xyz[1], xyz[2]); }
  virtual ~CF_3() {}
};

enum {
  WALL_m00 = -1,
  WALL_p00 = -2,
  WALL_0m0 = -3,
  WALL_0p0 = -4,
  WALL_00m = -5,
  WALL_00p = -6,
  INTERFACE = -7,
  WALL_PARALLEL_TO_FACE = -8 // to allow for Dirichlet wall boundary conditions on the face_solver even with (very stretched) rectangular grids
};

inline int WALL_idx(u_char oriented_cart_dir)
{
  P4EST_ASSERT(oriented_cart_dir < P4EST_FACES);
  return (- 1 - ((int) oriented_cart_dir));
}

typedef enum {
  DIRICHLET,
  NEUMANN,
  ROBIN,
  NOINTERFACE,
  MIXED,
  IGNORE
} BoundaryConditionType;

typedef enum
{
  u_component = dir::x,
  v_component = dir::y,
#ifdef P4_TO_P8
  w_component = dir::z,
#endif
  uvw_components,
  hodge_value
} hodge_control;

class mixed_interface
{
public:
  virtual BoundaryConditionType mixed_type(const double xyz_[]) const=0;
  virtual ~mixed_interface() {}
};

inline bool case_insenstive_char_compare(char a, char b) { return std::tolower(a) == std::tolower(b); }

inline bool case_insenstive_str_compare(std::string const& a, std::string const& b) {
  if (a.length() == b.length())
    return std::equal(b.begin(), b.end(), a.begin(), case_insenstive_char_compare);
  else
    return false;
}

inline void case_insensitive_find_substr_in_str(const std::string& str, const std::string& substr, std::vector<size_t>& substr_was_found_in_str_at)
{
  substr_was_found_in_str_at.clear();
  if(substr.size() > str.size() || substr.size() == 0)
    return;
  size_t k = 0;
  while (k < str.size() - substr.size() + 1) {
    size_t subk = 0;
    while (subk < substr.size() && case_insenstive_char_compare(str[k], substr[subk])) {
      subk++;
      k++;
    }
    if(subk == substr.size())
      substr_was_found_in_str_at.push_back(k - subk);
    k += 1 - subk; // to catch possibly overlapping words like "find 'GFG' in GFGFGFGFGFGFG"
  }
  return;
}


std::ostream& operator << (std::ostream& os, BoundaryConditionType  type);
std::istream& operator >> (std::istream& is, BoundaryConditionType& type);

std::ostream& operator << (std::ostream& os, interpolation_method method);
std::istream& operator >> (std::istream& is, interpolation_method& method);

std::string convert_to_string(const hodge_control& type);
std::ostream& operator << (std::ostream& os, hodge_control type);
std::istream& operator >> (std::istream& is, hodge_control& type);

class WallBC2D
{
public:
  virtual BoundaryConditionType operator()( double x, double y ) const=0 ;
  double value(double *xyz) const {return this->operator ()(xyz[0], xyz[1]);} // VERY BAD (conversion to double) but used like that in poisson_nodes_mls...
  BoundaryConditionType operator()(double *xyz) const {return this->operator ()(xyz[0], xyz[1]);}
  virtual ~WallBC2D() = 0;
};

class WallBC3D
{
public:
  virtual BoundaryConditionType operator()( double x, double y, double z ) const=0 ;
  double value(double *xyz) const {return this->operator ()(xyz[0], xyz[1], xyz[2]);} // VERY BAD (conversion to double) but used like that in poisson_nodes_mls...
  BoundaryConditionType operator()(double *xyz) const {return this->operator ()(xyz[0], xyz[1], xyz[2]);}
  virtual ~WallBC3D() = 0;
};

#ifdef P4_TO_P8
#define WallBCDIM WallBC3D
#define BoundaryConditionsDIM BoundaryConditions3D
#else
#define WallBCDIM WallBC2D
#define BoundaryConditionsDIM BoundaryConditions2D
#endif

class BoundaryConditions2D
{
private:
  const WallBC2D* WallType_;
  BoundaryConditionType InterfaceType_;
  const mixed_interface* MixedInterface;

  const CF_2 *p_WallValue;
  const CF_2 *p_InterfaceValue;
  const CF_2 *p_RobinCoef;

public:
  BoundaryConditions2D()
  {
    WallType_ = NULL;
    p_WallValue = NULL;
    InterfaceType_ = NOINTERFACE;
    MixedInterface = NULL;
    p_InterfaceValue = NULL;
    p_RobinCoef = NULL;
  }

  inline void setWallTypes( const WallBC2D& w )
  {
    WallType_ = &w;
  }

  inline const WallBC2D& getWallType() const
  {
    return *WallType_;
  }

  inline void setWallValues( const CF_2& v ){
    p_WallValue = &v;
  }

  inline void setInterfaceType(BoundaryConditionType bc, const mixed_interface* obj_= NULL){
    InterfaceType_ = bc;
    if(InterfaceType_ == MIXED)
    {
      if(obj_ == NULL)
        throw std::invalid_argument("BoundaryConditions2D::setInterfaceType(): if the interface type is set to MIXED, a pointer to a class of abstract type mixed_interface MUST be provided as well!");
      MixedInterface = obj_;
    }
  }

  inline void setInterfaceValue(const CF_2& in){
    p_InterfaceValue = &in;
  }

  inline void setRobinCoef(const CF_2& in){
    p_RobinCoef = &in;
  }

  inline bool InterfaceValueIsDefined() const
  {
    return (p_InterfaceValue != NULL);
  }

  inline const CF_2& getInterfaceValue(){
    return *p_InterfaceValue;
  }

  inline const CF_2& getWallValue(){
    return *p_WallValue;
  }

  inline const CF_2& getRobinCoef(){
    return *p_RobinCoef;
  }

  inline BoundaryConditionType wallType( double x, double y ) const
  {
#ifdef CASL_THROWS
    if(WallType_ == NULL) throw std::invalid_argument("[CASL_ERROR]: The type of boundary conditions has not been set on the walls.");
#endif
    return (*WallType_)(x,y);
  }

  inline BoundaryConditionType wallType(const double xyz_[]) const
  {
    return wallType(xyz_[0], xyz_[1]);
  }

  inline BoundaryConditionType interfaceType() const{ return InterfaceType_;}

  inline BoundaryConditionType interfaceType(const double* xyz) const
  {
    if(InterfaceType_ != MIXED)
      return interfaceType();
    return MixedInterface->mixed_type(xyz);
  }

  inline double wallValue(double x, double y) const
  {
#ifdef CASL_THROWS
    if(p_WallValue == NULL) throw std::invalid_argument("[CASL_ERROR]: The value of the boundary conditions has not been set on the walls.");
#endif
    return p_WallValue->operator ()(x,y);
  }

  inline double wallValue(const double xyz_[]) const
  {
    return wallValue(xyz_[0], xyz_[1]);
  }

  inline double interfaceValue(double x, double y) const
  {
#ifdef CASL_THROWS
    if(p_InterfaceValue == NULL) throw std::invalid_argument("[CASL_ERROR]: The value of the boundary conditions has not been set on the interface.");
#endif
    return p_InterfaceValue->operator ()(x,y);
  }
  inline double  interfaceValue(const double xyz_[]) const
  {
    return interfaceValue(xyz_[0], xyz_[1]);
  }

  inline double robinCoef(double x, double y) const
  {
#ifdef CASL_THROWS
    if(p_RobinCoef == NULL) throw std::invalid_argument("[CASL_ERROR]: The value of the Robin coef has not been set on the interface.");
#endif
    return p_RobinCoef->operator ()(x,y);
  }

  inline double robinCoef( double *xyz_) const
  {
    return robinCoef(xyz_[0], xyz_[1]);
  }

};

class BoundaryConditions3D
{
private:
  const WallBC3D* WallType_;
  BoundaryConditionType InterfaceType_;
  const mixed_interface* MixedInterface;

  const CF_3 *p_WallValue;
  const CF_3 *p_InterfaceValue;
  const CF_3 *p_RobinCoef;

public:
  BoundaryConditions3D()
  {
    WallType_ = NULL;
    p_WallValue = NULL;
    InterfaceType_ = NOINTERFACE;
    MixedInterface = NULL;
    p_InterfaceValue = NULL;
    p_RobinCoef = NULL;
  }

  inline void setWallTypes( const WallBC3D& w )
  {
    WallType_ = &w;
  }

  inline const WallBC3D& getWallType() const
  {
    return *WallType_;
  }

  inline void setWallValues( const CF_3& v ){
    p_WallValue = &v;
  }

  inline void setInterfaceType(BoundaryConditionType bc, const mixed_interface* obj_= NULL){
    InterfaceType_ = bc;
    if(InterfaceType_ == MIXED)
    {
      if(obj_ == NULL)
        throw std::invalid_argument("BoundaryConditions3D::setInterfaceType(): if the interface type is set to MIXED, a pointer to a class of abstract type mixed_interface MUST be provided as well");
      MixedInterface = obj_;
    }
  }

  inline void setInterfaceValue(const CF_3& in){
    p_InterfaceValue = &in;
  }

  inline void setRobinCoef(const CF_3& in){
    p_RobinCoef = &in;
  }

  inline const CF_3& getWallValue(){
    return *p_WallValue;
  }

  inline bool InterfaceValueIsDefined() const
  {
    return (p_InterfaceValue != NULL);
  }

  inline const CF_3& getInterfaceValue(){
    return *p_InterfaceValue;
  }

  inline const CF_3& getRobinCoef(){
    return *p_RobinCoef;
  }

  inline BoundaryConditionType wallType( double x, double y, double z ) const
  {
#ifdef CASL_THROWS
    if(WallType_ == NULL) throw std::invalid_argument("[CASL_ERROR]: The type of boundary conditions has not been set on the walls.");
#endif
    return (*WallType_)(x,y,z);
  }

  inline BoundaryConditionType wallType(const double xyz_[]) const
  {
    return wallType(xyz_[0],xyz_[1],xyz_[2]);
  }

  inline BoundaryConditionType interfaceType() const{ return InterfaceType_;}

  inline BoundaryConditionType interfaceType(const double* xyz) const
  {
    if(InterfaceType_ != MIXED)
      return interfaceType();
    return MixedInterface->mixed_type(xyz);
  }

  inline double wallValue(double x, double y, double z) const
  {
#ifdef CASL_THROWS
    if(p_WallValue == NULL) throw std::invalid_argument("[CASL_ERROR]: The value of the boundary conditions has not been set on the walls.");
#endif
    return p_WallValue->operator ()(x,y,z);
  }

  inline double wallValue(const double xyz_[]) const
  {
    return p_WallValue->operator ()(xyz_[0],xyz_[1],xyz_[2]);
  }

  inline double interfaceValue(double x, double y, double z) const
  {
#ifdef CASL_THROWS
    if(p_InterfaceValue == NULL) throw std::invalid_argument("[CASL_ERROR]: The value of the boundary conditions has not been set on the interface.");
#endif
    return p_InterfaceValue->operator ()(x,y,z);
  }

  inline double  interfaceValue(const double xyz_[]) const
  {
    return interfaceValue(xyz_[0], xyz_[1], xyz_[2]);
  }

  inline double robinCoef(double x, double y, double z) const
  {
#ifdef CASL_THROWS
    if(p_RobinCoef == NULL) throw std::invalid_argument("[CASL_ERROR]: The value of the Robin coef has not been set on the interface.");
#endif
    return p_RobinCoef->operator ()(x,y,z);
  }

  inline double robinCoef(double xyz_[]) const
  {
    return robinCoef(xyz_[0], xyz_[1], xyz_[2]);
  }
};

struct dof_weighted_term
{
  p4est_locidx_t  dof_idx;
  double          weight;
};

class linear_combination_of_dof_t
{
  std::vector<dof_weighted_term> linear_combination;
public:
  linear_combination_of_dof_t(){ clear(); }

  inline void add_term(const p4est_locidx_t &idx_, const double &weight_)
  {
    linear_combination.push_back({idx_, weight_});
  }

  inline linear_combination_of_dof_t& operator /=(const double& scaling) {
    for (size_t k = 0; k < linear_combination.size(); ++k)
      linear_combination[k].weight /= scaling;
    return *this;
  }

  inline void clear() { linear_combination.clear(); }

  inline double operator()(const double *dof_sampled_field_p, const u_int& comp = 0, const u_int& bs = 1) const
  {
    double value_to_return = 0.0;
    for (size_t k = 0; k < linear_combination.size(); ++k)
    {
      const dof_weighted_term& term = linear_combination[k];
      value_to_return += term.weight*dof_sampled_field_p[bs*term.dof_idx + comp];
    }
    return value_to_return;
  }

  inline linear_combination_of_dof_t& operator*=(const std::vector<double> scaling_factors)
  {
    P4EST_ASSERT(scaling_factors.size() ==  size());
    for (size_t k = 0; k < linear_combination.size(); ++k)
      linear_combination[k].weight *= scaling_factors[k];
    return *this;
  }

  inline linear_combination_of_dof_t& operator*=(const double& scaling_factor)
  {
    for (size_t k = 0; k < linear_combination.size(); ++k)
      linear_combination[k].weight *= scaling_factor;
    return *this;
  }

  inline linear_combination_of_dof_t& add_operator_on_same_dofs(const linear_combination_of_dof_t& other, const double& scaling_factor = 1.0)
  {
    if(this->size() == 0) // empty operator
    {
      *this = other;
      *this *= scaling_factor;
      return *this;
    }
    P4EST_ASSERT(this->size() == other.size());
    for (size_t k = 0; k < linear_combination.size(); ++k)
    {
      P4EST_ASSERT(this->linear_combination[k].dof_idx == other.linear_combination[k].dof_idx);
      this->linear_combination[k].weight += scaling_factor*other.linear_combination[k].weight;
    }
    return *this;
  }

  inline size_t size() const {
    return linear_combination.size();
  }

  inline const dof_weighted_term& operator[](size_t k) const
  {
    P4EST_ASSERT(k < linear_combination.size());
    return linear_combination[k];
  }

  inline dof_weighted_term& operator[](size_t k)
  {
    P4EST_ASSERT(k < linear_combination.size());
    return linear_combination[k];
  }
};

struct bc_sample
{
  BoundaryConditionType type;
  double value;
};

enum jump_solver_tag {
  GFM   = 0, // --> standard GFM solver ("A Boundary Condition Capturing Method for Poisson's Equation on Irregular Domains", JCP, 160(1):151-178, Liu, Fedkiw, Kand, 2000);
  xGFM  = 1, // --> xGFM solver ("xGFM: Recovering Convergence of Fluxes in the Ghost Fluid Method", JCP, Volume 409, 15 May 2020, 19351, R. Egan, F. Gibou);
  FV    = 2  // --> finite volume approach with duplicated unknowns in cut cells ("Solving Elliptic Interface Problems with Jump Conditions on Cartesian Grids", JCP, Volume 407, 15 April 2020, 109269, D. Bochkov, F. Gibou)
};

std::istream& operator >> (std::istream& is, jump_solver_tag& solver);

const static int multiply_by_sqrt_D = 153;
const static int divide_by_sqrt_D = 154;

inline std::string convert_to_string(const jump_solver_tag& tag)
{
  switch(tag){
  case GFM:
    return std::string("GFM");
    break;
  case xGFM:
    return std::string("xGFM");
    break;
  case FV:
    return std::string("FV");
    break;
  default:
    return std::string("unknown type of jump solver");
    break;
  }
}

struct extrapolation_operator_t{
  linear_combination_of_dof_t n_dot_grad;
  double dtau;
  extrapolation_operator_t() {
    dtau = DBL_MAX; // initialize to a large value, the user needs to set it appropriately at construction
  }
};

bool quadrant_value_is_well_defined(double &phi_q, const BoundaryConditionsDIM &bc_cell_field, const p4est_t* p4est, const p4est_ghost_t* ghost, const p4est_nodes_t* nodes,
                                    const p4est_locidx_t &quad_idx, const p4est_topidx_t &tree_idx, const double *node_sampled_phi_p);
inline bool quadrant_value_is_well_defined(const BoundaryConditionsDIM &bc_cell_field, const p4est_t* p4est, const p4est_ghost_t* ghost, const p4est_nodes_t* nodes,
                                           const p4est_locidx_t &quad_idx, const p4est_topidx_t &tree_idx, const double *node_sampled_phi_p)
{
  double phi_q;
  return quadrant_value_is_well_defined(phi_q, bc_cell_field, p4est, ghost, nodes, quad_idx, tree_idx, node_sampled_phi_p);
}

/*!
 * \brief index_of_node finds the (local) index of a node as defined within p4est, i.e. as a pest_quadrant_t structure whose level is P4EST_MAXLEVEL!
 *        The method uses a binary search through the provided nodes: its complexity is O(log(N_nodes)).
 *        The given node MUST MANDATORILY be canonicalized before being passed to this function to ensure consistency with the provided nodes: use
 *        p4est_node_canonicalize beforehand!
 * \param [in]    n     pointer to the node whose local index is queried;
 * \param [in]    nodes pointer to the nodes data structure
 * \param [inout] idx   reference of the local index of the node: index of the node on output if found, unchanged if not found (i.e. if the returned value is false)
 * \return true if the queried node exists and was found in the nodes (i.e. if the idx is valid), false otherwise.
 */
bool index_of_node(const p4est_quadrant_t *n, const p4est_nodes_t* nodes, p4est_locidx_t& idx);

p4est_gloidx_t compute_global_index_of_quad(const p4est_locidx_t& quad_local_idx, const p4est_t* p4est, const p4est_ghost_t* ghost);

p4est_locidx_t find_local_index_of_quad(const p4est_gloidx_t& quad_global_idx, const p4est_t* p4est, const p4est_ghost_t* ghost);

p4est_topidx_t tree_index_of_quad(const p4est_locidx_t& quad_idx, const p4est_t* p4est, const p4est_ghost_t* ghost);

/*!
 * \brief is_node_in_domain checks if a (possibly perturbed) node is in the computational domain captured by
 * a brick and a connectivity or not. If it lies in the computational domain, the routine check the consistency of
 * the logical coordinates x, y, z of the node and correct its p.which_tree if needed, i.e., if the node coordinates
 * do not lie in a logical P4EST_ROOT_LEN x P4EST_ROOT_LEN x P4EST_ROOT_LEN box. In that case, the appropriate tree
 * owning the perturbed point is found and the logical coordinates of the node are corrected accordingly.
 * \param [inout] node      on input, its logical coordinates x, y, z MUST be in [-P4EST_ROOT_LEN; 2*P4EST_ROOT_LEN - 1]
 *                                    (i.e. the node can be perturbed off its owning tree but not by more than one
 *                                     root in any cartesian direction)
 *                          on output,
 *                            - undefined if the point doesn't lie in the domain (i.e. if returned value is false)
 *                            - valid node structure with consistent logical representation otherwise, i.e.
 *                              its logical coordinates x, y, z are all in [0; P4EST_ROOT_LEN] and the index of its
 *                              owning tree is stored in p.which_tree
 * \param [in] brick        pointer to a constant brick structure representing the computational domain
 * \param [in] connectivity pointer to the p4est_connectivity (required connecting info related to the trees in the macromesh)
 * \return true if the node lies in the computational domain; false if the point lies out of the copmutational domain.
 */
bool is_node_in_domain(p4est_indep_t& node, const my_p4est_brick_t* brick, const p4est_connectivity_t* connectivity);

bool logical_vertex_in_quad_is_fine_node(const p4est_t* fine_p4est, const p4est_nodes_t* fine_nodes,
                                         const p4est_quadrant_t &quad, const p4est_topidx_t& tree_idx, DIM(const char& vx, const char& vy, const char& vz),
                                         p4est_locidx_t& fine_vertex_idx);

inline bool quadrant_is_subrefined(const p4est_t* fine_p4est, const p4est_nodes_t* fine_nodes,
                                   const p4est_quadrant_t &quad, const p4est_topidx_t& tree_idx)
{
  p4est_locidx_t tmp;
  return logical_vertex_in_quad_is_fine_node(fine_p4est, fine_nodes, quad, tree_idx, DIM(0, 0, 0), tmp);
}

inline p4est_locidx_t get_fine_node_idx_of_quad_center(const p4est_t* fine_p4est, const p4est_nodes_t* fine_nodes, const p4est_quadrant_t &quad, const p4est_topidx_t& tree_idx)
{
  p4est_locidx_t fine_node_idx = -1;
  const bool is_found = logical_vertex_in_quad_is_fine_node(fine_p4est, fine_nodes, quad, tree_idx, DIM(0, 0, 0), fine_node_idx);
  P4EST_ASSERT(!is_found || fine_node_idx >= 0); (void) is_found;
  return fine_node_idx;
}

inline p4est_locidx_t get_fine_node_idx_of_face_in_quad(const p4est_t* fine_p4est, const p4est_nodes_t* fine_nodes, const p4est_quadrant_t &quad, const p4est_topidx_t& tree_idx,
                                                        const u_char& oriented_face_dir)
{
  p4est_locidx_t fine_node_idx = -1;
  char logical_vertex_in_quad[P4EST_DIM] = {DIM(0, 0, 0)}; logical_vertex_in_quad[oriented_face_dir/2] = (oriented_face_dir%2 == 1 ? 1 : -1);
  const bool is_found = logical_vertex_in_quad_is_fine_node(fine_p4est, fine_nodes, quad, tree_idx, DIM(logical_vertex_in_quad[0], logical_vertex_in_quad[1], logical_vertex_in_quad[2]), fine_node_idx);
  P4EST_ASSERT(!is_found || fine_node_idx >= 0);  (void) is_found;
  return fine_node_idx;
}

// my rigorous interface-identification rule [Raphael]
template<typename T> inline bool signs_of_phi_are_different(const T& phi_0, const T& phi_1) { return (phi_0 > (T) 0) != (phi_1 > (T) 0); }

/*!
 * \brief rel_xyz_quad_fr_point calculates the relative cartesian coordinates between a quad center and a given point (very useful for lsqr
 * interpolation). The method also returns the logical coordinates of the given quadrant (in order to efficiently and unambiguously count
 * the number of independent points along Cartesian directions.
 * \param p4est       [in]  pointer to the forest owning the quadrant quad
 * \param quad        [in]  pointer to the quadrant (whose p.piggy3 data must be valid)
 * \param xyz         [in]  pointer to an array of P4EST_DIM doubles: cartesian cooordinates of the point of interest
 * \param brick       [in]  pointer to the brick (macromesh) structure
 * \param xyz_rel     [out] pointer to an array of P4EST_DIM doubles: difference of Cartesian coordinates between the quadrant and the point in physical units (periodicity wrapping done internally)
 * \param qcoord_quad [out] pointer to an array of P4EST_DIM int64_t: Cartesian coordinates of the quadrant in logical units, i.e., in logical p4est-style grid units
 * NOTE: qcoord_quad must point to int64_t type to make sure that logical differences and calculations across trees are correct.
 */
void rel_xyz_quad_fr_point(const p4est_t* p4est, const p4est_quadrant_t& quad, const double* xyz, const my_p4est_brick_t* brick, double *xyz_rel, int64_t* qcoord_quad);

/*!
 * \brief get_local_interpolation_weights calculates the local geometry information and interpolation weights required for linear and, if desired,
 * quadratic interpolation procedures
 * \param [in]  p4est the forest
 * \param [in]  tree_id the index of the tree that owns the quadrant
 * \param [in]  quad the quadrant tagged as owner of the point of interest
 * \param [in]  xyz_global global coordinates of the point where interpolation is desired (in domain units)
 * \param [out] linear_weight : array of P4EST_CHILDREN double which, on output, lists the linear interpolation weights
 *             (--> linear_weight[dir::v_mmm] is the linear interpolation weight associated with local node v_mmm, etc.)
 * \param [out] second_derivative_weight : either NULL (if not desired) or array of P4EST_DIM double which, on output, contains
 *             the weights by which the second derivatives need to be multiplied to correct the linear interpolation and make it
 *             more accurate)
 */
void get_local_interpolation_weights(const p4est_t* p4est, const p4est_topidx_t& tree_id, const p4est_quadrant_t& quad, const double *xyz_global,
                                     double* linear_weight, double* second_derivative_weight = NULL);

/*!
 * \brief linear_interpolation performs linear interpolation for a point
 * \param [in]    p4est the forest
 * \param [in]    tree_id the current tree that owns the quadrant
 * \param [in]    quad the current quarant
 * \param [in]    F a simple C-style array of size n_results*P4EST_CHILDREN, containing the values of the n_vecs function(s) at the vertices of the quadrant. __MUST__ be z-ordered
 *                F[k*P4EST_CHILDREN+i] = value of he kth function at quadrant's node i (in z-order), 0 <= i < P4EST_CHILDREN, 0 <= k < n_results
 * \param [in]    xyz_global global coordinates of the point
 * \param [inout] simple C-style array of size n_results containing the results of the quadratic_interpolation of the n_results different functions at the node of interest (located at xyz_global)
 * \param [in]    n_results number of functions to be interpolated
 */
void linear_interpolation(const p4est_t *p4est, p4est_topidx_t tree_id, const p4est_quadrant_t &quad, const double *F, const double *xyz_global, double *results, const size_t &n_results );
inline double linear_interpolation(const p4est_t *p4est, p4est_topidx_t tree_id, const p4est_quadrant_t &quad, const double *F, const double *xyz_global)
{
  double result;
  linear_interpolation(p4est, tree_id, quad, F, xyz_global, &result, 1);
  return result;
}

/*!
 * \brief quadratic_non_oscillatory_interpolation performs non-oscilatory quadratic interpolation for a point
 * \param [in]    p4est the forest
 * \param [in]    tree_id the current tree that owns the quadrant
 * \param [in]    quad the current quarant
 * \param [in]    F a simple C-style array of size n_results*P4EST_CHILDREN, containing the values of the n_vecs function(s) at the vertices of the quadrant. __MUST__ be z-ordered
 *                F[k*P4EST_CHILDREN+i] = value of he kth function at quadrant's node i (in z-order), 0 <= i < P4EST_CHILDREN, 0 <= k < n_results
 * \param [in]    Fdd a simple C-style array of size n_results*P4EST_CHILDREN*P4EST_DIM, containing the values of the second derivatives of the function(s) at the vertices of the quadrant
 *                Fdd[k*P4EST_CHILDREN*P4EST_DIM+j*P4EST_DIM+i] = value of the second derivative along dimension i, at quadrant's node j, of the kth function,
 *                0 <= i < P4EST_DIM, 0<= j < P4EST_CHILDREN, 0 <= k < n_results
 * \param [in]    xyz_global global coordinates of the point
 * \param [inout] simple C-style array of size n_results containing the results of the quadratic_interpolation of the n_results different functions at the node of interest (located at xyz_global)
 * \param [in]    n_results number of functions to be interpolated
 */
void quadratic_non_oscillatory_interpolation(const p4est_t *p4est, p4est_topidx_t tree_id, const p4est_quadrant_t &quad, const double *F, const double *Fdd, const double *xyz_global, double *results, const size_t &n_results );
inline double quadratic_non_oscillatory_interpolation(const p4est_t *p4est, p4est_topidx_t tree_id, const p4est_quadrant_t &quad, const double *F, const double *Fdd, const double *xyz_global)
{
  double result;
  quadratic_non_oscillatory_interpolation(p4est, tree_id, quad, F, Fdd, xyz_global, &result, 1);
  return result;
}

void quadratic_non_oscillatory_continuous_v1_interpolation(const p4est_t *p4est, p4est_topidx_t tree_id, const p4est_quadrant_t &quad, const double *F, const double *Fdd, const double *xyz_global, double *results, const size_t &n_results );
inline double quadratic_non_oscillatory_continuous_v1_interpolation(const p4est_t *p4est, p4est_topidx_t tree_id, const p4est_quadrant_t &quad, const double *F, const double *Fdd, const double *xyz_global)
{
  double result;
  quadratic_non_oscillatory_continuous_v1_interpolation(p4est, tree_id, quad, F, Fdd, xyz_global, &result, 1);
  return result;
}

void quadratic_non_oscillatory_continuous_v2_interpolation(const p4est_t *p4est, p4est_topidx_t tree_id, const p4est_quadrant_t &quad, const double *F, const double *Fdd, const double *xyz_global, double *results, const size_t &n_results );
inline double quadratic_non_oscillatory_continuous_v2_interpolation(const p4est_t *p4est, p4est_topidx_t tree_id, const p4est_quadrant_t &quad, const double *F, const double *Fdd, const double *xyz_global)
{
  double result;
  quadratic_non_oscillatory_continuous_v2_interpolation(p4est, tree_id, quad, F, Fdd, xyz_global, &result, 1);
  return result;
}

/*!
 * \brief quadratic_interpolation performs quadratic interpolation for a point
 * \param [in]    p4est the forest
 * \param [in]    tree_id the current tree that owns the quadrant
 * \param [in]    quad the current quarant
 * \param [in]    F a simple C-style array of size n_results*P4EST_CHILDREN, containing the values of the n_vecs function(s) at the vertices of the quadrant. __MUST__ be z-ordered
 *                F[k*P4EST_CHILDREN+i] = value of he kth function at quadrant's node i (in z-order), 0 <= i < P4EST_CHILDREN, 0 <= k < n_results
 * \param [in]    Fdd a simple C-style array of size n_results*P4EST_CHILDREN*P4EST_DIM, containing the values of the second derivatives of the function(s) at the vertices of the quadrant
 *                Fdd[k*P4EST_CHILDREN*P4EST_DIM+j*P4EST_DIM+i] = value of the second derivative along dimension i, at quadrant's node j, of the kth function,
 *                0 <= i < P4EST_DIM, 0<= j < P4EST_CHILDREN, 0 <= k < n_results
 * \param [in]    xyz_global global coordinates of the point
 * \param [inout] simple C-style array of size n_results containing the results of the quadratic_interpolation of the n_results different functions at the node of interest (located at xyz_global)
 * \param [in]    n_results number of functions to be interpolated
 */
void quadratic_interpolation(const p4est_t* p4est, p4est_topidx_t tree_id, const p4est_quadrant_t &quad, const double *F, const double *Fdd, const double *xyz_global, double *results, const size_t &n_results );
inline double quadratic_interpolation(const p4est_t* p4est, p4est_topidx_t tree_id, const p4est_quadrant_t &quad, const double *F, const double *Fdd, const double *xyz_global)
{
  double result;
  quadratic_interpolation(p4est, tree_id, quad, F, Fdd, xyz_global, &result, 1);
  return result;
}

p4est_bool_t nodes_are_equal(int mpi_size, p4est_nodes_t* nodes_1, p4est_nodes_t* nodes_2);

p4est_bool_t ghosts_are_equal(const p4est_ghost_t* ghost_1, const p4est_ghost_t* ghost_2);

inline void * sc_const_array_index (const sc_array_t * array, size_t iz) // same as p4est's function but works with constant data, too
{
  SC_ASSERT (iz < array->elem_count);

  return (void *) (array->array + (array->elem_size * iz));
}

inline const p4est_quadrant_t * p4est_const_quadrant_array_index (const sc_array_t * array, size_t it) // same as p4est's function but works with constant data, too
{
  P4EST_ASSERT (array->elem_size == sizeof (p4est_quadrant_t));
  P4EST_ASSERT (it < array->elem_count);

  return (const p4est_quadrant_t *) (array->array + sizeof (p4est_quadrant_t) * it);
}

PetscErrorCode VecGetLocalAndGhostSizes(const Vec& v, PetscInt& local_size, PetscInt& ghosted_size, const bool &ghosted = true);

/*!
 * \brief VecGhostCopy  copy a ghosted vector, i.e. dst <- src
 * \param src [in]  the source vector
 * \param dst [out] the destination vector
 * \return error code
 */
PetscErrorCode VecGhostCopy(Vec src, Vec dst);

/*!
 * \brief VecIsSetForNodes checks if a Petsc parallel vector has the appropriate layout for a node-sampled field.
 * \param [in] v          : the vector whose layout needs to be checked
 * \param [in] nodes      : a pointer to the p4est_nodes on which the node-sampled field must be defined
 * \param [in] mpicomm    : the mpi communicator
 * \param [in] blocksize  : the block size of the vector and/or of the field to be sampled within it
 * \param [in] ghosted    : a flag indicating if the vector must be ghosted or not
 * \return true is the layout fits (this function is a collective check across all processes)
 */
bool VecIsSetForNodes(const Vec& v, const p4est_nodes_t* nodes, const MPI_Comm& mpicomm, const unsigned int &blocksize, const bool &ghosted = true);

/*!
 * \brief VecIsSetForCells checks if a Petsc parallel vector has the appropriate layout for a cell-sampled field.
 * \param [in] v          : the vector whose layout needs to be checked
 * \param [in] p4est      : a pointer to the p4est on which the cell-sampled field must be defined
 * \param [in] ghost      : a pointer to the ghost of the p4est on which the cell-sampled field must be defined
 *                          (relevant only if ghosted is true, can be set to NULL otherwise)
 * \param [in] blocksize  : the block size of the vector and/or of the field to be sampled within it
 * \param [in] ghosted    : a flag indicating if the vector must be ghosted or not
 * \return true is the layout fits (this function is a collective check across all processes)
 */
bool VecIsSetForCells(const Vec& v, const p4est_t* p4est, const p4est_ghost_t* ghost, const unsigned int &blocksize, const bool &ghosted = true);

PetscErrorCode delete_and_nullify_vector(Vec& vv);

/*!
 * \brief VecCreateGhostNodesBlock Creates a ghosted block PETSc parallel vector on the nodes
 * \param p4est      [in]  p4est object
 * \param nodes      [in]  the nodes object
 * \param block_size [in]  block size of the vector
 * \param v          [out] PETSc vector
 * \return a PetscErrorCode to be checked against using CHKERRXX()
 */
PetscErrorCode VecCreateGhostNodesBlock(const p4est_t *p4est, const p4est_nodes_t *nodes, const PetscInt & block_size, Vec* v);
inline PetscErrorCode VecCreateGhostNodes(const p4est_t *p4est, const p4est_nodes_t *nodes, Vec* v)
{
  return VecCreateGhostNodesBlock(p4est, nodes, 1, v);
}

/*!
 * \brief VecCreateNoGhostNodesBlock Creates a non-ghosted block PETSc parallel vector on the nodes
 * \param p4est      [in]  p4est object
 * \param nodes      [in]  the nodes object
 * \param block_size [in]  block size of the vector
 * \param v          [out] PETSc vector
 * \return a PetscErrorCode to be checked against using CHKERRXX()
 */
PetscErrorCode VecCreateNoGhostNodesBlock(const p4est_t *p4est, const p4est_nodes_t *nodes, const PetscInt & block_size, Vec* v);
inline PetscErrorCode VecCreateNoGhostNodes(const p4est_t *p4est, const p4est_nodes_t *nodes, Vec* v)
{
  return VecCreateGhostNodesBlock(p4est, nodes, 1, v);
}

/*!
 * \brief VecGhostSet Sets a ghost vector to a value
 * \param x [in,out]  the vector
 * \param v [in]      the value to set
 * \return error code
 */
PetscErrorCode VecGhostSet(Vec x, double v);

/*!
 * \brief VecCreateGhostNodesBlock Creates a ghosted block PETSc parallel vector on the cells
 * \param p4est      [in]  p4est object
 * \param ghost      [in]  the ghost cells
 * \param block_size [in]  block size of the vector
 * \param v          [out] PETSc vector
 * \return a PetscErrorCode to be checked against using CHKERRXX()
 */
PetscErrorCode VecCreateGhostCellsBlock(const p4est_t *p4est, const p4est_ghost_t *ghost, const PetscInt & block_size, Vec* v);
inline PetscErrorCode VecCreateGhostCells(const p4est_t *p4est, const p4est_ghost_t *ghost, Vec* v)
{
  return VecCreateGhostCellsBlock(p4est, ghost, 1, v);
}

/*!
 * \brief VecCreateNoGhostCellsBlock Creates a non-ghosted block PETSc parallel vector on the cells
 * \param p4est       [in]  the forest
 * \param block_size  [in]  block size of the vector
 * \param v           [out] PETSc vector type
 * \return a PetscErrorCode to be checked against using CHKERRXX()
 */
PetscErrorCode VecCreateNoGhostCellsBlock(const p4est_t *p4est, const PetscInt &block_size, Vec* v);
inline PetscErrorCode VecCreateNoGhostCells(const p4est_t *p4est, Vec* v)
{
  return VecCreateNoGhostCellsBlock(p4est, 1, v);
}

PetscErrorCode VecScatterAllToSomeCreate(MPI_Comm comm, Vec origin_loc, Vec destination, const PetscInt &ndest_glo_idx, const PetscInt *dest_glo_idx, VecScatter *ctx);
inline PetscErrorCode VecScatterAllToSomeCreate(MPI_Comm comm, Vec origin_loc, Vec destination, const std::vector<PetscInt>& dest_glo_idx, VecScatter *ctx)
{
  return VecScatterAllToSomeCreate(comm, origin_loc, destination, dest_glo_idx.size(), dest_glo_idx.data(), ctx);
}
inline PetscErrorCode VecScatterAllToSomeBegin(VecScatter ctx, Vec origin_loc, Vec destination)
{
  return VecScatterBegin(ctx, origin_loc, destination, INSERT_VALUES, SCATTER_FORWARD);
}
inline PetscErrorCode VecScatterAllToSomeEnd(VecScatter ctx, Vec origin_loc, Vec destination)
{
  return VecScatterEnd(ctx, origin_loc, destination, INSERT_VALUES, SCATTER_FORWARD);
}

/*!
 * \brief VecScatterAllToSome scatters all local values of an origin parallel Petsc vector to some/all values of another
 * \param comm          [in]    mpi communication group in which the vectors live
 * \param origin        [in]    origin vector from which all values need to be scattered
 * \param destination   [inout] destination vector in which some/all values need to be filled
 * \param ndest_glo_idx [in]    number of elements in dest_glo_idx array (next argument)
 * \param dest_glo_idx  [in]    array of ndest_glo_idx global indices corresponding to the destination indices mapped with
 *                              the local values of the origin vector
 *                              (NULL is fine if ndest_glo_idx is 0)
 * \param sync_ghost    [in]    activates ghost updates in the destination vector after scattering if true (default is false)
 * [DEBUG check] this routine checks that the global size of the origin is <= the global size of destination in DEBUG
 * [DEBUG check] this routine checks that ndest_glo_idx is <= the local size of origin in DEBUG
 * \return a Petsc error code to be checked against for success/failure
 */
inline PetscErrorCode VecScatterAllToSome(MPI_Comm comm, Vec origin, Vec destination, const PetscInt &ndest_glo_idx, const PetscInt *dest_glo_idx, const bool &sync_ghost = false)
{
  PetscErrorCode ierr;
#ifdef DEBUG
  PetscInt full_size_origin, full_size_destination, local_size_origin;
  ierr = VecGetSize(origin, &full_size_origin);                                                       CHKERRQ(ierr);
  ierr = VecGetSize(destination, &full_size_destination);                                             CHKERRQ(ierr);
  P4EST_ASSERT(full_size_origin <= full_size_destination);
  ierr = VecGetLocalSize(origin, &local_size_origin);                                                 CHKERRQ(ierr);
  P4EST_ASSERT(ndest_glo_idx <= local_size_origin);
#endif
  VecScatter ctx;
  Vec origin_loc;
  ierr = VecGhostGetLocalForm(origin, &origin_loc);                                                   CHKERRQ(ierr);
  ierr = VecScatterAllToSomeCreate(comm, origin_loc, destination, ndest_glo_idx, dest_glo_idx, &ctx); CHKERRQ(ierr);
  ierr = VecScatterAllToSomeBegin(ctx, origin_loc, destination);                                      CHKERRQ(ierr);
  ierr = VecScatterAllToSomeEnd(ctx, origin_loc, destination);                                        CHKERRQ(ierr);
  ierr = VecGhostRestoreLocalForm(origin, &origin_loc);                                               CHKERRQ(ierr);
  if(sync_ghost){
    ierr = VecGhostUpdateBegin(destination, INSERT_VALUES, SCATTER_FORWARD);                          CHKERRQ(ierr); }
  ierr = VecScatterDestroy(ctx);                                                                      CHKERRQ(ierr);
  if(sync_ghost){
    ierr = VecGhostUpdateEnd(destination, INSERT_VALUES, SCATTER_FORWARD);                            CHKERRQ(ierr); }
  return ierr;
}
inline PetscErrorCode VecScatterAllToSome(MPI_Comm comm, Vec origin, Vec destination, const std::vector<PetscInt>& dest_glo_idx, const bool &sync_ghost = false)
{
  return VecScatterAllToSome(comm, origin, destination, dest_glo_idx.size(), dest_glo_idx.data(), sync_ghost);
}

/*!
 * \brief VecScatterCreateChangeLayout Create a VecScatter context useful for changing the parallel layout of a vector
 * \param comm  [in]  MPI_Comm to which parallel vectors belong
 * \param from  [in]  input vector layout
 * \param to    [in]  output vector layout
 * \param ctx   [out] the created VecScatter context
 * \return
 */
PetscErrorCode VecScatterCreateChangeLayout(MPI_Comm comm, Vec from, Vec to, VecScatter *ctx);

/*!
 * \brief VecGhostChangeLayoutBegin Start changing the layout of a parallel vector. This potentially involves
 *  sending and receiving messages in a non-blocking mode
 * \param ctx   [in]  VecScatter context to initiate the transfer
 * \param from  [in]  input vector to the change the parallel layout
 * \param to    [out] output vector with the same global values but with a different parallel layout
 * \return
 */
PetscErrorCode VecGhostChangeLayoutBegin(VecScatter ctx, Vec from, Vec to);

/*!
 * \brief VecGhostChangeLayoutEnd Finish changing the layout of a parallel vector. This potentially involves
 *  sending and receiving messages in a non-blocking mode
 * \param ctx   [in]  VecScatter context to initiate the transfer
 * \param from  [in]  input vector to the change the parallel layout
 * \param to    [out] output vector with the same global values but with a different parallel layout
 * \return
 */
PetscErrorCode VecGhostChangeLayoutEnd(VecScatter ctx, Vec from, Vec to);

/*!
 * \brief is_folder returns true if the path points to an existing folder
 * does not use boost nor c++17 standard to maximize portability
 * \param path: path to be checked
 * \return true if the path points to a folder
 * [throws std::runtime_error if the path cannot be accessed]
 */
bool is_folder(const char* path);
inline bool is_folder(const std::string &path_str) { return is_folder(path_str.c_str()); }

/*!
 * \brief file_exists returns true if the path points to an existing file
 * does not use boost nor c++17 standard to maximize portability
 * \param path:path to be checked
 * \return true if there exists a file corresponding to the given path
 */
bool file_exists(const char* path);
inline bool file_exists(const std::string &path_str) { return file_exists(path_str.c_str()); }

/*!
 * \brief create_directory creates a folder indicated by the given path, permission rights: 755
 * does not use boost nor c++17 standard to maximize portability (parents are created as well)
 * \param path: path to the folder to be created
 * \param mpi_rank: rank of the calling process
 * \param comm: communicator
 * \return 0 if the creation was successful, non-0 otherwise
 * [the root process creates the folder, the operation is collective by MPI_Bcast on the result]
 */
int create_directory(const char* path, int mpi_rank, MPI_Comm comm=MPI_COMM_WORLD);
inline int create_directory(const std::string &path_str, int mpi_rank, MPI_Comm comm=MPI_COMM_WORLD)
{
  return create_directory(path_str.c_str(), mpi_rank, comm);
}

/*!
 * \brief delete_directory_recursive explores a directory then
 * - it deletes all regular files in the directrory;
 * - it goes through subdirectories and calls the same function on them;
 * - after recursive call returns the subdirectory is removed;
 * does not use boost nor c++17 standard to maximize portability
 * \param root_path: path to the root directory to be entirely deleted
 * \param mpi_rank: rank of the calling process
 * \param comm: communicator
 * \param non_collective: flag skipping the (collective) steps (for recursive calls on root process)
 * \return 0 if the deletion was successful, non-0 otherwise
 * [the root process deletes the content, the operation is collective by MPI_Bcast on the final result]
 * [throws std::invalid_argument if the root_path is NOT a directory]
 */
int delete_directory(const char* root_path, int mpi_rank, MPI_Comm comm=MPI_COMM_WORLD, bool non_collective=false);
inline int delete_directory(const std::string &root_path_str, int mpi_rank, MPI_Comm comm=MPI_COMM_WORLD, bool non_collective=false)
{
  return delete_directory(root_path_str.c_str(), mpi_rank, comm, non_collective);
}

int get_subdirectories_in(const char* root_path, std::vector<std::string>& subdirectories);
inline int get_subdirectories_in(const std::string root_path_str, std::vector<std::string>& subdirectories)
{
  return get_subdirectories_in(root_path_str.c_str(), subdirectories);
}

inline double int2double_coordinate_transform(p4est_qcoord_t a){
  return static_cast<double>(a)/static_cast<double>(P4EST_ROOT_LEN);
}

int8_t find_max_level(const p4est_t* p4est);

void dxyz_min(const p4est_t *p4est, double *dxyz);

void get_dxyz_min(const p4est_t *p4est, double dxyz[], double *dxyz_min=NULL, double *diag_min=NULL);

void dxyz_quad(const p4est_t *p4est, const p4est_quadrant_t *quad, double *dxyz);

void xyz_min(const p4est_t *p4est, double *xyz_min_);

void xyz_max(const p4est_t *p4est, double *xyz_max_);

inline void xyz_min_max(const p4est_t *p4est, double *xyz_min_, double *xyz_max_){
  xyz_min(p4est, xyz_min_);
  xyz_max(p4est, xyz_max_);
}

inline double node_x_fr_n(const p4est_indep_t *ni){
  return ni->x == P4EST_ROOT_LEN-1 ? 1.0:static_cast<double>(ni->x)/static_cast<double>(P4EST_ROOT_LEN);
}

inline double node_y_fr_n(const p4est_indep_t *ni){
  return ni->y == P4EST_ROOT_LEN-1 ? 1.0:static_cast<double>(ni->y)/static_cast<double>(P4EST_ROOT_LEN);
}

#ifdef P4_TO_P8
inline double node_z_fr_n(const p4est_indep_t *ni){
  return ni->z == P4EST_ROOT_LEN-1 ? 1.0:static_cast<double>(ni->z)/static_cast<double>(P4EST_ROOT_LEN);
}
#endif

inline double node_x_fr_n(p4est_locidx_t n, const p4est_t *p4est, const p4est_nodes_t *nodes)
{
  p4est_indep_t *node = (p4est_indep_t*)sc_array_index(&const_cast<p4est_nodes_t*>(nodes)->indep_nodes, n);
  p4est_topidx_t tree_id = node->p.piggy3.which_tree;

  p4est_topidx_t v_m = p4est->connectivity->tree_to_vertex[P4EST_CHILDREN*tree_id + 0];
  p4est_topidx_t v_p = p4est->connectivity->tree_to_vertex[P4EST_CHILDREN*tree_id + P4EST_CHILDREN-1];
  double tree_xmin = p4est->connectivity->vertices[3*v_m + 0];
  double tree_xmax = p4est->connectivity->vertices[3*v_p + 0];
  return (tree_xmax-tree_xmin)*node_x_fr_n(node) + tree_xmin;
}

inline double node_y_fr_n(p4est_locidx_t n, const p4est_t *p4est, const p4est_nodes_t *nodes)
{
  p4est_indep_t *node = (p4est_indep_t*)sc_array_index(&const_cast<p4est_nodes_t*>(nodes)->indep_nodes, n);
  p4est_topidx_t tree_id = node->p.piggy3.which_tree;

  p4est_topidx_t v_m = p4est->connectivity->tree_to_vertex[P4EST_CHILDREN*tree_id + 0];
  p4est_topidx_t v_p = p4est->connectivity->tree_to_vertex[P4EST_CHILDREN*tree_id + P4EST_CHILDREN-1];
  double tree_ymin = p4est->connectivity->vertices[3*v_m + 1];
  double tree_ymax = p4est->connectivity->vertices[3*v_p + 1];
  return (tree_ymax-tree_ymin)*node_y_fr_n(node) + tree_ymin;
}

#ifdef P4_TO_P8
inline double node_z_fr_n(p4est_locidx_t n, const p4est_t *p4est, const p4est_nodes_t *nodes)
{
  p4est_indep_t *node = (p4est_indep_t*)sc_array_index(&const_cast<p4est_nodes_t*>(nodes)->indep_nodes, n);
  p4est_topidx_t tree_id = node->p.piggy3.which_tree;

  p4est_topidx_t v_m = p4est->connectivity->tree_to_vertex[P4EST_CHILDREN*tree_id + 0];
  p4est_topidx_t v_p = p4est->connectivity->tree_to_vertex[P4EST_CHILDREN*tree_id + P4EST_CHILDREN-1];
  double tree_zmin = p4est->connectivity->vertices[3*v_m + 2];
  double tree_zmax = p4est->connectivity->vertices[3*v_p + 2];
  return (tree_zmax-tree_zmin)*node_z_fr_n(node) + tree_zmin;
}
#endif

inline void node_xyz_fr_n(p4est_locidx_t n, const p4est_t *p4est, const p4est_nodes_t *nodes, double *xyz)
{
  xyz[0] = node_x_fr_n(n,p4est,nodes);
  xyz[1] = node_y_fr_n(n,p4est,nodes);
#ifdef P4_TO_P8
  xyz[2] = node_z_fr_n(n,p4est,nodes);
#endif
}

inline void p4est_dxyz_min(const p4est_t* p4est, double *dxyz)
{
  splitting_criteria_t *data = (splitting_criteria_t*)p4est->user_pointer;
  p4est_topidx_t vm = p4est->connectivity->tree_to_vertex[0];
  p4est_topidx_t vp = p4est->connectivity->tree_to_vertex[P4EST_CHILDREN-1];
  const double *vert = p4est->connectivity->vertices;

  double h = 1.0 / (double) (1 << data->max_lvl);
  for (short i=0; i<P4EST_DIM; ++i)
    dxyz[i] = (vert[3*vp + i] - vert[3*vm + i]) * h;
}

inline void p4est_dxyz_max(const p4est_t* p4est, double *dxyz)
{
  splitting_criteria_t *data = (splitting_criteria_t*)p4est->user_pointer;
  p4est_topidx_t tr_idx = p4est->trees->elem_count - 1;
  p4est_topidx_t vm = p4est->connectivity->tree_to_vertex[0];
  p4est_topidx_t vp = p4est->connectivity->tree_to_vertex[tr_idx * P4EST_CHILDREN + P4EST_CHILDREN-1];
  const double *vert = p4est->connectivity->vertices;

  double h = 1.0 / (double) (1 << data->min_lvl);
  for (short i=0; i<P4EST_DIM; ++i)
    dxyz[i] = (vert[3*vp + i] - vert[3*vm + i]) * h;
}

inline double p4est_diag_min(const p4est_t* p4est) {
  double dx[P4EST_DIM];
  p4est_dxyz_min(p4est, dx);
  return sqrt(SUMD(SQR(dx[0]), SQR(dx[1]), SQR(dx[2])));
}

inline double p4est_diag_max(const p4est_t* p4est) {
  double dx[P4EST_DIM];
  p4est_dxyz_max(p4est, dx);
  return sqrt(SUMD(SQR(dx[0]), SQR(dx[1]), SQR(dx[2])));
}

inline p4est_tree_t* get_tree(p4est_topidx_t tr, p4est_t* p4est)
{
#ifdef CASL_THROWS
  if(tr < p4est->first_local_tree || tr > p4est->last_local_tree) {
    std::ostringstream oss;
    oss << "Tree with index " << tr << " is outside range. Processor " << p4est->mpirank
        << " inclusive range is [" << p4est->first_local_tree << ", " << p4est->last_local_tree << "]" << std::endl;
    throw std::out_of_range(oss.str());
  }
#endif

  return p4est_tree_array_index(p4est->trees, tr);
}

inline p4est_quadrant_t get_quad(const p4est_locidx_t& cumulative_quad_idx, const p4est_t* p4est, const p4est_ghost_t* ghost, const bool& set_cumulative_local_index_in_piggy3 = false)
{
#ifdef CASL_THROWS
  if(cumulative_quad_idx < 0 || cumulative_quad_idx >= p4est->local_num_quadrants + (p4est_locidx_t) ghost->ghosts.elem_count) {
    std::ostringstream oss;
    oss << "Quad with cumulative index " << cumulative_quad_idx << " is outside range. "
        << "Number of quadrants on this partition is " << p4est->local_num_quadrants << " local quadrants + " << ghost->ghosts.elem_count << " ghost quadrants" << std::endl;
    throw std::out_of_range(oss.str());
  }
#endif
  p4est_quadrant_t quad;
  if(cumulative_quad_idx < p4est->local_num_quadrants)
  {
    const p4est_topidx_t tree_idx = tree_index_of_quad(cumulative_quad_idx, p4est, ghost);
    const p4est_tree_t* tree = p4est_tree_array_index(p4est->trees, tree_idx);
    quad = *p4est_const_quadrant_array_index(&tree->quadrants, cumulative_quad_idx - tree->quadrants_offset);
    if(set_cumulative_local_index_in_piggy3)
    {
      quad.p.piggy3.local_num   = cumulative_quad_idx;
      quad.p.piggy3.which_tree  = tree_idx;
    }
  }
  else
  {
    quad = *p4est_const_quadrant_array_index(&ghost->ghosts, cumulative_quad_idx - p4est->local_num_quadrants);
    quad.p.piggy3.local_num = cumulative_quad_idx;
  }

  return quad;
}

inline p4est_quadrant_t* get_quad(p4est_locidx_t q, p4est_tree_t* tree)
{
#ifdef CASL_THROWS
  if(q < 0 || q >= (p4est_locidx_t) tree->quadrants.elem_count) {
    std::ostringstream oss;
    oss << "Quad with index " << q << " is outside range of current tree. "
        << "Number of quadrants on this tree is " << tree->quadrants.elem_count << std::endl;
    throw std::out_of_range(oss.str());
  }
#endif

  return p4est_quadrant_array_index(&tree->quadrants, q);
}

inline p4est_quadrant_t* get_quad(p4est_locidx_t q, p4est_ghost_t* ghost)
{
#ifdef CASL_THROWS
  if(q < 0 || q >= (p4est_locidx_t) ghost->ghosts.elem_count) {
    std::ostringstream oss;
    oss << "Quad with index " << q << " is outside range of ghost layer. "
        << "Size of ghost layer is " << ghost->ghosts.elem_count << std::endl;
    throw std::out_of_range(oss.str());
  }
#endif

  return p4est_quadrant_array_index(&ghost->ghosts, q);
}

inline p4est_indep_t* get_node(p4est_locidx_t n, p4est_nodes_t* nodes)
{
#ifdef CASL_THROWS
  if(n < 0 || n >= (p4est_locidx_t) nodes->indep_nodes.elem_count) {
    std::ostringstream oss;
    oss << "Node with index " << n << " is outside range of nodes." << std::endl;
    throw std::out_of_range(oss.str());
  }
#endif

  return (p4est_indep_t*) sc_array_index(&nodes->indep_nodes, n);
}

inline const p4est_quadrant_t* fetch_quad(const p4est_locidx_t& quad_idx, const p4est_topidx_t& tree_idx, const p4est_t *p4est, const p4est_ghost_t *ghost)
{
  if(quad_idx < p4est->local_num_quadrants)
  {
    const p4est_tree_t *tree = p4est_tree_array_index(p4est->trees, tree_idx);
    return p4est_const_quadrant_array_index(&tree->quadrants, quad_idx - tree->quadrants_offset);
  }
  else
  {
    P4EST_ASSERT ((size_t)(quad_idx - p4est->local_num_quadrants) < ghost->ghosts.elem_count);
    return p4est_const_quadrant_array_index(&ghost->ghosts, quad_idx - p4est->local_num_quadrants);
  }
}

inline void fetch_quad_and_tree_coordinates(const p4est_quadrant_t* &quad, const double* &tree_xyz_min, const double* &tree_xyz_max,
                                            const p4est_locidx_t& quad_idx, const p4est_topidx_t& tree_idx, const p4est_t *p4est, const p4est_ghost_t *ghost)
{
  quad = fetch_quad(quad_idx, tree_idx, p4est, ghost);
  tree_xyz_min = p4est->connectivity->vertices + 3*p4est->connectivity->tree_to_vertex[P4EST_CHILDREN*tree_idx];
  tree_xyz_max = p4est->connectivity->vertices + 3*p4est->connectivity->tree_to_vertex[P4EST_CHILDREN*tree_idx + P4EST_CHILDREN - 1];
  return;
}

inline double x_of_quad_center(const p4est_quadrant_t* quad, const double* tree_xyz_min, const double* tree_xyz_max)
{
  return (tree_xyz_max[0] - tree_xyz_min[0])*((double)(quad->x + P4EST_QUADRANT_LEN(quad->level + 1))/(double) P4EST_ROOT_LEN) + tree_xyz_min[0];
}
inline double y_of_quad_center(const p4est_quadrant_t* quad, const double* tree_xyz_min, const double* tree_xyz_max)
{
  return (tree_xyz_max[1] - tree_xyz_min[1])*((double)(quad->y + P4EST_QUADRANT_LEN(quad->level + 1))/(double) P4EST_ROOT_LEN) + tree_xyz_min[1];
}
#ifdef P4_TO_P8
inline double z_of_quad_center(const p4est_quadrant_t* quad, const double* tree_xyz_min, const double* tree_xyz_max)
{
  return (tree_xyz_max[2] - tree_xyz_min[2])*((double)(quad->z + P4EST_QUADRANT_LEN(quad->level + 1))/(double) P4EST_ROOT_LEN) + tree_xyz_min[2];
}
#endif
inline void xyz_of_quad_center(const p4est_quadrant_t* quad, const double* tree_xyz_min, const double* tree_xyz_max, double *xyz, double dxyz_quad[P4EST_DIM] = NULL)
{
  xyz[0] = x_of_quad_center(quad, tree_xyz_min, tree_xyz_max);
  xyz[1] = y_of_quad_center(quad, tree_xyz_min, tree_xyz_max);
#ifdef P4_TO_P8
  xyz[2] = z_of_quad_center(quad, tree_xyz_min, tree_xyz_max);
#endif
  if(dxyz_quad != NULL)
  {
    const double logical_size_quad = (double) P4EST_QUADRANT_LEN(quad->level)/(double) P4EST_ROOT_LEN;
    for (u_char dim = 0; dim < P4EST_DIM; ++dim)
      dxyz_quad[dim] = logical_size_quad*(tree_xyz_max[dim] - tree_xyz_min[dim]);
  }
  return;
}

/*!
 * \brief get the x-coordinate of the center of a quadrant
 * \param quad_idx the index of the quadrant in the local forest, NOT in the tree tree_idx !!
 */
inline double quad_x_fr_q(const p4est_locidx_t& quad_idx, const p4est_topidx_t & tree_idx, const p4est_t *p4est, const p4est_ghost_t *ghost)
{
  const p4est_quadrant_t *quad;
  const double *tree_xyz_min, *tree_xyz_max;
  fetch_quad_and_tree_coordinates(quad, tree_xyz_min, tree_xyz_max, quad_idx, tree_idx, p4est, ghost);
  return x_of_quad_center(quad, tree_xyz_min, tree_xyz_max);
}

/*!
 * \brief get the y-coordinate of the center of a quadrant
 * \param quad_idx the index of the quadrant in the local forest, NOT in the tree tree_idx !!
 */
inline double quad_y_fr_q(const p4est_locidx_t& quad_idx, const p4est_topidx_t & tree_idx, const p4est_t *p4est, const p4est_ghost_t *ghost)
{
  const p4est_quadrant_t *quad;
  const double *tree_xyz_min, *tree_xyz_max;
  fetch_quad_and_tree_coordinates(quad, tree_xyz_min, tree_xyz_max, quad_idx, tree_idx, p4est, ghost);
  return y_of_quad_center(quad, tree_xyz_min, tree_xyz_max);
}

#ifdef P4_TO_P8
/*!
 * \brief get the z-coordinate of the center of a quadrant
 * \param quad_idx the index of the quadrant in the local forest, NOT in the tree tree_idx !!
 */
inline double quad_z_fr_q(const p4est_locidx_t& quad_idx, const p4est_topidx_t & tree_idx, const p4est_t *p4est, const p4est_ghost_t *ghost)
{
  const p4est_quadrant_t *quad;
  const double *tree_xyz_min, *tree_xyz_max;
  fetch_quad_and_tree_coordinates(quad, tree_xyz_min, tree_xyz_max, quad_idx, tree_idx, p4est, ghost);
  return z_of_quad_center(quad, tree_xyz_min, tree_xyz_max);
}
#endif
/*!
 * \brief get the xyz-coordinates of the center of a quadrant
 * \param quad_idx the index of the quadrant in the local forest, NOT in the tree tree_idx !!
 */
inline void quad_xyz_fr_q(const p4est_locidx_t& quad_idx, const p4est_topidx_t& tree_idx, const p4est_t *p4est, const p4est_ghost_t *ghost, double *xyz)
{

  const p4est_quadrant_t *quad;
  const double *tree_xyz_min, *tree_xyz_max;
  fetch_quad_and_tree_coordinates(quad, tree_xyz_min, tree_xyz_max, quad_idx, tree_idx, p4est, ghost);
  xyz_of_quad_center(quad, tree_xyz_min, tree_xyz_max, xyz);
  return;
}

/*!
 * \brief quad_x        compute the x-coordinate of the center of a quadrant
 * \param p4est [in]    const pointer to the p4est structure
 * \param quad  [in]    const pointer to the quadrant.
 *        NOTE: Assumes that the piggy3 member if filled
 * \return  the x-coordinate
 */
inline double quad_x(const p4est_t *p4est, const p4est_quadrant_t *quad)
{
  const double *tree_xyz_min = p4est->connectivity->vertices + 3*p4est->connectivity->tree_to_vertex[P4EST_CHILDREN*quad->p.piggy3.which_tree];
  const double *tree_xyz_max = p4est->connectivity->vertices + 3*p4est->connectivity->tree_to_vertex[P4EST_CHILDREN*quad->p.piggy3.which_tree + P4EST_CHILDREN - 1];
  return x_of_quad_center(quad, tree_xyz_min, tree_xyz_max);
}

/*!
 * \brief quad_dx     compute the dx size of the a quadrant
 * \param p4est [in]  const pointer to the p4est structure
 * \param quad  [in]  const pointer to the quadrant structure
 *        NOTE: Assumes that the piggy3 member if filled
 * \return  dx
 */
inline double quad_dx(const p4est_t *p4est, const p4est_quadrant_t *quad)
{
  const double *tree_xyz_min = p4est->connectivity->vertices + 3*p4est->connectivity->tree_to_vertex[P4EST_CHILDREN*quad->p.piggy3.which_tree];
  const double *tree_xyz_max = p4est->connectivity->vertices + 3*p4est->connectivity->tree_to_vertex[P4EST_CHILDREN*quad->p.piggy3.which_tree + P4EST_CHILDREN - 1];

  return (tree_xyz_max[0] - tree_xyz_min[0])*((double)P4EST_QUADRANT_LEN(quad->level)/(double)P4EST_ROOT_LEN);
}

/*!
 * \brief quad_y        compute the y-coordinate of the center of a quadrant
 * \param p4est [in]    const pointer to the p4est structure
 * \param quad  [in]    const pointer to the quadrant.
 *        NOTE: Assumes that the piggy3 member if filled
 * \return  the y-coordinate
 */
inline double quad_y(const p4est_t *p4est, const p4est_quadrant_t *quad)
{
  const double *tree_xyz_min = p4est->connectivity->vertices + 3*p4est->connectivity->tree_to_vertex[P4EST_CHILDREN*quad->p.piggy3.which_tree];
  const double *tree_xyz_max = p4est->connectivity->vertices + 3*p4est->connectivity->tree_to_vertex[P4EST_CHILDREN*quad->p.piggy3.which_tree + P4EST_CHILDREN - 1];
  return y_of_quad_center(quad, tree_xyz_min, tree_xyz_max);
}

/*!
 * \brief quad_dy     compute the dy size of the a quadrant
 * \param p4est [in]  const pointer to the p4est structure
 * \param quad  [in]  const pointer to the quadrant structure
 *        NOTE: Assumes that the piggy3 member if filled
 * \return  dy
 */
inline double quad_dy(const p4est_t *p4est, const p4est_quadrant_t *quad)
{
  const double *tree_xyz_min = p4est->connectivity->vertices + 3*p4est->connectivity->tree_to_vertex[P4EST_CHILDREN*quad->p.piggy3.which_tree];
  const double *tree_xyz_max = p4est->connectivity->vertices + 3*p4est->connectivity->tree_to_vertex[P4EST_CHILDREN*quad->p.piggy3.which_tree + P4EST_CHILDREN - 1];

  return (tree_xyz_max[1] - tree_xyz_min[1])*((double)P4EST_QUADRANT_LEN(quad->level)/(double)P4EST_ROOT_LEN);
}

#ifdef P4_TO_P8
/*!
 * \brief quad_z        compute the y-coordinate of the center of a quadrant
 * \param p4est [in]    const pointer to the p4est structure
 * \param quad  [in]    const pointer to the quadrant.
 *        NOTE: Assumes that the piggy3 member if filled
 * \return  the z-coordinate
 */
inline double quad_z(const p4est_t *p4est, const p4est_quadrant_t *quad)
{
  const double *tree_xyz_min = p4est->connectivity->vertices + 3*p4est->connectivity->tree_to_vertex[P4EST_CHILDREN*quad->p.piggy3.which_tree];
  const double *tree_xyz_max = p4est->connectivity->vertices + 3*p4est->connectivity->tree_to_vertex[P4EST_CHILDREN*quad->p.piggy3.which_tree + P4EST_CHILDREN - 1];
  return z_of_quad_center(quad, tree_xyz_min, tree_xyz_max);
}

/*!
 * \brief quad_dz     compute the dz size of the a quadrant
 * \param p4est [in]  const pointer to the p4est structure
 * \param quad  [in]  const pointer to the quadrant structure
 *        NOTE: Assumes that the piggy3 member if filled
 * \return  dz
 */
inline double quad_dz(const p4est_t *p4est, const p4est_quadrant_t *quad)
{
  const double *tree_xyz_min = p4est->connectivity->vertices + 3*p4est->connectivity->tree_to_vertex[P4EST_CHILDREN*quad->p.piggy3.which_tree];
  const double *tree_xyz_max = p4est->connectivity->vertices + 3*p4est->connectivity->tree_to_vertex[P4EST_CHILDREN*quad->p.piggy3.which_tree + P4EST_CHILDREN - 1];

  return (tree_xyz_max[2] - tree_xyz_min[2])*((double)P4EST_QUADRANT_LEN(quad->level)/(double)P4EST_ROOT_LEN);
}
#endif

/*!
 * \brief quad_xyz      compute all coordinates of the center of a quadrant
 * \param p4est [in]    const pointer to the p4est structure
 * \param quad  [in]    const pointer to the quadrant.
 *        NOTE: Assumes that the piggy3 member if filled
 * \param xyz   [out]   pointer to array of size P4EST_DIM to store xyz
 * \return  the z-coordinate
 */
inline void quad_xyz(const p4est_t *p4est, const p4est_quadrant_t *quad, double *xyz)
{
  const double *tree_xyz_min = p4est->connectivity->vertices + 3*p4est->connectivity->tree_to_vertex[P4EST_CHILDREN*quad->p.piggy3.which_tree];
  const double *tree_xyz_max = p4est->connectivity->vertices + 3*p4est->connectivity->tree_to_vertex[P4EST_CHILDREN*quad->p.piggy3.which_tree + P4EST_CHILDREN - 1];
  xyz_of_quad_center(quad, tree_xyz_min, tree_xyz_max, xyz);
  return;
}

/*!
 * \brief quad_dxyz   compute the dxyz sizes of the a quadrant
 * \param p4est [in]  const pointer to the p4est structure
 * \param quad  [in]  const pointer to the quadrant structure
 *        NOTE: Assumes that the piggy3 member if filled
 * \param dxyz  [out]   pointer to array of size P4EST_DIM to store dxyz
 * \return  dy
 */
inline void quad_dxyz(const p4est_t *p4est, const p4est_quadrant_t *quad, double *dxyz)
{
  const double *tree_xyz_min = p4est->connectivity->vertices + 3*p4est->connectivity->tree_to_vertex[P4EST_CHILDREN*quad->p.piggy3.which_tree];
  const double *tree_xyz_max = p4est->connectivity->vertices + 3*p4est->connectivity->tree_to_vertex[P4EST_CHILDREN*quad->p.piggy3.which_tree + P4EST_CHILDREN - 1];

  dxyz[0] = (tree_xyz_max[0] - tree_xyz_min[0])*((double) P4EST_QUADRANT_LEN(quad->level)/(double) P4EST_ROOT_LEN);
  dxyz[1] = (tree_xyz_max[1] - tree_xyz_min[1])*((double) P4EST_QUADRANT_LEN(quad->level)/(double) P4EST_ROOT_LEN);
#ifdef P4_TO_P8
  dxyz[2] = (tree_xyz_max[2] - tree_xyz_min[2])*((double) P4EST_QUADRANT_LEN(quad->level)/(double) P4EST_ROOT_LEN);
#endif
}

/*!
 * \brief compute the xyz_min of a given tree index
 * \param p4est the forest object
 * \param tr_idx index of the tree to find the xyz_min
 * \param xyz pointer to an array of double[P4EST_DIM]
 */
inline void tree_xyz_min(p4est_t* p4est, p4est_topidx_t tr_idx, double *xyz)
{
  p4est_topidx_t vtx = p4est->connectivity->tree_to_vertex[tr_idx*P4EST_CHILDREN];
  xyz[0] = p4est->connectivity->vertices[3*vtx + 0];
  xyz[1] = p4est->connectivity->vertices[3*vtx + 1];
#ifdef P4_TO_P8
  xyz[2] = p4est->connectivity->vertices[3*vtx + 2];
#endif
}

/*!
 * \brief compute the xyz_max of a given tree index
 * \param p4est the forest object
 * \param tr_idx index of the tree to find the xyz_max
 * \param xyz pointer to an array of double[P4EST_DIM]
 */
inline void tree_xyz_max(p4est_t* p4est, p4est_topidx_t tr_idx, double *xyz)
{
  p4est_topidx_t vtx = p4est->connectivity->tree_to_vertex[tr_idx*P4EST_CHILDREN + P4EST_CHILDREN - 1];
  xyz[0] = p4est->connectivity->vertices[3*vtx + 0];
  xyz[1] = p4est->connectivity->vertices[3*vtx + 1];
#ifdef P4_TO_P8
  xyz[2] = p4est->connectivity->vertices[3*vtx + 2];
#endif
}

/*!
 * \brief computes the xyz_min of the entire forest
 * \param p4est teh forest object
 * \param xyz pointer to an array of double[P4EST_DIM]
 */
inline void p4est_xyz_min(p4est_t* p4est, double *xyz)
{
  tree_xyz_min(p4est, 0, xyz);
}

/*!
 * \brief computes the xyz_max of the entire forest
 * \param p4est teh forest object
 * \param xyz pointer to an array of double[P4EST_DIM]
 */
inline void p4est_xyz_max(p4est_t* p4est, double *xyz)
{
  tree_xyz_max(p4est, p4est->trees->elem_count - 1, xyz);
}

/*!
 * \brief integrate_over_negative_domain_in_one_quadrant
 */
double integrate_over_negative_domain_in_one_quadrant(const p4est_t *p4est, const p4est_nodes_t *nodes, const p4est_quadrant_t *quad, p4est_locidx_t quad_idx, Vec phi, Vec f);

/*!
 * \brief integrate_over_negative_domain integrate a quantity f over the negative domain defined by phi
 *        note: second order convergence
 * \param p4est the p4est
 * \param nodes the nodes structure associated to p4est
 * \param phi
 * \param f the scalar to integrate
 * \return the integral of f over the phi<0 domain, \int_{\phi<0} f
 */
double integrate_over_negative_domain(const p4est_t *p4est, const p4est_nodes_t *nodes, Vec phi, Vec f);

/*!
 * \brief integrate_over_negative_domain integrate a quantity f over separate parts of the negative domain defined by phi
 *        note: second order convergence
 * \param num the number of separate parts
 * \param values values of all integrals
 * \param p4est the p4est
 * \param nodes the nodes structure associated to p4est
 * \param phi
 * \param map the characteristic function that identifies separate parts of the domain
 * \param f the scalar to integrate
 * \return the integral of f over the phi<0 domain, \int_{\phi<0} f
 */
void integrate_over_negative_domain(int num, double *values, const p4est_t *p4est, const p4est_nodes_t *nodes, Vec phi, Vec map, Vec f);
inline void integrate_over_negative_domain(int num, std::vector<double> &values, const p4est_t *p4est, const p4est_nodes_t *nodes, Vec phi, Vec map, Vec f)
{
  values.assign(num, 0.);
  integrate_over_negative_domain(num, values.data(), p4est, nodes, phi, map, f);
}

/*!
 * \brief area_in_negative_domain_in_one_quadrant
 */
double area_in_negative_domain_in_one_quadrant(const p4est_t *p4est, const p4est_nodes_t *nodes, const p4est_quadrant_t *quad, p4est_locidx_t quad_idx, Vec phi);

/*!
 * \brief area_in_negative_domain compute the area of the negative domain defined by phi
 *        note: second order convergence
 * \param p4est the p4est
 * \param nodes the nodes structure associated to p4est
 * \param phi the level-set function
 * \return the area in the negative phi domain, i.e. \int_{phi<0} 1
 */
double area_in_negative_domain(const p4est_t *p4est, const p4est_nodes_t *nodes, Vec phi);

/*!
 * \brief area_in_negative_domain compute the area of separate parts of the negative domain defined by phi
 *        note: second order convergence
 * \param num the number of separate parts
 * \param values values of all integrals
 * \param p4est the p4est
 * \param nodes the nodes structure associated to p4est
 * \param phi the level-set function
 * \return the area in the negative phi domain, i.e. \int_{phi<0} 1
 */
void area_in_negative_domain(int num, double *values, const p4est_t *p4est, const p4est_nodes_t *nodes, Vec phi, Vec map);
inline void area_in_negative_domain(int num, std::vector<double> &values, const p4est_t *p4est, const p4est_nodes_t *nodes, Vec phi, Vec map)
{
  values.assign(num, 0.);
  area_in_negative_domain(num, values.data(), p4est, nodes, phi, map);
}


/*!
 * \brief integrate_over_interface_in_one_quadrant
 */
double integrate_over_interface_in_one_quadrant(const p4est_t *p4est, const p4est_nodes_t *nodes, const p4est_quadrant_t *quad, p4est_locidx_t quad_idx, Vec phi, Vec f);
/*!
 * \brief max_over_interface_in_one_quadrant
 */
double max_over_interface_in_one_quadrant(const p4est_nodes_t *nodes, p4est_locidx_t quad_idx, Vec phi, Vec f);

/*!
 * \brief integrate_over_interface integrate a scalar f over the 0-contour of the level-set function phi.
 *        note: first order convergence only
 * \param p4est the p4est
 * \param nodes the nodes structure associated to p4est
 * \param phi the level-set function
 * \param f the scalar to integrate
 * \return the integral of f over the contour defined by phi, i.e. \int_{phi=0} f
 */
double integrate_over_interface(const p4est_t *p4est, const p4est_nodes_t *nodes, Vec phi, Vec f);

/*!
 * \brief integrate_over_interface integrate a scalar f over separate parts of the 0-contour of the level-set function phi.
 *        note: first order convergence only
 * \param num the number of separate parts
 * \param values values of all integrals
 * \param p4est the p4est
 * \param nodes the nodes structure associated to p4est
 * \param phi the level-set function
 * \param map the characteristic function that identifies separate parts of the interface
 * \param f the scalar to integrate
 */
void integrate_over_interface(int num, double *values, const p4est_t *p4est, const p4est_nodes_t *nodes, Vec phi, Vec map, Vec f);
inline void integrate_over_interface(int num, std::vector<double> &values, const p4est_t *p4est, const p4est_nodes_t *nodes, Vec phi, Vec map, Vec f)
{
  values.assign(num, 0.);
  integrate_over_interface(num, values.data(), p4est, nodes, phi, map, f);
}

/*!
 * \brief max_over_interface calculate the maximum value of a scalar f over the 0-contour of the level-set function phi.
 * \param p4est the p4est
 * \param nodes the nodes structure associated to p4est
 * \param phi the level-set function
 * \param f the scalar to integrate
 * \return the integral of f over the contour defined by phi, i.e. \max_{phi=0} f
 */
double max_over_interface(const p4est_t *p4est, const p4est_nodes_t *nodes, Vec phi, Vec f);

/*!
 * \brief compute_mean_curvature computes the mean curvature in the entire domain k = +div(n) using a compact stencil
 * \param [in] neighbors the node neighborhood information
 * \param [in] phi levelset function
 * \param [in] grad_phi an array of size P4EST_DIM representing the first derivatives of the levelset in the entire domain, component by component.
 * \param [in] grad_phi_block a P4EST_DIM-block structured vector representing the first derivatives of the levelset in the entire domain.
 * \param [in] phi_xxyyzz an array of size P4EST_DIM representing the second derivative of the levelset in the entire domain, "component by component" [this parameter is optional].
 * \param [in] phi_xxyyzz_block a P4EST_DIM-block structured vector representing the second derivatives of the levelset in the entire domain [this parameter is optional].
 * \param [in] kappa curvature function in the entire domain
 * NOTE 1 : the user MUST provide the first derivatives (in either way) for using this function, i.e. grad_phi or grad_phi_block CANNOT be NULL
 * NOTE 2 : providing the second derivatives is optional for this routine. If they are provided in either way the values are used; if not provided they're calculated on-the-fly;
 */
void compute_mean_curvature(const my_p4est_node_neighbors_t &neighbors, Vec phi, Vec grad_phi[P4EST_DIM], Vec grad_phi_block, Vec phi_xxyyzz[P4EST_DIM], Vec phi_xxyyzz_block, Vec kappa);

inline void compute_mean_curvature(const my_p4est_node_neighbors_t &neighbors, Vec phi, Vec grad_phi[P4EST_DIM], Vec kappa)
{
  compute_mean_curvature(neighbors, phi, grad_phi, NULL, NULL, NULL, kappa);
}

/*!
 * \brief compute_mean_curvature computes the mean curvature in the entire domain k = +div(n)
 * \param neighbors the node neighborhood information
 * \param normals pointer to an array of size P4EST_DIM for the normals. CANNOT be NULL.
 * \param kappa curvature function in the entire domain
 */
void compute_mean_curvature(const my_p4est_node_neighbors_t &neighbors, Vec normals[P4EST_DIM], Vec kappa);

/*!
 * \brief compute_normals computes the (scaled) normal to the surface
 * \param [in]  qnnn    neighborhood information for the point
 * \param [in]  phi     pointer to the levelset function
 * \param [out] normals array of size P4EST_DIM for the normals
 */
void compute_normals(const quad_neighbor_nodes_of_node_t& qnnn, double *phi, double normals[P4EST_DIM]);

/*!
 * \brief compute_normals computes the (scaled) normal to the surface for the entire grid
 * \param [in]  neighbors the neighborhood information
 * \param [in]  phi       PETSc vector of the levelset function
 * \param phi the level-set function
 * \param [out] normals   array of size P4EST_DIM of PETSc vectors to store the normal in the entire doamin
 */
void compute_normals(const my_p4est_node_neighbors_t& neighbors, Vec phi, Vec normals[P4EST_DIM]);

/*!
 * \brief compute_normals computes the (scaled) normal to the surface for the entire grid
 * \param [in]  neighbors the neighborhood information
 * \param [in]  phi       PETSc vector of the levelset function
 * \param [out] normals   P4EST_DIM-blocked PETSc vectors to store the normal in the entire doamin
 */
void compute_normals(const my_p4est_node_neighbors_t& neighbors, Vec phi, Vec normals);


/*!
 * \brief interface_length_in_one_quadrant
 */
double interface_length_in_one_quadrant(const p4est_t *p4est, const p4est_nodes_t *nodes, const p4est_quadrant_t *quad, p4est_locidx_t quad_idx, Vec phi);

/*!
 * \brief interface_length
 * \param p4est the p4est
 * \param nodes the nodes structure associated to p4est
 * \param phi the level-set function
 * \return the length (or area in 3D) of the contour defined by phi
 */
double interface_length(const p4est_t *p4est, const p4est_nodes_t *nodes, Vec phi);

/*!
 * \brief is_node_xmWall checks if a node is on x^- domain boundary
 * \param p4est [in] p4est
 * \param ni    [in] pointer to the node structure
 * \return true if the point is on the left domain boundary and p4est is _NOT_ periodic
 * \note: periodicity is not implemented
 */
bool is_node_xmWall(const p4est_t *p4est, const p4est_indep_t *ni);

/*!
 * \brief is_node_xpWall checks if a node is on x^+ domain boundary
 * \param p4est [in] p4est
 * \param ni    [in] pointer to the node structure
 * \return true if the point is on the right domain boundary and p4est is _NOT_ periodic
 * \note: periodicity is not implemented
 */
bool is_node_xpWall(const p4est_t *p4est, const p4est_indep_t *ni);

/*!
 * \brief is_node_ymWall checks if a node is on y^- domain boundary
 * \param p4est [in] p4est
 * \param ni    [in] pointer to the node structure
 * \return true if the point is on the domain bottom boundary and p4est is _NOT_ periodic
 * \note: periodicity is not implemented
 */
bool is_node_ymWall(const p4est_t *p4est, const p4est_indep_t *ni);

/*!
 * \brief is_node_ymWall checks if a node is on y^+ domain boundary
 * \param p4est [in] p4est
 * \param ni    [in] pointer to the node structure
 * \return true if the point is on the domain top boundary and p4est is _NOT_ periodic
 * \note: periodicity is not implemented
 */
bool is_node_ypWall(const p4est_t *p4est, const p4est_indep_t *ni);

#ifdef P4_TO_P8
/*!
 * \brief is_node_zmWall checks if a node is on z^- domain boundary
 * \param p4est [in] p4est
 * \param ni    [in] pointer to the node structure
 * \return true if the point is on the domain back boundary and p4est is _NOT_ periodic
 * \note: periodicity is not implemented
 */
bool is_node_zmWall(const p4est_t *p4est, const p4est_indep_t *ni);

/*!
 * \brief is_node_zpWall checks if a node is on z^+ domain boundary
 * \param p4est [in] p4est
 * \param ni    [in] pointer to the node structure
 * \return true if the point is on the domain front boundary and p4est is _NOT_ periodic
 * \note: periodicity is not implemented
 */
bool is_node_zpWall(const p4est_t *p4est, const p4est_indep_t *ni);
#endif

/*!
 * \brief is_node_Wall checks if a node is on any of domain boundaries
 * \param p4est [in] p4est
 * \param ni    [in] pointer to the node structure
 * \return true if the point is on the domain boundary and p4est is _NOT_ periodic
 */
bool is_node_Wall  (const p4est_t *p4est, const p4est_indep_t *ni);

/*!
 * \brief is_node_Wall checks if a node is on any of domain boundaries
 * \param p4est [in] p4est
 * \param ni    [in] pointer to the node structure
 * \return true if the point is on the domain boundary and p4est is _NOT_ periodic
 * \note: periodicity is not implemented
 */
bool is_node_Wall  (const p4est_t *p4est, const p4est_indep_t *ni, bool is_wall[]);

/*!
 * \brief is_node_Wall checks if a node is on the oriented domain boundary pointed by oriented_dir
 * \param p4est         [in] p4est
 * \param ni            [in] pointer to the node structure
 * \param oriented_dir  [in] oriented direction (dir::f_m00, dir::f_p00, etc.)
 * \return true if the point is on the domain boundary and p4est is _NOT_ periodic
 */
bool is_node_Wall(const p4est_t *p4est, const p4est_indep_t *ni, const u_char& oriented_dir);

/*!
 * \brief is_quad_xmWall checks if a quad is on x^- domain boundary
 * \param p4est [in] p4est
 * \param qi    [in] pointer to the quadrant
 * \return true if the quad is on the left domain boundary and p4est is _NOT_ periodic
 * \note: periodicity is not implemented
 */
bool is_quad_xmWall(const p4est_t *p4est, p4est_topidx_t tr_it, const p4est_quadrant_t *qi);

/*!
 * \brief is_quad_xpWall checks if a quad is on x^+ domain boundary
 * \param p4est [in] p4est
 * \param qi    [in] pointer to the quadrant
 * \return true if the quad is on the right domain boundary and p4est is _NOT_ periodic
 */
bool is_quad_xpWall(const p4est_t *p4est, p4est_topidx_t tr_it, const p4est_quadrant_t *qi);

/*!
 * \brief is_quad_ymWall checks if a quad is on y^- domain boundary
 * \param p4est [in] p4est
 * \param qi    [in] pointer to the quadrant
 * \return true if the quad is on the bottom domain boundary and p4est is _NOT_ periodic
 */
bool is_quad_ymWall(const p4est_t *p4est, p4est_topidx_t tr_it, const p4est_quadrant_t *qi);

/*!
 * \brief is_quad_ypWall checks if a quad is on y^+ domain boundary
 * \param p4est [in] p4est
 * \param qi    [in] pointer to the quadrant
 * \return true if the quad is on the top domain boundary and p4est is _NOT_ periodic
 */
bool is_quad_ypWall(const p4est_t *p4est, p4est_topidx_t tr_it, const p4est_quadrant_t *qi);

/*!
 * \brief is_quad_zmWall checks if a quad is on z^- domain boundary
 * \param p4est [in] p4est
 * \param qi    [in] pointer to the quadrant
 * \return true if the quad is on the back domain boundary and p4est is _NOT_ periodic
 */
bool is_quad_zmWall(const p4est_t *p4est, p4est_topidx_t tr_it, const p4est_quadrant_t *qi);

/*!
 * \brief is_quad_zpWall checks if a quad is on z^+ domain boundary
 * \param p4est [in] p4est
 * \param qi    [in] pointer to the quadrant
 * \return true if the quad is on the front domain boundary and p4est is _NOT_ periodic
 */
bool is_quad_zpWall(const p4est_t *p4est, p4est_topidx_t tr_it, const p4est_quadrant_t *qi);

/*!
 * \brief is_quad_Wall checks if a quad is on the domain boundary in a given direction
 * \param p4est [in] p4est
 * \param qi    [in] pointer to the quadrant
 * \param dir   [in] the direction to check, dir::f_m00, dir::f_p00, dir::f_0m0 ...
 * \return true if the quad is on the domain boundary in the direction dir and p4est is _NOT_ periodic
 */
bool is_quad_Wall(const p4est_t *p4est, p4est_topidx_t tr_it, const p4est_quadrant_t *qi, int dir);

/*!
 * \brief is_quad_Wall checks if a quad is on any of domain boundaries
 * \param p4est [in] p4est
 * \param qi    [in] pointer to the quadrant
 * \return true if the quad is on the domain boundary and p4est is _NOT_ periodic
 */
bool is_quad_Wall  (const p4est_t *p4est, p4est_topidx_t tr_it, const p4est_quadrant_t *qi);

/*!
 * \brief is_periodic checks if the forest is periodic in direction dir
 * \param p4est [in] the forest
 * \param dir   [in] the direction to check, 0 (x), 1 (y) or 2 (z, only in 3D)
 * \return true if the forest is periodic in direction dir, false otherwise
 */
inline bool is_periodic(const p4est_connectivity_t *const conn, const u_char & dir)
{
  /* check whether there is not a boundary on the left side of first tree */
  P4EST_ASSERT (dir < P4EST_DIM);

  const u_char face = 2 * dir;
  const p4est_topidx_t tfindex = 0 * P4EST_FACES + face;

  return !(conn->tree_to_tree[tfindex] == 0 &&
           conn->tree_to_face[tfindex] == face);
}
inline bool is_periodic(const p4est_t *p4est, const u_char &dir)
{
  return is_periodic(p4est->connectivity, dir);
}

inline void clip_in_domain(double xyz[P4EST_DIM], const double xyz_min[P4EST_DIM], const double xyz_max[P4EST_DIM], const bool periodic[P4EST_DIM])
{
  for(u_char dim = 0; dim < P4EST_DIM; ++dim)
    if(xyz[dim] < xyz_min[dim] || xyz[dim] > xyz_max[dim])
    {
      if(periodic[dim])
        xyz[dim] = xyz[dim] - floor((xyz[dim] - xyz_min[dim])/(xyz_max[dim] - xyz_min[dim]))*(xyz_max[dim] - xyz_min[dim]);
      else
        xyz[dim] = MAX(xyz_min[dim], MIN(xyz_max[dim], xyz[dim]));
    }
}

/**
 * Clip coordinates within domain and return whether the resulting coordinates are valid.  A valid set of coordinates is
 * one where the point is inside the domain regardless of periodicity in any Cartesian direction.
 * @note This function was introduced to create machine-learning samples that are as constrained as possible.  For
 * example, a truncated point is problematic because it doesn't follow the expected/continuous behavior assumed a priori
 * by a neural model.
 * @param [in,out] xyz Query point.
 * @param [in] xyz_min Minimum value in each Cartesian direction.
 * @param [in] xyz_max Maximum value in each Cartesian direction.
 * @param [in] periodic Whether the domain is periodic in each Cartesian direction.
 * @return True if point xyz is within the domain; false otherwise.
 */
inline bool clip_in_domain_with_check( double xyz[P4EST_DIM], const double xyz_min[P4EST_DIM],
									   const double xyz_max[P4EST_DIM], const bool periodic[P4EST_DIM] )
{
  bool valid = true;
  for( unsigned char dir = 0; dir < P4EST_DIM; dir++ )
  {
    if( xyz[dir] < xyz_min[dir] || xyz[dir] > xyz_max[dir] )
    {
      if( periodic[dir] )
	  {
      	xyz[dir] = xyz[dir] -
      			   floor( (xyz[dir] - xyz_min[dir]) / (xyz_max[dir] - xyz_min[dir]) ) * (xyz_max[dir] - xyz_min[dir]);
	  }
      else
	  {
      	xyz[dir] = MAX( xyz_min[dir], MIN( xyz_max[dir], xyz[dir] ) );
	  }
      valid = false;	// Point lies outside of domain.
    }
  }

  return valid;
}

inline void clip_in_domain(double xyz[P4EST_DIM], const p4est_t* p4est)
{
  double xyz_min[P4EST_DIM], xyz_max[P4EST_DIM];
  bool periodic[P4EST_DIM];
  for(u_char dir = 0; dir < P4EST_DIM; ++dir)
  {
    xyz_min[dir]  = p4est->connectivity->vertices[3*p4est->connectivity->tree_to_vertex[0]+dir];
    xyz_max[dir]  = p4est->connectivity->vertices[3*p4est->connectivity->tree_to_vertex[P4EST_CHILDREN*p4est->connectivity->num_trees - 1] + dir];
    periodic[dir] = is_periodic(p4est, dir);
  }
  clip_in_domain(xyz, xyz_min, xyz_max, periodic);
}

/*!
 * \brief quad_find_ghost_owner finds the owner rank of a ghost quadrant by binary search
 * \param ghost     [in] the ghost structure
 * \param ghost_idx [in] the index of the ghost quadrant (between 0 and the number of ghost quadrants)
 * \param r_down    [in] lower bound for the owner rank
 * \param r_up      [in] upper bound for the owner rank
 * \return the rank who owns the ghost quadrant
 */
int quad_find_ghost_owner(const p4est_ghost_t *ghost, const p4est_locidx_t &ghost_idx, int r_down, int r_up);
inline int quad_find_ghost_owner(const p4est_ghost_t *ghost, p4est_locidx_t ghost_idx)
{
  return quad_find_ghost_owner(ghost, ghost_idx, 0, ghost->mpisize);
}

/*!
 * \brief sample_cf_on_nodes samples a cf function on the nodes. both local and ghost poinst are considered
 * \param p4est [in] the p4est object
 * \param nodes [in] the nodes data structure
 * \param cf    [in] the cf function. It is assumed that the function can be evaluated at _ANY_ point, whether local or remote
 * \param f     [in, out] a PETSc Vec object to store the result. It is assumed that the vector is allocated. A check
 * is performed to ensure enough memory is available in the Vec object.
 */
void sample_cf_on_local_nodes(const p4est_t *p4est, p4est_nodes_t *nodes, const CF_DIM& cf, Vec f);
void sample_cf_on_nodes(const p4est_t *p4est, const p4est_nodes_t *nodes, const CF_DIM& cf, Vec f);
void sample_cf_on_cells(const p4est_t *p4est, const p4est_ghost_t *ghost, const CF_DIM& cf, Vec f);
void sample_cf_on_nodes(const p4est_t *p4est, const p4est_nodes_t *nodes, const CF_DIM* cf_array[], Vec f);
void sample_cf_on_nodes(const p4est_t *p4est, const p4est_nodes_t *nodes, const CF_DIM& cf, std::vector<double>& f);

void write_comm_stats(const p4est_t *p4est, const p4est_ghost_t* ghost, const p4est_nodes_t *nodes,
                 const char* partition_name = NULL, const char* topology_name = NULL, const char* neighbors_name = NULL);

inline double ranged_rand(double a, double b, int seed = 0){
  if (seed) srand(seed);
  return (static_cast<double>(rand())/static_cast<double>(RAND_MAX) * (b-a) + a);
}

inline int ranged_rand(int a, int b, int seed = 0){
  if (seed) srand(seed);
  return (rand()%(b-a) + a);
}

inline int ranged_rand_inclusive(int a, int b, int seed = 0){
  if (seed) srand(seed);
  return (rand()%(b-a+1) + a);
}

// A Logger for interpolation function
struct InterpolatingFunctionLogEntry{
  int num_local_points, num_send_points, num_send_procs, num_recv_points, num_recv_procs;
};

class InterpolatingFunctionLogger{
  InterpolatingFunctionLogger() {}
  InterpolatingFunctionLogger(const InterpolatingFunctionLogger& ) {}
  static std::vector<InterpolatingFunctionLogEntry> entries;

public:
  inline static InterpolatingFunctionLogger& get_instance() {
    static InterpolatingFunctionLogger instance;
    return instance;
  }

  inline void log(const InterpolatingFunctionLogEntry& entry) {
    entries.push_back(entry);
  }

  inline void write(const std::string& filename) {
    for (size_t i = 0; i<entries.size();i++) {
      FILE *fp;
      std::ostringstream oss; oss << filename << "_" << i << ".dat";
      PetscFOpen(PETSC_COMM_WORLD, oss.str().c_str(), "w", &fp);
      PetscFPrintf(PETSC_COMM_WORLD, fp, "%% num_local_points | num_send_points | num_send_procs | num_recv_points | num_recv_procs \n");
      PetscSynchronizedFPrintf(PETSC_COMM_WORLD, fp, "%7d \t %7d \t %4d \t %7d \t %4d \n", entries[i].num_local_points,
                                                                                           entries[i].num_send_points,
                                                                                           entries[i].num_send_procs,
                                                                                           entries[i].num_recv_points,
                                                                                           entries[i].num_recv_procs);
      PetscSynchronizedFlush(PETSC_COMM_WORLD, fp);
      PetscFClose(PETSC_COMM_WORLD, fp);
    }
    entries.clear();
  }
};

/*!
 * \brief prepares MPI, PETSc, p4est, and sc libraries
 */
class mpi_environment_t{
  PetscErrorCode ierr;
  MPI_Comm mpicomm;
  int mpirank;
  int mpisize;

public:
  ~mpi_environment_t(){
    ierr = PetscFinalize(); CHKERRXX(ierr);
    sc_finalize();
    MPI_Finalize();
  }

  void init(int argc, char **argv){
    mpicomm = MPI_COMM_WORLD;

    MPI_Init(&argc, &argv);
    MPI_Comm_size(mpicomm, &mpisize);
    MPI_Comm_rank(mpicomm, &mpirank);

    ierr = PetscInitialize(&argc, &argv, NULL, NULL); CHKERRXX(ierr);

#ifdef DEBUG
    sc_init (mpicomm, P4EST_FALSE, P4EST_FALSE, NULL, SC_LP_DEFAULT); // to allow easy debugging --> backtracks the P4EST_ASSERTs!
#else
    sc_init (mpicomm, P4EST_FALSE, P4EST_FALSE, NULL, SC_LP_SILENT);
#endif
    p4est_init (NULL, SC_LP_SILENT);
#ifdef CASL_LOG_EVENTS
    register_petsc_logs();
#endif
  }

  inline const MPI_Comm& comm() const {return mpicomm;}
  inline const int& rank() const {return mpirank;}
  inline const int& size() const {return mpisize;}

};

class parStopWatch{
public:
  typedef enum{
    root_timings,
    all_timings
  } stopwatch_timing;

private:
  PetscErrorCode ierr;
  int mpiret;
  double ts, tf;
  MPI_Comm comm_;
  int mpirank;
  int mpisize;
  std::string msg_;
  stopwatch_timing timing_;
  std::vector<double> t;
  FILE *f_;

  void gather_and_print_info(const double &elap, const bool &print_stats_only)
  {
    ierr = PetscFPrintf(comm_, f_, "%s ... done in \n", msg_.c_str()); CHKERRXX(ierr);
    if (timing_ == all_timings){
      mpiret = MPI_Gather(&elap, 1, MPI_DOUBLE, &t[0], 1, MPI_DOUBLE, 0, comm_); SC_CHECK_MPI(mpiret);
      double tmax, tmin, tavg, tdev;
      tmax = tmin = elap;
      tavg = tdev = 0;
      if (mpirank == 0){
        if(!print_stats_only) {
          ierr = PetscFPrintf(comm_, f_, "t = ["); CHKERRXX(ierr);
        for (size_t i=0; i<t.size()-1; i++) {
          ierr = PetscFPrintf(comm_, f_, "%.5lf, ", t[i]); CHKERRXX(ierr); }
        ierr = PetscFPrintf(comm_, f_, "%.5lf];\n", t.back()); CHKERRXX(ierr);
        }

        for (size_t i=0; i<t.size(); i++){
          tavg += t[i];
          tmax = MAX(tmax, t[i]);
          tmin = MIN(tmin, t[i]);
        }
        tavg /= mpisize;

        for (size_t i=0; i<t.size(); i++){
          tdev += (t[i]-tavg)*(t[i]-tavg);
        }
        tdev = sqrt(tdev/mpisize);
      }

      ierr = PetscFPrintf(comm_, f_, " t_max = %.5lf (s), t_max/t_min = %.2lf, t_avg = %.5lf (s), t_dev/t_avg = %% %2.1lf, t_dev/(t_max-t_min) = %% %2.1lf\n\n", tmax, tmax/tmin, tavg, tdev/tavg*100, tdev/(tmax-tmin)*100); CHKERRXX(ierr);
    } else {
      ierr = PetscFPrintf(comm_, f_, " %.5lf secs. on process %d [Note: only showing root's timings]\n\n", elap, mpirank); CHKERRXX(ierr); }
    return;
  }

public:

  parStopWatch(stopwatch_timing timing = root_timings, FILE *f = stdout, MPI_Comm comm = MPI_COMM_WORLD)
    : comm_(comm), timing_(timing), f_(f)
  {
    MPI_Comm_rank(comm_, &mpirank);
    MPI_Comm_size(comm_, &mpisize);
    t.resize(mpisize,0);
  }

  void start(const std::string& msg){
    msg_ = msg;
    if(msg_.length() > 0)
      PetscFPrintf(comm_, f_, "%s ... \n", msg.c_str());
    ts = MPI_Wtime();
  }

  void start(){
    ts = MPI_Wtime();
  }

  void stop(){
    tf = MPI_Wtime();
  }

  double read_duration(const bool &print_stats_only=false){
    double elap = tf - ts;
    gather_and_print_info(elap, print_stats_only);
    return elap;
  }

  double read_duration_current(const bool &print_stats_only=false){
    double elap = MPI_Wtime() - ts;
    gather_and_print_info(elap, print_stats_only);
    return elap;
  }

  double get_duration(){
    return tf - ts;
  }

  double get_duration_current(){
    return MPI_Wtime() - ts;
  }
};

/*!
 * \brief prodives a CF_2/CF_3 interface to interpolation on quadrants
 */

class quadrant_interp_t : public CF_DIM
{
  p4est_t *p4est_;
  p4est_topidx_t tree_idx_;
  const p4est_quadrant_t *quad_;
  interpolation_method method_;
  std::vector<double> *F_;
  std::vector<double> *Fdd_;

public:
  quadrant_interp_t(p4est_t *p4est, p4est_topidx_t tree_idx, const p4est_quadrant_t *quad, interpolation_method method, std::vector<double> *F, std::vector<double> *Fdd = NULL)
    : p4est_(p4est), tree_idx_(tree_idx), quad_(quad), method_(method), F_(F), Fdd_(Fdd) {}

  void reinit(p4est_t *p4est, p4est_topidx_t tree_idx, p4est_quadrant_t *quad, interpolation_method method, std::vector<double> *F, std::vector<double> *Fdd = NULL)
  {
    p4est_ = p4est;
    tree_idx_ = tree_idx;
    quad_ = quad;
    method_ = method;
    F_ = F;
    Fdd_ = Fdd;
  }

  double operator()(DIM(double x, double y, double z)) const;

//#ifdef P4_TO_P8
//  double operator()(double x, double y, double z) const
//  {
//    double xyz_node[P4EST_DIM] = { x, y, z};
//#else
//  double operator()(double x, double y) const
//  {
//    double xyz_node[P4EST_DIM] = { x, y };
//#endif

//#ifdef CASL_THROWS
//    if (F_ == NULL) throw std::invalid_argument("[CASL_ERROR]: Values are not provided for interpolation.");
//    if (Fdd_ == NULL && (method_ == quadratic || method_ == quadratic_non_oscillatory) ) throw std::invalid_argument("[CASL_ERROR]: Second order derivatives are not provided for quadratic interpolation.");
//#endif

//    switch (method_)
//    {
//      case linear:                    return linear_interpolation                   (p4est_, tree_idx_, *quad_, F_, xyz_node); break;
//      case quadratic:                 return quadratic_interpolation                (p4est_, tree_idx_, *quad_, F_, Fdd_, xyz_node); break;
//      case quadratic_non_oscillatory: return quadratic_non_oscillatory_interpolation(p4est_, tree_idx_, *quad_, F_, Fdd_, xyz_node); break;
//    }
//  }
};

void copy_ghosted_vec(Vec input, Vec output);
void set_ghosted_vec(Vec vec, double scalar);
void shift_ghosted_vec(Vec vec, double scalar);
void scale_ghosted_vec(Vec vec, double scalar);

void invert_phi(p4est_nodes_t *nodes, Vec phi);

PetscErrorCode VecCopyGhost(Vec input, Vec output);
PetscErrorCode VecSetGhost(Vec vec, PetscScalar scalar);
PetscErrorCode VecShiftGhost(Vec vec, PetscScalar scalar);
PetscErrorCode VecScaleGhost(Vec vec, PetscScalar scalar);
PetscErrorCode VecPointwiseMultGhost(Vec output, Vec input1, Vec input2);
PetscErrorCode VecPointwiseMinGhost(Vec output, Vec input1, Vec input2);
PetscErrorCode VecPointwiseMaxGhost(Vec output, Vec input1, Vec input2);
PetscErrorCode VecAXPYGhost(Vec y, PetscScalar alpha, Vec x);
PetscErrorCode VecAXPBYGhost(Vec y, PetscScalar alpha, PetscScalar beta, Vec x);
PetscErrorCode VecReciprocalGhost(Vec input);
PetscErrorCode VecGhostUpdate(Vec input, InsertMode insert_mode, ScatterMode scatter_mode);

struct vec_and_ptr_t
{
  static PetscErrorCode ierr;

  Vec     vec;
  double *ptr;

  vec_and_ptr_t() : vec(NULL), ptr(NULL) {}

  vec_and_ptr_t(Vec parent) : vec(NULL), ptr(NULL) { create(parent); }

  vec_and_ptr_t(p4est_t *p4est, p4est_nodes_t *nodes) : vec(NULL), ptr(NULL) { create(p4est, nodes); }

  inline void create(Vec parent)
  {
    ierr = VecDuplicate(parent, &vec); CHKERRXX(ierr);
  }

  inline void create(p4est_t *p4est, p4est_nodes_t *nodes)
  {
    ierr = VecCreateGhostNodes(p4est, nodes, &vec); CHKERRXX(ierr);
  }

  inline void destroy()
  {
    if (vec != NULL) { ierr = VecDestroy(vec); CHKERRXX(ierr); }
  }

  inline void get_array()
  {
    ierr = VecGetArray(vec, &ptr); CHKERRXX(ierr);
  }

  inline void restore_array()
  {
    ierr = VecRestoreArray(vec, &ptr); CHKERRXX(ierr);
  }

  inline void set(Vec input)
  {
    vec = input;
  }
};

struct vec_and_ptr_cells_t
{
  static PetscErrorCode ierr;

  Vec     vec;
  double *ptr;

  vec_and_ptr_cells_t() : vec(NULL), ptr(NULL) {}

  vec_and_ptr_cells_t(Vec parent) : vec(NULL), ptr(NULL) { create(parent); }

  vec_and_ptr_cells_t(p4est_t *p4est, p4est_ghost_t *ghost) : vec(NULL), ptr(NULL) { create(p4est, ghost); }

  inline void create(Vec parent)
  {
    ierr = VecDuplicate(parent, &vec); CHKERRXX(ierr);
  }

  inline void create(p4est_t *p4est, p4est_ghost_t *ghost)
  {
    ierr = VecCreateGhostCells(p4est, ghost, &vec); CHKERRXX(ierr);
  }

  inline void destroy()
  {
    if (vec != NULL) { ierr = VecDestroy(vec); CHKERRXX(ierr); }
  }

  inline void get_array()
  {
    ierr = VecGetArray(vec, &ptr); CHKERRXX(ierr);
  }

  inline void restore_array()
  {
    ierr = VecRestoreArray(vec, &ptr); CHKERRXX(ierr);
  }

  inline void set(Vec input)
  {
    vec = input;
  }
};


struct vec_and_ptr_dim_t
{
  static PetscErrorCode ierr;

  Vec     vec[P4EST_DIM];
  double *ptr[P4EST_DIM];

  vec_and_ptr_dim_t()
  {
    for (short dim = 0; dim < P4EST_DIM; ++dim)
    {
      vec[dim] = NULL;
      ptr[dim] = NULL;
    }
  }

  vec_and_ptr_dim_t(Vec parent[])
  {
    for (short dim = 0; dim < P4EST_DIM; ++dim)
    {
      vec[dim] = NULL;
      ptr[dim] = NULL;
    }
    create(parent);
  }

  vec_and_ptr_dim_t(p4est_t *p4est, p4est_nodes_t *nodes)
  {
    for (short dim = 0; dim < P4EST_DIM; ++dim)
    {
      vec[dim] = NULL;
      ptr[dim] = NULL;
    }
    create(p4est, nodes);
  }

  inline void create(Vec parent[])
  {
    for (short dim = 0; dim < P4EST_DIM; ++dim)
    {
      ierr = VecDuplicate(parent[dim], &vec[dim]); CHKERRXX(ierr);
    }
  }

  inline void create(p4est_t *p4est, p4est_nodes_t *nodes)
  {
    for (short dim = 0; dim < P4EST_DIM; ++dim)
    {
      ierr = VecCreateGhostNodes(p4est, nodes, &vec[dim]); CHKERRXX(ierr);
    }
  }

  inline void destroy()
  {
    for (short dim = 0; dim < P4EST_DIM; ++dim)
    {
      if (vec[dim] != NULL) { ierr = VecDestroy(vec[dim]); CHKERRXX(ierr); }
    }
  }

  inline void get_array()
  {
    for (short dim = 0; dim < P4EST_DIM; ++dim)
    {
      ierr = VecGetArray(vec[dim], &ptr[dim]); CHKERRXX(ierr);
    }
  }

  inline void restore_array()
  {
    for (short dim = 0; dim < P4EST_DIM; ++dim)
    {
      ierr = VecRestoreArray(vec[dim], &ptr[dim]); CHKERRXX(ierr);
    }
  }

  inline void set(Vec input[])
  {
    for (short dim = 0; dim < P4EST_DIM; ++dim)
    {
      vec[dim] = input[dim];
    }
  }
};

struct vec_and_ptr_array_t
{
  static PetscErrorCode ierr;

  int i, size;
  std::vector<Vec>      vec;
  std::vector<double *> ptr;

  vec_and_ptr_array_t() : size(0) {}

  vec_and_ptr_array_t(int size) : size(size), vec(size, NULL), ptr(size, NULL) {}

  vec_and_ptr_array_t(int size, Vec parent) : size(size), vec(size, NULL), ptr(size, NULL) { create(parent); }

  vec_and_ptr_array_t(int size, Vec parent[]) : size(size), vec(size, NULL), ptr(size, NULL) { create(parent); }

  vec_and_ptr_array_t(int size, p4est_t *p4est, p4est_nodes_t *nodes) : size(size), vec(size, NULL), ptr(size, NULL) { create(p4est, nodes); }

  inline void resize(int size)
  {
    this->size = size;
    vec.assign(size, NULL);
    ptr.assign(size, NULL);
  }

  inline void create(Vec parent)
  {
    for (i = 0; i < size; ++i)
    {
      ierr = VecDuplicate(parent, &vec[i]); CHKERRXX(ierr);
    }
  }

  inline void create(Vec parent[])
  {
    for (i = 0; i < size; ++i)
    {
      ierr = VecDuplicate(parent[i], &vec[i]); CHKERRXX(ierr);
    }
  }

  inline void create(p4est_t *p4est, p4est_nodes_t *nodes)
  {
    for (i = 0; i < size; ++i)
    {
      ierr = VecCreateGhostNodes(p4est, nodes, &vec[i]); CHKERRXX(ierr);
    }
  }

  inline void destroy()
  {
    for (i = 0; i < size; ++i)
    {
      if (vec[i] != NULL) { ierr = VecDestroy(vec[i]); CHKERRXX(ierr); }
    }
  }

  inline void get_array()
  {
    for (i = 0; i < size; ++i)
    {
      ierr = VecGetArray(vec[i], &ptr[i]); CHKERRXX(ierr);
    }
  }

  inline void restore_array()
  {
    for (i = 0; i < size; ++i)
    {
      ierr = VecRestoreArray(vec[i], &ptr[i]); CHKERRXX(ierr);
    }
  }

  inline void set(Vec input[])
  {
    for (int i = 0; i < size; ++i)
    {
      vec[i] = input[i];
    }
  }
};

void compute_normals_and_mean_curvature(const my_p4est_node_neighbors_t &neighbors, const Vec phi, Vec normals[], Vec kappa);

void save_vector(const char *filename, const std::vector<double> &data, std::ios_base::openmode mode = std::ios_base::out, char delim = ',');

template<typename T>
bool contains(const std::vector<T> &vec, const T& elem)
{
  return find(vec.begin(), vec.end(), elem)!=vec.end();
}

void fill_island(const my_p4est_node_neighbors_t &ngbd, const double *phi_p, double *island_number_p, int number, p4est_locidx_t n);
void find_connected_ghost_islands(const my_p4est_node_neighbors_t &ngbd, const double *phi_p, double *island_number_p, p4est_locidx_t n, std::vector<double> &connected, std::vector<bool> &visited);
void compute_islands_numbers(const my_p4est_node_neighbors_t &ngbd, const Vec phi, int &nb_islands_total, Vec island_number);

//void get_all_neighbors(const p4est_locidx_t n, const p4est_t *p4est, const p4est_nodes_t *nodes, const my_p4est_node_neighbors_t *ngbd, p4est_locidx_t *neighbors, bool *neighbor_exists);

void compute_phi_eff(Vec phi_eff, p4est_nodes_t* nodes, std::vector<Vec>& phi, std::vector<mls_opn_t>& opn);

void compute_phi_eff(Vec phi_eff, p4est_nodes_t *nodes, int num_phi, ...);

class zero_cf_t : public CF_DIM
{
public:
  double operator()(DIM(double, double, double)) const
  {
    return 0;
  }
} static zero_cf;

class dirichlet_cf_t : public WallBCDIM
{
public:
  BoundaryConditionType operator()(DIM(double, double, double)) const
  {
    return DIRICHLET;
  }
} static dirichlet_cf;

class neumann_cf_t : public WallBCDIM
{
public:
  BoundaryConditionType operator()(DIM(double, double, double)) const
  {
    return NEUMANN;
  }
} static neumann_cf;

class robin_cf_t : public WallBCDIM
{
public:
  BoundaryConditionType operator()(DIM(double, double, double)) const
  {
    return ROBIN;
  }
} static robin_cf;

class cf_const_t : public CF_DIM
{
  double value;
public:
  cf_const_t(double value=0) : value(value) {}
  double operator()(DIM(double, double, double)) const
  {
    return value;
  }
};

inline double smooth_max(double a, double b, double e)
{
  return .5*(a+b+sqrt(SQR(a-b)+e*e));
}

inline double smooth_min(double a, double b, double e)
{
  return .5*(a+b-(sqrt(SQR(a-b)+e*e)));
}

inline double smooth_min2(double a, double b, double e)
{
  return .5*(a+b-(sqrt(SQR(a-b)+e*e)-e*e/sqrt(SQR(a-b)+e*e)));
}


class mls_eff_cf_t : public CF_DIM
{
  std::vector<CF_DIM *>  phi_cf;
  std::vector<mls_opn_t> action;
public:
  mls_eff_cf_t() {}
  mls_eff_cf_t(std::vector<CF_DIM *> &phi_cf, std::vector<mls_opn_t> &action) { set(phi_cf, action); }

  inline void set(std::vector<CF_DIM *> &phi_cf, std::vector<mls_opn_t> &action)
  {
    this->phi_cf = phi_cf;
    this->action = action;
  }

  inline void clear()
  {
    this->phi_cf.clear();
    this->action.clear();
  }

  inline void add_domain(CF_DIM &phi_cf, mls_opn_t opn)
  {
    this->phi_cf.push_back(&phi_cf);
    this->action.push_back(opn);
  }

  double operator()(DIM(double x, double y, double z)) const
  {
    if (phi_cf.size() > 0)
    {
      double phi_eff = (*phi_cf[0])( DIM(x,y,z) );
      double phi_cur = phi_eff;
      for (size_t i=1; i<phi_cf.size(); ++i)
      {
        phi_cur = (*phi_cf[i])( DIM(x,y,z) );
        switch (action[i]) {
          case MLS_INTERSECTION: if (phi_cur > phi_eff) phi_eff = phi_cur; break;
          case MLS_ADDITION:     if (phi_cur < phi_eff) phi_eff = phi_cur; break;
          default:
#ifdef CASL_THROWS
        throw std::runtime_error("mls_eff_cf_t::operator(): unknown action. Only MLS_INTERSECTION and MLS_ADDITION are currently implemented.");
#endif
        break;
        }
      }
      return phi_eff;
    } else {
      return -1;
    }
  }

  int get_idx(DIM(double x, double y, double z)) const
  {
    if (phi_cf.size() > 0)
    {
      int    idx     = 0;
      double phi_eff = (*phi_cf[0])( DIM(x,y,z) );
      double phi_cur = phi_eff;
      for (int i=1; i<phi_cf.size(); ++i)
      {
        phi_cur = (*phi_cf[i])( DIM(x,y,z) );
        switch (action[i]) {
          case MLS_INTERSECTION: if (phi_cur > phi_eff) { phi_eff = phi_cur; idx = i; } break;
          case MLS_ADDITION:     if (phi_cur < phi_eff) { phi_eff = phi_cur; idx = i; } break;
        }
      }
      return idx;
    } else {
      return -1;
    }
  }
};

class mls_smooth_cf_t : public CF_DIM
{
  std::vector<CF_DIM *>  phi_cf;
  std::vector<mls_opn_t> action;
  double epsilon;
public:
  mls_smooth_cf_t() {}
  mls_smooth_cf_t(std::vector<CF_DIM *> &phi_cf, std::vector<mls_opn_t> &action, double epsilon=0) { set(phi_cf, action, epsilon); }

  inline void set(std::vector<CF_DIM *> &phi_cf, std::vector<mls_opn_t> &action, double epsilon=0)
  {
    this->phi_cf  = phi_cf;
    this->action  = action;
    this->epsilon = epsilon;
  }

  inline void set_smoothing(double epsilon)
  {
    this->epsilon = epsilon;
  }

  inline void add_domain(CF_DIM &phi_cf, mls_opn_t opn)
  {
    this->phi_cf.push_back(&phi_cf);
    this->action.push_back(opn);
  }

  double operator()( DIM(double x, double y, double z) ) const
  {
    double phi_eff = -10;
    double phi_cur = -10;
    for (unsigned short i = 0; i < phi_cf.size(); ++i)
    {
      phi_cur = (*phi_cf[i])( DIM(x,y,z) );
      switch (action[i]) {
      case MLS_INTERSECTION: phi_eff = 0.5*(phi_eff+phi_cur+sqrt(SQR(phi_eff-phi_cur)+epsilon)); break;
      case MLS_ADDITION:     phi_eff = 0.5*(phi_eff+phi_cur-sqrt(SQR(phi_eff-phi_cur)+epsilon)+(epsilon)/sqrt(SQR(phi_eff-phi_cur)+epsilon)); break;
      default:
#ifdef CASL_THROWS
        throw std::runtime_error("mls_smooth_cf_t::operator(): unknown action. Only MLS_INTERSECTION and MLS_ADDITION are currently implemented.");
#endif
        break;
      }
    }
    return phi_eff;
  }
};

//class mls_t
//{
//public:
//  unsigned int size;

//  std::vector<mls_opn_t> opn;
//  std::vector<Vec *>     phi;
//  std::vector<int>       clr;

//  std::vector<mls_opn_t>& get_opn() { return opn; }
//  std::vector<Vec *>&     get_phi() { return phi; }
//  std::vector<int>&       get_clr() { return clr; }

//  mls_t() : size(0) {}

//  inline void add_level_set(Vec &phi, mls_opn_t opn, int clr)
//  {
//    this->phi.push_back(&phi);
//    this->opn.push_back(opn);
//    this->clr.push_back(clr);
//    ++size;
//  }

//  inline void add_level_set(Vec &phi, mls_opn_t opn)
//  {
//    this->phi.push_back(&phi);
//    this->opn.push_back(opn);
//    this->clr.push_back(size);
//    ++size;
//  }

//  inline void add_level_set(std::vector<Vec *> phi, std::vector<mls_opn_t> opn, std::vector<int> clr)
//  {
//    if (phi.size() != opn.size() || phi.size() != clr.size())
//      throw std::invalid_argument("Number of elements in arrays phi, acn and clr does not coincide\n");

//    for (unsigned int i = 0; i < phi.size(); ++i) {
//      this->phi.push_back(phi[i]);
//      this->opn.push_back(opn[i]);
//      this->clr.push_back(clr[i]);
//      ++size;
//    }
//  }

//  inline void add_level_set(std::vector<Vec *> phi, std::vector<mls_opn_t> opn)
//  {
//    if (phi.size() != opn.size() || phi.size() != clr.size())
//      throw std::invalid_argument("Number of elements in arrays phi, acn and clr does not coincide\n");

//    for (unsigned int i = 0; i < phi.size(); ++i) {
//      this->phi.push_back(phi[i]);
//      this->opn.push_back(opn[i]);
//      this->clr.push_back(size);
//      ++size;
//    }
//  }
//};

inline void reconstruct_cube(cube2_mls_t &cube, const std::vector<double> &phi, const std::vector<mls_opn_t> &opn, const std::vector<int> &clr)
{
  std::vector<action_t> acn;

  for (unsigned int i = 0; i < opn.size(); ++i)
  {
    switch (opn[i]) {
      case MLS_INTERSECTION: acn.push_back(CUBE_MLS_INTERSECTION); break;
      case MLS_ADDITION:     acn.push_back(CUBE_MLS_ADDITION); break;
      case MLS_COLORATION:   acn.push_back(CUBE_MLS_COLORATION); break;
      default: throw;
    }
  }
  cube.reconstruct(phi, acn, clr);
}

inline void reconstruct_cube(cube3_mls_t &cube, const std::vector<double> &phi, const std::vector<mls_opn_t> &opn, const std::vector<int> &clr)
{
  std::vector<action_t> acn;

  for (unsigned int i = 0; i < opn.size(); ++i)
  {
    switch (opn[i]) {
      case MLS_INTERSECTION: acn.push_back(CUBE_MLS_INTERSECTION); break;
      case MLS_ADDITION:     acn.push_back(CUBE_MLS_ADDITION); break;
      case MLS_COLORATION:   acn.push_back(CUBE_MLS_COLORATION); break;
      default: throw;
    }
  }
  cube.reconstruct(phi, acn, clr);
}

//void find_interface_points(p4est_locidx_t n, const my_p4est_node_neighbors_t *ngbd,
//                           std::vector<mls_opn_t> opn,
//                           std::vector<double *> phi_ptr, DIM( std::vector<double *> phi_xx_ptr,
//                                                               std::vector<double *> phi_yy_ptr,
//                                                               std::vector<double *> phi_zz_ptr ),
//                           int phi_idx[], double dist[]);

void find_closest_interface_location(int &phi_idx, double &dist, double d, std::vector<mls_opn_t> opn,
                                     std::vector<double> &phi_a,
                                     std::vector<double> &phi_b,
                                     std::vector<double> &phi_a_xx,
                                     std::vector<double> &phi_b_xx);

struct interface_point_t
{
  double xyz[P4EST_DIM];

  interface_point_t() { set(DIM(0,0,0)); }
  interface_point_t(double xyz[]) { set(xyz); }
  interface_point_t(DIM(double x, double y, double z)){ set(DIM(x,y,z)); }

  inline double x() { return xyz[0]; }
  inline double y() { return xyz[1]; }
#ifdef P4_TO_P8
  inline double z() { return xyz[2]; }
#endif
  inline void get_xyz(double xyz[])
  {
    XCODE( xyz[0] = this->xyz[0] );
    YCODE( xyz[1] = this->xyz[1] );
    ZCODE( xyz[2] = this->xyz[2] );
  }
  inline void set(double xyz[]) { set(DIM(xyz[0], xyz[1], xyz[2])); }
  inline void set(DIM(double x, double y, double z))
  {
    XCODE( this->xyz[0] = x );
    YCODE( this->xyz[1] = y );
    ZCODE( this->xyz[2] = z );
  }
};

struct interface_point_cartesian_t
{
  p4est_locidx_t n;
  short          dir;
  double         dist;
  double         xyz[P4EST_DIM];
  interface_point_cartesian_t (p4est_locidx_t n=-1, int dir=0, double dist=0, double *xyz=NULL)
    : n(n), dir(dir), dist(dist)
  {
    if (xyz != NULL)
    {
      XCODE( this->xyz[0] = xyz[0] );
      YCODE( this->xyz[1] = xyz[1] );
      ZCODE( this->xyz[2] = xyz[2] );
    }
  }

  inline void get_xyz(double *xyz)
  {
    XCODE( xyz[0] = this->xyz[0] );
    YCODE( xyz[1] = this->xyz[1] );
    ZCODE( xyz[2] = this->xyz[2] );
  }

  // linear interpolation of a Vec at an interface point (assumes locally uniform grid!)
  double interpolate(const my_p4est_node_neighbors_t *ngbd, double *ptr);

  // quadratic interpolation of a Vec at an interface point (assumes locally uniform grid!)
  double interpolate(const my_p4est_node_neighbors_t *ngbd, double *ptr, double *ptr_dd[P4EST_DIM]);
};

/** The interface_info_t datatype encapsulates the data relevant for finite-volume interface-related operations
 * (integration) within a cell crossed by (possibly several) interfaces */
struct interface_info_t
{
  int    id;                  /**< integer ID of the interface (index of levelset function in the vector originally provided by the user) */
  double area;                /**< area of the portion of the interface ID crossing the cell of interest */
  double centroid[P4EST_DIM]; /**< coordinates of the centroid of that portion of the interface ID in cell
                                --> function(centroid)*area ~= approximation of the integral of function over the portion of the interface in the cell */
};

/** The my_p4est_finite_volume_t datatype encapsulates all data relevant to finite-volume discretization, when
 * considering a rectangular control volume, possibly crossed by (possibly several) interfaces. */
struct my_p4est_finite_volume_t
{
  double full_cell_volume;                      /**< volume of the full (Cartesian) control cell */
  double volume;                                /**< volume of the control cell that lies in the negative domain */

  std::vector<interface_info_t> interfaces;     /**< information about all interfaces that intersect this cell
                                                  This vector contains as many elements as the number of interfaces in the cell of interest */

  _CODE( double full_face_area [P4EST_FACES]; ) /**< full areas of the faces of the (Cartesian) control cell */
  _CODE( double face_area      [P4EST_FACES]; ) /**< areas of the faces of the (Cartesian) control cell in the negative domain */
  XCODE( double face_centroid_x[P4EST_FACES]; ) /**< x-coordinates of the centroids of the negative part of the face of interest (relative to the center of the control cell) */
  YCODE( double face_centroid_y[P4EST_FACES]; ) /**< y-coordinates of the centroids of the negative part of the face of interest (relative to the center of the control cell) */
  ZCODE( double face_centroid_z[P4EST_FACES]; ) /**< z-coordinates of the centroids of the negative part of the face of interest (relative to the center of the control cell) */

  my_p4est_finite_volume_t() { interfaces.reserve(1); }

  // MIN(..., MAX(...)) in the following to ensure bounds are respected
  double volume_in_negative_domain() const { return MIN(full_cell_volume, MAX(0.0, volume)); }
  double volume_in_positive_domain() const { return MIN(full_cell_volume, MAX(0.0, full_cell_volume - volume)); }
  double face_area_in_negative_domain(const u_char& face_dir) const { return MIN(full_face_area[face_dir], MAX(0.0, face_area[face_dir])); }
  double face_area_in_positive_domain(const u_char& face_dir) const { return MIN(full_face_area[face_dir], MAX(0.0, full_face_area[face_dir] - face_area[face_dir])); }
  void face_centroid_in_negative_domain(const u_char& face_dir, double* xyz_centroid) const
  {
    XCODE( xyz_centroid[0] = face_centroid_x[face_dir]; )
    YCODE( xyz_centroid[1] = face_centroid_y[face_dir]; )
    ZCODE( xyz_centroid[2] = face_centroid_z[face_dir]; )
    return;
  }

  void face_centroid_in_positive_domain(const u_char& face_dir, double* xyz_centroid) const
  {
    face_centroid_in_negative_domain(face_dir, xyz_centroid);
    for (u_char dim = 0; dim < P4EST_DIM; ++dim) {
      if(dim == face_dir/2)
        continue;
      xyz_centroid[dim] *= -face_area[face_dir]/face_area_in_positive_domain(face_dir);
    }
    return;
  }

  inline void get_face_intersections(bool face_intersection[P4EST_FACES], const double& threshold = EPS) const
  {
    for(u_char face_dir = 0; face_dir < P4EST_FACES; face_dir++)
      face_intersection[face_dir] = is_face_intersected(face_dir, threshold);
    return;
  }
  inline bool is_face_intersected(const u_char& face_dir, const double& threshold = EPS) const
  {
    return (face_area[face_dir] >= MAX(EPS, threshold)*full_face_area[face_dir]) && (face_area[face_dir] <= (1.0 - MAX(EPS, threshold))*full_face_area[face_dir]);
  }
};

/*!
 * \brief construct_finite_volume constructs the finite-volume-related data structure for a cube centered at xyz_C, of
 * dimensions dxyz.
 * \param [out] fv                : finite-volume-related information to build (see my_p4est_finite_volume_t structure)
 * \param [in]  xyz_C             : Cartesian coordinates of the center of the cube whose finite-volume data is desired
 * \param [in]  dxyz              : Cartesian dimensions of the cube whose finite-volume data is desired
 * \param [in]  is_wall           : array of P4EST_FACES flag indicating that xyz_C is lying on a wall in (oriented) direction face_dir if is_wall[face_dir] is true.
 *                                  If not provided, i.e. if NULL, it assumes 'false' for all entries
 * \param [in]  phi               : vector of (possibly multiple) levelset functors
 * \param [in]  opn               : vector of (possibly multiple) levelset operations, must be of same size as phi
 * \param [in]  order             : order of geometric elements (1 == linear, i.e. planar, elements, 2 == quadratic, i.e. curved, elements) used to represent the interface
 * \param [in]  cube_refinement   : let d == cube_refinement, then you consider only the sub-cubes from the [MAX(1, 2*d), MAX(1, 2*d), MAX(1, 2*d)] sub-cubes that are in the domain.
 * \param [in]  compute_centroids : flag activating the calculation of face_centroids in the my_p4est_finite_volume_t to construct (see my_p4est_finite_volume_t for more info)
 * \param [in]  perturb           : if one of the relevant local levelset values is below perturb*diag (in absolute value), the routine will internally consider it is +perturb*diag
 *                                  (supposed to removed very tiny volumes, where diag = sqrt(SUMD(SQR(dxyz[0]), SQR(dxyz[1]), SQR(dxyz[2]))))
 */
void construct_finite_volume(my_p4est_finite_volume_t& fv,
                             const double* xyz_C, const double* dxyz, const bool* is_wall,
                             const std::vector<const CF_DIM *>& phi, const std::vector<mls_opn_t>& opn,
                             const int& order, const int& cube_refinement, const bool& compute_centroids, const double& perturb);

inline void construct_finite_volume(my_p4est_finite_volume_t& fv,
                                    const p4est_locidx_t& n, const p4est_t *p4est, const p4est_nodes_t *nodes,
                                    const std::vector<const CF_DIM *>& phi, const std::vector<mls_opn_t>& opn,
                                    const int& order = 1, const int& cube_refinement = 0, const bool& compute_centroids = false, const double& perturb=1.0e-12)
{
  double xyz_C[P4EST_DIM];
  double dxyz [P4EST_DIM];
  bool is_node_wall[P4EST_FACES];

  node_xyz_fr_n(n, p4est, nodes, xyz_C);
  dxyz_min(p4est, dxyz);
  const p4est_indep_t *ni = (p4est_indep_t*)sc_const_array_index(&nodes->indep_nodes, n);
  for (u_char oriented_dir = 0; oriented_dir < P4EST_FACES; ++oriented_dir)
    is_node_wall[oriented_dir] = is_node_Wall(p4est, ni, oriented_dir);

  construct_finite_volume(fv, xyz_C, dxyz, is_node_wall, phi, opn, order, cube_refinement, compute_centroids, perturb);
  return;
}

inline void construct_finite_volume(my_p4est_finite_volume_t& fv,
                                    const p4est_locidx_t& quad_idx, const p4est_topidx_t& tree_idx, const p4est_t *p4est,
                                    const CF_DIM *phi,
                                    const int& order = 1, const int& cube_refinement = 0, const bool& compute_centroids = false, const double& perturb=1.0e-12)
{
  if(quad_idx < 0 || quad_idx > p4est->local_num_quadrants)
    throw std::out_of_range("my_p4est_utils::construct_finite_volume : only accepts local quadrants");

  const double *tree_xyz_min, *tree_xyz_max;
  const p4est_quadrant_t* quad;
  fetch_quad_and_tree_coordinates(quad, tree_xyz_min, tree_xyz_max, quad_idx, tree_idx, p4est, NULL);
  double xyz_C[P4EST_DIM], dxyz[P4EST_DIM];
  xyz_of_quad_center(quad, tree_xyz_min, tree_xyz_max, xyz_C, dxyz);

  const std::vector<const CF_DIM*> ls_functors(1, phi);
  const std::vector<mls_opn_t> ls_opn(1, MLS_INTERSECTION);

  try {
    construct_finite_volume(fv, xyz_C, dxyz, NULL, ls_functors, ls_opn, order, cube_refinement, compute_centroids, perturb);
  } catch (std::exception& e) {
    std::cerr << "construct_finite_volume: Something went wrong when constructing finite volume data (for a cell) using the MLS sub-library." << std::endl;
    if(order == 1)
    {
      std::cerr << "Minimal order of interface representation being used, no fallback option... throwing back the exception now." << std::endl;
      throw e;
    }
    else
    {
      std::cerr << "Fallback: attempting linear elements..." << std::endl;
      try {
        construct_finite_volume(fv, xyz_C, dxyz, NULL, ls_functors, ls_opn, 1, cube_refinement, compute_centroids, perturb);
      } catch (std::exception& ee) {
        std::cerr << "Fallback failed; throwing back the second exception." << std::endl;
        throw ee;
      }
    }
  }

  return;
}

void compute_wall_normal(const int &dir, double normal[]);

struct points_around_node_map_t
{
  std::vector<int> size;   // N*sizeof(int)
  std::vector<int> offset; // N*sizeof(int)
  int count;

  points_around_node_map_t(int num_nodes=0)
    : size(num_nodes,0), offset(num_nodes+1, 0), count(0) {}

  inline void reinitialize(int num_nodes) { size.assign(num_nodes, 0); offset.assign(num_nodes+1, 0); count = 0; }

  inline void add_point(p4est_locidx_t n) { ++size[n]; count++; }
  inline int  get_idx(p4est_locidx_t n, int i) { return offset[n] + i; }
  inline int  get_num_points_node(p4est_locidx_t n) { return size[n]; }
  inline int  get_num_points_total() { return count; }
  inline void compute_offsets()
  {
    offset[0] = 0;
    for (size_t i=1; i<size.size(); ++i)
      offset[i] = offset[i-1] + size[i-1];
  }
};

struct cartesian_intersections_map_t
{
  int idx[P4EST_FACES];
};


// advanced boundary conditions structure with pointwise application features
struct boundary_conditions_t
{
  // N = num_owned_indeps
  // M = number of boundary nodes (nodes at which we impose boundary conditions)
  // K = number of cartesian intersections

  BoundaryConditionType  type;
  bool                   pointwise;
  CF_DIM                *value_cf; // either solution value for Dirichlet or flux for Robin/Neumann
  CF_DIM                *coeff_cf; // coefficient in Robin b.c.
  std::vector<double>   *value_pw; // values for imposing Dirichlet (size K) or Neumann bc (size M)
  std::vector<double>   *value_pw_robin; // for imposing Robin bc (size M) (_in addition_ to value_pw)
  std::vector<double>   *coeff_pw_robin; // for imposing Robin bc (size M)

  std::vector<int>       node_map; // N -> dirichlet_local_map or areas, neumann_pts and robin_pts

  std::vector< std::vector<int> >            dirichlet_local_map; // M -> dirichlet_points and dirichlet_weights
  std::vector<double>                        dirichlet_weights;   // K
  std::vector<interface_point_cartesian_t>   dirichlet_pts;       // K

  std::vector<double>            areas;       // M
  std::vector<interface_point_t> neumann_pts; // M
  std::vector<interface_point_t> robin_pts;   // M

  boundary_conditions_t()
    : type(NOINTERFACE), pointwise(false),
      value_cf(NULL), coeff_cf(NULL),
      value_pw(NULL), value_pw_robin(NULL), coeff_pw_robin(NULL) {}

  inline void set(BoundaryConditionType type, CF_DIM &value_cf, CF_DIM &coeff_cf)
  {
    this->type      = type;
    this->pointwise = false;
    this->value_cf  = &value_cf;
    this->coeff_cf  = &coeff_cf;
  }

  inline void set(BoundaryConditionType type, CF_DIM &value_cf)
  {
    if (type == ROBIN) throw;
    this->type      = type;
    this->pointwise = false;
    this->value_cf  = &value_cf;
    this->coeff_cf  = NULL;
  }

  inline void set(BoundaryConditionType type, std::vector<double> &value_pw, std::vector<double> &value_pw_robin, std::vector<double> &coeff_pw_robin)
  {
    this->type      = type;
    this->pointwise = true;
    this->value_pw  = &value_pw;
    this->value_pw_robin = &value_pw_robin;
    this->coeff_pw_robin = &coeff_pw_robin;
  }

  inline void set(BoundaryConditionType type, std::vector<double> &value_pw)
  {
    if (type == ROBIN) throw;
    this->type      = type;
    this->pointwise = true;
    this->value_pw  = &value_pw;
    this->value_pw_robin = NULL;
    this->coeff_pw_robin = NULL;
  }

  inline void add_fv_pt(p4est_locidx_t n, double &area, interface_point_t &neumann, interface_point_t &robin)
  {
#ifdef CASL_THROWS
    if (type == DIRICHLET) throw;
    if (node_map[n] != -1) throw;
#endif

    node_map[n] = areas.size();

    areas      .push_back(area);
    robin_pts  .push_back(robin);
    neumann_pts.push_back(neumann);
  }

  inline void add_fd_pt(p4est_locidx_t n, int dir, double dist, double *xyz, double weight)
  {
    if (node_map[n] == -1)
    {
      node_map[n] = dirichlet_local_map.size();
      dirichlet_local_map.push_back(std::vector<int>());
    }
#ifdef CASL_THROWS
    else
    {
      if (node_map[n] > (int) dirichlet_local_map.size()-1) throw;
    }

    if (type == ROBIN || type == NEUMANN) throw;
#endif

    dirichlet_local_map[node_map[n]].push_back(dirichlet_weights.size());

    dirichlet_weights.push_back(weight);
    dirichlet_pts    .push_back(interface_point_cartesian_t(n, dir, dist, xyz));
  }

  inline bool is_boundary_node(p4est_locidx_t n) { return node_map[n] != -1; }

  inline int num_value_pts()
  {
    switch (type)
    {
      case DIRICHLET: return dirichlet_weights.size();
      case NEUMANN:   return areas.size();
      case ROBIN:     return areas.size();
      default: throw;
    }
  }

  inline int num_robin_pts()
  {
    switch (type)
    {
      case DIRICHLET: return 0;
      case NEUMANN:   return 0;
      case ROBIN:     return areas.size();
      default: throw;
    }
  }

  inline void xyz_value_pt(int idx, double xyz[])
  {
    switch (type)
    {
      case DIRICHLET: dirichlet_pts[idx].get_xyz(xyz); break;
      case NEUMANN:   neumann_pts  [idx].get_xyz(xyz); break;
      case ROBIN:     neumann_pts  [idx].get_xyz(xyz); break;
      default: throw;
    }
  }

  inline void xyz_robin_pt(int idx, double xyz[])
  {
    switch (type)
    {
      case DIRICHLET: throw;
      case NEUMANN:   throw;
      case ROBIN:     robin_pts[idx].get_xyz(xyz); break;
      default: throw;
    }
  }

  inline int num_value_pts(p4est_locidx_t n)
  {
    if (node_map[n] == -1) return 0;
    else
    {
      switch (type)
      {
        case DIRICHLET: return dirichlet_local_map[node_map[n]].size();
        case NEUMANN:   return 1;
        case ROBIN:     return 1;
        default: throw;
      }
    }
  }

  inline int num_robin_pts(p4est_locidx_t n)
  {
    if (node_map[n] == -1) return 0;
    else
    {
      switch (type)
      {
        case DIRICHLET: return 0;
        case NEUMANN:   return 0;
        case ROBIN:     return 1;
        default: throw;
      }
    }
  }

  inline int idx_value_pt(p4est_locidx_t n, int k)
  {
    if (node_map[n] == -1) throw;

    switch (type)
    {
      case DIRICHLET: return dirichlet_local_map[node_map[n]][k];
      case NEUMANN:   return node_map[n];
      case ROBIN:     return node_map[n];
      default: throw;
    }
  }

  inline int idx_robin_pt(p4est_locidx_t n, int)
  {
    if (node_map[n] == -1) throw;

    switch (type)
    {
      case DIRICHLET: throw;
      case NEUMANN:   throw;
      case ROBIN:     return node_map[n];
      default: throw;
    }
  }

  inline void reset(int num_nodes)
  {
    node_map.assign(num_nodes, -1);

    areas      .clear();
    neumann_pts.clear();
    robin_pts  .clear();

    dirichlet_local_map.clear();
    dirichlet_weights  .clear();
    dirichlet_pts      .clear();

    pointwise      = false;
    value_pw       = NULL;
    value_pw_robin = NULL;
    coeff_pw_robin = NULL;
  }

  inline double get_value_pw(p4est_locidx_t n, int i)
  {
    if (node_map[n] == -1) throw;

    switch (type)
    {
    case DIRICHLET: return (*value_pw)[dirichlet_local_map[node_map[n]][i]];
    case NEUMANN:   return (*value_pw)[node_map[n]];
    case ROBIN:     return (*value_pw)[node_map[n]];
    default:
#ifdef CASL_THROWS
      throw std::runtime_error("boundary_conditions_t::get_value_pw: unknown boundary condition type, only DIRICHLET, NEUMANN AND ROBIN are currently implemented");
#endif
      return NAN;
      break;
    }

  }

  inline double get_robin_pw_value(p4est_locidx_t n)
  {
    if (node_map[n] == -1) throw;

    switch (type)
    {
    case DIRICHLET: throw;
    case NEUMANN:   throw;
    case ROBIN:     return (*value_pw_robin)[node_map[n]];
    default:
#ifdef CASL_THROWS
      throw std::runtime_error("boundary_conditions_t::get_robin_pw_value: unknown boundary condition type, only DIRICHLET, NEUMANN AND ROBIN are currently implemented");
#endif
      return NAN;
      break;
    }

  }

  inline double get_robin_pw_coeff(p4est_locidx_t n)
  {
    if (node_map[n] == -1) throw;

    switch (type)
    {
    case DIRICHLET: throw;
    case NEUMANN:   throw;
    case ROBIN:     return (*coeff_pw_robin)[node_map[n]];
    default:
#ifdef CASL_THROWS
      throw std::runtime_error("boundary_conditions_t::get_robin_pw_coeff: unknown boundary condition type, only DIRICHLET, NEUMANN AND ROBIN are currently implemented");
#endif
      return NAN;
      break;
    }
  }

  inline double get_value_cf(double xyz[]) { return value_cf->value(xyz); }
  inline double get_coeff_cf(double xyz[]) { return coeff_cf->value(xyz); }
};

// interface conditions
struct interface_conditions_t
{
  // N = num_owned_indeps
  // M = number of boundary nodes (nodes at which we impose boundary conditions)
  bool                   pointwise;
  CF_DIM                *sol_jump_cf;
  CF_DIM                *flx_jump_cf;
  std::vector<double>   *sol_jump_pw_taylor; // M, values used in Taylor expansion (usually at projection points)
  std::vector<double>   *flx_jump_pw_taylor; // M, values used in Taylor expansion (usually at projection points)
  std::vector<double>   *flx_jump_pw_integr; // M, values used for integration of "surface generation" term (usually at centroids)

  std::vector<int>               node_map;   // N
  std::vector<double>            areas;      // M
  std::vector<interface_point_t> integr_pts; // M, points for integration (usually centroids)
  std::vector<interface_point_t> taylor_pts; // M, points for Taylor expansion (usually projections)

  // total number of sampling points
  inline int num_integr_pts() { return integr_pts.size(); }
  inline int num_taylor_pts() { return taylor_pts.size(); }

  // coordinates of a given sampling point
  inline void xyz_integr_pt(int idx, double xyz[]) { return integr_pts[idx].get_xyz(xyz); }
  inline void xyz_taylor_pt(int idx, double xyz[]) { return taylor_pts[idx].get_xyz(xyz); }

  // number of sampling points for a given grid node
  inline int num_integr_pts(p4est_locidx_t n) { return node_map[n] == -1 ? 0 : 1; }
  inline int num_taylor_pts(p4est_locidx_t n) { return node_map[n] == -1 ? 0 : 1; }

  // index of local point in common list
  inline int idx_integr_pt(p4est_locidx_t n, int j) { if (j != 0) throw; return node_map[n]; }
  inline int idx_taylor_pt(p4est_locidx_t n, int j) { if (j != 0) throw; return node_map[n]; }

  interface_conditions_t()
    : pointwise(false), sol_jump_cf(NULL), flx_jump_cf(NULL),
      sol_jump_pw_taylor(NULL), flx_jump_pw_taylor(NULL), flx_jump_pw_integr(NULL) {}

  inline void set(CF_DIM &sol_jump_cf, CF_DIM &flx_jump_cf)
  {
    this->pointwise   = false;
    this->sol_jump_cf = &sol_jump_cf;
    this->flx_jump_cf = &flx_jump_cf;
  }

  inline bool is_interface_node(p4est_locidx_t n) { return node_map[n] != -1; }

  inline void add_pt(p4est_locidx_t n, double &area, interface_point_t &taylor_pt, interface_point_t &integr_pt)
  {
#ifdef CASL_THROWS
    if (is_interface_node(n)) throw;
#endif
    node_map[n] = areas.size();

    areas     .push_back(area);
    taylor_pts.push_back(taylor_pt);
    integr_pts.push_back(integr_pt);
  }

  inline void get_pt(p4est_locidx_t n, double &area, interface_point_t &taylor_pt, interface_point_t &integr_pt)
  {
#ifdef CASL_THROWS
    if (!is_interface_node(n)) throw;
#endif
    area      = areas     [node_map[n]];
    taylor_pt = taylor_pts[node_map[n]];
    integr_pt = integr_pts[node_map[n]];
  }

  inline void set(std::vector<double> &sol_jump_pw_taylor, std::vector<double> &flx_jump_pw_taylor, std::vector<double> &flx_jump_pw_integr)
  {
    this->pointwise          = true;
    this->sol_jump_pw_taylor = &sol_jump_pw_taylor;
    this->flx_jump_pw_taylor = &flx_jump_pw_taylor;
    this->flx_jump_pw_integr = &flx_jump_pw_integr;
  }

  inline void reset(int num_nodes)
  {
    node_map.assign(num_nodes, -1);

    areas     .clear();
    integr_pts.clear();
    taylor_pts.clear();

    pointwise          = false;
    sol_jump_pw_taylor = NULL;
    flx_jump_pw_taylor = NULL;
    flx_jump_pw_integr = NULL;
  }

  inline double get_sol_jump_pw_taylor(p4est_locidx_t n) { if (node_map[n] == -1) throw; return (*sol_jump_pw_taylor)[node_map[n]]; }
  inline double get_flx_jump_pw_taylor(p4est_locidx_t n) { if (node_map[n] == -1) throw; return (*flx_jump_pw_taylor)[node_map[n]]; }
  inline double get_flx_jump_pw_integr(p4est_locidx_t n) { if (node_map[n] == -1) throw; return (*flx_jump_pw_integr)[node_map[n]]; }

  inline double get_sol_jump_cf(double xyz[]) { return sol_jump_cf->value(xyz); }
  inline double get_flx_jump_cf(double xyz[]) { return flx_jump_cf->value(xyz); }
};

double smoothstep(int N, double x);

void variable_step_BDF_implicit(const int order, std::vector<double> &dt, std::vector<double> &coeffs);

<<<<<<< HEAD
/**
 * Retrieve a convenient 3D matrix with a function sampled on a stencil from at the neighborhood of a given node.
 * Each layer of the matrix maps to a dimension (i.e. x = 0, y = 1, z = 2), which has the following layout:
 * {      Function value   |   Distance
 * 	      {    f_m         ,     d_m    },		<--- Negative direction.
 * 	      {    f_p         ,     d_p    }		<--- Positive direction.
 * }
 * @param [in] qnnnPtr Pointer to a valid neighborhood quad of a node.
 * @param [in] f Pointer to the function to sample.
 * @param [out] data Pointer to 3D matrix; must be backed by an array of appropriate dimensions in caller.
 */
void getStencil( const quad_neighbor_nodes_of_node_t *qnnnPtr, const double *f, double data[P4EST_DIM][2][2] );
=======
// WARNING: non-collective procedure, make sure only one process calls this (on a given file) at a time
void truncate_exportation_file_up_to_tstart(const double& tstart, const std::string &filename, const u_int& n_extra_values_exported_per_line);
>>>>>>> f533e768

#endif // UTILS_H

<|MERGE_RESOLUTION|>--- conflicted
+++ resolved
@@ -3702,7 +3702,10 @@
 
 void variable_step_BDF_implicit(const int order, std::vector<double> &dt, std::vector<double> &coeffs);
 
-<<<<<<< HEAD
+// WARNING: non-collective procedure, make sure only one process calls this (on a given file) at a time
+void truncate_exportation_file_up_to_tstart(const double& tstart, const std::string &filename, const u_int& n_extra_values_exported_per_line);
+
+
 /**
  * Retrieve a convenient 3D matrix with a function sampled on a stencil from at the neighborhood of a given node.
  * Each layer of the matrix maps to a dimension (i.e. x = 0, y = 1, z = 2), which has the following layout:
@@ -3715,10 +3718,6 @@
  * @param [out] data Pointer to 3D matrix; must be backed by an array of appropriate dimensions in caller.
  */
 void getStencil( const quad_neighbor_nodes_of_node_t *qnnnPtr, const double *f, double data[P4EST_DIM][2][2] );
-=======
-// WARNING: non-collective procedure, make sure only one process calls this (on a given file) at a time
-void truncate_exportation_file_up_to_tstart(const double& tstart, const std::string &filename, const u_int& n_extra_values_exported_per_line);
->>>>>>> f533e768
 
 #endif // UTILS_H
 
