#ifndef UTILS_H
#define UTILS_H

#include <src/casl_math.h>
#ifdef P4_TO_P8
#include <p8est.h>
#include <p8est_nodes.h>
#include <p8est_ghost.h>
#include <p8est_bits.h>
<<<<<<< HEAD
=======
#include <src/my_p8est_macros.h>
>>>>>>> 3779518e
#include <src/my_p8est_nodes.h>
#include <src/my_p8est_refine_coarsen.h>
#define SQR_P4EST_DIM 9
#else
#include <p4est.h>
#include <p4est_nodes.h>
#include <p4est_ghost.h>
#include <p4est_bits.h>
<<<<<<< HEAD
=======
#include <src/my_p4est_macros.h>
>>>>>>> 3779518e
#include <src/my_p4est_nodes.h>
#include <src/my_p4est_refine_coarsen.h>
#define SQR_P4EST_DIM 4
#endif
#include <src/petsc_logging.h>
#include "petsc_compatibility.h"

#include <src/mls_integration/cube2_mls.h>
#include <src/mls_integration/cube3_mls.h>

#include <petsc.h>
#include <stdexcept>
#include <sstream>
#include <vector>
#include <fstream>

#if SIZE_MAX == UCHAR_MAX
   #define my_MPI_SIZE_T MPI_UNSIGNED_CHAR
#elif SIZE_MAX == USHRT_MAX
   #define my_MPI_SIZE_T MPI_UNSIGNED_SHORT
#elif SIZE_MAX == UINT_MAX
   #define my_MPI_SIZE_T MPI_UNSIGNED
#elif SIZE_MAX == ULONG_MAX
   #define my_MPI_SIZE_T MPI_UNSIGNED_LONG
#elif SIZE_MAX == ULLONG_MAX
   #define my_MPI_SIZE_T MPI_UNSIGNED_LONG_LONG
<<<<<<< HEAD
#else
   #error "unknown SIZE_MAX"
#endif




// forward declaration
class my_p4est_node_neighbors_t;
class quad_neighbor_nodes_of_node_t;

#define COMMA ,
#define P4(a) a

#ifdef P4_TO_P8
#define OCOMP(a) a
#define XCOMP(a) a
#define YCOMP(a) a
#define ZCOMP(a) a

#define _CODE(a) a
#define XCODE(a) a
#define YCODE(a) a
#define ZCODE(a) a

#define CODE2D(a)
#define CODE3D(a) a

#define EXECD(a,b,c) a; b; c;

#define CODE2D(a)
#define CODE3D(a) a

#define P8(a) a
#define P8C(a) COMMA a
#define P8EST(a) a
#define ONLY3D(a) a
#define DIM(a,b,c) a COMMA b COMMA c

#define  SUMD(a,b,c) ( (a) +  (b) +  (c) )
#define MULTD(a,b,c) ( (a) *  (b) *  (c) )
#define  ANDD(a,b,c) ( (a) && (b) && (c) )
#define   ORD(a,b,c) ( (a) || (b) || (c) )

#define CODEDIM(a,b) b

#define XFOR(a) for (a)
#define YFOR(a) for (a)
#define ZFOR(a) for (a)
=======
>>>>>>> 3779518e
#else
   #error "unknown SIZE_MAX"
#endif


// forward declaration
class my_p4est_node_neighbors_t;
class quad_neighbor_nodes_of_node_t;

enum cf_value_type_t { VAL, DDX, DDY, DDZ, LAP, CUR };

enum mls_opn_t { MLS_INTERSECTION = 0, MLS_ADDITION = 1, MLS_COLORATION = 2, MLS_INT = MLS_INTERSECTION, MLS_ADD = MLS_ADDITION };

namespace dir {
/* vertices directions */
enum {
  v_mmm = 0,
  v_pmm,
  v_mpm,
  v_ppm
#ifdef P4_TO_P8
  ,v_mmp,
  v_pmp,
  v_mpp,
  v_ppp
#endif
};
/* faces directions */
enum {
  f_m00 = 0,
  f_p00,
  f_0m0,
  f_0p0
#ifdef P4_TO_P8
  ,f_00m,
  f_00p
#endif
};
/* cartesian direction */
enum {
  x = 0,
  y
#ifdef P4_TO_P8
  ,z
#endif
};
}

enum node_neighbor_cube_t
{
#ifdef P4_TO_P8
  // zm plane
  nn_mmm = 0, nn_0mm, nn_pmm,
  nn_m0m,     nn_00m, nn_p0m,
  nn_mpm,     nn_0pm, nn_ppm,

  // z0 plane
  nn_mm0, nn_0m0, nn_pm0,
  nn_m00, nn_000, nn_p00,
  nn_mp0, nn_0p0, nn_pp0,

  // zp plane
  nn_mmp, nn_0mp, nn_pmp,
  nn_m0p, nn_00p, nn_p0p,
  nn_mpp, nn_0pp, nn_ppp

#else
  nn_mm0 = 0, nn_0m0, nn_pm0,
  nn_m00,     nn_000, nn_p00,
  nn_mp0,     nn_0p0, nn_pp0
#endif
};

enum node_neighbor_face_t
{
#ifdef P4_TO_P8
  nnf_mm = 0, nnf_0m, nnf_pm,
  nnf_m0,     nnf_00, nnf_p0,
  nnf_mp,     nnf_0p, nnf_pp,
#else
  nnf_m0 = 0, nnf_00, nnf_p0,
#endif
};

#ifdef P4_TO_P8
const unsigned short num_neighbors_cube = 27;
const unsigned short num_neighbors_face = 9;
const unsigned short num_neighbors_cube_ = 27;
const unsigned short num_neighbors_face_ = 9;

const unsigned short f2c_m[P4EST_FACES][num_neighbors_face_] = { { nn_0mm, nn_00m, nn_0pm,
                                                                   nn_0m0, nn_000, nn_0p0,
                                                                   nn_0mp, nn_00p, nn_0pp },

                                                                 { nn_0mm, nn_00m, nn_0pm,
                                                                   nn_0m0, nn_000, nn_0p0,
                                                                   nn_0mp, nn_00p, nn_0pp },

                                                                 { nn_m0m, nn_00m, nn_p0m,
                                                                   nn_m00, nn_000, nn_p00,
                                                                   nn_m0p, nn_00p, nn_p0p },

                                                                 { nn_m0m, nn_00m, nn_p0m,
                                                                   nn_m00, nn_000, nn_p00,
                                                                   nn_m0p, nn_00p, nn_p0p },

                                                                 { nn_mm0, nn_0m0, nn_pm0,
                                                                   nn_m00, nn_000, nn_p00,
                                                                   nn_mp0, nn_0p0, nn_pp0 },

                                                                 { nn_mm0, nn_0m0, nn_pm0,
                                                                   nn_m00, nn_000, nn_p00,
                                                                   nn_mp0, nn_0p0, nn_pp0 }};

const unsigned short f2c_p[P4EST_FACES][num_neighbors_face_] = { { nn_mmm, nn_m0m, nn_mpm,
                                                                   nn_mm0, nn_m00, nn_mp0,
                                                                   nn_mmp, nn_m0p, nn_mpp },

                                                                 { nn_pmm, nn_p0m, nn_ppm,
                                                                   nn_pm0, nn_p00, nn_pp0,
                                                                   nn_pmp, nn_p0p, nn_ppp },

                                                                 { nn_mmm, nn_0mm, nn_pmm,
                                                                   nn_mm0, nn_0m0, nn_pm0,
                                                                   nn_mmp, nn_0mp, nn_pmp },

                                                                 { nn_mpm, nn_0pm, nn_ppm,
                                                                   nn_mp0, nn_0p0, nn_pp0,
                                                                   nn_mpp, nn_0pp, nn_ppp },

                                                                 { nn_mmm, nn_0mm, nn_pmm,
                                                                   nn_m0m, nn_00m, nn_p0m,
                                                                   nn_mpm, nn_0pm, nn_ppm },

                                                                 { nn_mmp, nn_0mp, nn_pmp,
                                                                   nn_m0p, nn_00p, nn_p0p,
                                                                   nn_mpp, nn_0pp, nn_ppp }};
//const unsigned short i_idx[] = { 0, 1, 2 };
//const unsigned short j_idx[] = { 1, 2, 0 };
//const unsigned short k_idx[] = { 2, 0, 1 };
const unsigned short i_idx[] = { 0, 1, 2 };
const unsigned short j_idx[] = { 1, 0, 0 };
const unsigned short k_idx[] = { 2, 2, 1 };
#else
const unsigned short num_neighbors_cube = 9;
const unsigned short num_neighbors_face = 3;
const unsigned short num_neighbors_cube_ = 9;
const unsigned short num_neighbors_face_ = 3;

const unsigned short f2c_m[P4EST_FACES][num_neighbors_face_] = { { nn_0m0, nn_000, nn_0p0 },
                                                                 { nn_0m0, nn_000, nn_0p0 },
                                                                 { nn_m00, nn_000, nn_p00 },
                                                                 { nn_m00, nn_000, nn_p00 }};

const unsigned short f2c_p[P4EST_FACES][num_neighbors_face_] = { { nn_mm0, nn_m00, nn_mp0 },
                                                                 { nn_pm0, nn_p00, nn_pp0 },
                                                                 { nn_mm0, nn_0m0, nn_pm0 },
                                                                 { nn_mp0, nn_0p0, nn_pp0 }};
const unsigned short i_idx[] = { 0, 1 };
const unsigned short j_idx[] = { 1, 0 };
const unsigned char face_order_to_counterclock_cycle_order[P4EST_FACES] = {2, 0, 3, 1};
const unsigned char counterclock_cycle_order_to_face_order[P4EST_FACES] = {1, 3, 0, 2};
#endif

const static std::string null_str    = "NULL";
const static std::string stdout_str  = "stdout";
const static std::string stderr_str  = "stderr";


//#ifdef P4_TO_P8
//const unsigned short q2c[P4EST_CHILDREN][P4EST_CHILDREN] = { { nn_mmm, nn_0mm, nn_m0m, nn_00m,
//                                                               nn_mm0, nn_0m0, nn_m00, nn_000 },

//                                                             { nn_0mm, nn_pmm, nn_00m, nn_p0m,
//                                                               nn_0m0, nn_pm0, nn_000, nn_p00 },

//                                                             { nn_m0m, nn_00m, nn_mpm, nn_0pm,
//                                                               nn_m00, nn_000, nn_mp0, nn_0p0 },

//                                                             { nn_00m, nn_p0m, nn_0pm, nn_ppm,
//                                                               nn_000, nn_p00, nn_0p0, nn_pp0 },

//                                                             { nn_mm0, nn_0m0, nn_m00, nn_000,
//                                                               nn_mmp, nn_0mp, nn_m0p, nn_00p },

//                                                             { nn_0m0, nn_pm0, nn_000, nn_p00,
//                                                               nn_0mp, nn_pmp, nn_00p, nn_p0p },

//                                                             { nn_m00, nn_000, nn_mp0, nn_0p0,
//                                                               nn_m0p, nn_00p, nn_mpp, nn_0pp },

//                                                             { nn_000, nn_p00, nn_0p0, nn_pp0,
//                                                               nn_00p, nn_p0p, nn_0pp, nn_ppp }};
//#else
//const unsigned short q2c[P4EST_CHILDREN][P4EST_CHILDREN] = { { nn_mm0, nn_0m0, nn_m00, nn_000 },
//                                                             { nn_0m0, nn_pm0, nn_000, nn_p00 },
//                                                             { nn_m00, nn_000, nn_mp0, nn_0p0 },
//                                                             { nn_000, nn_p00, nn_0p0, nn_pp0 } };
//#endif
const unsigned short q2c_num_pts = P4EST_CHILDREN;
const unsigned short t2c_num_pts = P4EST_DIM+1;

struct indexed_and_located_face // for assembly of Voronoi cells, lsqr face-interpolation...
{
  double xyz_face[P4EST_DIM];
  p4est_locidx_t face_idx;
  bool operator <(const indexed_and_located_face& other_one) const
  {
    return (face_idx < other_one.face_idx);
  }
};

#ifdef P4_TO_P8
const unsigned short q2c[P4EST_CHILDREN][q2c_num_pts] = { { nn_000, nn_m00, nn_0m0, nn_mm0, nn_00m, nn_m0m, nn_0mm, nn_mmm },
                                                          { nn_000, nn_p00, nn_0m0, nn_pm0, nn_00m, nn_p0m, nn_0mm, nn_pmm },
                                                          { nn_000, nn_m00, nn_0p0, nn_mp0, nn_00m, nn_m0m, nn_0pm, nn_mpm },
                                                          { nn_000, nn_p00, nn_0p0, nn_pp0, nn_00m, nn_p0m, nn_0pm, nn_ppm },
                                                          { nn_000, nn_m00, nn_0m0, nn_mm0, nn_00p, nn_m0p, nn_0mp, nn_mmp },
                                                          { nn_000, nn_p00, nn_0m0, nn_pm0, nn_00p, nn_p0p, nn_0mp, nn_pmp },
                                                          { nn_000, nn_m00, nn_0p0, nn_mp0, nn_00p, nn_m0p, nn_0pp, nn_mpp },
                                                          { nn_000, nn_p00, nn_0p0, nn_pp0, nn_00p, nn_p0p, nn_0pp, nn_ppp } };

const unsigned short t2c[P4EST_CHILDREN][t2c_num_pts] = { { nn_000, nn_m00, nn_0m0, nn_00m },
                                                          { nn_000, nn_p00, nn_0m0, nn_00m },
                                                          { nn_000, nn_m00, nn_0p0, nn_00m },
                                                          { nn_000, nn_p00, nn_0p0, nn_00m },
                                                          { nn_000, nn_m00, nn_0m0, nn_00p },
                                                          { nn_000, nn_p00, nn_0m0, nn_00p },
                                                          { nn_000, nn_m00, nn_0p0, nn_00p },
                                                          { nn_000, nn_p00, nn_0p0, nn_00p },};

#else
const unsigned short q2c[P4EST_CHILDREN][q2c_num_pts] = { { nn_000, nn_m00, nn_0m0, nn_mm0 },
                                                          { nn_000, nn_p00, nn_0m0, nn_pm0 },
                                                          { nn_000, nn_m00, nn_0p0, nn_mp0 },
                                                          { nn_000, nn_p00, nn_0p0, nn_pp0 },};

const unsigned short t2c[P4EST_CHILDREN][t2c_num_pts] = { { nn_000, nn_m00, nn_0m0 },
                                                          { nn_000, nn_p00, nn_0m0 },
                                                          { nn_000, nn_m00, nn_0p0 },
                                                          { nn_000, nn_p00, nn_0p0 } };
#endif


enum interpolation_method{
  linear,
  quadratic,
  quadratic_non_oscillatory,
  quadratic_non_oscillatory_continuous_v1,
  quadratic_non_oscillatory_continuous_v2
};

class CF_1
{
public:
  double lip, t;
  virtual double operator()(double x) const=0 ;
  virtual ~CF_1() {}
};


class CF_2
{
public:
  double lip, t;
  double value(double *xyz) const {return this->operator ()(xyz[0], xyz[1]);}
  virtual double operator()(double x, double y) const=0 ;
  double operator()(double *xyz) const {return this->operator()(xyz[0], xyz[1]); }
  virtual ~CF_2() {}
};

class CF_3
{
public:
  double lip, t;
  double value(double *xyz) const {return this->operator ()(xyz[0], xyz[1], xyz[2]);}
  virtual double operator()(double x, double y,double z) const=0 ;
  double operator()(double *xyz) const {return this->operator()(xyz[0], xyz[1], xyz[2]); }
  virtual ~CF_3() {}
};

enum {
  WALL_m00 = -1,
  WALL_p00 = -2,
  WALL_0m0 = -3,
  WALL_0p0 = -4,
  WALL_00m = -5,
  WALL_00p = -6,
  INTERFACE = -7,
  WALL_parallel_to_face = -8 // to allow for Dirichlet wall boundary conditions on the face_solver even with rectangular grids
};

inline int WALL_idx(unsigned char oriented_cart_dir)
{
  P4EST_ASSERT(oriented_cart_dir < P4EST_FACES);
  return (-1-((int) oriented_cart_dir));
}

typedef enum {
  DIRICHLET,
  NEUMANN,
  ROBIN,
  NOINTERFACE,
  MIXED,
  IGNORE
} BoundaryConditionType;

class mixed_interface
{
public:
  virtual BoundaryConditionType mixed_type(const double xyz_[]) const=0;
  virtual ~mixed_interface() {}
};

std::ostream& operator << (std::ostream& os, BoundaryConditionType  type);
std::istream& operator >> (std::istream& is, BoundaryConditionType& type);

class WallBC2D
{
public:
  virtual BoundaryConditionType operator()( double x, double y ) const=0 ;
  double value(double *xyz) const {return this->operator ()(xyz[0], xyz[1]);}
  virtual ~WallBC2D() = 0;
};

class WallBC3D
{
public:
  virtual BoundaryConditionType operator()( double x, double y, double z ) const=0 ;
  double value(double *xyz) const {return this->operator ()(xyz[0], xyz[1], xyz[2]);}
  virtual ~WallBC3D() = 0;
};

#ifdef P4_TO_P8
#define WallBCDIM WallBC3D
#define BoundaryConditionsDIM BoundaryConditions3D
#else
#define WallBCDIM WallBC2D
#define BoundaryConditionsDIM BoundaryConditions2D
#endif

class BoundaryConditions2D
{
private:
  const WallBC2D* WallType_;
  BoundaryConditionType InterfaceType_;
  const mixed_interface* MixedInterface;

  const CF_2 *p_WallValue;
  const CF_2 *p_InterfaceValue;
  const CF_2 *p_RobinCoef;

public:
  BoundaryConditions2D()
  {
    WallType_ = NULL;
    p_WallValue = NULL;
    InterfaceType_ = NOINTERFACE;
    MixedInterface = NULL;
    p_InterfaceValue = NULL;
    p_RobinCoef = NULL;
  }

  inline void setWallTypes( const WallBC2D& w )
  {
    WallType_ = &w;
  }

  inline const WallBC2D& getWallType() const
  {
    return *WallType_;
  }

  inline void setWallValues( const CF_2& v ){
    p_WallValue = &v;
  }

  inline void setInterfaceType(BoundaryConditionType bc, const mixed_interface* obj_= NULL){
    InterfaceType_ = bc;
    if(InterfaceType_ == MIXED)
    {
      if(obj_ == NULL)
        throw std::invalid_argument("BoundaryConditions2D::setInterfaceType(): if the interface type is set to MIXED, a pointer to a class of abstract type mixed_interface MUST be provided as well!");
      MixedInterface = obj_;
    }
  }

  inline void setInterfaceValue(const CF_2& in){
    p_InterfaceValue = &in;
  }

  inline void setRobinCoef(const CF_2& in){
    p_RobinCoef = &in;
  }

  inline const CF_2& getInterfaceValue(){
    return *p_InterfaceValue;
  }

  inline const CF_2& getWallValue(){
    return *p_WallValue;
  }

  inline const CF_2& getRobinCoef(){
    return *p_RobinCoef;
  }

  inline BoundaryConditionType wallType( double x, double y ) const
  {
#ifdef CASL_THROWS
    if(WallType_ == NULL) throw std::invalid_argument("[CASL_ERROR]: The type of boundary conditions has not been set on the walls.");
#endif
    return (*WallType_)(x,y);
  }

  inline BoundaryConditionType wallType(const double xyz_[]) const
  {
    return wallType(xyz_[0], xyz_[1]);
  }

  inline BoundaryConditionType interfaceType() const{ return InterfaceType_;}

  inline BoundaryConditionType interfaceType(const double* xyz) const
  {
    if(InterfaceType_ != MIXED)
      return interfaceType();
    return MixedInterface->mixed_type(xyz);
  }

  inline double wallValue(double x, double y) const
  {
#ifdef CASL_THROWS
    if(p_WallValue == NULL) throw std::invalid_argument("[CASL_ERROR]: The value of the boundary conditions has not been set on the walls.");
#endif
    return p_WallValue->operator ()(x,y);
  }

  inline double wallValue(const double xyz_[]) const
  {
    return wallValue(xyz_[0], xyz_[1]);
  }

  inline double interfaceValue(double x, double y) const
  {
#ifdef CASL_THROWS
    if(p_InterfaceValue == NULL) throw std::invalid_argument("[CASL_ERROR]: The value of the boundary conditions has not been set on the interface.");
#endif
    return p_InterfaceValue->operator ()(x,y);
  }
  inline double  interfaceValue(double xyz_[]) const
  {
    return interfaceValue(xyz_[0], xyz_[1]);
  }

  inline double robinCoef(double x, double y) const
  {
#ifdef CASL_THROWS
    if(p_RobinCoef == NULL) throw std::invalid_argument("[CASL_ERROR]: The value of the Robin coef has not been set on the interface.");
#endif
    return p_RobinCoef->operator ()(x,y);
  }

  inline double robinCoef( double *xyz_) const
  {
    return robinCoef(xyz_[0], xyz_[1]);
  }

};

class BoundaryConditions3D
{
private:
  const WallBC3D* WallType_;
  BoundaryConditionType InterfaceType_;
  const mixed_interface* MixedInterface;

  const CF_3 *p_WallValue;
  const CF_3 *p_InterfaceValue;
  const CF_3 *p_RobinCoef;

public:
  BoundaryConditions3D()
  {
    WallType_ = NULL;
    p_WallValue = NULL;
    InterfaceType_ = NOINTERFACE;
    MixedInterface = NULL;
    p_InterfaceValue = NULL;
    p_RobinCoef = NULL;
  }

  inline void setWallTypes( const WallBC3D& w )
  {
    WallType_ = &w;
  }

  inline const WallBC3D& getWallType() const
  {
    return *WallType_;
  }

  inline void setWallValues( const CF_3& v ){
    p_WallValue = &v;
  }

  inline void setInterfaceType(BoundaryConditionType bc, const mixed_interface* obj_= NULL){
    InterfaceType_ = bc;
    if(InterfaceType_ == MIXED)
    {
      if(obj_ == NULL)
        throw std::invalid_argument("BoundaryConditions3D::setInterfaceType(): if the interface type is set to MIXED, a pointer to a class of abstract type mixed_interface MUST be provided as well");
      MixedInterface = obj_;
    }
  }

  inline void setInterfaceValue(const CF_3& in){
    p_InterfaceValue = &in;
  }

  inline void setRobinCoef(const CF_3& in){
    p_RobinCoef = &in;
  }

  inline const CF_3& getWallValue(){
    return *p_WallValue;
  }

  inline const CF_3& getInterfaceValue(){
    return *p_InterfaceValue;
  }

  inline const CF_3& getRobinCoef(){
    return *p_RobinCoef;
  }

  inline BoundaryConditionType wallType( double x, double y, double z ) const
  {
#ifdef CASL_THROWS
    if(WallType_ == NULL) throw std::invalid_argument("[CASL_ERROR]: The type of boundary conditions has not been set on the walls.");
#endif
    return (*WallType_)(x,y,z);
  }

  inline BoundaryConditionType wallType(const double xyz_[]) const
  {
    return wallType(xyz_[0],xyz_[1],xyz_[2]);
  }

  inline BoundaryConditionType interfaceType() const{ return InterfaceType_;}

  inline BoundaryConditionType interfaceType(const double* xyz) const
  {
    if(InterfaceType_ != MIXED)
      return interfaceType();
    return MixedInterface->mixed_type(xyz);
  }

  inline double wallValue(double x, double y, double z) const
  {
#ifdef CASL_THROWS
    if(p_WallValue == NULL) throw std::invalid_argument("[CASL_ERROR]: The value of the boundary conditions has not been set on the walls.");
#endif
    return p_WallValue->operator ()(x,y,z);
  }

  inline double wallValue(const double xyz_[]) const
  {
    return p_WallValue->operator ()(xyz_[0],xyz_[1],xyz_[2]);
  }

  inline double interfaceValue(double x, double y, double z) const
  {
#ifdef CASL_THROWS
    if(p_InterfaceValue == NULL) throw std::invalid_argument("[CASL_ERROR]: The value of the boundary conditions has not been set on the interface.");
#endif
    return p_InterfaceValue->operator ()(x,y,z);
  }

  inline double  interfaceValue(double xyz_[]) const
  {
    return interfaceValue(xyz_[0], xyz_[1], xyz_[2]);
  }

  inline double robinCoef(double x, double y, double z) const
  {
#ifdef CASL_THROWS
    if(p_RobinCoef == NULL) throw std::invalid_argument("[CASL_ERROR]: The value of the Robin coef has not been set on the interface.");
#endif
    return p_RobinCoef->operator ()(x,y,z);
  }

  inline double robinCoef(double xyz_[]) const
  {
    return robinCoef(xyz_[0], xyz_[1], xyz_[2]);
  }
};

/*!
 * \brief index_of_node finds the (local) index of a node as defined within p4est, i.e. as a pest_quadrant_t structure whose level is P4EST_MAXLEVEL!
 *        The method uses a binary search through the provided nodes: its complexity is O(log(N_nodes)).
 *        The given node MUST MANDATORILY be canonicalized before being passed to this function to ensure consistency with the provided nodes: use
 *        p4est_node_canonicalize beforehand!
 * \param [in]    n node whose local index is queried!
 * \param [in]    nodes the nodes data structure
 * \param [inout] idx the local index of the node on output if found, undefined if not found (i.e. if the returned value is false)
 * \return true if the queried node exists and was found in the nodes (i.e. if the idx is valid), false otherwise.
 */
bool index_of_node(const p4est_quadrant_t *n, p4est_nodes_t* nodes, p4est_locidx_t& idx);

/*!
 * \brief linear_interpolation performs linear interpolation for a point
 * \param [in]    p4est the forest
 * \param [in]    tree_id the current tree that owns the quadrant
 * \param [in]    quad the current quarant
 * \param [in]    F a simple C-style array of size n_results*P4EST_CHILDREN, containing the values of the n_vecs function(s) at the vertices of the quadrant. __MUST__ be z-ordered
 *                F[k*P4EST_CHILDREN+i] = value of he kth function at quadrant's node i (in z-order), 0 <= i < P4EST_CHILDREN, 0 <= k < n_results
 * \param [in]    xyz_global global coordinates of the point
 * \param [inout] simple C-style array of size n_results containing the results of the quadratic_interpolation of the n_results different functions at the node of interest (located at xyz_global)
 * \param [in]    n_results number of functions to be interpolated
 */
void linear_interpolation(const p4est_t *p4est, p4est_topidx_t tree_id, const p4est_quadrant_t &quad, const double *F, const double *xyz_global, double *results, const unsigned int n_results);
inline double linear_interpolation(const p4est_t *p4est, p4est_topidx_t tree_id, const p4est_quadrant_t &quad, const double *F, const double *xyz_global)
{
  double result;
  linear_interpolation(p4est, tree_id, quad, F, xyz_global, &result, 1);
  return result;
}

/*!
 * \brief quadratic_non_oscillatory_interpolation performs non-oscilatory quadratic interpolation for a point
 * \param [in]    p4est the forest
 * \param [in]    tree_id the current tree that owns the quadrant
 * \param [in]    quad the current quarant
 * \param [in]    F a simple C-style array of size n_results*P4EST_CHILDREN, containing the values of the n_vecs function(s) at the vertices of the quadrant. __MUST__ be z-ordered
 *                F[k*P4EST_CHILDREN+i] = value of he kth function at quadrant's node i (in z-order), 0 <= i < P4EST_CHILDREN, 0 <= k < n_results
 * \param [in]    Fdd a simple C-style array of size n_results*P4EST_CHILDREN*P4EST_DIM, containing the values of the second derivatives of the function(s) at the vertices of the quadrant
 *                Fdd[k*P4EST_CHILDREN*P4EST_DIM+j*P4EST_DIM+i] = value of the second derivative along dimension i, at quadrant's node j, of the kth function,
 *                0 <= i < P4EST_DIM, 0<= j < P4EST_CHILDREN, 0 <= k < n_results
 * \param [in]    xyz_global global coordinates of the point
 * \param [inout] simple C-style array of size n_results containing the results of the quadratic_interpolation of the n_results different functions at the node of interest (located at xyz_global)
 * \param [in]    n_results number of functions to be interpolated
 */
void quadratic_non_oscillatory_interpolation(const p4est_t *p4est, p4est_topidx_t tree_id, const p4est_quadrant_t &quad, const double *F, const double *Fdd, const double *xyz_global, double *results, unsigned int n_results);
inline double quadratic_non_oscillatory_interpolation(const p4est_t *p4est, p4est_topidx_t tree_id, const p4est_quadrant_t &quad, const double *F, const double *Fdd, const double *xyz_global)
{
  double result;
  quadratic_non_oscillatory_interpolation(p4est, tree_id, quad, F, Fdd, xyz_global, &result, 1);
  return result;
}

void quadratic_non_oscillatory_continuous_v1_interpolation(const p4est_t *p4est, p4est_topidx_t tree_id, const p4est_quadrant_t &quad, const double *F, const double *Fdd, const double *xyz_global, double *results, unsigned int n_results);
inline double quadratic_non_oscillatory_continuous_v1_interpolation(const p4est_t *p4est, p4est_topidx_t tree_id, const p4est_quadrant_t &quad, const double *F, const double *Fdd, const double *xyz_global)
{
  double result;
  quadratic_non_oscillatory_continuous_v1_interpolation(p4est, tree_id, quad, F, Fdd, xyz_global, &result, 1);
  return result;
}

void quadratic_non_oscillatory_continuous_v2_interpolation(const p4est_t *p4est, p4est_topidx_t tree_id, const p4est_quadrant_t &quad, const double *F, const double *Fdd, const double *xyz_global, double *results, unsigned int n_results);
inline double quadratic_non_oscillatory_continuous_v2_interpolation(const p4est_t *p4est, p4est_topidx_t tree_id, const p4est_quadrant_t &quad, const double *F, const double *Fdd, const double *xyz_global)
{
  double result;
  quadratic_non_oscillatory_continuous_v2_interpolation(p4est, tree_id, quad, F, Fdd, xyz_global, &result, 1);
  return result;
}


/*!
 * \brief quadratic_interpolation performs quadratic interpolation for a point
 * \param [in]    p4est the forest
 * \param [in]    tree_id the current tree that owns the quadrant
 * \param [in]    quad the current quarant
 * \param [in]    F a simple C-style array of size n_results*P4EST_CHILDREN, containing the values of the n_vecs function(s) at the vertices of the quadrant. __MUST__ be z-ordered
 *                F[k*P4EST_CHILDREN+i] = value of he kth function at quadrant's node i (in z-order), 0 <= i < P4EST_CHILDREN, 0 <= k < n_results
 * \param [in]    Fdd a simple C-style array of size n_results*P4EST_CHILDREN*P4EST_DIM, containing the values of the second derivatives of the function(s) at the vertices of the quadrant
 *                Fdd[k*P4EST_CHILDREN*P4EST_DIM+j*P4EST_DIM+i] = value of the second derivative along dimension i, at quadrant's node j, of the kth function,
 *                0 <= i < P4EST_DIM, 0<= j < P4EST_CHILDREN, 0 <= k < n_results
 * \param [in]    xyz_global global coordinates of the point
 * \param [inout] simple C-style array of size n_results containing the results of the quadratic_interpolation of the n_results different functions at the node of interest (located at xyz_global)
 * \param [in]    n_results number of functions to be interpolated
 */
void quadratic_interpolation(const p4est_t* p4est, p4est_topidx_t tree_id, const p4est_quadrant_t &quad, const double *F, const double *Fdd, const double *xyz_global, double *results, unsigned int n_results);
inline double quadratic_interpolation(const p4est_t* p4est, p4est_topidx_t tree_id, const p4est_quadrant_t &quad, const double *F, const double *Fdd, const double *xyz_global)
{
  double result;
  quadratic_interpolation(p4est, tree_id, quad, F, Fdd, xyz_global, &result, 1);
  return result;
}

p4est_bool_t nodes_are_equal(int mpi_size, p4est_nodes_t* nodes_1, p4est_nodes_t* nodes_2);

p4est_bool_t ghosts_are_equal(p4est_ghost_t* ghost_1, p4est_ghost_t* ghost_2);

PetscErrorCode VecGetLocalAndGhostSizes(Vec& v, PetscInt& local_size, PetscInt& ghosted_size);

/*!
 * \brief VecGhostCopy  copy a ghosted vector, i.e. dst <- src
 * \param src [in]  the source vector
 * \param dst [out] the destination vector
 * \return error code
 */
PetscErrorCode VecGhostCopy(Vec src, Vec dst);

/*!
 * \brief vectorIsWellSetForNodes
 * \param v
 * \param nodes
 * \param mpicomm
 * \param block_size
 * \return
 */
bool vectorIsWellSetForNodes(Vec& v, const p4est_nodes_t* nodes, const MPI_Comm& mpicomm, const unsigned int &block_size);

/*!
 * \brief VecCreateGhostNodesBlock Creates a ghosted block PETSc parallel vector on the nodes
 * \param p4est      [in]  p4est object
 * \param nodes      [in]  the nodes object
 * \param block_size [in]  block size of the vector
 * \param v          [out] PETSc vector
 * \return a PetscErrorCode to be checked against using CHKERRXX()
 */
PetscErrorCode VecCreateGhostNodesBlock(const p4est_t *p4est, const p4est_nodes_t *nodes, const PetscInt & block_size, Vec* v);
inline PetscErrorCode VecCreateGhostNodes(const p4est_t *p4est, const p4est_nodes_t *nodes, Vec* v)
{
  return VecCreateGhostNodesBlock(p4est, nodes, 1, v);
}

/*!
 * \brief VecGhostSet Sets a ghost vector to a value
 * \param x [in,out]  the vector
 * \param v [in]      the value to set
 * \return error code
 */
PetscErrorCode VecGhostSet(Vec x, double v);

/*!
 * \brief VecCreateGhostNodesBlock Creates a ghosted block PETSc parallel vector on the cells
 * \param p4est      [in]  p4est object
 * \param ghost      [in]  the ghost cells
 * \param block_size [in]  block size of the vector
 * \param v          [out] PETSc vector
 * \return a PetscErrorCode to be checked against using CHKERRXX()
 */
PetscErrorCode VecCreateGhostCellsBlock(const p4est_t *p4est, const p4est_ghost_t *ghost, const PetscInt & block_size, Vec* v);
inline PetscErrorCode VecCreateGhostCells(const p4est_t *p4est, const p4est_ghost_t *ghost, Vec* v)
{
  return VecCreateGhostCellsBlock(p4est, ghost, 1, v);
}

/*!
<<<<<<< HEAD
 * \brief VecCreateCellsBlockNoGhost Creates a non-ghosted block PETSc parallel vector on the cells
=======
 * \brief VecCreateNoGhostCellsBlock Creates a non-ghosted block PETSc parallel vector on the cells
>>>>>>> 3779518e
 * \param p4est       [in]  the forest
 * \param block_size  [in]  block size of the vector
 * \param v           [out] PETSc vector type
 * \return a PetscErrorCode to be checked against using CHKERRXX()
 */
<<<<<<< HEAD
PetscErrorCode VecCreateCellsBlockNoGhost(const p4est_t *p4est, const PetscInt &block_size, Vec* v);
inline PetscErrorCode VecCreateCellsNoGhost(const p4est_t *p4est, Vec* v)
{
  return VecCreateCellsBlockNoGhost(p4est, 1, v);
=======
PetscErrorCode VecCreateNoGhostCellsBlock(const p4est_t *p4est, const PetscInt &block_size, Vec* v);
inline PetscErrorCode VecCreateNoGhostCells(const p4est_t *p4est, Vec* v)
{
  return VecCreateNoGhostCellsBlock(p4est, 1, v);
}

PetscErrorCode VecScatterAllToSomeCreate(MPI_Comm comm, Vec origin_loc, Vec destination, const PetscInt &ndest_glo_idx, const PetscInt *dest_glo_idx, VecScatter *ctx);
inline PetscErrorCode VecScatterAllToSomeCreate(MPI_Comm comm, Vec origin_loc, Vec destination, const std::vector<PetscInt>& dest_glo_idx, VecScatter *ctx)
{
  return VecScatterAllToSomeCreate(comm, origin_loc, destination, dest_glo_idx.size(), dest_glo_idx.data(), ctx);
}
inline PetscErrorCode VecScatterAllToSomeBegin(VecScatter ctx, Vec origin_loc, Vec destination)
{
  return VecScatterBegin(ctx, origin_loc, destination, INSERT_VALUES, SCATTER_FORWARD);
}
inline PetscErrorCode VecScatterAllToSomeEnd(VecScatter ctx, Vec origin_loc, Vec destination)
{
  return VecScatterEnd(ctx, origin_loc, destination, INSERT_VALUES, SCATTER_FORWARD);
}

/*!
 * \brief VecScatterAllToSome scatters all local values of an origin parallel Petsc vector to some/all values of another
 * \param comm          [in]    mpi communication group in which the vectors live
 * \param origin        [in]    origin vector from which all values need to be scattered
 * \param destination   [inout] destination vector in which some/all values need to be filled
 * \param ndest_glo_idx [in]    number of elements in dest_glo_idx array (next argument)
 * \param dest_glo_idx  [in]    array of ndest_glo_idx global indices corresponding to the destination indices mapped with
 *                              the local values of the origin vector
 *                              (NULL is fine if ndest_glo_idx is 0)
 * \param sync_ghost    [in]    activates ghost updates in the destination vector after scattering if true (default is false)
 * [DEBUG check] this routine checks that the global size of the origin is <= the global size of destination in DEBUG
 * [DEBUG check] this routine checks that ndest_glo_idx is <= the local size of origin in DEBUG
 * \return a Petsc error code to be checked against for success/failure
 */
inline PetscErrorCode VecScatterAllToSome(MPI_Comm comm, Vec origin, Vec destination, const PetscInt &ndest_glo_idx, const PetscInt *dest_glo_idx, const bool &sync_ghost = false)
{
  PetscErrorCode ierr;
#ifdef DEBUG
  PetscInt full_size_origin, full_size_destination, local_size_origin;
  ierr = VecGetSize(origin, &full_size_origin);                                                       CHKERRQ(ierr);
  ierr = VecGetSize(destination, &full_size_destination);                                             CHKERRQ(ierr);
  P4EST_ASSERT(full_size_origin <= full_size_destination);
  ierr = VecGetLocalSize(origin, &local_size_origin);                                                 CHKERRQ(ierr);
  P4EST_ASSERT(ndest_glo_idx <= local_size_origin);
#endif
  VecScatter ctx;
  Vec origin_loc;
  ierr = VecGhostGetLocalForm(origin, &origin_loc);                                                   CHKERRQ(ierr);
  ierr = VecScatterAllToSomeCreate(comm, origin_loc, destination, ndest_glo_idx, dest_glo_idx, &ctx); CHKERRQ(ierr);
  ierr = VecScatterAllToSomeBegin(ctx, origin_loc, destination);                                      CHKERRQ(ierr);
  ierr = VecScatterAllToSomeEnd(ctx, origin_loc, destination);                                        CHKERRQ(ierr);
  ierr = VecGhostRestoreLocalForm(origin, &origin_loc);                                               CHKERRQ(ierr);
  if(sync_ghost){
    ierr = VecGhostUpdateBegin(destination, INSERT_VALUES, SCATTER_FORWARD);                          CHKERRQ(ierr); }
  ierr = VecScatterDestroy(ctx);                                                                      CHKERRQ(ierr);
  if(sync_ghost){
    ierr = VecGhostUpdateEnd(destination, INSERT_VALUES, SCATTER_FORWARD);                            CHKERRQ(ierr); }
  return ierr;
}
inline PetscErrorCode VecScatterAllToSome(MPI_Comm comm, Vec origin, Vec destination, const std::vector<PetscInt>& dest_glo_idx, const bool &sync_ghost = false)
{
  return VecScatterAllToSome(comm, origin, destination, dest_glo_idx.size(), dest_glo_idx.data(), sync_ghost);
>>>>>>> 3779518e
}

/*!
 * \brief VecScatterCreateChangeLayout Create a VecScatter context useful for changing the parallel layout of a vector
 * \param comm  [in]  MPI_Comm to which parallel vectors belong
 * \param from  [in]  input vector layout
 * \param to    [in]  output vector layout
 * \param ctx   [out] the created VecScatter context
 * \return
 */
PetscErrorCode VecScatterCreateChangeLayout(MPI_Comm comm, Vec from, Vec to, VecScatter *ctx);

/*!
 * \brief VecGhostChangeLayoutBegin Start changing the layout of a parallel vector. This potentially involves
 *  sending and receiving messages in a non-blocking mode
 * \param ctx   [in]  VecScatter context to initiate the transfer
 * \param from  [in]  input vector to the change the parallel layout
 * \param to    [out] output vector with the same global values but with a different parallel layout
 * \return
 */
PetscErrorCode VecGhostChangeLayoutBegin(VecScatter ctx, Vec from, Vec to);

/*!
 * \brief VecGhostChangeLayoutEnd Finish changing the layout of a parallel vector. This potentially involves
 *  sending and receiving messages in a non-blocking mode
 * \param ctx   [in]  VecScatter context to initiate the transfer
 * \param from  [in]  input vector to the change the parallel layout
 * \param to    [out] output vector with the same global values but with a different parallel layout
 * \return
 */
PetscErrorCode VecGhostChangeLayoutEnd(VecScatter ctx, Vec from, Vec to);

/*!
 * \brief is_folder returns true if the path points to an existing folder
 * does not use boost nor c++17 standard to maximize portability
 * \param path: path to be checked
 * \return true if the path points to a folder
 * [throws std::runtime_error if the path cannot be accessed]
 */
bool is_folder(const char* path);
<<<<<<< HEAD
=======
inline bool is_folder(const std::string &path_str) { return is_folder(path_str.c_str()); }
>>>>>>> 3779518e

/*!
 * \brief file_exists returns true if the path points to an existing file
 * does not use boost nor c++17 standard to maximize portability
 * \param path:path to be checked
 * \return true if there exists a file corresponding to the given path
 */
bool file_exists(const char* path);
<<<<<<< HEAD
=======
inline bool file_exists(const std::string &path_str) { return file_exists(path_str.c_str()); }
>>>>>>> 3779518e

/*!
 * \brief create_directory creates a folder indicated by the given path, permission rights: 755
 * does not use boost nor c++17 standard to maximize portability (parents are created as well)
 * \param path: path to the folder to be created
 * \param mpi_rank: rank of the calling process
 * \param comm: communicator
 * \return 0 if the creation was successful, non-0 otherwise
 * [the root process creates the folder, the operation is collective by MPI_Bcast on the result]
 */
int create_directory(const char* path, int mpi_rank, MPI_Comm comm=MPI_COMM_WORLD);
<<<<<<< HEAD
=======
inline int create_directory(const std::string &path_str, int mpi_rank, MPI_Comm comm=MPI_COMM_WORLD)
{
  return create_directory(path_str.c_str(), mpi_rank, comm);
}
>>>>>>> 3779518e

/*!
 * \brief delete_directory_recursive explores a directory then
 * - it deletes all regular files in the directrory;
 * - it goes through subdirectories and calls the same function on them;
 * - after recursive call returns the subdirectory is removed;
 * does not use boost nor c++17 standard to maximize portability
 * \param root_path: path to the root directory to be entirely deleted
 * \param mpi_rank: rank of the calling process
 * \param comm: communicator
 * \param non_collective: flag skipping the (collective) steps (for recursive calls on root process)
 * \return 0 if the deletion was successful, non-0 otherwise
 * [the root process deletes the content, the operation is collective by MPI_Bcast on the final result]
 * [throws std::invalid_argument if the root_path is NOT a directory]
 */
int delete_directory(const char* root_path, int mpi_rank, MPI_Comm comm=MPI_COMM_WORLD, bool non_collective=false);
<<<<<<< HEAD

int get_subdirectories_in(const char* root_path, std::vector<std::string>& subdirectories);
=======
inline int delete_directory(const std::string &root_path_str, int mpi_rank, MPI_Comm comm=MPI_COMM_WORLD, bool non_collective=false)
{
  return delete_directory(root_path_str.c_str(), mpi_rank, comm, non_collective);
}

int get_subdirectories_in(const char* root_path, std::vector<std::string>& subdirectories);
inline int get_subdirectories_in(const std::string root_path_str, std::vector<std::string>& subdirectories)
{
  return get_subdirectories_in(root_path_str.c_str(), subdirectories);
}
>>>>>>> 3779518e

inline double int2double_coordinate_transform(p4est_qcoord_t a){
  return static_cast<double>(a)/static_cast<double>(P4EST_ROOT_LEN);
}

void dxyz_min(const p4est_t *p4est, double *dxyz);

void get_dxyz_min(const p4est_t *p4est, double *dxyz, double &dxyz_min);
void get_dxyz_min(const p4est_t *p4est, double *dxyz, double &dxyz_min, double &diag_min);

void dxyz_quad(const p4est_t *p4est, const p4est_quadrant_t *quad, double *dxyz);

void xyz_min(const p4est_t *p4est, double *xyz_min_);

void xyz_max(const p4est_t *p4est, double *xyz_max_);

inline void xyz_min_max(const p4est_t *p4est, double *xyz_min_, double *xyz_max_){
  xyz_min(p4est, xyz_min_);
  xyz_max(p4est, xyz_max_);
}

inline double node_x_fr_n(const p4est_indep_t *ni){
  return ni->x == P4EST_ROOT_LEN-1 ? 1.0:static_cast<double>(ni->x)/static_cast<double>(P4EST_ROOT_LEN);
}

inline double node_y_fr_n(const p4est_indep_t *ni){
  return ni->y == P4EST_ROOT_LEN-1 ? 1.0:static_cast<double>(ni->y)/static_cast<double>(P4EST_ROOT_LEN);
}

#ifdef P4_TO_P8
inline double node_z_fr_n(const p4est_indep_t *ni){
  return ni->z == P4EST_ROOT_LEN-1 ? 1.0:static_cast<double>(ni->z)/static_cast<double>(P4EST_ROOT_LEN);
}
#endif

inline double node_x_fr_n(p4est_locidx_t n, const p4est_t *p4est, const p4est_nodes_t *nodes)
{
  p4est_indep_t *node = (p4est_indep_t*)sc_array_index(&const_cast<p4est_nodes_t*>(nodes)->indep_nodes, n);
  p4est_topidx_t tree_id = node->p.piggy3.which_tree;

  p4est_topidx_t v_m = p4est->connectivity->tree_to_vertex[P4EST_CHILDREN*tree_id + 0];
  p4est_topidx_t v_p = p4est->connectivity->tree_to_vertex[P4EST_CHILDREN*tree_id + P4EST_CHILDREN-1];
  double tree_xmin = p4est->connectivity->vertices[3*v_m + 0];
  double tree_xmax = p4est->connectivity->vertices[3*v_p + 0];
  return (tree_xmax-tree_xmin)*node_x_fr_n(node) + tree_xmin;
}

inline double node_y_fr_n(p4est_locidx_t n, const p4est_t *p4est, const p4est_nodes_t *nodes)
{
  p4est_indep_t *node = (p4est_indep_t*)sc_array_index(&const_cast<p4est_nodes_t*>(nodes)->indep_nodes, n);
  p4est_topidx_t tree_id = node->p.piggy3.which_tree;

  p4est_topidx_t v_m = p4est->connectivity->tree_to_vertex[P4EST_CHILDREN*tree_id + 0];
  p4est_topidx_t v_p = p4est->connectivity->tree_to_vertex[P4EST_CHILDREN*tree_id + P4EST_CHILDREN-1];
  double tree_ymin = p4est->connectivity->vertices[3*v_m + 1];
  double tree_ymax = p4est->connectivity->vertices[3*v_p + 1];
  return (tree_ymax-tree_ymin)*node_y_fr_n(node) + tree_ymin;
}

#ifdef P4_TO_P8
inline double node_z_fr_n(p4est_locidx_t n, const p4est_t *p4est, const p4est_nodes_t *nodes)
{
  p4est_indep_t *node = (p4est_indep_t*)sc_array_index(&const_cast<p4est_nodes_t*>(nodes)->indep_nodes, n);
  p4est_topidx_t tree_id = node->p.piggy3.which_tree;

  p4est_topidx_t v_m = p4est->connectivity->tree_to_vertex[P4EST_CHILDREN*tree_id + 0];
  p4est_topidx_t v_p = p4est->connectivity->tree_to_vertex[P4EST_CHILDREN*tree_id + P4EST_CHILDREN-1];
  double tree_zmin = p4est->connectivity->vertices[3*v_m + 2];
  double tree_zmax = p4est->connectivity->vertices[3*v_p + 2];
  return (tree_zmax-tree_zmin)*node_z_fr_n(node) + tree_zmin;
}
#endif

inline void node_xyz_fr_n(p4est_locidx_t n, const p4est_t *p4est, const p4est_nodes_t *nodes, double *xyz)
{
  xyz[0] = node_x_fr_n(n,p4est,nodes);
  xyz[1] = node_y_fr_n(n,p4est,nodes);
#ifdef P4_TO_P8
  xyz[2] = node_z_fr_n(n,p4est,nodes);
#endif
}

inline void p4est_dxyz_min(const p4est_t* p4est, double *dxyz)
{
  splitting_criteria_t *data = (splitting_criteria_t*)p4est->user_pointer;
  p4est_topidx_t vm = p4est->connectivity->tree_to_vertex[0];
  p4est_topidx_t vp = p4est->connectivity->tree_to_vertex[P4EST_CHILDREN-1];
  const double *vert = p4est->connectivity->vertices;

  double h = 1.0 / (double) (1 << data->max_lvl);
  for (short i=0; i<P4EST_DIM; ++i)
    dxyz[i] = (vert[3*vp + i] - vert[3*vm + i]) * h;
}

inline void p4est_dxyz_max(const p4est_t* p4est, double *dxyz)
{
  splitting_criteria_t *data = (splitting_criteria_t*)p4est->user_pointer;
  p4est_topidx_t tr_idx = p4est->trees->elem_count - 1;
  p4est_topidx_t vm = p4est->connectivity->tree_to_vertex[0];
  p4est_topidx_t vp = p4est->connectivity->tree_to_vertex[tr_idx * P4EST_CHILDREN + P4EST_CHILDREN-1];
  const double *vert = p4est->connectivity->vertices;

  double h = 1.0 / (double) (1 << data->min_lvl);
  for (short i=0; i<P4EST_DIM; ++i)
    dxyz[i] = (vert[3*vp + i] - vert[3*vm + i]) * h;
}

inline double p4est_diag_min(const p4est_t* p4est) {
  double dx[P4EST_DIM];
  p4est_dxyz_min(p4est, dx);
#ifdef P4_TO_P8
  return sqrt(SQR(dx[0]) + SQR(dx[1]) + SQR(dx[2]));
#else
  return sqrt(SQR(dx[0]) + SQR(dx[1]));
#endif
}

inline double p4est_diag_max(const p4est_t* p4est) {
  double dx[P4EST_DIM];
  p4est_dxyz_max(p4est, dx);
#ifdef P4_TO_P8
  return sqrt(SQR(dx[0]) + SQR(dx[1]) + SQR(dx[2]));
#else
  return sqrt(SQR(dx[0]) + SQR(dx[1]));
#endif
}

/*!
 * \brief get the z-coordinate of the bottom left corner of a quadrant in the local tree coordinate system
 */
inline double quad_x_fr_i(const p4est_quadrant_t *qi){
  return static_cast<double>(qi->x)/static_cast<double>(P4EST_ROOT_LEN);
}

/*!
 * \brief get the y-coordinate of the bottom left corner of a quadrant in the local tree coordinate system
 */
inline double quad_y_fr_j(const p4est_quadrant_t *qi){
  return static_cast<double>(qi->y)/static_cast<double>(P4EST_ROOT_LEN);
}

#ifdef P4_TO_P8
/*!
 * \brief get the x-coordinate of the bottom left corner of a quadrant in the local tree coordinate system
 */
inline double quad_z_fr_k(const p4est_quadrant_t *qi){
  return static_cast<double>(qi->z)/static_cast<double>(P4EST_ROOT_LEN);
}
#endif

inline p4est_tree_t* get_tree(p4est_topidx_t tr, p4est_t* p4est)
{
#ifdef CASL_THROWS
  if(tr < p4est->first_local_tree || tr > p4est->last_local_tree) {
    std::ostringstream oss;
    oss << "Tree with index " << tr << " is outside range. Processor " << p4est->mpirank
        << " inclusive range is [" << p4est->first_local_tree << ", " << p4est->last_local_tree << "]" << std::endl;
    throw std::out_of_range(oss.str());
  }
#endif

  return (p4est_tree_t*)sc_array_index(p4est->trees, tr);
}

inline p4est_quadrant_t* get_quad(p4est_locidx_t q, p4est_tree_t* tree)
{
#ifdef CASL_THROWS
  if(q < 0 || q >= (p4est_locidx_t) tree->quadrants.elem_count) {
    std::ostringstream oss;
    oss << "Quad with index " << q << " is outside range of current tree. "
        << "Number of quadrants on this tree is " << tree->quadrants.elem_count << std::endl;
    throw std::out_of_range(oss.str());
  }
#endif

  return (p4est_quadrant_t*)sc_array_index(&tree->quadrants, q);
}

inline p4est_quadrant_t* get_quad(p4est_locidx_t q, p4est_ghost_t* ghost)
{
#ifdef CASL_THROWS
  if(q < 0 || q >= (p4est_locidx_t) ghost->ghosts.elem_count) {
    std::ostringstream oss;
    oss << "Quad with index " << q << " is outside range of ghost layer. "
        << "Size of ghost layer is " << ghost->ghosts.elem_count << std::endl;
    throw std::out_of_range(oss.str());
  }
#endif

  return (p4est_quadrant_t*)sc_array_index(&ghost->ghosts, q);
}

inline p4est_indep_t* get_node(p4est_locidx_t n, p4est_nodes_t* nodes)
{
#ifdef CASL_THROWS
  if(n < 0 || n >= (p4est_locidx_t) nodes->indep_nodes.elem_count) {
    std::ostringstream oss;
    oss << "Node with index " << n << " is outside range of nodes." << std::endl;
    throw std::out_of_range(oss.str());
  }
#endif

  return (p4est_indep_t*)sc_array_index(&nodes->indep_nodes, n);
}

/*!
 * \brief get the x-coordinate of the center of a quadrant
 * \param quad_idx the index of the quadrant in the local forest, NOT in the tree tree_idx !!
 */
inline double quad_x_fr_q(p4est_locidx_t quad_idx, p4est_topidx_t tree_idx, const p4est_t *p4est, p4est_ghost_t *ghost)
{
  p4est_quadrant_t *quad;
  if(quad_idx<p4est->local_num_quadrants)
  {
    p4est_tree_t *tree = (p4est_tree_t*)sc_array_index(p4est->trees, tree_idx);
    quad = (p4est_quadrant_t*)sc_array_index(&tree->quadrants, quad_idx-tree->quadrants_offset);
  }
  else
    quad = (p4est_quadrant_t*)sc_array_index(&ghost->ghosts, quad_idx-p4est->local_num_quadrants);

  p4est_topidx_t v_m = p4est->connectivity->tree_to_vertex[P4EST_CHILDREN*tree_idx + 0];
  p4est_topidx_t v_p = p4est->connectivity->tree_to_vertex[P4EST_CHILDREN*tree_idx + P4EST_CHILDREN-1];
  double tree_xmin = p4est->connectivity->vertices[3*v_m + 0];
  double tree_xmax = p4est->connectivity->vertices[3*v_p + 0];
  return (tree_xmax-tree_xmin)*(quad_x_fr_i(quad) + .5*(double)P4EST_QUADRANT_LEN(quad->level)/(double)P4EST_ROOT_LEN) + tree_xmin;
}

/*!
 * \brief quad_x        compute the x-coordinate of the center of a quadrant
 * \param p4est [in]    const pointer to the p4est structure
 * \param quad  [in]    const pointer to the quadrant.
 *        NOTE: Assumes that the piggy3 member if filled
 * \return  the x-coordinate
 */
inline double quad_x(const p4est_t *p4est, const p4est_quadrant_t *quad)
{
  p4est_locidx_t tree_idx = quad->p.piggy3.which_tree;
  p4est_topidx_t v_m = p4est->connectivity->tree_to_vertex[P4EST_CHILDREN*tree_idx + 0];
  p4est_topidx_t v_p = p4est->connectivity->tree_to_vertex[P4EST_CHILDREN*tree_idx + P4EST_CHILDREN-1];
  double tree_xmin = p4est->connectivity->vertices[3*v_m + 0];
  double tree_xmax = p4est->connectivity->vertices[3*v_p + 0];
  return (tree_xmax-tree_xmin)*(quad_x_fr_i(quad) + 0.5*(double)P4EST_QUADRANT_LEN(quad->level)/(double)P4EST_ROOT_LEN) + tree_xmin;
}

/*!
 * \brief quad_dx     compute the dx size of the a quadrant
 * \param p4est [in]  const pointer to the p4est structure
 * \param quad  [in]  const pointer to the quadrant structure
 *        NOTE: Assumes that the piggy3 member if filled
 * \return  dx
 */
inline double quad_dx(const p4est_t *p4est, const p4est_quadrant_t *quad)
{
  p4est_locidx_t tree_idx = quad->p.piggy3.which_tree;
  p4est_topidx_t v_m = p4est->connectivity->tree_to_vertex[P4EST_CHILDREN*tree_idx + 0];
  p4est_topidx_t v_p = p4est->connectivity->tree_to_vertex[P4EST_CHILDREN*tree_idx + P4EST_CHILDREN-1];
  double tree_xmin = p4est->connectivity->vertices[3*v_m + 0];
  double tree_xmax = p4est->connectivity->vertices[3*v_p + 0];

  return (tree_xmax-tree_xmin)*((double)P4EST_QUADRANT_LEN(quad->level)/(double)P4EST_ROOT_LEN);
}

/*!
 * \brief get the y-coordinate of the center of a quadrant
 * \param quad_idx the index of the quadrant in the local forest, NOT in the tree tree_idx !!
 */
inline double quad_y_fr_q(p4est_locidx_t quad_idx, p4est_topidx_t tree_idx, const p4est_t *p4est, p4est_ghost_t *ghost)
{
  p4est_quadrant_t *quad;
  if(quad_idx<p4est->local_num_quadrants)
  {
    p4est_tree_t *tree = (p4est_tree_t*)sc_array_index(p4est->trees, tree_idx);
    quad = (p4est_quadrant_t*)sc_array_index(&tree->quadrants, quad_idx-tree->quadrants_offset);
  }
  else
    quad = (p4est_quadrant_t*)sc_array_index(&ghost->ghosts, quad_idx-p4est->local_num_quadrants);

  p4est_topidx_t v_m = p4est->connectivity->tree_to_vertex[P4EST_CHILDREN*tree_idx + 0];
  p4est_topidx_t v_p = p4est->connectivity->tree_to_vertex[P4EST_CHILDREN*tree_idx + P4EST_CHILDREN-1];
  double tree_ymin = p4est->connectivity->vertices[3*v_m + 1];
  double tree_ymax = p4est->connectivity->vertices[3*v_p + 1];
  return (tree_ymax-tree_ymin)*(quad_y_fr_j(quad) + .5*(double)P4EST_QUADRANT_LEN(quad->level)/(double)P4EST_ROOT_LEN) + tree_ymin;
}

/*!
 * \brief quad_y        compute the y-coordinate of the center of a quadrant
 * \param p4est [in]    const pointer to the p4est structure
 * \param quad  [in]    const pointer to the quadrant.
 *        NOTE: Assumes that the piggy3 member if filled
 * \return  the y-coordinate
 */
inline double quad_y(const p4est_t *p4est, const p4est_quadrant_t *quad)
{
  p4est_locidx_t tree_idx = quad->p.piggy3.which_tree;
  p4est_topidx_t v_m = p4est->connectivity->tree_to_vertex[P4EST_CHILDREN*tree_idx + 0];
  p4est_topidx_t v_p = p4est->connectivity->tree_to_vertex[P4EST_CHILDREN*tree_idx + P4EST_CHILDREN-1];
  double tree_ymin = p4est->connectivity->vertices[3*v_m + 1];
  double tree_ymax = p4est->connectivity->vertices[3*v_p + 1];
  return (tree_ymax-tree_ymin)*(quad_y_fr_j(quad) + 0.5*(double)P4EST_QUADRANT_LEN(quad->level)/(double)P4EST_ROOT_LEN) + tree_ymin;
}

/*!
 * \brief quad_dy     compute the dy size of the a quadrant
 * \param p4est [in]  const pointer to the p4est structure
 * \param quad  [in]  const pointer to the quadrant structure
 *        NOTE: Assumes that the piggy3 member if filled
 * \return  dy
 */
inline double quad_dy(const p4est_t *p4est, const p4est_quadrant_t *quad)
{
  p4est_locidx_t tree_idx = quad->p.piggy3.which_tree;
  p4est_topidx_t v_m = p4est->connectivity->tree_to_vertex[P4EST_CHILDREN*tree_idx + 0];
  p4est_topidx_t v_p = p4est->connectivity->tree_to_vertex[P4EST_CHILDREN*tree_idx + P4EST_CHILDREN-1];
  double tree_ymin = p4est->connectivity->vertices[3*v_m + 1];
  double tree_ymax = p4est->connectivity->vertices[3*v_p + 1];

  return (tree_ymax-tree_ymin)*((double)P4EST_QUADRANT_LEN(quad->level)/(double)P4EST_ROOT_LEN);
}

#ifdef P4_TO_P8
/*!
 * \brief get the z-coordinate of the center of a quadrant
 * \param quad_idx the index of the quadrant in the local forest, NOT in the tree tree_idx !!
 */
inline double quad_z_fr_q(p4est_locidx_t quad_idx, p4est_topidx_t tree_idx, const p4est_t *p4est, p4est_ghost_t *ghost)
{
  p4est_quadrant_t *quad;
  if(quad_idx<p4est->local_num_quadrants)
  {
    p4est_tree_t *tree = (p4est_tree_t*)sc_array_index(p4est->trees, tree_idx);
    quad = (p4est_quadrant_t*)sc_array_index(&tree->quadrants, quad_idx-tree->quadrants_offset);
  }
  else
    quad = (p4est_quadrant_t*)sc_array_index(&ghost->ghosts, quad_idx-p4est->local_num_quadrants);

  p4est_topidx_t v_m = p4est->connectivity->tree_to_vertex[P4EST_CHILDREN*tree_idx + 0];
  p4est_topidx_t v_p = p4est->connectivity->tree_to_vertex[P4EST_CHILDREN*tree_idx + P4EST_CHILDREN-1];
  double tree_zmin = p4est->connectivity->vertices[3*v_m + 2];
  double tree_zmax = p4est->connectivity->vertices[3*v_p + 2];
  return (tree_zmax-tree_zmin)*(quad_z_fr_k(quad) + .5*(double)P4EST_QUADRANT_LEN(quad->level)/(double)P4EST_ROOT_LEN) + tree_zmin;
}

/*!
 * \brief quad_z        compute the y-coordinate of the center of a quadrant
 * \param p4est [in]    const pointer to the p4est structure
 * \param quad  [in]    const pointer to the quadrant.
 *        NOTE: Assumes that the piggy3 member if filled
 * \return  the z-coordinate
 */
inline double quad_z(const p4est_t *p4est, const p4est_quadrant_t *quad)
{
  p4est_locidx_t tree_idx = quad->p.piggy3.which_tree;
  p4est_topidx_t v_m = p4est->connectivity->tree_to_vertex[P4EST_CHILDREN*tree_idx + 0];
  p4est_topidx_t v_p = p4est->connectivity->tree_to_vertex[P4EST_CHILDREN*tree_idx + P4EST_CHILDREN-1];
  double tree_zmin = p4est->connectivity->vertices[3*v_m + 2];
  double tree_zmax = p4est->connectivity->vertices[3*v_p + 2];
  return (tree_zmax-tree_zmin)*(quad_z_fr_k(quad) + 0.5*(double)P4EST_QUADRANT_LEN(quad->level)/(double)P4EST_ROOT_LEN) + tree_zmin;
}

/*!
 * \brief quad_dz     compute the dz size of the a quadrant
 * \param p4est [in]  const pointer to the p4est structure
 * \param quad  [in]  const pointer to the quadrant structure
 *        NOTE: Assumes that the piggy3 member if filled
 * \return  dz
 */
inline double quad_dz(const p4est_t *p4est, const p4est_quadrant_t *quad)
{
  p4est_locidx_t tree_idx = quad->p.piggy3.which_tree;
  p4est_topidx_t v_m = p4est->connectivity->tree_to_vertex[P4EST_CHILDREN*tree_idx + 0];
  p4est_topidx_t v_p = p4est->connectivity->tree_to_vertex[P4EST_CHILDREN*tree_idx + P4EST_CHILDREN-1];
  double tree_zmin = p4est->connectivity->vertices[3*v_m + 2];
  double tree_zmax = p4est->connectivity->vertices[3*v_p + 2];

  return (tree_zmax-tree_zmin)*((double)P4EST_QUADRANT_LEN(quad->level)/(double)P4EST_ROOT_LEN);
}
#endif


/*!
 * \brief get the xyz-coordinates of the center of a quadrant
 * \param quad_idx the index of the quadrant in the local forest, NOT in the tree tree_idx !!
 */
inline void quad_xyz_fr_q(p4est_locidx_t quad_idx, p4est_topidx_t tree_idx, const p4est_t *p4est, p4est_ghost_t *ghost, double *xyz)
{
  xyz[0] = quad_x_fr_q(quad_idx, tree_idx, p4est, ghost);
  xyz[1] = quad_y_fr_q(quad_idx, tree_idx, p4est, ghost);
#ifdef P4_TO_P8
  xyz[2] = quad_z_fr_q(quad_idx, tree_idx, p4est, ghost);
#endif
}

/*!
 * \brief quad_z_fr_q   compute the y-coordinate of the center of a quadrant
 * \param p4est [in]    const pointer to the p4est structure
 * \param quad  [in]    const pointer to the quadrant.
 *        NOTE: Assumes that the piggy3 member if filled
 * \param xyz   [out]   pointer to array of size P4EST_DIM to store xyz
 * \return  the z-coordinate
 */
inline void quad_xyz(const p4est_t *p4est, const p4est_quadrant_t *quad, double *xyz)
{
  xyz[0] = quad_x(p4est, quad);
  xyz[1] = quad_y(p4est, quad);
#ifdef P4_TO_P8
  xyz[2] = quad_z(p4est, quad);
#endif
}

/*!
 * \brief quad_dxyz   compute the dxyz sizes of the a quadrant
 * \param p4est [in]  const pointer to the p4est structure
 * \param quad  [in]  const pointer to the quadrant structure
 *        NOTE: Assumes that the piggy3 member if filled
 * \param dxyz  [out]   pointer to array of size P4EST_DIM to store dxyz
 * \return  dy
 */
inline void quad_dxyz(const p4est_t *p4est, const p4est_quadrant_t *quad, double *dxyz)
{
  dxyz[0] = quad_dx(p4est, quad);
  dxyz[1] = quad_dy(p4est, quad);
#ifdef P4_TO_P8
  dxyz[2] = quad_dz(p4est, quad);
#endif
}

/*!
 * \brief compute the xyz_min of a given tree index
 * \param p4est the forest object
 * \param tr_idx index of the tree to find the xyz_min
 * \param xyz pointer to an array of double[P4EST_DIM]
 */
inline void tree_xyz_min(p4est_t* p4est, p4est_topidx_t tr_idx, double *xyz)
{
  p4est_topidx_t vtx = p4est->connectivity->tree_to_vertex[tr_idx*P4EST_CHILDREN];
  xyz[0] = p4est->connectivity->vertices[3*vtx + 0];
  xyz[1] = p4est->connectivity->vertices[3*vtx + 1];
#ifdef P4_TO_P8
  xyz[2] = p4est->connectivity->vertices[3*vtx + 2];
#endif
}

/*!
 * \brief compute the xyz_max of a given tree index
 * \param p4est the forest object
 * \param tr_idx index of the tree to find the xyz_max
 * \param xyz pointer to an array of double[P4EST_DIM]
 */
inline void tree_xyz_max(p4est_t* p4est, p4est_topidx_t tr_idx, double *xyz)
{
  p4est_topidx_t vtx = p4est->connectivity->tree_to_vertex[tr_idx*P4EST_CHILDREN + P4EST_CHILDREN - 1];
  xyz[0] = p4est->connectivity->vertices[3*vtx + 0];
  xyz[1] = p4est->connectivity->vertices[3*vtx + 1];
#ifdef P4_TO_P8
  xyz[2] = p4est->connectivity->vertices[3*vtx + 2];
#endif
}

/*!
 * \brief computes the xyz_min of the entire forest
 * \param p4est teh forest object
 * \param xyz pointer to an array of double[P4EST_DIM]
 */
inline void p4est_xyz_min(p4est_t* p4est, double *xyz)
{
  tree_xyz_min(p4est, 0, xyz);
}

/*!
 * \brief computes the xyz_max of the entire forest
 * \param p4est teh forest object
 * \param xyz pointer to an array of double[P4EST_DIM]
 */
inline void p4est_xyz_max(p4est_t* p4est, double *xyz)
{
  tree_xyz_max(p4est, p4est->trees->elem_count - 1, xyz);
}

/*!
 * \brief integrate_over_negative_domain_in_one_quadrant
 */
double integrate_over_negative_domain_in_one_quadrant(const p4est_t *p4est, const p4est_nodes_t *nodes, const p4est_quadrant_t *quad, p4est_locidx_t quad_idx, Vec phi, Vec f);

/*!
 * \brief integrate_over_negative_domain integrate a quantity f over the negative domain defined by phi
 *        note: second order convergence
 * \param p4est the p4est
 * \param nodes the nodes structure associated to p4est
 * \param phi
 * \param f the scalar to integrate
 * \return the integral of f over the phi<0 domain, \int_{\phi<0} f
 */
double integrate_over_negative_domain(const p4est_t *p4est, const p4est_nodes_t *nodes, Vec phi, Vec f);

/*!
 * \brief area_in_negative_domain_in_one_quadrant
 */
double area_in_negative_domain_in_one_quadrant(const p4est_t *p4est, const p4est_nodes_t *nodes, const p4est_quadrant_t *quad, p4est_locidx_t quad_idx, Vec phi);

/*!
 * \brief area_in_negative_domain compute the area of the negative domain defined by phi
 *        note: second order convergence
 * \param p4est the p4est
 * \param nodes the nodes structure associated to p4est
 * \param phi the level-set function
 * \return the area in the negative phi domain, i.e. \int_{phi<0} 1
 */
double area_in_negative_domain(const p4est_t *p4est, const p4est_nodes_t *nodes, Vec phi);

/*!
 * \brief integrate_over_interface_in_one_quadrant
 */
double integrate_over_interface_in_one_quadrant(const p4est_t *p4est, const p4est_nodes_t *nodes, const p4est_quadrant_t *quad, p4est_locidx_t quad_idx, Vec phi, Vec f);
/*!
 * \brief max_over_interface_in_one_quadrant
 */
double max_over_interface_in_one_quadrant(const p4est_nodes_t *nodes, p4est_locidx_t quad_idx, Vec phi, Vec f);

/*!
 * \brief integrate_over_interface integrate a scalar f over the 0-contour of the level-set function phi.
 *        note: first order convergence only
 * \param p4est the p4est
 * \param nodes the nodes structure associated to p4est
 * \param phi the level-set function
 * \param f the scalar to integrate
 * \return the integral of f over the contour defined by phi, i.e. \int_{phi=0} f
 */
double integrate_over_interface(const p4est_t *p4est, const p4est_nodes_t *nodes, Vec phi, Vec f);

/*!
 * \brief max_over_interface calculate the maximum value of a scalar f over the 0-contour of the level-set function phi.
 * \param p4est the p4est
 * \param nodes the nodes structure associated to p4est
 * \param phi the level-set function
 * \param f the scalar to integrate
 * \return the integral of f over the contour defined by phi, i.e. \max_{phi=0} f
 */
double max_over_interface(const p4est_t *p4est, const p4est_nodes_t *nodes, Vec phi, Vec f);

/*!
 * \brief compute_mean_curvature computes the mean curvature using compact stencil k = -div(n)
 * \param qnnn neighborhood information for the point
 * \param phi pointer to the level set function
 * \param phi_x pointer to an array of size P4EST_DIM for the first derivatives of levelset. CANNOT be NULL.
 * \return mean curvature at a single point
 */
double compute_mean_curvature(const quad_neighbor_nodes_of_node_t& qnnn, double* phi, double* phi_x[P4EST_DIM]);

/*!
 * \brief compute_mean_curvature computes the mean curvature using divergence of normal k = -div(n)
 * \param qnnn neighborhood information for the point
 * \param normals pointer to an array of size P4EST_DIM of the normals. CANNOT be NULL.
 * \return mean curvature at a single point
 */
double compute_mean_curvature(const quad_neighbor_nodes_of_node_t& qnnn, double* normals[P4EST_DIM]);

/*!
 * \brief compute_mean_curvature computes the mean curvature in the entire domain k = -div(n)
 * \param neighbors the node neighborhood information
 * \param phi levelset function
 * \param phi_x an array of size P4EST_DIM representing the first derivative of levelset in the entire domain. CANNOT be NULL.
 * \param kappa curvature function in the entire domain
 */
void compute_mean_curvature(const my_p4est_node_neighbors_t &neighbors, Vec phi, Vec phi_x[P4EST_DIM], Vec kappa);

/*!
 * \brief compute_mean_curvature computes the mean curvature in the entire domain k = -div(n)
 * \param neighbors the node neighborhood information
 * \param normals pointer to an array of size P4EST_DIM for the normals. CANNOT be NULL.
 * \param kappa curvature function in the entire domain
 */
void compute_mean_curvature(const my_p4est_node_neighbors_t &neighbors, Vec normals[P4EST_DIM], Vec kappa);

/*!
 * \brief compute_normals computes the (scaled) normal to the surface
 * \param [in]  qnnn    neighborhood information for the point
 * \param [in]  phi     pointer to the levelset function
 * \param [out] normals array of size P4EST_DIM for the normals
 */
void compute_normals(const quad_neighbor_nodes_of_node_t& qnnn, double *phi, double normals[P4EST_DIM]);

/*!
 * \brief compute_normals computes the (scaled) normal to the surface for the entire grid
 * \param [in]  neighbors the neighborhood information
 * \param [in]  phi       PETSc vector of the levelset function
 * \param phi the level-set function
 * \param [out] normals   array of size P4EST_DIM of PETSc vectors to store the normal in the entire doamin
 */
void compute_normals(const my_p4est_node_neighbors_t& neighbors, Vec phi, Vec normals[P4EST_DIM]);

/*!
 * \brief compute_normals computes the (scaled) normal to the surface for the entire grid
 * \param [in]  neighbors the neighborhood information
 * \param [in]  phi       PETSc vector of the levelset function
 * \param [out] normals   P4EST_DIM-blocked PETSc vectors to store the normal in the entire doamin
 */
void compute_normals(const my_p4est_node_neighbors_t& neighbors, Vec phi, Vec normals);


/*!
 * \brief interface_length_in_one_quadrant
 */
double interface_length_in_one_quadrant(const p4est_t *p4est, const p4est_nodes_t *nodes, const p4est_quadrant_t *quad, p4est_locidx_t quad_idx, Vec phi);

/*!
 * \brief interface_length
 * \param p4est the p4est
 * \param nodes the nodes structure associated to p4est
 * \param phi the level-set function
 * \return the length (or area in 3D) of the contour defined by phi
 */
double interface_length(const p4est_t *p4est, const p4est_nodes_t *nodes, Vec phi);

/*!
 * \brief is_node_xmWall checks if a node is on x^- domain boundary
 * \param p4est [in] p4est
 * \param ni    [in] pointer to the node structure
 * \return true if the point is on the left domain boundary and p4est is _NOT_ periodic
 * \note: periodicity is not implemented
 */
bool is_node_xmWall(const p4est_t *p4est, const p4est_indep_t *ni);

/*!
 * \brief is_node_xpWall checks if a node is on x^+ domain boundary
 * \param p4est [in] p4est
 * \param ni    [in] pointer to the node structure
 * \return true if the point is on the right domain boundary and p4est is _NOT_ periodic
 * \note: periodicity is not implemented
 */
bool is_node_xpWall(const p4est_t *p4est, const p4est_indep_t *ni);

/*!
 * \brief is_node_ymWall checks if a node is on y^- domain boundary
 * \param p4est [in] p4est
 * \param ni    [in] pointer to the node structure
 * \return true if the point is on the domain bottom boundary and p4est is _NOT_ periodic
 * \note: periodicity is not implemented
 */
bool is_node_ymWall(const p4est_t *p4est, const p4est_indep_t *ni);

/*!
 * \brief is_node_ymWall checks if a node is on y^+ domain boundary
 * \param p4est [in] p4est
 * \param ni    [in] pointer to the node structure
 * \return true if the point is on the domain top boundary and p4est is _NOT_ periodic
 * \note: periodicity is not implemented
 */
bool is_node_ypWall(const p4est_t *p4est, const p4est_indep_t *ni);

#ifdef P4_TO_P8
/*!
 * \brief is_node_zmWall checks if a node is on z^- domain boundary
 * \param p4est [in] p4est
 * \param ni    [in] pointer to the node structure
 * \return true if the point is on the domain back boundary and p4est is _NOT_ periodic
 * \note: periodicity is not implemented
 */
bool is_node_zmWall(const p4est_t *p4est, const p4est_indep_t *ni);

/*!
 * \brief is_node_zpWall checks if a node is on z^+ domain boundary
 * \param p4est [in] p4est
 * \param ni    [in] pointer to the node structure
 * \return true if the point is on the domain front boundary and p4est is _NOT_ periodic
 * \note: periodicity is not implemented
 */
bool is_node_zpWall(const p4est_t *p4est, const p4est_indep_t *ni);
#endif

/*!
 * \brief is_node_Wall checks if a node is on any of domain boundaries
 * \param p4est [in] p4est
 * \param ni    [in] pointer to the node structure
 * \return true if the point is on the domain boundary and p4est is _NOT_ periodic
 */
bool is_node_Wall  (const p4est_t *p4est, const p4est_indep_t *ni);

/*!
 * \brief is_node_Wall checks if a node is on any of domain boundaries
 * \param p4est [in] p4est
 * \param ni    [in] pointer to the node structure
 * \return true if the point is on the domain boundary and p4est is _NOT_ periodic
 * \note: periodicity is not implemented
 */
bool is_node_Wall  (const p4est_t *p4est, const p4est_indep_t *ni, bool is_wall[]);

/*!
 * \brief is_node_Wall checks if a node is on the oriented domain boundary pointed by oriented_dir
 * \param p4est         [in] p4est
 * \param ni            [in] pointer to the node structure
 * \param oriented_dir  [in] oriented direction (dir::f_m00, dir::f_p00, etc.)
 * \return true if the point is on the domain boundary and p4est is _NOT_ periodic
 */
bool is_node_Wall(const p4est_t *p4est, const p4est_indep_t *ni, const unsigned char oriented_dir);

/*!
 * \brief is_quad_xmWall checks if a quad is on x^- domain boundary
 * \param p4est [in] p4est
 * \param qi    [in] pointer to the quadrant
 * \return true if the quad is on the left domain boundary and p4est is _NOT_ periodic
 * \note: periodicity is not implemented
 */
bool is_quad_xmWall(const p4est_t *p4est, p4est_topidx_t tr_it, const p4est_quadrant_t *qi);

/*!
 * \brief is_quad_xpWall checks if a quad is on x^+ domain boundary
 * \param p4est [in] p4est
 * \param qi    [in] pointer to the quadrant
 * \return true if the quad is on the right domain boundary and p4est is _NOT_ periodic
 */
bool is_quad_xpWall(const p4est_t *p4est, p4est_topidx_t tr_it, const p4est_quadrant_t *qi);

/*!
 * \brief is_quad_ymWall checks if a quad is on y^- domain boundary
 * \param p4est [in] p4est
 * \param qi    [in] pointer to the quadrant
 * \return true if the quad is on the bottom domain boundary and p4est is _NOT_ periodic
 */
bool is_quad_ymWall(const p4est_t *p4est, p4est_topidx_t tr_it, const p4est_quadrant_t *qi);

/*!
 * \brief is_quad_ypWall checks if a quad is on y^+ domain boundary
 * \param p4est [in] p4est
 * \param qi    [in] pointer to the quadrant
 * \return true if the quad is on the top domain boundary and p4est is _NOT_ periodic
 */
bool is_quad_ypWall(const p4est_t *p4est, p4est_topidx_t tr_it, const p4est_quadrant_t *qi);

/*!
 * \brief is_quad_zmWall checks if a quad is on z^- domain boundary
 * \param p4est [in] p4est
 * \param qi    [in] pointer to the quadrant
 * \return true if the quad is on the back domain boundary and p4est is _NOT_ periodic
 */
bool is_quad_zmWall(const p4est_t *p4est, p4est_topidx_t tr_it, const p4est_quadrant_t *qi);

/*!
 * \brief is_quad_zpWall checks if a quad is on z^+ domain boundary
 * \param p4est [in] p4est
 * \param qi    [in] pointer to the quadrant
 * \return true if the quad is on the front domain boundary and p4est is _NOT_ periodic
 */
bool is_quad_zpWall(const p4est_t *p4est, p4est_topidx_t tr_it, const p4est_quadrant_t *qi);

/*!
 * \brief is_quad_Wall checks if a quad is on the domain boundary in a given direction
 * \param p4est [in] p4est
 * \param qi    [in] pointer to the quadrant
 * \param dir   [in] the direction to check, dir::f_m00, dir::f_p00, dir::f_0m0 ...
 * \return true if the quad is on the domain boundary in the direction dir and p4est is _NOT_ periodic
 */
bool is_quad_Wall(const p4est_t *p4est, p4est_topidx_t tr_it, const p4est_quadrant_t *qi, int dir);

/*!
 * \brief is_quad_Wall checks if a quad is on any of domain boundaries
 * \param p4est [in] p4est
 * \param qi    [in] pointer to the quadrant
 * \return true if the quad is on the domain boundary and p4est is _NOT_ periodic
 */
bool is_quad_Wall  (const p4est_t *p4est, p4est_topidx_t tr_it, const p4est_quadrant_t *qi);

/*!
 * \brief is_periodic checks if the forest is periodic in direction dir
 * \param p4est [in] the forest
 * \param dir   [in] the direction to check, 0 (x), 1 (y) or 2 (z, only in 3D)
 * \return true if the forest is periodic in direction dir, false otherwise
 */
inline bool is_periodic(const p4est_connectivity_t *const conn, const unsigned char & dir)
{
  /* check whether there is not a boundary on the left side of first tree */
  P4EST_ASSERT (0 <= dir && dir < P4EST_DIM);

  const unsigned char face = 2 * dir;
  const p4est_topidx_t tfindex = 0 * P4EST_FACES + face;

  return !(conn->tree_to_tree[tfindex] == 0 &&
           conn->tree_to_face[tfindex] == face);
}
inline bool is_periodic(const p4est_t *p4est, const unsigned char &dir)
{
  return is_periodic(p4est->connectivity, dir);
}

inline void clip_in_domain(double xyz[P4EST_DIM], const double xyz_min[P4EST_DIM], const double xyz_max[P4EST_DIM], const bool periodic[P4EST_DIM])
{
<<<<<<< HEAD
  for(unsigned char dir=0; dir<P4EST_DIM; ++dir)
    if((xyz[dir]<xyz_min[dir]) || (xyz[dir]>xyz_max[dir]))
    {
      if(periodic[dir])
        xyz[dir] = xyz[dir] - floor((xyz[dir]-xyz_min[dir])/(xyz_max[dir]-xyz_min[dir]))*(xyz_max[dir]-xyz_min[dir]);
=======
  for(unsigned char dir = 0; dir < P4EST_DIM; ++dir)
    if(xyz[dir] < xyz_min[dir] || xyz[dir] > xyz_max[dir])
    {
      if(periodic[dir])
        xyz[dir] = xyz[dir] - floor((xyz[dir] - xyz_min[dir])/(xyz_max[dir] - xyz_min[dir]))*(xyz_max[dir] - xyz_min[dir]);
>>>>>>> 3779518e
      else
        xyz[dir] = MAX(xyz_min[dir], MIN(xyz_max[dir], xyz[dir]));
    }
}

inline void clip_in_domain(double xyz[P4EST_DIM], const p4est_t* p4est)
{
  double xyz_min[P4EST_DIM], xyz_max[P4EST_DIM];
  bool periodic[P4EST_DIM];
  for(unsigned char dir=0; dir<P4EST_DIM; ++dir)
  {
    xyz_min[dir]  = p4est->connectivity->vertices[3*p4est->connectivity->tree_to_vertex[0]+dir];
    xyz_max[dir]  = p4est->connectivity->vertices[3*p4est->connectivity->tree_to_vertex[P4EST_CHILDREN*p4est->connectivity->num_trees - 1] + dir];
    periodic[dir] = is_periodic(p4est, dir);
  }
  clip_in_domain(xyz, xyz_min, xyz_max, periodic);
}

/*!
 * \brief quad_find_ghost_owner finds the owner rank of a ghost quadrant by binary search
 * \param ghost     [in] the ghost structure
 * \param ghost_idx [in] the index of the ghost quadrant (between 0 and the number of ghost quadrants)
 * \param r_down    [in] lower bound for the owner rank
 * \param r_up      [in] upper bound for the owner rank
 * \return the rank who owns the ghost quadrant
 */
int quad_find_ghost_owner(const p4est_ghost_t *ghost, const p4est_locidx_t &ghost_idx, int r_down, int r_up);
inline int quad_find_ghost_owner(const p4est_ghost_t *ghost, p4est_locidx_t ghost_idx)
{
  return quad_find_ghost_owner(ghost, ghost_idx, 0, ghost->mpisize);
}

/*!
 * \brief sample_cf_on_nodes samples a cf function on the nodes. both local and ghost poinst are considered
 * \param p4est [in] the p4est object
 * \param nodes [in] the nodes data structure
 * \param cf    [in] the cf function. It is assumed that the function can be evaluated at _ANY_ point, whether local or remote
 * \param f     [in, out] a PETSc Vec object to store the result. It is assumed that the vector is allocated. A check
 * is performed to ensure enough memory is available in the Vec object.
 */
#ifdef P4_TO_P8
void sample_cf_on_local_nodes(const p4est_t *p4est, p4est_nodes_t *nodes, const CF_3& cf, Vec f);
void sample_cf_on_nodes(const p4est_t *p4est, p4est_nodes_t *nodes, const CF_3& cf, Vec f);
void sample_cf_on_cells(const p4est_t *p4est, p4est_ghost_t *ghost, const CF_3& cf, Vec f);
void sample_cf_on_nodes(const p4est_t *p4est, p4est_nodes_t *nodes, const CF_3* cf_array[], Vec f);
void sample_cf_on_nodes(const p4est_t *p4est, p4est_nodes_t *nodes, const CF_3& cf, std::vector<double>& f);
#else
void sample_cf_on_local_nodes(const p4est_t *p4est, p4est_nodes_t *nodes, const CF_2& cf, Vec f);
void sample_cf_on_nodes(const p4est_t *p4est, p4est_nodes_t *nodes, const CF_2& cf, Vec f);
void sample_cf_on_cells(const p4est_t *p4est, p4est_ghost_t *ghost, const CF_2& cf, Vec f);
void sample_cf_on_nodes(const p4est_t *p4est, p4est_nodes_t *nodes, const CF_2* cf_array[], Vec f);
void sample_cf_on_nodes(const p4est_t *p4est, p4est_nodes_t *nodes, const CF_2& cf, std::vector<double>& f);
#endif

void write_comm_stats(const p4est_t *p4est, const p4est_ghost_t* ghost, const p4est_nodes_t *nodes,
                 const char* partition_name = NULL, const char* topology_name = NULL, const char* neighbors_name = NULL);

inline double ranged_rand(double a, double b, int seed = 0){
  if (seed) srand(seed);
  return (static_cast<double>(rand())/static_cast<double>(RAND_MAX) * (b-a) + a);
}

inline int ranged_rand(int a, int b, int seed = 0){
  if (seed) srand(seed);
  return (rand()%(b-a) + a);
}

inline int ranged_rand_inclusive(int a, int b, int seed = 0){
  if (seed) srand(seed);
  return (rand()%(b-a+1) + a);
}

// A Logger for interpolation function
struct InterpolatingFunctionLogEntry{
  int num_local_points, num_send_points, num_send_procs, num_recv_points, num_recv_procs;
};

class InterpolatingFunctionLogger{
  InterpolatingFunctionLogger() {}
  InterpolatingFunctionLogger(const InterpolatingFunctionLogger& ) {}
  static std::vector<InterpolatingFunctionLogEntry> entries;

public:
  inline static InterpolatingFunctionLogger& get_instance() {
    static InterpolatingFunctionLogger instance;
    return instance;
  }

  inline void log(const InterpolatingFunctionLogEntry& entry) {
    entries.push_back(entry);
  }

  inline void write(const std::string& filename) {
    for (size_t i = 0; i<entries.size();i++) {
      FILE *fp;
      std::ostringstream oss; oss << filename << "_" << i << ".dat";
      PetscFOpen(PETSC_COMM_WORLD, oss.str().c_str(), "w", &fp);
      PetscFPrintf(PETSC_COMM_WORLD, fp, "%% num_local_points | num_send_points | num_send_procs | num_recv_points | num_recv_procs \n");
      PetscSynchronizedFPrintf(PETSC_COMM_WORLD, fp, "%7d \t %7d \t %4d \t %7d \t %4d \n", entries[i].num_local_points,
                                                                                           entries[i].num_send_points,
                                                                                           entries[i].num_send_procs,
                                                                                           entries[i].num_recv_points,
                                                                                           entries[i].num_recv_procs);
      PetscSynchronizedFlush(PETSC_COMM_WORLD, fp);
      PetscFClose(PETSC_COMM_WORLD, fp);
    }
    entries.clear();
  }
};

/*!
 * \brief prepares MPI, PETSc, p4est, and sc libraries
 */
class mpi_environment_t{
  PetscErrorCode ierr;
  MPI_Comm mpicomm;
  int mpirank;
  int mpisize;

public:
  ~mpi_environment_t(){
    ierr = PetscFinalize(); CHKERRXX(ierr);
    sc_finalize();
    MPI_Finalize();
  }

  void init(int argc, char **argv){
    mpicomm = MPI_COMM_WORLD;

    MPI_Init(&argc, &argv);
    MPI_Comm_size(mpicomm, &mpisize);
    MPI_Comm_rank(mpicomm, &mpirank);

    ierr = PetscInitialize(&argc, &argv, NULL, NULL); CHKERRXX(ierr);

#ifdef DEBUG
    sc_init (mpicomm, P4EST_FALSE, P4EST_FALSE, NULL, SC_LP_DEFAULT); // to allow easy debugging --> backtracks the P4EST_ASSERTs!
#else
    sc_init (mpicomm, P4EST_FALSE, P4EST_FALSE, NULL, SC_LP_SILENT);
#endif
    p4est_init (NULL, SC_LP_SILENT);
#ifdef CASL_LOG_EVENTS
    register_petsc_logs();
#endif
  }

  inline const MPI_Comm& comm() const {return mpicomm;}
  inline const int& rank() const {return mpirank;}
  inline const int& size() const {return mpisize;}

};

class parStopWatch{
public:
  typedef enum{
    root_timings,
    all_timings
  } stopwatch_timing;

private:
  PetscErrorCode ierr;
  int mpiret;
  double ts, tf;
  MPI_Comm comm_;
  int mpirank;
  int mpisize;
  std::string msg_;
  stopwatch_timing timing_;
  std::vector<double> t;
  FILE *f_;

  void gather_and_print_info(const double &elap, const bool &print_stats_only)
  {
    ierr = PetscFPrintf(comm_, f_, "%s ... done in \n", msg_.c_str()); CHKERRXX(ierr);
    if (timing_ == all_timings){
      mpiret = MPI_Gather(&elap, 1, MPI_DOUBLE, &t[0], 1, MPI_DOUBLE, 0, comm_); SC_CHECK_MPI(mpiret);
      double tmax, tmin, tavg, tdev;
      tmax = tmin = elap;
      tavg = tdev = 0;
      if (mpirank == 0){
        if(!print_stats_only) {
          ierr = PetscFPrintf(comm_, f_, "t = ["); CHKERRXX(ierr);
        for (size_t i=0; i<t.size()-1; i++) {
          ierr = PetscFPrintf(comm_, f_, "%.5lf, ", t[i]); CHKERRXX(ierr); }
        ierr = PetscFPrintf(comm_, f_, "%.5lf];\n", t.back()); CHKERRXX(ierr);
        }

        for (size_t i=0; i<t.size(); i++){
          tavg += t[i];
          tmax = MAX(tmax, t[i]);
          tmin = MIN(tmin, t[i]);
        }
        tavg /= mpisize;

        for (size_t i=0; i<t.size(); i++){
          tdev += (t[i]-tavg)*(t[i]-tavg);
        }
        tdev = sqrt(tdev/mpisize);
      }

      ierr = PetscFPrintf(comm_, f_, " t_max = %.5lf (s), t_max/t_min = %.2lf, t_avg = %.5lf (s), t_dev/t_avg = %% %2.1lf, t_dev/(t_max-t_min) = %% %2.1lf\n\n", tmax, tmax/tmin, tavg, tdev/tavg*100, tdev/(tmax-tmin)*100); CHKERRXX(ierr);
    } else {
      ierr = PetscFPrintf(comm_, f_, " %.5lf secs. on process %d [Note: only showing root's timings]\n\n", elap, mpirank); CHKERRXX(ierr); }
    return;
  }

public:

  parStopWatch(stopwatch_timing timing = root_timings, FILE *f = stdout, MPI_Comm comm = MPI_COMM_WORLD)
    : comm_(comm), timing_(timing), f_(f)
  {
    MPI_Comm_rank(comm_, &mpirank);
    MPI_Comm_size(comm_, &mpisize);
    t.resize(mpisize,0);
  }

  void start(const std::string& msg){
    msg_ = msg;
    if(msg_.length() > 0)
      PetscFPrintf(comm_, f_, "%s ... \n", msg.c_str());
    ts = MPI_Wtime();
  }

  void start(){
    ts = MPI_Wtime();
  }

  void stop(){
    tf = MPI_Wtime();
  }

  double read_duration(const bool &print_stats_only=false){
    double elap = tf - ts;
    gather_and_print_info(elap, print_stats_only);
    return elap;
  }

  double read_duration_current(const bool &print_stats_only=false){
    double elap = MPI_Wtime() - ts;
    gather_and_print_info(elap, print_stats_only);
    return elap;
  }

  double get_duration(){
    return tf - ts;
  }

  double get_duration_current(){
    return MPI_Wtime() - ts;
  }
};

/*!
 * \brief prodives a CF_2/CF_3 interface to interpolation on quadrants
 */

#ifdef P4_TO_P8
class quadrant_interp_t : public CF_3
#else
class quadrant_interp_t : public CF_2
#endif
{
  p4est_t *p4est_;
  p4est_topidx_t tree_idx_;
  const p4est_quadrant_t *quad_;
  interpolation_method method_;
  std::vector<double> *F_;
  std::vector<double> *Fdd_;

public:
  quadrant_interp_t(p4est_t *p4est, p4est_topidx_t tree_idx, const p4est_quadrant_t *quad, interpolation_method method, std::vector<double> *F, std::vector<double> *Fdd = NULL)
    : p4est_(p4est), tree_idx_(tree_idx), quad_(quad), method_(method), F_(F), Fdd_(Fdd) {}

  void reinit(p4est_t *p4est, p4est_topidx_t tree_idx, p4est_quadrant_t *quad, interpolation_method method, std::vector<double> *F, std::vector<double> *Fdd = NULL)
  {
    p4est_ = p4est;
    tree_idx_ = tree_idx;
    quad_ = quad;
    method_ = method;
    F_ = F;
    Fdd_ = Fdd;
  }

#ifdef P4_TO_P8
  double operator()(double x, double y, double z) const;
#else
  double operator()(double x, double y) const;
#endif

//#ifdef P4_TO_P8
//  double operator()(double x, double y, double z) const
//  {
//    double xyz_node[P4EST_DIM] = { x, y, z};
//#else
//  double operator()(double x, double y) const
//  {
//    double xyz_node[P4EST_DIM] = { x, y };
//#endif

//#ifdef CASL_THROWS
//    if (F_ == NULL) throw std::invalid_argument("[CASL_ERROR]: Values are not provided for interpolation.");
//    if (Fdd_ == NULL && (method_ == quadratic || method_ == quadratic_non_oscillatory) ) throw std::invalid_argument("[CASL_ERROR]: Second order derivatives are not provided for quadratic interpolation.");
//#endif

//    switch (method_)
//    {
//      case linear:                    return linear_interpolation                   (p4est_, tree_idx_, *quad_, F_, xyz_node); break;
//      case quadratic:                 return quadratic_interpolation                (p4est_, tree_idx_, *quad_, F_, Fdd_, xyz_node); break;
//      case quadratic_non_oscillatory: return quadratic_non_oscillatory_interpolation(p4est_, tree_idx_, *quad_, F_, Fdd_, xyz_node); break;
//    }
//  }
};

void copy_ghosted_vec(Vec input, Vec output);
void set_ghosted_vec(Vec vec, double scalar);
void shift_ghosted_vec(Vec vec, double scalar);
void scale_ghosted_vec(Vec vec, double scalar);

void invert_phi(p4est_nodes_t *nodes, Vec phi);

PetscErrorCode VecCopyGhost(Vec input, Vec output);
PetscErrorCode VecSetGhost(Vec vec, PetscScalar scalar);
PetscErrorCode VecShiftGhost(Vec vec, PetscScalar scalar);
PetscErrorCode VecScaleGhost(Vec vec, PetscScalar scalar);
PetscErrorCode VecPointwiseMultGhost(Vec output, Vec input1, Vec input2);
PetscErrorCode VecPointwiseMinGhost(Vec output, Vec input1, Vec input2);
PetscErrorCode VecPointwiseMaxGhost(Vec output, Vec input1, Vec input2);
PetscErrorCode VecAXPBYGhost(Vec y, PetscScalar alpha, PetscScalar beta, Vec x);
PetscErrorCode VecReciprocalGhost(Vec input);

struct vec_and_ptr_t
{
  static PetscErrorCode ierr;

  Vec     vec;
  double *ptr;

  vec_and_ptr_t() : vec(NULL), ptr(NULL) {}

  vec_and_ptr_t(Vec parent) : vec(NULL), ptr(NULL) { create(parent); }

  vec_and_ptr_t(p4est_t *p4est, p4est_nodes_t *nodes) : vec(NULL), ptr(NULL) { create(p4est, nodes); }

  inline void create(Vec parent)
  {
    ierr = VecDuplicate(parent, &vec); CHKERRXX(ierr);
  }

  inline void create(p4est_t *p4est, p4est_nodes_t *nodes)
  {
    ierr = VecCreateGhostNodes(p4est, nodes, &vec); CHKERRXX(ierr);
  }

  inline void destroy()
  {
    if (vec != NULL) { ierr = VecDestroy(vec); CHKERRXX(ierr); }
  }

  inline void get_array()
  {
    ierr = VecGetArray(vec, &ptr); CHKERRXX(ierr);
  }

  inline void restore_array()
  {
    ierr = VecRestoreArray(vec, &ptr); CHKERRXX(ierr);
  }

  inline void set(Vec input)
  {
    vec = input;
  }
};

struct vec_and_ptr_cells_t
{
  static PetscErrorCode ierr;

  Vec     vec;
  double *ptr;

  vec_and_ptr_cells_t() : vec(NULL), ptr(NULL) {}

  vec_and_ptr_cells_t(Vec parent) : vec(NULL), ptr(NULL) { create(parent); }

  vec_and_ptr_cells_t(p4est_t *p4est, p4est_ghost_t *ghost) : vec(NULL), ptr(NULL) { create(p4est, ghost); }

  inline void create(Vec parent)
  {
    ierr = VecDuplicate(parent, &vec); CHKERRXX(ierr);
  }

  inline void create(p4est_t *p4est, p4est_ghost_t *ghost)
  {
    ierr = VecCreateGhostCells(p4est, ghost, &vec); CHKERRXX(ierr);
  }

  inline void destroy()
  {
    if (vec != NULL) { ierr = VecDestroy(vec); CHKERRXX(ierr); }
  }

  inline void get_array()
  {
    ierr = VecGetArray(vec, &ptr); CHKERRXX(ierr);
  }

  inline void restore_array()
  {
    ierr = VecRestoreArray(vec, &ptr); CHKERRXX(ierr);
  }

  inline void set(Vec input)
  {
    vec = input;
  }
};


struct vec_and_ptr_dim_t
{
  static PetscErrorCode ierr;

  Vec     vec[P4EST_DIM];
  double *ptr[P4EST_DIM];

  vec_and_ptr_dim_t()
  {
    for (short dim = 0; dim < P4EST_DIM; ++dim)
    {
      vec[dim] = NULL;
      ptr[dim] = NULL;
    }
  }

  vec_and_ptr_dim_t(Vec parent[])
  {
    for (short dim = 0; dim < P4EST_DIM; ++dim)
    {
      vec[dim] = NULL;
      ptr[dim] = NULL;
    }
    create(parent);
  }

  vec_and_ptr_dim_t(p4est_t *p4est, p4est_nodes_t *nodes)
  {
    for (short dim = 0; dim < P4EST_DIM; ++dim)
    {
      vec[dim] = NULL;
      ptr[dim] = NULL;
    }
    create(p4est, nodes);
  }

  inline void create(Vec parent[])
  {
    for (short dim = 0; dim < P4EST_DIM; ++dim)
    {
      ierr = VecDuplicate(parent[dim], &vec[dim]); CHKERRXX(ierr);
    }
  }

  inline void create(p4est_t *p4est, p4est_nodes_t *nodes)
  {
    for (short dim = 0; dim < P4EST_DIM; ++dim)
    {
      ierr = VecCreateGhostNodes(p4est, nodes, &vec[dim]); CHKERRXX(ierr);
    }
  }

  inline void destroy()
  {
    for (short dim = 0; dim < P4EST_DIM; ++dim)
    {
      if (vec[dim] != NULL) { ierr = VecDestroy(vec[dim]); CHKERRXX(ierr); }
    }
  }

  inline void get_array()
  {
    for (short dim = 0; dim < P4EST_DIM; ++dim)
    {
      ierr = VecGetArray(vec[dim], &ptr[dim]); CHKERRXX(ierr);
    }
  }

  inline void restore_array()
  {
    for (short dim = 0; dim < P4EST_DIM; ++dim)
    {
      ierr = VecRestoreArray(vec[dim], &ptr[dim]); CHKERRXX(ierr);
    }
  }

  inline void set(Vec input[])
  {
    for (short dim = 0; dim < P4EST_DIM; ++dim)
    {
      vec[dim] = input[dim];
    }
  }
};

struct vec_and_ptr_array_t
{
  static PetscErrorCode ierr;

  int i, size;
  std::vector<Vec>      vec;
  std::vector<double *> ptr;

  vec_and_ptr_array_t() : size(0) {}

  vec_and_ptr_array_t(int size) : size(size), vec(size, NULL), ptr(size, NULL) {}

  vec_and_ptr_array_t(int size, Vec parent) : size(size), vec(size, NULL), ptr(size, NULL) { create(parent); }

  vec_and_ptr_array_t(int size, Vec parent[]) : size(size), vec(size, NULL), ptr(size, NULL) { create(parent); }

  vec_and_ptr_array_t(int size, p4est_t *p4est, p4est_nodes_t *nodes) : size(size), vec(size, NULL), ptr(size, NULL) { create(p4est, nodes); }

  inline void resize(int size)
  {
    this->size = size;
    vec.assign(size, NULL);
    ptr.assign(size, NULL);
  }

  inline void create(Vec parent)
  {
    for (i = 0; i < size; ++i)
    {
      ierr = VecDuplicate(parent, &vec[i]); CHKERRXX(ierr);
    }
  }

  inline void create(Vec parent[])
  {
    for (i = 0; i < size; ++i)
    {
      ierr = VecDuplicate(parent[i], &vec[i]); CHKERRXX(ierr);
    }
  }

  inline void create(p4est_t *p4est, p4est_nodes_t *nodes)
  {
    for (i = 0; i < size; ++i)
    {
      ierr = VecCreateGhostNodes(p4est, nodes, &vec[i]); CHKERRXX(ierr);
    }
  }

  inline void destroy()
  {
    for (i = 0; i < size; ++i)
    {
      if (vec[i] != NULL) { ierr = VecDestroy(vec[i]); CHKERRXX(ierr); }
    }
  }

  inline void get_array()
  {
    for (i = 0; i < size; ++i)
    {
      ierr = VecGetArray(vec[i], &ptr[i]); CHKERRXX(ierr);
    }
  }

  inline void restore_array()
  {
    for (i = 0; i < size; ++i)
    {
      ierr = VecRestoreArray(vec[i], &ptr[i]); CHKERRXX(ierr);
    }
  }

  inline void set(Vec input[])
  {
    for (int i = 0; i < size; ++i)
    {
      vec[i] = input[i];
    }
  }
};

void compute_normals_and_mean_curvature(const my_p4est_node_neighbors_t &neighbors, const Vec phi, Vec normals[], Vec kappa);

void save_vector(const char *filename, const std::vector<double> &data, std::ios_base::openmode mode = std::ios_base::out, char delim = ',');

template<typename T>
bool contains(const std::vector<T> &vec, const T& elem)
{
  return find(vec.begin(), vec.end(), elem)!=vec.end();
}

void fill_island(const my_p4est_node_neighbors_t &ngbd, const double *phi_p, double *island_number_p, int number, p4est_locidx_t n);
void find_connected_ghost_islands(const my_p4est_node_neighbors_t &ngbd, const double *phi_p, double *island_number_p, p4est_locidx_t n, std::vector<double> &connected, std::vector<bool> &visited);
void compute_islands_numbers(const my_p4est_node_neighbors_t &ngbd, const Vec phi, int &nb_islands_total, Vec island_number);

//void get_all_neighbors(const p4est_locidx_t n, const p4est_t *p4est, const p4est_nodes_t *nodes, const my_p4est_node_neighbors_t *ngbd, p4est_locidx_t *neighbors, bool *neighbor_exists);

void compute_phi_eff(Vec phi_eff, p4est_nodes_t* nodes, std::vector<Vec>& phi, std::vector<mls_opn_t>& opn);

void compute_phi_eff(Vec phi_eff, p4est_nodes_t *nodes, int num_phi, ...);

class zero_cf_t : public CF_DIM
{
public:
  double operator()(DIM(double, double, double)) const
  {
    return 0;
  }
} static zero_cf;

class dirichlet_cf_t : public WallBCDIM
{
public:
  BoundaryConditionType operator()(DIM(double, double, double)) const
  {
    return DIRICHLET;
  }
} static dirichlet_cf;

class neumann_cf_t : public WallBCDIM
{
public:
  BoundaryConditionType operator()(DIM(double, double, double)) const
  {
    return NEUMANN;
  }
} static neumann_cf;

class robin_cf_t : public WallBCDIM
{
public:
  BoundaryConditionType operator()(DIM(double, double, double)) const
  {
    return ROBIN;
  }
} static robin_cf;

class cf_const_t : public CF_DIM
{
  double value;
public:
  cf_const_t(double value=0) : value(value) {}
  double operator()(DIM(double, double, double)) const
  {
    return value;
  }
};

inline double smooth_max(double a, double b, double e)
{
  return .5*(a+b+sqrt(SQR(a-b)+e*e));
}

inline double smooth_min(double a, double b, double e)
{
  return .5*(a+b-(sqrt(SQR(a-b)+e*e)));
}

inline double smooth_min2(double a, double b, double e)
{
  return .5*(a+b-(sqrt(SQR(a-b)+e*e)-e*e/sqrt(SQR(a-b)+e*e)));
}


class mls_eff_cf_t : public CF_DIM
{
  std::vector<CF_DIM *>  phi_cf;
  std::vector<mls_opn_t> action;
public:
  mls_eff_cf_t() {}
  mls_eff_cf_t(std::vector<CF_DIM *> &phi_cf, std::vector<mls_opn_t> &action) { set(phi_cf, action); }

  inline void set(std::vector<CF_DIM *> &phi_cf, std::vector<mls_opn_t> &action)
  {
    this->phi_cf = phi_cf;
    this->action = action;
  }

  inline void clear()
  {
    this->phi_cf.clear();
    this->action.clear();
  }

  inline void add_domain(CF_DIM &phi_cf, mls_opn_t opn)
  {
    this->phi_cf.push_back(&phi_cf);
    this->action.push_back(opn);
  }

  double operator()(DIM(double x, double y, double z)) const
  {
    double phi_eff = -10;
    double phi_cur = -10;
    for (size_t i=0; i<phi_cf.size(); ++i)
    {
      phi_cur = (*phi_cf[i])( DIM(x,y,z) );
      switch (action[i]) {
      case MLS_INTERSECTION: if (phi_cur > phi_eff) phi_eff = phi_cur; break;
      case MLS_ADDITION:     if (phi_cur < phi_eff) phi_eff = phi_cur; break;
      default:
#ifdef CASL_THROWS
        throw std::runtime_error("mls_eff_cf_t::operator(): unknown action. Only MLS_INTERSECTION and MLS_ADDITION are currently implemented.");
#endif
        break;
      }
    }

    return phi_eff;
  }
};

class mls_smooth_cf_t : public CF_DIM
{
  std::vector<CF_DIM *>  phi_cf;
  std::vector<mls_opn_t> action;
  double epsilon;
public:
  mls_smooth_cf_t() {}
  mls_smooth_cf_t(std::vector<CF_DIM *> &phi_cf, std::vector<mls_opn_t> &action, double epsilon=0) { set(phi_cf, action, epsilon); }

  inline void set(std::vector<CF_DIM *> &phi_cf, std::vector<mls_opn_t> &action, double epsilon=0)
  {
    this->phi_cf  = phi_cf;
    this->action  = action;
    this->epsilon = epsilon;
  }

  inline void set_smoothing(double epsilon)
  {
    this->epsilon = epsilon;
  }

  inline void add_domain(CF_DIM &phi_cf, mls_opn_t opn)
  {
    this->phi_cf.push_back(&phi_cf);
    this->action.push_back(opn);
  }

  double operator()( DIM(double x, double y, double z) ) const
  {
    double phi_eff = -10;
    double phi_cur = -10;
    for (unsigned short i = 0; i < phi_cf.size(); ++i)
    {
      phi_cur = (*phi_cf[i])( DIM(x,y,z) );
      switch (action[i]) {
      case MLS_INTERSECTION: phi_eff = 0.5*(phi_eff+phi_cur+sqrt(SQR(phi_eff-phi_cur)+epsilon)); break;
      case MLS_ADDITION:     phi_eff = 0.5*(phi_eff+phi_cur-sqrt(SQR(phi_eff-phi_cur)+epsilon)+(epsilon)/sqrt(SQR(phi_eff-phi_cur)+epsilon)); break;
      default:
#ifdef CASL_THROWS
        throw std::runtime_error("mls_smooth_cf_t::operator(): unknown action. Only MLS_INTERSECTION and MLS_ADDITION are currently implemented.");
#endif
        break;
      }
    }
    return phi_eff;
  }
};

//class mls_t
//{
//public:
//  unsigned int size;

//  std::vector<mls_opn_t> opn;
//  std::vector<Vec *>     phi;
//  std::vector<int>       clr;

//  std::vector<mls_opn_t>& get_opn() { return opn; }
//  std::vector<Vec *>&     get_phi() { return phi; }
//  std::vector<int>&       get_clr() { return clr; }

//  mls_t() : size(0) {}

//  inline void add_level_set(Vec &phi, mls_opn_t opn, int clr)
//  {
//    this->phi.push_back(&phi);
//    this->opn.push_back(opn);
//    this->clr.push_back(clr);
//    ++size;
//  }

//  inline void add_level_set(Vec &phi, mls_opn_t opn)
//  {
//    this->phi.push_back(&phi);
//    this->opn.push_back(opn);
//    this->clr.push_back(size);
//    ++size;
//  }

//  inline void add_level_set(std::vector<Vec *> phi, std::vector<mls_opn_t> opn, std::vector<int> clr)
//  {
//    if (phi.size() != opn.size() || phi.size() != clr.size())
//      throw std::invalid_argument("Number of elements in arrays phi, acn and clr does not coincide\n");

//    for (unsigned int i = 0; i < phi.size(); ++i) {
//      this->phi.push_back(phi[i]);
//      this->opn.push_back(opn[i]);
//      this->clr.push_back(clr[i]);
//      ++size;
//    }
//  }

//  inline void add_level_set(std::vector<Vec *> phi, std::vector<mls_opn_t> opn)
//  {
//    if (phi.size() != opn.size() || phi.size() != clr.size())
//      throw std::invalid_argument("Number of elements in arrays phi, acn and clr does not coincide\n");

//    for (unsigned int i = 0; i < phi.size(); ++i) {
//      this->phi.push_back(phi[i]);
//      this->opn.push_back(opn[i]);
//      this->clr.push_back(size);
//      ++size;
//    }
//  }
//};

inline void reconstruct_cube(cube2_mls_t &cube, std::vector<double> &phi, std::vector<mls_opn_t> &opn, std::vector<int> &clr)
{
  std::vector<action_t> acn;

  for (unsigned int i = 0; i < opn.size(); ++i)
  {
    switch (opn[i]) {
      case MLS_INTERSECTION: acn.push_back(CUBE_MLS_INTERSECTION); break;
      case MLS_ADDITION:     acn.push_back(CUBE_MLS_ADDITION); break;
      case MLS_COLORATION:   acn.push_back(CUBE_MLS_COLORATION); break;
      default: throw;
    }
  }
  cube.reconstruct(phi, acn, clr);
}

inline void reconstruct_cube(cube3_mls_t &cube, std::vector<double> &phi, std::vector<mls_opn_t> &opn, std::vector<int> &clr)
{
  std::vector<action_t> acn;

  for (unsigned int i = 0; i < opn.size(); ++i)
  {
    switch (opn[i]) {
      case MLS_INTERSECTION: acn.push_back(CUBE_MLS_INTERSECTION); break;
      case MLS_ADDITION:     acn.push_back(CUBE_MLS_ADDITION); break;
      case MLS_COLORATION:   acn.push_back(CUBE_MLS_COLORATION); break;
      default: throw;
    }
  }
  cube.reconstruct(phi, acn, clr);
}

//void find_interface_points(p4est_locidx_t n, const my_p4est_node_neighbors_t *ngbd,
//                           std::vector<mls_opn_t> opn,
//                           std::vector<double *> phi_ptr, DIM( std::vector<double *> phi_xx_ptr,
//                                                               std::vector<double *> phi_yy_ptr,
//                                                               std::vector<double *> phi_zz_ptr ),
//                           int phi_idx[], double dist[]);

void find_closest_interface_location(int &phi_idx, double &dist, double d, std::vector<mls_opn_t> opn,
                                     std::vector<double> &phi_a,
                                     std::vector<double> &phi_b,
                                     std::vector<double> &phi_a_xx,
                                     std::vector<double> &phi_b_xx);

struct interface_point_t
{
  double xyz[P4EST_DIM];

  interface_point_t() { set(DIM(0,0,0)); }
  interface_point_t(double xyz[]) { set(xyz); }
  interface_point_t(DIM(double x, double y, double z)){ set(DIM(x,y,z)); }

  inline double x() { return xyz[0]; }
  inline double y() { return xyz[1]; }
#ifdef P4_TO_P8
  inline double z() { return xyz[2]; }
#endif
  inline void get_xyz(double xyz[])
  {
    XCODE( xyz[0] = this->xyz[0] );
    YCODE( xyz[1] = this->xyz[1] );
    ZCODE( xyz[2] = this->xyz[2] );
  }
  inline void set(double xyz[]) { set(DIM(xyz[0], xyz[1], xyz[2])); }
  inline void set(DIM(double x, double y, double z))
  {
    XCODE( this->xyz[0] = x );
    YCODE( this->xyz[1] = y );
    ZCODE( this->xyz[2] = z );
  }
};

struct interface_point_cartesian_t
{
  p4est_locidx_t n;
  short          dir;
  double         dist;
  double         xyz[P4EST_DIM];
  interface_point_cartesian_t (p4est_locidx_t n=-1, int dir=0, double dist=0, double *xyz=NULL)
    : n(n), dir(dir), dist(dist)
  {
    if (xyz != NULL)
    {
      XCODE( this->xyz[0] = xyz[0] );
      YCODE( this->xyz[1] = xyz[1] );
      ZCODE( this->xyz[2] = xyz[2] );
    }
  }

  inline void get_xyz(double *xyz)
  {
    XCODE( xyz[0] = this->xyz[0] );
    YCODE( xyz[1] = this->xyz[1] );
    ZCODE( xyz[2] = this->xyz[2] );
  }

  // linear interpolation of a Vec at an interface point (assumes locally uniform grid!)
  double interpolate(const my_p4est_node_neighbors_t *ngbd, double *ptr);

  // quadratic interpolation of a Vec at an interface point (assumes locally uniform grid!)
  double interpolate(const my_p4est_node_neighbors_t *ngbd, double *ptr, double *ptr_dd[P4EST_DIM]);
};

struct interface_info_t
{
  int    id;
  double area;
  double centroid[P4EST_DIM];
};

struct my_p4est_finite_volume_t
{
  double full_cell_volume;
  double volume;

  std::vector<interface_info_t> interfaces;

  _CODE( double full_face_area [P4EST_FACES]; )
  _CODE( double face_area      [P4EST_FACES]; )
  XCODE( double face_centroid_x[P4EST_FACES]; )
  YCODE( double face_centroid_y[P4EST_FACES]; )
  ZCODE( double face_centroid_z[P4EST_FACES]; )

  my_p4est_finite_volume_t() { interfaces.reserve(1); }
};

void construct_finite_volume(my_p4est_finite_volume_t& fv, p4est_locidx_t n, p4est_t *p4est, p4est_nodes_t *nodes, std::vector<CF_DIM *> phi, std::vector<mls_opn_t> opn, int order=1, int cube_refinement=0, bool compute_centroids=false, double perturb=1.0e-12);

void compute_wall_normal(const int &dir, double normal[]);

struct points_around_node_map_t
{
  std::vector<int> size;   // N*sizeof(int)
  std::vector<int> offset; // N*sizeof(int)
  int count;

  points_around_node_map_t(int num_nodes=0)
    : size(num_nodes,0), offset(num_nodes+1, 0), count(0) {}

  inline void reinitialize(int num_nodes) { size.assign(num_nodes, 0); offset.assign(num_nodes+1, 0); count = 0; }

  inline void add_point(p4est_locidx_t n) { ++size[n]; count++; }
  inline int  get_idx(p4est_locidx_t n, int i) { return offset[n] + i; }
  inline int  get_num_points_node(p4est_locidx_t n) { return size[n]; }
  inline int  get_num_points_total() { return count; }
  inline void compute_offsets()
  {
    offset[0] = 0;
    for (size_t i=1; i<size.size(); ++i)
      offset[i] = offset[i-1] + size[i-1];
  }
};

struct cartesian_intersections_map_t
{
  int idx[P4EST_FACES];
};


// advanced boundary conditions structure with pointwise application features
struct boundary_conditions_t
{
  // N = num_owned_indeps
  // M = number of boundary nodes (nodes at which we impose boundary conditions)
  // K = number of cartesian intersections

  BoundaryConditionType  type;
  bool                   pointwise;
  CF_DIM                *value_cf; // either solution value for Dirichlet or flux for Robin/Neumann
  CF_DIM                *coeff_cf; // coefficient in Robin b.c.
  std::vector<double>   *value_pw; // values for imposing Dirichlet (size K) or Neumann bc (size M)
  std::vector<double>   *value_pw_robin; // for imposing Robin bc (size M) (_in addition_ to value_pw)
  std::vector<double>   *coeff_pw_robin; // for imposing Robin bc (size M)

  std::vector<int>       node_map; // N -> dirichlet_local_map or areas, neumann_pts and robin_pts

  std::vector< std::vector<int> >            dirichlet_local_map; // M -> dirichlet_points and dirichlet_weights
  std::vector<double>                        dirichlet_weights;   // K
  std::vector<interface_point_cartesian_t>   dirichlet_pts;       // K

  std::vector<double>            areas;       // M
  std::vector<interface_point_t> neumann_pts; // M
  std::vector<interface_point_t> robin_pts;   // M

  boundary_conditions_t()
    : type(NOINTERFACE), pointwise(false),
      value_cf(NULL), coeff_cf(NULL),
      value_pw(NULL), value_pw_robin(NULL), coeff_pw_robin(NULL) {}

  inline void set(BoundaryConditionType type, CF_DIM &value_cf, CF_DIM &coeff_cf)
  {
    this->type      = type;
    this->pointwise = false;
    this->value_cf  = &value_cf;
    this->coeff_cf  = &coeff_cf;
  }

  inline void set(BoundaryConditionType type, CF_DIM &value_cf)
  {
    if (type == ROBIN) throw;
    this->type      = type;
    this->pointwise = false;
    this->value_cf  = &value_cf;
    this->coeff_cf  = NULL;
  }

  inline void set(BoundaryConditionType type, std::vector<double> &value_pw, std::vector<double> &value_pw_robin, std::vector<double> &coeff_pw_robin)
  {
    this->type      = type;
    this->pointwise = true;
    this->value_pw  = &value_pw;
    this->value_pw_robin = &value_pw_robin;
    this->coeff_pw_robin = &coeff_pw_robin;
  }

  inline void set(BoundaryConditionType type, std::vector<double> &value_pw)
  {
    if (type == ROBIN) throw;
    this->type      = type;
    this->pointwise = true;
    this->value_pw  = &value_pw;
    this->value_pw_robin = NULL;
    this->coeff_pw_robin = NULL;
  }

  inline void add_fv_pt(p4est_locidx_t n, double &area, interface_point_t &neumann, interface_point_t &robin)
  {
#ifdef CASL_THROWS
    if (type == DIRICHLET) throw;
    if (node_map[n] != -1) throw;
#endif

    node_map[n] = areas.size();

    areas      .push_back(area);
    robin_pts  .push_back(robin);
    neumann_pts.push_back(neumann);
  }

  inline void add_fd_pt(p4est_locidx_t n, int dir, double dist, double *xyz, double weight)
  {
    if (node_map[n] == -1)
    {
      node_map[n] = dirichlet_local_map.size();
      dirichlet_local_map.push_back(std::vector<int>());
    }
#ifdef CASL_THROWS
    else
    {
      if (node_map[n] > (int) dirichlet_local_map.size()-1) throw;
    }

    if (type == ROBIN || type == NEUMANN) throw;
#endif

    dirichlet_local_map[node_map[n]].push_back(dirichlet_weights.size());

    dirichlet_weights.push_back(weight);
    dirichlet_pts    .push_back(interface_point_cartesian_t(n, dir, dist, xyz));
  }

  inline bool is_boundary_node(p4est_locidx_t n) { return node_map[n] != -1; }

  inline int num_value_pts()
  {
    switch (type)
    {
      case DIRICHLET: return dirichlet_weights.size();
      case NEUMANN:   return areas.size();
      case ROBIN:     return areas.size();
      default: throw;
    }
  }

  inline int num_robin_pts()
  {
    switch (type)
    {
      case DIRICHLET: return 0;
      case NEUMANN:   return 0;
      case ROBIN:     return areas.size();
      default: throw;
    }
  }

  inline void xyz_value_pt(int idx, double xyz[])
  {
    switch (type)
    {
      case DIRICHLET: dirichlet_pts[idx].get_xyz(xyz); break;
      case NEUMANN:   neumann_pts  [idx].get_xyz(xyz); break;
      case ROBIN:     neumann_pts  [idx].get_xyz(xyz); break;
      default: throw;
    }
  }

  inline void xyz_robin_pt(int idx, double xyz[])
  {
    switch (type)
    {
      case DIRICHLET: throw;
      case NEUMANN:   throw;
      case ROBIN:     robin_pts[idx].get_xyz(xyz); break;
      default: throw;
    }
  }

  inline int num_value_pts(p4est_locidx_t n)
  {
    if (node_map[n] == -1) return 0;
    else
    {
      switch (type)
      {
        case DIRICHLET: return dirichlet_local_map[node_map[n]].size();
        case NEUMANN:   return 1;
        case ROBIN:     return 1;
        default: throw;
      }
    }
  }

  inline int num_robin_pts(p4est_locidx_t n)
  {
    if (node_map[n] == -1) return 0;
    else
    {
      switch (type)
      {
        case DIRICHLET: return 0;
        case NEUMANN:   return 0;
        case ROBIN:     return 1;
        default: throw;
      }
    }
  }

  inline int idx_value_pt(p4est_locidx_t n, int k)
  {
    if (node_map[n] == -1) throw;

    switch (type)
    {
      case DIRICHLET: return dirichlet_local_map[node_map[n]][k];
      case NEUMANN:   return node_map[n];
      case ROBIN:     return node_map[n];
      default: throw;
    }
  }

  inline int idx_robin_pt(p4est_locidx_t n, int)
  {
    if (node_map[n] == -1) throw;

    switch (type)
    {
      case DIRICHLET: throw;
      case NEUMANN:   throw;
      case ROBIN:     return node_map[n];
      default: throw;
    }
  }

  inline void reset(int num_nodes)
  {
    node_map.assign(num_nodes, -1);

    areas      .clear();
    neumann_pts.clear();
    robin_pts  .clear();

    dirichlet_local_map.clear();
    dirichlet_weights  .clear();
    dirichlet_pts      .clear();

    pointwise      = false;
    value_pw       = NULL;
    value_pw_robin = NULL;
    coeff_pw_robin = NULL;
  }

  inline double get_value_pw(p4est_locidx_t n, int i)
  {
    if (node_map[n] == -1) throw;

    switch (type)
    {
    case DIRICHLET: return (*value_pw)[dirichlet_local_map[node_map[n]][i]];
    case NEUMANN:   return (*value_pw)[node_map[n]];
    case ROBIN:     return (*value_pw)[node_map[n]];
    default:
#ifdef CASL_THROWS
      throw std::runtime_error("boundary_conditions_t::get_value_pw: unknown boundary condition type, only DIRICHLET, NEUMANN AND ROBIN are currently implemented");
#endif
      return NAN;
      break;
    }

  }

  inline double get_robin_pw_value(p4est_locidx_t n)
  {
    if (node_map[n] == -1) throw;

    switch (type)
    {
    case DIRICHLET: throw;
    case NEUMANN:   throw;
    case ROBIN:     return (*value_pw_robin)[node_map[n]];
    default:
#ifdef CASL_THROWS
      throw std::runtime_error("boundary_conditions_t::get_robin_pw_value: unknown boundary condition type, only DIRICHLET, NEUMANN AND ROBIN are currently implemented");
#endif
      return NAN;
      break;
    }

  }

  inline double get_robin_pw_coeff(p4est_locidx_t n)
  {
    if (node_map[n] == -1) throw;

    switch (type)
    {
    case DIRICHLET: throw;
    case NEUMANN:   throw;
    case ROBIN:     return (*coeff_pw_robin)[node_map[n]];
    default:
#ifdef CASL_THROWS
      throw std::runtime_error("boundary_conditions_t::get_robin_pw_coeff: unknown boundary condition type, only DIRICHLET, NEUMANN AND ROBIN are currently implemented");
#endif
      return NAN;
      break;
    }
  }

  inline double get_value_cf(double xyz[]) { return value_cf->value(xyz); }
  inline double get_coeff_cf(double xyz[]) { return coeff_cf->value(xyz); }
};

// interface conditions
struct interface_conditions_t
{
  // N = num_owned_indeps
  // M = number of boundary nodes (nodes at which we impose boundary conditions)
  bool                   pointwise;
  CF_DIM                *sol_jump_cf;
  CF_DIM                *flx_jump_cf;
  std::vector<double>   *sol_jump_pw_taylor; // M, values used in Taylor expansion (usually at projection points)
  std::vector<double>   *flx_jump_pw_taylor; // M, values used in Taylor expansion (usually at projection points)
  std::vector<double>   *flx_jump_pw_integr; // M, values used for integration of "surface generation" term (usually at centroids)

  std::vector<int>               node_map;   // N
  std::vector<double>            areas;      // M
  std::vector<interface_point_t> integr_pts; // M, points for integration (usually centroids)
  std::vector<interface_point_t> taylor_pts; // M, points for Taylor expansion (usually projections)

  // total number of sampling points
  inline int num_integr_pts() { return integr_pts.size(); }
  inline int num_taylor_pts() { return taylor_pts.size(); }

  // coordinates of a given sampling point
  inline void xyz_integr_pt(int idx, double xyz[]) { return integr_pts[idx].get_xyz(xyz); }
  inline void xyz_taylor_pt(int idx, double xyz[]) { return taylor_pts[idx].get_xyz(xyz); }

  // number of sampling points for a given grid node
  inline int num_integr_pts(p4est_locidx_t n) { return node_map[n] == -1 ? 0 : 1; }
  inline int num_taylor_pts(p4est_locidx_t n) { return node_map[n] == -1 ? 0 : 1; }

  // index of local point in common list
  inline int idx_integr_pt(p4est_locidx_t n, int j) { if (j != 0) throw; return node_map[n]; }
  inline int idx_taylor_pt(p4est_locidx_t n, int j) { if (j != 0) throw; return node_map[n]; }

  interface_conditions_t()
    : pointwise(false), sol_jump_cf(NULL), flx_jump_cf(NULL),
      sol_jump_pw_taylor(NULL), flx_jump_pw_taylor(NULL), flx_jump_pw_integr(NULL) {}

  inline void set(CF_DIM &sol_jump_cf, CF_DIM &flx_jump_cf)
  {
    this->pointwise   = false;
    this->sol_jump_cf = &sol_jump_cf;
    this->flx_jump_cf = &flx_jump_cf;
  }

  inline bool is_interface_node(p4est_locidx_t n) { return node_map[n] != -1; }

  inline void add_pt(p4est_locidx_t n, double &area, interface_point_t &taylor_pt, interface_point_t &integr_pt)
  {
#ifdef CASL_THROWS
    if (is_interface_node(n)) throw;
#endif
    node_map[n] = areas.size();

    areas     .push_back(area);
    taylor_pts.push_back(taylor_pt);
    integr_pts.push_back(integr_pt);
  }

  inline void get_pt(p4est_locidx_t n, double &area, interface_point_t &taylor_pt, interface_point_t &integr_pt)
  {
#ifdef CASL_THROWS
    if (!is_interface_node(n)) throw;
#endif
    area      = areas     [node_map[n]];
    taylor_pt = taylor_pts[node_map[n]];
    integr_pt = integr_pts[node_map[n]];
  }

  inline void set(std::vector<double> &sol_jump_pw_taylor, std::vector<double> &flx_jump_pw_taylor, std::vector<double> &flx_jump_pw_integr)
  {
    this->pointwise          = true;
    this->sol_jump_pw_taylor = &sol_jump_pw_taylor;
    this->flx_jump_pw_taylor = &flx_jump_pw_taylor;
    this->flx_jump_pw_integr = &flx_jump_pw_integr;
  }

  inline void reset(int num_nodes)
  {
    node_map.assign(num_nodes, -1);

    areas     .clear();
    integr_pts.clear();
    taylor_pts.clear();

    pointwise          = false;
    sol_jump_pw_taylor = NULL;
    flx_jump_pw_taylor = NULL;
    flx_jump_pw_integr = NULL;
  }

  inline double get_sol_jump_pw_taylor(p4est_locidx_t n) { if (node_map[n] == -1) throw; return (*sol_jump_pw_taylor)[node_map[n]]; }
  inline double get_flx_jump_pw_taylor(p4est_locidx_t n) { if (node_map[n] == -1) throw; return (*flx_jump_pw_taylor)[node_map[n]]; }
  inline double get_flx_jump_pw_integr(p4est_locidx_t n) { if (node_map[n] == -1) throw; return (*flx_jump_pw_integr)[node_map[n]]; }

  inline double get_sol_jump_cf(double xyz[]) { return sol_jump_cf->value(xyz); }
  inline double get_flx_jump_cf(double xyz[]) { return flx_jump_cf->value(xyz); }
};

double smoothstep(int N, double x);

void variable_step_BDF_implicit(const int order, std::vector<double> &dt, std::vector<double> &coeffs);
#endif // UTILS_H

<|MERGE_RESOLUTION|>--- conflicted
+++ resolved
@@ -7,10 +7,7 @@
 #include <p8est_nodes.h>
 #include <p8est_ghost.h>
 #include <p8est_bits.h>
-<<<<<<< HEAD
-=======
 #include <src/my_p8est_macros.h>
->>>>>>> 3779518e
 #include <src/my_p8est_nodes.h>
 #include <src/my_p8est_refine_coarsen.h>
 #define SQR_P4EST_DIM 9
@@ -19,10 +16,7 @@
 #include <p4est_nodes.h>
 #include <p4est_ghost.h>
 #include <p4est_bits.h>
-<<<<<<< HEAD
-=======
 #include <src/my_p4est_macros.h>
->>>>>>> 3779518e
 #include <src/my_p4est_nodes.h>
 #include <src/my_p4est_refine_coarsen.h>
 #define SQR_P4EST_DIM 4
@@ -49,58 +43,6 @@
    #define my_MPI_SIZE_T MPI_UNSIGNED_LONG
 #elif SIZE_MAX == ULLONG_MAX
    #define my_MPI_SIZE_T MPI_UNSIGNED_LONG_LONG
-<<<<<<< HEAD
-#else
-   #error "unknown SIZE_MAX"
-#endif
-
-
-
-
-// forward declaration
-class my_p4est_node_neighbors_t;
-class quad_neighbor_nodes_of_node_t;
-
-#define COMMA ,
-#define P4(a) a
-
-#ifdef P4_TO_P8
-#define OCOMP(a) a
-#define XCOMP(a) a
-#define YCOMP(a) a
-#define ZCOMP(a) a
-
-#define _CODE(a) a
-#define XCODE(a) a
-#define YCODE(a) a
-#define ZCODE(a) a
-
-#define CODE2D(a)
-#define CODE3D(a) a
-
-#define EXECD(a,b,c) a; b; c;
-
-#define CODE2D(a)
-#define CODE3D(a) a
-
-#define P8(a) a
-#define P8C(a) COMMA a
-#define P8EST(a) a
-#define ONLY3D(a) a
-#define DIM(a,b,c) a COMMA b COMMA c
-
-#define  SUMD(a,b,c) ( (a) +  (b) +  (c) )
-#define MULTD(a,b,c) ( (a) *  (b) *  (c) )
-#define  ANDD(a,b,c) ( (a) && (b) && (c) )
-#define   ORD(a,b,c) ( (a) || (b) || (c) )
-
-#define CODEDIM(a,b) b
-
-#define XFOR(a) for (a)
-#define YFOR(a) for (a)
-#define ZFOR(a) for (a)
-=======
->>>>>>> 3779518e
 #else
    #error "unknown SIZE_MAX"
 #endif
@@ -851,22 +793,12 @@
 }
 
 /*!
-<<<<<<< HEAD
- * \brief VecCreateCellsBlockNoGhost Creates a non-ghosted block PETSc parallel vector on the cells
-=======
  * \brief VecCreateNoGhostCellsBlock Creates a non-ghosted block PETSc parallel vector on the cells
->>>>>>> 3779518e
  * \param p4est       [in]  the forest
  * \param block_size  [in]  block size of the vector
  * \param v           [out] PETSc vector type
  * \return a PetscErrorCode to be checked against using CHKERRXX()
  */
-<<<<<<< HEAD
-PetscErrorCode VecCreateCellsBlockNoGhost(const p4est_t *p4est, const PetscInt &block_size, Vec* v);
-inline PetscErrorCode VecCreateCellsNoGhost(const p4est_t *p4est, Vec* v)
-{
-  return VecCreateCellsBlockNoGhost(p4est, 1, v);
-=======
 PetscErrorCode VecCreateNoGhostCellsBlock(const p4est_t *p4est, const PetscInt &block_size, Vec* v);
 inline PetscErrorCode VecCreateNoGhostCells(const p4est_t *p4est, Vec* v)
 {
@@ -929,7 +861,6 @@
 inline PetscErrorCode VecScatterAllToSome(MPI_Comm comm, Vec origin, Vec destination, const std::vector<PetscInt>& dest_glo_idx, const bool &sync_ghost = false)
 {
   return VecScatterAllToSome(comm, origin, destination, dest_glo_idx.size(), dest_glo_idx.data(), sync_ghost);
->>>>>>> 3779518e
 }
 
 /*!
@@ -970,10 +901,7 @@
  * [throws std::runtime_error if the path cannot be accessed]
  */
 bool is_folder(const char* path);
-<<<<<<< HEAD
-=======
 inline bool is_folder(const std::string &path_str) { return is_folder(path_str.c_str()); }
->>>>>>> 3779518e
 
 /*!
  * \brief file_exists returns true if the path points to an existing file
@@ -982,10 +910,7 @@
  * \return true if there exists a file corresponding to the given path
  */
 bool file_exists(const char* path);
-<<<<<<< HEAD
-=======
 inline bool file_exists(const std::string &path_str) { return file_exists(path_str.c_str()); }
->>>>>>> 3779518e
 
 /*!
  * \brief create_directory creates a folder indicated by the given path, permission rights: 755
@@ -997,13 +922,10 @@
  * [the root process creates the folder, the operation is collective by MPI_Bcast on the result]
  */
 int create_directory(const char* path, int mpi_rank, MPI_Comm comm=MPI_COMM_WORLD);
-<<<<<<< HEAD
-=======
 inline int create_directory(const std::string &path_str, int mpi_rank, MPI_Comm comm=MPI_COMM_WORLD)
 {
   return create_directory(path_str.c_str(), mpi_rank, comm);
 }
->>>>>>> 3779518e
 
 /*!
  * \brief delete_directory_recursive explores a directory then
@@ -1020,10 +942,6 @@
  * [throws std::invalid_argument if the root_path is NOT a directory]
  */
 int delete_directory(const char* root_path, int mpi_rank, MPI_Comm comm=MPI_COMM_WORLD, bool non_collective=false);
-<<<<<<< HEAD
-
-int get_subdirectories_in(const char* root_path, std::vector<std::string>& subdirectories);
-=======
 inline int delete_directory(const std::string &root_path_str, int mpi_rank, MPI_Comm comm=MPI_COMM_WORLD, bool non_collective=false)
 {
   return delete_directory(root_path_str.c_str(), mpi_rank, comm, non_collective);
@@ -1034,7 +952,6 @@
 {
   return get_subdirectories_in(root_path_str.c_str(), subdirectories);
 }
->>>>>>> 3779518e
 
 inline double int2double_coordinate_transform(p4est_qcoord_t a){
   return static_cast<double>(a)/static_cast<double>(P4EST_ROOT_LEN);
@@ -1820,19 +1737,11 @@
 
 inline void clip_in_domain(double xyz[P4EST_DIM], const double xyz_min[P4EST_DIM], const double xyz_max[P4EST_DIM], const bool periodic[P4EST_DIM])
 {
-<<<<<<< HEAD
-  for(unsigned char dir=0; dir<P4EST_DIM; ++dir)
-    if((xyz[dir]<xyz_min[dir]) || (xyz[dir]>xyz_max[dir]))
-    {
-      if(periodic[dir])
-        xyz[dir] = xyz[dir] - floor((xyz[dir]-xyz_min[dir])/(xyz_max[dir]-xyz_min[dir]))*(xyz_max[dir]-xyz_min[dir]);
-=======
   for(unsigned char dir = 0; dir < P4EST_DIM; ++dir)
     if(xyz[dir] < xyz_min[dir] || xyz[dir] > xyz_max[dir])
     {
       if(periodic[dir])
         xyz[dir] = xyz[dir] - floor((xyz[dir] - xyz_min[dir])/(xyz_max[dir] - xyz_min[dir]))*(xyz_max[dir] - xyz_min[dir]);
->>>>>>> 3779518e
       else
         xyz[dir] = MAX(xyz_min[dir], MIN(xyz_max[dir], xyz[dir]));
     }
