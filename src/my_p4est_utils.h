#ifndef UTILS_H
#define UTILS_H

#include <src/casl_math.h>
#ifdef P4_TO_P8
#include <p8est.h>
#include <p8est_nodes.h>
#include <p8est_ghost.h>
#include <p8est_bits.h>
#include <src/my_p8est_nodes.h>
#include <src/my_p8est_refine_coarsen.h>
#else
#include <p4est.h>
#include <p4est_nodes.h>
#include <p4est_ghost.h>
#include <p4est_bits.h>
#include <src/my_p4est_nodes.h>
#include <src/my_p4est_refine_coarsen.h>
#endif
#include <src/petsc_logging.h>
#include "petsc_compatibility.h"

#include <src/mls_integration/cube2_mls.h>
#include <src/mls_integration/cube3_mls.h>

#include <petsc.h>
#include <stdexcept>
#include <sstream>
#include <vector>
#include <fstream>

#if SIZE_MAX == UCHAR_MAX
   #define my_MPI_SIZE_T MPI_UNSIGNED_CHAR
#elif SIZE_MAX == USHRT_MAX
   #define my_MPI_SIZE_T MPI_UNSIGNED_SHORT
#elif SIZE_MAX == UINT_MAX
   #define my_MPI_SIZE_T MPI_UNSIGNED
#elif SIZE_MAX == ULONG_MAX
   #define my_MPI_SIZE_T MPI_UNSIGNED_LONG
#elif SIZE_MAX == ULLONG_MAX
   #define my_MPI_SIZE_T MPI_UNSIGNED_LONG_LONG
#else
   #error "unknown SIZE_MAX"
#endif




// forward declaration
class my_p4est_node_neighbors_t;
class quad_neighbor_nodes_of_node_t;

#define COMMA ,
#define P4(a) a

#ifdef P4_TO_P8
#define OCOMP(a) a
#define XCOMP(a) a
#define YCOMP(a) a
#define ZCOMP(a) a

#define _CODE(a) a
#define XCODE(a) a
#define YCODE(a) a
#define ZCODE(a) a

#define CODE2D(a)
#define CODE3D(a) a

#define EXECD(a,b,c) a; b; c;

#define CODE2D(a)
#define CODE3D(a) a

#define P8(a) a
#define P8C(a) COMMA a
#define P8EST(a) a
#define ONLY3D(a) a
#define DIM(a,b,c) a COMMA b COMMA c

#define  SUMD(a,b,c) ( (a) +  (b) +  (c) )
#define MULTD(a,b,c) ( (a) *  (b) *  (c) )
#define  ANDD(a,b,c) ( (a) && (b) && (c) )
#define   ORD(a,b,c) ( (a) || (b) || (c) )

#define CODEDIM(a,b) b

#define XFOR(a) for (a)
#define YFOR(a) for (a)
#define ZFOR(a) for (a)
#else
#define OCOMP(a) a
#define XCOMP(a) a
#define YCOMP(a) a
#define ZCOMP(a)

#define _CODE(a) a
#define XCODE(a) a
#define YCODE(a) a
#define ZCODE(a)

#define CODE2D(a) a
#define CODE3D(a)

#define EXECD(a,b,c) a; b;

#define CODE2D(a) a
#define CODE3D(a)

#define CODEDIM(a,b) a

#define P8(a)
#define P8C(a)
#define P8EST(a)
#define ONLY3D(a)
#define DIM(a,b,c) a COMMA b

#define  SUMD(a,b,c) ( (a) +  (b) )
#define MULTD(a,b,c) ( (a) *  (b) )
#define  ANDD(a,b,c) ( (a) && (b) )
#define   ORD(a,b,c) ( (a) || (b) )

#define XFOR(a) for (a)
#define YFOR(a) for (a)
#define ZFOR(a)
#endif

enum cf_value_type_t { VAL, DDX, DDY, DDZ, LAP, CUR };

enum mls_opn_t { MLS_INTERSECTION = 0, MLS_ADDITION = 1, MLS_COLORATION = 2, MLS_INT = MLS_INTERSECTION, MLS_ADD = MLS_ADDITION };

namespace dir {
/* vertices directions */
enum {
  v_mmm = 0,
  v_pmm,
  v_mpm,
  v_ppm
#ifdef P4_TO_P8
  ,v_mmp,
  v_pmp,
  v_mpp,
  v_ppp
#endif
};
/* faces directions */
enum {
  f_m00 = 0,
  f_p00,
  f_0m0,
  f_0p0
#ifdef P4_TO_P8
  ,f_00m,
  f_00p
#endif
};
/* cartesian direction */
enum {
  x = 0,
  y
#ifdef P4_TO_P8
  ,z
#endif
};
}

enum node_neighbor_cube_t
{
#ifdef P4_TO_P8
  // zm plane
  nn_mmm = 0, nn_0mm, nn_pmm,
  nn_m0m,     nn_00m, nn_p0m,
  nn_mpm,     nn_0pm, nn_ppm,

  // z0 plane
  nn_mm0, nn_0m0, nn_pm0,
  nn_m00, nn_000, nn_p00,
  nn_mp0, nn_0p0, nn_pp0,

  // zp plane
  nn_mmp, nn_0mp, nn_pmp,
  nn_m0p, nn_00p, nn_p0p,
  nn_mpp, nn_0pp, nn_ppp

#else
  nn_mm0 = 0, nn_0m0, nn_pm0,
  nn_m00,     nn_000, nn_p00,
  nn_mp0,     nn_0p0, nn_pp0
#endif
};

enum node_neighbor_face_t
{
#ifdef P4_TO_P8
  nnf_mm = 0, nnf_0m, nnf_pm,
  nnf_m0,     nnf_00, nnf_p0,
  nnf_mp,     nnf_0p, nnf_pp,
#else
  nnf_m0 = 0, nnf_00, nnf_p0,
#endif
};

#ifdef P4_TO_P8
const unsigned short num_neighbors_cube = 27;
const unsigned short num_neighbors_face = 9;
const unsigned short num_neighbors_cube_ = 27;
const unsigned short num_neighbors_face_ = 9;

const unsigned short f2c_m[P4EST_FACES][num_neighbors_face_] = { { nn_0mm, nn_00m, nn_0pm,
                                                                   nn_0m0, nn_000, nn_0p0,
                                                                   nn_0mp, nn_00p, nn_0pp },

                                                                 { nn_0mm, nn_00m, nn_0pm,
                                                                   nn_0m0, nn_000, nn_0p0,
                                                                   nn_0mp, nn_00p, nn_0pp },

                                                                 { nn_m0m, nn_00m, nn_p0m,
                                                                   nn_m00, nn_000, nn_p00,
                                                                   nn_m0p, nn_00p, nn_p0p },

                                                                 { nn_m0m, nn_00m, nn_p0m,
                                                                   nn_m00, nn_000, nn_p00,
                                                                   nn_m0p, nn_00p, nn_p0p },

                                                                 { nn_mm0, nn_0m0, nn_pm0,
                                                                   nn_m00, nn_000, nn_p00,
                                                                   nn_mp0, nn_0p0, nn_pp0 },

                                                                 { nn_mm0, nn_0m0, nn_pm0,
                                                                   nn_m00, nn_000, nn_p00,
                                                                   nn_mp0, nn_0p0, nn_pp0 }};

const unsigned short f2c_p[P4EST_FACES][num_neighbors_face_] = { { nn_mmm, nn_m0m, nn_mpm,
                                                                   nn_mm0, nn_m00, nn_mp0,
                                                                   nn_mmp, nn_m0p, nn_mpp },

                                                                 { nn_pmm, nn_p0m, nn_ppm,
                                                                   nn_pm0, nn_p00, nn_pp0,
                                                                   nn_pmp, nn_p0p, nn_ppp },

                                                                 { nn_mmm, nn_0mm, nn_pmm,
                                                                   nn_mm0, nn_0m0, nn_pm0,
                                                                   nn_mmp, nn_0mp, nn_pmp },

                                                                 { nn_mpm, nn_0pm, nn_ppm,
                                                                   nn_mp0, nn_0p0, nn_pp0,
                                                                   nn_mpp, nn_0pp, nn_ppp },

                                                                 { nn_mmm, nn_0mm, nn_pmm,
                                                                   nn_m0m, nn_00m, nn_p0m,
                                                                   nn_mpm, nn_0pm, nn_ppm },

                                                                 { nn_mmp, nn_0mp, nn_pmp,
                                                                   nn_m0p, nn_00p, nn_p0p,
                                                                   nn_mpp, nn_0pp, nn_ppp }};
//const unsigned short i_idx[] = { 0, 1, 2 };
//const unsigned short j_idx[] = { 1, 2, 0 };
//const unsigned short k_idx[] = { 2, 0, 1 };
const unsigned short i_idx[] = { 0, 1, 2 };
const unsigned short j_idx[] = { 1, 0, 0 };
const unsigned short k_idx[] = { 2, 2, 1 };
#else
const unsigned short num_neighbors_cube = 9;
const unsigned short num_neighbors_face = 3;
const unsigned short num_neighbors_cube_ = 9;
const unsigned short num_neighbors_face_ = 3;

const unsigned short f2c_m[P4EST_FACES][num_neighbors_face_] = { { nn_0m0, nn_000, nn_0p0 },
                                                                 { nn_0m0, nn_000, nn_0p0 },
                                                                 { nn_m00, nn_000, nn_p00 },
                                                                 { nn_m00, nn_000, nn_p00 }};

const unsigned short f2c_p[P4EST_FACES][num_neighbors_face_] = { { nn_mm0, nn_m00, nn_mp0 },
                                                                 { nn_pm0, nn_p00, nn_pp0 },
                                                                 { nn_mm0, nn_0m0, nn_pm0 },
                                                                 { nn_mp0, nn_0p0, nn_pp0 }};
const unsigned short i_idx[] = { 0, 1 };
const unsigned short j_idx[] = { 1, 0 };
#endif

const static std::string null_str    = "NULL";
const static std::string stdout_str  = "stdout";
const static std::string stderr_str  = "stderr";


//#ifdef P4_TO_P8
//const unsigned short q2c[P4EST_CHILDREN][P4EST_CHILDREN] = { { nn_mmm, nn_0mm, nn_m0m, nn_00m,
//                                                               nn_mm0, nn_0m0, nn_m00, nn_000 },

//                                                             { nn_0mm, nn_pmm, nn_00m, nn_p0m,
//                                                               nn_0m0, nn_pm0, nn_000, nn_p00 },

//                                                             { nn_m0m, nn_00m, nn_mpm, nn_0pm,
//                                                               nn_m00, nn_000, nn_mp0, nn_0p0 },

//                                                             { nn_00m, nn_p0m, nn_0pm, nn_ppm,
//                                                               nn_000, nn_p00, nn_0p0, nn_pp0 },

//                                                             { nn_mm0, nn_0m0, nn_m00, nn_000,
//                                                               nn_mmp, nn_0mp, nn_m0p, nn_00p },

//                                                             { nn_0m0, nn_pm0, nn_000, nn_p00,
//                                                               nn_0mp, nn_pmp, nn_00p, nn_p0p },

//                                                             { nn_m00, nn_000, nn_mp0, nn_0p0,
//                                                               nn_m0p, nn_00p, nn_mpp, nn_0pp },

//                                                             { nn_000, nn_p00, nn_0p0, nn_pp0,
//                                                               nn_00p, nn_p0p, nn_0pp, nn_ppp }};
//#else
//const unsigned short q2c[P4EST_CHILDREN][P4EST_CHILDREN] = { { nn_mm0, nn_0m0, nn_m00, nn_000 },
//                                                             { nn_0m0, nn_pm0, nn_000, nn_p00 },
//                                                             { nn_m00, nn_000, nn_mp0, nn_0p0 },
//                                                             { nn_000, nn_p00, nn_0p0, nn_pp0 } };
//#endif
const unsigned short q2c_num_pts = P4EST_CHILDREN;
const unsigned short t2c_num_pts = P4EST_DIM+1;

#ifdef P4_TO_P8
const unsigned short q2c[P4EST_CHILDREN][q2c_num_pts] = { { nn_000, nn_m00, nn_0m0, nn_mm0, nn_00m, nn_m0m, nn_0mm, nn_mmm },
                                                          { nn_000, nn_p00, nn_0m0, nn_pm0, nn_00m, nn_p0m, nn_0mm, nn_pmm },
                                                          { nn_000, nn_m00, nn_0p0, nn_mp0, nn_00m, nn_m0m, nn_0pm, nn_mpm },
                                                          { nn_000, nn_p00, nn_0p0, nn_pp0, nn_00m, nn_p0m, nn_0pm, nn_ppm },
                                                          { nn_000, nn_m00, nn_0m0, nn_mm0, nn_00p, nn_m0p, nn_0mp, nn_mmp },
                                                          { nn_000, nn_p00, nn_0m0, nn_pm0, nn_00p, nn_p0p, nn_0mp, nn_pmp },
                                                          { nn_000, nn_m00, nn_0p0, nn_mp0, nn_00p, nn_m0p, nn_0pp, nn_mpp },
                                                          { nn_000, nn_p00, nn_0p0, nn_pp0, nn_00p, nn_p0p, nn_0pp, nn_ppp } };

const unsigned short t2c[P4EST_CHILDREN][t2c_num_pts] = { { nn_000, nn_m00, nn_0m0, nn_00m },
                                                          { nn_000, nn_p00, nn_0m0, nn_00m },
                                                          { nn_000, nn_m00, nn_0p0, nn_00m },
                                                          { nn_000, nn_p00, nn_0p0, nn_00m },
                                                          { nn_000, nn_m00, nn_0m0, nn_00p },
                                                          { nn_000, nn_p00, nn_0m0, nn_00p },
                                                          { nn_000, nn_m00, nn_0p0, nn_00p },
                                                          { nn_000, nn_p00, nn_0p0, nn_00p },};

#else
const unsigned short q2c[P4EST_CHILDREN][q2c_num_pts] = { { nn_000, nn_m00, nn_0m0, nn_mm0 },
                                                          { nn_000, nn_p00, nn_0m0, nn_pm0 },
                                                          { nn_000, nn_m00, nn_0p0, nn_mp0 },
                                                          { nn_000, nn_p00, nn_0p0, nn_pp0 },};

const unsigned short t2c[P4EST_CHILDREN][t2c_num_pts] = { { nn_000, nn_m00, nn_0m0 },
                                                          { nn_000, nn_p00, nn_0m0 },
                                                          { nn_000, nn_m00, nn_0p0 },
                                                          { nn_000, nn_p00, nn_0p0 } };
#endif


enum interpolation_method{
  linear,
  quadratic,
  quadratic_non_oscillatory,
  quadratic_non_oscillatory_continuous_v1,
  quadratic_non_oscillatory_continuous_v2
};

class CF_1
{
public:
  double lip, t;
  virtual double operator()(double x) const=0 ;
  virtual ~CF_1() {}
};


class CF_2
{
public:
  double lip, t;
  double value(double *xyz) const {return this->operator ()(xyz[0], xyz[1]);}
  virtual double operator()(double x, double y) const=0 ;
  double operator()(double *xyz) const {return this->operator()(xyz[0], xyz[1]); }
  virtual ~CF_2() {}
};

class CF_3
{
public:
  double lip, t;
  double value(double *xyz) const {return this->operator ()(xyz[0], xyz[1], xyz[2]);}
  virtual double operator()(double x, double y,double z) const=0 ;
  double operator()(double *xyz) const {return this->operator()(xyz[0], xyz[1], xyz[2]); }
  virtual ~CF_3() {}
};

#ifdef P4_TO_P8
#define CF_DIM CF_3
#else
#define CF_DIM CF_2
#endif

enum {
  WALL_m00 = -1,
  WALL_p00 = -2,
  WALL_0m0 = -3,
  WALL_0p0 = -4,
  WALL_00m = -5,
  WALL_00p = -6,
  INTERFACE = -7
};

inline int WALL_idx(unsigned char oriented_cart_dir)
{
  P4EST_ASSERT(oriented_cart_dir < P4EST_FACES);
  return (-1-((int) oriented_cart_dir));
}

typedef enum {
  DIRICHLET,
  NEUMANN,
  ROBIN,
  NOINTERFACE,
  MIXED,
  IGNORE
} BoundaryConditionType;

class mixed_interface
{
public:
  virtual BoundaryConditionType mixed_type(const double xyz_[]) const=0;
  virtual ~mixed_interface() {}
};

std::ostream& operator << (std::ostream& os, BoundaryConditionType  type);
std::istream& operator >> (std::istream& is, BoundaryConditionType& type);

class WallBC2D
{
public:
  virtual BoundaryConditionType operator()( double x, double y ) const=0 ;
  double value(double *xyz) const {return this->operator ()(xyz[0], xyz[1]);}
  virtual ~WallBC2D() = 0;
};

class WallBC3D
{
public:
  virtual BoundaryConditionType operator()( double x, double y, double z ) const=0 ;
  double value(double *xyz) const {return this->operator ()(xyz[0], xyz[1], xyz[2]);}
  virtual ~WallBC3D() = 0;
};

#ifdef P4_TO_P8
#define WallBCDIM WallBC3D
#define BoundaryConditionsDIM BoundaryConditions3D
#else
#define WallBCDIM WallBC2D
#define BoundaryConditionsDIM BoundaryConditions2D
#endif

class BoundaryConditions2D
{
private:
  const WallBC2D* WallType_;
  BoundaryConditionType InterfaceType_;
  const mixed_interface* MixedInterface;

  const CF_2 *p_WallValue;
  const CF_2 *p_InterfaceValue;
  const CF_2 *p_RobinCoef;

public:
  BoundaryConditions2D()
  {
    WallType_ = NULL;
    p_WallValue = NULL;
    InterfaceType_ = NOINTERFACE;
    MixedInterface = NULL;
    p_InterfaceValue = NULL;
    p_RobinCoef = NULL;
  }

  inline void setWallTypes( const WallBC2D& w )
  {
    WallType_ = &w;
  }

  inline const WallBC2D& getWallType() const
  {
    return *WallType_;
  }

  inline void setWallValues( const CF_2& v ){
    p_WallValue = &v;
  }

  inline void setInterfaceType(BoundaryConditionType bc, const mixed_interface* obj_= NULL){
    InterfaceType_ = bc;
    if(InterfaceType_ == MIXED)
    {
      if(obj_ == NULL)
        throw std::invalid_argument("BoundaryConditions2D::setInterfaceType(): if the interface type is set to MIXED, a pointer to a class of abstract type mixed_interface MUST be provided as well!");
      MixedInterface = obj_;
    }
  }

  inline void setInterfaceValue(const CF_2& in){
    p_InterfaceValue = &in;
  }

  inline void setRobinCoef(const CF_2& in){
    p_RobinCoef = &in;
  }

  inline const CF_2& getInterfaceValue(){
    return *p_InterfaceValue;
  }

  inline const CF_2& getWallValue(){
    return *p_WallValue;
  }

  inline const CF_2& getRobinCoef(){
    return *p_RobinCoef;
  }

  inline BoundaryConditionType wallType( double x, double y ) const
  {
#ifdef CASL_THROWS
    if(WallType_ == NULL) throw std::invalid_argument("[CASL_ERROR]: The type of boundary conditions has not been set on the walls.");
#endif
    return (*WallType_)(x,y);
  }

  inline BoundaryConditionType wallType(const double xyz_[]) const
  {
    return wallType(xyz_[0], xyz_[1]);
  }

<<<<<<< HEAD
  inline BoundaryConditionType interfaceType() const{ return InterfaceType_;}
=======
  inline BoundaryConditionType interfaceType() const
  {
    return InterfaceType_;
  }

  inline BoundaryConditionType interfaceType(const double* xyz) const
  {
    if(InterfaceType_ != MIXED)
      return interfaceType();
    return MixedInterface->mixed_type(xyz);
  }
>>>>>>> 15be4206

  inline BoundaryConditionType interfaceType(const double* xyz) const
  {
    if(InterfaceType_ != MIXED)
      return interfaceType();
    return MixedInterface->mixed_type(xyz);
  }

  inline double wallValue(double x, double y) const
  {
#ifdef CASL_THROWS
    if(p_WallValue == NULL) throw std::invalid_argument("[CASL_ERROR]: The value of the boundary conditions has not been set on the walls.");
#endif
    return p_WallValue->operator ()(x,y);
  }

  inline double wallValue(const double xyz_[]) const
  {
    return wallValue(xyz_[0], xyz_[1]);
  }

  inline double interfaceValue(double x, double y) const
  {
#ifdef CASL_THROWS
    if(p_InterfaceValue == NULL) throw std::invalid_argument("[CASL_ERROR]: The value of the boundary conditions has not been set on the interface.");
#endif
    return p_InterfaceValue->operator ()(x,y);
  }
  inline double  interfaceValue(double xyz_[]) const
  {
    return interfaceValue(xyz_[0], xyz_[1]);
  }

  inline double robinCoef(double x, double y) const
  {
#ifdef CASL_THROWS
    if(p_RobinCoef == NULL) throw std::invalid_argument("[CASL_ERROR]: The value of the Robin coef has not been set on the interface.");
#endif
    return p_RobinCoef->operator ()(x,y);
  }

  inline double robinCoef( double *xyz_) const
  {
    return robinCoef(xyz_[0], xyz_[1]);
  }

};

class BoundaryConditions3D
{
private:
  const WallBC3D* WallType_;
  BoundaryConditionType InterfaceType_;
  const mixed_interface* MixedInterface;

  const CF_3 *p_WallValue;
  const CF_3 *p_InterfaceValue;
  const CF_3 *p_RobinCoef;

public:
  BoundaryConditions3D()
  {
    WallType_ = NULL;
    p_WallValue = NULL;
    InterfaceType_ = NOINTERFACE;
    MixedInterface = NULL;
    p_InterfaceValue = NULL;
    p_RobinCoef = NULL;
  }

  inline void setWallTypes( const WallBC3D& w )
  {
    WallType_ = &w;
  }

  inline const WallBC3D& getWallType() const
  {
    return *WallType_;
  }

  inline void setWallValues( const CF_3& v ){
    p_WallValue = &v;
  }

  inline void setInterfaceType(BoundaryConditionType bc, const mixed_interface* obj_= NULL){
    InterfaceType_ = bc;
    if(InterfaceType_ == MIXED)
    {
      if(obj_ == NULL)
        throw std::invalid_argument("BoundaryConditions3D::setInterfaceType(): if the interface type is set to MIXED, a pointer to a class of abstract type mixed_interface MUST be provided as well");
      MixedInterface = obj_;
    }
  }

  inline void setInterfaceValue(const CF_3& in){
    p_InterfaceValue = &in;
  }

  inline void setRobinCoef(const CF_3& in){
    p_RobinCoef = &in;
  }

  inline const CF_3& getWallValue(){
    return *p_WallValue;
  }

  inline const CF_3& getInterfaceValue(){
    return *p_InterfaceValue;
  }

  inline const CF_3& getRobinCoef(){
    return *p_RobinCoef;
  }

  inline BoundaryConditionType wallType( double x, double y, double z ) const
  {
#ifdef CASL_THROWS
    if(WallType_ == NULL) throw std::invalid_argument("[CASL_ERROR]: The type of boundary conditions has not been set on the walls.");
#endif
    return (*WallType_)(x,y,z);
  }

  inline BoundaryConditionType wallType(const double xyz_[]) const
  {
    return wallType(xyz_[0],xyz_[1],xyz_[2]);
  }

  inline BoundaryConditionType interfaceType() const{ return InterfaceType_;}

  inline BoundaryConditionType interfaceType(const double* xyz) const
<<<<<<< HEAD
=======
  {
    if(InterfaceType_ != MIXED)
      return interfaceType();
    return MixedInterface->mixed_type(xyz);
  }

  inline double wallValue(double x, double y, double z) const
>>>>>>> 15be4206
  {
    if(InterfaceType_ != MIXED)
      return interfaceType();
    return MixedInterface->mixed_type(xyz);
  }

<<<<<<< HEAD
  inline double wallValue(double x, double y, double z) const
=======
  inline double wallValue(const double xyz_[]) const
  {
    return p_WallValue->operator ()(xyz_[0],xyz_[1],xyz_[2]);
  }

  inline double interfaceValue(double x, double y, double z) const
>>>>>>> 15be4206
  {
#ifdef CASL_THROWS
    if(p_WallValue == NULL) throw std::invalid_argument("[CASL_ERROR]: The value of the boundary conditions has not been set on the walls.");
#endif
    return p_WallValue->operator ()(x,y,z);
  }

  inline double wallValue(const double xyz_[]) const
  {
    return p_WallValue->operator ()(xyz_[0],xyz_[1],xyz_[2]);
  }

  inline double interfaceValue(double x, double y, double z) const
  {
#ifdef CASL_THROWS
    if(p_InterfaceValue == NULL) throw std::invalid_argument("[CASL_ERROR]: The value of the boundary conditions has not been set on the interface.");
#endif
    return p_InterfaceValue->operator ()(x,y,z);
  }

  inline double  interfaceValue(double xyz_[]) const
  {
    return interfaceValue(xyz_[0], xyz_[1], xyz_[2]);
  }

  inline double robinCoef(double x, double y, double z) const
  {
#ifdef CASL_THROWS
    if(p_RobinCoef == NULL) throw std::invalid_argument("[CASL_ERROR]: The value of the Robin coef has not been set on the interface.");
#endif
    return p_RobinCoef->operator ()(x,y,z);
  }

  inline double robinCoef(double xyz_[]) const
  {
    return robinCoef(xyz_[0], xyz_[1], xyz_[2]);
  }
};

/*!
<<<<<<< HEAD
 * \brief index_of_node finds the (local) index of a node as defined within p4est, i.e. as a pest_quadrant_t structure whose level is P4EST_MAXLEVEL!
 *        The method uses a binary search through the provided nodes: its complexity is O(log(N_nodes)).
 *        The given node MUST MANDATORILY be canonicalized before being passed to this function to ensure consistency with the provided nodes: use
 *        p4est_node_canonicalize beforehand!
 * \param [in]    n node whose local index is queried!
 * \param [in]    nodes the nodes data structure
 * \param [inout] idx the local index of the node on output if found, undefined if not found (i.e. if the returned value is false)
 * \return true if the queried node exists and was found in the nodes (i.e. if the idx is valid), false otherwise.
 */
bool index_of_node(const p4est_quadrant_t *n, p4est_nodes_t* nodes, p4est_locidx_t& idx);

/*!
 * \brief linear_interpolation performs linear interpolation for a point
 * \param [in]    p4est the forest
 * \param [in]    tree_id the current tree that owns the quadrant
 * \param [in]    quad the current quarant
 * \param [in]    F a simple C-style array of size n_results*P4EST_CHILDREN, containing the values of the n_vecs function(s) at the vertices of the quadrant. __MUST__ be z-ordered
 *                F[k*P4EST_CHILDREN+i] = value of he kth function at quadrant's node i (in z-order), 0 <= i < P4EST_CHILDREN, 0 <= k < n_results
 * \param [in]    xyz_global global coordinates of the point
 * \param [inout] simple C-style array of size n_results containing the results of the quadratic_interpolation of the n_results different functions at the node of interest (located at xyz_global)
 * \param [in]    n_results number of functions to be interpolated
 */
void linear_interpolation(const p4est_t *p4est, p4est_topidx_t tree_id, const p4est_quadrant_t &quad, const double *F, const double *xyz_global, double *results, const unsigned int n_results);
inline double linear_interpolation(const p4est_t *p4est, p4est_topidx_t tree_id, const p4est_quadrant_t &quad, const double *F, const double *xyz_global)
{
  double result;
  linear_interpolation(p4est, tree_id, quad, F, xyz_global, &result, 1);
  return result;
}

/*!
=======
 * \brief linear_interpolation performs linear interpolation for a point
 * \param [in]    p4est the forest
 * \param [in]    tree_id the current tree that owns the quadrant
 * \param [in]    quad the current quarant
 * \param [in]    F a simple C-style array of size n_results*P4EST_CHILDREN, containing the values of the n_vecs function(s) at the vertices of the quadrant. __MUST__ be z-ordered
 *                F[k*P4EST_CHILDREN+i] = value of he kth function at quadrant's node i (in z-order), 0 <= i < P4EST_CHILDREN, 0 <= k < n_results
 * \param [in]    xyz_global global coordinates of the point
 * \param [inout] simple C-style array of size n_results containing the results of the quadratic_interpolation of the n_results different functions at the node of interest (located at xyz_global)
 * \param [in]    n_results number of functions to be interpolated
 */
void linear_interpolation(const p4est_t *p4est, p4est_topidx_t tree_id, const p4est_quadrant_t &quad, const double *F, const double *xyz_global, double *results, const unsigned int n_results);
double linear_interpolation(const p4est_t *p4est, p4est_topidx_t tree_id, const p4est_quadrant_t &quad, const double *F, const double *xyz_global);

/*!
>>>>>>> 15be4206
 * \brief quadratic_non_oscillatory_interpolation performs non-oscilatory quadratic interpolation for a point
 * \param [in]    p4est the forest
 * \param [in]    tree_id the current tree that owns the quadrant
 * \param [in]    quad the current quarant
 * \param [in]    F a simple C-style array of size n_results*P4EST_CHILDREN, containing the values of the n_vecs function(s) at the vertices of the quadrant. __MUST__ be z-ordered
 *                F[k*P4EST_CHILDREN+i] = value of he kth function at quadrant's node i (in z-order), 0 <= i < P4EST_CHILDREN, 0 <= k < n_results
 * \param [in]    Fdd a simple C-style array of size n_results*P4EST_CHILDREN*P4EST_DIM, containing the values of the second derivatives of the function(s) at the vertices of the quadrant
 *                Fdd[k*P4EST_CHILDREN*P4EST_DIM+j*P4EST_DIM+i] = value of the second derivative along dimension i, at quadrant's node j, of the kth function,
 *                0 <= i < P4EST_DIM, 0<= j < P4EST_CHILDREN, 0 <= k < n_results
 * \param [in]    xyz_global global coordinates of the point
 * \param [inout] simple C-style array of size n_results containing the results of the quadratic_interpolation of the n_results different functions at the node of interest (located at xyz_global)
 * \param [in]    n_results number of functions to be interpolated
 */
void quadratic_non_oscillatory_interpolation(const p4est_t *p4est, p4est_topidx_t tree_id, const p4est_quadrant_t &quad, const double *F, const double *Fdd, const double *xyz_global, double *results, unsigned int n_results);
<<<<<<< HEAD
inline double quadratic_non_oscillatory_interpolation(const p4est_t *p4est, p4est_topidx_t tree_id, const p4est_quadrant_t &quad, const double *F, const double *Fdd, const double *xyz_global)
{
  double result;
  quadratic_non_oscillatory_interpolation(p4est, tree_id, quad, F, Fdd, xyz_global, &result, 1);
  return result;
}

void quadratic_non_oscillatory_continuous_v1_interpolation(const p4est_t *p4est, p4est_topidx_t tree_id, const p4est_quadrant_t &quad, const double *F, const double *Fdd, const double *xyz_global, double *results, unsigned int n_results);
inline double quadratic_non_oscillatory_continuous_v1_interpolation(const p4est_t *p4est, p4est_topidx_t tree_id, const p4est_quadrant_t &quad, const double *F, const double *Fdd, const double *xyz_global)
{
  double result;
  quadratic_non_oscillatory_continuous_v1_interpolation(p4est, tree_id, quad, F, Fdd, xyz_global, &result, 1);
  return result;
}

void quadratic_non_oscillatory_continuous_v2_interpolation(const p4est_t *p4est, p4est_topidx_t tree_id, const p4est_quadrant_t &quad, const double *F, const double *Fdd, const double *xyz_global, double *results, unsigned int n_results);
inline double quadratic_non_oscillatory_continuous_v2_interpolation(const p4est_t *p4est, p4est_topidx_t tree_id, const p4est_quadrant_t &quad, const double *F, const double *Fdd, const double *xyz_global)
{
  double result;
  quadratic_non_oscillatory_continuous_v2_interpolation(p4est, tree_id, quad, F, Fdd, xyz_global, &result, 1);
  return result;
}

=======
double quadratic_non_oscillatory_interpolation(const p4est_t *p4est, p4est_topidx_t tree_id, const p4est_quadrant_t &quad, const double *F, const double *Fdd, const double *xyz_global);
void quadratic_non_oscillatory_continuous_v1_interpolation(const p4est_t *p4est, p4est_topidx_t tree_id, const p4est_quadrant_t &quad, const double *F, const double *Fdd, const double *xyz_global, double *results, unsigned int n_results);
double quadratic_non_oscillatory_continuous_v1_interpolation(const p4est_t *p4est, p4est_topidx_t tree_id, const p4est_quadrant_t &quad, const double *F, const double *Fdd, const double *xyz_global);
void quadratic_non_oscillatory_continuous_v2_interpolation(const p4est_t *p4est, p4est_topidx_t tree_id, const p4est_quadrant_t &quad, const double *F, const double *Fdd, const double *xyz_global, double *results, unsigned int n_results);
double quadratic_non_oscillatory_continuous_v2_interpolation(const p4est_t *p4est, p4est_topidx_t tree_id, const p4est_quadrant_t &quad, const double *F, const double *Fdd, const double *xyz_global);
>>>>>>> 15be4206

/*!
 * \brief quadratic_interpolation performs quadratic interpolation for a point
 * \param [in]    p4est the forest
 * \param [in]    tree_id the current tree that owns the quadrant
 * \param [in]    quad the current quarant
 * \param [in]    F a simple C-style array of size n_results*P4EST_CHILDREN, containing the values of the n_vecs function(s) at the vertices of the quadrant. __MUST__ be z-ordered
 *                F[k*P4EST_CHILDREN+i] = value of he kth function at quadrant's node i (in z-order), 0 <= i < P4EST_CHILDREN, 0 <= k < n_results
 * \param [in]    Fdd a simple C-style array of size n_results*P4EST_CHILDREN*P4EST_DIM, containing the values of the second derivatives of the function(s) at the vertices of the quadrant
 *                Fdd[k*P4EST_CHILDREN*P4EST_DIM+j*P4EST_DIM+i] = value of the second derivative along dimension i, at quadrant's node j, of the kth function,
 *                0 <= i < P4EST_DIM, 0<= j < P4EST_CHILDREN, 0 <= k < n_results
 * \param [in]    xyz_global global coordinates of the point
 * \param [inout] simple C-style array of size n_results containing the results of the quadratic_interpolation of the n_results different functions at the node of interest (located at xyz_global)
 * \param [in]    n_results number of functions to be interpolated
 */
void quadratic_interpolation(const p4est_t* p4est, p4est_topidx_t tree_id, const p4est_quadrant_t &quad, const double *F, const double *Fdd, const double *xyz_global, double *results, unsigned int n_results);
<<<<<<< HEAD
inline double quadratic_interpolation(const p4est_t* p4est, p4est_topidx_t tree_id, const p4est_quadrant_t &quad, const double *F, const double *Fdd, const double *xyz_global)
{
  double result;
  quadratic_interpolation(p4est, tree_id, quad, F, Fdd, xyz_global, &result, 1);
  return result;
}

p4est_bool_t nodes_are_equal(int mpi_size, p4est_nodes_t* nodes_1, p4est_nodes_t* nodes_2);

p4est_bool_t ghosts_are_equal(p4est_ghost_t* ghost_1, p4est_ghost_t* ghost_2);

PetscErrorCode VecGetLocalAndGhostSizes(Vec& v, PetscInt& local_size, PetscInt& ghosted_size);

/*!
 * \brief VecGhostCopy  copy a ghosted vector, i.e. dst <- src
 * \param src [in]  the source vector
 * \param dst [out] the destination vector
 * \return error code
 */
PetscErrorCode VecGhostCopy(Vec src, Vec dst);
=======
double quadratic_interpolation(const p4est_t* p4est, p4est_topidx_t tree_id, const p4est_quadrant_t &quad, const double *F, const double *Fdd, const double *xyz_global);
>>>>>>> 15be4206

/*!
 * \brief vectorIsWellSetForNodes
 * \param v
 * \param nodes
 * \param mpicomm
 * \param block_size
 * \return
 */
bool vectorIsWellSetForNodes(Vec& v, const p4est_nodes_t* nodes, const MPI_Comm& mpicomm, const unsigned int &block_size);

/*!
 * \brief VecCreateGhostNodesBlock Creates a ghosted block PETSc parallel vector on the nodes
 * \param p4est      [in]  p4est object
 * \param nodes      [in]  the nodes object
 * \param block_size [in]  block size of the vector
 * \param v          [out] PETSc vector
 * \return a PetscErrorCode to be checked against using CHKERRXX()
 */
PetscErrorCode VecCreateGhostNodesBlock(const p4est_t *p4est, const p4est_nodes_t *nodes, const PetscInt & block_size, Vec* v);
inline PetscErrorCode VecCreateGhostNodes(const p4est_t *p4est, const p4est_nodes_t *nodes, Vec* v)
{
  return VecCreateGhostNodesBlock(p4est, nodes, 1, v);
}

/*!
 * \brief VecGhostSet Sets a ghost vector to a value
 * \param x [in,out]  the vector
 * \param v [in]      the value to set
 * \return error code
 */
PetscErrorCode VecGhostSet(Vec x, double v);

/*!
<<<<<<< HEAD
 * \brief VecCreateGhostNodesBlock Creates a ghosted block PETSc parallel vector on the cells
=======
 * \brief VecCreateCellsNoGhost Creates a PETSc parallel vector on the cells
 * \param p4est [in]  the forest
 * \param v     [out] PETSc vector type
 */
PetscErrorCode VecCreateCellsNoGhost(const p4est_t *p4est, Vec* v);

/*!
 * \brief VecCreateGhostNodesBlock Creates a ghosted block PETSc parallel vector
>>>>>>> 15be4206
 * \param p4est      [in]  p4est object
 * \param ghost      [in]  the ghost cells
 * \param block_size [in]  block size of the vector
 * \param v          [out] PETSc vector
 * \return a PetscErrorCode to be checked against using CHKERRXX()
 */
PetscErrorCode VecCreateGhostCellsBlock(const p4est_t *p4est, const p4est_ghost_t *ghost, const PetscInt & block_size, Vec* v);
inline PetscErrorCode VecCreateGhostCells(const p4est_t *p4est, const p4est_ghost_t *ghost, Vec* v)
{
  return VecCreateGhostCellsBlock(p4est, ghost, 1, v);
}

/*!
 * \brief VecCreateCellsBlockNoGhost Creates a non-ghosted block PETSc parallel vector on the cells
 * \param p4est       [in]  the forest
 * \param block_size  [in]  block size of the vector
 * \param v           [out] PETSc vector type
 * \return a PetscErrorCode to be checked against using CHKERRXX()
 */
PetscErrorCode VecCreateCellsBlockNoGhost(const p4est_t *p4est, const PetscInt &block_size, Vec* v);
inline PetscErrorCode VecCreateCellsNoGhost(const p4est_t *p4est, Vec* v)
{
  return VecCreateCellsBlockNoGhost(p4est, 1, v);
}

/*!
 * \brief VecScatterCreateChangeLayout Create a VecScatter context useful for changing the parallel layout of a vector
 * \param comm  [in]  MPI_Comm to which parallel vectors belong
 * \param from  [in]  input vector layout
 * \param to    [in]  output vector layout
 * \param ctx   [out] the created VecScatter context
 * \return
 */
PetscErrorCode VecScatterCreateChangeLayout(MPI_Comm comm, Vec from, Vec to, VecScatter *ctx);

/*!
 * \brief VecGhostChangeLayoutBegin Start changing the layout of a parallel vector. This potentially involves
 *  sending and receiving messages in a non-blocking mode
 * \param ctx   [in]  VecScatter context to initiate the transfer
 * \param from  [in]  input vector to the change the parallel layout
 * \param to    [out] output vector with the same global values but with a different parallel layout
 * \return
 */
PetscErrorCode VecGhostChangeLayoutBegin(VecScatter ctx, Vec from, Vec to);

/*!
 * \brief VecGhostChangeLayoutEnd Finish changing the layout of a parallel vector. This potentially involves
 *  sending and receiving messages in a non-blocking mode
 * \param ctx   [in]  VecScatter context to initiate the transfer
 * \param from  [in]  input vector to the change the parallel layout
 * \param to    [out] output vector with the same global values but with a different parallel layout
 * \return
 */
PetscErrorCode VecGhostChangeLayoutEnd(VecScatter ctx, Vec from, Vec to);

/*!
 * \brief is_folder returns true if the path points to an existing folder
 * does not use boost nor c++17 standard to maximize portability
 * \param path: path to be checked
 * \return true if the path points to a folder
 * [throws std::runtime_error if the path cannot be accessed]
 */
bool is_folder(const char* path);

/*!
 * \brief file_exists returns true if the path points to an existing file
 * does not use boost nor c++17 standard to maximize portability
 * \param path:path to be checked
 * \return true if there exists a file corresponding to the given path
 */
bool file_exists(const char* path);

/*!
 * \brief create_directory creates a folder indicated by the given path, permission rights: 755
 * does not use boost nor c++17 standard to maximize portability (parents are created as well)
 * \param path: path to the folder to be created
 * \param mpi_rank: rank of the calling process
 * \param comm: communicator
 * \return 0 if the creation was successful, non-0 otherwise
 * [the root process creates the folder, the operation is collective by MPI_Bcast on the result]
 */
int create_directory(const char* path, int mpi_rank, MPI_Comm comm=MPI_COMM_WORLD);

/*!
 * \brief delete_directory_recursive explores a directory then
 * - it deletes all regular files in the directrory;
 * - it goes through subdirectories and calls the same function on them;
 * - after recursive call returns the subdirectory is removed;
 * does not use boost nor c++17 standard to maximize portability
 * \param root_path: path to the root directory to be entirely deleted
 * \param mpi_rank: rank of the calling process
 * \param comm: communicator
 * \param non_collective: flag skipping the (collective) steps (for recursive calls on root process)
 * \return 0 if the deletion was successful, non-0 otherwise
 * [the root process deletes the content, the operation is collective by MPI_Bcast on the final result]
 * [throws std::invalid_argument if the root_path is NOT a directory]
 */
int delete_directory(const char* root_path, int mpi_rank, MPI_Comm comm=MPI_COMM_WORLD, bool non_collective=false);

int get_subdirectories_in(const char* root_path, std::vector<std::string>& subdirectories);

inline double int2double_coordinate_transform(p4est_qcoord_t a){
  return static_cast<double>(a)/static_cast<double>(P4EST_ROOT_LEN);
}

void dxyz_min(const p4est_t *p4est, double *dxyz);

void get_dxyz_min(const p4est_t *p4est, double *dxyz, double &dxyz_min);
void get_dxyz_min(const p4est_t *p4est, double *dxyz, double &dxyz_min, double &diag_min);

void dxyz_quad(const p4est_t *p4est, const p4est_quadrant_t *quad, double *dxyz);

void xyz_min(const p4est_t *p4est, double *xyz_min_);

void xyz_max(const p4est_t *p4est, double *xyz_max_);

inline void xyz_min_max(const p4est_t *p4est, double *xyz_min_, double *xyz_max_){
  xyz_min(p4est, xyz_min_);
  xyz_max(p4est, xyz_max_);
}

inline double node_x_fr_n(const p4est_indep_t *ni){
  return ni->x == P4EST_ROOT_LEN-1 ? 1.0:static_cast<double>(ni->x)/static_cast<double>(P4EST_ROOT_LEN);
}

inline double node_y_fr_n(const p4est_indep_t *ni){
  return ni->y == P4EST_ROOT_LEN-1 ? 1.0:static_cast<double>(ni->y)/static_cast<double>(P4EST_ROOT_LEN);
}

#ifdef P4_TO_P8
inline double node_z_fr_n(const p4est_indep_t *ni){
  return ni->z == P4EST_ROOT_LEN-1 ? 1.0:static_cast<double>(ni->z)/static_cast<double>(P4EST_ROOT_LEN);
}
#endif

inline double node_x_fr_n(p4est_locidx_t n, const p4est_t *p4est, const p4est_nodes_t *nodes)
{
  p4est_indep_t *node = (p4est_indep_t*)sc_array_index(&const_cast<p4est_nodes_t*>(nodes)->indep_nodes, n);
  p4est_topidx_t tree_id = node->p.piggy3.which_tree;

  p4est_topidx_t v_m = p4est->connectivity->tree_to_vertex[P4EST_CHILDREN*tree_id + 0];
  p4est_topidx_t v_p = p4est->connectivity->tree_to_vertex[P4EST_CHILDREN*tree_id + P4EST_CHILDREN-1];
  double tree_xmin = p4est->connectivity->vertices[3*v_m + 0];
  double tree_xmax = p4est->connectivity->vertices[3*v_p + 0];
  return (tree_xmax-tree_xmin)*node_x_fr_n(node) + tree_xmin;
}

inline double node_y_fr_n(p4est_locidx_t n, const p4est_t *p4est, const p4est_nodes_t *nodes)
{
  p4est_indep_t *node = (p4est_indep_t*)sc_array_index(&const_cast<p4est_nodes_t*>(nodes)->indep_nodes, n);
  p4est_topidx_t tree_id = node->p.piggy3.which_tree;

  p4est_topidx_t v_m = p4est->connectivity->tree_to_vertex[P4EST_CHILDREN*tree_id + 0];
  p4est_topidx_t v_p = p4est->connectivity->tree_to_vertex[P4EST_CHILDREN*tree_id + P4EST_CHILDREN-1];
  double tree_ymin = p4est->connectivity->vertices[3*v_m + 1];
  double tree_ymax = p4est->connectivity->vertices[3*v_p + 1];
  return (tree_ymax-tree_ymin)*node_y_fr_n(node) + tree_ymin;
}

#ifdef P4_TO_P8
inline double node_z_fr_n(p4est_locidx_t n, const p4est_t *p4est, const p4est_nodes_t *nodes)
{
  p4est_indep_t *node = (p4est_indep_t*)sc_array_index(&const_cast<p4est_nodes_t*>(nodes)->indep_nodes, n);
  p4est_topidx_t tree_id = node->p.piggy3.which_tree;

  p4est_topidx_t v_m = p4est->connectivity->tree_to_vertex[P4EST_CHILDREN*tree_id + 0];
  p4est_topidx_t v_p = p4est->connectivity->tree_to_vertex[P4EST_CHILDREN*tree_id + P4EST_CHILDREN-1];
  double tree_zmin = p4est->connectivity->vertices[3*v_m + 2];
  double tree_zmax = p4est->connectivity->vertices[3*v_p + 2];
  return (tree_zmax-tree_zmin)*node_z_fr_n(node) + tree_zmin;
}
#endif

inline void node_xyz_fr_n(p4est_locidx_t n, const p4est_t *p4est, const p4est_nodes_t *nodes, double *xyz)
{
  xyz[0] = node_x_fr_n(n,p4est,nodes);
  xyz[1] = node_y_fr_n(n,p4est,nodes);
#ifdef P4_TO_P8
  xyz[2] = node_z_fr_n(n,p4est,nodes);
#endif
}

inline void p4est_dxyz_min(const p4est_t* p4est, double *dxyz)
{
  splitting_criteria_t *data = (splitting_criteria_t*)p4est->user_pointer;
  p4est_topidx_t vm = p4est->connectivity->tree_to_vertex[0];
  p4est_topidx_t vp = p4est->connectivity->tree_to_vertex[P4EST_CHILDREN-1];
  const double *vert = p4est->connectivity->vertices;

  double h = 1.0 / (double) (1 << data->max_lvl);
  for (short i=0; i<P4EST_DIM; ++i)
    dxyz[i] = (vert[3*vp + i] - vert[3*vm + i]) * h;
}

inline void p4est_dxyz_max(const p4est_t* p4est, double *dxyz)
{
  splitting_criteria_t *data = (splitting_criteria_t*)p4est->user_pointer;
  p4est_topidx_t tr_idx = p4est->trees->elem_count - 1;
  p4est_topidx_t vm = p4est->connectivity->tree_to_vertex[0];
  p4est_topidx_t vp = p4est->connectivity->tree_to_vertex[tr_idx * P4EST_CHILDREN + P4EST_CHILDREN-1];
  const double *vert = p4est->connectivity->vertices;

  double h = 1.0 / (double) (1 << data->min_lvl);
  for (short i=0; i<P4EST_DIM; ++i)
    dxyz[i] = (vert[3*vp + i] - vert[3*vm + i]) * h;
}

inline double p4est_diag_min(const p4est_t* p4est) {
  double dx[P4EST_DIM];
  p4est_dxyz_min(p4est, dx);
#ifdef P4_TO_P8
  return sqrt(SQR(dx[0]) + SQR(dx[1]) + SQR(dx[2]));
#else
  return sqrt(SQR(dx[0]) + SQR(dx[1]));
#endif
}

inline double p4est_diag_max(const p4est_t* p4est) {
  double dx[P4EST_DIM];
  p4est_dxyz_max(p4est, dx);
#ifdef P4_TO_P8
  return sqrt(SQR(dx[0]) + SQR(dx[1]) + SQR(dx[2]));
#else
  return sqrt(SQR(dx[0]) + SQR(dx[1]));
#endif
}

/*!
 * \brief get the z-coordinate of the bottom left corner of a quadrant in the local tree coordinate system
 */
inline double quad_x_fr_i(const p4est_quadrant_t *qi){
  return static_cast<double>(qi->x)/static_cast<double>(P4EST_ROOT_LEN);
}

/*!
 * \brief get the y-coordinate of the bottom left corner of a quadrant in the local tree coordinate system
 */
inline double quad_y_fr_j(const p4est_quadrant_t *qi){
  return static_cast<double>(qi->y)/static_cast<double>(P4EST_ROOT_LEN);
}

#ifdef P4_TO_P8
/*!
 * \brief get the x-coordinate of the bottom left corner of a quadrant in the local tree coordinate system
 */
inline double quad_z_fr_k(const p4est_quadrant_t *qi){
  return static_cast<double>(qi->z)/static_cast<double>(P4EST_ROOT_LEN);
}
#endif

inline p4est_tree_t* get_tree(p4est_topidx_t tr, p4est_t* p4est)
{
#ifdef CASL_THROWS
  if(tr < p4est->first_local_tree || tr > p4est->last_local_tree) {
    std::ostringstream oss;
    oss << "Tree with index " << tr << " is outside range. Processor " << p4est->mpirank
        << " inclusive range is [" << p4est->first_local_tree << ", " << p4est->last_local_tree << "]" << std::endl;
    throw std::out_of_range(oss.str());
  }
#endif

  return (p4est_tree_t*)sc_array_index(p4est->trees, tr);
}

inline p4est_quadrant_t* get_quad(p4est_locidx_t q, p4est_tree_t* tree)
{
#ifdef CASL_THROWS
  if(q < 0 || q >= (p4est_locidx_t) tree->quadrants.elem_count) {
    std::ostringstream oss;
    oss << "Quad with index " << q << " is outside range of current tree. "
        << "Number of quadrants on this tree is " << tree->quadrants.elem_count << std::endl;
    throw std::out_of_range(oss.str());
  }
#endif

  return (p4est_quadrant_t*)sc_array_index(&tree->quadrants, q);
}

inline p4est_quadrant_t* get_quad(p4est_locidx_t q, p4est_ghost_t* ghost)
{
#ifdef CASL_THROWS
  if(q < 0 || q >= (p4est_locidx_t) ghost->ghosts.elem_count) {
    std::ostringstream oss;
    oss << "Quad with index " << q << " is outside range of ghost layer. "
        << "Size of ghost layer is " << ghost->ghosts.elem_count << std::endl;
    throw std::out_of_range(oss.str());
  }
#endif

  return (p4est_quadrant_t*)sc_array_index(&ghost->ghosts, q);
}

inline p4est_indep_t* get_node(p4est_locidx_t n, p4est_nodes_t* nodes)
{
#ifdef CASL_THROWS
  if(n < 0 || n >= (p4est_locidx_t) nodes->indep_nodes.elem_count) {
    std::ostringstream oss;
    oss << "Node with index " << n << " is outside range of nodes." << std::endl;
    throw std::out_of_range(oss.str());
  }
#endif

  return (p4est_indep_t*)sc_array_index(&nodes->indep_nodes, n);
}

/*!
 * \brief get the x-coordinate of the center of a quadrant
 * \param quad_idx the index of the quadrant in the local forest, NOT in the tree tree_idx !!
 */
inline double quad_x_fr_q(p4est_locidx_t quad_idx, p4est_topidx_t tree_idx, const p4est_t *p4est, p4est_ghost_t *ghost)
{
  p4est_quadrant_t *quad;
  if(quad_idx<p4est->local_num_quadrants)
  {
    p4est_tree_t *tree = (p4est_tree_t*)sc_array_index(p4est->trees, tree_idx);
    quad = (p4est_quadrant_t*)sc_array_index(&tree->quadrants, quad_idx-tree->quadrants_offset);
  }
  else
    quad = (p4est_quadrant_t*)sc_array_index(&ghost->ghosts, quad_idx-p4est->local_num_quadrants);

  p4est_topidx_t v_m = p4est->connectivity->tree_to_vertex[P4EST_CHILDREN*tree_idx + 0];
  p4est_topidx_t v_p = p4est->connectivity->tree_to_vertex[P4EST_CHILDREN*tree_idx + P4EST_CHILDREN-1];
  double tree_xmin = p4est->connectivity->vertices[3*v_m + 0];
  double tree_xmax = p4est->connectivity->vertices[3*v_p + 0];
  return (tree_xmax-tree_xmin)*(quad_x_fr_i(quad) + .5*(double)P4EST_QUADRANT_LEN(quad->level)/(double)P4EST_ROOT_LEN) + tree_xmin;
}

/*!
 * \brief quad_x        compute the x-coordinate of the center of a quadrant
 * \param p4est [in]    const pointer to the p4est structure
 * \param quad  [in]    const pointer to the quadrant.
 *        NOTE: Assumes that the piggy3 member if filled
 * \return  the x-coordinate
 */
inline double quad_x(const p4est_t *p4est, const p4est_quadrant_t *quad)
{
  p4est_locidx_t tree_idx = quad->p.piggy3.which_tree;
  p4est_topidx_t v_m = p4est->connectivity->tree_to_vertex[P4EST_CHILDREN*tree_idx + 0];
  p4est_topidx_t v_p = p4est->connectivity->tree_to_vertex[P4EST_CHILDREN*tree_idx + P4EST_CHILDREN-1];
  double tree_xmin = p4est->connectivity->vertices[3*v_m + 0];
  double tree_xmax = p4est->connectivity->vertices[3*v_p + 0];
  return (tree_xmax-tree_xmin)*(quad_x_fr_i(quad) + 0.5*(double)P4EST_QUADRANT_LEN(quad->level)/(double)P4EST_ROOT_LEN) + tree_xmin;
}

/*!
 * \brief quad_dx     compute the dx size of the a quadrant
 * \param p4est [in]  const pointer to the p4est structure
 * \param quad  [in]  const pointer to the quadrant structure
 *        NOTE: Assumes that the piggy3 member if filled
 * \return  dx
 */
inline double quad_dx(const p4est_t *p4est, const p4est_quadrant_t *quad)
{
  p4est_locidx_t tree_idx = quad->p.piggy3.which_tree;
  p4est_topidx_t v_m = p4est->connectivity->tree_to_vertex[P4EST_CHILDREN*tree_idx + 0];
  p4est_topidx_t v_p = p4est->connectivity->tree_to_vertex[P4EST_CHILDREN*tree_idx + P4EST_CHILDREN-1];
  double tree_xmin = p4est->connectivity->vertices[3*v_m + 0];
  double tree_xmax = p4est->connectivity->vertices[3*v_p + 0];

  return (tree_xmax-tree_xmin)*((double)P4EST_QUADRANT_LEN(quad->level)/(double)P4EST_ROOT_LEN);
}

/*!
 * \brief get the y-coordinate of the center of a quadrant
 * \param quad_idx the index of the quadrant in the local forest, NOT in the tree tree_idx !!
 */
inline double quad_y_fr_q(p4est_locidx_t quad_idx, p4est_topidx_t tree_idx, const p4est_t *p4est, p4est_ghost_t *ghost)
{
  p4est_quadrant_t *quad;
  if(quad_idx<p4est->local_num_quadrants)
  {
    p4est_tree_t *tree = (p4est_tree_t*)sc_array_index(p4est->trees, tree_idx);
    quad = (p4est_quadrant_t*)sc_array_index(&tree->quadrants, quad_idx-tree->quadrants_offset);
  }
  else
    quad = (p4est_quadrant_t*)sc_array_index(&ghost->ghosts, quad_idx-p4est->local_num_quadrants);

  p4est_topidx_t v_m = p4est->connectivity->tree_to_vertex[P4EST_CHILDREN*tree_idx + 0];
  p4est_topidx_t v_p = p4est->connectivity->tree_to_vertex[P4EST_CHILDREN*tree_idx + P4EST_CHILDREN-1];
  double tree_ymin = p4est->connectivity->vertices[3*v_m + 1];
  double tree_ymax = p4est->connectivity->vertices[3*v_p + 1];
  return (tree_ymax-tree_ymin)*(quad_y_fr_j(quad) + .5*(double)P4EST_QUADRANT_LEN(quad->level)/(double)P4EST_ROOT_LEN) + tree_ymin;
}

/*!
 * \brief quad_y        compute the y-coordinate of the center of a quadrant
 * \param p4est [in]    const pointer to the p4est structure
 * \param quad  [in]    const pointer to the quadrant.
 *        NOTE: Assumes that the piggy3 member if filled
 * \return  the y-coordinate
 */
inline double quad_y(const p4est_t *p4est, const p4est_quadrant_t *quad)
{
  p4est_locidx_t tree_idx = quad->p.piggy3.which_tree;
  p4est_topidx_t v_m = p4est->connectivity->tree_to_vertex[P4EST_CHILDREN*tree_idx + 0];
  p4est_topidx_t v_p = p4est->connectivity->tree_to_vertex[P4EST_CHILDREN*tree_idx + P4EST_CHILDREN-1];
  double tree_ymin = p4est->connectivity->vertices[3*v_m + 1];
  double tree_ymax = p4est->connectivity->vertices[3*v_p + 1];
  return (tree_ymax-tree_ymin)*(quad_y_fr_j(quad) + 0.5*(double)P4EST_QUADRANT_LEN(quad->level)/(double)P4EST_ROOT_LEN) + tree_ymin;
}

/*!
 * \brief quad_dy     compute the dy size of the a quadrant
 * \param p4est [in]  const pointer to the p4est structure
 * \param quad  [in]  const pointer to the quadrant structure
 *        NOTE: Assumes that the piggy3 member if filled
 * \return  dy
 */
inline double quad_dy(const p4est_t *p4est, const p4est_quadrant_t *quad)
{
  p4est_locidx_t tree_idx = quad->p.piggy3.which_tree;
  p4est_topidx_t v_m = p4est->connectivity->tree_to_vertex[P4EST_CHILDREN*tree_idx + 0];
  p4est_topidx_t v_p = p4est->connectivity->tree_to_vertex[P4EST_CHILDREN*tree_idx + P4EST_CHILDREN-1];
  double tree_ymin = p4est->connectivity->vertices[3*v_m + 1];
  double tree_ymax = p4est->connectivity->vertices[3*v_p + 1];

  return (tree_ymax-tree_ymin)*((double)P4EST_QUADRANT_LEN(quad->level)/(double)P4EST_ROOT_LEN);
}

#ifdef P4_TO_P8
/*!
 * \brief get the z-coordinate of the center of a quadrant
 * \param quad_idx the index of the quadrant in the local forest, NOT in the tree tree_idx !!
 */
inline double quad_z_fr_q(p4est_locidx_t quad_idx, p4est_topidx_t tree_idx, const p4est_t *p4est, p4est_ghost_t *ghost)
{
  p4est_quadrant_t *quad;
  if(quad_idx<p4est->local_num_quadrants)
  {
    p4est_tree_t *tree = (p4est_tree_t*)sc_array_index(p4est->trees, tree_idx);
    quad = (p4est_quadrant_t*)sc_array_index(&tree->quadrants, quad_idx-tree->quadrants_offset);
  }
  else
    quad = (p4est_quadrant_t*)sc_array_index(&ghost->ghosts, quad_idx-p4est->local_num_quadrants);

  p4est_topidx_t v_m = p4est->connectivity->tree_to_vertex[P4EST_CHILDREN*tree_idx + 0];
  p4est_topidx_t v_p = p4est->connectivity->tree_to_vertex[P4EST_CHILDREN*tree_idx + P4EST_CHILDREN-1];
  double tree_zmin = p4est->connectivity->vertices[3*v_m + 2];
  double tree_zmax = p4est->connectivity->vertices[3*v_p + 2];
  return (tree_zmax-tree_zmin)*(quad_z_fr_k(quad) + .5*(double)P4EST_QUADRANT_LEN(quad->level)/(double)P4EST_ROOT_LEN) + tree_zmin;
}

/*!
 * \brief quad_z        compute the y-coordinate of the center of a quadrant
 * \param p4est [in]    const pointer to the p4est structure
 * \param quad  [in]    const pointer to the quadrant.
 *        NOTE: Assumes that the piggy3 member if filled
 * \return  the z-coordinate
 */
inline double quad_z(const p4est_t *p4est, const p4est_quadrant_t *quad)
{
  p4est_locidx_t tree_idx = quad->p.piggy3.which_tree;
  p4est_topidx_t v_m = p4est->connectivity->tree_to_vertex[P4EST_CHILDREN*tree_idx + 0];
  p4est_topidx_t v_p = p4est->connectivity->tree_to_vertex[P4EST_CHILDREN*tree_idx + P4EST_CHILDREN-1];
  double tree_zmin = p4est->connectivity->vertices[3*v_m + 2];
  double tree_zmax = p4est->connectivity->vertices[3*v_p + 2];
  return (tree_zmax-tree_zmin)*(quad_z_fr_k(quad) + 0.5*(double)P4EST_QUADRANT_LEN(quad->level)/(double)P4EST_ROOT_LEN) + tree_zmin;
}

/*!
 * \brief quad_dz     compute the dz size of the a quadrant
 * \param p4est [in]  const pointer to the p4est structure
 * \param quad  [in]  const pointer to the quadrant structure
 *        NOTE: Assumes that the piggy3 member if filled
 * \return  dz
 */
inline double quad_dz(const p4est_t *p4est, const p4est_quadrant_t *quad)
{
  p4est_locidx_t tree_idx = quad->p.piggy3.which_tree;
  p4est_topidx_t v_m = p4est->connectivity->tree_to_vertex[P4EST_CHILDREN*tree_idx + 0];
  p4est_topidx_t v_p = p4est->connectivity->tree_to_vertex[P4EST_CHILDREN*tree_idx + P4EST_CHILDREN-1];
  double tree_zmin = p4est->connectivity->vertices[3*v_m + 2];
  double tree_zmax = p4est->connectivity->vertices[3*v_p + 2];

  return (tree_zmax-tree_zmin)*((double)P4EST_QUADRANT_LEN(quad->level)/(double)P4EST_ROOT_LEN);
}
#endif


/*!
 * \brief get the xyz-coordinates of the center of a quadrant
 * \param quad_idx the index of the quadrant in the local forest, NOT in the tree tree_idx !!
 */
inline void quad_xyz_fr_q(p4est_locidx_t quad_idx, p4est_topidx_t tree_idx, const p4est_t *p4est, p4est_ghost_t *ghost, double *xyz)
{
  xyz[0] = quad_x_fr_q(quad_idx, tree_idx, p4est, ghost);
  xyz[1] = quad_y_fr_q(quad_idx, tree_idx, p4est, ghost);
#ifdef P4_TO_P8
  xyz[2] = quad_z_fr_q(quad_idx, tree_idx, p4est, ghost);
#endif
}

/*!
 * \brief quad_z_fr_q   compute the y-coordinate of the center of a quadrant
 * \param p4est [in]    const pointer to the p4est structure
 * \param quad  [in]    const pointer to the quadrant.
 *        NOTE: Assumes that the piggy3 member if filled
 * \param xyz   [out]   pointer to array of size P4EST_DIM to store xyz
 * \return  the z-coordinate
 */
inline void quad_xyz(const p4est_t *p4est, const p4est_quadrant_t *quad, double *xyz)
{
  xyz[0] = quad_x(p4est, quad);
  xyz[1] = quad_y(p4est, quad);
#ifdef P4_TO_P8
  xyz[2] = quad_z(p4est, quad);
#endif
}

/*!
 * \brief quad_dxyz   compute the dxyz sizes of the a quadrant
 * \param p4est [in]  const pointer to the p4est structure
 * \param quad  [in]  const pointer to the quadrant structure
 *        NOTE: Assumes that the piggy3 member if filled
 * \param dxyz  [out]   pointer to array of size P4EST_DIM to store dxyz
 * \return  dy
 */
inline void quad_dxyz(const p4est_t *p4est, const p4est_quadrant_t *quad, double *dxyz)
{
  dxyz[0] = quad_dx(p4est, quad);
  dxyz[1] = quad_dy(p4est, quad);
#ifdef P4_TO_P8
  dxyz[2] = quad_dz(p4est, quad);
#endif
}

/*!
 * \brief compute the xyz_min of a given tree index
 * \param p4est the forest object
 * \param tr_idx index of the tree to find the xyz_min
 * \param xyz pointer to an array of double[P4EST_DIM]
 */
inline void tree_xyz_min(p4est_t* p4est, p4est_topidx_t tr_idx, double *xyz)
{
  p4est_topidx_t vtx = p4est->connectivity->tree_to_vertex[tr_idx*P4EST_CHILDREN];
  xyz[0] = p4est->connectivity->vertices[3*vtx + 0];
  xyz[1] = p4est->connectivity->vertices[3*vtx + 1];
#ifdef P4_TO_P8
  xyz[2] = p4est->connectivity->vertices[3*vtx + 2];
#endif
}

/*!
 * \brief compute the xyz_max of a given tree index
 * \param p4est the forest object
 * \param tr_idx index of the tree to find the xyz_max
 * \param xyz pointer to an array of double[P4EST_DIM]
 */
inline void tree_xyz_max(p4est_t* p4est, p4est_topidx_t tr_idx, double *xyz)
{
  p4est_topidx_t vtx = p4est->connectivity->tree_to_vertex[tr_idx*P4EST_CHILDREN + P4EST_CHILDREN - 1];
  xyz[0] = p4est->connectivity->vertices[3*vtx + 0];
  xyz[1] = p4est->connectivity->vertices[3*vtx + 1];
#ifdef P4_TO_P8
  xyz[2] = p4est->connectivity->vertices[3*vtx + 2];
#endif
}

/*!
 * \brief computes the xyz_min of the entire forest
 * \param p4est teh forest object
 * \param xyz pointer to an array of double[P4EST_DIM]
 */
inline void p4est_xyz_min(p4est_t* p4est, double *xyz)
{
  tree_xyz_min(p4est, 0, xyz);
}

/*!
 * \brief computes the xyz_max of the entire forest
 * \param p4est teh forest object
 * \param xyz pointer to an array of double[P4EST_DIM]
 */
inline void p4est_xyz_max(p4est_t* p4est, double *xyz)
{
  tree_xyz_max(p4est, p4est->trees->elem_count - 1, xyz);
}

/*!
 * \brief integrate_over_negative_domain_in_one_quadrant
 */
double integrate_over_negative_domain_in_one_quadrant(const p4est_t *p4est, const p4est_nodes_t *nodes, const p4est_quadrant_t *quad, p4est_locidx_t quad_idx, Vec phi, Vec f);

/*!
 * \brief integrate_over_negative_domain integrate a quantity f over the negative domain defined by phi
 *        note: second order convergence
 * \param p4est the p4est
 * \param nodes the nodes structure associated to p4est
 * \param phi
 * \param f the scalar to integrate
 * \return the integral of f over the phi<0 domain, \int_{\phi<0} f
 */
double integrate_over_negative_domain(const p4est_t *p4est, const p4est_nodes_t *nodes, Vec phi, Vec f);

/*!
 * \brief area_in_negative_domain_in_one_quadrant
 */
double area_in_negative_domain_in_one_quadrant(const p4est_t *p4est, const p4est_nodes_t *nodes, const p4est_quadrant_t *quad, p4est_locidx_t quad_idx, Vec phi);

/*!
 * \brief area_in_negative_domain compute the area of the negative domain defined by phi
 *        note: second order convergence
 * \param p4est the p4est
 * \param nodes the nodes structure associated to p4est
 * \param phi the level-set function
 * \return the area in the negative phi domain, i.e. \int_{phi<0} 1
 */
double area_in_negative_domain(const p4est_t *p4est, const p4est_nodes_t *nodes, Vec phi);

/*!
 * \brief integrate_over_interface_in_one_quadrant
 */
double integrate_over_interface_in_one_quadrant(const p4est_t *p4est, const p4est_nodes_t *nodes, const p4est_quadrant_t *quad, p4est_locidx_t quad_idx, Vec phi, Vec f);
/*!
 * \brief max_over_interface_in_one_quadrant
 */
double max_over_interface_in_one_quadrant(const p4est_nodes_t *nodes, p4est_locidx_t quad_idx, Vec phi, Vec f);

/*!
 * \brief integrate_over_interface integrate a scalar f over the 0-contour of the level-set function phi.
 *        note: first order convergence only
 * \param p4est the p4est
 * \param nodes the nodes structure associated to p4est
 * \param phi the level-set function
 * \param f the scalar to integrate
 * \return the integral of f over the contour defined by phi, i.e. \int_{phi=0} f
 */
double integrate_over_interface(const p4est_t *p4est, const p4est_nodes_t *nodes, Vec phi, Vec f);

/*!
 * \brief max_over_interface calculate the maximum value of a scalar f over the 0-contour of the level-set function phi.
 * \param p4est the p4est
 * \param nodes the nodes structure associated to p4est
 * \param phi the level-set function
 * \param f the scalar to integrate
 * \return the integral of f over the contour defined by phi, i.e. \max_{phi=0} f
 */
double max_over_interface(const p4est_t *p4est, const p4est_nodes_t *nodes, Vec phi, Vec f);

/*!
 * \brief compute_mean_curvature computes the mean curvature using compact stencil k = -div(n)
 * \param qnnn neighborhood information for the point
 * \param phi pointer to the level set function
 * \param phi_x pointer to an array of size P4EST_DIM for the first derivatives of levelset. CANNOT be NULL.
 * \return mean curvature at a single point
 */
double compute_mean_curvature(const quad_neighbor_nodes_of_node_t& qnnn, double* phi, double* phi_x[P4EST_DIM]);

/*!
 * \brief compute_mean_curvature computes the mean curvature using divergence of normal k = -div(n)
 * \param qnnn neighborhood information for the point
 * \param normals pointer to an array of size P4EST_DIM of the normals. CANNOT be NULL.
 * \return mean curvature at a single point
 */
double compute_mean_curvature(const quad_neighbor_nodes_of_node_t& qnnn, double* normals[P4EST_DIM]);

/*!
 * \brief compute_mean_curvature computes the mean curvature in the entire domain k = -div(n)
 * \param neighbors the node neighborhood information
 * \param phi levelset function
 * \param phi_x an array of size P4EST_DIM representing the first derivative of levelset in the entire domain. CANNOT be NULL.
 * \param kappa curvature function in the entire domain
 */
void compute_mean_curvature(const my_p4est_node_neighbors_t &neighbors, Vec phi, Vec phi_x[P4EST_DIM], Vec kappa);

/*!
 * \brief compute_mean_curvature computes the mean curvature in the entire domain k = -div(n)
 * \param neighbors the node neighborhood information
 * \param normals pointer to an array of size P4EST_DIM for the normals. CANNOT be NULL.
 * \param kappa curvature function in the entire domain
 */
void compute_mean_curvature(const my_p4est_node_neighbors_t &neighbors, Vec normals[P4EST_DIM], Vec kappa);

/*!
 * \brief compute_normals computes the (scaled) normal to the surface
 * \param [in]  qnnn    neighborhood information for the point
 * \param [in]  phi     pointer to the levelset function
 * \param [out] normals array of size P4EST_DIM for the normals
 */
void compute_normals(const quad_neighbor_nodes_of_node_t& qnnn, double *phi, double normals[P4EST_DIM]);

/*!
 * \brief compute_normals computes the (scaled) normal to the surface for the entire grid
 * \param [in]  neighbors the neighborhood information
 * \param [in]  phi       PETSc vector of the levelset function
 * \param phi the level-set function
 * \param [out] normals   array of size P4EST_DIM of PETSc vectors to store the normal in the entire doamin
 */
void compute_normals(const my_p4est_node_neighbors_t& neighbors, Vec phi, Vec normals[P4EST_DIM]);

/*!
 * \brief compute_normals computes the (scaled) normal to the surface for the entire grid
 * \param [in]  neighbors the neighborhood information
 * \param [in]  phi       PETSc vector of the levelset function
 * \param [out] normals   P4EST_DIM-blocked PETSc vectors to store the normal in the entire doamin
 */
void compute_normals(const my_p4est_node_neighbors_t& neighbors, Vec phi, Vec normals);


/*!
 * \brief interface_length_in_one_quadrant
 */
double interface_length_in_one_quadrant(const p4est_t *p4est, const p4est_nodes_t *nodes, const p4est_quadrant_t *quad, p4est_locidx_t quad_idx, Vec phi);

/*!
 * \brief interface_length
 * \param p4est the p4est
 * \param nodes the nodes structure associated to p4est
 * \param phi the level-set function
 * \return the length (or area in 3D) of the contour defined by phi
 */
double interface_length(const p4est_t *p4est, const p4est_nodes_t *nodes, Vec phi);

/*!
 * \brief is_node_xmWall checks if a node is on x^- domain boundary
 * \param p4est [in] p4est
 * \param ni    [in] pointer to the node structure
 * \return true if the point is on the left domain boundary and p4est is _NOT_ periodic
 * \note: periodicity is not implemented
 */
bool is_node_xmWall(const p4est_t *p4est, const p4est_indep_t *ni);

/*!
 * \brief is_node_xpWall checks if a node is on x^+ domain boundary
 * \param p4est [in] p4est
 * \param ni    [in] pointer to the node structure
 * \return true if the point is on the right domain boundary and p4est is _NOT_ periodic
 * \note: periodicity is not implemented
 */
bool is_node_xpWall(const p4est_t *p4est, const p4est_indep_t *ni);

/*!
 * \brief is_node_ymWall checks if a node is on y^- domain boundary
 * \param p4est [in] p4est
 * \param ni    [in] pointer to the node structure
 * \return true if the point is on the domain bottom boundary and p4est is _NOT_ periodic
 * \note: periodicity is not implemented
 */
bool is_node_ymWall(const p4est_t *p4est, const p4est_indep_t *ni);

/*!
 * \brief is_node_ymWall checks if a node is on y^+ domain boundary
 * \param p4est [in] p4est
 * \param ni    [in] pointer to the node structure
 * \return true if the point is on the domain top boundary and p4est is _NOT_ periodic
 * \note: periodicity is not implemented
 */
bool is_node_ypWall(const p4est_t *p4est, const p4est_indep_t *ni);

#ifdef P4_TO_P8
/*!
 * \brief is_node_zmWall checks if a node is on z^- domain boundary
 * \param p4est [in] p4est
 * \param ni    [in] pointer to the node structure
 * \return true if the point is on the domain back boundary and p4est is _NOT_ periodic
 * \note: periodicity is not implemented
 */
bool is_node_zmWall(const p4est_t *p4est, const p4est_indep_t *ni);

/*!
 * \brief is_node_zpWall checks if a node is on z^+ domain boundary
 * \param p4est [in] p4est
 * \param ni    [in] pointer to the node structure
 * \return true if the point is on the domain front boundary and p4est is _NOT_ periodic
 * \note: periodicity is not implemented
 */
bool is_node_zpWall(const p4est_t *p4est, const p4est_indep_t *ni);
#endif

/*!
 * \brief is_node_Wall checks if a node is on any of domain boundaries
 * \param p4est [in] p4est
 * \param ni    [in] pointer to the node structure
 * \return true if the point is on the domain boundary and p4est is _NOT_ periodic
 */
bool is_node_Wall  (const p4est_t *p4est, const p4est_indep_t *ni);

/*!
 * \brief is_node_Wall checks if a node is on any of domain boundaries
 * \param p4est [in] p4est
 * \param ni    [in] pointer to the node structure
 * \return true if the point is on the domain boundary and p4est is _NOT_ periodic
 * \note: periodicity is not implemented
 */
bool is_node_Wall  (const p4est_t *p4est, const p4est_indep_t *ni, bool is_wall[]);

/*!
 * \brief is_node_Wall checks if a node is on the oriented domain boundary pointed by oriented_dir
 * \param p4est         [in] p4est
 * \param ni            [in] pointer to the node structure
 * \param oriented_dir  [in] oriented direction (dir::f_m00, dir::f_p00, etc.)
 * \return true if the point is on the domain boundary and p4est is _NOT_ periodic
 */
bool is_node_Wall(const p4est_t *p4est, const p4est_indep_t *ni, const unsigned char oriented_dir);

/*!
 * \brief is_quad_xmWall checks if a quad is on x^- domain boundary
 * \param p4est [in] p4est
 * \param qi    [in] pointer to the quadrant
 * \return true if the quad is on the left domain boundary and p4est is _NOT_ periodic
 * \note: periodicity is not implemented
 */
bool is_quad_xmWall(const p4est_t *p4est, p4est_topidx_t tr_it, const p4est_quadrant_t *qi);

/*!
 * \brief is_quad_xpWall checks if a quad is on x^+ domain boundary
 * \param p4est [in] p4est
 * \param qi    [in] pointer to the quadrant
 * \return true if the quad is on the right domain boundary and p4est is _NOT_ periodic
 */
bool is_quad_xpWall(const p4est_t *p4est, p4est_topidx_t tr_it, const p4est_quadrant_t *qi);

/*!
 * \brief is_quad_ymWall checks if a quad is on y^- domain boundary
 * \param p4est [in] p4est
 * \param qi    [in] pointer to the quadrant
 * \return true if the quad is on the bottom domain boundary and p4est is _NOT_ periodic
 */
bool is_quad_ymWall(const p4est_t *p4est, p4est_topidx_t tr_it, const p4est_quadrant_t *qi);

/*!
 * \brief is_quad_ypWall checks if a quad is on y^+ domain boundary
 * \param p4est [in] p4est
 * \param qi    [in] pointer to the quadrant
 * \return true if the quad is on the top domain boundary and p4est is _NOT_ periodic
 */
bool is_quad_ypWall(const p4est_t *p4est, p4est_topidx_t tr_it, const p4est_quadrant_t *qi);

/*!
 * \brief is_quad_zmWall checks if a quad is on z^- domain boundary
 * \param p4est [in] p4est
 * \param qi    [in] pointer to the quadrant
 * \return true if the quad is on the back domain boundary and p4est is _NOT_ periodic
 */
bool is_quad_zmWall(const p4est_t *p4est, p4est_topidx_t tr_it, const p4est_quadrant_t *qi);

/*!
 * \brief is_quad_zpWall checks if a quad is on z^+ domain boundary
 * \param p4est [in] p4est
 * \param qi    [in] pointer to the quadrant
 * \return true if the quad is on the front domain boundary and p4est is _NOT_ periodic
 */
bool is_quad_zpWall(const p4est_t *p4est, p4est_topidx_t tr_it, const p4est_quadrant_t *qi);

/*!
 * \brief is_quad_Wall checks if a quad is on the domain boundary in a given direction
 * \param p4est [in] p4est
 * \param qi    [in] pointer to the quadrant
 * \param dir   [in] the direction to check, dir::f_m00, dir::f_p00, dir::f_0m0 ...
 * \return true if the quad is on the domain boundary in the direction dir and p4est is _NOT_ periodic
 */
bool is_quad_Wall(const p4est_t *p4est, p4est_topidx_t tr_it, const p4est_quadrant_t *qi, int dir);

/*!
 * \brief is_quad_Wall checks if a quad is on any of domain boundaries
 * \param p4est [in] p4est
 * \param qi    [in] pointer to the quadrant
 * \return true if the quad is on the domain boundary and p4est is _NOT_ periodic
 */
bool is_quad_Wall  (const p4est_t *p4est, p4est_topidx_t tr_it, const p4est_quadrant_t *qi);

/*!
 * \brief is_periodic checks if the forest is periodic in direction dir
 * \param p4est [in] the forest
 * \param dir   [in] the direction to check, 0 (x), 1 (y) or 2 (z, only in 3D)
 * \return true if the forest is periodic in direction dir, false otherwise
 */
inline bool is_periodic(const p4est_connectivity_t *const conn, int dir)
{
  /* check whether there is not a boundary on the left side of first tree */
  P4EST_ASSERT (0 <= dir && dir < P4EST_DIM);

  const int face = 2 * dir;
  const p4est_topidx_t tfindex = 0 * P4EST_FACES + face;

  return !(conn->tree_to_tree[tfindex] == 0 &&
           conn->tree_to_face[tfindex] == face);
}
inline bool is_periodic(const p4est_t *p4est, int dir)
{
  return is_periodic(p4est->connectivity, dir);
}

inline void clip_in_domain(double xyz[P4EST_DIM], const double xyz_min[P4EST_DIM], const double xyz_max[P4EST_DIM], const bool periodic[P4EST_DIM])
{
  for(unsigned char dir=0; dir<P4EST_DIM; ++dir)
    if((xyz[dir]<xyz_min[dir]) || (xyz[dir]>xyz_max[dir]))
    {
      if(periodic[dir])
        xyz[dir] = xyz[dir] - floor((xyz[dir]-xyz_min[dir])/(xyz_max[dir]-xyz_min[dir]))*(xyz_max[dir]-xyz_min[dir]);
      else
        xyz[dir] = MAX(xyz_min[dir], MIN(xyz_max[dir], xyz[dir]));
    }
}

inline void clip_in_domain(double xyz[P4EST_DIM], const p4est_t* p4est)
{
  double xyz_min[P4EST_DIM], xyz_max[P4EST_DIM];
  bool periodic[P4EST_DIM];
  for(unsigned char dir=0; dir<P4EST_DIM; ++dir)
  {
    xyz_min[dir]  = p4est->connectivity->vertices[3*p4est->connectivity->tree_to_vertex[0]+dir];
    xyz_max[dir]  = p4est->connectivity->vertices[3*p4est->connectivity->tree_to_vertex[P4EST_CHILDREN*p4est->connectivity->num_trees - 1] + dir];
    periodic[dir] = is_periodic(p4est, dir);
  }
  clip_in_domain(xyz, xyz_min, xyz_max, periodic);
}

/*!
 * \brief find the owner rank of a ghost quadrant
 * \param ghost the ghost structure
 * \param ghost_idx the index of the ghost quadrant (between 0 and the number of ghost quadrants)
 * \return the rank who owns the ghost quadrant
 */
int quad_find_ghost_owner(const p4est_ghost_t *ghost, p4est_locidx_t ghost_idx);

/*!
 * \brief sample_cf_on_nodes samples a cf function on the nodes. both local and ghost poinst are considered
 * \param p4est [in] the p4est object
 * \param nodes [in] the nodes data structure
 * \param cf    [in] the cf function. It is assumed that the function can be evaluated at _ANY_ point, whether local or remote
 * \param f     [in, out] a PETSc Vec object to store the result. It is assumed that the vector is allocated. A check
 * is performed to ensure enough memory is available in the Vec object.
 */
#ifdef P4_TO_P8
void sample_cf_on_local_nodes(const p4est_t *p4est, p4est_nodes_t *nodes, const CF_3& cf, Vec f);
void sample_cf_on_nodes(const p4est_t *p4est, p4est_nodes_t *nodes, const CF_3& cf, Vec f);
void sample_cf_on_cells(const p4est_t *p4est, p4est_ghost_t *ghost, const CF_3& cf, Vec f);
void sample_cf_on_nodes(const p4est_t *p4est, p4est_nodes_t *nodes, const CF_3* cf_array[], Vec f);
void sample_cf_on_nodes(const p4est_t *p4est, p4est_nodes_t *nodes, const CF_3& cf, std::vector<double>& f);
#else
void sample_cf_on_local_nodes(const p4est_t *p4est, p4est_nodes_t *nodes, const CF_2& cf, Vec f);
void sample_cf_on_nodes(const p4est_t *p4est, p4est_nodes_t *nodes, const CF_2& cf, Vec f);
void sample_cf_on_cells(const p4est_t *p4est, p4est_ghost_t *ghost, const CF_2& cf, Vec f);
void sample_cf_on_nodes(const p4est_t *p4est, p4est_nodes_t *nodes, const CF_2* cf_array[], Vec f);
void sample_cf_on_nodes(const p4est_t *p4est, p4est_nodes_t *nodes, const CF_2& cf, std::vector<double>& f);
#endif

void write_comm_stats(const p4est_t *p4est, const p4est_ghost_t* ghost, const p4est_nodes_t *nodes,
                 const char* partition_name = NULL, const char* topology_name = NULL, const char* neighbors_name = NULL);

inline double ranged_rand(double a, double b, int seed = 0){
  if (seed) srand(seed);
  return (static_cast<double>(rand())/static_cast<double>(RAND_MAX) * (b-a) + a);
}

inline int ranged_rand(int a, int b, int seed = 0){
  if (seed) srand(seed);
  return (rand()%(b-a) + a);
}

inline int ranged_rand_inclusive(int a, int b, int seed = 0){
  if (seed) srand(seed);
  return (rand()%(b-a+1) + a);
}

// A Logger for interpolation function
struct InterpolatingFunctionLogEntry{
  int num_local_points, num_send_points, num_send_procs, num_recv_points, num_recv_procs;
};

class InterpolatingFunctionLogger{
  InterpolatingFunctionLogger() {}
  InterpolatingFunctionLogger(const InterpolatingFunctionLogger& ) {}
  static std::vector<InterpolatingFunctionLogEntry> entries;

public:
  inline static InterpolatingFunctionLogger& get_instance() {
    static InterpolatingFunctionLogger instance;
    return instance;
  }

  inline void log(const InterpolatingFunctionLogEntry& entry) {
    entries.push_back(entry);
  }

  inline void write(const std::string& filename) {
    for (size_t i = 0; i<entries.size();i++) {
      FILE *fp;
      std::ostringstream oss; oss << filename << "_" << i << ".dat";
      PetscFOpen(PETSC_COMM_WORLD, oss.str().c_str(), "w", &fp);
      PetscFPrintf(PETSC_COMM_WORLD, fp, "%% num_local_points | num_send_points | num_send_procs | num_recv_points | num_recv_procs \n");
      PetscSynchronizedFPrintf(PETSC_COMM_WORLD, fp, "%7d \t %7d \t %4d \t %7d \t %4d \n", entries[i].num_local_points,
                                                                                           entries[i].num_send_points,
                                                                                           entries[i].num_send_procs,
                                                                                           entries[i].num_recv_points,
                                                                                           entries[i].num_recv_procs);
      PetscSynchronizedFlush(PETSC_COMM_WORLD, fp);
      PetscFClose(PETSC_COMM_WORLD, fp);
    }
    entries.clear();
  }
};

/*!
 * \brief prepares MPI, PETSc, p4est, and sc libraries
 */
class mpi_environment_t{
  PetscErrorCode ierr;
  MPI_Comm mpicomm;
  int mpirank;
  int mpisize;

public:
  ~mpi_environment_t(){
    ierr = PetscFinalize(); CHKERRXX(ierr);
    sc_finalize();
    MPI_Finalize();
  }

  void init(int argc, char **argv){
    mpicomm = MPI_COMM_WORLD;

    MPI_Init(&argc, &argv);
    MPI_Comm_size(mpicomm, &mpisize);
    MPI_Comm_rank(mpicomm, &mpirank);

    ierr = PetscInitialize(&argc, &argv, NULL, NULL); CHKERRXX(ierr);

#ifdef DEBUG
    sc_init (mpicomm, P4EST_FALSE, P4EST_FALSE, NULL, SC_LP_DEFAULT); // to allow easy debugging --> backtracks the P4EST_ASSERTs!
#else
    sc_init (mpicomm, P4EST_FALSE, P4EST_FALSE, NULL, SC_LP_SILENT);
#endif
    p4est_init (NULL, SC_LP_SILENT);
#ifdef CASL_LOG_EVENTS
    register_petsc_logs();
#endif
  }

  inline const MPI_Comm& comm() const {return mpicomm;}
  inline const int& rank() const {return mpirank;}
  inline const int& size() const {return mpisize;}

};

class parStopWatch{
public:
  typedef enum{
    root_timings,
    all_timings
  } stopwatch_timing;

private:
  PetscErrorCode ierr;
  int mpiret;
  double ts, tf;
  MPI_Comm comm_;
  int mpirank;
  int mpisize;
  std::string msg_;
  stopwatch_timing timing_;
  std::vector<double> t;
  FILE *f_;

  void gather_and_print_info(const double &elap, const bool &print_stats_only)
  {
    ierr = PetscFPrintf(comm_, f_, "%s ... done in \n", msg_.c_str()); CHKERRXX(ierr);
    if (timing_ == all_timings){
      mpiret = MPI_Gather(&elap, 1, MPI_DOUBLE, &t[0], 1, MPI_DOUBLE, 0, comm_); SC_CHECK_MPI(mpiret);
      double tmax, tmin, tavg, tdev;
      tmax = tmin = elap;
      tavg = tdev = 0;
      if (mpirank == 0){
        if(!print_stats_only) {
          ierr = PetscFPrintf(comm_, f_, "t = ["); CHKERRXX(ierr);
        for (size_t i=0; i<t.size()-1; i++) {
          ierr = PetscFPrintf(comm_, f_, "%.5lf, ", t[i]); CHKERRXX(ierr); }
        ierr = PetscFPrintf(comm_, f_, "%.5lf];\n", t.back()); CHKERRXX(ierr);
        }

        for (size_t i=0; i<t.size(); i++){
          tavg += t[i];
          tmax = MAX(tmax, t[i]);
          tmin = MIN(tmin, t[i]);
        }
        tavg /= mpisize;

        for (size_t i=0; i<t.size(); i++){
          tdev += (t[i]-tavg)*(t[i]-tavg);
        }
        tdev = sqrt(tdev/mpisize);
      }

      ierr = PetscFPrintf(comm_, f_, " t_max = %.5lf (s), t_max/t_min = %.2lf, t_avg = %.5lf (s), t_dev/t_avg = %% %2.1lf, t_dev/(t_max-t_min) = %% %2.1lf\n\n", tmax, tmax/tmin, tavg, tdev/tavg*100, tdev/(tmax-tmin)*100); CHKERRXX(ierr);
    } else {
      ierr = PetscFPrintf(comm_, f_, " %.5lf secs. on process %d [Note: only showing root's timings]\n\n", elap, mpirank); CHKERRXX(ierr); }
    return;
  }

public:

  parStopWatch(stopwatch_timing timing = root_timings, FILE *f = stdout, MPI_Comm comm = MPI_COMM_WORLD)
    : comm_(comm), timing_(timing), f_(f)
  {
    MPI_Comm_rank(comm_, &mpirank);
    MPI_Comm_size(comm_, &mpisize);
    t.resize(mpisize,0);
  }

  void start(const std::string& msg){
    msg_ = msg;
    if(msg_.length() > 0)
      PetscFPrintf(comm_, f_, "%s ... \n", msg.c_str());
    ts = MPI_Wtime();
  }

  void start(){
    ts = MPI_Wtime();
  }

  void stop(){
    tf = MPI_Wtime();
  }

  double read_duration(const bool &print_stats_only=false){
    double elap = tf - ts;
<<<<<<< HEAD
    gather_and_print_info(elap, print_stats_only);
=======
    if (timing_ == all_timings)
      MPI_Gather(&elap, 1, MPI_DOUBLE, &t[0], 1, MPI_DOUBLE, 0, comm_);
    return elap;
  }

  void print_stats_only(){
    if(timing_ != all_timings)
    {
      PetscFPrintf(comm_, stderr, "parStopWatch::print_stats_only() can be called only in 'all_timing' mode.");
      return;
    }
    print_duration(true);
  }

  double print_duration(bool print_stats_only_ = false){
    double elap = read_duration();
    PetscPrintf(comm_, "%s ... done in \n", msg_.c_str());
    if (timing_ == all_timings){
      double tmax, tmin, tavg, tdev;
      tmax = tmin = elap;
      tavg = tdev = 0;
      if (mpirank == 0){
        if(!print_stats_only_)
          PetscFPrintf(comm_, f_, "t = [");
        for (size_t i=0; i<t.size()-1; i++){
          if(!print_stats_only_)
            PetscFPrintf(comm_, f_, "%.5lf, ", t[i]);
          tavg += t[i];
          tmax = MAX(tmax, t[i]);
          tmin = MIN(tmin, t[i]);
        }
        if(!print_stats_only_)
          PetscFPrintf(comm_, f_, "%.5lf];\n", t.back());

        tavg += t.back();
        tmax = MAX(tmax, t.back());
        tmin = MIN(tmin, t.back());

        tavg /= mpisize;

        for (size_t i=0; i<t.size(); i++){
          tdev += (t[i]-tavg)*(t[i]-tavg);
        }
        tdev = sqrt(tdev/mpisize);
      }

      PetscFPrintf(comm_, f_, " t_max = %.5lf (s), t_max/t_min = %.2lf, t_avg = %.5lf (s), t_dev/t_avg = %% %2.1lf, t_dev/(t_max-t_min) = %% %2.1lf\n\n", tmax, tmax/tmin, tavg, tdev/tavg*100, tdev/(tmax-tmin)*100);
    } else {
      PetscFPrintf(comm_, f_, " %.5lf secs. on process %d [Note: only showing root's timings]\n\n", elap, mpirank);
    }
>>>>>>> 15be4206
    return elap;
  }

  double read_duration_current(const bool &print_stats_only=false){
    double elap = MPI_Wtime() - ts;
    gather_and_print_info(elap, print_stats_only);
    return elap;
  }

  double get_duration(){
    return tf - ts;
  }

  double get_duration_current(){
    return MPI_Wtime() - ts;
  }
};

/*!
 * \brief prodives a CF_2/CF_3 interface to interpolation on quadrants
 */

#ifdef P4_TO_P8
class quadrant_interp_t : public CF_3
#else
class quadrant_interp_t : public CF_2
#endif
{
  p4est_t *p4est_;
  p4est_topidx_t tree_idx_;
  const p4est_quadrant_t *quad_;
  interpolation_method method_;
  std::vector<double> *F_;
  std::vector<double> *Fdd_;

public:
  quadrant_interp_t(p4est_t *p4est, p4est_topidx_t tree_idx, const p4est_quadrant_t *quad, interpolation_method method, std::vector<double> *F, std::vector<double> *Fdd = NULL)
    : p4est_(p4est), tree_idx_(tree_idx), quad_(quad), method_(method), F_(F), Fdd_(Fdd) {}

  void reinit(p4est_t *p4est, p4est_topidx_t tree_idx, p4est_quadrant_t *quad, interpolation_method method, std::vector<double> *F, std::vector<double> *Fdd = NULL)
  {
    p4est_ = p4est;
    tree_idx_ = tree_idx;
    quad_ = quad;
    method_ = method;
    F_ = F;
    Fdd_ = Fdd;
  }

#ifdef P4_TO_P8
  double operator()(double x, double y, double z) const;
#else
  double operator()(double x, double y) const;
#endif

//#ifdef P4_TO_P8
//  double operator()(double x, double y, double z) const
//  {
//    double xyz_node[P4EST_DIM] = { x, y, z};
//#else
//  double operator()(double x, double y) const
//  {
//    double xyz_node[P4EST_DIM] = { x, y };
//#endif

//#ifdef CASL_THROWS
//    if (F_ == NULL) throw std::invalid_argument("[CASL_ERROR]: Values are not provided for interpolation.");
//    if (Fdd_ == NULL && (method_ == quadratic || method_ == quadratic_non_oscillatory) ) throw std::invalid_argument("[CASL_ERROR]: Second order derivatives are not provided for quadratic interpolation.");
//#endif

//    switch (method_)
//    {
//      case linear:                    return linear_interpolation                   (p4est_, tree_idx_, *quad_, F_, xyz_node); break;
//      case quadratic:                 return quadratic_interpolation                (p4est_, tree_idx_, *quad_, F_, Fdd_, xyz_node); break;
//      case quadratic_non_oscillatory: return quadratic_non_oscillatory_interpolation(p4est_, tree_idx_, *quad_, F_, Fdd_, xyz_node); break;
//    }
//  }
};

void copy_ghosted_vec(Vec input, Vec output);
void set_ghosted_vec(Vec vec, double scalar);
void shift_ghosted_vec(Vec vec, double scalar);
void scale_ghosted_vec(Vec vec, double scalar);

void invert_phi(p4est_nodes_t *nodes, Vec phi);

PetscErrorCode VecCopyGhost(Vec input, Vec output);
PetscErrorCode VecSetGhost(Vec vec, PetscScalar scalar);
PetscErrorCode VecShiftGhost(Vec vec, PetscScalar scalar);
PetscErrorCode VecScaleGhost(Vec vec, PetscScalar scalar);
PetscErrorCode VecPointwiseMultGhost(Vec output, Vec input1, Vec input2);
PetscErrorCode VecPointwiseMinGhost(Vec output, Vec input1, Vec input2);
PetscErrorCode VecPointwiseMaxGhost(Vec output, Vec input1, Vec input2);
PetscErrorCode VecAXPBYGhost(Vec y, PetscScalar alpha, PetscScalar beta, Vec x);
PetscErrorCode VecReciprocalGhost(Vec input);

struct vec_and_ptr_t
{
  static PetscErrorCode ierr;

  Vec     vec;
  double *ptr;

  vec_and_ptr_t() : vec(NULL), ptr(NULL) {}

  vec_and_ptr_t(Vec parent) : vec(NULL), ptr(NULL) { create(parent); }

  vec_and_ptr_t(p4est_t *p4est, p4est_nodes_t *nodes) : vec(NULL), ptr(NULL) { create(p4est, nodes); }

  inline void create(Vec parent)
  {
    ierr = VecDuplicate(parent, &vec); CHKERRXX(ierr);
  }

  inline void create(p4est_t *p4est, p4est_nodes_t *nodes)
  {
    ierr = VecCreateGhostNodes(p4est, nodes, &vec); CHKERRXX(ierr);
  }

  inline void destroy()
  {
    if (vec != NULL) { ierr = VecDestroy(vec); CHKERRXX(ierr); }
  }

  inline void get_array()
  {
    ierr = VecGetArray(vec, &ptr); CHKERRXX(ierr);
  }

  inline void restore_array()
  {
    ierr = VecRestoreArray(vec, &ptr); CHKERRXX(ierr);
  }

  inline void set(Vec input)
  {
    vec = input;
  }
};


struct vec_and_ptr_dim_t
{
  static PetscErrorCode ierr;

  Vec     vec[P4EST_DIM];
  double *ptr[P4EST_DIM];

  vec_and_ptr_dim_t()
  {
    for (short dim = 0; dim < P4EST_DIM; ++dim)
    {
      vec[dim] = NULL;
      ptr[dim] = NULL;
    }
  }

  vec_and_ptr_dim_t(Vec parent[])
  {
    for (short dim = 0; dim < P4EST_DIM; ++dim)
    {
      vec[dim] = NULL;
      ptr[dim] = NULL;
    }
    create(parent);
  }

  vec_and_ptr_dim_t(p4est_t *p4est, p4est_nodes_t *nodes)
  {
    for (short dim = 0; dim < P4EST_DIM; ++dim)
    {
      vec[dim] = NULL;
      ptr[dim] = NULL;
    }
    create(p4est, nodes);
  }

  inline void create(Vec parent[])
  {
    for (short dim = 0; dim < P4EST_DIM; ++dim)
    {
      ierr = VecDuplicate(parent[dim], &vec[dim]); CHKERRXX(ierr);
    }
  }

  inline void create(p4est_t *p4est, p4est_nodes_t *nodes)
  {
    for (short dim = 0; dim < P4EST_DIM; ++dim)
    {
      ierr = VecCreateGhostNodes(p4est, nodes, &vec[dim]); CHKERRXX(ierr);
    }
  }

  inline void destroy()
  {
    for (short dim = 0; dim < P4EST_DIM; ++dim)
    {
      if (vec[dim] != NULL) { ierr = VecDestroy(vec[dim]); CHKERRXX(ierr); }
    }
  }

  inline void get_array()
  {
    for (short dim = 0; dim < P4EST_DIM; ++dim)
    {
      ierr = VecGetArray(vec[dim], &ptr[dim]); CHKERRXX(ierr);
    }
  }

  inline void restore_array()
  {
    for (short dim = 0; dim < P4EST_DIM; ++dim)
    {
      ierr = VecRestoreArray(vec[dim], &ptr[dim]); CHKERRXX(ierr);
    }
  }

  inline void set(Vec input[])
  {
    for (short dim = 0; dim < P4EST_DIM; ++dim)
    {
      vec[dim] = input[dim];
    }
  }
};

struct vec_and_ptr_array_t
{
  static PetscErrorCode ierr;

  int i, size;
  std::vector<Vec>      vec;
  std::vector<double *> ptr;

  vec_and_ptr_array_t() : size(0) {}

  vec_and_ptr_array_t(int size) : size(size), vec(size, NULL), ptr(size, NULL) {}

  vec_and_ptr_array_t(int size, Vec parent) : size(size), vec(size, NULL), ptr(size, NULL) { create(parent); }

  vec_and_ptr_array_t(int size, Vec parent[]) : size(size), vec(size, NULL), ptr(size, NULL) { create(parent); }

  vec_and_ptr_array_t(int size, p4est_t *p4est, p4est_nodes_t *nodes) : size(size), vec(size, NULL), ptr(size, NULL) { create(p4est, nodes); }

  inline void resize(int size)
  {
    this->size = size;
    vec.assign(size, NULL);
    ptr.assign(size, NULL);
  }

  inline void create(Vec parent)
  {
    for (i = 0; i < size; ++i)
    {
      ierr = VecDuplicate(parent, &vec[i]); CHKERRXX(ierr);
    }
  }

  inline void create(Vec parent[])
  {
    for (i = 0; i < size; ++i)
    {
      ierr = VecDuplicate(parent[i], &vec[i]); CHKERRXX(ierr);
    }
  }

  inline void create(p4est_t *p4est, p4est_nodes_t *nodes)
  {
    for (i = 0; i < size; ++i)
    {
      ierr = VecCreateGhostNodes(p4est, nodes, &vec[i]); CHKERRXX(ierr);
    }
  }

  inline void destroy()
  {
    for (i = 0; i < size; ++i)
    {
      if (vec[i] != NULL) { ierr = VecDestroy(vec[i]); CHKERRXX(ierr); }
    }
  }

  inline void get_array()
  {
    for (i = 0; i < size; ++i)
    {
      ierr = VecGetArray(vec[i], &ptr[i]); CHKERRXX(ierr);
    }
  }

  inline void restore_array()
  {
    for (i = 0; i < size; ++i)
    {
      ierr = VecRestoreArray(vec[i], &ptr[i]); CHKERRXX(ierr);
    }
  }

  inline void set(Vec input[])
  {
    for (int i = 0; i < size; ++i)
    {
      vec[i] = input[i];
    }
  }
};

void compute_normals_and_mean_curvature(const my_p4est_node_neighbors_t &neighbors, const Vec phi, Vec normals[], Vec kappa);

void save_vector(const char *filename, const std::vector<double> &data, std::ios_base::openmode mode = std::ios_base::out, char delim = ',');

template<typename T>
bool contains(const std::vector<T> &vec, const T& elem)
{
  return find(vec.begin(), vec.end(), elem)!=vec.end();
}

void fill_island(const my_p4est_node_neighbors_t &ngbd, const double *phi_p, double *island_number_p, int number, p4est_locidx_t n);
void find_connected_ghost_islands(const my_p4est_node_neighbors_t &ngbd, const double *phi_p, double *island_number_p, p4est_locidx_t n, std::vector<double> &connected, std::vector<bool> &visited);
void compute_islands_numbers(const my_p4est_node_neighbors_t &ngbd, const Vec phi, int &nb_islands_total, Vec island_number);

//void get_all_neighbors(const p4est_locidx_t n, const p4est_t *p4est, const p4est_nodes_t *nodes, const my_p4est_node_neighbors_t *ngbd, p4est_locidx_t *neighbors, bool *neighbor_exists);

void compute_phi_eff(Vec phi_eff, p4est_nodes_t* nodes, std::vector<Vec>& phi, std::vector<mls_opn_t>& opn);

void compute_phi_eff(Vec phi_eff, p4est_nodes_t *nodes, int num_phi, ...);

class zero_cf_t : public CF_DIM
{
public:
  double operator()(DIM(double, double, double)) const
  {
    return 0;
  }
} static zero_cf;

class dirichlet_cf_t : public WallBCDIM
{
public:
  BoundaryConditionType operator()(DIM(double, double, double)) const
  {
    return DIRICHLET;
  }
} static dirichlet_cf;

class neumann_cf_t : public WallBCDIM
{
public:
  BoundaryConditionType operator()(DIM(double, double, double)) const
  {
    return NEUMANN;
  }
} static neumann_cf;

class robin_cf_t : public WallBCDIM
{
public:
  BoundaryConditionType operator()(DIM(double, double, double)) const
  {
    return ROBIN;
  }
} static robin_cf;

class cf_const_t : public CF_DIM
{
  double value;
public:
  cf_const_t(double value=0) : value(value) {}
  double operator()(DIM(double, double, double)) const
  {
    return value;
  }
};

inline double smooth_max(double a, double b, double e)
{
  return .5*(a+b+sqrt(SQR(a-b)+e*e));
}

inline double smooth_min(double a, double b, double e)
{
  return .5*(a+b-(sqrt(SQR(a-b)+e*e)));
}

inline double smooth_min2(double a, double b, double e)
{
  return .5*(a+b-(sqrt(SQR(a-b)+e*e)-e*e/sqrt(SQR(a-b)+e*e)));
}


class mls_eff_cf_t : public CF_DIM
{
  std::vector<CF_DIM *>  phi_cf;
  std::vector<mls_opn_t> action;
public:
  mls_eff_cf_t() {}
  mls_eff_cf_t(std::vector<CF_DIM *> &phi_cf, std::vector<mls_opn_t> &action) { set(phi_cf, action); }

  inline void set(std::vector<CF_DIM *> &phi_cf, std::vector<mls_opn_t> &action)
  {
    this->phi_cf = phi_cf;
    this->action = action;
  }

  inline void clear()
  {
    this->phi_cf.clear();
    this->action.clear();
  }

  inline void add_domain(CF_DIM &phi_cf, mls_opn_t opn)
  {
    this->phi_cf.push_back(&phi_cf);
    this->action.push_back(opn);
  }

  double operator()(DIM(double x, double y, double z)) const
  {
    double phi_eff = -10;
    double phi_cur = -10;
    for (int i=0; i<phi_cf.size(); ++i)
    {
      phi_cur = (*phi_cf[i])( DIM(x,y,z) );
      switch (action[i]) {
        case MLS_INTERSECTION: if (phi_cur > phi_eff) phi_eff = phi_cur; break;
        case MLS_ADDITION:     if (phi_cur < phi_eff) phi_eff = phi_cur; break;
      }
    }

    return phi_eff;
  }
};

class mls_smooth_cf_t : public CF_DIM
{
  std::vector<CF_DIM *>  phi_cf;
  std::vector<mls_opn_t> action;
  double epsilon;
public:
  mls_smooth_cf_t() {}
  mls_smooth_cf_t(std::vector<CF_DIM *> &phi_cf, std::vector<mls_opn_t> &action, double epsilon=0) { set(phi_cf, action, epsilon); }

  inline void set(std::vector<CF_DIM *> &phi_cf, std::vector<mls_opn_t> &action, double epsilon=0)
  {
    this->phi_cf  = phi_cf;
    this->action  = action;
    this->epsilon = epsilon;
  }

  inline void set_smoothing(double epsilon)
  {
    this->epsilon = epsilon;
  }

  inline void add_domain(CF_DIM &phi_cf, mls_opn_t opn)
  {
    this->phi_cf.push_back(&phi_cf);
    this->action.push_back(opn);
  }

  double operator()( DIM(double x, double y, double z) ) const
  {
    double phi_eff = -10;
    double phi_cur = -10;
    for (unsigned short i = 0; i < phi_cf.size(); ++i)
    {
      phi_cur = (*phi_cf[i])( DIM(x,y,z) );
      switch (action[i]) {
        case MLS_INTERSECTION: phi_eff = 0.5*(phi_eff+phi_cur+sqrt(SQR(phi_eff-phi_cur)+epsilon)); break;
        case MLS_ADDITION:     phi_eff = 0.5*(phi_eff+phi_cur-sqrt(SQR(phi_eff-phi_cur)+epsilon)+(epsilon)/sqrt(SQR(phi_eff-phi_cur)+epsilon)); break;
      }
    }
    return phi_eff;
  }
};

//class mls_t
//{
//public:
//  unsigned int size;

//  std::vector<mls_opn_t> opn;
//  std::vector<Vec *>     phi;
//  std::vector<int>       clr;

//  std::vector<mls_opn_t>& get_opn() { return opn; }
//  std::vector<Vec *>&     get_phi() { return phi; }
//  std::vector<int>&       get_clr() { return clr; }

//  mls_t() : size(0) {}

//  inline void add_level_set(Vec &phi, mls_opn_t opn, int clr)
//  {
//    this->phi.push_back(&phi);
//    this->opn.push_back(opn);
//    this->clr.push_back(clr);
//    ++size;
//  }

//  inline void add_level_set(Vec &phi, mls_opn_t opn)
//  {
//    this->phi.push_back(&phi);
//    this->opn.push_back(opn);
//    this->clr.push_back(size);
//    ++size;
//  }

//  inline void add_level_set(std::vector<Vec *> phi, std::vector<mls_opn_t> opn, std::vector<int> clr)
//  {
//    if (phi.size() != opn.size() || phi.size() != clr.size())
//      throw std::invalid_argument("Number of elements in arrays phi, acn and clr does not coincide\n");

//    for (unsigned int i = 0; i < phi.size(); ++i) {
//      this->phi.push_back(phi[i]);
//      this->opn.push_back(opn[i]);
//      this->clr.push_back(clr[i]);
//      ++size;
//    }
//  }

//  inline void add_level_set(std::vector<Vec *> phi, std::vector<mls_opn_t> opn)
//  {
//    if (phi.size() != opn.size() || phi.size() != clr.size())
//      throw std::invalid_argument("Number of elements in arrays phi, acn and clr does not coincide\n");

//    for (unsigned int i = 0; i < phi.size(); ++i) {
//      this->phi.push_back(phi[i]);
//      this->opn.push_back(opn[i]);
//      this->clr.push_back(size);
//      ++size;
//    }
//  }
//};

inline void reconstruct_cube(cube2_mls_t &cube, std::vector<double> &phi, std::vector<mls_opn_t> &opn, std::vector<int> &clr)
{
  std::vector<action_t> acn;

  for (unsigned int i = 0; i < opn.size(); ++i)
  {
    switch (opn[i]) {
      case MLS_INTERSECTION: acn.push_back(CUBE_MLS_INTERSECTION); break;
      case MLS_ADDITION:     acn.push_back(CUBE_MLS_ADDITION); break;
      case MLS_COLORATION:   acn.push_back(CUBE_MLS_COLORATION); break;
      default: throw;
    }
  }
  cube.reconstruct(phi, acn, clr);
}

inline void reconstruct_cube(cube3_mls_t &cube, std::vector<double> &phi, std::vector<mls_opn_t> &opn, std::vector<int> &clr)
{
  std::vector<action_t> acn;

  for (unsigned int i = 0; i < opn.size(); ++i)
  {
    switch (opn[i]) {
      case MLS_INTERSECTION: acn.push_back(CUBE_MLS_INTERSECTION); break;
      case MLS_ADDITION:     acn.push_back(CUBE_MLS_ADDITION); break;
      case MLS_COLORATION:   acn.push_back(CUBE_MLS_COLORATION); break;
      default: throw;
    }
  }
  cube.reconstruct(phi, acn, clr);
}

//void find_interface_points(p4est_locidx_t n, const my_p4est_node_neighbors_t *ngbd,
//                           std::vector<mls_opn_t> opn,
//                           std::vector<double *> phi_ptr, DIM( std::vector<double *> phi_xx_ptr,
//                                                               std::vector<double *> phi_yy_ptr,
//                                                               std::vector<double *> phi_zz_ptr ),
//                           int phi_idx[], double dist[]);

void find_closest_interface_location(int &phi_idx, double &dist, double d, std::vector<mls_opn_t> opn,
                                     std::vector<double> &phi_a,
                                     std::vector<double> &phi_b,
                                     std::vector<double> &phi_a_xx,
                                     std::vector<double> &phi_b_xx);

struct interface_point_t
{
  double xyz[P4EST_DIM];

  interface_point_t() { set(DIM(0,0,0)); }
  interface_point_t(double xyz[]) { set(xyz); }
  interface_point_t(DIM(double x, double y, double z)){ set(DIM(x,y,z)); }

  inline double x() { return xyz[0]; }
  inline double y() { return xyz[1]; }
  inline double z() { return xyz[2]; }
  inline void get_xyz(double xyz[])
  {
    XCODE( xyz[0] = this->xyz[0] );
    YCODE( xyz[1] = this->xyz[1] );
    ZCODE( xyz[2] = this->xyz[2] );
  }
  inline void set(double xyz[]) { set(DIM(xyz[0], xyz[1], xyz[2])); }
  inline void set(DIM(double x, double y, double z))
  {
    XCODE( this->xyz[0] = x );
    YCODE( this->xyz[1] = y );
    ZCODE( this->xyz[2] = z );
  }
};

struct interface_point_cartesian_t
{
  p4est_locidx_t n;
  short          dir;
  double         dist;
  double         xyz[P4EST_DIM];
  interface_point_cartesian_t (p4est_locidx_t n=-1, int dir=0, double dist=0, double *xyz=NULL)
    : n(n), dir(dir), dist(dist)
  {
    if (xyz != NULL)
    {
      XCODE( this->xyz[0] = xyz[0] );
      YCODE( this->xyz[1] = xyz[1] );
      ZCODE( this->xyz[2] = xyz[2] );
    }
  }

  inline void get_xyz(double *xyz)
  {
    XCODE( xyz[0] = this->xyz[0] );
    YCODE( xyz[1] = this->xyz[1] );
    ZCODE( xyz[2] = this->xyz[2] );
  }

  // linear interpolation of a Vec at an interface point (assumes locally uniform grid!)
  double interpolate(const my_p4est_node_neighbors_t *ngbd, double *ptr);

  // quadratic interpolation of a Vec at an interface point (assumes locally uniform grid!)
  double interpolate(const my_p4est_node_neighbors_t *ngbd, double *ptr, double *ptr_dd[P4EST_DIM]);
};

struct interface_info_t
{
  int    id;
  double area;
  double centroid[P4EST_DIM];
};

struct my_p4est_finite_volume_t
{
  double full_cell_volume;
  double volume;

  std::vector<interface_info_t> interfaces;

  _CODE( double full_face_area [P4EST_FACES]; )
  _CODE( double face_area      [P4EST_FACES]; )
  XCODE( double face_centroid_x[P4EST_FACES]; )
  YCODE( double face_centroid_y[P4EST_FACES]; )
  ZCODE( double face_centroid_z[P4EST_FACES]; )

  my_p4est_finite_volume_t() { interfaces.reserve(1); }
};

void construct_finite_volume(my_p4est_finite_volume_t& fv, p4est_locidx_t n, p4est_t *p4est, p4est_nodes_t *nodes, std::vector<CF_DIM *> phi, std::vector<mls_opn_t> opn, int order=1, int cube_refinement=0, bool compute_centroids=false, double perturb=1.0e-12);

void compute_wall_normal(const int &dir, double normal[]);

struct points_around_node_map_t
{
  int count;
  std::vector<int> size;   // N*sizeof(int)
  std::vector<int> offset; // N*sizeof(int)

  points_around_node_map_t(int num_nodes=0)
    : size(num_nodes,0), offset(num_nodes+1, 0), count(0) {}

  inline void reinitialize(int num_nodes) { size.assign(num_nodes, 0); offset.assign(num_nodes+1, 0); count = 0; }

  inline void add_point(p4est_locidx_t n) { ++size[n]; count++; }
  inline int  get_idx(p4est_locidx_t n, int i) { return offset[n] + i; }
  inline int  get_num_points_node(p4est_locidx_t n) { return size[n]; }
  inline int  get_num_points_total() { return count; }
  inline void compute_offsets()
  {
    offset[0] = 0;
    for (int i=1; i<size.size(); ++i)
      offset[i] = offset[i-1] + size[i-1];
  }
};

struct cartesian_intersections_map_t
{
  int idx[P4EST_FACES];
};


// advanced boundary conditions structure with pointwise application features
struct boundary_conditions_t
{
  // N = num_owned_indeps
  // M = number of boundary nodes (nodes at which we impose boundary conditions)
  // K = number of cartesian intersections

  BoundaryConditionType  type;
  bool                   pointwise;
  CF_DIM                *value_cf; // either solution value for Dirichlet or flux for Robin/Neumann
  CF_DIM                *coeff_cf; // coefficient in Robin b.c.
  std::vector<double>   *value_pw; // values for imposing Dirichlet (size K) or Neumann bc (size M)
  std::vector<double>   *value_pw_robin; // for imposing Robin bc (size M) (_in addition_ to value_pw)
  std::vector<double>   *coeff_pw_robin; // for imposing Robin bc (size M)

  std::vector<int>       node_map; // N -> dirichlet_local_map or areas, neumann_pts and robin_pts

  std::vector< std::vector<int> >            dirichlet_local_map; // M -> dirichlet_points and dirichlet_weights
  std::vector<double>                        dirichlet_weights;   // K
  std::vector<interface_point_cartesian_t>   dirichlet_pts;       // K

  std::vector<double>            areas;       // M
  std::vector<interface_point_t> neumann_pts; // M
  std::vector<interface_point_t> robin_pts;   // M

  boundary_conditions_t()
    : type(NOINTERFACE), pointwise(false),
      value_cf(NULL), coeff_cf(NULL),
      value_pw(NULL), value_pw_robin(NULL), coeff_pw_robin(NULL) {}

  inline void set(BoundaryConditionType type, CF_DIM &value_cf, CF_DIM &coeff_cf)
  {
    this->type      = type;
    this->pointwise = false;
    this->value_cf  = &value_cf;
    this->coeff_cf  = &coeff_cf;
  }

  inline void set(BoundaryConditionType type, CF_DIM &value_cf)
  {
    if (type == ROBIN) throw;
    this->type      = type;
    this->pointwise = false;
    this->value_cf  = &value_cf;
    this->coeff_cf  = NULL;
  }

  inline void set(BoundaryConditionType type, std::vector<double> &value_pw, std::vector<double> &value_pw_robin, std::vector<double> &coeff_pw_robin)
  {
    this->type      = type;
    this->pointwise = true;
    this->value_pw  = &value_pw;
    this->value_pw_robin = &value_pw_robin;
    this->coeff_pw_robin = &coeff_pw_robin;
  }

  inline void set(BoundaryConditionType type, std::vector<double> &value_pw)
  {
    if (type == ROBIN) throw;
    this->type      = type;
    this->pointwise = true;
    this->value_pw  = &value_pw;
    this->value_pw_robin = NULL;
    this->coeff_pw_robin = NULL;
  }

  inline void add_fv_pt(p4est_locidx_t n, double &area, interface_point_t &neumann, interface_point_t &robin)
  {
#ifdef CASL_THROWS
    if (type == DIRICHLET) throw;
    if (node_map[n] != -1) throw;
#endif

    node_map[n] = areas.size();

    areas      .push_back(area);
    robin_pts  .push_back(robin);
    neumann_pts.push_back(neumann);
  }

  inline void add_fd_pt(p4est_locidx_t n, int dir, double dist, double *xyz, double weight)
  {
    if (node_map[n] == -1)
    {
      node_map[n] = dirichlet_local_map.size();
      dirichlet_local_map.push_back(std::vector<int>());
    }
#ifdef CASL_THROWS
    else
    {
      if (node_map[n] > dirichlet_local_map.size()-1) throw;
    }

    if (type == ROBIN || type == NEUMANN) throw;
#endif

    dirichlet_local_map[node_map[n]].push_back(dirichlet_weights.size());

    dirichlet_weights.push_back(weight);
    dirichlet_pts    .push_back(interface_point_cartesian_t(n, dir, dist, xyz));
  }

  inline bool is_boundary_node(p4est_locidx_t n) { return node_map[n] != -1; }

  inline int num_value_pts()
  {
    switch (type)
    {
      case DIRICHLET: return dirichlet_weights.size();
      case NEUMANN:   return areas.size();
      case ROBIN:     return areas.size();
      default: throw;
    }
  }

  inline int num_robin_pts()
  {
    switch (type)
    {
      case DIRICHLET: return 0;
      case NEUMANN:   return 0;
      case ROBIN:     return areas.size();
      default: throw;
    }
  }

  inline void xyz_value_pt(int idx, double xyz[])
  {
    switch (type)
    {
      case DIRICHLET: dirichlet_pts[idx].get_xyz(xyz); break;
      case NEUMANN:   neumann_pts  [idx].get_xyz(xyz); break;
      case ROBIN:     neumann_pts  [idx].get_xyz(xyz); break;
      default: throw;
    }
  }

  inline void xyz_robin_pt(int idx, double xyz[])
  {
    switch (type)
    {
      case DIRICHLET: throw;
      case NEUMANN:   throw;
      case ROBIN:     robin_pts[idx].get_xyz(xyz); break;
      default: throw;
    }
  }

  inline int num_value_pts(p4est_locidx_t n)
  {
    if (node_map[n] == -1) return 0;
    else
    {
      switch (type)
      {
        case DIRICHLET: return dirichlet_local_map[node_map[n]].size();
        case NEUMANN:   return 1;
        case ROBIN:     return 1;
        default: throw;
      }
    }
  }

  inline int num_robin_pts(p4est_locidx_t n)
  {
    if (node_map[n] == -1) return 0;
    else
    {
      switch (type)
      {
        case DIRICHLET: return 0;
        case NEUMANN:   return 0;
        case ROBIN:     return 1;
        default: throw;
      }
    }
  }

  inline int idx_value_pt(p4est_locidx_t n, int k)
  {
    if (node_map[n] == -1) throw;

    switch (type)
    {
      case DIRICHLET: return dirichlet_local_map[node_map[n]][k];
      case NEUMANN:   return node_map[n];
      case ROBIN:     return node_map[n];
      default: throw;
    }
  }

  inline int idx_robin_pt(p4est_locidx_t n, int k)
  {
    if (node_map[n] == -1) throw;

    switch (type)
    {
      case DIRICHLET: throw;
      case NEUMANN:   throw;
      case ROBIN:     return node_map[n];
      default: throw;
    }
  }

  inline void reset(int num_nodes)
  {
    node_map.assign(num_nodes, -1);

    areas      .clear();
    neumann_pts.clear();
    robin_pts  .clear();

    dirichlet_local_map.clear();
    dirichlet_weights  .clear();
    dirichlet_pts      .clear();

    pointwise      = NULL;
    value_pw       = NULL;
    value_pw_robin = NULL;
    coeff_pw_robin = NULL;
  }

  inline double get_value_pw(p4est_locidx_t n, int i)
  {
    if (node_map[n] == -1) throw;

    switch (type)
    {
      case DIRICHLET: return (*value_pw)[dirichlet_local_map[node_map[n]][i]];
      case NEUMANN:   return (*value_pw)[node_map[n]];
      case ROBIN:     return (*value_pw)[node_map[n]];
    }

  }

  inline double get_robin_pw_value(p4est_locidx_t n)
  {
    if (node_map[n] == -1) throw;

    switch (type)
    {
      case DIRICHLET: throw;
      case NEUMANN:   throw;
      case ROBIN:     return (*value_pw_robin)[node_map[n]];
    }

  }

  inline double get_robin_pw_coeff(p4est_locidx_t n)
  {
    if (node_map[n] == -1) throw;

    switch (type)
    {
      case DIRICHLET: throw;
      case NEUMANN:   throw;
      case ROBIN:     return (*coeff_pw_robin)[node_map[n]];
    }
  }

  inline double get_value_cf(double xyz[]) { return value_cf->value(xyz); }
  inline double get_coeff_cf(double xyz[]) { return coeff_cf->value(xyz); }
};

// interface conditions
struct interface_conditions_t
{
  // N = num_owned_indeps
  // M = number of boundary nodes (nodes at which we impose boundary conditions)
  bool                   pointwise;
  CF_DIM                *sol_jump_cf;
  CF_DIM                *flx_jump_cf;
  std::vector<double>   *sol_jump_pw_taylor; // M, values used in Taylor expansion (usually at projection points)
  std::vector<double>   *flx_jump_pw_taylor; // M, values used in Taylor expansion (usually at projection points)
  std::vector<double>   *flx_jump_pw_integr; // M, values used for integration of "surface generation" term (usually at centroids)

  std::vector<int>               node_map;   // N
  std::vector<double>            areas;      // M
  std::vector<interface_point_t> integr_pts; // M, points for integration (usually centroids)
  std::vector<interface_point_t> taylor_pts; // M, points for Taylor expansion (usually projections)

  // total number of sampling points
  inline int num_integr_pts() { return integr_pts.size(); }
  inline int num_taylor_pts() { return taylor_pts.size(); }

  // coordinates of a given sampling point
  inline void xyz_integr_pt(int idx, double xyz[]) { return integr_pts[idx].get_xyz(xyz); }
  inline void xyz_taylor_pt(int idx, double xyz[]) { return taylor_pts[idx].get_xyz(xyz); }

  // number of sampling points for a given grid node
  inline int num_integr_pts(p4est_locidx_t n) { return node_map[n] == -1 ? 0 : 1; }
  inline int num_taylor_pts(p4est_locidx_t n) { return node_map[n] == -1 ? 0 : 1; }

  // index of local point in common list
  inline int idx_integr_pt(p4est_locidx_t n, int j) { if (j != 0) throw; return node_map[n]; }
  inline int idx_taylor_pt(p4est_locidx_t n, int j) { if (j != 0) throw; return node_map[n]; }

  interface_conditions_t()
    : pointwise(false), sol_jump_cf(NULL), flx_jump_cf(NULL),
      sol_jump_pw_taylor(NULL), flx_jump_pw_taylor(NULL), flx_jump_pw_integr(NULL) {}

  inline void set(CF_DIM &sol_jump_cf, CF_DIM &flx_jump_cf)
  {
    this->pointwise   = false;
    this->sol_jump_cf = &sol_jump_cf;
    this->flx_jump_cf = &flx_jump_cf;
  }

  inline bool is_interface_node(p4est_locidx_t n) { return node_map[n] != -1; }

  inline void add_pt(p4est_locidx_t n, double &area, interface_point_t &taylor_pt, interface_point_t &integr_pt)
  {
#ifdef CASL_THROWS
    if (is_interface_node(n)) throw;
#endif
    node_map[n] = areas.size();

    areas     .push_back(area);
    taylor_pts.push_back(taylor_pt);
    integr_pts.push_back(integr_pt);
  }

  inline void get_pt(p4est_locidx_t n, double &area, interface_point_t &taylor_pt, interface_point_t &integr_pt)
  {
#ifdef CASL_THROWS
    if (!is_interface_node(n)) throw;
#endif
    area      = areas     [node_map[n]];
    taylor_pt = taylor_pts[node_map[n]];
    integr_pt = integr_pts[node_map[n]];
  }

  inline void set(std::vector<double> &sol_jump_pw_taylor, std::vector<double> &flx_jump_pw_taylor, std::vector<double> &flx_jump_pw_integr)
  {
    this->pointwise          = true;
    this->sol_jump_pw_taylor = &sol_jump_pw_taylor;
    this->flx_jump_pw_taylor = &flx_jump_pw_taylor;
    this->flx_jump_pw_integr = &flx_jump_pw_integr;
  }

  inline void reset(int num_nodes)
  {
    node_map.assign(num_nodes, -1);

    areas     .clear();
    integr_pts.clear();
    taylor_pts.clear();

    pointwise          = false;
    sol_jump_pw_taylor = NULL;
    flx_jump_pw_taylor = NULL;
    flx_jump_pw_integr = NULL;
  }

  inline double get_sol_jump_pw_taylor(p4est_locidx_t n) { if (node_map[n] == -1) throw; return (*sol_jump_pw_taylor)[node_map[n]]; }
  inline double get_flx_jump_pw_taylor(p4est_locidx_t n) { if (node_map[n] == -1) throw; return (*flx_jump_pw_taylor)[node_map[n]]; }
  inline double get_flx_jump_pw_integr(p4est_locidx_t n) { if (node_map[n] == -1) throw; return (*flx_jump_pw_integr)[node_map[n]]; }

  inline double get_sol_jump_cf(double xyz[]) { return sol_jump_cf->value(xyz); }
  inline double get_flx_jump_cf(double xyz[]) { return flx_jump_cf->value(xyz); }
};

double smoothstep(int N, double x);

void variable_step_BDF_implicit(const int order, std::vector<double> &dt, std::vector<double> &coeffs);
#endif // UTILS_H

<|MERGE_RESOLUTION|>--- conflicted
+++ resolved
@@ -529,21 +529,7 @@
     return wallType(xyz_[0], xyz_[1]);
   }
 
-<<<<<<< HEAD
   inline BoundaryConditionType interfaceType() const{ return InterfaceType_;}
-=======
-  inline BoundaryConditionType interfaceType() const
-  {
-    return InterfaceType_;
-  }
-
-  inline BoundaryConditionType interfaceType(const double* xyz) const
-  {
-    if(InterfaceType_ != MIXED)
-      return interfaceType();
-    return MixedInterface->mixed_type(xyz);
-  }
->>>>>>> 15be4206
 
   inline BoundaryConditionType interfaceType(const double* xyz) const
   {
@@ -674,8 +660,6 @@
   inline BoundaryConditionType interfaceType() const{ return InterfaceType_;}
 
   inline BoundaryConditionType interfaceType(const double* xyz) const
-<<<<<<< HEAD
-=======
   {
     if(InterfaceType_ != MIXED)
       return interfaceType();
@@ -683,23 +667,6 @@
   }
 
   inline double wallValue(double x, double y, double z) const
->>>>>>> 15be4206
-  {
-    if(InterfaceType_ != MIXED)
-      return interfaceType();
-    return MixedInterface->mixed_type(xyz);
-  }
-
-<<<<<<< HEAD
-  inline double wallValue(double x, double y, double z) const
-=======
-  inline double wallValue(const double xyz_[]) const
-  {
-    return p_WallValue->operator ()(xyz_[0],xyz_[1],xyz_[2]);
-  }
-
-  inline double interfaceValue(double x, double y, double z) const
->>>>>>> 15be4206
   {
 #ifdef CASL_THROWS
     if(p_WallValue == NULL) throw std::invalid_argument("[CASL_ERROR]: The value of the boundary conditions has not been set on the walls.");
@@ -740,7 +707,6 @@
 };
 
 /*!
-<<<<<<< HEAD
  * \brief index_of_node finds the (local) index of a node as defined within p4est, i.e. as a pest_quadrant_t structure whose level is P4EST_MAXLEVEL!
  *        The method uses a binary search through the provided nodes: its complexity is O(log(N_nodes)).
  *        The given node MUST MANDATORILY be canonicalized before being passed to this function to ensure consistency with the provided nodes: use
@@ -772,22 +738,6 @@
 }
 
 /*!
-=======
- * \brief linear_interpolation performs linear interpolation for a point
- * \param [in]    p4est the forest
- * \param [in]    tree_id the current tree that owns the quadrant
- * \param [in]    quad the current quarant
- * \param [in]    F a simple C-style array of size n_results*P4EST_CHILDREN, containing the values of the n_vecs function(s) at the vertices of the quadrant. __MUST__ be z-ordered
- *                F[k*P4EST_CHILDREN+i] = value of he kth function at quadrant's node i (in z-order), 0 <= i < P4EST_CHILDREN, 0 <= k < n_results
- * \param [in]    xyz_global global coordinates of the point
- * \param [inout] simple C-style array of size n_results containing the results of the quadratic_interpolation of the n_results different functions at the node of interest (located at xyz_global)
- * \param [in]    n_results number of functions to be interpolated
- */
-void linear_interpolation(const p4est_t *p4est, p4est_topidx_t tree_id, const p4est_quadrant_t &quad, const double *F, const double *xyz_global, double *results, const unsigned int n_results);
-double linear_interpolation(const p4est_t *p4est, p4est_topidx_t tree_id, const p4est_quadrant_t &quad, const double *F, const double *xyz_global);
-
-/*!
->>>>>>> 15be4206
  * \brief quadratic_non_oscillatory_interpolation performs non-oscilatory quadratic interpolation for a point
  * \param [in]    p4est the forest
  * \param [in]    tree_id the current tree that owns the quadrant
@@ -802,7 +752,6 @@
  * \param [in]    n_results number of functions to be interpolated
  */
 void quadratic_non_oscillatory_interpolation(const p4est_t *p4est, p4est_topidx_t tree_id, const p4est_quadrant_t &quad, const double *F, const double *Fdd, const double *xyz_global, double *results, unsigned int n_results);
-<<<<<<< HEAD
 inline double quadratic_non_oscillatory_interpolation(const p4est_t *p4est, p4est_topidx_t tree_id, const p4est_quadrant_t &quad, const double *F, const double *Fdd, const double *xyz_global)
 {
   double result;
@@ -826,13 +775,6 @@
   return result;
 }
 
-=======
-double quadratic_non_oscillatory_interpolation(const p4est_t *p4est, p4est_topidx_t tree_id, const p4est_quadrant_t &quad, const double *F, const double *Fdd, const double *xyz_global);
-void quadratic_non_oscillatory_continuous_v1_interpolation(const p4est_t *p4est, p4est_topidx_t tree_id, const p4est_quadrant_t &quad, const double *F, const double *Fdd, const double *xyz_global, double *results, unsigned int n_results);
-double quadratic_non_oscillatory_continuous_v1_interpolation(const p4est_t *p4est, p4est_topidx_t tree_id, const p4est_quadrant_t &quad, const double *F, const double *Fdd, const double *xyz_global);
-void quadratic_non_oscillatory_continuous_v2_interpolation(const p4est_t *p4est, p4est_topidx_t tree_id, const p4est_quadrant_t &quad, const double *F, const double *Fdd, const double *xyz_global, double *results, unsigned int n_results);
-double quadratic_non_oscillatory_continuous_v2_interpolation(const p4est_t *p4est, p4est_topidx_t tree_id, const p4est_quadrant_t &quad, const double *F, const double *Fdd, const double *xyz_global);
->>>>>>> 15be4206
 
 /*!
  * \brief quadratic_interpolation performs quadratic interpolation for a point
@@ -849,7 +791,6 @@
  * \param [in]    n_results number of functions to be interpolated
  */
 void quadratic_interpolation(const p4est_t* p4est, p4est_topidx_t tree_id, const p4est_quadrant_t &quad, const double *F, const double *Fdd, const double *xyz_global, double *results, unsigned int n_results);
-<<<<<<< HEAD
 inline double quadratic_interpolation(const p4est_t* p4est, p4est_topidx_t tree_id, const p4est_quadrant_t &quad, const double *F, const double *Fdd, const double *xyz_global)
 {
   double result;
@@ -870,9 +811,6 @@
  * \return error code
  */
 PetscErrorCode VecGhostCopy(Vec src, Vec dst);
-=======
-double quadratic_interpolation(const p4est_t* p4est, p4est_topidx_t tree_id, const p4est_quadrant_t &quad, const double *F, const double *Fdd, const double *xyz_global);
->>>>>>> 15be4206
 
 /*!
  * \brief vectorIsWellSetForNodes
@@ -907,18 +845,7 @@
 PetscErrorCode VecGhostSet(Vec x, double v);
 
 /*!
-<<<<<<< HEAD
  * \brief VecCreateGhostNodesBlock Creates a ghosted block PETSc parallel vector on the cells
-=======
- * \brief VecCreateCellsNoGhost Creates a PETSc parallel vector on the cells
- * \param p4est [in]  the forest
- * \param v     [out] PETSc vector type
- */
-PetscErrorCode VecCreateCellsNoGhost(const p4est_t *p4est, Vec* v);
-
-/*!
- * \brief VecCreateGhostNodesBlock Creates a ghosted block PETSc parallel vector
->>>>>>> 15be4206
  * \param p4est      [in]  p4est object
  * \param ghost      [in]  the ghost cells
  * \param block_size [in]  block size of the vector
@@ -2036,60 +1963,7 @@
 
   double read_duration(const bool &print_stats_only=false){
     double elap = tf - ts;
-<<<<<<< HEAD
     gather_and_print_info(elap, print_stats_only);
-=======
-    if (timing_ == all_timings)
-      MPI_Gather(&elap, 1, MPI_DOUBLE, &t[0], 1, MPI_DOUBLE, 0, comm_);
-    return elap;
-  }
-
-  void print_stats_only(){
-    if(timing_ != all_timings)
-    {
-      PetscFPrintf(comm_, stderr, "parStopWatch::print_stats_only() can be called only in 'all_timing' mode.");
-      return;
-    }
-    print_duration(true);
-  }
-
-  double print_duration(bool print_stats_only_ = false){
-    double elap = read_duration();
-    PetscPrintf(comm_, "%s ... done in \n", msg_.c_str());
-    if (timing_ == all_timings){
-      double tmax, tmin, tavg, tdev;
-      tmax = tmin = elap;
-      tavg = tdev = 0;
-      if (mpirank == 0){
-        if(!print_stats_only_)
-          PetscFPrintf(comm_, f_, "t = [");
-        for (size_t i=0; i<t.size()-1; i++){
-          if(!print_stats_only_)
-            PetscFPrintf(comm_, f_, "%.5lf, ", t[i]);
-          tavg += t[i];
-          tmax = MAX(tmax, t[i]);
-          tmin = MIN(tmin, t[i]);
-        }
-        if(!print_stats_only_)
-          PetscFPrintf(comm_, f_, "%.5lf];\n", t.back());
-
-        tavg += t.back();
-        tmax = MAX(tmax, t.back());
-        tmin = MIN(tmin, t.back());
-
-        tavg /= mpisize;
-
-        for (size_t i=0; i<t.size(); i++){
-          tdev += (t[i]-tavg)*(t[i]-tavg);
-        }
-        tdev = sqrt(tdev/mpisize);
-      }
-
-      PetscFPrintf(comm_, f_, " t_max = %.5lf (s), t_max/t_min = %.2lf, t_avg = %.5lf (s), t_dev/t_avg = %% %2.1lf, t_dev/(t_max-t_min) = %% %2.1lf\n\n", tmax, tmax/tmin, tavg, tdev/tavg*100, tdev/(tmax-tmin)*100);
-    } else {
-      PetscFPrintf(comm_, f_, " %.5lf secs. on process %d [Note: only showing root's timings]\n\n", elap, mpirank);
-    }
->>>>>>> 15be4206
     return elap;
   }
 
