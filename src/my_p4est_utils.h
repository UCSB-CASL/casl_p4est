--- conflicted
+++ resolved
@@ -526,7 +526,11 @@
 #endif
     return p_InterfaceValue->operator ()(x,y);
   }
-<<<<<<< HEAD
+  inline double  interfaceValue(double xyz_[]) const
+  {
+    return interfaceValue(xyz_[0], xyz_[1]);
+  }
+
 
   inline double robinCoef(double x, double y) const
   {
@@ -568,13 +572,6 @@
 #endif
     return p_RobinCoef->operator ()(xyz[0],xyz[1]);
   }
-=======
-  inline double  interfaceValue(double xyz_[]) const
-  {
-    return interfaceValue(xyz_[0], xyz_[1]);
-  }
-
->>>>>>> df41de9c
 };
 
 class BoundaryConditions3D
@@ -686,7 +683,12 @@
     return p_InterfaceValue->operator ()(x,y,z);
   }
 
-<<<<<<< HEAD
+  inline double  interfaceValue(double xyz_[]) const
+  {
+    return interfaceValue(xyz_[0], xyz_[1], xyz_[2]);
+  }
+
+
   inline double robinCoef(double x, double y, double z) const
   {
 #ifdef CASL_THROWS
@@ -727,13 +729,6 @@
 #endif
     return p_RobinCoef->operator ()(xyz[0],xyz[1],xyz[2]);
   }
-=======
-  inline double  interfaceValue(double xyz_[]) const
-  {
-    return interfaceValue(xyz_[0], xyz_[1], xyz_[2]);
-  }
-
->>>>>>> df41de9c
 };
 
 /*!
@@ -766,12 +761,9 @@
  */
 void quadratic_non_oscillatory_interpolation(const p4est_t *p4est, p4est_topidx_t tree_id, const p4est_quadrant_t &quad, const double *F, const double *Fdd, const double *xyz_global, double *results, unsigned int n_results);
 double quadratic_non_oscillatory_interpolation(const p4est_t *p4est, p4est_topidx_t tree_id, const p4est_quadrant_t &quad, const double *F, const double *Fdd, const double *xyz_global);
-<<<<<<< HEAD
 double quadratic_non_oscillatory_continuous_v1_interpolation(const p4est_t *p4est, p4est_topidx_t tree_id, const p4est_quadrant_t &quad, const double *F, const double *Fdd, const double *xyz_global);
 double quadratic_non_oscillatory_continuous_v2_interpolation(const p4est_t *p4est, p4est_topidx_t tree_id, const p4est_quadrant_t &quad, const double *F, const double *Fdd, const double *xyz_global);
 
-=======
->>>>>>> df41de9c
 /*!
  * \brief quadratic_interpolation performs quadratic interpolation for a point
  * \param [in]    p4est the forest
