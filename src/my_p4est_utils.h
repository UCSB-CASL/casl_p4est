#ifndef UTILS_H
#define UTILS_H

#include <src/casl_math.h>
#ifdef P4_TO_P8
#include <p8est.h>
#include <p8est_nodes.h>
#include <p8est_ghost.h>
#include <p8est_bits.h>
#include <src/my_p8est_macros.h>
#include <src/my_p8est_nodes.h>
#include <src/my_p8est_refine_coarsen.h>
#define SQR_P4EST_DIM 9
#else
#include <p4est.h>
#include <p4est_nodes.h>
#include <p4est_ghost.h>
#include <p4est_bits.h>
#include <src/my_p4est_macros.h>
#include <src/my_p4est_nodes.h>
#include <src/my_p4est_refine_coarsen.h>
#define SQR_P4EST_DIM 4
#endif
#include <src/petsc_logging.h>
#include "petsc_compatibility.h"

#include <src/mls_integration/cube2_mls.h>
#include <src/mls_integration/cube3_mls.h>

#include <petsc.h>
#include <stdexcept>
#include <sstream>
#include <vector>
#include <fstream>

<<<<<<< HEAD
#if SIZE_MAX == UCHAR_MAX
   #define my_MPI_SIZE_T MPI_UNSIGNED_CHAR
#elif SIZE_MAX == USHRT_MAX
   #define my_MPI_SIZE_T MPI_UNSIGNED_SHORT
#elif SIZE_MAX == UINT_MAX
   #define my_MPI_SIZE_T MPI_UNSIGNED
#elif SIZE_MAX == ULONG_MAX
   #define my_MPI_SIZE_T MPI_UNSIGNED_LONG
#elif SIZE_MAX == ULLONG_MAX
   #define my_MPI_SIZE_T MPI_UNSIGNED_LONG_LONG
#else
   #error "unknown SIZE_MAX"
#endif


=======
>>>>>>> 82cac1f9
// forward declaration
class my_p4est_node_neighbors_t;
struct quad_neighbor_nodes_of_node_t;

enum cf_value_type_t { VAL, DDX, DDY, DDZ, LAP, CUR };

enum mls_opn_t { MLS_INTERSECTION = 0, MLS_ADDITION = 1, MLS_COLORATION = 2, MLS_INT = MLS_INTERSECTION, MLS_ADD = MLS_ADDITION };

namespace dir {
/* vertices directions */
enum {
  v_mmm = 0,
  v_pmm,
  v_mpm,
  v_ppm
#ifdef P4_TO_P8
  ,v_mmp,
  v_pmp,
  v_mpp,
  v_ppp
#endif
};
/* faces directions */
enum {
  f_m00 = 0,
  f_p00,
  f_0m0,
  f_0p0
#ifdef P4_TO_P8
  ,f_00m,
  f_00p
#endif
};
/* cartesian direction */
enum {
  x = 0,
  y
#ifdef P4_TO_P8
  ,z
#endif
};
}

enum node_neighbor_cube_t
{
#ifdef P4_TO_P8
  // zm plane
  nn_mmm = 0, nn_0mm, nn_pmm,
  nn_m0m,     nn_00m, nn_p0m,
  nn_mpm,     nn_0pm, nn_ppm,

  // z0 plane
  nn_mm0, nn_0m0, nn_pm0,
  nn_m00, nn_000, nn_p00,
  nn_mp0, nn_0p0, nn_pp0,

  // zp plane
  nn_mmp, nn_0mp, nn_pmp,
  nn_m0p, nn_00p, nn_p0p,
  nn_mpp, nn_0pp, nn_ppp

#else
  nn_mm0 = 0, nn_0m0, nn_pm0,
  nn_m00,     nn_000, nn_p00,
  nn_mp0,     nn_0p0, nn_pp0
#endif
};

enum node_neighbor_face_t
{
#ifdef P4_TO_P8
  nnf_mm = 0, nnf_0m, nnf_pm,
  nnf_m0,     nnf_00, nnf_p0,
  nnf_mp,     nnf_0p, nnf_pp,
#else
  nnf_m0 = 0, nnf_00, nnf_p0,
#endif
};

#ifdef P4_TO_P8
const unsigned short num_neighbors_cube = 27;
const unsigned short num_neighbors_face = 9;
const unsigned short num_neighbors_cube_ = 27;
const unsigned short num_neighbors_face_ = 9;

const unsigned short f2c_m[P4EST_FACES][num_neighbors_face_] = { { nn_0mm, nn_00m, nn_0pm,
                                                                   nn_0m0, nn_000, nn_0p0,
                                                                   nn_0mp, nn_00p, nn_0pp },

                                                                 { nn_0mm, nn_00m, nn_0pm,
                                                                   nn_0m0, nn_000, nn_0p0,
                                                                   nn_0mp, nn_00p, nn_0pp },

                                                                 { nn_m0m, nn_00m, nn_p0m,
                                                                   nn_m00, nn_000, nn_p00,
                                                                   nn_m0p, nn_00p, nn_p0p },

                                                                 { nn_m0m, nn_00m, nn_p0m,
                                                                   nn_m00, nn_000, nn_p00,
                                                                   nn_m0p, nn_00p, nn_p0p },

                                                                 { nn_mm0, nn_0m0, nn_pm0,
                                                                   nn_m00, nn_000, nn_p00,
                                                                   nn_mp0, nn_0p0, nn_pp0 },

                                                                 { nn_mm0, nn_0m0, nn_pm0,
                                                                   nn_m00, nn_000, nn_p00,
                                                                   nn_mp0, nn_0p0, nn_pp0 }};

const unsigned short f2c_p[P4EST_FACES][num_neighbors_face_] = { { nn_mmm, nn_m0m, nn_mpm,
                                                                   nn_mm0, nn_m00, nn_mp0,
                                                                   nn_mmp, nn_m0p, nn_mpp },

                                                                 { nn_pmm, nn_p0m, nn_ppm,
                                                                   nn_pm0, nn_p00, nn_pp0,
                                                                   nn_pmp, nn_p0p, nn_ppp },

                                                                 { nn_mmm, nn_0mm, nn_pmm,
                                                                   nn_mm0, nn_0m0, nn_pm0,
                                                                   nn_mmp, nn_0mp, nn_pmp },

                                                                 { nn_mpm, nn_0pm, nn_ppm,
                                                                   nn_mp0, nn_0p0, nn_pp0,
                                                                   nn_mpp, nn_0pp, nn_ppp },

                                                                 { nn_mmm, nn_0mm, nn_pmm,
                                                                   nn_m0m, nn_00m, nn_p0m,
                                                                   nn_mpm, nn_0pm, nn_ppm },

                                                                 { nn_mmp, nn_0mp, nn_pmp,
                                                                   nn_m0p, nn_00p, nn_p0p,
                                                                   nn_mpp, nn_0pp, nn_ppp }};
//const unsigned short i_idx[] = { 0, 1, 2 };
//const unsigned short j_idx[] = { 1, 2, 0 };
//const unsigned short k_idx[] = { 2, 0, 1 };
const unsigned short i_idx[] = { 0, 1, 2 };
const unsigned short j_idx[] = { 1, 0, 0 };
const unsigned short k_idx[] = { 2, 2, 1 };
#else
const unsigned short num_neighbors_cube = 9;
const unsigned short num_neighbors_face = 3;
const unsigned short num_neighbors_cube_ = 9;
const unsigned short num_neighbors_face_ = 3;

const unsigned short f2c_m[P4EST_FACES][num_neighbors_face_] = { { nn_0m0, nn_000, nn_0p0 },
                                                                 { nn_0m0, nn_000, nn_0p0 },
                                                                 { nn_m00, nn_000, nn_p00 },
                                                                 { nn_m00, nn_000, nn_p00 }};

const unsigned short f2c_p[P4EST_FACES][num_neighbors_face_] = { { nn_mm0, nn_m00, nn_mp0 },
                                                                 { nn_pm0, nn_p00, nn_pp0 },
                                                                 { nn_mm0, nn_0m0, nn_pm0 },
                                                                 { nn_mp0, nn_0p0, nn_pp0 }};
const unsigned short i_idx[] = { 0, 1 };
const unsigned short j_idx[] = { 1, 0 };
const unsigned char face_order_to_counterclock_cycle_order[P4EST_FACES] = {2, 0, 3, 1};
const unsigned char counterclock_cycle_order_to_face_order[P4EST_FACES] = {1, 3, 0, 2};
#endif

const static std::string null_str    = "NULL";
const static std::string stdout_str  = "stdout";
const static std::string stderr_str  = "stderr";


//#ifdef P4_TO_P8
//const unsigned short q2c[P4EST_CHILDREN][P4EST_CHILDREN] = { { nn_mmm, nn_0mm, nn_m0m, nn_00m,
//                                                               nn_mm0, nn_0m0, nn_m00, nn_000 },

//                                                             { nn_0mm, nn_pmm, nn_00m, nn_p0m,
//                                                               nn_0m0, nn_pm0, nn_000, nn_p00 },

//                                                             { nn_m0m, nn_00m, nn_mpm, nn_0pm,
//                                                               nn_m00, nn_000, nn_mp0, nn_0p0 },

//                                                             { nn_00m, nn_p0m, nn_0pm, nn_ppm,
//                                                               nn_000, nn_p00, nn_0p0, nn_pp0 },

//                                                             { nn_mm0, nn_0m0, nn_m00, nn_000,
//                                                               nn_mmp, nn_0mp, nn_m0p, nn_00p },

//                                                             { nn_0m0, nn_pm0, nn_000, nn_p00,
//                                                               nn_0mp, nn_pmp, nn_00p, nn_p0p },

//                                                             { nn_m00, nn_000, nn_mp0, nn_0p0,
//                                                               nn_m0p, nn_00p, nn_mpp, nn_0pp },

//                                                             { nn_000, nn_p00, nn_0p0, nn_pp0,
//                                                               nn_00p, nn_p0p, nn_0pp, nn_ppp }};
//#else
//const unsigned short q2c[P4EST_CHILDREN][P4EST_CHILDREN] = { { nn_mm0, nn_0m0, nn_m00, nn_000 },
//                                                             { nn_0m0, nn_pm0, nn_000, nn_p00 },
//                                                             { nn_m00, nn_000, nn_mp0, nn_0p0 },
//                                                             { nn_000, nn_p00, nn_0p0, nn_pp0 } };
//#endif
const unsigned short q2c_num_pts = P4EST_CHILDREN;
const unsigned short t2c_num_pts = P4EST_DIM+1;

struct indexed_and_located_face // for assembly of Voronoi cells, lsqr face-interpolation...
{
  double xyz_face[P4EST_DIM];
  p4est_locidx_t face_idx;
  bool operator < (const indexed_and_located_face& other_one) const
  {
    return (face_idx < other_one.face_idx);
  }
};

#ifdef P4_TO_P8
const unsigned short q2c[P4EST_CHILDREN][q2c_num_pts] = { { nn_000, nn_m00, nn_0m0, nn_mm0, nn_00m, nn_m0m, nn_0mm, nn_mmm },
                                                          { nn_000, nn_p00, nn_0m0, nn_pm0, nn_00m, nn_p0m, nn_0mm, nn_pmm },
                                                          { nn_000, nn_m00, nn_0p0, nn_mp0, nn_00m, nn_m0m, nn_0pm, nn_mpm },
                                                          { nn_000, nn_p00, nn_0p0, nn_pp0, nn_00m, nn_p0m, nn_0pm, nn_ppm },
                                                          { nn_000, nn_m00, nn_0m0, nn_mm0, nn_00p, nn_m0p, nn_0mp, nn_mmp },
                                                          { nn_000, nn_p00, nn_0m0, nn_pm0, nn_00p, nn_p0p, nn_0mp, nn_pmp },
                                                          { nn_000, nn_m00, nn_0p0, nn_mp0, nn_00p, nn_m0p, nn_0pp, nn_mpp },
                                                          { nn_000, nn_p00, nn_0p0, nn_pp0, nn_00p, nn_p0p, nn_0pp, nn_ppp } };

const unsigned short t2c[P4EST_CHILDREN][t2c_num_pts] = { { nn_000, nn_m00, nn_0m0, nn_00m },
                                                          { nn_000, nn_p00, nn_0m0, nn_00m },
                                                          { nn_000, nn_m00, nn_0p0, nn_00m },
                                                          { nn_000, nn_p00, nn_0p0, nn_00m },
                                                          { nn_000, nn_m00, nn_0m0, nn_00p },
                                                          { nn_000, nn_p00, nn_0m0, nn_00p },
                                                          { nn_000, nn_m00, nn_0p0, nn_00p },
                                                          { nn_000, nn_p00, nn_0p0, nn_00p },};

#else
const unsigned short q2c[P4EST_CHILDREN][q2c_num_pts] = { { nn_000, nn_m00, nn_0m0, nn_mm0 },
                                                          { nn_000, nn_p00, nn_0m0, nn_pm0 },
                                                          { nn_000, nn_m00, nn_0p0, nn_mp0 },
                                                          { nn_000, nn_p00, nn_0p0, nn_pp0 },};

const unsigned short t2c[P4EST_CHILDREN][t2c_num_pts] = { { nn_000, nn_m00, nn_0m0 },
                                                          { nn_000, nn_p00, nn_0m0 },
                                                          { nn_000, nn_m00, nn_0p0 },
                                                          { nn_000, nn_p00, nn_0p0 } };
#endif

static double get_largest_dbl_smaller_than_dbl_max()
{
  double p = 1.0;
  while (DBL_MAX - p == DBL_MAX)
    p *= 2.0;
  return DBL_MAX - p;
};

static const double largest_dbl_smaller_than_dbl_max = get_largest_dbl_smaller_than_dbl_max();

enum interpolation_method{
  linear,
  quadratic,
  quadratic_non_oscillatory,
  quadratic_non_oscillatory_continuous_v1,
  quadratic_non_oscillatory_continuous_v2
};

class CF_1
{
public:
  double lip, t;
  virtual double operator()(double x) const=0 ;
  virtual ~CF_1() {}
};


class CF_2
{
public:
  double lip, t;
  double value(double *xyz) const {return this->operator ()(xyz[0], xyz[1]);}
  virtual double operator()(double x, double y) const=0 ;
  virtual ~CF_2() {}
};

class CF_3
{
public:
  double lip, t;
  double value(double *xyz) const {return this->operator ()(xyz[0], xyz[1], xyz[2]);}
  virtual double operator()(double x, double y,double z) const=0 ;
  virtual ~CF_3() {}
};

enum {
  WALL_m00 = -1,
  WALL_p00 = -2,
  WALL_0m0 = -3,
  WALL_0p0 = -4,
  WALL_00m = -5,
  WALL_00p = -6,
  INTERFACE = -7,
<<<<<<< HEAD
  WALL_PARALLEL_TO_FACE = -8 // to allow for Dirichlet wall boundary conditions on the face_solver even with (very stretched) rectangular grids
};

inline int WALL_idx(unsigned char oriented_cart_dir)
{
  P4EST_ASSERT(oriented_cart_dir < P4EST_FACES);
  return (-1 - ((int) oriented_cart_dir));
}

=======
  WALL_parallel_to_face = -8 // to allow for Dirichlet wall boundary conditions on the face_solver even with rectangular grids
};

>>>>>>> 82cac1f9
typedef enum {
  DIRICHLET,
  NEUMANN,
  ROBIN,
  NOINTERFACE,
  MIXED,
  IGNORE
} BoundaryConditionType;

typedef enum
{
  u_component = dir::x,
  v_component = dir::y,
#ifdef P4_TO_P8
  w_component = dir::z,
#endif
  uvw_components,
  hodge_value
} hodge_control;

class mixed_interface
{
public:
  virtual BoundaryConditionType mixed_type(const double xyz_[]) const=0;
  virtual ~mixed_interface() {}
};

std::ostream& operator << (std::ostream& os, BoundaryConditionType  type);
std::istream& operator >> (std::istream& is, BoundaryConditionType& type);

std::string convert_to_string(const hodge_control& type);
std::ostream& operator << (std::ostream& os, hodge_control type);
std::istream& operator >> (std::istream& is, hodge_control& type);

class WallBC2D
{
public:
  virtual BoundaryConditionType operator()( double x, double y ) const=0 ;
  double value(double *xyz) const {return this->operator ()(xyz[0], xyz[1]);}
  virtual ~WallBC2D() = 0;
};

class WallBC3D
{
public:
  virtual BoundaryConditionType operator()( double x, double y, double z ) const=0 ;
  double value(double *xyz) const {return this->operator ()(xyz[0], xyz[1], xyz[2]);}
  virtual ~WallBC3D() = 0;
};

#ifdef P4_TO_P8
#define WallBCDIM WallBC3D
#define BoundaryConditionsDIM BoundaryConditions3D
#else
#define WallBCDIM WallBC2D
#define BoundaryConditionsDIM BoundaryConditions2D
#endif

class BoundaryConditions2D
{
private:
  const WallBC2D* WallType_;
  BoundaryConditionType InterfaceType_;
  const mixed_interface* MixedInterface;

  const CF_2 *p_WallValue;
  const CF_2 *p_InterfaceValue;
  const CF_2 *p_RobinCoef;

public:
  BoundaryConditions2D()
  {
    WallType_ = NULL;
    p_WallValue = NULL;
    InterfaceType_ = NOINTERFACE;
    MixedInterface = NULL;
    p_InterfaceValue = NULL;
    p_RobinCoef = NULL;
  }

  inline void setWallTypes( const WallBC2D& w )
  {
    WallType_ = &w;
  }

  inline const WallBC2D& getWallType() const
  {
    return *WallType_;
  }

  inline void setWallValues( const CF_2& v ){
    p_WallValue = &v;
  }

  inline void setInterfaceType(BoundaryConditionType bc, const mixed_interface* obj_= NULL){
    InterfaceType_ = bc;
    if(InterfaceType_ == MIXED)
    {
      if(obj_ == NULL)
        throw std::invalid_argument("BoundaryConditions2D::setInterfaceType(): if the interface type is set to MIXED, a pointer to a class of abstract type mixed_interface MUST be provided as well!");
      MixedInterface = obj_;
    }
  }

  inline void setInterfaceValue(const CF_2& in){
    p_InterfaceValue = &in;
  }

  inline void setRobinCoef(const CF_2& in){
    p_RobinCoef = &in;
  }

  inline bool InterfaceValueIsDefined() const
  {
    return (p_InterfaceValue != NULL);
  }

  inline const CF_2& getInterfaceValue(){
    return *p_InterfaceValue;
  }

  inline const CF_2& getWallValue(){
    return *p_WallValue;
  }

  inline const CF_2& getRobinCoef(){
    return *p_RobinCoef;
  }

  inline BoundaryConditionType wallType( double x, double y ) const
  {
#ifdef CASL_THROWS
    if(WallType_ == NULL) throw std::invalid_argument("[CASL_ERROR]: The type of boundary conditions has not been set on the walls.");
#endif
    return (*WallType_)(x,y);
  }

  inline BoundaryConditionType wallType(const double xyz_[]) const
  {
    return wallType(xyz_[0], xyz_[1]);
  }

  inline BoundaryConditionType interfaceType() const{ return InterfaceType_;}

  inline BoundaryConditionType interfaceType(const double* xyz) const
  {
    if(InterfaceType_ != MIXED)
      return interfaceType();
    return MixedInterface->mixed_type(xyz);
  }

  inline double wallValue(double x, double y) const
  {
#ifdef CASL_THROWS
    if(p_WallValue == NULL) throw std::invalid_argument("[CASL_ERROR]: The value of the boundary conditions has not been set on the walls.");
#endif
    return p_WallValue->operator ()(x,y);
  }

  inline double wallValue(const double xyz_[]) const
  {
    return wallValue(xyz_[0], xyz_[1]);
  }

  inline double interfaceValue(double x, double y) const
  {
#ifdef CASL_THROWS
    if(p_InterfaceValue == NULL) throw std::invalid_argument("[CASL_ERROR]: The value of the boundary conditions has not been set on the interface.");
#endif
    return p_InterfaceValue->operator ()(x,y);
  }
  inline double  interfaceValue(const double xyz_[]) const
  {
    return interfaceValue(xyz_[0], xyz_[1]);
  }

  inline double robinCoef(double x, double y) const
  {
#ifdef CASL_THROWS
    if(p_RobinCoef == NULL) throw std::invalid_argument("[CASL_ERROR]: The value of the Robin coef has not been set on the interface.");
#endif
    return p_RobinCoef->operator ()(x,y);
  }

  inline double robinCoef( double *xyz_) const
  {
    return robinCoef(xyz_[0], xyz_[1]);
  }

};

class BoundaryConditions3D
{
private:
  const WallBC3D* WallType_;
  BoundaryConditionType InterfaceType_;
  const mixed_interface* MixedInterface;

  const CF_3 *p_WallValue;
  const CF_3 *p_InterfaceValue;
  const CF_3 *p_RobinCoef;

public:
  BoundaryConditions3D()
  {
    WallType_ = NULL;
    p_WallValue = NULL;
    InterfaceType_ = NOINTERFACE;
    MixedInterface = NULL;
    p_InterfaceValue = NULL;
    p_RobinCoef = NULL;
  }

  inline void setWallTypes( const WallBC3D& w )
  {
    WallType_ = &w;
  }

  inline const WallBC3D& getWallType() const
  {
    return *WallType_;
  }

  inline void setWallValues( const CF_3& v ){
    p_WallValue = &v;
  }

  inline void setInterfaceType(BoundaryConditionType bc, const mixed_interface* obj_= NULL){
    InterfaceType_ = bc;
    if(InterfaceType_ == MIXED)
    {
      if(obj_ == NULL)
        throw std::invalid_argument("BoundaryConditions3D::setInterfaceType(): if the interface type is set to MIXED, a pointer to a class of abstract type mixed_interface MUST be provided as well");
      MixedInterface = obj_;
    }
  }

  inline void setInterfaceValue(const CF_3& in){
    p_InterfaceValue = &in;
  }

  inline void setRobinCoef(const CF_3& in){
    p_RobinCoef = &in;
  }

  inline const CF_3& getWallValue(){
    return *p_WallValue;
  }

  inline bool InterfaceValueIsDefined() const
  {
    return (p_InterfaceValue != NULL);
  }

  inline const CF_3& getInterfaceValue(){
    return *p_InterfaceValue;
  }

  inline const CF_3& getRobinCoef(){
    return *p_RobinCoef;
  }

  inline BoundaryConditionType wallType( double x, double y, double z ) const
  {
#ifdef CASL_THROWS
    if(WallType_ == NULL) throw std::invalid_argument("[CASL_ERROR]: The type of boundary conditions has not been set on the walls.");
#endif
    return (*WallType_)(x,y,z);
  }

  inline BoundaryConditionType wallType(const double xyz_[]) const
  {
    return wallType(xyz_[0],xyz_[1],xyz_[2]);
  }

  inline BoundaryConditionType interfaceType() const{ return InterfaceType_;}

  inline BoundaryConditionType interfaceType(const double* xyz) const
  {
    if(InterfaceType_ != MIXED)
      return interfaceType();
    return MixedInterface->mixed_type(xyz);
  }

  inline double wallValue(double x, double y, double z) const
  {
#ifdef CASL_THROWS
    if(p_WallValue == NULL) throw std::invalid_argument("[CASL_ERROR]: The value of the boundary conditions has not been set on the walls.");
#endif
    return p_WallValue->operator ()(x,y,z);
  }

  inline double wallValue(const double xyz_[]) const
  {
    return p_WallValue->operator ()(xyz_[0],xyz_[1],xyz_[2]);
  }

  inline double interfaceValue(double x, double y, double z) const
  {
#ifdef CASL_THROWS
    if(p_InterfaceValue == NULL) throw std::invalid_argument("[CASL_ERROR]: The value of the boundary conditions has not been set on the interface.");
#endif
    return p_InterfaceValue->operator ()(x,y,z);
  }

  inline double  interfaceValue(const double xyz_[]) const
  {
    return interfaceValue(xyz_[0], xyz_[1], xyz_[2]);
  }

  inline double robinCoef(double x, double y, double z) const
  {
#ifdef CASL_THROWS
    if(p_RobinCoef == NULL) throw std::invalid_argument("[CASL_ERROR]: The value of the Robin coef has not been set on the interface.");
#endif
    return p_RobinCoef->operator ()(x,y,z);
  }

  inline double robinCoef(double xyz_[]) const
  {
    return robinCoef(xyz_[0], xyz_[1], xyz_[2]);
  }
};

struct bc_sample
{
  BoundaryConditionType type;
  double value;
};

bool quadrant_value_is_well_defined(double &phi_q, const BoundaryConditionsDIM &bc_cell_field, const p4est_t* p4est, const p4est_ghost_t* ghost, const p4est_nodes_t* nodes,
                                    const p4est_locidx_t &quad_idx, const p4est_topidx_t &tree_idx, const double *node_sampled_phi_p);
inline bool quadrant_value_is_well_defined(const BoundaryConditionsDIM &bc_cell_field, const p4est_t* p4est, const p4est_ghost_t* ghost, const p4est_nodes_t* nodes,
                                           const p4est_locidx_t &quad_idx, const p4est_topidx_t &tree_idx, const double *node_sampled_phi_p)
{
  double phi_q;
  return quadrant_value_is_well_defined(phi_q, bc_cell_field, p4est, ghost, nodes, quad_idx, tree_idx, node_sampled_phi_p);
}

/*!
 * \brief index_of_node finds the (local) index of a node as defined within p4est, i.e. as a pest_quadrant_t structure whose level is P4EST_MAXLEVEL!
 *        The method uses a binary search through the provided nodes: its complexity is O(log(N_nodes)).
 *        The given node MUST MANDATORILY be canonicalized before being passed to this function to ensure consistency with the provided nodes: use
 *        p4est_node_canonicalize beforehand!
 * \param [in]    n     pointer to the node whose local index is queried;
 * \param [in]    nodes pointer to the nodes data structure
 * \param [inout] idx   reference of the local index of the node: index of the node on output if found, unchanged if not found (i.e. if the returned value is false)
 * \return true if the queried node exists and was found in the nodes (i.e. if the idx is valid), false otherwise.
 */
bool index_of_node(const p4est_quadrant_t *n, const p4est_nodes_t* nodes, p4est_locidx_t& idx);

/*!
 * \brief rel_qxyz_quad_fr_node calculates the relative cartesian coordinates between a quad center and a given grid node (very useful for lsqr
 * interpolation). The method also returns the cartesian difference in terms of logical coordinates units (in order to efficiently and
 * unambiguously count the number of independent points along Cartesian directions.
 * \param p4est               [in]  pointer to the forest owning the quadrant quad
 * \param quad                [in]  pointer to the quadrant (whose p.piggy3 data must be valid)
 * \param xyz_node            [in]  pointer to an array of P4EST_DIM doubles: cartesian cooordinates of the grid node
 * \param node                [in]  pointer to the grid node of interest
 * \param tree_dimensions     [in]  pointer to an array of P4EST_DIM doubles: dimensions of the trees in physical domain units (assumes trees of the same size everywhere)
 * \param brick               [in]  pointer to the brick (macromesh) structure
 * \param xyz_rel             [out] pointer to an array of P4EST_DIM doubles: difference of Cartesian coordinates between the quadrant and the point in physical units
 * \param logical_qcoord_diff [out] pointer to an array of P4EST_DIM int64_t: difference of Cartesian coordinates between the quadrant and the point in logical units
 * NOTE: logical_qcoord_diff must point to int64_t type to make sure that logical differences and calculations across trees are correct.
 */
void rel_qxyz_quad_fr_node(const p4est_t* p4est, const p4est_quadrant_t& quad, const double* xyz_node, const p4est_indep_t* node, const double *tree_dimensions, const my_p4est_brick_t* brick,
                           double *xyz_rel, int64_t* logical_qcoord_diff);

/*!
 * \brief get_local_interpolation_weights calculates the local geometry information and interpolation weights required for linear and, if desired,
 * quadratic interpolation procedures
 * \param [in]  p4est the forest
 * \param [in]  tree_id the index of the tree that owns the quadrant
 * \param [in]  quad the quadrant tagged as owner of the point of interest
 * \param [in]  xyz_global global coordinates of the point where interpolation is desired (in domain units)
 * \param [out] linear_weight : array of P4EST_CHILDREN double which, on output, lists the linear interpolation weights
 *             (--> linear_weight[dir::v_mmm] is the linear interpolation weight associated with local node v_mmm, etc.)
 * \param [out] second_derivative_weight : either NULL (if not desired) or array of P4EST_DIM double which, on output, contains
 *             the weights by which the second derivatives need to be multiplied to correct the linear interpolation and make it
 *             more accurate)
 */
void get_local_interpolation_weights(const p4est_t* p4est, const p4est_topidx_t& tree_id, const p4est_quadrant_t& quad, const double *xyz_global,
                                     double* linear_weight, double* second_derivative_weight = NULL);

/*!
 * \brief linear_interpolation performs linear interpolation for a point
 * \param [in]    p4est the forest
 * \param [in]    tree_id the current tree that owns the quadrant
 * \param [in]    quad the current quarant
 * \param [in]    F a simple C-style array of size n_results*P4EST_CHILDREN, containing the values of the n_vecs function(s) at the vertices of the quadrant. __MUST__ be z-ordered
 *                F[k*P4EST_CHILDREN+i] = value of he kth function at quadrant's node i (in z-order), 0 <= i < P4EST_CHILDREN, 0 <= k < n_results
 * \param [in]    xyz_global global coordinates of the point
 * \param [inout] simple C-style array of size n_results containing the results of the quadratic_interpolation of the n_results different functions at the node of interest (located at xyz_global)
 * \param [in]    n_results number of functions to be interpolated
 */
<<<<<<< HEAD
void linear_interpolation(const p4est_t *p4est, p4est_topidx_t tree_id, const p4est_quadrant_t &quad, const double *F, const double *xyz_global, double *results, const size_t &n_results );
inline double linear_interpolation(const p4est_t *p4est, p4est_topidx_t tree_id, const p4est_quadrant_t &quad, const double *F, const double *xyz_global)
{
  double result;
  linear_interpolation(p4est, tree_id, quad, F, xyz_global, &result, 1);
  return result;
}
=======
void linear_interpolation(const p4est_t *p4est, p4est_topidx_t tree_id, const p4est_quadrant_t &quad, const double *F, const double *xyz_global, double *results, const unsigned int n_results);
double linear_interpolation(const p4est_t *p4est, p4est_topidx_t tree_id, const p4est_quadrant_t &quad, const double *F, const double *xyz_global);
>>>>>>> 82cac1f9

/*!
 * \brief quadratic_non_oscillatory_interpolation performs non-oscilatory quadratic interpolation for a point
 * \param [in]    p4est the forest
 * \param [in]    tree_id the current tree that owns the quadrant
 * \param [in]    quad the current quarant
 * \param [in]    F a simple C-style array of size n_results*P4EST_CHILDREN, containing the values of the n_vecs function(s) at the vertices of the quadrant. __MUST__ be z-ordered
 *                F[k*P4EST_CHILDREN+i] = value of he kth function at quadrant's node i (in z-order), 0 <= i < P4EST_CHILDREN, 0 <= k < n_results
 * \param [in]    Fdd a simple C-style array of size n_results*P4EST_CHILDREN*P4EST_DIM, containing the values of the second derivatives of the function(s) at the vertices of the quadrant
 *                Fdd[k*P4EST_CHILDREN*P4EST_DIM+j*P4EST_DIM+i] = value of the second derivative along dimension i, at quadrant's node j, of the kth function,
 *                0 <= i < P4EST_DIM, 0<= j < P4EST_CHILDREN, 0 <= k < n_results
 * \param [in]    xyz_global global coordinates of the point
 * \param [inout] simple C-style array of size n_results containing the results of the quadratic_interpolation of the n_results different functions at the node of interest (located at xyz_global)
 * \param [in]    n_results number of functions to be interpolated
 */
<<<<<<< HEAD
void quadratic_non_oscillatory_interpolation(const p4est_t *p4est, p4est_topidx_t tree_id, const p4est_quadrant_t &quad, const double *F, const double *Fdd, const double *xyz_global, double *results, const size_t &n_results );
inline double quadratic_non_oscillatory_interpolation(const p4est_t *p4est, p4est_topidx_t tree_id, const p4est_quadrant_t &quad, const double *F, const double *Fdd, const double *xyz_global)
{
  double result;
  quadratic_non_oscillatory_interpolation(p4est, tree_id, quad, F, Fdd, xyz_global, &result, 1);
  return result;
}

void quadratic_non_oscillatory_continuous_v1_interpolation(const p4est_t *p4est, p4est_topidx_t tree_id, const p4est_quadrant_t &quad, const double *F, const double *Fdd, const double *xyz_global, double *results, const size_t &n_results );
inline double quadratic_non_oscillatory_continuous_v1_interpolation(const p4est_t *p4est, p4est_topidx_t tree_id, const p4est_quadrant_t &quad, const double *F, const double *Fdd, const double *xyz_global)
{
  double result;
  quadratic_non_oscillatory_continuous_v1_interpolation(p4est, tree_id, quad, F, Fdd, xyz_global, &result, 1);
  return result;
}

void quadratic_non_oscillatory_continuous_v2_interpolation(const p4est_t *p4est, p4est_topidx_t tree_id, const p4est_quadrant_t &quad, const double *F, const double *Fdd, const double *xyz_global, double *results, const size_t &n_results );
inline double quadratic_non_oscillatory_continuous_v2_interpolation(const p4est_t *p4est, p4est_topidx_t tree_id, const p4est_quadrant_t &quad, const double *F, const double *Fdd, const double *xyz_global)
{
  double result;
  quadratic_non_oscillatory_continuous_v2_interpolation(p4est, tree_id, quad, F, Fdd, xyz_global, &result, 1);
  return result;
}


=======
void quadratic_non_oscillatory_interpolation(const p4est_t *p4est, p4est_topidx_t tree_id, const p4est_quadrant_t &quad, const double *F, const double *Fdd, const double *xyz_global, double *results, unsigned int n_results);
double quadratic_non_oscillatory_interpolation(const p4est_t *p4est, p4est_topidx_t tree_id, const p4est_quadrant_t &quad, const double *F, const double *Fdd, const double *xyz_global);
>>>>>>> 82cac1f9
/*!
 * \brief quadratic_interpolation performs quadratic interpolation for a point
 * \param [in]    p4est the forest
 * \param [in]    tree_id the current tree that owns the quadrant
 * \param [in]    quad the current quarant
 * \param [in]    F a simple C-style array of size n_results*P4EST_CHILDREN, containing the values of the n_vecs function(s) at the vertices of the quadrant. __MUST__ be z-ordered
 *                F[k*P4EST_CHILDREN+i] = value of he kth function at quadrant's node i (in z-order), 0 <= i < P4EST_CHILDREN, 0 <= k < n_results
 * \param [in]    Fdd a simple C-style array of size n_results*P4EST_CHILDREN*P4EST_DIM, containing the values of the second derivatives of the function(s) at the vertices of the quadrant
 *                Fdd[k*P4EST_CHILDREN*P4EST_DIM+j*P4EST_DIM+i] = value of the second derivative along dimension i, at quadrant's node j, of the kth function,
 *                0 <= i < P4EST_DIM, 0<= j < P4EST_CHILDREN, 0 <= k < n_results
 * \param [in]    xyz_global global coordinates of the point
 * \param [inout] simple C-style array of size n_results containing the results of the quadratic_interpolation of the n_results different functions at the node of interest (located at xyz_global)
 * \param [in]    n_results number of functions to be interpolated
 */
<<<<<<< HEAD
void quadratic_interpolation(const p4est_t* p4est, p4est_topidx_t tree_id, const p4est_quadrant_t &quad, const double *F, const double *Fdd, const double *xyz_global, double *results, const size_t &n_results );
inline double quadratic_interpolation(const p4est_t* p4est, p4est_topidx_t tree_id, const p4est_quadrant_t &quad, const double *F, const double *Fdd, const double *xyz_global)
{
  double result;
  quadratic_interpolation(p4est, tree_id, quad, F, Fdd, xyz_global, &result, 1);
  return result;
}
=======
void quadratic_interpolation(const p4est_t* p4est, p4est_topidx_t tree_id, const p4est_quadrant_t &quad, const double *F, const double *Fdd, const double *xyz_global, double *results, unsigned int n_results);
double quadratic_interpolation(const p4est_t* p4est, p4est_topidx_t tree_id, const p4est_quadrant_t &quad, const double *F, const double *Fdd, const double *xyz_global);
>>>>>>> 82cac1f9

p4est_bool_t nodes_are_equal(int mpi_size, p4est_nodes_t* nodes_1, p4est_nodes_t* nodes_2);

/*!
<<<<<<< HEAD
 * \brief VecGhostCopy  copy a ghosted vector, i.e. dst <- src
 * \param src [in]  the source vector
 * \param dst [out] the destination vector
 * \return error code
 */
PetscErrorCode VecGhostCopy(Vec src, Vec dst);

/*!
 * \brief vectorIsWellSetForNodes
 * \param v
 * \param nodes
 * \param mpicomm
 * \param block_size
 * \return
=======
 * \brief VecCreateGhostNodes Creates a ghosted PETSc parallel vector on the nodes based on p4est node ordering
 * \param p4est [in]  the forest
 * \param nodes [in]  the nodes numbering data structure
 * \param v     [out] PETSc vector type
>>>>>>> 82cac1f9
 */
PetscErrorCode VecCreateGhostNodes(const p4est_t *p4est, p4est_nodes_t *nodes, Vec* v);

/*!
 * \brief VecCreateGhostNodesBlock Creates a ghosted block PETSc parallel vector on the nodes
 * \param p4est      [in]  p4est object
 * \param nodes      [in]  the nodes object
 * \param block_size [in]  block size of the vector
 * \param v          [out] PETSc vector
 * \return
 */
PetscErrorCode VecCreateGhostNodesBlock(const p4est_t *p4est, p4est_nodes_t *nodes, PetscInt block_size, Vec* v);

p4est_bool_t ghosts_are_equal(p4est_ghost_t* ghost_1, p4est_ghost_t* ghost_2);

/*!
<<<<<<< HEAD
 * \brief VecGhostSet Sets a ghost vector to a value
 * \param x [in,out]  the vector
 * \param v [in]      the value to set
 * \return error code
 */
PetscErrorCode VecGhostSet(Vec x, double v);

/*!
 * \brief VecCreateGhostNodesBlock Creates a ghosted block PETSc parallel vector on the cells
=======
 * \brief VecCreateGhostNodes Creates a ghosted PETSc parallel vector on the cells
 * \param p4est [in]  the forest
 * \param ghost [in]  the ghost cells
 * \param v     [out] PETSc vector type
 */
PetscErrorCode VecCreateGhostCells(const p4est_t *p4est, p4est_ghost_t *ghost, Vec* v);

/*!
 * \brief VecCreateCellsNoGhost Creates a PETSc parallel vector on the cells
 * \param p4est [in]  the forest
 * \param v     [out] PETSc vector type
 */
PetscErrorCode VecCreateCellsNoGhost(const p4est_t *p4est, Vec* v);

/*!
 * \brief VecCreateGhostNodesBlock Creates a ghosted block PETSc parallel vector
>>>>>>> 82cac1f9
 * \param p4est      [in]  p4est object
 * \param ghost      [in]  the ghost cells
 * \param block_size [in]  block size of the vector
 * \param v          [out] PETSc vector
<<<<<<< HEAD
 * \return a PetscErrorCode to be checked against using CHKERRXX()
 */
PetscErrorCode VecCreateGhostCellsBlock(const p4est_t *p4est, const p4est_ghost_t *ghost, const PetscInt & block_size, Vec* v);
inline PetscErrorCode VecCreateGhostCells(const p4est_t *p4est, const p4est_ghost_t *ghost, Vec* v)
{
  return VecCreateGhostCellsBlock(p4est, ghost, 1, v);
}

/*!
 * \brief VecCreateNoGhostCellsBlock Creates a non-ghosted block PETSc parallel vector on the cells
 * \param p4est       [in]  the forest
 * \param block_size  [in]  block size of the vector
 * \param v           [out] PETSc vector type
 * \return a PetscErrorCode to be checked against using CHKERRXX()
 */
PetscErrorCode VecCreateNoGhostCellsBlock(const p4est_t *p4est, const PetscInt &block_size, Vec* v);
inline PetscErrorCode VecCreateNoGhostCells(const p4est_t *p4est, Vec* v)
{
  return VecCreateNoGhostCellsBlock(p4est, 1, v);
}

PetscErrorCode VecScatterAllToSomeCreate(MPI_Comm comm, Vec origin_loc, Vec destination, const PetscInt &ndest_glo_idx, const PetscInt *dest_glo_idx, VecScatter *ctx);
inline PetscErrorCode VecScatterAllToSomeCreate(MPI_Comm comm, Vec origin_loc, Vec destination, const std::vector<PetscInt>& dest_glo_idx, VecScatter *ctx)
{
  return VecScatterAllToSomeCreate(comm, origin_loc, destination, dest_glo_idx.size(), dest_glo_idx.data(), ctx);
}
inline PetscErrorCode VecScatterAllToSomeBegin(VecScatter ctx, Vec origin_loc, Vec destination)
{
  return VecScatterBegin(ctx, origin_loc, destination, INSERT_VALUES, SCATTER_FORWARD);
}
inline PetscErrorCode VecScatterAllToSomeEnd(VecScatter ctx, Vec origin_loc, Vec destination)
{
  return VecScatterEnd(ctx, origin_loc, destination, INSERT_VALUES, SCATTER_FORWARD);
}

/*!
 * \brief VecScatterAllToSome scatters all local values of an origin parallel Petsc vector to some/all values of another
 * \param comm          [in]    mpi communication group in which the vectors live
 * \param origin        [in]    origin vector from which all values need to be scattered
 * \param destination   [inout] destination vector in which some/all values need to be filled
 * \param ndest_glo_idx [in]    number of elements in dest_glo_idx array (next argument)
 * \param dest_glo_idx  [in]    array of ndest_glo_idx global indices corresponding to the destination indices mapped with
 *                              the local values of the origin vector
 *                              (NULL is fine if ndest_glo_idx is 0)
 * \param sync_ghost    [in]    activates ghost updates in the destination vector after scattering if true (default is false)
 * [DEBUG check] this routine checks that the global size of the origin is <= the global size of destination in DEBUG
 * [DEBUG check] this routine checks that ndest_glo_idx is <= the local size of origin in DEBUG
 * \return a Petsc error code to be checked against for success/failure
 */
inline PetscErrorCode VecScatterAllToSome(MPI_Comm comm, Vec origin, Vec destination, const PetscInt &ndest_glo_idx, const PetscInt *dest_glo_idx, const bool &sync_ghost = false)
{
  PetscErrorCode ierr;
#ifdef DEBUG
  PetscInt full_size_origin, full_size_destination, local_size_origin;
  ierr = VecGetSize(origin, &full_size_origin);                                                       CHKERRQ(ierr);
  ierr = VecGetSize(destination, &full_size_destination);                                             CHKERRQ(ierr);
  P4EST_ASSERT(full_size_origin <= full_size_destination);
  ierr = VecGetLocalSize(origin, &local_size_origin);                                                 CHKERRQ(ierr);
  P4EST_ASSERT(ndest_glo_idx <= local_size_origin);
#endif
  VecScatter ctx;
  Vec origin_loc;
  ierr = VecGhostGetLocalForm(origin, &origin_loc);                                                   CHKERRQ(ierr);
  ierr = VecScatterAllToSomeCreate(comm, origin_loc, destination, ndest_glo_idx, dest_glo_idx, &ctx); CHKERRQ(ierr);
  ierr = VecScatterAllToSomeBegin(ctx, origin_loc, destination);                                      CHKERRQ(ierr);
  ierr = VecScatterAllToSomeEnd(ctx, origin_loc, destination);                                        CHKERRQ(ierr);
  ierr = VecGhostRestoreLocalForm(origin, &origin_loc);                                               CHKERRQ(ierr);
  if(sync_ghost){
    ierr = VecGhostUpdateBegin(destination, INSERT_VALUES, SCATTER_FORWARD);                          CHKERRQ(ierr); }
  ierr = VecScatterDestroy(ctx);                                                                      CHKERRQ(ierr);
  if(sync_ghost){
    ierr = VecGhostUpdateEnd(destination, INSERT_VALUES, SCATTER_FORWARD);                            CHKERRQ(ierr); }
  return ierr;
}
inline PetscErrorCode VecScatterAllToSome(MPI_Comm comm, Vec origin, Vec destination, const std::vector<PetscInt>& dest_glo_idx, const bool &sync_ghost = false)
{
  return VecScatterAllToSome(comm, origin, destination, dest_glo_idx.size(), dest_glo_idx.data(), sync_ghost);
}
=======
 * \return
 */
PetscErrorCode VecCreateGhostCellsBlock(const p4est_t *p4est, p4est_ghost_t *ghost, PetscInt block_size, Vec* v);
>>>>>>> 82cac1f9

/*!
 * \brief VecScatterCreateChangeLayout Create a VecScatter context useful for changing the parallel layout of a vector
 * \param comm  [in]  MPI_Comm to which parallel vectors belong
 * \param from  [in]  input vector layout
 * \param to    [in]  output vector layout
 * \param ctx   [out] the created VecScatter context
 * \return
 */
PetscErrorCode VecScatterCreateChangeLayout(MPI_Comm comm, Vec from, Vec to, VecScatter *ctx);

/*!
 * \brief VecGhostChangeLayoutBegin Start changing the layout of a parallel vector. This potentially involves
 *  sending and receiving messages in a non-blocking mode
 * \param ctx   [in]  VecScatter context to initiate the transfer
 * \param from  [in]  input vector to the change the parallel layout
 * \param to    [out] output vector with the same global values but with a different parallel layout
 * \return
 */
PetscErrorCode VecGhostChangeLayoutBegin(VecScatter ctx, Vec from, Vec to);

/*!
 * \brief VecGhostChangeLayoutEnd Finish changing the layout of a parallel vector. This potentially involves
 *  sending and receiving messages in a non-blocking mode
 * \param ctx   [in]  VecScatter context to initiate the transfer
 * \param from  [in]  input vector to the change the parallel layout
 * \param to    [out] output vector with the same global values but with a different parallel layout
 * \return
 */
PetscErrorCode VecGhostChangeLayoutEnd(VecScatter ctx, Vec from, Vec to);

/*!
 * \brief is_folder returns true if the path points to an existing folder
 * does not use boost nor c++17 standard to maximize portability
 * \param path: path to be checked
 * \return true if the path points to a folder
 * [throws std::runtime_error if the path cannot be accessed]
 */
bool is_folder(const char* path);
inline bool is_folder(const std::string &path_str) { return is_folder(path_str.c_str()); }

/*!
 * \brief file_exists returns true if the path points to an existing file
 * does not use boost nor c++17 standard to maximize portability
 * \param path:path to be checked
 * \return true if there exists a file corresponding to the given path
 */
bool file_exists(const char* path);
inline bool file_exists(const std::string &path_str) { return file_exists(path_str.c_str()); }

/*!
 * \brief create_directory creates a folder indicated by the given path, permission rights: 755
 * does not use boost nor c++17 standard to maximize portability (parents are created as well)
 * \param path: path to the folder to be created
 * \param mpi_rank: rank of the calling process
 * \param comm: communicator
 * \return 0 if the creation was successful, non-0 otherwise
 * [the root process creates the folder, the operation is collective by MPI_Bcast on the result]
 */
int create_directory(const char* path, int mpi_rank, MPI_Comm comm=MPI_COMM_WORLD);
inline int create_directory(const std::string &path_str, int mpi_rank, MPI_Comm comm=MPI_COMM_WORLD)
{
  return create_directory(path_str.c_str(), mpi_rank, comm);
}

/*!
 * \brief delete_directory_recursive explores a directory then
 * - it deletes all regular files in the directrory;
 * - it goes through subdirectories and calls the same function on them;
 * - after recursive call returns the subdirectory is removed;
 * does not use boost nor c++17 standard to maximize portability
 * \param root_path: path to the root directory to be entirely deleted
 * \param mpi_rank: rank of the calling process
 * \param comm: communicator
 * \param non_collective: flag skipping the (collective) steps (for recursive calls on root process)
 * \return 0 if the deletion was successful, non-0 otherwise
 * [the root process deletes the content, the operation is collective by MPI_Bcast on the final result]
 * [throws std::invalid_argument if the root_path is NOT a directory]
 */
int delete_directory(const char* root_path, int mpi_rank, MPI_Comm comm=MPI_COMM_WORLD, bool non_collective=false);
inline int delete_directory(const std::string &root_path_str, int mpi_rank, MPI_Comm comm=MPI_COMM_WORLD, bool non_collective=false)
{
  return delete_directory(root_path_str.c_str(), mpi_rank, comm, non_collective);
}

int get_subdirectories_in(const char* root_path, std::vector<std::string>& subdirectories);
inline int get_subdirectories_in(const std::string root_path_str, std::vector<std::string>& subdirectories)
{
  return get_subdirectories_in(root_path_str.c_str(), subdirectories);
}

inline double int2double_coordinate_transform(p4est_qcoord_t a){
  return static_cast<double>(a)/static_cast<double>(P4EST_ROOT_LEN);
}

int8_t find_max_level(const p4est_t* p4est);

void dxyz_min(const p4est_t *p4est, double *dxyz);

void get_dxyz_min(const p4est_t *p4est, double *dxyz, double &dxyz_min);
void get_dxyz_min(const p4est_t *p4est, double *dxyz, double &dxyz_min, double &diag_min);

void dxyz_quad(const p4est_t *p4est, const p4est_quadrant_t *quad, double *dxyz);

void xyz_min(const p4est_t *p4est, double *xyz_min_);

void xyz_max(const p4est_t *p4est, double *xyz_max_);

inline void xyz_min_max(const p4est_t *p4est, double *xyz_min_, double *xyz_max_){
  xyz_min(p4est, xyz_min_);
  xyz_max(p4est, xyz_max_);
}

inline double node_x_fr_n(const p4est_indep_t *ni){
  return ni->x == P4EST_ROOT_LEN-1 ? 1.0:static_cast<double>(ni->x)/static_cast<double>(P4EST_ROOT_LEN);
}

inline double node_y_fr_n(const p4est_indep_t *ni){
  return ni->y == P4EST_ROOT_LEN-1 ? 1.0:static_cast<double>(ni->y)/static_cast<double>(P4EST_ROOT_LEN);
}

#ifdef P4_TO_P8
inline double node_z_fr_n(const p4est_indep_t *ni){
  return ni->z == P4EST_ROOT_LEN-1 ? 1.0:static_cast<double>(ni->z)/static_cast<double>(P4EST_ROOT_LEN);
}
#endif

inline double node_x_fr_n(p4est_locidx_t n, const p4est_t *p4est, const p4est_nodes_t *nodes)
{
  p4est_indep_t *node = (p4est_indep_t*)sc_array_index(&const_cast<p4est_nodes_t*>(nodes)->indep_nodes, n);
  p4est_topidx_t tree_id = node->p.piggy3.which_tree;

  p4est_topidx_t v_m = p4est->connectivity->tree_to_vertex[P4EST_CHILDREN*tree_id + 0];
  p4est_topidx_t v_p = p4est->connectivity->tree_to_vertex[P4EST_CHILDREN*tree_id + P4EST_CHILDREN-1];
  double tree_xmin = p4est->connectivity->vertices[3*v_m + 0];
  double tree_xmax = p4est->connectivity->vertices[3*v_p + 0];
  return (tree_xmax-tree_xmin)*node_x_fr_n(node) + tree_xmin;
}

inline double node_y_fr_n(p4est_locidx_t n, const p4est_t *p4est, const p4est_nodes_t *nodes)
{
  p4est_indep_t *node = (p4est_indep_t*)sc_array_index(&const_cast<p4est_nodes_t*>(nodes)->indep_nodes, n);
  p4est_topidx_t tree_id = node->p.piggy3.which_tree;

  p4est_topidx_t v_m = p4est->connectivity->tree_to_vertex[P4EST_CHILDREN*tree_id + 0];
  p4est_topidx_t v_p = p4est->connectivity->tree_to_vertex[P4EST_CHILDREN*tree_id + P4EST_CHILDREN-1];
  double tree_ymin = p4est->connectivity->vertices[3*v_m + 1];
  double tree_ymax = p4est->connectivity->vertices[3*v_p + 1];
  return (tree_ymax-tree_ymin)*node_y_fr_n(node) + tree_ymin;
}

#ifdef P4_TO_P8
inline double node_z_fr_n(p4est_locidx_t n, const p4est_t *p4est, const p4est_nodes_t *nodes)
{
  p4est_indep_t *node = (p4est_indep_t*)sc_array_index(&const_cast<p4est_nodes_t*>(nodes)->indep_nodes, n);
  p4est_topidx_t tree_id = node->p.piggy3.which_tree;

  p4est_topidx_t v_m = p4est->connectivity->tree_to_vertex[P4EST_CHILDREN*tree_id + 0];
  p4est_topidx_t v_p = p4est->connectivity->tree_to_vertex[P4EST_CHILDREN*tree_id + P4EST_CHILDREN-1];
  double tree_zmin = p4est->connectivity->vertices[3*v_m + 2];
  double tree_zmax = p4est->connectivity->vertices[3*v_p + 2];
  return (tree_zmax-tree_zmin)*node_z_fr_n(node) + tree_zmin;
}
#endif

inline void node_xyz_fr_n(p4est_locidx_t n, const p4est_t *p4est, const p4est_nodes_t *nodes, double *xyz)
{
  xyz[0] = node_x_fr_n(n,p4est,nodes);
  xyz[1] = node_y_fr_n(n,p4est,nodes);
#ifdef P4_TO_P8
  xyz[2] = node_z_fr_n(n,p4est,nodes);
#endif
}

inline void p4est_dxyz_min(const p4est_t* p4est, double *dxyz)
{
  splitting_criteria_t *data = (splitting_criteria_t*)p4est->user_pointer;
  p4est_topidx_t vm = p4est->connectivity->tree_to_vertex[0];
  p4est_topidx_t vp = p4est->connectivity->tree_to_vertex[P4EST_CHILDREN-1];
  const double *vert = p4est->connectivity->vertices;

  double h = 1.0 / (double) (1 << data->max_lvl);
  for (short i=0; i<P4EST_DIM; ++i)
    dxyz[i] = (vert[3*vp + i] - vert[3*vm + i]) * h;
}

inline void p4est_dxyz_max(const p4est_t* p4est, double *dxyz)
{
  splitting_criteria_t *data = (splitting_criteria_t*)p4est->user_pointer;
  p4est_topidx_t tr_idx = p4est->trees->elem_count - 1;
  p4est_topidx_t vm = p4est->connectivity->tree_to_vertex[0];
  p4est_topidx_t vp = p4est->connectivity->tree_to_vertex[tr_idx * P4EST_CHILDREN + P4EST_CHILDREN-1];
  const double *vert = p4est->connectivity->vertices;

  double h = 1.0 / (double) (1 << data->min_lvl);
  for (short i=0; i<P4EST_DIM; ++i)
    dxyz[i] = (vert[3*vp + i] - vert[3*vm + i]) * h;
}

inline double p4est_diag_min(const p4est_t* p4est) {
  double dx[P4EST_DIM];
  p4est_dxyz_min(p4est, dx);
  return sqrt(SUMD(SQR(dx[0]), SQR(dx[1]), SQR(dx[2])));
}

inline double p4est_diag_max(const p4est_t* p4est) {
  double dx[P4EST_DIM];
  p4est_dxyz_max(p4est, dx);
  return sqrt(SUMD(SQR(dx[0]), SQR(dx[1]), SQR(dx[2])));
}

/*!
 * \brief get the x-coordinate of the bottom left corner of a quadrant in the local tree coordinate system
 */
inline double quad_x_fr_i(const p4est_quadrant_t *qi){
  return static_cast<double>(qi->x)/static_cast<double>(P4EST_ROOT_LEN);
}

/*!
 * \brief get the y-coordinate of the bottom left corner of a quadrant in the local tree coordinate system
 */
inline double quad_y_fr_j(const p4est_quadrant_t *qi){
  return static_cast<double>(qi->y)/static_cast<double>(P4EST_ROOT_LEN);
}

#ifdef P4_TO_P8
/*!
 * \brief get the z-coordinate of the bottom left corner of a quadrant in the local tree coordinate system
 */
inline double quad_z_fr_k(const p4est_quadrant_t *qi){
  return static_cast<double>(qi->z)/static_cast<double>(P4EST_ROOT_LEN);
}
#endif

/*!
 * \brief get the xyz-coordinate of the bottom left corner of a quadrant in the local tree coordinate system
 */
inline void quad_xyz_fr_ijk(const p4est_quadrant_t *qi, double xyz[P4EST_DIM]){
  xyz[0] = static_cast<double>(qi->x)/static_cast<double>(P4EST_ROOT_LEN);
  xyz[1] = static_cast<double>(qi->y)/static_cast<double>(P4EST_ROOT_LEN);
#ifdef P4_TO_P8
  xyz[2] = static_cast<double>(qi->z)/static_cast<double>(P4EST_ROOT_LEN);
#endif
  return;
}

inline p4est_tree_t* get_tree(p4est_topidx_t tr, p4est_t* p4est)
{
#ifdef CASL_THROWS
  if(tr < p4est->first_local_tree || tr > p4est->last_local_tree) {
    std::ostringstream oss;
    oss << "Tree with index " << tr << " is outside range. Processor " << p4est->mpirank
        << " inclusive range is [" << p4est->first_local_tree << ", " << p4est->last_local_tree << "]" << std::endl;
    throw std::out_of_range(oss.str());
  }
#endif

  return p4est_tree_array_index(p4est->trees, tr);
}

inline p4est_quadrant_t* get_quad(p4est_locidx_t q, p4est_tree_t* tree)
{
#ifdef CASL_THROWS
  if(q < 0 || q >= (p4est_locidx_t) tree->quadrants.elem_count) {
    std::ostringstream oss;
    oss << "Quad with index " << q << " is outside range of current tree. "
        << "Number of quadrants on this tree is " << tree->quadrants.elem_count << std::endl;
    throw std::out_of_range(oss.str());
  }
#endif

  return p4est_quadrant_array_index(&tree->quadrants, q);
}

inline p4est_quadrant_t* get_quad(p4est_locidx_t q, p4est_ghost_t* ghost)
{
#ifdef CASL_THROWS
  if(q < 0 || q >= (p4est_locidx_t) ghost->ghosts.elem_count) {
    std::ostringstream oss;
    oss << "Quad with index " << q << " is outside range of ghost layer. "
        << "Size of ghost layer is " << ghost->ghosts.elem_count << std::endl;
    throw std::out_of_range(oss.str());
  }
#endif

  return p4est_quadrant_array_index(&ghost->ghosts, q);
}

inline p4est_indep_t* get_node(p4est_locidx_t n, p4est_nodes_t* nodes)
{
#ifdef CASL_THROWS
  if(n < 0 || n >= (p4est_locidx_t) nodes->indep_nodes.elem_count) {
    std::ostringstream oss;
    oss << "Node with index " << n << " is outside range of nodes." << std::endl;
    throw std::out_of_range(oss.str());
  }
#endif

  return (p4est_indep_t*) sc_array_index(&nodes->indep_nodes, n);
}

/*!
 * \brief get the x-coordinate of the center of a quadrant
 * \param quad_idx the index of the quadrant in the local forest, NOT in the tree tree_idx !!
 */
inline double quad_x_fr_q(p4est_locidx_t quad_idx, p4est_topidx_t tree_idx, const p4est_t *p4est, const p4est_ghost_t *ghost)
{
  const p4est_quadrant_t *quad;
  if(quad_idx<p4est->local_num_quadrants)
  {
    p4est_tree_t *tree = p4est_tree_array_index(p4est->trees, tree_idx);
    quad = p4est_quadrant_array_index(&tree->quadrants, quad_idx-tree->quadrants_offset);
  }
  else
  {
    P4EST_ASSERT ((size_t)(quad_idx - p4est->local_num_quadrants) < ghost->ghosts.elem_count);
    quad = (p4est_quadrant_t *) (ghost->ghosts.array + sizeof (p4est_quadrant_t) * (size_t)(quad_idx - p4est->local_num_quadrants));
  }

  p4est_topidx_t v_m = p4est->connectivity->tree_to_vertex[P4EST_CHILDREN*tree_idx + 0];
  p4est_topidx_t v_p = p4est->connectivity->tree_to_vertex[P4EST_CHILDREN*tree_idx + P4EST_CHILDREN-1];
  double tree_xmin = p4est->connectivity->vertices[3*v_m + 0];
  double tree_xmax = p4est->connectivity->vertices[3*v_p + 0];
  return (tree_xmax-tree_xmin)*(quad_x_fr_i(quad) + .5*(double)P4EST_QUADRANT_LEN(quad->level)/(double)P4EST_ROOT_LEN) + tree_xmin;
}

/*!
 * \brief quad_x        compute the x-coordinate of the center of a quadrant
 * \param p4est [in]    const pointer to the p4est structure
 * \param quad  [in]    const pointer to the quadrant.
 *        NOTE: Assumes that the piggy3 member if filled
 * \return  the x-coordinate
 */
inline double quad_x(const p4est_t *p4est, const p4est_quadrant_t *quad)
{
  p4est_locidx_t tree_idx = quad->p.piggy3.which_tree;
  p4est_topidx_t v_m = p4est->connectivity->tree_to_vertex[P4EST_CHILDREN*tree_idx + 0];
  p4est_topidx_t v_p = p4est->connectivity->tree_to_vertex[P4EST_CHILDREN*tree_idx + P4EST_CHILDREN-1];
  double tree_xmin = p4est->connectivity->vertices[3*v_m + 0];
  double tree_xmax = p4est->connectivity->vertices[3*v_p + 0];
  return (tree_xmax-tree_xmin)*(quad_x_fr_i(quad) + 0.5*(double)P4EST_QUADRANT_LEN(quad->level)/(double)P4EST_ROOT_LEN) + tree_xmin;
}

/*!
 * \brief quad_dx     compute the dx size of the a quadrant
 * \param p4est [in]  const pointer to the p4est structure
 * \param quad  [in]  const pointer to the quadrant structure
 *        NOTE: Assumes that the piggy3 member if filled
 * \return  dx
 */
inline double quad_dx(const p4est_t *p4est, const p4est_quadrant_t *quad)
{
  p4est_locidx_t tree_idx = quad->p.piggy3.which_tree;
  p4est_topidx_t v_m = p4est->connectivity->tree_to_vertex[P4EST_CHILDREN*tree_idx + 0];
  p4est_topidx_t v_p = p4est->connectivity->tree_to_vertex[P4EST_CHILDREN*tree_idx + P4EST_CHILDREN-1];
  double tree_xmin = p4est->connectivity->vertices[3*v_m + 0];
  double tree_xmax = p4est->connectivity->vertices[3*v_p + 0];

  return (tree_xmax-tree_xmin)*((double)P4EST_QUADRANT_LEN(quad->level)/(double)P4EST_ROOT_LEN);
}

/*!
 * \brief get the y-coordinate of the center of a quadrant
 * \param quad_idx the index of the quadrant in the local forest, NOT in the tree tree_idx !!
 */
inline double quad_y_fr_q(p4est_locidx_t quad_idx, p4est_topidx_t tree_idx, const p4est_t *p4est, const p4est_ghost_t *ghost)
{
  p4est_quadrant_t *quad;
  if(quad_idx<p4est->local_num_quadrants)
  {
    p4est_tree_t *tree = p4est_tree_array_index(p4est->trees, tree_idx);
    quad = p4est_quadrant_array_index(&tree->quadrants, quad_idx-tree->quadrants_offset);
  }
  else
  {
    P4EST_ASSERT ((size_t)(quad_idx - p4est->local_num_quadrants) < ghost->ghosts.elem_count);
    quad = (p4est_quadrant_t *) (ghost->ghosts.array + sizeof (p4est_quadrant_t) * (size_t)(quad_idx - p4est->local_num_quadrants));
  }

  p4est_topidx_t v_m = p4est->connectivity->tree_to_vertex[P4EST_CHILDREN*tree_idx + 0];
  p4est_topidx_t v_p = p4est->connectivity->tree_to_vertex[P4EST_CHILDREN*tree_idx + P4EST_CHILDREN-1];
  double tree_ymin = p4est->connectivity->vertices[3*v_m + 1];
  double tree_ymax = p4est->connectivity->vertices[3*v_p + 1];
  return (tree_ymax-tree_ymin)*(quad_y_fr_j(quad) + .5*(double)P4EST_QUADRANT_LEN(quad->level)/(double)P4EST_ROOT_LEN) + tree_ymin;
}

/*!
 * \brief quad_y        compute the y-coordinate of the center of a quadrant
 * \param p4est [in]    const pointer to the p4est structure
 * \param quad  [in]    const pointer to the quadrant.
 *        NOTE: Assumes that the piggy3 member if filled
 * \return  the y-coordinate
 */
inline double quad_y(const p4est_t *p4est, const p4est_quadrant_t *quad)
{
  p4est_locidx_t tree_idx = quad->p.piggy3.which_tree;
  p4est_topidx_t v_m = p4est->connectivity->tree_to_vertex[P4EST_CHILDREN*tree_idx + 0];
  p4est_topidx_t v_p = p4est->connectivity->tree_to_vertex[P4EST_CHILDREN*tree_idx + P4EST_CHILDREN-1];
  double tree_ymin = p4est->connectivity->vertices[3*v_m + 1];
  double tree_ymax = p4est->connectivity->vertices[3*v_p + 1];
  return (tree_ymax-tree_ymin)*(quad_y_fr_j(quad) + 0.5*(double)P4EST_QUADRANT_LEN(quad->level)/(double)P4EST_ROOT_LEN) + tree_ymin;
}

/*!
 * \brief quad_dy     compute the dy size of the a quadrant
 * \param p4est [in]  const pointer to the p4est structure
 * \param quad  [in]  const pointer to the quadrant structure
 *        NOTE: Assumes that the piggy3 member if filled
 * \return  dy
 */
inline double quad_dy(const p4est_t *p4est, const p4est_quadrant_t *quad)
{
  p4est_locidx_t tree_idx = quad->p.piggy3.which_tree;
  p4est_topidx_t v_m = p4est->connectivity->tree_to_vertex[P4EST_CHILDREN*tree_idx + 0];
  p4est_topidx_t v_p = p4est->connectivity->tree_to_vertex[P4EST_CHILDREN*tree_idx + P4EST_CHILDREN-1];
  double tree_ymin = p4est->connectivity->vertices[3*v_m + 1];
  double tree_ymax = p4est->connectivity->vertices[3*v_p + 1];

  return (tree_ymax-tree_ymin)*((double)P4EST_QUADRANT_LEN(quad->level)/(double)P4EST_ROOT_LEN);
}

#ifdef P4_TO_P8
/*!
 * \brief get the z-coordinate of the center of a quadrant
 * \param quad_idx the index of the quadrant in the local forest, NOT in the tree tree_idx !!
 */
inline double quad_z_fr_q(p4est_locidx_t quad_idx, p4est_topidx_t tree_idx, const p4est_t *p4est, const p4est_ghost_t *ghost)
{
  p4est_quadrant_t *quad;
  if(quad_idx<p4est->local_num_quadrants)
  {
    p4est_tree_t *tree = p4est_tree_array_index(p4est->trees, tree_idx);
    quad = p4est_quadrant_array_index(&tree->quadrants, quad_idx-tree->quadrants_offset);
  }
  else
  {
    P4EST_ASSERT ((size_t)(quad_idx - p4est->local_num_quadrants) < ghost->ghosts.elem_count);
    quad = (p4est_quadrant_t *) (ghost->ghosts.array + sizeof (p4est_quadrant_t) * (size_t)(quad_idx - p4est->local_num_quadrants));
  }

  p4est_topidx_t v_m = p4est->connectivity->tree_to_vertex[P4EST_CHILDREN*tree_idx + 0];
  p4est_topidx_t v_p = p4est->connectivity->tree_to_vertex[P4EST_CHILDREN*tree_idx + P4EST_CHILDREN-1];
  double tree_zmin = p4est->connectivity->vertices[3*v_m + 2];
  double tree_zmax = p4est->connectivity->vertices[3*v_p + 2];
  return (tree_zmax-tree_zmin)*(quad_z_fr_k(quad) + .5*(double)P4EST_QUADRANT_LEN(quad->level)/(double)P4EST_ROOT_LEN) + tree_zmin;
}

/*!
 * \brief quad_z        compute the y-coordinate of the center of a quadrant
 * \param p4est [in]    const pointer to the p4est structure
 * \param quad  [in]    const pointer to the quadrant.
 *        NOTE: Assumes that the piggy3 member if filled
 * \return  the z-coordinate
 */
inline double quad_z(const p4est_t *p4est, const p4est_quadrant_t *quad)
{
  p4est_locidx_t tree_idx = quad->p.piggy3.which_tree;
  p4est_topidx_t v_m = p4est->connectivity->tree_to_vertex[P4EST_CHILDREN*tree_idx + 0];
  p4est_topidx_t v_p = p4est->connectivity->tree_to_vertex[P4EST_CHILDREN*tree_idx + P4EST_CHILDREN-1];
  double tree_zmin = p4est->connectivity->vertices[3*v_m + 2];
  double tree_zmax = p4est->connectivity->vertices[3*v_p + 2];
  return (tree_zmax-tree_zmin)*(quad_z_fr_k(quad) + 0.5*(double)P4EST_QUADRANT_LEN(quad->level)/(double)P4EST_ROOT_LEN) + tree_zmin;
}

/*!
 * \brief quad_dz     compute the dz size of the a quadrant
 * \param p4est [in]  const pointer to the p4est structure
 * \param quad  [in]  const pointer to the quadrant structure
 *        NOTE: Assumes that the piggy3 member if filled
 * \return  dz
 */
inline double quad_dz(const p4est_t *p4est, const p4est_quadrant_t *quad)
{
  p4est_locidx_t tree_idx = quad->p.piggy3.which_tree;
  p4est_topidx_t v_m = p4est->connectivity->tree_to_vertex[P4EST_CHILDREN*tree_idx + 0];
  p4est_topidx_t v_p = p4est->connectivity->tree_to_vertex[P4EST_CHILDREN*tree_idx + P4EST_CHILDREN-1];
  double tree_zmin = p4est->connectivity->vertices[3*v_m + 2];
  double tree_zmax = p4est->connectivity->vertices[3*v_p + 2];

  return (tree_zmax-tree_zmin)*((double)P4EST_QUADRANT_LEN(quad->level)/(double)P4EST_ROOT_LEN);
}
#endif


/*!
 * \brief get the xyz-coordinates of the center of a quadrant
 * \param quad_idx the index of the quadrant in the local forest, NOT in the tree tree_idx !!
 */
inline void quad_xyz_fr_q(p4est_locidx_t quad_idx, p4est_topidx_t tree_idx, const p4est_t *p4est, const p4est_ghost_t *ghost, double *xyz)
{
  xyz[0] = quad_x_fr_q(quad_idx, tree_idx, p4est, ghost);
  xyz[1] = quad_y_fr_q(quad_idx, tree_idx, p4est, ghost);
#ifdef P4_TO_P8
  xyz[2] = quad_z_fr_q(quad_idx, tree_idx, p4est, ghost);
#endif
}

/*!
 * \brief quad_z_fr_q   compute the y-coordinate of the center of a quadrant
 * \param p4est [in]    const pointer to the p4est structure
 * \param quad  [in]    const pointer to the quadrant.
 *        NOTE: Assumes that the piggy3 member if filled
 * \param xyz   [out]   pointer to array of size P4EST_DIM to store xyz
 * \return  the z-coordinate
 */
inline void quad_xyz(const p4est_t *p4est, const p4est_quadrant_t *quad, double *xyz)
{
  xyz[0] = quad_x(p4est, quad);
  xyz[1] = quad_y(p4est, quad);
#ifdef P4_TO_P8
  xyz[2] = quad_z(p4est, quad);
#endif
}

/*!
 * \brief quad_dxyz   compute the dxyz sizes of the a quadrant
 * \param p4est [in]  const pointer to the p4est structure
 * \param quad  [in]  const pointer to the quadrant structure
 *        NOTE: Assumes that the piggy3 member if filled
 * \param dxyz  [out]   pointer to array of size P4EST_DIM to store dxyz
 * \return  dy
 */
inline void quad_dxyz(const p4est_t *p4est, const p4est_quadrant_t *quad, double *dxyz)
{
  dxyz[0] = quad_dx(p4est, quad);
  dxyz[1] = quad_dy(p4est, quad);
#ifdef P4_TO_P8
  dxyz[2] = quad_dz(p4est, quad);
#endif
}

/*!
 * \brief compute the xyz_min of a given tree index
 * \param p4est the forest object
 * \param tr_idx index of the tree to find the xyz_min
 * \param xyz pointer to an array of double[P4EST_DIM]
 */
inline void tree_xyz_min(p4est_t* p4est, p4est_topidx_t tr_idx, double *xyz)
{
  p4est_topidx_t vtx = p4est->connectivity->tree_to_vertex[tr_idx*P4EST_CHILDREN];
  xyz[0] = p4est->connectivity->vertices[3*vtx + 0];
  xyz[1] = p4est->connectivity->vertices[3*vtx + 1];
#ifdef P4_TO_P8
  xyz[2] = p4est->connectivity->vertices[3*vtx + 2];
#endif
}

/*!
 * \brief compute the xyz_max of a given tree index
 * \param p4est the forest object
 * \param tr_idx index of the tree to find the xyz_max
 * \param xyz pointer to an array of double[P4EST_DIM]
 */
inline void tree_xyz_max(p4est_t* p4est, p4est_topidx_t tr_idx, double *xyz)
{
  p4est_topidx_t vtx = p4est->connectivity->tree_to_vertex[tr_idx*P4EST_CHILDREN + P4EST_CHILDREN - 1];
  xyz[0] = p4est->connectivity->vertices[3*vtx + 0];
  xyz[1] = p4est->connectivity->vertices[3*vtx + 1];
#ifdef P4_TO_P8
  xyz[2] = p4est->connectivity->vertices[3*vtx + 2];
#endif
}

/*!
 * \brief computes the xyz_min of the entire forest
 * \param p4est teh forest object
 * \param xyz pointer to an array of double[P4EST_DIM]
 */
inline void p4est_xyz_min(p4est_t* p4est, double *xyz)
{
  tree_xyz_min(p4est, 0, xyz);
}

/*!
 * \brief computes the xyz_max of the entire forest
 * \param p4est teh forest object
 * \param xyz pointer to an array of double[P4EST_DIM]
 */
inline void p4est_xyz_max(p4est_t* p4est, double *xyz)
{
  tree_xyz_max(p4est, p4est->trees->elem_count - 1, xyz);
}

/*!
 * \brief integrate_over_negative_domain_in_one_quadrant
 */
double integrate_over_negative_domain_in_one_quadrant(const p4est_t *p4est, const p4est_nodes_t *nodes, const p4est_quadrant_t *quad, p4est_locidx_t quad_idx, Vec phi, Vec f);

/*!
 * \brief integrate_over_negative_domain integrate a quantity f over the negative domain defined by phi
 *        note: second order convergence
 * \param p4est the p4est
 * \param nodes the nodes structure associated to p4est
 * \param phi
 * \param f the scalar to integrate
 * \return the integral of f over the phi<0 domain, \int_{\phi<0} f
 */
double integrate_over_negative_domain(const p4est_t *p4est, const p4est_nodes_t *nodes, Vec phi, Vec f);

/*!
 * \brief area_in_negative_domain_in_one_quadrant
 */
double area_in_negative_domain_in_one_quadrant(const p4est_t *p4est, const p4est_nodes_t *nodes, const p4est_quadrant_t *quad, p4est_locidx_t quad_idx, Vec phi);

/*!
 * \brief area_in_negative_domain compute the area of the negative domain defined by phi
 *        note: second order convergence
 * \param p4est the p4est
 * \param nodes the nodes structure associated to p4est
 * \param phi the level-set function
 * \return the area in the negative phi domain, i.e. \int_{phi<0} 1
 */
double area_in_negative_domain(const p4est_t *p4est, const p4est_nodes_t *nodes, Vec phi);

/*!
 * \brief integrate_over_interface_in_one_quadrant
 */
double integrate_over_interface_in_one_quadrant(const p4est_t *p4est, const p4est_nodes_t *nodes, const p4est_quadrant_t *quad, p4est_locidx_t quad_idx, Vec phi, Vec f);
/*!
 * \brief max_over_interface_in_one_quadrant
 */
double max_over_interface_in_one_quadrant(const p4est_nodes_t *nodes, p4est_locidx_t quad_idx, Vec phi, Vec f);

/*!
 * \brief integrate_over_interface integrate a scalar f over the 0-contour of the level-set function phi.
 *        note: first order convergence only
 * \param p4est the p4est
 * \param nodes the nodes structure associated to p4est
 * \param phi the level-set function
 * \param f the scalar to integrate
 * \return the integral of f over the contour defined by phi, i.e. \int_{phi=0} f
 */
double integrate_over_interface(const p4est_t *p4est, const p4est_nodes_t *nodes, Vec phi, Vec f);

/*!
 * \brief max_over_interface calculate the maximum value of a scalar f over the 0-contour of the level-set function phi.
 * \param p4est the p4est
 * \param nodes the nodes structure associated to p4est
 * \param phi the level-set function
 * \param f the scalar to integrate
 * \return the integral of f over the contour defined by phi, i.e. \max_{phi=0} f
 */
double max_over_interface(const p4est_t *p4est, const p4est_nodes_t *nodes, Vec phi, Vec f);

/*!
 * \brief compute_mean_curvature computes the mean curvature using compact stencil k = -div(n)
 * \param qnnn neighborhood information for the point
 * \param phi pointer to the level set function
 * \param phi_x pointer to an array of size P4EST_DIM for the first derivatives of levelset. CANNOT be NULL.
 * \return mean curvature at a single point
 */
double compute_mean_curvature(const quad_neighbor_nodes_of_node_t& qnnn, double* phi, double* phi_x[P4EST_DIM]);

/*!
 * \brief compute_mean_curvature computes the mean curvature using divergence of normal k = -div(n)
 * \param qnnn neighborhood information for the point
 * \param normals pointer to an array of size P4EST_DIM of the normals. CANNOT be NULL.
 * \return mean curvature at a single point
 */
double compute_mean_curvature(const quad_neighbor_nodes_of_node_t& qnnn, double* normals[P4EST_DIM]);

/*!
 * \brief compute_mean_curvature computes the mean curvature in the entire domain k = -div(n)
 * \param neighbors the node neighborhood information
 * \param phi levelset function
 * \param phi_x an array of size P4EST_DIM representing the first derivative of levelset in the entire domain. CANNOT be NULL.
 * \param kappa curvature function in the entire domain
 */
void compute_mean_curvature(const my_p4est_node_neighbors_t &neighbors, Vec phi, Vec phi_x[P4EST_DIM], Vec kappa);

/*!
 * \brief compute_mean_curvature computes the mean curvature in the entire domain k = -div(n)
 * \param neighbors the node neighborhood information
 * \param normals pointer to an array of size P4EST_DIM for the normals. CANNOT be NULL.
 * \param kappa curvature function in the entire domain
 */
void compute_mean_curvature(const my_p4est_node_neighbors_t &neighbors, Vec normals[P4EST_DIM], Vec kappa);

/*!
 * \brief compute_normals computes the (scaled) normal to the surface
 * \param [in]  qnnn    neighborhood information for the point
 * \param [in]  phi     pointer to the levelset function
 * \param [out] normals array of size P4EST_DIM for the normals
 */
void compute_normals(const quad_neighbor_nodes_of_node_t& qnnn, double *phi, double normals[P4EST_DIM]);

/*!
 * \brief compute_normals computes the (scaled) normal to the surface for the entire grid
 * \param [in]  neighbors the neighborhood information
 * \param [in]  phi       PETSc vector of the levelset function
 * \param phi the level-set function
 * \param [out] normals   array of size P4EST_DIM of PETSc vectors to store the normal in the entire doamin
 */
void compute_normals(const my_p4est_node_neighbors_t& neighbors, Vec phi, Vec normals[P4EST_DIM]);

/*!
 * \brief interface_length_in_one_quadrant
 */
double interface_length_in_one_quadrant(const p4est_t *p4est, const p4est_nodes_t *nodes, const p4est_quadrant_t *quad, p4est_locidx_t quad_idx, Vec phi);

/*!
 * \brief interface_length
 * \param p4est the p4est
 * \param nodes the nodes structure associated to p4est
 * \param phi the level-set function
 * \return the length (or area in 3D) of the contour defined by phi
 */
double interface_length(const p4est_t *p4est, const p4est_nodes_t *nodes, Vec phi);

/*!
 * \brief is_node_xmWall checks if a node is on x^- domain boundary
 * \param p4est [in] p4est
 * \param ni    [in] pointer to the node structure
 * \return true if the point is on the left domain boundary and p4est is _NOT_ periodic
 * \note: periodicity is not implemented
 */
bool is_node_xmWall(const p4est_t *p4est, const p4est_indep_t *ni);

/*!
 * \brief is_node_xpWall checks if a node is on x^+ domain boundary
 * \param p4est [in] p4est
 * \param ni    [in] pointer to the node structure
 * \return true if the point is on the right domain boundary and p4est is _NOT_ periodic
 * \note: periodicity is not implemented
 */
bool is_node_xpWall(const p4est_t *p4est, const p4est_indep_t *ni);

/*!
 * \brief is_node_ymWall checks if a node is on y^- domain boundary
 * \param p4est [in] p4est
 * \param ni    [in] pointer to the node structure
 * \return true if the point is on the domain bottom boundary and p4est is _NOT_ periodic
 * \note: periodicity is not implemented
 */
bool is_node_ymWall(const p4est_t *p4est, const p4est_indep_t *ni);

/*!
 * \brief is_node_ymWall checks if a node is on y^+ domain boundary
 * \param p4est [in] p4est
 * \param ni    [in] pointer to the node structure
 * \return true if the point is on the domain top boundary and p4est is _NOT_ periodic
 * \note: periodicity is not implemented
 */
bool is_node_ypWall(const p4est_t *p4est, const p4est_indep_t *ni);

#ifdef P4_TO_P8
/*!
 * \brief is_node_zmWall checks if a node is on z^- domain boundary
 * \param p4est [in] p4est
 * \param ni    [in] pointer to the node structure
 * \return true if the point is on the domain back boundary and p4est is _NOT_ periodic
 * \note: periodicity is not implemented
 */
bool is_node_zmWall(const p4est_t *p4est, const p4est_indep_t *ni);

/*!
 * \brief is_node_zpWall checks if a node is on z^+ domain boundary
 * \param p4est [in] p4est
 * \param ni    [in] pointer to the node structure
 * \return true if the point is on the domain front boundary and p4est is _NOT_ periodic
 * \note: periodicity is not implemented
 */
bool is_node_zpWall(const p4est_t *p4est, const p4est_indep_t *ni);
#endif

/*!
 * \brief is_node_Wall checks if a node is on any of domain boundaries
 * \param p4est [in] p4est
 * \param ni    [in] pointer to the node structure
 * \return true if the point is on the domain boundary and p4est is _NOT_ periodic
 * \note: periodicity is not implemented
 */
bool is_node_Wall  (const p4est_t *p4est, const p4est_indep_t *ni);

/*!
<<<<<<< HEAD
 * \brief is_node_Wall checks if a node is on any of domain boundaries
 * \param p4est [in] p4est
 * \param ni    [in] pointer to the node structure
 * \return true if the point is on the domain boundary and p4est is _NOT_ periodic
 * \note: periodicity is not implemented
 */
bool is_node_Wall  (const p4est_t *p4est, const p4est_indep_t *ni, bool is_wall[]);

/*!
 * \brief is_node_Wall checks if a node is on the oriented domain boundary pointed by oriented_dir
 * \param p4est         [in] p4est
 * \param ni            [in] pointer to the node structure
 * \param oriented_dir  [in] oriented direction (dir::f_m00, dir::f_p00, etc.)
 * \return true if the point is on the domain boundary and p4est is _NOT_ periodic
 */
bool is_node_Wall(const p4est_t *p4est, const p4est_indep_t *ni, const unsigned char oriented_dir);

/*!
=======
>>>>>>> 82cac1f9
 * \brief is_quad_xmWall checks if a quad is on x^- domain boundary
 * \param p4est [in] p4est
 * \param qi    [in] pointer to the quadrant
 * \return true if the quad is on the left domain boundary and p4est is _NOT_ periodic
 * \note: periodicity is not implemented
 */
bool is_quad_xmWall(const p4est_t *p4est, p4est_topidx_t tr_it, const p4est_quadrant_t *qi);

/*!
 * \brief is_quad_xpWall checks if a quad is on x^+ domain boundary
 * \param p4est [in] p4est
 * \param qi    [in] pointer to the quadrant
 * \return true if the quad is on the right domain boundary and p4est is _NOT_ periodic
 * \note: periodicity is not implemented
 */
bool is_quad_xpWall(const p4est_t *p4est, p4est_topidx_t tr_it, const p4est_quadrant_t *qi);

/*!
 * \brief is_quad_ymWall checks if a quad is on y^- domain boundary
 * \param p4est [in] p4est
 * \param qi    [in] pointer to the quadrant
 * \return true if the quad is on the bottom domain boundary and p4est is _NOT_ periodic
 * \note: periodicity is not implemented
 */
bool is_quad_ymWall(const p4est_t *p4est, p4est_topidx_t tr_it, const p4est_quadrant_t *qi);

/*!
 * \brief is_quad_ypWall checks if a quad is on y^+ domain boundary
 * \param p4est [in] p4est
 * \param qi    [in] pointer to the quadrant
 * \return true if the quad is on the top domain boundary and p4est is _NOT_ periodic
 * \note: periodicity is not implemented
 */
bool is_quad_ypWall(const p4est_t *p4est, p4est_topidx_t tr_it, const p4est_quadrant_t *qi);

/*!
 * \brief is_quad_zmWall checks if a quad is on z^- domain boundary
 * \param p4est [in] p4est
 * \param qi    [in] pointer to the quadrant
 * \return true if the quad is on the back domain boundary and p4est is _NOT_ periodic
 * \note: periodicity is not implemented
 */
bool is_quad_zmWall(const p4est_t *p4est, p4est_topidx_t tr_it, const p4est_quadrant_t *qi);

/*!
 * \brief is_quad_zpWall checks if a quad is on z^+ domain boundary
 * \param p4est [in] p4est
 * \param qi    [in] pointer to the quadrant
 * \return true if the quad is on the front domain boundary and p4est is _NOT_ periodic
 * \note: periodicity is not implemented
 */
bool is_quad_zpWall(const p4est_t *p4est, p4est_topidx_t tr_it, const p4est_quadrant_t *qi);

/*!
 * \brief is_quad_Wall checks if a quad is on the domain boundary in a given direction
 * \param p4est [in] p4est
 * \param qi    [in] pointer to the quadrant
 * \param dir   [in] the direction to check, dir::f_m00, dir::f_p00, dir::f_0m0 ...
 * \return true if the quad is on the domain boundary in the direction dir and p4est is _NOT_ periodic
 * \note: periodicity is not implemented
 */
bool is_quad_Wall(const p4est_t *p4est, p4est_topidx_t tr_it, const p4est_quadrant_t *qi, int dir);

/*!
 * \brief is_quad_Wall checks if a quad is on any of domain boundaries
 * \param p4est [in] p4est
 * \param qi    [in] pointer to the quadrant
 * \return true if the quad is on the domain boundary and p4est is _NOT_ periodic
 * \note: periodicity is not implemented
 */
bool is_quad_Wall  (const p4est_t *p4est, p4est_topidx_t tr_it, const p4est_quadrant_t *qi);

/*!
 * \brief is_periodic checks if the forest is periodic in direction dir
 * \param p4est [in] the forest
 * \param dir   [in] the direction to check, 0 (x), 1 (y) or 2 (z, only in 3D)
 * \return true if the forest is periodic in direction dir, false otherwise
 */
inline bool is_periodic(const p4est_connectivity_t *const conn, const unsigned char & dir)
{
  /* check whether there is not a boundary on the left side of first tree */
  P4EST_ASSERT (0 <= dir && dir < P4EST_DIM);

  const unsigned char face = 2 * dir;
  const p4est_topidx_t tfindex = 0 * P4EST_FACES + face;

  return !(conn->tree_to_tree[tfindex] == 0 &&
           conn->tree_to_face[tfindex] == face);
}
inline bool is_periodic(const p4est_t *p4est, const unsigned char &dir)
{
  return is_periodic(p4est->connectivity, dir);
}

inline void clip_in_domain(double xyz[P4EST_DIM], const double xyz_min[P4EST_DIM], const double xyz_max[P4EST_DIM], const bool periodic[P4EST_DIM])
{
  for(unsigned char dir = 0; dir < P4EST_DIM; ++dir)
    if(xyz[dir] < xyz_min[dir] || xyz[dir] > xyz_max[dir])
    {
      if(periodic[dir])
        xyz[dir] = xyz[dir] - floor((xyz[dir] - xyz_min[dir])/(xyz_max[dir] - xyz_min[dir]))*(xyz_max[dir] - xyz_min[dir]);
      else
        xyz[dir] = MAX(xyz_min[dir], MIN(xyz_max[dir], xyz[dir]));
    }
}

inline void clip_in_domain(double xyz[P4EST_DIM], const p4est_t* p4est)
{
  double xyz_min[P4EST_DIM], xyz_max[P4EST_DIM];
  bool periodic[P4EST_DIM];
  for(unsigned char dir=0; dir<P4EST_DIM; ++dir)
  {
    xyz_min[dir]  = p4est->connectivity->vertices[3*p4est->connectivity->tree_to_vertex[0]+dir];
    xyz_max[dir]  = p4est->connectivity->vertices[3*p4est->connectivity->tree_to_vertex[P4EST_CHILDREN*p4est->connectivity->num_trees - 1] + dir];
    periodic[dir] = is_periodic(p4est, dir);
  }
  clip_in_domain(xyz, xyz_min, xyz_max, periodic);
}

/*!
 * \brief quad_find_ghost_owner finds the owner rank of a ghost quadrant by binary search
 * \param ghost     [in] the ghost structure
 * \param ghost_idx [in] the index of the ghost quadrant (between 0 and the number of ghost quadrants)
 * \param r_down    [in] lower bound for the owner rank
 * \param r_up      [in] upper bound for the owner rank
 * \return the rank who owns the ghost quadrant
 */
int quad_find_ghost_owner(const p4est_ghost_t *ghost, const p4est_locidx_t &ghost_idx, int r_down, int r_up);
inline int quad_find_ghost_owner(const p4est_ghost_t *ghost, p4est_locidx_t ghost_idx)
{
  return quad_find_ghost_owner(ghost, ghost_idx, 0, ghost->mpisize);
}

/*!
 * \brief sample_cf_on_nodes samples a cf function on the nodes. both local and ghost poinst are considered
 * \param p4est [in] the p4est object
 * \param nodes [in] the nodes data structure
 * \param cf    [in] the cf function. It is assumed that the function can be evaluated at _ANY_ point, whether local or remote
 * \param f     [in, out] a PETSc Vec object to store the result. It is assumed that the vector is allocated. A check
 * is performed to ensure enough memory is available in the Vec object.
 */
void sample_cf_on_local_nodes(const p4est_t *p4est, p4est_nodes_t *nodes, const CF_DIM& cf, Vec f);
void sample_cf_on_nodes(const p4est_t *p4est, p4est_nodes_t *nodes, const CF_DIM& cf, Vec f);
void sample_cf_on_cells(const p4est_t *p4est, p4est_ghost_t *ghost, const CF_DIM& cf, Vec f);
void sample_cf_on_nodes(const p4est_t *p4est, p4est_nodes_t *nodes, const CF_DIM* cf_array[], Vec f);
void sample_cf_on_nodes(const p4est_t *p4est, p4est_nodes_t *nodes, const CF_DIM& cf, std::vector<double>& f);

void write_comm_stats(const p4est_t *p4est, const p4est_ghost_t* ghost, const p4est_nodes_t *nodes,
                 const char* partition_name = NULL, const char* topology_name = NULL, const char* neighbors_name = NULL);

inline double ranged_rand(double a, double b, int seed = 0){
  if (seed) srand(seed);
  return (static_cast<double>(rand())/static_cast<double>(RAND_MAX) * (b-a) + a);
}

inline int ranged_rand(int a, int b, int seed = 0){
  if (seed) srand(seed);
  return (rand()%(b-a) + a);
}

inline int ranged_rand_inclusive(int a, int b, int seed = 0){
  if (seed) srand(seed);
  return (rand()%(b-a+1) + a);
}

// A Logger for interpolation function
struct InterpolatingFunctionLogEntry{
  int num_local_points, num_send_points, num_send_procs, num_recv_points, num_recv_procs;
};

class InterpolatingFunctionLogger{
  InterpolatingFunctionLogger() {}
  InterpolatingFunctionLogger(const InterpolatingFunctionLogger& ) {}
  static std::vector<InterpolatingFunctionLogEntry> entries;

public:
  inline static InterpolatingFunctionLogger& get_instance() {
    static InterpolatingFunctionLogger instance;
    return instance;
  }

  inline void log(const InterpolatingFunctionLogEntry& entry) {
    entries.push_back(entry);
  }

  inline void write(const std::string& filename) {
    for (size_t i = 0; i<entries.size();i++) {
      FILE *fp;
      std::ostringstream oss; oss << filename << "_" << i << ".dat";
      PetscFOpen(PETSC_COMM_WORLD, oss.str().c_str(), "w", &fp);
      PetscFPrintf(PETSC_COMM_WORLD, fp, "%% num_local_points | num_send_points | num_send_procs | num_recv_points | num_recv_procs \n");
      PetscSynchronizedFPrintf(PETSC_COMM_WORLD, fp, "%7d \t %7d \t %4d \t %7d \t %4d \n", entries[i].num_local_points,
                                                                                           entries[i].num_send_points,
                                                                                           entries[i].num_send_procs,
                                                                                           entries[i].num_recv_points,
                                                                                           entries[i].num_recv_procs);
      PetscSynchronizedFlush(PETSC_COMM_WORLD, fp);
      PetscFClose(PETSC_COMM_WORLD, fp);
    }
    entries.clear();
  }
};

/*!
 * \brief prepares MPI, PETSc, p4est, and sc libraries
 */
class mpi_environment_t{
  PetscErrorCode ierr;
  MPI_Comm mpicomm;
  int mpirank;
  int mpisize;

public:
  ~mpi_environment_t(){
    ierr = PetscFinalize(); CHKERRXX(ierr);
    sc_finalize();
    MPI_Finalize();
  }

  void init(int argc, char **argv){
    mpicomm = MPI_COMM_WORLD;

    MPI_Init(&argc, &argv);
    MPI_Comm_size(mpicomm, &mpisize);
    MPI_Comm_rank(mpicomm, &mpirank);

    ierr = PetscInitialize(&argc, &argv, NULL, NULL); CHKERRXX(ierr);

#ifdef DEBUG
    sc_init (mpicomm, P4EST_FALSE, P4EST_FALSE, NULL, SC_LP_DEFAULT); // to allow easy debugging --> backtracks the P4EST_ASSERTs!
#else
    sc_init (mpicomm, P4EST_FALSE, P4EST_FALSE, NULL, SC_LP_SILENT);
#endif
    p4est_init (NULL, SC_LP_SILENT);
#ifdef CASL_LOG_EVENTS
    register_petsc_logs();
#endif
  }

  inline const MPI_Comm& comm() const {return mpicomm;}
  inline const int& rank() const {return mpirank;}
  inline const int& size() const {return mpisize;}

};

class parStopWatch{
public:
  typedef enum{
    root_timings,
    all_timings
  } stopwatch_timing;

private:
  PetscErrorCode ierr;
  int mpiret;
  double ts, tf;
  MPI_Comm comm_;
  int mpirank;
  int mpisize;
  std::string msg_;
  stopwatch_timing timing_;
  std::vector<double> t;
  FILE *f_;

  void gather_and_print_info(const double &elap, const bool &print_stats_only)
  {
    ierr = PetscFPrintf(comm_, f_, "%s ... done in \n", msg_.c_str()); CHKERRXX(ierr);
    if (timing_ == all_timings){
      mpiret = MPI_Gather(&elap, 1, MPI_DOUBLE, &t[0], 1, MPI_DOUBLE, 0, comm_); SC_CHECK_MPI(mpiret);
      double tmax, tmin, tavg, tdev;
      tmax = tmin = elap;
      tavg = tdev = 0;
      if (mpirank == 0){
        if(!print_stats_only) {
          ierr = PetscFPrintf(comm_, f_, "t = ["); CHKERRXX(ierr);
        for (size_t i=0; i<t.size()-1; i++) {
          ierr = PetscFPrintf(comm_, f_, "%.5lf, ", t[i]); CHKERRXX(ierr); }
        ierr = PetscFPrintf(comm_, f_, "%.5lf];\n", t.back()); CHKERRXX(ierr);
        }

        for (size_t i=0; i<t.size(); i++){
          tavg += t[i];
          tmax = MAX(tmax, t[i]);
          tmin = MIN(tmin, t[i]);
        }
        tavg /= mpisize;

        for (size_t i=0; i<t.size(); i++){
          tdev += (t[i]-tavg)*(t[i]-tavg);
        }
        tdev = sqrt(tdev/mpisize);
      }

      ierr = PetscFPrintf(comm_, f_, " t_max = %.5lf (s), t_max/t_min = %.2lf, t_avg = %.5lf (s), t_dev/t_avg = %% %2.1lf, t_dev/(t_max-t_min) = %% %2.1lf\n\n", tmax, tmax/tmin, tavg, tdev/tavg*100, tdev/(tmax-tmin)*100); CHKERRXX(ierr);
    } else {
      ierr = PetscFPrintf(comm_, f_, " %.5lf secs. on process %d [Note: only showing root's timings]\n\n", elap, mpirank); CHKERRXX(ierr); }
    return;
  }

public:

  parStopWatch(stopwatch_timing timing = root_timings, FILE *f = stdout, MPI_Comm comm = MPI_COMM_WORLD)
    : comm_(comm), timing_(timing), f_(f)
  {
    MPI_Comm_rank(comm_, &mpirank);
    MPI_Comm_size(comm_, &mpisize);
    t.resize(mpisize,0);
  }

  void start(const std::string& msg){
    msg_ = msg;
    if(msg_.length() > 0)
      PetscFPrintf(comm_, f_, "%s ... \n", msg.c_str());
    ts = MPI_Wtime();
  }

  void start(){
    ts = MPI_Wtime();
  }

  void stop(){
    tf = MPI_Wtime();
  }

  double read_duration(const bool &print_stats_only=false){
    double elap = tf - ts;
    gather_and_print_info(elap, print_stats_only);
    return elap;
  }

  double read_duration_current(const bool &print_stats_only=false){
    double elap = MPI_Wtime() - ts;
    gather_and_print_info(elap, print_stats_only);
    return elap;
  }

  double get_duration(){
    return tf - ts;
  }

  double get_duration_current(){
    return MPI_Wtime() - ts;
  }
};

/*!
 * \brief prodives a CF_2/CF_3 interface to interpolation on quadrants
 */

class quadrant_interp_t : public CF_DIM
{
  p4est_t *p4est_;
  p4est_topidx_t tree_idx_;
  const p4est_quadrant_t *quad_;
  interpolation_method method_;
  std::vector<double> *F_;
  std::vector<double> *Fdd_;

public:
  quadrant_interp_t(p4est_t *p4est, p4est_topidx_t tree_idx, const p4est_quadrant_t *quad, interpolation_method method, std::vector<double> *F, std::vector<double> *Fdd = NULL)
    : p4est_(p4est), tree_idx_(tree_idx), quad_(quad), method_(method), F_(F), Fdd_(Fdd) {}

  void reinit(p4est_t *p4est, p4est_topidx_t tree_idx, p4est_quadrant_t *quad, interpolation_method method, std::vector<double> *F, std::vector<double> *Fdd = NULL)
  {
    p4est_ = p4est;
    tree_idx_ = tree_idx;
    quad_ = quad;
    method_ = method;
    F_ = F;
    Fdd_ = Fdd;
  }

  double operator()(DIM(double x, double y, double z)) const;

//#ifdef P4_TO_P8
//  double operator()(double x, double y, double z) const
//  {
//    double xyz_node[P4EST_DIM] = { x, y, z};
//#else
//  double operator()(double x, double y) const
//  {
//    double xyz_node[P4EST_DIM] = { x, y };
//#endif

//#ifdef CASL_THROWS
//    if (F_ == NULL) throw std::invalid_argument("[CASL_ERROR]: Values are not provided for interpolation.");
//    if (Fdd_ == NULL && (method_ == quadratic || method_ == quadratic_non_oscillatory) ) throw std::invalid_argument("[CASL_ERROR]: Second order derivatives are not provided for quadratic interpolation.");
//#endif

//    switch (method_)
//    {
//      case linear:                    return linear_interpolation                   (p4est_, tree_idx_, *quad_, F_, xyz_node); break;
//      case quadratic:                 return quadratic_interpolation                (p4est_, tree_idx_, *quad_, F_, Fdd_, xyz_node); break;
//      case quadratic_non_oscillatory: return quadratic_non_oscillatory_interpolation(p4est_, tree_idx_, *quad_, F_, Fdd_, xyz_node); break;
//    }
//  }
};

void copy_ghosted_vec(Vec input, Vec output);
void set_ghosted_vec(Vec vec, double scalar);
void shift_ghosted_vec(Vec vec, double scalar);
void scale_ghosted_vec(Vec vec, double scalar);

void invert_phi(p4est_nodes_t *nodes, Vec phi);

PetscErrorCode VecCopyGhost(Vec input, Vec output);
PetscErrorCode VecSetGhost(Vec vec, PetscScalar scalar);
PetscErrorCode VecShiftGhost(Vec vec, PetscScalar scalar);
PetscErrorCode VecScaleGhost(Vec vec, PetscScalar scalar);
PetscErrorCode VecPointwiseMultGhost(Vec output, Vec input1, Vec input2);
PetscErrorCode VecPointwiseMinGhost(Vec output, Vec input1, Vec input2);
PetscErrorCode VecPointwiseMaxGhost(Vec output, Vec input1, Vec input2);
PetscErrorCode VecAXPBYGhost(Vec y, PetscScalar alpha, PetscScalar beta, Vec x);
PetscErrorCode VecReciprocalGhost(Vec input);

struct vec_and_ptr_t
{
  static PetscErrorCode ierr;

  Vec     vec;
  double *ptr;

  vec_and_ptr_t() : vec(NULL), ptr(NULL) {}

  vec_and_ptr_t(Vec parent) : vec(NULL), ptr(NULL) { create(parent); }

  vec_and_ptr_t(p4est_t *p4est, p4est_nodes_t *nodes) : vec(NULL), ptr(NULL) { create(p4est, nodes); }

  inline void create(Vec parent)
  {
    ierr = VecDuplicate(parent, &vec); CHKERRXX(ierr);
  }

  inline void create(p4est_t *p4est, p4est_nodes_t *nodes)
  {
    ierr = VecCreateGhostNodes(p4est, nodes, &vec); CHKERRXX(ierr);
  }

  inline void destroy()
  {
    if (vec != NULL) { ierr = VecDestroy(vec); CHKERRXX(ierr); }
  }

  inline void get_array()
  {
    ierr = VecGetArray(vec, &ptr); CHKERRXX(ierr);
  }

  inline void restore_array()
  {
    ierr = VecRestoreArray(vec, &ptr); CHKERRXX(ierr);
  }

  inline void set(Vec input)
  {
    vec = input;
  }
};

struct vec_and_ptr_cells_t
{
  static PetscErrorCode ierr;

  Vec     vec;
  double *ptr;

  vec_and_ptr_cells_t() : vec(NULL), ptr(NULL) {}

  vec_and_ptr_cells_t(Vec parent) : vec(NULL), ptr(NULL) { create(parent); }

  vec_and_ptr_cells_t(p4est_t *p4est, p4est_ghost_t *ghost) : vec(NULL), ptr(NULL) { create(p4est, ghost); }

  inline void create(Vec parent)
  {
    ierr = VecDuplicate(parent, &vec); CHKERRXX(ierr);
  }

  inline void create(p4est_t *p4est, p4est_ghost_t *ghost)
  {
    ierr = VecCreateGhostCells(p4est, ghost, &vec); CHKERRXX(ierr);
  }

  inline void destroy()
  {
    if (vec != NULL) { ierr = VecDestroy(vec); CHKERRXX(ierr); }
  }

  inline void get_array()
  {
    ierr = VecGetArray(vec, &ptr); CHKERRXX(ierr);
  }

  inline void restore_array()
  {
    ierr = VecRestoreArray(vec, &ptr); CHKERRXX(ierr);
  }

  inline void set(Vec input)
  {
    vec = input;
  }
};


struct vec_and_ptr_dim_t
{
  static PetscErrorCode ierr;

  Vec     vec[P4EST_DIM];
  double *ptr[P4EST_DIM];

  vec_and_ptr_dim_t()
  {
    for (short dim = 0; dim < P4EST_DIM; ++dim)
    {
      vec[dim] = NULL;
      ptr[dim] = NULL;
    }
  }

  vec_and_ptr_dim_t(Vec parent[])
  {
    for (short dim = 0; dim < P4EST_DIM; ++dim)
    {
      vec[dim] = NULL;
      ptr[dim] = NULL;
    }
    create(parent);
  }

  vec_and_ptr_dim_t(p4est_t *p4est, p4est_nodes_t *nodes)
  {
    for (short dim = 0; dim < P4EST_DIM; ++dim)
    {
      vec[dim] = NULL;
      ptr[dim] = NULL;
    }
    create(p4est, nodes);
  }

  inline void create(Vec parent[])
  {
    for (short dim = 0; dim < P4EST_DIM; ++dim)
    {
      ierr = VecDuplicate(parent[dim], &vec[dim]); CHKERRXX(ierr);
    }
  }

  inline void create(p4est_t *p4est, p4est_nodes_t *nodes)
  {
    for (short dim = 0; dim < P4EST_DIM; ++dim)
    {
      ierr = VecCreateGhostNodes(p4est, nodes, &vec[dim]); CHKERRXX(ierr);
    }
  }

  inline void destroy()
  {
    for (short dim = 0; dim < P4EST_DIM; ++dim)
    {
      if (vec[dim] != NULL) { ierr = VecDestroy(vec[dim]); CHKERRXX(ierr); }
    }
  }

  inline void get_array()
  {
    for (short dim = 0; dim < P4EST_DIM; ++dim)
    {
      ierr = VecGetArray(vec[dim], &ptr[dim]); CHKERRXX(ierr);
    }
  }

  inline void restore_array()
  {
    for (short dim = 0; dim < P4EST_DIM; ++dim)
    {
      ierr = VecRestoreArray(vec[dim], &ptr[dim]); CHKERRXX(ierr);
    }
  }

  inline void set(Vec input[])
  {
    for (short dim = 0; dim < P4EST_DIM; ++dim)
    {
      vec[dim] = input[dim];
    }
  }
};

struct vec_and_ptr_array_t
{
  static PetscErrorCode ierr;

  int i, size;
  std::vector<Vec>      vec;
  std::vector<double *> ptr;

  vec_and_ptr_array_t() : size(0) {}

  vec_and_ptr_array_t(int size) : size(size), vec(size, NULL), ptr(size, NULL) {}

  vec_and_ptr_array_t(int size, Vec parent) : size(size), vec(size, NULL), ptr(size, NULL) { create(parent); }

  vec_and_ptr_array_t(int size, Vec parent[]) : size(size), vec(size, NULL), ptr(size, NULL) { create(parent); }

  vec_and_ptr_array_t(int size, p4est_t *p4est, p4est_nodes_t *nodes) : size(size), vec(size, NULL), ptr(size, NULL) { create(p4est, nodes); }

  inline void resize(int size)
  {
    this->size = size;
    vec.assign(size, NULL);
    ptr.assign(size, NULL);
  }

  inline void create(Vec parent)
  {
    for (i = 0; i < size; ++i)
    {
      ierr = VecDuplicate(parent, &vec[i]); CHKERRXX(ierr);
    }
  }

  inline void create(Vec parent[])
  {
    for (i = 0; i < size; ++i)
    {
      ierr = VecDuplicate(parent[i], &vec[i]); CHKERRXX(ierr);
    }
  }

  inline void create(p4est_t *p4est, p4est_nodes_t *nodes)
  {
    for (i = 0; i < size; ++i)
    {
      ierr = VecCreateGhostNodes(p4est, nodes, &vec[i]); CHKERRXX(ierr);
    }
  }

  inline void destroy()
  {
    for (i = 0; i < size; ++i)
    {
      if (vec[i] != NULL) { ierr = VecDestroy(vec[i]); CHKERRXX(ierr); }
    }
  }

  inline void get_array()
  {
    for (i = 0; i < size; ++i)
    {
      ierr = VecGetArray(vec[i], &ptr[i]); CHKERRXX(ierr);
    }
  }

  inline void restore_array()
  {
    for (i = 0; i < size; ++i)
    {
      ierr = VecRestoreArray(vec[i], &ptr[i]); CHKERRXX(ierr);
    }
  }

  inline void set(Vec input[])
  {
    for (int i = 0; i < size; ++i)
    {
      vec[i] = input[i];
    }
  }
};

void compute_normals_and_mean_curvature(const my_p4est_node_neighbors_t &neighbors, const Vec phi, Vec normals[], Vec kappa);

void save_vector(const char *filename, const std::vector<double> &data, std::ios_base::openmode mode = std::ios_base::out, char delim = ',');

template<typename T>
bool contains(const std::vector<T> &vec, const T& elem)
{
  return find(vec.begin(), vec.end(), elem)!=vec.end();
}

void fill_island(const my_p4est_node_neighbors_t &ngbd, const double *phi_p, double *island_number_p, int number, p4est_locidx_t n);
void find_connected_ghost_islands(const my_p4est_node_neighbors_t &ngbd, const double *phi_p, double *island_number_p, p4est_locidx_t n, std::vector<double> &connected, std::vector<bool> &visited);
void compute_islands_numbers(const my_p4est_node_neighbors_t &ngbd, const Vec phi, int &nb_islands_total, Vec island_number);

//void get_all_neighbors(const p4est_locidx_t n, const p4est_t *p4est, const p4est_nodes_t *nodes, const my_p4est_node_neighbors_t *ngbd, p4est_locidx_t *neighbors, bool *neighbor_exists);

void compute_phi_eff(Vec phi_eff, p4est_nodes_t* nodes, std::vector<Vec>& phi, std::vector<mls_opn_t>& opn);

void compute_phi_eff(Vec phi_eff, p4est_nodes_t *nodes, int num_phi, ...);

class zero_cf_t : public CF_DIM
{
public:
  double operator()(DIM(double, double, double)) const
  {
    return 0;
  }
} static zero_cf;

class dirichlet_cf_t : public WallBCDIM
{
public:
  BoundaryConditionType operator()(DIM(double, double, double)) const
  {
    return DIRICHLET;
  }
} static dirichlet_cf;

class neumann_cf_t : public WallBCDIM
{
public:
  BoundaryConditionType operator()(DIM(double, double, double)) const
  {
    return NEUMANN;
  }
} static neumann_cf;

class robin_cf_t : public WallBCDIM
{
public:
  BoundaryConditionType operator()(DIM(double, double, double)) const
  {
    return ROBIN;
  }
} static robin_cf;

class cf_const_t : public CF_DIM
{
  double value;
public:
  cf_const_t(double value=0) : value(value) {}
  double operator()(DIM(double, double, double)) const
  {
    return value;
  }
};

inline double smooth_max(double a, double b, double e)
{
  return .5*(a+b+sqrt(SQR(a-b)+e*e));
}

inline double smooth_min(double a, double b, double e)
{
  return .5*(a+b-(sqrt(SQR(a-b)+e*e)));
}

inline double smooth_min2(double a, double b, double e)
{
  return .5*(a+b-(sqrt(SQR(a-b)+e*e)-e*e/sqrt(SQR(a-b)+e*e)));
}


class mls_eff_cf_t : public CF_DIM
{
  std::vector<CF_DIM *>  phi_cf;
  std::vector<mls_opn_t> action;
public:
  mls_eff_cf_t() {}
  mls_eff_cf_t(std::vector<CF_DIM *> &phi_cf, std::vector<mls_opn_t> &action) { set(phi_cf, action); }

  inline void set(std::vector<CF_DIM *> &phi_cf, std::vector<mls_opn_t> &action)
  {
    this->phi_cf = phi_cf;
    this->action = action;
  }

  inline void clear()
  {
    this->phi_cf.clear();
    this->action.clear();
  }

  inline void add_domain(CF_DIM &phi_cf, mls_opn_t opn)
  {
    this->phi_cf.push_back(&phi_cf);
    this->action.push_back(opn);
  }

  double operator()(DIM(double x, double y, double z)) const
  {
    double phi_eff = -10;
    double phi_cur = -10;
    for (size_t i=0; i<phi_cf.size(); ++i)
    {
      phi_cur = (*phi_cf[i])( DIM(x,y,z) );
      switch (action[i]) {
      case MLS_INTERSECTION: if (phi_cur > phi_eff) phi_eff = phi_cur; break;
      case MLS_ADDITION:     if (phi_cur < phi_eff) phi_eff = phi_cur; break;
      default:
#ifdef CASL_THROWS
        throw std::runtime_error("mls_eff_cf_t::operator(): unknown action. Only MLS_INTERSECTION and MLS_ADDITION are currently implemented.");
#endif
        break;
      }
    }

    return phi_eff;
  }
};

class mls_smooth_cf_t : public CF_DIM
{
  std::vector<CF_DIM *>  phi_cf;
  std::vector<mls_opn_t> action;
  double epsilon;
public:
  mls_smooth_cf_t() {}
  mls_smooth_cf_t(std::vector<CF_DIM *> &phi_cf, std::vector<mls_opn_t> &action, double epsilon=0) { set(phi_cf, action, epsilon); }

  inline void set(std::vector<CF_DIM *> &phi_cf, std::vector<mls_opn_t> &action, double epsilon=0)
  {
    this->phi_cf  = phi_cf;
    this->action  = action;
    this->epsilon = epsilon;
  }

  inline void set_smoothing(double epsilon)
  {
    this->epsilon = epsilon;
  }

  inline void add_domain(CF_DIM &phi_cf, mls_opn_t opn)
  {
    this->phi_cf.push_back(&phi_cf);
    this->action.push_back(opn);
  }

  double operator()( DIM(double x, double y, double z) ) const
  {
    double phi_eff = -10;
    double phi_cur = -10;
    for (unsigned short i = 0; i < phi_cf.size(); ++i)
    {
      phi_cur = (*phi_cf[i])( DIM(x,y,z) );
      switch (action[i]) {
      case MLS_INTERSECTION: phi_eff = 0.5*(phi_eff+phi_cur+sqrt(SQR(phi_eff-phi_cur)+epsilon)); break;
      case MLS_ADDITION:     phi_eff = 0.5*(phi_eff+phi_cur-sqrt(SQR(phi_eff-phi_cur)+epsilon)+(epsilon)/sqrt(SQR(phi_eff-phi_cur)+epsilon)); break;
      default:
#ifdef CASL_THROWS
        throw std::runtime_error("mls_smooth_cf_t::operator(): unknown action. Only MLS_INTERSECTION and MLS_ADDITION are currently implemented.");
#endif
        break;
      }
    }
    return phi_eff;
  }
};

//class mls_t
//{
//public:
//  unsigned int size;

//  std::vector<mls_opn_t> opn;
//  std::vector<Vec *>     phi;
//  std::vector<int>       clr;

//  std::vector<mls_opn_t>& get_opn() { return opn; }
//  std::vector<Vec *>&     get_phi() { return phi; }
//  std::vector<int>&       get_clr() { return clr; }

//  mls_t() : size(0) {}

//  inline void add_level_set(Vec &phi, mls_opn_t opn, int clr)
//  {
//    this->phi.push_back(&phi);
//    this->opn.push_back(opn);
//    this->clr.push_back(clr);
//    ++size;
//  }

//  inline void add_level_set(Vec &phi, mls_opn_t opn)
//  {
//    this->phi.push_back(&phi);
//    this->opn.push_back(opn);
//    this->clr.push_back(size);
//    ++size;
//  }

//  inline void add_level_set(std::vector<Vec *> phi, std::vector<mls_opn_t> opn, std::vector<int> clr)
//  {
//    if (phi.size() != opn.size() || phi.size() != clr.size())
//      throw std::invalid_argument("Number of elements in arrays phi, acn and clr does not coincide\n");

//    for (unsigned int i = 0; i < phi.size(); ++i) {
//      this->phi.push_back(phi[i]);
//      this->opn.push_back(opn[i]);
//      this->clr.push_back(clr[i]);
//      ++size;
//    }
//  }

//  inline void add_level_set(std::vector<Vec *> phi, std::vector<mls_opn_t> opn)
//  {
//    if (phi.size() != opn.size() || phi.size() != clr.size())
//      throw std::invalid_argument("Number of elements in arrays phi, acn and clr does not coincide\n");

//    for (unsigned int i = 0; i < phi.size(); ++i) {
//      this->phi.push_back(phi[i]);
//      this->opn.push_back(opn[i]);
//      this->clr.push_back(size);
//      ++size;
//    }
//  }
//};

inline void reconstruct_cube(cube2_mls_t &cube, std::vector<double> &phi, std::vector<mls_opn_t> &opn, std::vector<int> &clr)
{
  std::vector<action_t> acn;

  for (unsigned int i = 0; i < opn.size(); ++i)
  {
    switch (opn[i]) {
      case MLS_INTERSECTION: acn.push_back(CUBE_MLS_INTERSECTION); break;
      case MLS_ADDITION:     acn.push_back(CUBE_MLS_ADDITION); break;
      case MLS_COLORATION:   acn.push_back(CUBE_MLS_COLORATION); break;
      default: throw;
    }
  }
  cube.reconstruct(phi, acn, clr);
}

inline void reconstruct_cube(cube3_mls_t &cube, std::vector<double> &phi, std::vector<mls_opn_t> &opn, std::vector<int> &clr)
{
  std::vector<action_t> acn;

  for (unsigned int i = 0; i < opn.size(); ++i)
  {
    switch (opn[i]) {
      case MLS_INTERSECTION: acn.push_back(CUBE_MLS_INTERSECTION); break;
      case MLS_ADDITION:     acn.push_back(CUBE_MLS_ADDITION); break;
      case MLS_COLORATION:   acn.push_back(CUBE_MLS_COLORATION); break;
      default: throw;
    }
  }
  cube.reconstruct(phi, acn, clr);
}

//void find_interface_points(p4est_locidx_t n, const my_p4est_node_neighbors_t *ngbd,
//                           std::vector<mls_opn_t> opn,
//                           std::vector<double *> phi_ptr, DIM( std::vector<double *> phi_xx_ptr,
//                                                               std::vector<double *> phi_yy_ptr,
//                                                               std::vector<double *> phi_zz_ptr ),
//                           int phi_idx[], double dist[]);

void find_closest_interface_location(int &phi_idx, double &dist, double d, std::vector<mls_opn_t> opn,
                                     std::vector<double> &phi_a,
                                     std::vector<double> &phi_b,
                                     std::vector<double> &phi_a_xx,
                                     std::vector<double> &phi_b_xx);

struct interface_point_t
{
  double xyz[P4EST_DIM];

  interface_point_t() { set(DIM(0,0,0)); }
  interface_point_t(double xyz[]) { set(xyz); }
  interface_point_t(DIM(double x, double y, double z)){ set(DIM(x,y,z)); }

  inline double x() { return xyz[0]; }
  inline double y() { return xyz[1]; }
#ifdef P4_TO_P8
  inline double z() { return xyz[2]; }
#endif
  inline void get_xyz(double xyz[])
  {
    XCODE( xyz[0] = this->xyz[0] );
    YCODE( xyz[1] = this->xyz[1] );
    ZCODE( xyz[2] = this->xyz[2] );
  }
  inline void set(double xyz[]) { set(DIM(xyz[0], xyz[1], xyz[2])); }
  inline void set(DIM(double x, double y, double z))
  {
    XCODE( this->xyz[0] = x );
    YCODE( this->xyz[1] = y );
    ZCODE( this->xyz[2] = z );
  }
};

struct interface_point_cartesian_t
{
  p4est_locidx_t n;
  short          dir;
  double         dist;
  double         xyz[P4EST_DIM];
  interface_point_cartesian_t (p4est_locidx_t n=-1, int dir=0, double dist=0, double *xyz=NULL)
    : n(n), dir(dir), dist(dist)
  {
    if (xyz != NULL)
    {
      XCODE( this->xyz[0] = xyz[0] );
      YCODE( this->xyz[1] = xyz[1] );
      ZCODE( this->xyz[2] = xyz[2] );
    }
  }

  inline void get_xyz(double *xyz)
  {
    XCODE( xyz[0] = this->xyz[0] );
    YCODE( xyz[1] = this->xyz[1] );
    ZCODE( xyz[2] = this->xyz[2] );
  }

  // linear interpolation of a Vec at an interface point (assumes locally uniform grid!)
  double interpolate(const my_p4est_node_neighbors_t *ngbd, double *ptr);

  // quadratic interpolation of a Vec at an interface point (assumes locally uniform grid!)
  double interpolate(const my_p4est_node_neighbors_t *ngbd, double *ptr, double *ptr_dd[P4EST_DIM]);
};

struct interface_info_t
{
  int    id;
  double area;
  double centroid[P4EST_DIM];
};

struct my_p4est_finite_volume_t
{
  double full_cell_volume;
  double volume;

  std::vector<interface_info_t> interfaces;

  _CODE( double full_face_area [P4EST_FACES]; )
  _CODE( double face_area      [P4EST_FACES]; )
  XCODE( double face_centroid_x[P4EST_FACES]; )
  YCODE( double face_centroid_y[P4EST_FACES]; )
  ZCODE( double face_centroid_z[P4EST_FACES]; )

  my_p4est_finite_volume_t() { interfaces.reserve(1); }
};

void construct_finite_volume(my_p4est_finite_volume_t& fv, p4est_locidx_t n, p4est_t *p4est, p4est_nodes_t *nodes, std::vector<CF_DIM *> phi, std::vector<mls_opn_t> opn, int order=1, int cube_refinement=0, bool compute_centroids=false, double perturb=1.0e-12);

void compute_wall_normal(const int &dir, double normal[]);

struct points_around_node_map_t
{
  std::vector<int> size;   // N*sizeof(int)
  std::vector<int> offset; // N*sizeof(int)
  int count;

  points_around_node_map_t(int num_nodes=0)
    : size(num_nodes,0), offset(num_nodes+1, 0), count(0) {}

  inline void reinitialize(int num_nodes) { size.assign(num_nodes, 0); offset.assign(num_nodes+1, 0); count = 0; }

  inline void add_point(p4est_locidx_t n) { ++size[n]; count++; }
  inline int  get_idx(p4est_locidx_t n, int i) { return offset[n] + i; }
  inline int  get_num_points_node(p4est_locidx_t n) { return size[n]; }
  inline int  get_num_points_total() { return count; }
  inline void compute_offsets()
  {
    offset[0] = 0;
    for (size_t i=1; i<size.size(); ++i)
      offset[i] = offset[i-1] + size[i-1];
  }
};

struct cartesian_intersections_map_t
{
  int idx[P4EST_FACES];
};


// advanced boundary conditions structure with pointwise application features
struct boundary_conditions_t
{
  // N = num_owned_indeps
  // M = number of boundary nodes (nodes at which we impose boundary conditions)
  // K = number of cartesian intersections

  BoundaryConditionType  type;
  bool                   pointwise;
  CF_DIM                *value_cf; // either solution value for Dirichlet or flux for Robin/Neumann
  CF_DIM                *coeff_cf; // coefficient in Robin b.c.
  std::vector<double>   *value_pw; // values for imposing Dirichlet (size K) or Neumann bc (size M)
  std::vector<double>   *value_pw_robin; // for imposing Robin bc (size M) (_in addition_ to value_pw)
  std::vector<double>   *coeff_pw_robin; // for imposing Robin bc (size M)

  std::vector<int>       node_map; // N -> dirichlet_local_map or areas, neumann_pts and robin_pts

  std::vector< std::vector<int> >            dirichlet_local_map; // M -> dirichlet_points and dirichlet_weights
  std::vector<double>                        dirichlet_weights;   // K
  std::vector<interface_point_cartesian_t>   dirichlet_pts;       // K

  std::vector<double>            areas;       // M
  std::vector<interface_point_t> neumann_pts; // M
  std::vector<interface_point_t> robin_pts;   // M

  boundary_conditions_t()
    : type(NOINTERFACE), pointwise(false),
      value_cf(NULL), coeff_cf(NULL),
      value_pw(NULL), value_pw_robin(NULL), coeff_pw_robin(NULL) {}

  inline void set(BoundaryConditionType type, CF_DIM &value_cf, CF_DIM &coeff_cf)
  {
    this->type      = type;
    this->pointwise = false;
    this->value_cf  = &value_cf;
    this->coeff_cf  = &coeff_cf;
  }

  inline void set(BoundaryConditionType type, CF_DIM &value_cf)
  {
    if (type == ROBIN) throw;
    this->type      = type;
    this->pointwise = false;
    this->value_cf  = &value_cf;
    this->coeff_cf  = NULL;
  }

  inline void set(BoundaryConditionType type, std::vector<double> &value_pw, std::vector<double> &value_pw_robin, std::vector<double> &coeff_pw_robin)
  {
    this->type      = type;
    this->pointwise = true;
    this->value_pw  = &value_pw;
    this->value_pw_robin = &value_pw_robin;
    this->coeff_pw_robin = &coeff_pw_robin;
  }

  inline void set(BoundaryConditionType type, std::vector<double> &value_pw)
  {
    if (type == ROBIN) throw;
    this->type      = type;
    this->pointwise = true;
    this->value_pw  = &value_pw;
    this->value_pw_robin = NULL;
    this->coeff_pw_robin = NULL;
  }

  inline void add_fv_pt(p4est_locidx_t n, double &area, interface_point_t &neumann, interface_point_t &robin)
  {
#ifdef CASL_THROWS
    if (type == DIRICHLET) throw;
    if (node_map[n] != -1) throw;
#endif

    node_map[n] = areas.size();

    areas      .push_back(area);
    robin_pts  .push_back(robin);
    neumann_pts.push_back(neumann);
  }

  inline void add_fd_pt(p4est_locidx_t n, int dir, double dist, double *xyz, double weight)
  {
    if (node_map[n] == -1)
    {
      node_map[n] = dirichlet_local_map.size();
      dirichlet_local_map.push_back(std::vector<int>());
    }
#ifdef CASL_THROWS
    else
    {
      if (node_map[n] > (int) dirichlet_local_map.size()-1) throw;
    }

    if (type == ROBIN || type == NEUMANN) throw;
#endif

    dirichlet_local_map[node_map[n]].push_back(dirichlet_weights.size());

    dirichlet_weights.push_back(weight);
    dirichlet_pts    .push_back(interface_point_cartesian_t(n, dir, dist, xyz));
  }

  inline bool is_boundary_node(p4est_locidx_t n) { return node_map[n] != -1; }

  inline int num_value_pts()
  {
    switch (type)
    {
      case DIRICHLET: return dirichlet_weights.size();
      case NEUMANN:   return areas.size();
      case ROBIN:     return areas.size();
      default: throw;
    }
  }

  inline int num_robin_pts()
  {
    switch (type)
    {
      case DIRICHLET: return 0;
      case NEUMANN:   return 0;
      case ROBIN:     return areas.size();
      default: throw;
    }
  }

  inline void xyz_value_pt(int idx, double xyz[])
  {
    switch (type)
    {
      case DIRICHLET: dirichlet_pts[idx].get_xyz(xyz); break;
      case NEUMANN:   neumann_pts  [idx].get_xyz(xyz); break;
      case ROBIN:     neumann_pts  [idx].get_xyz(xyz); break;
      default: throw;
    }
  }

  inline void xyz_robin_pt(int idx, double xyz[])
  {
    switch (type)
    {
      case DIRICHLET: throw;
      case NEUMANN:   throw;
      case ROBIN:     robin_pts[idx].get_xyz(xyz); break;
      default: throw;
    }
  }

  inline int num_value_pts(p4est_locidx_t n)
  {
    if (node_map[n] == -1) return 0;
    else
    {
      switch (type)
      {
        case DIRICHLET: return dirichlet_local_map[node_map[n]].size();
        case NEUMANN:   return 1;
        case ROBIN:     return 1;
        default: throw;
      }
    }
  }

  inline int num_robin_pts(p4est_locidx_t n)
  {
    if (node_map[n] == -1) return 0;
    else
    {
      switch (type)
      {
        case DIRICHLET: return 0;
        case NEUMANN:   return 0;
        case ROBIN:     return 1;
        default: throw;
      }
    }
  }

  inline int idx_value_pt(p4est_locidx_t n, int k)
  {
    if (node_map[n] == -1) throw;

    switch (type)
    {
      case DIRICHLET: return dirichlet_local_map[node_map[n]][k];
      case NEUMANN:   return node_map[n];
      case ROBIN:     return node_map[n];
      default: throw;
    }
  }

  inline int idx_robin_pt(p4est_locidx_t n, int)
  {
    if (node_map[n] == -1) throw;

    switch (type)
    {
      case DIRICHLET: throw;
      case NEUMANN:   throw;
      case ROBIN:     return node_map[n];
      default: throw;
    }
  }

  inline void reset(int num_nodes)
  {
    node_map.assign(num_nodes, -1);

    areas      .clear();
    neumann_pts.clear();
    robin_pts  .clear();

    dirichlet_local_map.clear();
    dirichlet_weights  .clear();
    dirichlet_pts      .clear();

    pointwise      = false;
    value_pw       = NULL;
    value_pw_robin = NULL;
    coeff_pw_robin = NULL;
  }

  inline double get_value_pw(p4est_locidx_t n, int i)
  {
    if (node_map[n] == -1) throw;

    switch (type)
    {
    case DIRICHLET: return (*value_pw)[dirichlet_local_map[node_map[n]][i]];
    case NEUMANN:   return (*value_pw)[node_map[n]];
    case ROBIN:     return (*value_pw)[node_map[n]];
    default:
#ifdef CASL_THROWS
      throw std::runtime_error("boundary_conditions_t::get_value_pw: unknown boundary condition type, only DIRICHLET, NEUMANN AND ROBIN are currently implemented");
#endif
      return NAN;
      break;
    }

  }

  inline double get_robin_pw_value(p4est_locidx_t n)
  {
    if (node_map[n] == -1) throw;

    switch (type)
    {
    case DIRICHLET: throw;
    case NEUMANN:   throw;
    case ROBIN:     return (*value_pw_robin)[node_map[n]];
    default:
#ifdef CASL_THROWS
      throw std::runtime_error("boundary_conditions_t::get_robin_pw_value: unknown boundary condition type, only DIRICHLET, NEUMANN AND ROBIN are currently implemented");
#endif
      return NAN;
      break;
    }

  }

  inline double get_robin_pw_coeff(p4est_locidx_t n)
  {
    if (node_map[n] == -1) throw;

    switch (type)
    {
    case DIRICHLET: throw;
    case NEUMANN:   throw;
    case ROBIN:     return (*coeff_pw_robin)[node_map[n]];
    default:
#ifdef CASL_THROWS
      throw std::runtime_error("boundary_conditions_t::get_robin_pw_coeff: unknown boundary condition type, only DIRICHLET, NEUMANN AND ROBIN are currently implemented");
#endif
      return NAN;
      break;
    }
  }

  inline double get_value_cf(double xyz[]) { return value_cf->value(xyz); }
  inline double get_coeff_cf(double xyz[]) { return coeff_cf->value(xyz); }
};

// interface conditions
struct interface_conditions_t
{
  // N = num_owned_indeps
  // M = number of boundary nodes (nodes at which we impose boundary conditions)
  bool                   pointwise;
  CF_DIM                *sol_jump_cf;
  CF_DIM                *flx_jump_cf;
  std::vector<double>   *sol_jump_pw_taylor; // M, values used in Taylor expansion (usually at projection points)
  std::vector<double>   *flx_jump_pw_taylor; // M, values used in Taylor expansion (usually at projection points)
  std::vector<double>   *flx_jump_pw_integr; // M, values used for integration of "surface generation" term (usually at centroids)

  std::vector<int>               node_map;   // N
  std::vector<double>            areas;      // M
  std::vector<interface_point_t> integr_pts; // M, points for integration (usually centroids)
  std::vector<interface_point_t> taylor_pts; // M, points for Taylor expansion (usually projections)

  // total number of sampling points
  inline int num_integr_pts() { return integr_pts.size(); }
  inline int num_taylor_pts() { return taylor_pts.size(); }

  // coordinates of a given sampling point
  inline void xyz_integr_pt(int idx, double xyz[]) { return integr_pts[idx].get_xyz(xyz); }
  inline void xyz_taylor_pt(int idx, double xyz[]) { return taylor_pts[idx].get_xyz(xyz); }

  // number of sampling points for a given grid node
  inline int num_integr_pts(p4est_locidx_t n) { return node_map[n] == -1 ? 0 : 1; }
  inline int num_taylor_pts(p4est_locidx_t n) { return node_map[n] == -1 ? 0 : 1; }

  // index of local point in common list
  inline int idx_integr_pt(p4est_locidx_t n, int j) { if (j != 0) throw; return node_map[n]; }
  inline int idx_taylor_pt(p4est_locidx_t n, int j) { if (j != 0) throw; return node_map[n]; }

  interface_conditions_t()
    : pointwise(false), sol_jump_cf(NULL), flx_jump_cf(NULL),
      sol_jump_pw_taylor(NULL), flx_jump_pw_taylor(NULL), flx_jump_pw_integr(NULL) {}

  inline void set(CF_DIM &sol_jump_cf, CF_DIM &flx_jump_cf)
  {
    this->pointwise   = false;
    this->sol_jump_cf = &sol_jump_cf;
    this->flx_jump_cf = &flx_jump_cf;
  }

  inline bool is_interface_node(p4est_locidx_t n) { return node_map[n] != -1; }

  inline void add_pt(p4est_locidx_t n, double &area, interface_point_t &taylor_pt, interface_point_t &integr_pt)
  {
#ifdef CASL_THROWS
    if (is_interface_node(n)) throw;
#endif
    node_map[n] = areas.size();

    areas     .push_back(area);
    taylor_pts.push_back(taylor_pt);
    integr_pts.push_back(integr_pt);
  }

  inline void get_pt(p4est_locidx_t n, double &area, interface_point_t &taylor_pt, interface_point_t &integr_pt)
  {
#ifdef CASL_THROWS
    if (!is_interface_node(n)) throw;
#endif
    area      = areas     [node_map[n]];
    taylor_pt = taylor_pts[node_map[n]];
    integr_pt = integr_pts[node_map[n]];
  }

  inline void set(std::vector<double> &sol_jump_pw_taylor, std::vector<double> &flx_jump_pw_taylor, std::vector<double> &flx_jump_pw_integr)
  {
    this->pointwise          = true;
    this->sol_jump_pw_taylor = &sol_jump_pw_taylor;
    this->flx_jump_pw_taylor = &flx_jump_pw_taylor;
    this->flx_jump_pw_integr = &flx_jump_pw_integr;
  }

  inline void reset(int num_nodes)
  {
    node_map.assign(num_nodes, -1);

    areas     .clear();
    integr_pts.clear();
    taylor_pts.clear();

    pointwise          = false;
    sol_jump_pw_taylor = NULL;
    flx_jump_pw_taylor = NULL;
    flx_jump_pw_integr = NULL;
  }

  inline double get_sol_jump_pw_taylor(p4est_locidx_t n) { if (node_map[n] == -1) throw; return (*sol_jump_pw_taylor)[node_map[n]]; }
  inline double get_flx_jump_pw_taylor(p4est_locidx_t n) { if (node_map[n] == -1) throw; return (*flx_jump_pw_taylor)[node_map[n]]; }
  inline double get_flx_jump_pw_integr(p4est_locidx_t n) { if (node_map[n] == -1) throw; return (*flx_jump_pw_integr)[node_map[n]]; }

  inline double get_sol_jump_cf(double xyz[]) { return sol_jump_cf->value(xyz); }
  inline double get_flx_jump_cf(double xyz[]) { return flx_jump_cf->value(xyz); }
};

double smoothstep(int N, double x);

void variable_step_BDF_implicit(const int order, std::vector<double> &dt, std::vector<double> &coeffs);
#endif // UTILS_H

<|MERGE_RESOLUTION|>--- conflicted
+++ resolved
@@ -33,7 +33,6 @@
 #include <vector>
 #include <fstream>
 
-<<<<<<< HEAD
 #if SIZE_MAX == UCHAR_MAX
    #define my_MPI_SIZE_T MPI_UNSIGNED_CHAR
 #elif SIZE_MAX == USHRT_MAX
@@ -49,8 +48,6 @@
 #endif
 
 
-=======
->>>>>>> 82cac1f9
 // forward declaration
 class my_p4est_node_neighbors_t;
 struct quad_neighbor_nodes_of_node_t;
@@ -342,7 +339,6 @@
   WALL_00m = -5,
   WALL_00p = -6,
   INTERFACE = -7,
-<<<<<<< HEAD
   WALL_PARALLEL_TO_FACE = -8 // to allow for Dirichlet wall boundary conditions on the face_solver even with (very stretched) rectangular grids
 };
 
@@ -352,11 +348,6 @@
   return (-1 - ((int) oriented_cart_dir));
 }
 
-=======
-  WALL_parallel_to_face = -8 // to allow for Dirichlet wall boundary conditions on the face_solver even with rectangular grids
-};
-
->>>>>>> 82cac1f9
 typedef enum {
   DIRICHLET,
   NEUMANN,
@@ -752,7 +743,6 @@
  * \param [inout] simple C-style array of size n_results containing the results of the quadratic_interpolation of the n_results different functions at the node of interest (located at xyz_global)
  * \param [in]    n_results number of functions to be interpolated
  */
-<<<<<<< HEAD
 void linear_interpolation(const p4est_t *p4est, p4est_topidx_t tree_id, const p4est_quadrant_t &quad, const double *F, const double *xyz_global, double *results, const size_t &n_results );
 inline double linear_interpolation(const p4est_t *p4est, p4est_topidx_t tree_id, const p4est_quadrant_t &quad, const double *F, const double *xyz_global)
 {
@@ -760,10 +750,6 @@
   linear_interpolation(p4est, tree_id, quad, F, xyz_global, &result, 1);
   return result;
 }
-=======
-void linear_interpolation(const p4est_t *p4est, p4est_topidx_t tree_id, const p4est_quadrant_t &quad, const double *F, const double *xyz_global, double *results, const unsigned int n_results);
-double linear_interpolation(const p4est_t *p4est, p4est_topidx_t tree_id, const p4est_quadrant_t &quad, const double *F, const double *xyz_global);
->>>>>>> 82cac1f9
 
 /*!
  * \brief quadratic_non_oscillatory_interpolation performs non-oscilatory quadratic interpolation for a point
@@ -779,7 +765,6 @@
  * \param [inout] simple C-style array of size n_results containing the results of the quadratic_interpolation of the n_results different functions at the node of interest (located at xyz_global)
  * \param [in]    n_results number of functions to be interpolated
  */
-<<<<<<< HEAD
 void quadratic_non_oscillatory_interpolation(const p4est_t *p4est, p4est_topidx_t tree_id, const p4est_quadrant_t &quad, const double *F, const double *Fdd, const double *xyz_global, double *results, const size_t &n_results );
 inline double quadratic_non_oscillatory_interpolation(const p4est_t *p4est, p4est_topidx_t tree_id, const p4est_quadrant_t &quad, const double *F, const double *Fdd, const double *xyz_global)
 {
@@ -805,10 +790,6 @@
 }
 
 
-=======
-void quadratic_non_oscillatory_interpolation(const p4est_t *p4est, p4est_topidx_t tree_id, const p4est_quadrant_t &quad, const double *F, const double *Fdd, const double *xyz_global, double *results, unsigned int n_results);
-double quadratic_non_oscillatory_interpolation(const p4est_t *p4est, p4est_topidx_t tree_id, const p4est_quadrant_t &quad, const double *F, const double *Fdd, const double *xyz_global);
->>>>>>> 82cac1f9
 /*!
  * \brief quadratic_interpolation performs quadratic interpolation for a point
  * \param [in]    p4est the forest
@@ -823,7 +804,6 @@
  * \param [inout] simple C-style array of size n_results containing the results of the quadratic_interpolation of the n_results different functions at the node of interest (located at xyz_global)
  * \param [in]    n_results number of functions to be interpolated
  */
-<<<<<<< HEAD
 void quadratic_interpolation(const p4est_t* p4est, p4est_topidx_t tree_id, const p4est_quadrant_t &quad, const double *F, const double *Fdd, const double *xyz_global, double *results, const size_t &n_results );
 inline double quadratic_interpolation(const p4est_t* p4est, p4est_topidx_t tree_id, const p4est_quadrant_t &quad, const double *F, const double *Fdd, const double *xyz_global)
 {
@@ -831,15 +811,10 @@
   quadratic_interpolation(p4est, tree_id, quad, F, Fdd, xyz_global, &result, 1);
   return result;
 }
-=======
-void quadratic_interpolation(const p4est_t* p4est, p4est_topidx_t tree_id, const p4est_quadrant_t &quad, const double *F, const double *Fdd, const double *xyz_global, double *results, unsigned int n_results);
-double quadratic_interpolation(const p4est_t* p4est, p4est_topidx_t tree_id, const p4est_quadrant_t &quad, const double *F, const double *Fdd, const double *xyz_global);
->>>>>>> 82cac1f9
 
 p4est_bool_t nodes_are_equal(int mpi_size, p4est_nodes_t* nodes_1, p4est_nodes_t* nodes_2);
 
 /*!
-<<<<<<< HEAD
  * \brief VecGhostCopy  copy a ghosted vector, i.e. dst <- src
  * \param src [in]  the source vector
  * \param dst [out] the destination vector
@@ -854,12 +829,6 @@
  * \param mpicomm
  * \param block_size
  * \return
-=======
- * \brief VecCreateGhostNodes Creates a ghosted PETSc parallel vector on the nodes based on p4est node ordering
- * \param p4est [in]  the forest
- * \param nodes [in]  the nodes numbering data structure
- * \param v     [out] PETSc vector type
->>>>>>> 82cac1f9
  */
 PetscErrorCode VecCreateGhostNodes(const p4est_t *p4est, p4est_nodes_t *nodes, Vec* v);
 
@@ -876,7 +845,6 @@
 p4est_bool_t ghosts_are_equal(p4est_ghost_t* ghost_1, p4est_ghost_t* ghost_2);
 
 /*!
-<<<<<<< HEAD
  * \brief VecGhostSet Sets a ghost vector to a value
  * \param x [in,out]  the vector
  * \param v [in]      the value to set
@@ -886,36 +854,13 @@
 
 /*!
  * \brief VecCreateGhostNodesBlock Creates a ghosted block PETSc parallel vector on the cells
-=======
- * \brief VecCreateGhostNodes Creates a ghosted PETSc parallel vector on the cells
- * \param p4est [in]  the forest
- * \param ghost [in]  the ghost cells
- * \param v     [out] PETSc vector type
- */
-PetscErrorCode VecCreateGhostCells(const p4est_t *p4est, p4est_ghost_t *ghost, Vec* v);
-
-/*!
- * \brief VecCreateCellsNoGhost Creates a PETSc parallel vector on the cells
- * \param p4est [in]  the forest
- * \param v     [out] PETSc vector type
- */
-PetscErrorCode VecCreateCellsNoGhost(const p4est_t *p4est, Vec* v);
-
-/*!
- * \brief VecCreateGhostNodesBlock Creates a ghosted block PETSc parallel vector
->>>>>>> 82cac1f9
  * \param p4est      [in]  p4est object
  * \param ghost      [in]  the ghost cells
  * \param block_size [in]  block size of the vector
  * \param v          [out] PETSc vector
-<<<<<<< HEAD
- * \return a PetscErrorCode to be checked against using CHKERRXX()
- */
-PetscErrorCode VecCreateGhostCellsBlock(const p4est_t *p4est, const p4est_ghost_t *ghost, const PetscInt & block_size, Vec* v);
-inline PetscErrorCode VecCreateGhostCells(const p4est_t *p4est, const p4est_ghost_t *ghost, Vec* v)
-{
-  return VecCreateGhostCellsBlock(p4est, ghost, 1, v);
-}
+ * \return
+ */
+PetscErrorCode VecCreateGhostCellsBlock(const p4est_t *p4est, p4est_ghost_t *ghost, PetscInt block_size, Vec* v);
 
 /*!
  * \brief VecCreateNoGhostCellsBlock Creates a non-ghosted block PETSc parallel vector on the cells
@@ -987,11 +932,6 @@
 {
   return VecScatterAllToSome(comm, origin, destination, dest_glo_idx.size(), dest_glo_idx.data(), sync_ghost);
 }
-=======
- * \return
- */
-PetscErrorCode VecCreateGhostCellsBlock(const p4est_t *p4est, p4est_ghost_t *ghost, PetscInt block_size, Vec* v);
->>>>>>> 82cac1f9
 
 /*!
  * \brief VecScatterCreateChangeLayout Create a VecScatter context useful for changing the parallel layout of a vector
@@ -1767,7 +1707,6 @@
 bool is_node_Wall  (const p4est_t *p4est, const p4est_indep_t *ni);
 
 /*!
-<<<<<<< HEAD
  * \brief is_node_Wall checks if a node is on any of domain boundaries
  * \param p4est [in] p4est
  * \param ni    [in] pointer to the node structure
@@ -1786,8 +1725,6 @@
 bool is_node_Wall(const p4est_t *p4est, const p4est_indep_t *ni, const unsigned char oriented_dir);
 
 /*!
-=======
->>>>>>> 82cac1f9
  * \brief is_quad_xmWall checks if a quad is on x^- domain boundary
  * \param p4est [in] p4est
  * \param qi    [in] pointer to the quadrant
