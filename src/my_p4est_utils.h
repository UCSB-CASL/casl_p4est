#ifndef UTILS_H
#define UTILS_H

#ifdef P4_TO_P8
#include <p8est.h>
#include <p8est_nodes.h>
#include <p8est_ghost.h>
#include <src/my_p8est_refine_coarsen.h>
#else
#include <p4est.h>
#include <p4est_nodes.h>
#include <p4est_ghost.h>
#include <src/my_p4est_refine_coarsen.h>
#endif

#include <src/CASL_math.h>
#include <src/petsc_logging.h>
#include "petsc_compatibility.h"

#include <petsc.h>
#include <stdexcept>
#include <sstream>
#include <vector>

// forward declaration
class my_p4est_node_neighbors_t;
struct quad_neighbor_nodes_of_node_t;

namespace dir {
/* vertices directions */
enum {
  v_mmm = 0,
  v_pmm,
  v_mpm,
  v_ppm
#ifdef P4_TO_P8
  ,v_mmp,
  v_pmp,
  v_mpp,
  v_ppp
#endif
};
/* faces directions */
enum {
  f_m00 = 0,
  f_p00,
  f_0m0,
  f_0p0
#ifdef P4_TO_P8
  ,f_00m,
  f_00p
#endif
};
/* cartesian direction */
enum {
  x = 0,
  y
#ifdef P4_TO_P8
  ,z
#endif
};
}

enum interpolation_method{
  linear,
  quadratic,
  quadratic_non_oscillatory
};

class CF_1
{
public:
  double lip, t;
  virtual double operator()(double x) const=0 ;
  virtual ~CF_1() {}
};


class CF_2
{
public:
  double lip, t;
  virtual double operator()(double x, double y) const=0 ;
  virtual ~CF_2() {}
};

class CF_3
{
public:
  double lip, t;
  virtual double operator()(double x, double y,double z) const=0 ;
  virtual ~CF_3() {}
};

enum {
  WALL_m00 = -1,
  WALL_p00 = -2,
  WALL_0m0 = -3,
  WALL_0p0 = -4,
  WALL_00m = -5,
  WALL_00p = -6,
  INTERFACE = -7
};

typedef enum {
  DIRICHLET,
  NEUMANN,
  ROBIN,
  NOINTERFACE,
  MIXED,
  IGNORE
} BoundaryConditionType;

std::ostream& operator << (std::ostream& os, BoundaryConditionType  type);
std::istream& operator >> (std::istream& is, BoundaryConditionType& type);

class WallBC2D
{
public:
  virtual BoundaryConditionType operator()( double x, double y ) const=0 ;
};

class WallBC3D
{
public:
  virtual BoundaryConditionType operator()( double x, double y, double z ) const=0 ;
};


class BoundaryConditions2D
{
private:
  const WallBC2D* WallType_;
  BoundaryConditionType InterfaceType_;

  const CF_2 *p_WallValue;
  const CF_2 *p_InterfaceValue;

public:
  BoundaryConditions2D()
  {
    WallType_ = NULL;
    p_WallValue = NULL;
    InterfaceType_ = NOINTERFACE;
    p_InterfaceValue = NULL;
  }

  inline void setWallTypes( const WallBC2D& w )
  {
    WallType_ = &w;
  }

  inline const WallBC2D& getWallType() const
  {
    return *WallType_;
  }

  inline void setWallValues( const CF_2& v ){
    p_WallValue = &v;
  }

  inline void setInterfaceType(BoundaryConditionType bc){
    InterfaceType_ = bc;
  }

  inline void setInterfaceValue(const CF_2& in){
    p_InterfaceValue = &in;
  }

  inline const CF_2& getInterfaceValue(){
    return *p_InterfaceValue;
  }

  inline BoundaryConditionType wallType( double x, double y ) const
  {
#ifdef CASL_THROWS
    if(WallType_ == NULL) throw std::invalid_argument("[CASL_ERROR]: The type of boundary conditions has not been set on the walls.");
#endif
    return (*WallType_)(x,y);
  }

  inline BoundaryConditionType interfaceType() const{ return InterfaceType_;}

  inline double wallValue(double x, double y) const
  {
#ifdef CASL_THROWS
    if(p_WallValue == NULL) throw std::invalid_argument("[CASL_ERROR]: The value of the boundary conditions has not been set on the walls.");
#endif
    return p_WallValue->operator ()(x,y);
  }

  inline double interfaceValue(double x, double y) const
  {
#ifdef CASL_THROWS
    if(p_InterfaceValue == NULL) throw std::invalid_argument("[CASL_ERROR]: The value of the boundary conditions has not been set on the interface.");
#endif
    return p_InterfaceValue->operator ()(x,y);
  }
};

class BoundaryConditions3D
{
private:
  const WallBC3D* WallType_;
  BoundaryConditionType InterfaceType_;

  const CF_3 *p_WallValue;
  const CF_3 *p_InterfaceValue;

public:
  BoundaryConditions3D()
  {
    WallType_ = NULL;
    p_WallValue = NULL;
    InterfaceType_ = NOINTERFACE;
    p_InterfaceValue = NULL;
  }

  inline void setWallTypes( const WallBC3D& w )
  {
    WallType_ = &w;
  }

  inline const WallBC3D& getWallType() const
  {
    return *WallType_;
  }

  inline void setWallValues( const CF_3& v ){
    p_WallValue = &v;
  }

  inline void setInterfaceType(BoundaryConditionType bc){
    InterfaceType_ = bc;
  }

  inline void setInterfaceValue(const CF_3& in){
    p_InterfaceValue = &in;
  }

  inline const CF_3& getInterfaceValue(){
    return *p_InterfaceValue;
  }

  inline BoundaryConditionType wallType( double x, double y, double z ) const
  {
#ifdef CASL_THROWS
    if(WallType_ == NULL) throw std::invalid_argument("[CASL_ERROR]: The type of boundary conditions has not been set on the walls.");
#endif
    return (*WallType_)(x,y,z);
  }

  inline BoundaryConditionType interfaceType() const{ return InterfaceType_;}

  inline double wallValue(double x, double y, double z) const
  {
#ifdef CASL_THROWS
    if(p_WallValue == NULL) throw std::invalid_argument("[CASL_ERROR]: The value of the boundary conditions has not been set on the walls.");
#endif
    return p_WallValue->operator ()(x,y,z);
  }

  inline double interfaceValue(double x, double y, double z) const
  {
#ifdef CASL_THROWS
    if(p_InterfaceValue == NULL) throw std::invalid_argument("[CASL_ERROR]: The value of the boundary conditions has not been set on the interface.");
#endif
    return p_InterfaceValue->operator ()(x,y,z);
  }
};

double linear_interpolation(const p4est_t *p4est, p4est_topidx_t tree_id, const p4est_quadrant_t &quad, const double *F, const double *xyz_global);

/*!
 * \brief non_oscilatory_quadratic_interpolation performs non-oscilatory quadratic interpolation for a point
 * \param p4est the forest
 * \param tree_id the current tree that owns the quadrant
 * \param quad the current quarant
 * \param F a simple C-style array of size 4, containing the values of the function at the vertices of the quadrant. __MUST__ be z-ordered
 * \param Fxx a simple C-style array of size 4, containing the values of the xx derivative of function at the vertices of the quadrant. does not need to be z-ordered
 * \param Fyy a simple C-style array of size 4, containing the values of the yy derivative of function at the vertices of the quadrant. does not need to be z-ordered
 * \param x_global global x-coordinate ointerface_location_with_second_order_derivativef the point
 * \param y_global global y-coordinate of the point
 * \return interpolated value
 */
double quadratic_non_oscillatory_interpolation(const p4est_t *p4est, p4est_topidx_t tree_id, const p4est_quadrant_t &quad, const double *F, const double *Fdd, const double *xyz_global);

/*!
 * \brief quadratic_interpolation performs quadratic interpolation for a point
 * \param p4est the forest
 * \param tree_id the current tree that owns the quadrant
 * \param quad the current quarant
 * \param F a simple C-style array of size 4, containing the values of the function at the vertices of the quadrant. __MUST__ be z-ordered
 * \param Fxx a simple C-style array of size 4, containing the values of the xx derivative of function at the vertices of the quadrant. does not need to be z-ordered
 * \param Fyy a simple C-style array of size 4, containing the values of the yy derivative of function at the vertices of the quadrant. does not need to be z-ordered
 * \param x_global global x-coordinate of the point
 * \param y_global global y-coordinate of the point
 * \return interpolated value
 */
double quadratic_interpolation(const p4est_t* p4est, p4est_topidx_t tree_id, const p4est_quadrant_t &quad, const double *F, const double *Fdd, const double *xyz_global);

/*!
 * \brief VecCreateGhostNodes Creates a ghosted PETSc parallel vector on the nodes based on p4est node ordering
 * \param p4est [in]  the forest
 * \param nodes [in]  the nodes numbering data structure
 * \param v     [out] PETSc vector type
 */
PetscErrorCode VecCreateGhostNodes(const p4est_t *p4est, p4est_nodes_t *nodes, Vec* v);

/*!
 * \brief VecCreateGhostNodesBlock Creates a ghosted block PETSc parallel vector on the nodes
 * \param p4est      [in]  p4est object
 * \param nodes      [in]  the nodes object
 * \param block_size [in]  block size of the vector
 * \param v          [out] PETSc vector
 * \return
 */
PetscErrorCode VecCreateGhostNodesBlock(const p4est_t *p4est, p4est_nodes_t *nodes, PetscInt block_size, Vec* v);

/*!
 * \brief VecCreateGhostNodes Creates a ghosted PETSc parallel vector on the cells
 * \param p4est [in]  the forest
 * \param ghost [in]  the ghost cells
 * \param v     [out] PETSc vector type
 */
PetscErrorCode VecCreateGhostCells(const p4est_t *p4est, p4est_ghost_t *ghost, Vec* v);

/*!
 * \brief VecCreateGhostNodesBlock Creates a ghosted block PETSc parallel vector
 * \param p4est      [in]  p4est object
 * \param ghost      [in]  the ghost cells
 * \param block_size [in]  block size of the vector
 * \param v          [out] PETSc vector
 * \return
 */
PetscErrorCode VecCreateGhostCellsBlock(const p4est_t *p4est, p4est_ghost_t *ghost, PetscInt block_size, Vec* v);

/*!
 * \brief VecScatterCreateChangeLayout Create a VecScatter context useful for changing the parallel layout of a vector
 * \param comm  [in]  MPI_Comm to which parallel vectors belong
 * \param from  [in]  input vector layout
 * \param to    [in]  output vector layout
 * \param ctx   [out] the created VecScatter context
 * \return
 */
PetscErrorCode VecScatterCreateChangeLayout(MPI_Comm comm, Vec from, Vec to, VecScatter *ctx);

/*!
 * \brief VecGhostChangeLayoutBegin Start changing the layout of a parallel vector. This potentially involves
 *  sending and receiving messages in a non-blocking mode
 * \param ctx   [in]  VecScatter context to initiate the transfer
 * \param from  [in]  input vector to the change the parallel layout
 * \param to    [out] output vector with the same global values but with a different parallel layout
 * \return
 */
PetscErrorCode VecGhostChangeLayoutBegin(VecScatter ctx, Vec from, Vec to);

/*!
 * \brief VecGhostChangeLayoutEnd Finish changing the layout of a parallel vector. This potentially involves
 *  sending and receiving messages in a non-blocking mode
 * \param ctx   [in]  VecScatter context to initiate the transfer
 * \param from  [in]  input vector to the change the parallel layout
 * \param to    [out] output vector with the same global values but with a different parallel layout
 * \return
 */
PetscErrorCode VecGhostChangeLayoutEnd(VecScatter ctx, Vec from, Vec to);


inline double int2double_coordinate_transform(p4est_qcoord_t a){
  return static_cast<double>(a)/static_cast<double>(P4EST_ROOT_LEN);
}

void dxyz_min(const p4est_t *p4est, double *dxyz);

void dxyz_quad(const p4est_t *p4est, const p4est_quadrant_t *quad, double *dxyz);

void xyz_min(const p4est_t *p4est, double *xyz_min_);

void xyz_max(const p4est_t *p4est, double *xyz_max_);

inline void xyz_min_max(const p4est_t *p4est, double *xyz_min_, double *xyz_max_){
  xyz_min(p4est, xyz_min_);
  xyz_max(p4est, xyz_max_);
}

inline double node_x_fr_n(const p4est_indep_t *ni){
  return ni->x == P4EST_ROOT_LEN-1 ? 1.0:static_cast<double>(ni->x)/static_cast<double>(P4EST_ROOT_LEN);
}

inline double node_y_fr_n(const p4est_indep_t *ni){
  return ni->y == P4EST_ROOT_LEN-1 ? 1.0:static_cast<double>(ni->y)/static_cast<double>(P4EST_ROOT_LEN);
}

#ifdef P4_TO_P8
inline double node_z_fr_n(const p4est_indep_t *ni){
  return ni->z == P4EST_ROOT_LEN-1 ? 1.0:static_cast<double>(ni->z)/static_cast<double>(P4EST_ROOT_LEN);
}
#endif

inline double node_x_fr_n(p4est_locidx_t n, const p4est_t *p4est, const p4est_nodes_t *nodes)
{
  p4est_indep_t *node = (p4est_indep_t*)sc_array_index(&const_cast<p4est_nodes_t*>(nodes)->indep_nodes, n);
  p4est_topidx_t tree_id = node->p.piggy3.which_tree;

  p4est_topidx_t v_m = p4est->connectivity->tree_to_vertex[P4EST_CHILDREN*tree_id + 0];
  p4est_topidx_t v_p = p4est->connectivity->tree_to_vertex[P4EST_CHILDREN*tree_id + P4EST_CHILDREN-1];
  double tree_xmin = p4est->connectivity->vertices[3*v_m + 0];
  double tree_xmax = p4est->connectivity->vertices[3*v_p + 0];
  return (tree_xmax-tree_xmin)*node_x_fr_n(node) + tree_xmin;
}

inline double node_y_fr_n(p4est_locidx_t n, const p4est_t *p4est, const p4est_nodes_t *nodes)
{
  p4est_indep_t *node = (p4est_indep_t*)sc_array_index(&const_cast<p4est_nodes_t*>(nodes)->indep_nodes, n);
  p4est_topidx_t tree_id = node->p.piggy3.which_tree;

  p4est_topidx_t v_m = p4est->connectivity->tree_to_vertex[P4EST_CHILDREN*tree_id + 0];
  p4est_topidx_t v_p = p4est->connectivity->tree_to_vertex[P4EST_CHILDREN*tree_id + P4EST_CHILDREN-1];
  double tree_ymin = p4est->connectivity->vertices[3*v_m + 1];
  double tree_ymax = p4est->connectivity->vertices[3*v_p + 1];
  return (tree_ymax-tree_ymin)*node_y_fr_n(node) + tree_ymin;
}

#ifdef P4_TO_P8
inline double node_z_fr_n(p4est_locidx_t n, const p4est_t *p4est, const p4est_nodes_t *nodes)
{
  p4est_indep_t *node = (p4est_indep_t*)sc_array_index(&const_cast<p4est_nodes_t*>(nodes)->indep_nodes, n);
  p4est_topidx_t tree_id = node->p.piggy3.which_tree;

  p4est_topidx_t v_m = p4est->connectivity->tree_to_vertex[P4EST_CHILDREN*tree_id + 0];
  p4est_topidx_t v_p = p4est->connectivity->tree_to_vertex[P4EST_CHILDREN*tree_id + P4EST_CHILDREN-1];
  double tree_zmin = p4est->connectivity->vertices[3*v_m + 2];
  double tree_zmax = p4est->connectivity->vertices[3*v_p + 2];
  return (tree_zmax-tree_zmin)*node_z_fr_n(node) + tree_zmin;
}
#endif

inline void node_xyz_fr_n(p4est_locidx_t n, const p4est_t *p4est, const p4est_nodes_t *nodes, double *xyz)
{
  xyz[0] = node_x_fr_n(n,p4est,nodes);
  xyz[1] = node_y_fr_n(n,p4est,nodes);
#ifdef P4_TO_P8
  xyz[2] = node_z_fr_n(n,p4est,nodes);
#endif
}

inline void p4est_dxyz_min(const p4est_t* p4est, double *dxyz)
{
  splitting_criteria_t *data = (splitting_criteria_t*)p4est->user_pointer;
  p4est_topidx_t vm = p4est->connectivity->tree_to_vertex[0];
  p4est_topidx_t vp = p4est->connectivity->tree_to_vertex[P4EST_CHILDREN-1];
  const double *vert = p4est->connectivity->vertices;

  double h = 1.0 / (double) (1 << data->max_lvl);
  for (short i=0; i<P4EST_DIM; ++i)
    dxyz[i] = (vert[3*vp + i] - vert[3*vm + i]) * h;
}

inline void p4est_dxyz_max(const p4est_t* p4est, double *dxyz)
{
  splitting_criteria_t *data = (splitting_criteria_t*)p4est->user_pointer;
  p4est_topidx_t tr_idx = p4est->trees->elem_count - 1;
  p4est_topidx_t vm = p4est->connectivity->tree_to_vertex[0];
  p4est_topidx_t vp = p4est->connectivity->tree_to_vertex[tr_idx * P4EST_CHILDREN + P4EST_CHILDREN-1];
  const double *vert = p4est->connectivity->vertices;

  double h = 1.0 / (double) (1 << data->min_lvl);
  for (short i=0; i<P4EST_DIM; ++i)
    dxyz[i] = (vert[3*vp + i] - vert[3*vm + i]) * h;
}

inline double p4est_diag_min(const p4est_t* p4est) {
  double dx[P4EST_DIM];
  p4est_dxyz_min(p4est, dx);
#ifdef P4_TO_P8
  return sqrt(SQR(dx[0]) + SQR(dx[1]) + SQR(dx[2]));
#else
  return sqrt(SQR(dx[0]) + SQR(dx[1]));
#endif
}

inline double p4est_diag_max(const p4est_t* p4est) {
  double dx[P4EST_DIM];
  p4est_dxyz_max(p4est, dx);
#ifdef P4_TO_P8
  return sqrt(SQR(dx[0]) + SQR(dx[1]) + SQR(dx[2]));
#else
  return sqrt(SQR(dx[0]) + SQR(dx[1]));
#endif
}

/*!
 * \brief get the z-coordinate of the bottom left corner of a quadrant in the local tree coordinate system
 */
inline double quad_x_fr_i(const p4est_quadrant_t *qi){
  return static_cast<double>(qi->x)/static_cast<double>(P4EST_ROOT_LEN);
}

/*!
 * \brief get the y-coordinate of the bottom left corner of a quadrant in the local tree coordinate system
 */
inline double quad_y_fr_j(const p4est_quadrant_t *qi){
  return static_cast<double>(qi->y)/static_cast<double>(P4EST_ROOT_LEN);
}

#ifdef P4_TO_P8
/*!
 * \brief get the x-coordinate of the bottom left corner of a quadrant in the local tree coordinate system
 */
inline double quad_z_fr_k(const p4est_quadrant_t *qi){
  return static_cast<double>(qi->z)/static_cast<double>(P4EST_ROOT_LEN);
}
#endif

inline p4est_tree_t* get_tree(p4est_topidx_t tr, p4est_t* p4est)
{
#ifdef CASL_THROWS
  if(tr < p4est->first_local_tree || tr > p4est->last_local_tree) {
    std::ostringstream oss;
    oss << "Tree with index " << tr << " is outside range. Processor " << p4est->mpirank
        << " inclusive range is [" << p4est->first_local_tree << ", " << p4est->last_local_tree << "]" << std::endl;
    throw std::out_of_range(oss.str());
  }
#endif

  return (p4est_tree_t*)sc_array_index(p4est->trees, tr);
}

inline p4est_quadrant_t* get_quad(p4est_locidx_t q, p4est_tree_t* tree)
{
#ifdef CASL_THROWS
  if(q < 0 || q >= (p4est_locidx_t) tree->quadrants.elem_count) {
    std::ostringstream oss;
    oss << "Quad with index " << q << " is outside range of current tree. "
        << "Number of quadrants on this tree is " << tree->quadrants.elem_count << std::endl;
    throw std::out_of_range(oss.str());
  }
#endif

  return (p4est_quadrant_t*)sc_array_index(&tree->quadrants, q);
}

inline p4est_quadrant_t* get_quad(p4est_locidx_t q, p4est_ghost_t* ghost)
{
#ifdef CASL_THROWS
  if(q < 0 || q >= (p4est_locidx_t) ghost->ghosts.elem_count) {
    std::ostringstream oss;
    oss << "Quad with index " << q << " is outside range of ghost layer. "
        << "Size of ghost layer is " << ghost->ghosts.elem_count << std::endl;
    throw std::out_of_range(oss.str());
  }
#endif

  return (p4est_quadrant_t*)sc_array_index(&ghost->ghosts, q);
}

inline p4est_indep_t* get_node(p4est_locidx_t n, p4est_nodes_t* nodes)
{
#ifdef CASL_THROWS
  if(n < 0 || n >= (p4est_locidx_t) nodes->indep_nodes.elem_count) {
    std::ostringstream oss;
    oss << "Node with index " << n << " is outside range of nodes." << std::endl;
    throw std::out_of_range(oss.str());
  }
#endif

  return (p4est_indep_t*)sc_array_index(&nodes->indep_nodes, n);
}

/*!
 * \brief get the x-coordinate of the center of a quadrant
 * \param quad_idx the index of the quadrant in the local forest, NOT in the tree tree_idx !!
 */
inline double quad_x_fr_q(p4est_locidx_t quad_idx, p4est_topidx_t tree_idx, const p4est_t *p4est, p4est_ghost_t *ghost)
{
  p4est_quadrant_t *quad;
  if(quad_idx<p4est->local_num_quadrants)
  {
    p4est_tree_t *tree = (p4est_tree_t*)sc_array_index(p4est->trees, tree_idx);
    quad = (p4est_quadrant_t*)sc_array_index(&tree->quadrants, quad_idx-tree->quadrants_offset);
  }
  else
    quad = (p4est_quadrant_t*)sc_array_index(&ghost->ghosts, quad_idx-p4est->local_num_quadrants);

  p4est_topidx_t v_m = p4est->connectivity->tree_to_vertex[P4EST_CHILDREN*tree_idx + 0];
  p4est_topidx_t v_p = p4est->connectivity->tree_to_vertex[P4EST_CHILDREN*tree_idx + P4EST_CHILDREN-1];
  double tree_xmin = p4est->connectivity->vertices[3*v_m + 0];
  double tree_xmax = p4est->connectivity->vertices[3*v_p + 0];
  return (tree_xmax-tree_xmin)*(quad_x_fr_i(quad) + .5*(double)P4EST_QUADRANT_LEN(quad->level)/(double)P4EST_ROOT_LEN) + tree_xmin;
}

/*!
 * \brief quad_x        compute the x-coordinate of the center of a quadrant
 * \param p4est [in]    const pointer to the p4est structure
 * \param quad  [in]    const pointer to the quadrant.
 *        NOTE: Assumes that the piggy3 member if filled
 * \return  the x-coordinate
 */
inline double quad_x(const p4est_t *p4est, const p4est_quadrant_t *quad)
{
  p4est_locidx_t tree_idx = quad->p.piggy3.which_tree;
  p4est_topidx_t v_m = p4est->connectivity->tree_to_vertex[P4EST_CHILDREN*tree_idx + 0];
  p4est_topidx_t v_p = p4est->connectivity->tree_to_vertex[P4EST_CHILDREN*tree_idx + P4EST_CHILDREN-1];
  double tree_xmin = p4est->connectivity->vertices[3*v_m + 0];
  double tree_xmax = p4est->connectivity->vertices[3*v_p + 0];
  return (tree_xmax-tree_xmin)*(quad_x_fr_i(quad) + 0.5*(double)P4EST_QUADRANT_LEN(quad->level)/(double)P4EST_ROOT_LEN) + tree_xmin;
}

/*!
 * \brief quad_dx     compute the dx size of the a quadrant
 * \param p4est [in]  const pointer to the p4est structure
 * \param quad  [in]  const pointer to the quadrant structure
 *        NOTE: Assumes that the piggy3 member if filled
 * \return  dx
 */
inline double quad_dx(const p4est_t *p4est, const p4est_quadrant_t *quad)
{
  p4est_locidx_t tree_idx = quad->p.piggy3.which_tree;
  p4est_topidx_t v_m = p4est->connectivity->tree_to_vertex[P4EST_CHILDREN*tree_idx + 0];
  p4est_topidx_t v_p = p4est->connectivity->tree_to_vertex[P4EST_CHILDREN*tree_idx + P4EST_CHILDREN-1];
  double tree_xmin = p4est->connectivity->vertices[3*v_m + 0];
  double tree_xmax = p4est->connectivity->vertices[3*v_p + 0];

  return (tree_xmax-tree_xmin)*((double)P4EST_QUADRANT_LEN(quad->level)/(double)P4EST_ROOT_LEN);
}

/*!
 * \brief get the y-coordinate of the center of a quadrant
 * \param quad_idx the index of the quadrant in the local forest, NOT in the tree tree_idx !!
 */
inline double quad_y_fr_q(p4est_locidx_t quad_idx, p4est_topidx_t tree_idx, const p4est_t *p4est, p4est_ghost_t *ghost)
{
  p4est_quadrant_t *quad;
  if(quad_idx<p4est->local_num_quadrants)
  {
    p4est_tree_t *tree = (p4est_tree_t*)sc_array_index(p4est->trees, tree_idx);
    quad = (p4est_quadrant_t*)sc_array_index(&tree->quadrants, quad_idx-tree->quadrants_offset);
  }
  else
    quad = (p4est_quadrant_t*)sc_array_index(&ghost->ghosts, quad_idx-p4est->local_num_quadrants);

  p4est_topidx_t v_m = p4est->connectivity->tree_to_vertex[P4EST_CHILDREN*tree_idx + 0];
  p4est_topidx_t v_p = p4est->connectivity->tree_to_vertex[P4EST_CHILDREN*tree_idx + P4EST_CHILDREN-1];
  double tree_ymin = p4est->connectivity->vertices[3*v_m + 1];
  double tree_ymax = p4est->connectivity->vertices[3*v_p + 1];
  return (tree_ymax-tree_ymin)*(quad_y_fr_j(quad) + .5*(double)P4EST_QUADRANT_LEN(quad->level)/(double)P4EST_ROOT_LEN) + tree_ymin;
}

/*!
 * \brief quad_y        compute the y-coordinate of the center of a quadrant
 * \param p4est [in]    const pointer to the p4est structure
 * \param quad  [in]    const pointer to the quadrant.
 *        NOTE: Assumes that the piggy3 member if filled
 * \return  the y-coordinate
 */
inline double quad_y(const p4est_t *p4est, const p4est_quadrant_t *quad)
{
  p4est_locidx_t tree_idx = quad->p.piggy3.which_tree;
  p4est_topidx_t v_m = p4est->connectivity->tree_to_vertex[P4EST_CHILDREN*tree_idx + 0];
  p4est_topidx_t v_p = p4est->connectivity->tree_to_vertex[P4EST_CHILDREN*tree_idx + P4EST_CHILDREN-1];
  double tree_ymin = p4est->connectivity->vertices[3*v_m + 1];
  double tree_ymax = p4est->connectivity->vertices[3*v_p + 1];
  return (tree_ymax-tree_ymin)*(quad_y_fr_j(quad) + 0.5*(double)P4EST_QUADRANT_LEN(quad->level)/(double)P4EST_ROOT_LEN) + tree_ymin;
}

/*!
 * \brief quad_dy     compute the dy size of the a quadrant
 * \param p4est [in]  const pointer to the p4est structure
 * \param quad  [in]  const pointer to the quadrant structure
 *        NOTE: Assumes that the piggy3 member if filled
 * \return  dy
 */
inline double quad_dy(const p4est_t *p4est, const p4est_quadrant_t *quad)
{
  p4est_locidx_t tree_idx = quad->p.piggy3.which_tree;
  p4est_topidx_t v_m = p4est->connectivity->tree_to_vertex[P4EST_CHILDREN*tree_idx + 0];
  p4est_topidx_t v_p = p4est->connectivity->tree_to_vertex[P4EST_CHILDREN*tree_idx + P4EST_CHILDREN-1];
  double tree_ymin = p4est->connectivity->vertices[3*v_m + 1];
  double tree_ymax = p4est->connectivity->vertices[3*v_p + 1];

  return (tree_ymax-tree_ymin)*((double)P4EST_QUADRANT_LEN(quad->level)/(double)P4EST_ROOT_LEN);
}

#ifdef P4_TO_P8
/*!
 * \brief get the z-coordinate of the center of a quadrant
 * \param quad_idx the index of the quadrant in the local forest, NOT in the tree tree_idx !!
 */
inline double quad_z_fr_q(p4est_locidx_t quad_idx, p4est_topidx_t tree_idx, const p4est_t *p4est, p4est_ghost_t *ghost)
{
  p4est_quadrant_t *quad;
  if(quad_idx<p4est->local_num_quadrants)
  {
    p4est_tree_t *tree = (p4est_tree_t*)sc_array_index(p4est->trees, tree_idx);
    quad = (p4est_quadrant_t*)sc_array_index(&tree->quadrants, quad_idx-tree->quadrants_offset);
  }
  else
    quad = (p4est_quadrant_t*)sc_array_index(&ghost->ghosts, quad_idx-p4est->local_num_quadrants);

  p4est_topidx_t v_m = p4est->connectivity->tree_to_vertex[P4EST_CHILDREN*tree_idx + 0];
  p4est_topidx_t v_p = p4est->connectivity->tree_to_vertex[P4EST_CHILDREN*tree_idx + P4EST_CHILDREN-1];
  double tree_zmin = p4est->connectivity->vertices[3*v_m + 2];
  double tree_zmax = p4est->connectivity->vertices[3*v_p + 2];
  return (tree_zmax-tree_zmin)*(quad_z_fr_k(quad) + .5*(double)P4EST_QUADRANT_LEN(quad->level)/(double)P4EST_ROOT_LEN) + tree_zmin;
}

/*!
 * \brief quad_z        compute the y-coordinate of the center of a quadrant
 * \param p4est [in]    const pointer to the p4est structure
 * \param quad  [in]    const pointer to the quadrant.
 *        NOTE: Assumes that the piggy3 member if filled
 * \return  the z-coordinate
 */
inline double quad_z(const p4est_t *p4est, const p4est_quadrant_t *quad)
{
  p4est_locidx_t tree_idx = quad->p.piggy3.which_tree;
  p4est_topidx_t v_m = p4est->connectivity->tree_to_vertex[P4EST_CHILDREN*tree_idx + 0];
  p4est_topidx_t v_p = p4est->connectivity->tree_to_vertex[P4EST_CHILDREN*tree_idx + P4EST_CHILDREN-1];
  double tree_zmin = p4est->connectivity->vertices[3*v_m + 2];
  double tree_zmax = p4est->connectivity->vertices[3*v_p + 2];
  return (tree_zmax-tree_zmin)*(quad_z_fr_k(quad) + 0.5*(double)P4EST_QUADRANT_LEN(quad->level)/(double)P4EST_ROOT_LEN) + tree_zmin;
}

/*!
 * \brief quad_dz     compute the dz size of the a quadrant
 * \param p4est [in]  const pointer to the p4est structure
 * \param quad  [in]  const pointer to the quadrant structure
 *        NOTE: Assumes that the piggy3 member if filled
 * \return  dz
 */
inline double quad_dz(const p4est_t *p4est, const p4est_quadrant_t *quad)
{
  p4est_locidx_t tree_idx = quad->p.piggy3.which_tree;
  p4est_topidx_t v_m = p4est->connectivity->tree_to_vertex[P4EST_CHILDREN*tree_idx + 0];
  p4est_topidx_t v_p = p4est->connectivity->tree_to_vertex[P4EST_CHILDREN*tree_idx + P4EST_CHILDREN-1];
  double tree_zmin = p4est->connectivity->vertices[3*v_m + 2];
  double tree_zmax = p4est->connectivity->vertices[3*v_p + 2];

  return (tree_zmax-tree_zmin)*((double)P4EST_QUADRANT_LEN(quad->level)/(double)P4EST_ROOT_LEN);
}
#endif


/*!
 * \brief get the xyz-coordinates of the center of a quadrant
 * \param quad_idx the index of the quadrant in the local forest, NOT in the tree tree_idx !!
 */
inline void quad_xyz_fr_q(p4est_locidx_t quad_idx, p4est_topidx_t tree_idx, const p4est_t *p4est, p4est_ghost_t *ghost, double *xyz)
{
  xyz[0] = quad_x_fr_q(quad_idx, tree_idx, p4est, ghost);
  xyz[1] = quad_y_fr_q(quad_idx, tree_idx, p4est, ghost);
#ifdef P4_TO_P8
  xyz[2] = quad_z_fr_q(quad_idx, tree_idx, p4est, ghost);
#endif
}

/*!
 * \brief quad_z_fr_q   compute the y-coordinate of the center of a quadrant
 * \param p4est [in]    const pointer to the p4est structure
 * \param quad  [in]    const pointer to the quadrant.
 *        NOTE: Assumes that the piggy3 member if filled
 * \param xyz   [out]   pointer to array of size P4EST_DIM to store xyz
 * \return  the z-coordinate
 */
inline void quad_xyz(const p4est_t *p4est, const p4est_quadrant_t *quad, double *xyz)
{
  xyz[0] = quad_x(p4est, quad);
  xyz[1] = quad_y(p4est, quad);
#ifdef P4_TO_P8
  xyz[2] = quad_z(p4est, quad);
#endif
}

/*!
 * \brief quad_dxyz   compute the dxyz sizes of the a quadrant
 * \param p4est [in]  const pointer to the p4est structure
 * \param quad  [in]  const pointer to the quadrant structure
 *        NOTE: Assumes that the piggy3 member if filled
 * \param dxyz  [out]   pointer to array of size P4EST_DIM to store dxyz
 * \return  dy
 */
inline void quad_dxyz(const p4est_t *p4est, const p4est_quadrant_t *quad, double *dxyz)
{
  dxyz[0] = quad_dx(p4est, quad);
  dxyz[1] = quad_dy(p4est, quad);
#ifdef P4_TO_P8
  dxyz[2] = quad_dz(p4est, quad);
#endif
}

/*!
 * \brief compute the xyz_min of a given tree index
 * \param p4est the forest object
 * \param tr_idx index of the tree to find the xyz_min
 * \param xyz pointer to an array of double[P4EST_DIM]
 */
inline void tree_xyz_min(p4est_t* p4est, p4est_topidx_t tr_idx, double *xyz)
{
  p4est_topidx_t vtx = p4est->connectivity->tree_to_vertex[tr_idx*P4EST_CHILDREN];
  xyz[0] = p4est->connectivity->vertices[3*vtx + 0];
  xyz[1] = p4est->connectivity->vertices[3*vtx + 1];
#ifdef P4_TO_P8
  xyz[2] = p4est->connectivity->vertices[3*vtx + 2];
#endif
}

/*!
 * \brief compute the xyz_max of a given tree index
 * \param p4est the forest object
 * \param tr_idx index of the tree to find the xyz_max
 * \param xyz pointer to an array of double[P4EST_DIM]
 */
inline void tree_xyz_max(p4est_t* p4est, p4est_topidx_t tr_idx, double *xyz)
{
  p4est_topidx_t vtx = p4est->connectivity->tree_to_vertex[tr_idx*P4EST_CHILDREN + P4EST_CHILDREN - 1];
  xyz[0] = p4est->connectivity->vertices[3*vtx + 0];
  xyz[1] = p4est->connectivity->vertices[3*vtx + 1];
#ifdef P4_TO_P8
  xyz[2] = p4est->connectivity->vertices[3*vtx + 2];
#endif
}

/*!
 * \brief computes the xyz_min of the entire forest
 * \param p4est teh forest object
 * \param xyz pointer to an array of double[P4EST_DIM]
 */
inline void p4est_xyz_min(p4est_t* p4est, double *xyz)
{
  tree_xyz_min(p4est, 0, xyz);
}

/*!
 * \brief computes the xyz_max of the entire forest
 * \param p4est teh forest object
 * \param xyz pointer to an array of double[P4EST_DIM]
 */
inline void p4est_xyz_max(p4est_t* p4est, double *xyz)
{
  tree_xyz_max(p4est, p4est->trees->elem_count - 1, xyz);
}

/*!
 * \brief integrate_over_negative_domain_in_one_quadrant
 */
double integrate_over_negative_domain_in_one_quadrant(const p4est_t *p4est, const p4est_nodes_t *nodes, const p4est_quadrant_t *quad, p4est_locidx_t quad_idx, Vec phi, Vec f);

/*!
 * \brief integrate_over_negative_domain integrate a quantity f over the negative domain defined by phi
 *        note: second order convergence
 * \param p4est the p4est
 * \param nodes the nodes structure associated to p4est
 * \param phi
 * \param f the scalar to integrate
 * \return the integral of f over the phi<0 domain, \int_{\phi<0} f
 */
double integrate_over_negative_domain(const p4est_t *p4est, const p4est_nodes_t *nodes, Vec phi, Vec f);

/*!
 * \brief area_in_negative_domain_in_one_quadrant
 */
double area_in_negative_domain_in_one_quadrant(const p4est_t *p4est, const p4est_nodes_t *nodes, const p4est_quadrant_t *quad, p4est_locidx_t quad_idx, Vec phi);

/*!
 * \brief area_in_negative_domain compute the area of the negative domain defined by phi
 *        note: second order convergence
 * \param p4est the p4est
 * \param nodes the nodes structure associated to p4est
 * \param phi the level-set function
 * \return the area in the negative phi domain, i.e. \int_{phi<0} 1
 */
double area_in_negative_domain(const p4est_t *p4est, const p4est_nodes_t *nodes, Vec phi);

/*!
 * \brief integrate_over_interface_in_one_quadrant
 */
double integrate_over_interface_in_one_quadrant(const p4est_t *p4est, const p4est_nodes_t *nodes, const p4est_quadrant_t *quad, p4est_locidx_t quad_idx, Vec phi, Vec f);

/*!
 * \brief integrate_over_interface integrate a scalar f over the 0-contour of the level-set function phi.
 *        note: first order convergence only
 * \param p4est the p4est
 * \param nodes the nodes structure associated to p4est
 * \param phi the level-set function
 * \param f the scalar to integrate
 * \return the integral of f over the contour defined by phi, i.e. \int_{phi=0} f
 */
double integrate_over_interface(const p4est_t *p4est, const p4est_nodes_t *nodes, Vec phi, Vec f);

/*!
<<<<<<< HEAD
 * \brief interface_length_in_one_quadrant
 */
double interface_length_in_one_quadrant(const p4est_t *p4est, const p4est_nodes_t *nodes, const p4est_quadrant_t *quad, p4est_locidx_t quad_idx, Vec phi);

/*!
 * \brief interface_length
 * \param p4est the p4est
 * \param nodes the nodes structure associated to p4est
 * \param phi the level-set function
 * \return the length (or area in 3D) of the contour defined by phi
 */
double interface_length(const p4est_t *p4est, const p4est_nodes_t *nodes, Vec phi);
=======
 * \brief compute_mean_curvature computes the mean curvature using compact stencil k = -div(n)
 * \param qnnn neighborhood information for the point
 * \param phi pointer to the level set function
 * \param phi_x pointer to an array of size P4EST_DIM for the first derivatives of levelset. CANNOT be NULL.
 * \return mean curvature at a single point
 */
double compute_mean_curvature(const quad_neighbor_nodes_of_node_t& qnnn, double* phi, double* phi_x[P4EST_DIM]);

/*!
 * \brief compute_mean_curvature computes the mean curvature using divergence of normal k = -div(n)
 * \param qnnn neighborhood information for the point
 * \param normals pointer to an array of size P4EST_DIM of the normals. CANNOT be NULL.
 * \return mean curvature at a single point
 */
double compute_mean_curvature(const quad_neighbor_nodes_of_node_t& qnnn, double* normals[P4EST_DIM]);

/*!
 * \brief compute_mean_curvature computes the mean curvature in the entire domain k = -div(n)
 * \param neighbors the node neighborhood information
 * \param phi levelset function
 * \param phi_x an array of size P4EST_DIM representing the first derivative of levelset in the entire domain. CANNOT be NULL.
 * \param kappa curvature function in the entire domain
 */
void compute_mean_curvature(const my_p4est_node_neighbors_t &neighbors, Vec phi, Vec phi_x[P4EST_DIM], Vec kappa);

/*!
 * \brief compute_mean_curvature computes the mean curvature in the entire domain k = -div(n)
 * \param neighbors the node neighborhood information
 * \param normals pointer to an array of size P4EST_DIM for the normals. CANNOT be NULL.
 * \param kappa curvature function in the entire domain
 */
void compute_mean_curvature(const my_p4est_node_neighbors_t &neighbors, Vec normals[P4EST_DIM], Vec kappa);

/*!
 * \brief compute_normals computes the (scaled) normal to the surface
 * \param [in]  qnnn    neighborhood information for the point
 * \param [in]  phi     pointer to the levelset function
 * \param [out] normals array of size P4EST_DIM for the normals
 */
void compute_normals(const quad_neighbor_nodes_of_node_t& qnnn, double *phi, double normals[P4EST_DIM]);

/*!
 * \brief compute_normals computes the (scaled) normal to the surface for the entire grid
 * \param [in]  neighbors the neighborhood information
 * \param [in]  phi       PETSc vector of the levelset function
 * \param [out] normals   array of size P4EST_DIM of PETSc vectors to store the normal in the entire doamin
 */
void compute_normals(const my_p4est_node_neighbors_t& neighbors, Vec phi, Vec normals[P4EST_DIM]);
>>>>>>> 4b2001de

/*!
 * \brief is_node_xmWall checks if a node is on x^- domain boundary
 * \param p4est [in] p4est
 * \param ni    [in] pointer to the node structure
 * \return true if the point is on the left domain boundary and p4est is _NOT_ periodic
 * \note: periodicity is not implemented
 */
bool is_node_xmWall(const p4est_t *p4est, const p4est_indep_t *ni);

/*!
 * \brief is_node_xpWall checks if a node is on x^+ domain boundary
 * \param p4est [in] p4est
 * \param ni    [in] pointer to the node structure
 * \return true if the point is on the right domain boundary and p4est is _NOT_ periodic
 * \note: periodicity is not implemented
 */
bool is_node_xpWall(const p4est_t *p4est, const p4est_indep_t *ni);

/*!
 * \brief is_node_ymWall checks if a node is on y^- domain boundary
 * \param p4est [in] p4est
 * \param ni    [in] pointer to the node structure
 * \return true if the point is on the domain bottom boundary and p4est is _NOT_ periodic
 * \note: periodicity is not implemented
 */
bool is_node_ymWall(const p4est_t *p4est, const p4est_indep_t *ni);

/*!
 * \brief is_node_ymWall checks if a node is on y^+ domain boundary
 * \param p4est [in] p4est
 * \param ni    [in] pointer to the node structure
 * \return true if the point is on the domain top boundary and p4est is _NOT_ periodic
 * \note: periodicity is not implemented
 */
bool is_node_ypWall(const p4est_t *p4est, const p4est_indep_t *ni);

#ifdef P4_TO_P8
/*!
 * \brief is_node_zmWall checks if a node is on z^- domain boundary
 * \param p4est [in] p4est
 * \param ni    [in] pointer to the node structure
 * \return true if the point is on the domain back boundary and p4est is _NOT_ periodic
 * \note: periodicity is not implemented
 */
bool is_node_zmWall(const p4est_t *p4est, const p4est_indep_t *ni);

/*!
 * \brief is_node_zpWall checks if a node is on z^+ domain boundary
 * \param p4est [in] p4est
 * \param ni    [in] pointer to the node structure
 * \return true if the point is on the domain front boundary and p4est is _NOT_ periodic
 * \note: periodicity is not implemented
 */
bool is_node_zpWall(const p4est_t *p4est, const p4est_indep_t *ni);
#endif

/*!
 * \brief is_node_Wall checks if a node is on any of domain boundaries
 * \param p4est [in] p4est
 * \param ni    [in] pointer to the node structure
 * \return true if the point is on the domain boundary and p4est is _NOT_ periodic
 * \note: periodicity is not implemented
 */
bool is_node_Wall  (const p4est_t *p4est, const p4est_indep_t *ni);

/*!
 * \brief is_quad_xmWall checks if a quad is on x^- domain boundary
 * \param p4est [in] p4est
 * \param qi    [in] pointer to the quadrant
 * \return true if the quad is on the left domain boundary and p4est is _NOT_ periodic
 * \note: periodicity is not implemented
 */
bool is_quad_xmWall(const p4est_t *p4est, p4est_topidx_t tr_it, const p4est_quadrant_t *qi);

/*!
 * \brief is_quad_xpWall checks if a quad is on x^+ domain boundary
 * \param p4est [in] p4est
 * \param qi    [in] pointer to the quadrant
 * \return true if the quad is on the right domain boundary and p4est is _NOT_ periodic
 * \note: periodicity is not implemented
 */
bool is_quad_xpWall(const p4est_t *p4est, p4est_topidx_t tr_it, const p4est_quadrant_t *qi);

/*!
 * \brief is_quad_ymWall checks if a quad is on y^- domain boundary
 * \param p4est [in] p4est
 * \param qi    [in] pointer to the quadrant
 * \return true if the quad is on the bottom domain boundary and p4est is _NOT_ periodic
 * \note: periodicity is not implemented
 */
bool is_quad_ymWall(const p4est_t *p4est, p4est_topidx_t tr_it, const p4est_quadrant_t *qi);

/*!
 * \brief is_quad_ypWall checks if a quad is on y^+ domain boundary
 * \param p4est [in] p4est
 * \param qi    [in] pointer to the quadrant
 * \return true if the quad is on the top domain boundary and p4est is _NOT_ periodic
 * \note: periodicity is not implemented
 */
bool is_quad_ypWall(const p4est_t *p4est, p4est_topidx_t tr_it, const p4est_quadrant_t *qi);

/*!
 * \brief is_quad_zmWall checks if a quad is on z^- domain boundary
 * \param p4est [in] p4est
 * \param qi    [in] pointer to the quadrant
 * \return true if the quad is on the back domain boundary and p4est is _NOT_ periodic
 * \note: periodicity is not implemented
 */
bool is_quad_zmWall(const p4est_t *p4est, p4est_topidx_t tr_it, const p4est_quadrant_t *qi);

/*!
 * \brief is_quad_zpWall checks if a quad is on z^+ domain boundary
 * \param p4est [in] p4est
 * \param qi    [in] pointer to the quadrant
 * \return true if the quad is on the front domain boundary and p4est is _NOT_ periodic
 * \note: periodicity is not implemented
 */
bool is_quad_zpWall(const p4est_t *p4est, p4est_topidx_t tr_it, const p4est_quadrant_t *qi);

/*!
 * \brief is_quad_Wall checks if a quad is on the domain boundary in a given direction
 * \param p4est [in] p4est
 * \param qi    [in] pointer to the quadrant
 * \param dir   [in] the direction to check, dir::f_m00, dir::f_p00, dir::f_0m0 ...
 * \return true if the quad is on the domain boundary in the direction dir and p4est is _NOT_ periodic
 * \note: periodicity is not implemented
 */
bool is_quad_Wall(const p4est_t *p4est, p4est_topidx_t tr_it, const p4est_quadrant_t *qi, int dir);

/*!
 * \brief is_quad_Wall checks if a quad is on any of domain boundaries
 * \param p4est [in] p4est
 * \param qi    [in] pointer to the quadrant
 * \return true if the quad is on the domain boundary and p4est is _NOT_ periodic
 * \note: periodicity is not implemented
 */
bool is_quad_Wall  (const p4est_t *p4est, p4est_topidx_t tr_it, const p4est_quadrant_t *qi);

/*!
 * \brief is_periodic checks if the forest is periodic in direction dir
 * \param p4est [in] the forest
 * \param dir   [in] the direction to check, 0 (x), 1 (y) or 2 (z, only in 3D)
 * \return true if the forest is periodic in direction dir, false otherwise
 */
inline bool is_periodic(const p4est_t *p4est, int dir)
{
  /* check whether there is not a boundary on the left side of first tree */
  P4EST_ASSERT (0 <= dir && dir < P4EST_DIM);

  const int face = 2 * dir;
  const p4est_topidx_t tfindex = 0 * P4EST_FACES + face;

  return !(p4est->connectivity->tree_to_tree[tfindex] == 0 &&
           p4est->connectivity->tree_to_face[tfindex] == face);
}

/*!
 * \brief find the owner rank of a ghost quadrant
 * \param ghost the ghost structure
 * \param ghost_idx the index of the ghost quadrant (between 0 and the number of ghost quadrants)
 * \return the rank who owns the ghost quadrant
 */
int quad_find_ghost_owner(const p4est_ghost_t *ghost, p4est_locidx_t ghost_idx);

/*!
 * \brief sample_cf_on_nodes samples a cf function on the nodes. both local and ghost poinst are considered
 * \param p4est [in] the p4est object
 * \param nodes [in] the nodes data structure
 * \param cf    [in] the cf function. It is assumed that the function can be evaluated at _ANY_ point, whether local or remote
 * \param f     [in, out] a PETSc Vec object to store the result. It is assumed that the vector is allocated. A check
 * is performed to ensure enough memory is available in the Vec object.
 */
#ifdef P4_TO_P8
void sample_cf_on_local_nodes(const p4est_t *p4est, p4est_nodes_t *nodes, const CF_3& cf, Vec f);
void sample_cf_on_nodes(const p4est_t *p4est, p4est_nodes_t *nodes, const CF_3& cf, Vec f);
void sample_cf_on_cells(const p4est_t *p4est, p4est_ghost_t *ghost, const CF_3& cf, Vec f);
void sample_cf_on_nodes(const p4est_t *p4est, p4est_nodes_t *nodes, const CF_3* cf_array[], Vec f);
void sample_cf_on_nodes(const p4est_t *p4est, p4est_nodes_t *nodes, const CF_3& cf, std::vector<double>& f);
#else
void sample_cf_on_local_nodes(const p4est_t *p4est, p4est_nodes_t *nodes, const CF_2& cf, Vec f);
void sample_cf_on_nodes(const p4est_t *p4est, p4est_nodes_t *nodes, const CF_2& cf, Vec f);
void sample_cf_on_cells(const p4est_t *p4est, p4est_ghost_t *ghost, const CF_2& cf, Vec f);
void sample_cf_on_nodes(const p4est_t *p4est, p4est_nodes_t *nodes, const CF_2* cf_array[], Vec f);
void sample_cf_on_nodes(const p4est_t *p4est, p4est_nodes_t *nodes, const CF_2& cf, std::vector<double>& f);
#endif

void write_comm_stats(const p4est_t *p4est, const p4est_ghost_t* ghost, const p4est_nodes_t *nodes,
                 const char* partition_name = NULL, const char* topology_name = NULL, const char* neighbors_name = NULL);

inline double ranged_rand(double a, double b, int seed = 0){
  if (seed) srand(seed);
  return (static_cast<double>(rand())/static_cast<double>(RAND_MAX) * (b-a) + a);
}

inline int ranged_rand(int a, int b, int seed = 0){
  if (seed) srand(seed);
  return (rand()%(b-a) + a);
}

inline int ranged_rand_inclusive(int a, int b, int seed = 0){
  if (seed) srand(seed);
  return (rand()%(b-a+1) + a);
}

// A Logger for interpolation function
struct InterpolatingFunctionLogEntry{
  int num_local_points, num_send_points, num_send_procs, num_recv_points, num_recv_procs;
};

class InterpolatingFunctionLogger{
  InterpolatingFunctionLogger() {}
  InterpolatingFunctionLogger(const InterpolatingFunctionLogger& ) {}
  static std::vector<InterpolatingFunctionLogEntry> entries;

public:
  inline static InterpolatingFunctionLogger& get_instance() {
    static InterpolatingFunctionLogger instance;
    return instance;
  }

  inline void log(const InterpolatingFunctionLogEntry& entry) {
    entries.push_back(entry);
  }

  inline void write(const std::string& filename) {
    for (size_t i = 0; i<entries.size();i++) {
      FILE *fp;
      std::ostringstream oss; oss << filename << "_" << i << ".dat";
      PetscFOpen(PETSC_COMM_WORLD, oss.str().c_str(), "w", &fp);
      PetscFPrintf(PETSC_COMM_WORLD, fp, "%% num_local_points | num_send_points | num_send_procs | num_recv_points | num_recv_procs \n");
      PetscSynchronizedFPrintf(PETSC_COMM_WORLD, fp, "%7d \t %7d \t %4d \t %7d \t %4d \n", entries[i].num_local_points,
                                                                                           entries[i].num_send_points,
                                                                                           entries[i].num_send_procs,
                                                                                           entries[i].num_recv_points,
                                                                                           entries[i].num_recv_procs);
      PetscSynchronizedFlush(PETSC_COMM_WORLD, fp);
      PetscFClose(PETSC_COMM_WORLD, fp);
    }
    entries.clear();
  }
};

/*!
 * \brief prepares MPI, PETSc, p4est, and sc libraries
 */
class mpi_environment_t{
  PetscErrorCode ierr;
  MPI_Comm mpicomm;
  int mpirank;
  int mpisize;

public:
  ~mpi_environment_t(){
    ierr = PetscFinalize(); CHKERRXX(ierr);
    MPI_Finalize();
  }

  void init(int argc, char **argv){
    mpicomm = MPI_COMM_WORLD;

    MPI_Init(&argc, &argv);
    MPI_Comm_size(mpicomm, &mpisize);
    MPI_Comm_rank(mpicomm, &mpirank);

    ierr = PetscInitialize(&argc, &argv, NULL, NULL); CHKERRXX(ierr);

    sc_init (mpicomm, P4EST_FALSE, P4EST_FALSE, NULL, SC_LP_SILENT);
    p4est_init (NULL, SC_LP_SILENT);
#ifdef CASL_LOG_EVENTS
    register_petsc_logs();
#endif
  }

  inline const MPI_Comm& comm() const {return mpicomm;}
  inline const int& rank() const {return mpirank;}
  inline const int& size() const {return mpisize;}

};

class parStopWatch{
public:
  typedef enum{
    root_timings,
    all_timings
  } stopwatch_timing;

private:
  double ts, tf;
  MPI_Comm comm_;
  int mpirank;
  int mpisize;
  std::string msg_;
  stopwatch_timing timing_;
  std::vector<double> t;
  FILE *f_;

public:

  parStopWatch(stopwatch_timing timing = root_timings, FILE *f = stdout, MPI_Comm comm = MPI_COMM_WORLD)
    : comm_(comm), timing_(timing), f_(f)
  {
    MPI_Comm_rank(comm_, &mpirank);
    MPI_Comm_size(comm_, &mpisize);
    t.resize(mpisize,0);
  }

  void start(const std::string& msg){
    msg_ = msg;
    PetscFPrintf(comm_, f_, "%s ... \n", msg.c_str());
    ts = MPI_Wtime();
  }

  void stop(){
    tf = MPI_Wtime();
  }

  double read_duration(){
    double elap = tf - ts;

    PetscPrintf(comm_, "%s ... done in \n", msg_.c_str());
    if (timing_ == all_timings){
      MPI_Gather(&elap, 1, MPI_DOUBLE, &t[0], 1, MPI_DOUBLE, 0, comm_);
      double tmax, tmin, tavg, tdev;
      tmax = tmin = elap;
      tavg = tdev = 0;
      if (mpirank == 0){
        PetscFPrintf(comm_, f_, "t = [");
        for (size_t i=0; i<t.size()-1; i++)
          PetscFPrintf(comm_, f_, "%.5lf, ", t[i]);
        PetscFPrintf(comm_, f_, "%.5lf];\n", t.back());

        for (size_t i=0; i<t.size(); i++){
          tavg += t[i];
          tmax = MAX(tmax, t[i]);
          tmin = MIN(tmin, t[i]);
        }
        tavg /= mpisize;

        for (size_t i=0; i<t.size(); i++){
          tdev += (t[i]-tavg)*(t[i]-tavg);
        }
        tdev = sqrt(tdev/mpisize);
      }

      PetscFPrintf(comm_, f_, " t_max = %.5lf (s), t_max/t_min = %.2lf, t_avg = %.5lf (s), t_dev/t_avg = %% %2.1lf, t_dev/(t_max-t_min) = %% %2.1lf\n\n", tmax, tmax/tmin, tavg, tdev/tavg*100, tdev/(tmax-tmin)*100);
    } else {
      PetscFPrintf(comm_, f_, " %.5lf secs. on process %d [Note: only showing root's timings]\n\n", elap, mpirank);
    }
    return elap;
  }
};

#endif // UTILS_H<|MERGE_RESOLUTION|>--- conflicted
+++ resolved
@@ -12,8 +12,6 @@
 #include <p4est_ghost.h>
 #include <src/my_p4est_refine_coarsen.h>
 #endif
-
-#include <src/CASL_math.h>
 #include <src/petsc_logging.h>
 #include "petsc_compatibility.h"
 
@@ -888,7 +886,57 @@
 double integrate_over_interface(const p4est_t *p4est, const p4est_nodes_t *nodes, Vec phi, Vec f);
 
 /*!
-<<<<<<< HEAD
+ * \brief compute_mean_curvature computes the mean curvature using compact stencil k = -div(n)
+ * \param qnnn neighborhood information for the point
+ * \param phi pointer to the level set function
+ * \param phi_x pointer to an array of size P4EST_DIM for the first derivatives of levelset. CANNOT be NULL.
+ * \return mean curvature at a single point
+ */
+double compute_mean_curvature(const quad_neighbor_nodes_of_node_t& qnnn, double* phi, double* phi_x[P4EST_DIM]);
+
+/*!
+ * \brief compute_mean_curvature computes the mean curvature using divergence of normal k = -div(n)
+ * \param qnnn neighborhood information for the point
+ * \param normals pointer to an array of size P4EST_DIM of the normals. CANNOT be NULL.
+ * \return mean curvature at a single point
+ */
+double compute_mean_curvature(const quad_neighbor_nodes_of_node_t& qnnn, double* normals[P4EST_DIM]);
+
+/*!
+ * \brief compute_mean_curvature computes the mean curvature in the entire domain k = -div(n)
+ * \param neighbors the node neighborhood information
+ * \param phi levelset function
+ * \param phi_x an array of size P4EST_DIM representing the first derivative of levelset in the entire domain. CANNOT be NULL.
+ * \param kappa curvature function in the entire domain
+ */
+void compute_mean_curvature(const my_p4est_node_neighbors_t &neighbors, Vec phi, Vec phi_x[P4EST_DIM], Vec kappa);
+
+/*!
+ * \brief compute_mean_curvature computes the mean curvature in the entire domain k = -div(n)
+ * \param neighbors the node neighborhood information
+ * \param normals pointer to an array of size P4EST_DIM for the normals. CANNOT be NULL.
+ * \param kappa curvature function in the entire domain
+ */
+void compute_mean_curvature(const my_p4est_node_neighbors_t &neighbors, Vec normals[P4EST_DIM], Vec kappa);
+
+/*!
+ * \brief compute_normals computes the (scaled) normal to the surface
+ * \param [in]  qnnn    neighborhood information for the point
+ * \param [in]  phi     pointer to the levelset function
+ * \param [out] normals array of size P4EST_DIM for the normals
+ */
+void compute_normals(const quad_neighbor_nodes_of_node_t& qnnn, double *phi, double normals[P4EST_DIM]);
+
+/*!
+ * \brief compute_normals computes the (scaled) normal to the surface for the entire grid
+ * \param [in]  neighbors the neighborhood information
+ * \param [in]  phi       PETSc vector of the levelset function
+ * \param phi the level-set function
+ * \param [out] normals   array of size P4EST_DIM of PETSc vectors to store the normal in the entire doamin
+ */
+void compute_normals(const my_p4est_node_neighbors_t& neighbors, Vec phi, Vec normals[P4EST_DIM]);
+
+/*!
  * \brief interface_length_in_one_quadrant
  */
 double interface_length_in_one_quadrant(const p4est_t *p4est, const p4est_nodes_t *nodes, const p4est_quadrant_t *quad, p4est_locidx_t quad_idx, Vec phi);
@@ -901,56 +949,6 @@
  * \return the length (or area in 3D) of the contour defined by phi
  */
 double interface_length(const p4est_t *p4est, const p4est_nodes_t *nodes, Vec phi);
-=======
- * \brief compute_mean_curvature computes the mean curvature using compact stencil k = -div(n)
- * \param qnnn neighborhood information for the point
- * \param phi pointer to the level set function
- * \param phi_x pointer to an array of size P4EST_DIM for the first derivatives of levelset. CANNOT be NULL.
- * \return mean curvature at a single point
- */
-double compute_mean_curvature(const quad_neighbor_nodes_of_node_t& qnnn, double* phi, double* phi_x[P4EST_DIM]);
-
-/*!
- * \brief compute_mean_curvature computes the mean curvature using divergence of normal k = -div(n)
- * \param qnnn neighborhood information for the point
- * \param normals pointer to an array of size P4EST_DIM of the normals. CANNOT be NULL.
- * \return mean curvature at a single point
- */
-double compute_mean_curvature(const quad_neighbor_nodes_of_node_t& qnnn, double* normals[P4EST_DIM]);
-
-/*!
- * \brief compute_mean_curvature computes the mean curvature in the entire domain k = -div(n)
- * \param neighbors the node neighborhood information
- * \param phi levelset function
- * \param phi_x an array of size P4EST_DIM representing the first derivative of levelset in the entire domain. CANNOT be NULL.
- * \param kappa curvature function in the entire domain
- */
-void compute_mean_curvature(const my_p4est_node_neighbors_t &neighbors, Vec phi, Vec phi_x[P4EST_DIM], Vec kappa);
-
-/*!
- * \brief compute_mean_curvature computes the mean curvature in the entire domain k = -div(n)
- * \param neighbors the node neighborhood information
- * \param normals pointer to an array of size P4EST_DIM for the normals. CANNOT be NULL.
- * \param kappa curvature function in the entire domain
- */
-void compute_mean_curvature(const my_p4est_node_neighbors_t &neighbors, Vec normals[P4EST_DIM], Vec kappa);
-
-/*!
- * \brief compute_normals computes the (scaled) normal to the surface
- * \param [in]  qnnn    neighborhood information for the point
- * \param [in]  phi     pointer to the levelset function
- * \param [out] normals array of size P4EST_DIM for the normals
- */
-void compute_normals(const quad_neighbor_nodes_of_node_t& qnnn, double *phi, double normals[P4EST_DIM]);
-
-/*!
- * \brief compute_normals computes the (scaled) normal to the surface for the entire grid
- * \param [in]  neighbors the neighborhood information
- * \param [in]  phi       PETSc vector of the levelset function
- * \param [out] normals   array of size P4EST_DIM of PETSc vectors to store the normal in the entire doamin
- */
-void compute_normals(const my_p4est_node_neighbors_t& neighbors, Vec phi, Vec normals[P4EST_DIM]);
->>>>>>> 4b2001de
 
 /*!
  * \brief is_node_xmWall checks if a node is on x^- domain boundary
