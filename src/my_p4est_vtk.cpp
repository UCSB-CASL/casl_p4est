/*
  This file is part of p4est.
  p4est is a C library to manage a collection (a forest) of multiple
  connected adaptive quadtrees or octrees in parallel.

  Copyright (C) 2010 The University of Texas System
  Written by Carsten Burstedde, Lucas C. Wilcox, and Tobin Isaac

  p4est is free software; you can redistribute it and/or modify
  it under the terms of the GNU General Public License as published by
  the Free Software Foundation; either version 2 of the License, or
  (at your option) any later version.

  p4est is distributed in the hope that it will be useful,
  but WITHOUT ANY WARRANTY; without even the implied warranty of
  MERCHANTABILITY or FITNESS FOR A PARTICULAR PURPOSE.  See the
  GNU General Public License for more details.

  You should have received a copy of the GNU General Public License
  along with p4est; if not, write to the Free Software Foundation, Inc.,
  51 Franklin Street, Fifth Floor, Boston, MA 02110-1301, USA.
*/

/********************************************************************
 *                          IMPORTANT NOTE                          *
 *                                                                  *
 * The p4est_geometry interface will be removed shortly.            *
 * Please do NOT use this interface for newly written code.         *
 * It will be replaced with a generic transfinite blending scheme.  *
 ********************************************************************/

#ifdef P4_TO_P8
#include "my_p8est_vtk.h"
#include <src/my_p8est_utils.h>
#include <p8est_nodes.h>
#define P4EST_VTK_CELL_TYPE     11      /* VTK_VOXEL */
#else
#include "my_p4est_vtk.h"
#include <src/my_p4est_utils.h>
#include <p4est_nodes.h>
#define P4EST_VTK_CELL_TYPE      8      /* VTK_PIXEL */
#endif /* !P4_TO_P8 */

#include <sc_io.h>
#include <stdio.h>
#include <petsclog.h>
#include <sys/stat.h>

#undef P4EST_VTK_COMPRESSION
#define P4EST_VTK_DOUBLES
#define P4EST_VTK_BINARY

#ifndef P4EST_VTK_DOUBLES
#define P4EST_VTK_FLOAT_NAME "Float32"
#define P4EST_VTK_FLOAT_TYPE float
#else
#define P4EST_VTK_FLOAT_NAME "Float64"
#define P4EST_VTK_FLOAT_TYPE double
#endif

#ifndef P4EST_VTK_BINARY
#define P4EST_VTK_ASCII 1
#define P4EST_VTK_FORMAT_STRING "ascii"
#else
#define P4EST_VTK_FORMAT_STRING "binary"

//#ifdef SC_CHECK_ABORT
//#undef SC_CHECK_ABORT
//#define SC_CHECK_ABORT(a,b) 0
//#endif

static int
my_p4est_vtk_write_binary (FILE * vtkfile, char *numeric_data,
                           size_t byte_length)
{
#ifndef P4EST_VTK_COMPRESSION
  return sc_vtk_write_binary (vtkfile, numeric_data, byte_length);
#else
  return sc_vtk_write_compressed(vtkfile, numeric_data, byte_length);
#endif /* P4EST_VTK_COMPRESSION */
}

#endif /* P4EST_VTK_BINARY */

// logging variable -- defined in src/petsc_logging.cpp
#ifndef CASL_LOG_EVENTS
#undef PetscLogEventBegin
#undef PetscLogEventEnd
#define PetscLogEventBegin(e, o1, o2, o3, o4) 0
#define PetscLogEventEnd(e, o1, o2, o3, o4) 0
#else
extern PetscLogEvent log_my_p4est_vtk_write_all;
#endif
#ifndef CASL_LOG_FLOPS
#undef PetscLogFlops
#define PetscLogFlops(n) 0
#endif

static inline bool is_tree_xpWall(p4est_t* p4est, p4est_topidx_t tr)
{
  p4est_topidx_t tr_xp = p4est->connectivity->tree_to_tree[P4EST_FACES*tr + dir::f_p00];
  return p4est->connectivity->tree_to_vertex[P4EST_CHILDREN*tr + dir::v_pmm] !=
      p4est->connectivity->tree_to_vertex[P4EST_CHILDREN*tr_xp + dir::v_mmm];
}

static inline bool is_tree_ypWall(p4est_t* p4est, p4est_topidx_t tr)
{
  p4est_topidx_t tr_yp = p4est->connectivity->tree_to_tree[P4EST_FACES*tr + dir::f_0p0];
  return p4est->connectivity->tree_to_vertex[P4EST_CHILDREN*tr + dir::v_mpm] !=
      p4est->connectivity->tree_to_vertex[P4EST_CHILDREN*tr_yp + dir::v_mmm];
}

#ifdef P4_TO_P8
inline bool is_tree_zpWall(p4est_t* p4est, p4est_topidx_t tr)
{
  p4est_topidx_t tr_zp = p4est->connectivity->tree_to_tree[P4EST_FACES*tr + dir::f_00p];
  return p4est->connectivity->tree_to_vertex[P4EST_CHILDREN*tr + dir::v_mmp] !=
      p4est->connectivity->tree_to_vertex[P4EST_CHILDREN*tr_zp + dir::v_mmm];
}
#endif


void
my_p4est_vtk_write_all (p4est_t * p4est, p4est_nodes_t *nodes, p4est_ghost_t *ghost,
                        int write_rank, int write_tree,
                        int num_point_scalars, int num_cell_scalars,
                        const char *filename, ...)
{
  PetscErrorCode ierr;
  int                 retval;
  int                 i, all_p, all_c;
  int                 cell_scalar_strlen, point_scalar_strlen;
  char                cell_scalars[BUFSIZ], point_scalars[BUFSIZ];
  const char         *cell_name, *point_name, **cell_names, **point_names;
  const double       **cell_values, **point_values;
  int            vtk_type;
  va_list             ap;

  P4EST_ASSERT (num_cell_scalars >= 0  && num_point_scalars >= 0 );

  // logging
  ierr = PetscLogEventBegin(log_my_p4est_vtk_write_all, 0, 0, 0, 0); CHKERRV(ierr);

  /* Allocate memory for the data and their names */
  cell_values  = P4EST_ALLOC(const double * , num_cell_scalars);
  point_values = P4EST_ALLOC(const double * , num_point_scalars);
  cell_names   = P4EST_ALLOC (const char *, num_cell_scalars);
  point_names  = P4EST_ALLOC (const char *, num_point_scalars);

  va_start (ap, filename);
  all_c = all_p = 0;
  cell_scalar_strlen = point_scalar_strlen = 0;
  cell_scalars[0] = point_scalars[0] = '\0';
  for (i = 0; i < num_point_scalars+num_cell_scalars; ++i) {
    /* first get the type */
    vtk_type = va_arg(ap, int);

    if (vtk_type == VTK_POINT_DATA){
      point_name = point_names[all_p] = va_arg(ap, const char*);
      retval = snprintf (point_scalars + point_scalar_strlen, BUFSIZ - point_scalar_strlen,
                         "%s%s", all_p == 0 ? "" : ", ", point_name);
      SC_CHECK_ABORT (retval > 0,
                      P4EST_STRING "_vtk: Error collecting point scalars");
      point_scalar_strlen += retval;

      /* now get the values */
      point_values[all_p] = va_arg(ap, double*);

      all_p++;
    } else if (vtk_type == VTK_CELL_DATA){
      cell_name = cell_names[all_c] = va_arg(ap, const char*);
      retval = snprintf (cell_scalars + cell_scalar_strlen, BUFSIZ - cell_scalar_strlen,
                         "%s%s", all_c == 0 ? "" : ", ", cell_name);
      SC_CHECK_ABORT (retval > 0,
                      P4EST_STRING "_vtk: Error collecting point scalars");
      cell_scalar_strlen += retval;

      /* get the values */
      cell_values[all_c] = va_arg(ap, double*);
      all_c++;
    }
  }

  va_end (ap);


  retval = my_p4est_vtk_write_header (p4est, nodes, ghost, filename);
  SC_CHECK_ABORT (!retval, P4EST_STRING "_vtk: Error writing header");

  /* now write the actual data */

  retval = my_p4est_vtk_write_point_scalar (p4est, nodes, ghost, filename,
                                            num_point_scalars, point_scalars, point_names, point_values);
  SC_CHECK_ABORT (!retval,
                  P4EST_STRING "_vtk: Error writing point scalars");

  retval = my_p4est_vtk_write_cell_scalar (p4est, ghost, write_rank, write_tree, filename,
                                           num_cell_scalars, cell_scalars, cell_names, cell_values);
  SC_CHECK_ABORT (!retval,
                  P4EST_STRING "_vtk: Error writing cell scalars");


  retval = my_p4est_vtk_write_footer (p4est, filename);
  SC_CHECK_ABORT (!retval, P4EST_STRING "_vtk: Error writing footer");

  P4EST_FREE (cell_values);
  P4EST_FREE (point_values);
  P4EST_FREE (cell_names);
  P4EST_FREE (point_names);

  ierr = PetscLogEventEnd(log_my_p4est_vtk_write_all, 0, 0, 0, 0); CHKERRV(ierr);
}

int
my_p4est_vtk_write_header (p4est_t * p4est, p4est_nodes_t *nodes, p4est_ghost_t *ghost,
                           const char *filename)
{
  p4est_connectivity_t *connectivity = p4est->connectivity;
  sc_array_t         *trees = p4est->trees;
  const int           mpirank = p4est->mpirank;
  const double        intsize = 1.0 / P4EST_ROOT_LEN;
  const double       *v = connectivity->vertices;
  const p4est_topidx_t first_local_tree = p4est->first_local_tree;
  const p4est_topidx_t last_local_tree = p4est->last_local_tree;
  const p4est_topidx_t *tree_to_vertex = connectivity->tree_to_vertex;
  p4est_locidx_t Ncells = p4est->local_num_quadrants;
  if (ghost != NULL)
    Ncells += ghost->ghosts.elem_count;
  const p4est_locidx_t Ncorners = P4EST_CHILDREN * Ncells;
#ifdef P4EST_VTK_ASCII
  double              wx, wy, wz;
  p4est_locidx_t      sk;
#else
  int                 retval;
  uint8_t            *uint8_data;
  p4est_locidx_t     *locidx_data;
#endif
  int                 xi, yi, j, k;
#ifdef P4_TO_P8
  int                 zi;
#endif
  double              h2, eta_x, eta_y, eta_z = 0.;
  double              xyz[3];   /* 3 not P4EST_DIM */
  size_t              num_quads, zz;
  p4est_topidx_t      jt;
  p4est_topidx_t      vt[P4EST_CHILDREN];
  p4est_locidx_t      quad_count, Ntotal;
  p4est_locidx_t      il;
  P4EST_VTK_FLOAT_TYPE *float_data;
  sc_array_t         *quadrants, *indeps;
  p4est_tree_t       *tree;
  p4est_quadrant_t   *quad;
  p4est_indep_t      *in;
  p4est_locidx_t     *local_nodes;
  char                vtufilename[BUFSIZ];
  char                foldername[BUFSIZ];
  FILE               *vtufile;

  SC_CHECK_ABORT (p4est->connectivity->num_vertices > 0,
                  "Must provide connectivity with vertex information");

  P4EST_ASSERT (v != NULL && tree_to_vertex != NULL);

  if (nodes != NULL){
    indeps      = &nodes->indep_nodes;
    Ntotal      = indeps->elem_count;
    local_nodes = nodes->local_nodes;
  } else {
    indeps      = NULL;
    Ntotal      = Ncorners;
    local_nodes = NULL;
  }

  int periodic[] = {
    is_periodic(p4est, 0),
    is_periodic(p4est, 1),
  #ifdef P4_TO_P8
    is_periodic(p4est, 2)
  #else
    0
  #endif
  };

  int num_extra = 0;
  if (nodes != NULL && (periodic[0] || periodic[1] || periodic[2])) {
    local_nodes = P4EST_ALLOC(p4est_locidx_t, Ncorners);
    memcpy(local_nodes, nodes->local_nodes, Ncorners*sizeof(p4est_locidx_t));

    // check for local quadrants
    for (p4est_topidx_t tr = p4est->first_local_tree; tr <= p4est->last_local_tree; tr++) {
      // check if the tree is on the wall
      int wall[] = {
        is_tree_xpWall(p4est, tr),
        is_tree_ypWall(p4est, tr),
  #ifdef P4_TO_P8
        is_tree_zpWall(p4est, tr)
  #else
        0
  #endif
      };

      if (!(wall[0] || wall[1] || wall[2])) continue;

      p4est_tree_t *tree = (p4est_tree_t*)sc_array_index(p4est->trees, tr);
      for (size_t q = 0; q < tree->quadrants.elem_count; q++) {
        p4est_quadrant_t *quad = (p4est_quadrant_t*)sc_array_index(&tree->quadrants, q);
        p4est_locidx_t quad_idx = tree->quadrants_offset + q;
        p4est_qcoord_t qh = P4EST_QUADRANT_LEN(quad->level);

        // Find all cells that are on the wall
        if ((quad->x + qh == P4EST_ROOT_LEN && wall[0]) ||
            (quad->y + qh == P4EST_ROOT_LEN && wall[1])
    #ifdef P4_TO_P8
            ||
            (quad->z + qh == P4EST_ROOT_LEN && wall[2])
    #endif
            ) {
#ifdef P4_TO_P8
          for (int zi = 0; zi < 2; zi++)
#endif
            for (int yi = 0; yi < 2; yi++)
              for (int xi = 0; xi < 2; xi++) {
#ifdef P4_TO_P8
                p4est_locidx_t vertex_idx = quad_idx*P4EST_CHILDREN + 4*zi + 2*yi + xi;
#else
                p4est_locidx_t vertex_idx = quad_idx*P4EST_CHILDREN + 2*yi + xi;
#endif
                if ((quad->x + xi*qh == P4EST_ROOT_LEN && wall[0]) ||
                    (quad->y + yi*qh == P4EST_ROOT_LEN && wall[1])
    #ifdef P4_TO_P8
                    ||
                    (quad->z + zi*qh == P4EST_ROOT_LEN && wall[2])
    #endif
                    )
                  local_nodes[vertex_idx] = indeps->elem_count + num_extra++;
              }
        }
      }
    }

    // check ghost quadrants
    if (ghost != NULL) {
      for (size_t q = 0; q < ghost->ghosts.elem_count; q++) {
        p4est_quadrant_t *quad = (p4est_quadrant_t*)sc_array_index(&ghost->ghosts, q);
        p4est_qcoord_t qh = P4EST_QUADRANT_LEN(quad->level);
        p4est_locidx_t quad_idx = nodes->num_local_quadrants + q;

        p4est_topidx_t tr = quad->p.piggy3.which_tree;
        int wall[] = {
          is_tree_xpWall(p4est, tr),
          is_tree_ypWall(p4est, tr),
  #ifdef P4_TO_P8
          is_tree_zpWall(p4est, tr)
  #else
          0
  #endif
        };

        if (!(wall[0] || wall[1] || wall[2])) continue;

        // Find all cells that are on the wall
        if ((quad->x + qh == P4EST_ROOT_LEN && wall[0]) ||
            (quad->y + qh == P4EST_ROOT_LEN && wall[1])
    #ifdef P4_TO_P8
            ||
            (quad->z + qh == P4EST_ROOT_LEN && wall[2])
    #endif
            ) {
#ifdef P4_TO_P8
          for (int zi = 0; zi < 2; zi++)
#endif
            for (int yi = 0; yi < 2; yi++)
              for (int xi = 0; xi < 2; xi++) {
#ifdef P4_TO_P8
                p4est_locidx_t vertex_idx = quad_idx*P4EST_CHILDREN + 4*zi + 2*yi + xi;
#else
                p4est_locidx_t vertex_idx = quad_idx*P4EST_CHILDREN + 2*yi + xi;
#endif
                if ((quad->x + xi*qh == P4EST_ROOT_LEN && wall[0]) ||
                    (quad->y + yi*qh == P4EST_ROOT_LEN && wall[1])
    #ifdef P4_TO_P8
                    ||
                    (quad->z + zi*qh == P4EST_ROOT_LEN && wall[2])
    #endif
                    )
                  local_nodes[vertex_idx] = indeps->elem_count + num_extra++;
              }
        }
      }
    }

    Ntotal += num_extra;
  }

  snprintf(foldername, BUFSIZ, "%s.vtu", filename);
  /* create the folder structure on rank = 0 */
  if (mpirank == 0) {
    mkdir(foldername, 0755);
  }

  // make sure all processors wait for root to create directory
  MPI_Barrier(p4est->mpicomm);

  /* Have each proc write to its own file */
  snprintf (vtufilename, BUFSIZ, "%s/%04d.vtu", foldername, mpirank);
  /* Use "w" for writing the initial part of the file.
   * For further parts, use "r+" and fseek so write_compressed succeeds.
   */
  vtufile = fopen (vtufilename, "wb");
  if (vtufile == NULL) {
    P4EST_LERRORF ("Could not open %s for output\n", vtufilename);
    return -1;
  }

  fprintf (vtufile, "<?xml version=\"1.0\"?>\n");
  fprintf (vtufile, "<VTKFile type=\"UnstructuredGrid\" version=\"0.1\"");
#if defined P4EST_VTK_BINARY && defined P4EST_VTK_COMPRESSION
  fprintf (vtufile, " compressor=\"vtkZLibDataCompressor\"");
#endif
#ifdef SC_WORDS_BIGENDIAN
  fprintf (vtufile, " byte_order=\"BigEndian\">\n");
#else
  fprintf (vtufile, " byte_order=\"LittleEndian\">\n");
#endif
  fprintf (vtufile, "  <UnstructuredGrid>\n");
  fprintf (vtufile,
           "    <Piece NumberOfPoints=\"%lld\" NumberOfCells=\"%lld\">\n",
           (long long) Ntotal, (long long) Ncells);
  fprintf (vtufile, "      <Points>\n");

  float_data = P4EST_ALLOC (P4EST_VTK_FLOAT_TYPE, 3 * Ntotal);

  /* write point position data */
  fprintf (vtufile, "        <DataArray type=\"%s\" Name=\"Position\""
                    " NumberOfComponents=\"3\" format=\"%s\">\n",
           P4EST_VTK_FLOAT_NAME, P4EST_VTK_FORMAT_STRING);

  if (nodes == NULL) {
    /* loop over the trees */
    for (jt = first_local_tree, quad_count = 0; jt <= last_local_tree; ++jt) {
      tree = p4est_tree_array_index (trees, jt);
      quadrants = &tree->quadrants;
      num_quads = quadrants->elem_count;

      /* retrieve corners of the tree */
      for (k = 0; k < P4EST_CHILDREN; ++k)
        vt[k] = tree_to_vertex[jt * P4EST_CHILDREN + k];

      /* loop over the elements in tree and calculated vertex coordinates */
      for (zz = 0; zz < num_quads; ++zz, ++quad_count) {
        quad = p4est_quadrant_array_index (quadrants, zz);
        h2 = .5 * intsize * P4EST_QUADRANT_LEN (quad->level);
        k = 0;
#ifdef P4_TO_P8
        for (zi = 0; zi < 2; ++zi) {
#endif
          for (yi = 0; yi < 2; ++yi) {
            for (xi = 0; xi < 2; ++xi) {
              P4EST_ASSERT (0 <= k && k < P4EST_CHILDREN);
              eta_x = intsize * quad->x + h2 * (1. + (xi * 2 - 1));
              eta_y = intsize * quad->y + h2 * (1. + (yi * 2 - 1));
#ifdef P4_TO_P8
              eta_z = intsize * quad->z + h2 * (1. + (zi * 2 - 1));
#endif
              for (j = 0; j < 3; ++j) {
                /* *INDENT-OFF* */
                xyz[j] =
                    ((1. - eta_z) * ((1. - eta_y) * ((1. - eta_x) * v[3 * vt[0] + j] +
                     eta_x  * v[3 * vt[1] + j]) +
                    eta_y  * ((1. - eta_x) * v[3 * vt[2] + j] +
                    eta_x  * v[3 * vt[3] + j]))
    #ifdef P4_TO_P8
                    +     eta_z  * ((1. - eta_y) * ((1. - eta_x) * v[3 * vt[4] + j] +
                    eta_x  * v[3 * vt[5] + j]) +
                    eta_y  * ((1. - eta_x) * v[3 * vt[6] + j] +
                    eta_x  * v[3 * vt[7] + j]))
    #endif
                    );
                /* *INDENT-ON* */
              }

              for (j = 0; j < 3; ++j) {
                float_data[3 * (P4EST_CHILDREN * quad_count + k) +
                    j] = (P4EST_VTK_FLOAT_TYPE) xyz[j];
              }
              ++k;
            }
          }
#ifdef P4_TO_P8
        }
#endif
        P4EST_ASSERT (k == P4EST_CHILDREN);
      }
    }
    P4EST_ASSERT (P4EST_CHILDREN * quad_count == Ntotal);
  }
  else {
    // first add the indep nodes
    for (zz = 0; zz < indeps->elem_count; ++zz) {
      in = (p4est_indep_t *) sc_array_index (indeps, zz);

      p4est_indep_t in_unclamped = *in;
      p4est_node_unclamp((p4est_quadrant_t*)&in_unclamped);
      in = &in_unclamped;

      /* retrieve corners of the tree */
      jt = in->p.which_tree;
      for (k = 0; k < P4EST_CHILDREN; ++k)
        vt[k] = tree_to_vertex[jt * P4EST_CHILDREN + k];

      /* calculate vertex coordinates */
      eta_x = intsize * in->x;
      eta_y = intsize * in->y;
#ifdef P4_TO_P8
      eta_z = intsize * in->z;
#endif
      for (j = 0; j < 3; ++j) {
        /* *INDENT-OFF* */
        xyz[j] =
            ((1. - eta_z) * ((1. - eta_y) * ((1. - eta_x) * v[3 * vt[0] + j] +
             eta_x  * v[3 * vt[1] + j]) +
            eta_y  * ((1. - eta_x) * v[3 * vt[2] + j] +
            eta_x  * v[3 * vt[3] + j]))
    #ifdef P4_TO_P8
            +     eta_z  * ((1. - eta_y) * ((1. - eta_x) * v[3 * vt[4] + j] +
            eta_x  * v[3 * vt[5] + j]) +
            eta_y  * ((1. - eta_x) * v[3 * vt[6] + j] +
            eta_x  * v[3 * vt[7] + j]))
    #endif
            );
        /* *INDENT-ON* */
      }
      for (j = 0; j < 3; ++j) {
        float_data[3 * zz + j] = (P4EST_VTK_FLOAT_TYPE) xyz[j];
      }
    }

    // now add the extra nodes
    if (periodic[0] || periodic[1] || periodic[2]) {
      // check for local quadrants
      for (p4est_topidx_t tr = p4est->first_local_tree; tr <= p4est->last_local_tree; tr++) {
        // check if the tree is on the wall
        int wall[] = {
          is_tree_xpWall(p4est, tr),
          is_tree_ypWall(p4est, tr),
  #ifdef P4_TO_P8
          is_tree_zpWall(p4est, tr)
  #else
          0
  #endif
        };
        if (!(wall[0] || wall[1] || wall[2])) continue;

        p4est_topidx_t vmin = p4est->connectivity->tree_to_vertex[P4EST_CHILDREN*tr];
        p4est_topidx_t vmax = p4est->connectivity->tree_to_vertex[P4EST_CHILDREN*(tr+1) - 1];
        double* tr_min = p4est->connectivity->vertices + 3*vmin;
        double* tr_max = p4est->connectivity->vertices + 3*vmax;

        p4est_tree_t *tree = (p4est_tree_t*)sc_array_index(p4est->trees, tr);
        for (size_t q = 0; q < tree->quadrants.elem_count; q++) {
          p4est_quadrant_t *quad = (p4est_quadrant_t*)sc_array_index(&tree->quadrants, q);
          p4est_locidx_t quad_idx = tree->quadrants_offset + q;
          p4est_qcoord_t qh = P4EST_QUADRANT_LEN(quad->level);

          // apply periodic condition on the x-direction
          if ((quad->x + qh == P4EST_ROOT_LEN && wall[0]) ||
              (quad->y + qh == P4EST_ROOT_LEN && wall[1])
    #ifdef P4_TO_P8
              ||
              (quad->z + qh == P4EST_ROOT_LEN && wall[2])
    #endif
              ) {
#ifdef P4_TO_P8
            for (int zi=0; zi<2; zi++)
#endif
              for (int yi=0; yi<2; yi++)
                for (int xi=0; xi<2; xi++){
#ifdef P4_TO_P8
                  p4est_locidx_t node_idx = local_nodes[quad_idx*P4EST_CHILDREN + 4*zi+2*yi+xi];
#else
                  p4est_locidx_t node_idx = local_nodes[quad_idx*P4EST_CHILDREN + 2*yi+xi];
#endif
                  if ((quad->x + xi*qh == P4EST_ROOT_LEN && wall[0]) ||
                      (quad->y + yi*qh == P4EST_ROOT_LEN && wall[1])
    #ifdef P4_TO_P8
                      ||
                      (quad->z + zi*qh == P4EST_ROOT_LEN && wall[2])
    #endif
                      ) {
                    float_data[3*node_idx+0] = intsize*(quad->x+xi*qh) * (tr_max[0]-tr_min[0]) + tr_min[0];
                    float_data[3*node_idx+1] = intsize*(quad->y+yi*qh) * (tr_max[1]-tr_min[1]) + tr_min[1];
#ifdef P4_TO_P8
                    float_data[3*node_idx+2] = intsize*(quad->z+zi*qh) * (tr_max[2]-tr_min[2]) + tr_min[2];
#else
                    float_data[3*node_idx+2] = 0;
#endif
                  }
                }
          }
        }
      }

      // check ghost quadrants
      if (ghost != NULL) {
        for (size_t q = 0; q < ghost->ghosts.elem_count; q++) {
          p4est_quadrant_t *quad = (p4est_quadrant_t*)sc_array_index(&ghost->ghosts, q);
          p4est_qcoord_t qh = P4EST_QUADRANT_LEN(quad->level);
          p4est_locidx_t quad_idx = p4est->local_num_quadrants + q;

          // check if the tree is on the wall
          p4est_topidx_t tr = quad->p.piggy3.which_tree;
          int wall[] = {
            is_tree_xpWall(p4est, tr),
            is_tree_ypWall(p4est, tr),
    #ifdef P4_TO_P8
            is_tree_zpWall(p4est, tr)
    #else
            0
    #endif
          };

          if (!(wall[0] || wall[1] || wall[2])) continue;

          p4est_topidx_t vmin = p4est->connectivity->tree_to_vertex[P4EST_CHILDREN*tr];
          p4est_topidx_t vmax = p4est->connectivity->tree_to_vertex[P4EST_CHILDREN*(tr+1) - 1];
          double* tr_min = p4est->connectivity->vertices + 3*vmin;
          double* tr_max = p4est->connectivity->vertices + 3*vmax;

          // Find all cells that are on the wall
          if ((quad->x + qh == P4EST_ROOT_LEN && wall[0]) ||
              (quad->y + qh == P4EST_ROOT_LEN && wall[1])
      #ifdef P4_TO_P8
              ||
              (quad->z + qh == P4EST_ROOT_LEN && wall[2])
      #endif
              ) {
  #ifdef P4_TO_P8
            for (int zi = 0; zi < 2; zi++)
  #endif
              for (int yi = 0; yi < 2; yi++)
                for (int xi = 0; xi < 2; xi++) {
  #ifdef P4_TO_P8
                  p4est_locidx_t node_idx = local_nodes[quad_idx*P4EST_CHILDREN + 4*zi + 2*yi + xi];
  #else
                  p4est_locidx_t node_idx = local_nodes[quad_idx*P4EST_CHILDREN + 2*yi + xi];
  #endif
                  if ((quad->x + xi*qh == P4EST_ROOT_LEN && wall[0]) ||
                      (quad->y + yi*qh == P4EST_ROOT_LEN && wall[1])
      #ifdef P4_TO_P8
                      ||
                      (quad->z + zi*qh == P4EST_ROOT_LEN && wall[2])
      #endif
                      ){
                    float_data[3*node_idx+0] = intsize*(quad->x+xi*qh) * (tr_max[0]-tr_min[0]) + tr_min[0];
                    float_data[3*node_idx+1] = intsize*(quad->y+yi*qh) * (tr_max[1]-tr_min[1]) + tr_min[1];
  #ifdef P4_TO_P8
                    float_data[3*node_idx+2] = intsize*(quad->z+zi*qh) * (tr_max[2]-tr_min[2]) + tr_min[2];
  #else
                    float_data[3*node_idx+2] = 0;
  #endif
                  }
                }
          }
        }
      }
    }
  }

#ifdef P4EST_VTK_ASCII
  for (il = 0; il < Ntotal; ++il) {
    wx = float_data[3 * il + 0];
    wy = float_data[3 * il + 1];
    wz = float_data[3 * il + 2];

#ifdef P4EST_VTK_DOUBLES
    fprintf (vtufile, "     %24.16e %24.16e %24.16e\n", wx, wy, wz);
#else
    fprintf (vtufile, "          %16.8e %16.8e %16.8e\n", wx, wy, wz);
#endif
  }
#else
  fprintf (vtufile, "          ");
  /* TODO: Don't allocate the full size of the array, only allocate
   * the chunk that will be passed to zlib and do this a chunk
   * at a time.
   */
  retval = my_p4est_vtk_write_binary (vtufile, (char *) float_data,
                                      sizeof (*float_data) * 3 * Ntotal);
  fprintf (vtufile, "\n");
  if (retval) {
    P4EST_LERROR (P4EST_STRING "_vtk: Error encoding points\n");
    fclose (vtufile);
    return -1;
  }
#endif
  P4EST_FREE (float_data);
  fprintf (vtufile, "        </DataArray>\n");
  fprintf (vtufile, "      </Points>\n");
  fprintf (vtufile, "      <Cells>\n");

  /* write connectivity data */
  fprintf (vtufile, "        <DataArray type=\"%s\" Name=\"connectivity\""
                    " format=\"%s\">\n", P4EST_VTK_LOCIDX, P4EST_VTK_FORMAT_STRING);
#ifdef P4EST_VTK_ASCII
  for (sk = 0, il = 0; il < Ncells; ++il) {
    fprintf (vtufile, "         ");
    for (k = 0; k < P4EST_CHILDREN; ++sk, ++k) {
      fprintf (vtufile, " %lld", nodes == NULL ?
                 (long long) sk : (long long)local_nodes[sk]);
    }
    fprintf (vtufile, "\n");
  }
#else
  locidx_data = P4EST_ALLOC (p4est_locidx_t, Ncorners);
  fprintf (vtufile, "          ");
  if (nodes == NULL) {
    for (il = 0; il < Ncorners; ++il) {
      locidx_data[il] = il;
    }
    retval =
        my_p4est_vtk_write_binary (vtufile, (char *) locidx_data,
                                   sizeof (*locidx_data) * Ncorners);
  }
  else {
    retval =
        my_p4est_vtk_write_binary (vtufile, (char *) local_nodes,
                                   sizeof (*locidx_data) * Ncorners);
  }
  fprintf (vtufile, "\n");
  if (retval) {
    P4EST_LERROR (P4EST_STRING "_vtk: Error encoding connectivity\n");
    fclose (vtufile);
    return -1;
  }
#endif
  fprintf (vtufile, "        </DataArray>\n");

  /* write offset data */
  fprintf (vtufile, "        <DataArray type=\"%s\" Name=\"offsets\""
                    " format=\"%s\">\n", P4EST_VTK_LOCIDX, P4EST_VTK_FORMAT_STRING);
#ifdef P4EST_VTK_ASCII
  fprintf (vtufile, "         ");
  for (il = 1, sk = 1; il <= Ncells; ++il, ++sk) {
    fprintf (vtufile, " %lld", (long long) (P4EST_CHILDREN * il));
    if (!(sk % 8) && il != Ncells)
      fprintf (vtufile, "\n         ");
  }
  fprintf (vtufile, "\n");
#else
  for (il = 1; il <= Ncells; ++il)
    locidx_data[il - 1] = P4EST_CHILDREN * il;  /* same type */

  fprintf (vtufile, "          ");
  retval = my_p4est_vtk_write_binary (vtufile, (char *) locidx_data,
                                      sizeof (*locidx_data) * Ncells);
  fprintf (vtufile, "\n");
  if (retval) {
    P4EST_LERROR (P4EST_STRING "_vtk: Error encoding offsets\n");
    fclose (vtufile);
    return -1;
  }
#endif
  fprintf (vtufile, "        </DataArray>\n");

  /* write type data */
  fprintf (vtufile, "        <DataArray type=\"UInt8\" Name=\"types\""
                    " format=\"%s\">\n", P4EST_VTK_FORMAT_STRING);
#ifdef P4EST_VTK_ASCII
  fprintf (vtufile, "         ");
  for (il = 0, sk = 1; il < Ncells; ++il, ++sk) {
    fprintf (vtufile, " %d", P4EST_VTK_CELL_TYPE);
    if (!(sk % 20) && il != (Ncells - 1))
      fprintf (vtufile, "\n         ");
  }
  fprintf (vtufile, "\n");
#else
  uint8_data = P4EST_ALLOC (uint8_t, Ncells);
  for (il = 0; il < Ncells; ++il)
    uint8_data[il] = P4EST_VTK_CELL_TYPE;

  fprintf (vtufile, "          ");
  retval = my_p4est_vtk_write_binary (vtufile, (char *) uint8_data,
                                      sizeof (*uint8_data) * Ncells);
  P4EST_FREE (uint8_data);
  fprintf (vtufile, "\n");
  if (retval) {
    P4EST_LERROR (P4EST_STRING "_vtk: Error encoding types\n");
    fclose (vtufile);
    return -1;
  }
#endif
  fprintf (vtufile, "        </DataArray>\n");
  fprintf (vtufile, "      </Cells>\n");

#ifndef P4EST_VTK_ASCII
  P4EST_FREE (locidx_data);
#endif

  if (ferror (vtufile)) {
    P4EST_LERROR (P4EST_STRING "_vtk: Error writing header\n");
    fclose (vtufile);
    return -1;
  }
  if (fclose (vtufile)) {
    P4EST_LERROR (P4EST_STRING "_vtk: Error closing header\n");
    return -1;
  }
  vtufile = NULL;

  // deallocate local_nodes
  if (local_nodes != NULL && local_nodes != nodes->local_nodes) P4EST_FREE(local_nodes);

  /* Only have the root write to the parallel vtk file */
  if (mpirank == 0) {
    char                pvtufilename[BUFSIZ];
    FILE               *pvtufile;

    snprintf (pvtufilename, BUFSIZ, "%s.pvtu", filename);

    pvtufile = fopen (pvtufilename, "wb");
    if (!pvtufile) {
      P4EST_LERRORF ("Could not open %s for output\n", vtufilename);
      return -1;
    }

    fprintf (pvtufile, "<?xml version=\"1.0\"?>\n");
    fprintf (pvtufile, "<VTKFile type=\"PUnstructuredGrid\" version=\"0.1\"");
#if defined P4EST_VTK_BINARY && defined P4EST_VTK_COMPRESSION
    fprintf (pvtufile, " compressor=\"vtkZLibDataCompressor\"");
#endif
#ifdef SC_WORDS_BIGENDIAN
    fprintf (pvtufile, " byte_order=\"BigEndian\">\n");
#else
    fprintf (pvtufile, " byte_order=\"LittleEndian\">\n");
#endif

    fprintf (pvtufile, "  <PUnstructuredGrid GhostLevel=\"0\">\n");
    fprintf (pvtufile, "    <PPoints>\n");
    fprintf (pvtufile, "      <PDataArray type=\"%s\" Name=\"Position\""
                       " NumberOfComponents=\"3\" format=\"%s\"/>\n",
             P4EST_VTK_FLOAT_NAME, P4EST_VTK_FORMAT_STRING);
    fprintf (pvtufile, "    </PPoints>\n");

    if (ferror (pvtufile)) {
      P4EST_LERROR (P4EST_STRING "_vtk: Error writing parallel header\n");
      fclose (pvtufile);
      return -1;
    }
    if (fclose (pvtufile)) {
      P4EST_LERROR (P4EST_STRING "_vtk: Error closing parallel header\n");
      return -1;
    }
  }

  return 0;
}

int
my_p4est_vtk_write_point_scalar (p4est_t * p4est, p4est_nodes_t *nodes, p4est_ghost_t *ghost,
                                 const char *filename,
                                 const int num, const char* list_name, const char **scalar_names, const double **values)
{
  const int           mpirank = p4est->mpirank;
  int                 retval;
  p4est_locidx_t      il;
  p4est_locidx_t       *local_nodes, *node_extra_map;
#ifndef P4EST_VTK_ASCII
  P4EST_VTK_FLOAT_TYPE *float_data;
#endif
  char                vtufilename[BUFSIZ];
  FILE               *vtufile;
  P4EST_ASSERT(nodes != NULL);
//  P4EST_ASSERT(ghost != NULL);

  p4est_locidx_t NCells = p4est->local_num_quadrants;
  if (ghost != NULL) NCells += ghost->ghosts.elem_count;
  p4est_locidx_t Ncorners = P4EST_CHILDREN*NCells;
  p4est_locidx_t Ntotal   = nodes->indep_nodes.elem_count;

  Ntotal      = nodes->indep_nodes.elem_count;
  local_nodes = nodes->local_nodes;

  int periodic[] = {
    is_periodic(p4est, 0),
    is_periodic(p4est, 1),
  #ifdef P4_TO_P8
    is_periodic(p4est, 2)
  #else
    0
  #endif
  };

  int num_extra = 0;
  if (periodic[0] || periodic[1] || periodic[2]) {
    local_nodes = P4EST_ALLOC(p4est_locidx_t, Ncorners);
    memcpy(local_nodes, nodes->local_nodes, Ncorners*sizeof(p4est_locidx_t));

    // check for local quadrants
    for (p4est_topidx_t tr = p4est->first_local_tree; tr <= p4est->last_local_tree; tr++) {
      // check if the tree is on the wall
      int wall[] = {
        is_tree_xpWall(p4est, tr),
        is_tree_ypWall(p4est, tr),
  #ifdef P4_TO_P8
        is_tree_zpWall(p4est, tr)
  #else
        0
  #endif
      };

      if (!(wall[0] || wall[1] || wall[2])) continue;

      p4est_tree_t *tree = (p4est_tree_t*)sc_array_index(p4est->trees, tr);
      for (size_t q = 0; q < tree->quadrants.elem_count; q++) {
        p4est_quadrant_t *quad = (p4est_quadrant_t*)sc_array_index(&tree->quadrants, q);
        p4est_locidx_t quad_idx = tree->quadrants_offset + q;
        p4est_qcoord_t qh = P4EST_QUADRANT_LEN(quad->level);

        // Find all cells that are on the wall
        if ((quad->x + qh == P4EST_ROOT_LEN && wall[0]) ||
            (quad->y + qh == P4EST_ROOT_LEN && wall[1])
    #ifdef P4_TO_P8
            ||
            (quad->z + qh == P4EST_ROOT_LEN && wall[2])
    #endif
            ) {
#ifdef P4_TO_P8
          for (int zi = 0; zi < 2; zi++)
#endif
            for (int yi = 0; yi < 2; yi++)
              for (int xi = 0; xi < 2; xi++) {
#ifdef P4_TO_P8
                p4est_locidx_t vertex_idx = quad_idx*P4EST_CHILDREN + 4*zi + 2*yi + xi;
#else
                p4est_locidx_t vertex_idx = quad_idx*P4EST_CHILDREN + 2*yi + xi;
#endif
                if ((quad->x + xi*qh == P4EST_ROOT_LEN && wall[0]) ||
                    (quad->y + yi*qh == P4EST_ROOT_LEN && wall[1])
    #ifdef P4_TO_P8
                    ||
                    (quad->z + zi*qh == P4EST_ROOT_LEN && wall[2])
    #endif
                    )
                  local_nodes[vertex_idx] = nodes->indep_nodes.elem_count + num_extra++;
              }
        }
      }
    }

    // check ghost quadrants
    if (ghost != NULL) {
      for (size_t q = 0; q < ghost->ghosts.elem_count; q++) {
        p4est_quadrant_t *quad = (p4est_quadrant_t*)sc_array_index(&ghost->ghosts, q);
        p4est_qcoord_t qh = P4EST_QUADRANT_LEN(quad->level);
        p4est_locidx_t quad_idx = nodes->num_local_quadrants + q;

        p4est_topidx_t tr = quad->p.piggy3.which_tree;
        int wall[] = {
          is_tree_xpWall(p4est, tr),
          is_tree_ypWall(p4est, tr),
  #ifdef P4_TO_P8
          is_tree_zpWall(p4est, tr)
  #else
          0
  #endif
        };

        if (!(wall[0] || wall[1] || wall[2])) continue;

        // Find all cells that are on the wall
        if ((quad->x + qh == P4EST_ROOT_LEN && wall[0]) ||
            (quad->y + qh == P4EST_ROOT_LEN && wall[1])
    #ifdef P4_TO_P8
            ||
            (quad->z + qh == P4EST_ROOT_LEN && wall[2])
    #endif
            ) {
#ifdef P4_TO_P8
          for (int zi = 0; zi < 2; zi++)
#endif
            for (int yi = 0; yi < 2; yi++)
              for (int xi = 0; xi < 2; xi++) {
#ifdef P4_TO_P8
                p4est_locidx_t vertex_idx = quad_idx*P4EST_CHILDREN + 4*zi + 2*yi + xi;
#else
                p4est_locidx_t vertex_idx = quad_idx*P4EST_CHILDREN + 2*yi + xi;
#endif
                if ((quad->x + xi*qh == P4EST_ROOT_LEN && wall[0]) ||
                    (quad->y + yi*qh == P4EST_ROOT_LEN && wall[1])
    #ifdef P4_TO_P8
                    ||
                    (quad->z + zi*qh == P4EST_ROOT_LEN && wall[2])
    #endif
                    )
                  local_nodes[vertex_idx] = nodes->indep_nodes.elem_count + num_extra++;
              }
        }
      }
    }
    Ntotal += num_extra;
  }

  // create a mapping between new set of points (old+extra) and old
  node_extra_map = P4EST_ALLOC(p4est_locidx_t, num_extra);
  for (p4est_locidx_t i = 0; i<Ncorners; i++) {
    if (local_nodes[i] >= (p4est_locidx_t) nodes->indep_nodes.elem_count) {
      node_extra_map[local_nodes[i] - nodes->indep_nodes.elem_count] = nodes->local_nodes[i];
    }
  }

  /* Have each proc write to its own file */
  snprintf (vtufilename, BUFSIZ, "%s.vtu/%04d.vtu", filename, mpirank);
  /* To be able to fseek in a file you cannot open in append mode.
   * so you need to open with "r+" and fseek to SEEK_END.
   */

  vtufile = fopen (vtufilename, "rb+");
  if (vtufile == NULL) {
    P4EST_LERRORF ("Could not open %s for output\n", vtufilename);
    return -1;
  }

  retval = fseek (vtufile, 0L, SEEK_END);
  if (retval) {
    P4EST_LERRORF ("Could not fseek %s for output\n", vtufilename);
    fclose (vtufile);
    return -1;
  }

  /* Point Data */
  fprintf (vtufile, "      <PointData");
  if (values != NULL)
    fprintf (vtufile, " Scalars=\"%s\"", list_name);
  fprintf (vtufile, ">\n");

  int i;
#ifndef P4EST_VTK_ASCII
  float_data = P4EST_ALLOC (P4EST_VTK_FLOAT_TYPE, Ntotal);
#endif
  for (i=0; i<num; ++i){
    /* write point position data */
    fprintf (vtufile, "        <DataArray type=\"%s\" Name=\"%s\""
                      " format=\"%s\">\n",
             P4EST_VTK_FLOAT_NAME, scalar_names[i], P4EST_VTK_FORMAT_STRING);

#ifdef P4EST_VTK_ASCII
    for (il = 0; il < Ntotal - num_extra; ++il) {
#ifdef P4EST_VTK_DOUBLES
      fprintf (vtufile, "     %24.16e\n", values[i][il]);
#else
      fprintf (vtufile, "          %16.8e\n", values[i][il]);
#endif
    }

    for (il = 0; il < num_extra; ++il) {
#ifdef P4EST_VTK_DOUBLES
      fprintf (vtufile, "     %24.16e\n", values[i][node_extra_map[il]]);
#else
      fprintf (vtufile, "          %16.8e\n", values[i][node_extra_map[il]]);
#endif
    }
#else

    // copy data
    for (il = 0; il < Ntotal - num_extra; il++)
      float_data[il] = (P4EST_VTK_FLOAT_TYPE) values[i][il];
    for (il = 0; il < num_extra; il++)
      float_data[il+nodes->indep_nodes.elem_count] = (P4EST_VTK_FLOAT_TYPE) values[i][node_extra_map[il]];

    fprintf (vtufile, "          ");
    /* TODO: Don't allocate the full size of the array, only allocate
     * the chunk that will be passed to zlib and do this a chunk
     * at a time.
     */

    retval = my_p4est_vtk_write_binary (vtufile, (char *) float_data,
                                        sizeof (*float_data) * Ntotal);
    fprintf (vtufile, "\n");


    if (retval) {
      P4EST_LERROR (P4EST_STRING "_vtk: Error encoding points\n");
      fclose (vtufile);
      return -1;
    }


#endif

    fprintf (vtufile, "        </DataArray>\n");

    if (ferror (vtufile)) {
      P4EST_LERROR (P4EST_STRING "_vtk: Error writing point scalar\n");
      fclose (vtufile);
      return -1;
    }
  }

<<<<<<< HEAD
  // done with scalar fields, let's do vectors
#ifndef P4EST_VTK_ASCII
  P4EST_FREE (float_data);
  float_data = P4EST_ALLOC (P4EST_VTK_FLOAT_TYPE, 3*Ntotal);
#endif

  for (i=0; i<num_vector_block+num_vector_by_component; ++i){
    /* write point position data */
    if(i<num_vector_block)
      fprintf (vtufile, "        <DataArray type=\"%s\" Name=\"%s\" NumberOfComponents=\"%d\""
                        " format=\"%s\">\n",
               P4EST_VTK_FLOAT_NAME, vector_block_names[i], 3, P4EST_VTK_FORMAT_STRING); // number of exported components set to be 3 by force to enable all vector visualizing features in paraview even in 2D
    else
      fprintf (vtufile, "        <DataArray type=\"%s\" Name=\"%s\" NumberOfComponents=\"%d\""
                        " format=\"%s\">\n",
               P4EST_VTK_FLOAT_NAME, vector_by_component_names[i-num_vector_block], 3, P4EST_VTK_FORMAT_STRING); // number of exported components set to be 3 by force to enable all vector visualizing features in paraview even in 2D

#ifdef P4EST_VTK_ASCII
    for (il = 0; il < Ntotal - num_extra; ++il) {
      if(i<num_vector_block)
      {
#ifdef P4EST_VTK_DOUBLES
#ifdef P4_TO_P8
        fprintf (vtufile, "     %24.16e %24.16e %24.16e\n", vector_block_values[i][P4EST_DIM*il+0], vector_block_values[i][P4EST_DIM*il+1], vector_block_values[i][P4EST_DIM*il+2]);
#else
        fprintf (vtufile, "     %24.16e %24.16e %24.16e\n", vector_block_values[i][P4EST_DIM*il+0], vector_block_values[i][P4EST_DIM*il+1], 0.0);
#endif
#else
#ifdef P4_TO_P8
        fprintf (vtufile, "     %16.8e %16.8e %16.8e\n", vector_block_values[i][P4EST_DIM*il+0], vector_block_values[i][P4EST_DIM*il+1], vector_block_values[i][P4EST_DIM*il+2]);
#else
        fprintf (vtufile, "     %16.8e %16.8e %16.8e\n", vector_block_values[i][P4EST_DIM*il+0], vector_block_values[i][P4EST_DIM*il+1], 0.0);
#endif
#endif
      }
      else
      {
#ifdef P4EST_VTK_DOUBLES
#ifdef P4_TO_P8
        fprintf (vtufile, "     %24.16e %24.16e %24.16e\n", vector_by_component_names[0][i-num_vector_block][il], vector_by_component_names[1][i-num_vector_block][il], vector_by_component_names[2][i-num_vector_block][il]);
#else
        fprintf (vtufile, "     %24.16e %24.16e %24.16e\n", vector_by_component_names[0][i-num_vector_block][il], vector_by_component_names[1][i-num_vector_block][il], 0.0);
#endif
#else
#ifdef P4_TO_P8
        fprintf (vtufile, "     %16.8e %16.8e %16.8e\n", vector_by_component_names[0][i-num_vector_block][il], vector_by_component_names[1][i-num_vector_block][il], vector_by_component_names[2][i-num_vector_block][il]);
#else
        fprintf (vtufile, "     %16.8e %16.8e %16.8e\n", vector_by_component_names[0][i-num_vector_block][il], vector_by_component_names[1][i-num_vector_block][il], 0.0);
#endif
#endif
      }
    }

    for (il = 0; il < num_extra; ++il) {
      if(i<num_vector_block)
      {
#ifdef P4EST_VTK_DOUBLES
#ifdef P4_TO_P8
        fprintf (vtufile, "     %24.16e %24.16e %24.16e\n", vector_block_values[i][P4EST_DIM*node_extra_map[il]+0], vector_block_values[i][P4EST_DIM*node_extra_map[il]+1], vector_block_values[i][P4EST_DIM*node_extra_map[il]+2]);
#else
        fprintf (vtufile, "     %24.16e %24.16e %24.16e\n", vector_block_values[i][P4EST_DIM*node_extra_map[il]+0], vector_block_values[i][P4EST_DIM*node_extra_map[il]+1], 0.0);
#endif
#else
#ifdef P4_TO_P8
        fprintf (vtufile, "     %16.8e %16.8e %16.8e\n", vector_block_values[i][P4EST_DIM*node_extra_map[il]+0], vector_block_values[i][P4EST_DIM*node_extra_map[il]+1], vector_block_values[i][P4EST_DIM*node_extra_map[il]+2]);
#else
        fprintf (vtufile, "     %16.8e %16.8e %16.8e\n", vector_block_values[i][P4EST_DIM*node_extra_map[il]+0], vector_block_values[i][P4EST_DIM*node_extra_map[il]+1], 0.0);
#endif
#endif
      }
      else
      {
#ifdef P4EST_VTK_DOUBLES
#ifdef P4_TO_P8
        fprintf (vtufile, "     %24.16e %24.16e %24.16e\n", vector_by_component_names[0][i-num_vector_block][node_extra_map[il]], vector_by_component_names[1][i-num_vector_block][node_extra_map[il]], vector_by_component_names[2][i-num_vector_block][node_extra_map[il]]);
#else
        fprintf (vtufile, "     %24.16e %24.16e %24.16e\n", vector_by_component_names[0][i-num_vector_block][node_extra_map[il]], vector_by_component_names[1][i-num_vector_block][node_extra_map[il]], 0.0);
#endif
#else
#ifdef P4_TO_P8
        fprintf (vtufile, "     %16.8e %16.8e %16.8e\n", vector_by_component_names[0][i-num_vector_block][node_extra_map[il]], vector_by_component_names[1][i-num_vector_block][node_extra_map[il]], vector_by_component_names[2][i-num_vector_block][node_extra_map[il]]);
#else
        fprintf (vtufile, "     %16.8e %16.8e %16.8e\n", vector_by_component_names[0][i-num_vector_block][node_extra_map[il]], vector_by_component_names[1][i-num_vector_block][node_extra_map[il]], 0.0);
#endif
#endif
      }
    }
#else

    // copy data
    for (il = 0; il < Ntotal - num_extra; il++)
    {
      for (unsigned char dir = 0; dir < P4EST_DIM; ++dir)
      {
        if(i < num_vector_block)
          float_data[3*il+dir] = (P4EST_VTK_FLOAT_TYPE) vector_block_values[i][P4EST_DIM*il+dir];
        else
          float_data[3*il+dir] = (P4EST_VTK_FLOAT_TYPE) vector_by_component_values[dir][i-num_vector_block][il];
      }
#ifndef P4_TO_P8
      float_data[3*il+2] = (P4EST_VTK_FLOAT_TYPE) 0.0;
#endif
    }
    for (il = 0; il < num_extra; il++)
    {
      for (unsigned char dir = 0; dir < P4EST_DIM; ++dir)
      {
        if(i < num_vector_block)
          float_data[3*(il+nodes->indep_nodes.elem_count)+dir] = (P4EST_VTK_FLOAT_TYPE) vector_block_values[i][P4EST_DIM*node_extra_map[il]+dir];
        else
          float_data[3*(il+nodes->indep_nodes.elem_count)+dir] = (P4EST_VTK_FLOAT_TYPE) vector_by_component_values[dir][i-num_vector_block][node_extra_map[il]];
      }
#ifndef P4_TO_P8
      float_data[3*(il+nodes->indep_nodes.elem_count)+2] = (P4EST_VTK_FLOAT_TYPE) 0.0;
#endif
    }

    fprintf (vtufile, "          ");
    /* TODO: Don't allocate the full size of the array, only allocate
     * the chunk that will be passed to zlib and do this a chunk
     * at a time.
     */

    retval = my_p4est_vtk_write_binary (vtufile, (char *) float_data,
                                        sizeof (*float_data) * (3*Ntotal));
    fprintf (vtufile, "\n");


    if (retval) {
      P4EST_LERROR (P4EST_STRING "_vtk: Error encoding vector points\n");
      fclose (vtufile);
      return -1;
    }


#endif

    fprintf (vtufile, "        </DataArray>\n");

    if (ferror (vtufile)) {
      P4EST_LERROR (P4EST_STRING "_vtk: Error writing point vector\n");
      fclose (vtufile);
      return -1;
    }
  }
=======
>>>>>>> 5917a6b6

  fprintf (vtufile, "      </PointData>\n");
  if (fclose (vtufile)) {
    P4EST_LERROR (P4EST_STRING "_vtk: Error closing point scalar\n");
    return -1;
  }
  vtufile = NULL;
#ifndef P4EST_VTK_ASCII
  P4EST_FREE (float_data);
#endif
  P4EST_FREE(node_extra_map);
  if (local_nodes != nodes->local_nodes) P4EST_FREE(local_nodes);

  /* Only have the root write to the parallel vtk file */
  if (mpirank == 0) {
    char                pvtufilename[BUFSIZ];
    FILE               *pvtufile;
    snprintf (pvtufilename, BUFSIZ, "%s.pvtu", filename);

    pvtufile = fopen (pvtufilename, "ab");
    if (!pvtufile) {
      P4EST_LERRORF ("Could not open %s for output\n", vtufilename);
      return -1;
    }

    fprintf (pvtufile, "    <PPointData Scalars=\"%s\">\n",list_name);

    int i;
    for (i=0; i<num; ++i){
      fprintf (pvtufile, "      <PDataArray type=\"%s\" Name=\"%s\""
                         " format=\"%s\"/>\n",
               P4EST_VTK_FLOAT_NAME, scalar_names[i], P4EST_VTK_FORMAT_STRING);

      if (ferror (pvtufile)) {
        P4EST_LERROR (P4EST_STRING
                      "_vtk: Error writing parallel point scalar\n");
        fclose (pvtufile);
        return -1;
      }
    }

    fprintf (pvtufile, "    </PPointData>\n");

    if (fclose (pvtufile)) {
      P4EST_LERROR (P4EST_STRING
                    "_vtk: Error closing parallel point scalar\n");
      return -1;
    }
  }

  return 0;
}

int
my_p4est_vtk_write_cell_scalar (p4est_t * p4est, p4est_ghost_t *ghost,
                                int write_rank, int write_tree,
                                const char *filename,
                                const int num, const char* list_name, const char **scalar_names, const double **values)
{
  const int           mpirank = p4est->mpirank;
  p4est_locidx_t Ncells = p4est->local_num_quadrants;
  if (ghost != NULL)
    Ncells += ghost->ghosts.elem_count;

  int                 retval;
  p4est_locidx_t      il, jt, zz;
#ifndef P4EST_VTK_ASCII
  P4EST_VTK_FLOAT_TYPE *float_data;
  p4est_locidx_t     *locidx_data;
#else
  p4est_locidx_t sk;
#endif
  char                vtufilename[BUFSIZ];
  FILE               *vtufile;

  /* Have each proc write to its own file */
  snprintf (vtufilename, BUFSIZ, "%s.vtu/%04d.vtu", filename, mpirank);
  /* To be able to fseek in a file you cannot open in append mode.
   * so you need to open with "r+" and fseek to SEEK_END.
   */
  vtufile = fopen (vtufilename, "rb+");
  if (vtufile == NULL) {
    P4EST_LERRORF ("Could not open %s for output\n", vtufilename);
    return -1;
  }
  retval = fseek (vtufile, 0L, SEEK_END);
  if (retval) {
    P4EST_LERRORF ("Could not fseek %s for output\n", vtufilename);
    fclose (vtufile);
    return -1;
  }

  char rank_tree_name[BUFSIZ]; rank_tree_name[0]='\0';
  if (write_rank && write_tree)
    sprintf(rank_tree_name, "proc_rank, tree_idx, ");
  else if (write_rank)
    sprintf(rank_tree_name, "proc_rank, ");
  else if (write_tree)
    sprintf(rank_tree_name, "tree_idx, ");

  /* Cell Data */
  fprintf (vtufile, "      <CellData");
  if (values != NULL)
    fprintf (vtufile, " Scalars=\"%s%s\"", rank_tree_name, list_name);
  fprintf (vtufile, ">\n");

#ifndef P4EST_VTK_ASCII
  if (write_rank || write_tree)
    locidx_data = P4EST_ALLOC (p4est_locidx_t, Ncells);
  else
    locidx_data = NULL;
#endif

  if (write_rank) {

    fprintf (vtufile, "        <DataArray type=\"%s\" Name=\"proc_rank\""
                      " format=\"%s\">\n", P4EST_VTK_LOCIDX, P4EST_VTK_FORMAT_STRING);
#ifdef P4EST_VTK_ASCII
    fprintf (vtufile, "         ");
    for (il = 0, sk = 1; il < p4est->local_num_quadrants; ++il, ++sk) {
      fprintf (vtufile, " %d", mpirank);
      if (!(sk % 20) && il != (Ncells - 1))
        fprintf (vtufile, "\n         ");
    }
    if (ghost != NULL){
      p4est_locidx_t *proc_offset = ghost->proc_offsets;
      p4est_locidx_t r;
      for (r = 0; r<p4est->mpisize; ++r)
        for(il = proc_offset[r]; il<proc_offset[r+1]; ++il){
          fprintf (vtufile, " %d", r);
          if (!(sk % 20) && il != (Ncells - 1))
            fprintf (vtufile, "\n         ");
          ++sk;
        }
      il += p4est->local_num_quadrants;
    }
    fprintf (vtufile, "\n");
#else
    for (il = 0; il < p4est->local_num_quadrants; ++il)
      locidx_data[il] = (p4est_locidx_t) mpirank;

    if (ghost != NULL){
      p4est_locidx_t *proc_offset = ghost->proc_offsets;
      p4est_locidx_t r;
      for (r = 0; r<p4est->mpisize; ++r)
        for(il = proc_offset[r]; il<proc_offset[r+1]; ++il)
          locidx_data[il+p4est->local_num_quadrants] = r;
      il += p4est->local_num_quadrants;
    }

    fprintf (vtufile, "          ");
    retval = my_p4est_vtk_write_binary (vtufile, (char *) locidx_data,
                                        sizeof (*locidx_data) * Ncells);
    fprintf (vtufile, "\n");
    if (retval) {
      P4EST_LERROR (P4EST_STRING "_vtk: Error encoding types\n");
      fclose (vtufile);
      return -1;
    }
#endif
    fprintf (vtufile, "        </DataArray>\n");
    P4EST_ASSERT(il == Ncells);
  }
  if (write_tree) {
    fprintf (vtufile, "        <DataArray type=\"%s\" Name=\"tree_idx\""
                      " format=\"%s\">\n", P4EST_VTK_LOCIDX, P4EST_VTK_FORMAT_STRING);
#ifdef P4EST_VTK_ASCII
    fprintf (vtufile, "         ");
    for (il = 0, sk = 1, jt = p4est->first_local_tree; jt <= p4est->last_local_tree; ++jt) {
      p4est_tree_t *tree = p4est_tree_array_index (p4est->trees, jt);
      int num_quads = tree->quadrants.elem_count;
      for (zz = 0; zz < num_quads; ++zz, ++sk, ++il) {
        fprintf (vtufile, " %lld", (long long) jt);
        if (!(sk % 20) && il != (Ncells - 1))
          fprintf (vtufile, "\n         ");
      }
    }
    if (ghost != NULL){
      p4est_locidx_t *tree_offset = ghost->tree_offsets;
      p4est_locidx_t tr;
      for (tr = 0; tr<p4est->connectivity->num_trees; ++tr)
        for(il = tree_offset[tr]; il<tree_offset[tr+1]; ++il){
          fprintf (vtufile, " %d", tr);
          if (!(sk % 20) && il != (Ncells - 1))
            fprintf (vtufile, "\n         ");
          ++sk;
        }
      il += p4est->local_num_quadrants;
    }
    fprintf (vtufile, "\n");
#else
    for (il = 0, jt = p4est->first_local_tree; jt <= p4est->last_local_tree; ++jt) {
      p4est_tree_t *tree = p4est_tree_array_index (p4est->trees, jt);
      p4est_locidx_t num_quads = tree->quadrants.elem_count;
      for (zz = 0; zz < num_quads; ++zz, ++il) {
        locidx_data[il] = (p4est_locidx_t) jt;
      }
    }
    if (ghost != NULL){
      p4est_locidx_t *tree_offset = ghost->tree_offsets;
      p4est_locidx_t tr;
      for (tr = 0; tr<p4est->connectivity->num_trees; ++tr)
        for(il = tree_offset[tr]; il<tree_offset[tr+1]; ++il)
          locidx_data[il+p4est->local_num_quadrants] = tr;
      il += p4est->local_num_quadrants;
    }
    fprintf (vtufile, "          ");
    retval = my_p4est_vtk_write_binary (vtufile, (char *) locidx_data,
                                        sizeof (*locidx_data) * Ncells);
    fprintf (vtufile, "\n");
    if (retval) {
      P4EST_LERROR (P4EST_STRING "_vtk: Error encoding types\n");
      fclose (vtufile);
      return -1;
    }
#endif
    fprintf (vtufile, "        </DataArray>\n");
    P4EST_ASSERT (il == Ncells);
  }

#ifndef P4EST_VTK_ASCII
  if (locidx_data != NULL) P4EST_FREE (locidx_data);
#endif

  int i;
#ifndef P4EST_VTK_ASCII
  float_data = num >0 ? P4EST_ALLOC (P4EST_VTK_FLOAT_TYPE, Ncells):NULL;
#endif
  for (i=0; i<num; ++i){
    /* write cell-center position data */
    fprintf (vtufile, "        <DataArray type=\"%s\" Name=\"%s\""
                      " format=\"%s\">\n",
             P4EST_VTK_FLOAT_NAME, scalar_names[i], P4EST_VTK_FORMAT_STRING);

#ifdef P4EST_VTK_ASCII
    for (il = 0; il < Ncells; ++il) {
#ifdef P4EST_VTK_DOUBLES
      fprintf (vtufile, "     %24.16e\n", values[i][il]);
#else
      fprintf (vtufile, "          %16.8e\n", values[i][il]);
#endif
    }
#else
    for (il = 0; il < Ncells; ++il) {
      float_data[il] = (P4EST_VTK_FLOAT_TYPE) values[i][il];
    }

    fprintf (vtufile, "          ");
    /* TODO: Don't allocate the full size of the array, only allocate
     * the chunk that will be passed to zlib and do this a chunk
     * at a time.
     */
    retval = my_p4est_vtk_write_binary (vtufile, (char *) float_data,
                                        sizeof (*float_data) * Ncells);
    fprintf (vtufile, "\n");
    if (retval) {
      P4EST_LERROR (P4EST_STRING "_vtk: Error encoding points\n");
      fclose (vtufile);
      return -1;
    }
#endif
    fprintf (vtufile, "        </DataArray>\n");

    if (ferror (vtufile)) {
      P4EST_LERROR (P4EST_STRING "_vtk: Error writing cell scalar\n");
      fclose (vtufile);
      return -1;
    }
  }

  fprintf (vtufile, "      </CellData>\n");

  if (fclose (vtufile)) {
    P4EST_LERROR (P4EST_STRING "_vtk: Error closing cell scalar\n");
    return -1;
  }
  vtufile = NULL;
#ifndef P4EST_VTK_ASCII
  if (float_data != NULL) P4EST_FREE (float_data);
#endif

  /* Only have the root write to the parallel vtk file */
  if (mpirank == 0) {
    char                pvtufilename[BUFSIZ];
    FILE               *pvtufile;
    snprintf (pvtufilename, BUFSIZ, "%s.pvtu", filename);

    pvtufile = fopen (pvtufilename, "ab");
    if (!pvtufile) {
      P4EST_LERRORF ("Could not open %s for output\n", vtufilename);
      return -1;
    }

    fprintf (pvtufile, "    <PCellData Scalars=\"%s%s\">\n",rank_tree_name, list_name);

    if (write_rank) {
      fprintf (pvtufile, "      "
                         "<PDataArray type=\"%s\" Name=\"proc_rank\" format=\"%s\"/>\n",
               P4EST_VTK_LOCIDX, P4EST_VTK_FORMAT_STRING);
    }
    if (write_tree) {
      fprintf (pvtufile, "      "
                         "<PDataArray type=\"%s\" Name=\"tree_idx\" format=\"%s\"/>\n",
               P4EST_VTK_LOCIDX, P4EST_VTK_FORMAT_STRING);
    }
    int i;
    for (i=0; i<num; ++i){
      fprintf (pvtufile, "      <PDataArray type=\"%s\" Name=\"%s\""
                         " format=\"%s\"/>\n",
               P4EST_VTK_FLOAT_NAME, scalar_names[i], P4EST_VTK_FORMAT_STRING);

      if (ferror (pvtufile)) {
        P4EST_LERROR (P4EST_STRING
                      "_vtk: Error writing parallel point scalar\n");
        fclose (pvtufile);
        return -1;
      }
    }

    fprintf (pvtufile, "    </PCellData>\n");

    if (fclose (pvtufile)) {
      P4EST_LERROR (P4EST_STRING
                    "_vtk: Error closing parallel point scalar\n");
      return -1;
    }
  }

  return 0;
}

int
my_p4est_vtk_write_footer (p4est_t * p4est, const char *filename)
{
  char                vtufilename[BUFSIZ];
  int                 p;
  int                 procRank = p4est->mpirank;
  int                 numProcs = p4est->mpisize;
  FILE               *vtufile;


  /* Have each proc write to its own file */
  snprintf (vtufilename, BUFSIZ, "%s.vtu/%04d.vtu", filename, procRank);
  vtufile = fopen (vtufilename, "ab");
  if (vtufile == NULL) {
    P4EST_LERRORF ("Could not open %s for output!\n", vtufilename);
    return -1;
  }

  fprintf (vtufile, "    </Piece>\n");
  fprintf (vtufile, "  </UnstructuredGrid>\n");
  fprintf (vtufile, "</VTKFile>\n");

  if (ferror (vtufile)) {
    P4EST_LERROR ("p4est_vtk: Error writing footer\n");
    fclose (vtufile);
    return -1;
  }
  if (fclose (vtufile)) {
    P4EST_LERROR ("p4est_vtk: Error closing footer\n");
    return -1;
  }
  vtufile = NULL;

  /* Only have the root write to the parallel vtk file */
  if (procRank == 0) {


    char                visitfilename[BUFSIZ];
    char                pvtufilename[BUFSIZ];
    FILE               *pvtufile, *visitfile;

    /* Paraview does not like absolute path in its .pvtu file (I have no idea why not!)
    * so we need to extract just the filename without any directories */

    char vtu_sourcename[BUFSIZ];
    /* scan the filename in reverse to get the first '/' char */
    size_t pv_end = strlen(filename)+1;
    size_t pv_beg = pv_end;
    while(pv_beg>0 && filename[pv_beg-1] != '/')
      --pv_beg;

    memcpy(&vtu_sourcename[0], &filename[pv_beg], pv_end-pv_beg + 1);

    /* Reopen paraview master file for writing bottom half */
    snprintf (pvtufilename, BUFSIZ, "%s.pvtu", filename);
    pvtufile = fopen (pvtufilename, "ab");
    if (!pvtufile) {

      P4EST_LERRORF ("Could not open %s for output!\n", vtufilename);

      return -1;
    }

    /* Create a master file for visualization in Visit */
    snprintf (visitfilename, BUFSIZ, "%s.visit", filename);
    visitfile = fopen (visitfilename, "wb");
    if (!visitfile) {
      P4EST_LERRORF ("Could not open %s for output\n", visitfilename);
      fclose (pvtufile);
      return -1;
    }


    fprintf (visitfile, "!NBLOCKS %d\n", numProcs);

    /* Write data about the parallel pieces into both files */
    for (p = 0; p < numProcs; ++p) {
      fprintf (pvtufile,
               "    <Piece Source=\"%s.vtu/%04d.vtu\"/>\n", vtu_sourcename, p);
      fprintf (visitfile, "%s.vtu/%04d.vtu\n", filename, p);
    }
    fprintf (pvtufile, "  </PUnstructuredGrid>\n");
    fprintf (pvtufile, "</VTKFile>\n");

    /* Close paraview master file */
    if (ferror (pvtufile)) {
      P4EST_LERROR ("p4est_vtk: Error writing parallel footer\n");
      fclose (visitfile);
      fclose (pvtufile);
      return -1;
    }


    if (fclose (pvtufile)) {
      fclose (visitfile);
      P4EST_LERROR ("p4est_vtk: Error closing parallel footer\n");
      return -1;
    }


    /* Close visit master file */
    if (ferror (visitfile)) {
      P4EST_LERROR ("p4est_vtk: Error writing parallel footer\n");
      fclose (visitfile);
      return -1;
    }
    if (fclose (visitfile)) {
      P4EST_LERROR ("p4est_vtk: Error closing parallel footer\n");
      return -1;
    }
  }


  return 0;
}

void my_p4est_vtk_write_ghost_layer(p4est_t *p4est, p4est_ghost_t *ghost)
{
  char csvname[1024], vtkname[1024];
  sprintf(csvname, "ghost_layer_%04d.csv", p4est->mpirank);
  sprintf(vtkname, "ghost_layer_%04d.vtk", p4est->mpirank);

  FILE *csv = fopen(csvname, "w");
  FILE *vtk = fopen(vtkname, "w");

  double *x, *y;
  int num_quad = ghost->ghosts.elem_count;
  int xysize = P4EST_CHILDREN*num_quad;
  x = P4EST_ALLOC(double, xysize);
  y = P4EST_ALLOC(double, xysize);

  int i;
  short j, xj, yj;
  for (i=0; i<num_quad; i++)
  {
    p4est_quadrant_t *q = (p4est_quadrant_t*)sc_array_index(&ghost->ghosts, i);
    fprintf(csv, "%d,",q->p.piggy3.local_num);

    p4est_topidx_t tree_id = q->p.piggy3.which_tree;
    p4est_topidx_t v_mm = p4est->connectivity->tree_to_vertex[P4EST_CHILDREN*tree_id + 0];

    double tree_xmin = p4est->connectivity->vertices[3*v_mm + 0];
    double tree_ymin = p4est->connectivity->vertices[3*v_mm + 1];

    double xq = (double)(q->x)/(double)(P4EST_ROOT_LEN) + tree_xmin;
    double yq = (double)(q->y)/(double)(P4EST_ROOT_LEN) + tree_ymin;
    double hq = (double)(P4EST_QUADRANT_LEN(q->level))/(double)(P4EST_ROOT_LEN);

    for (xj=0; xj<2; ++xj)
      for (yj=0; yj<2; ++yj){
        x[P4EST_CHILDREN*i+2*yj+xj] = xq + hq*xj;
        y[P4EST_CHILDREN*i+2*yj+xj] = yq + hq*yj;
      }
  }
  fclose(csv);

  fprintf(vtk, "# vtk DataFile Version 2.0 \n");
  fprintf(vtk, "Quadtree Mesh \n");
  fprintf(vtk, "ASCII \n");
  fprintf(vtk, "DATASET UNSTRUCTURED_GRID \n");
  fprintf(vtk, "POINTS %d double \n", xysize);
  for (i=0; i<xysize; i++)
    fprintf(vtk, "%lf %lf 0.0\n", x[i], y[i]);
  fflush(vtk);

  fprintf(vtk, "CELLS %d %d \n", num_quad, (1+P4EST_CHILDREN)*num_quad);
  for (i=0; i<num_quad; ++i)
  {
    fprintf(vtk, "%d ", P4EST_CHILDREN);
    for (j=0; j<P4EST_CHILDREN; ++j)
      fprintf(vtk, "%d ", P4EST_CHILDREN*i+j);
    fprintf(vtk,"\n");
  }
  fflush(vtk);

  fprintf(vtk, "CELL_TYPES %d\n", num_quad);
  for (i=0; i<num_quad; ++i)
    fprintf(vtk, "%d\n",P4EST_VTK_CELL_TYPE);
  fclose(vtk);

  P4EST_FREE(x);
  P4EST_FREE(y);
}


void
my_p4est_vtk_write_all_vector_form (p4est_t * p4est, p4est_nodes_t *nodes, p4est_ghost_t *ghost,
                                    int write_rank, int write_tree, const char *filename,
                                    std::vector<double *> point_data, std::vector<std::string> point_data_names,
                                    std::vector<double *> cell_data,  std::vector<std::string> cell_data_names)
{
  PetscErrorCode ierr;
  int                 retval;
  int                 i, all_p, all_c;
  int                 cell_scalar_strlen, point_scalar_strlen;
  char                cell_scalars[BUFSIZ], point_scalars[BUFSIZ];
  const char         *cell_name, *point_name, **cell_names, **point_names;
  const double       **cell_values, **point_values;
  int            vtk_type;
  va_list             ap;

  int num_point_scalars = point_data.size();
  int num_cell_scalars  = cell_data.size();

  P4EST_ASSERT (num_cell_scalars >= 0  && num_point_scalars >= 0 );

  // logging
  ierr = PetscLogEventBegin(log_my_p4est_vtk_write_all, 0, 0, 0, 0); CHKERRV(ierr);

  /* Allocate memory for the data and their names */
  cell_values  = P4EST_ALLOC(const double * , num_cell_scalars);
  point_values = P4EST_ALLOC(const double * , num_point_scalars);
  cell_names   = P4EST_ALLOC (const char *, num_cell_scalars);
  point_names  = P4EST_ALLOC (const char *, num_point_scalars);

  cell_scalar_strlen = point_scalar_strlen = 0;
  cell_scalars[0] = point_scalars[0] = '\0';

  for (i = 0; i < num_point_scalars; ++i)
  {
    point_name = point_names[i] = point_data_names[i].c_str();
    retval = snprintf (point_scalars + point_scalar_strlen, BUFSIZ - point_scalar_strlen,
                       "%s%s", i == 0 ? "" : ", ", point_name);
    SC_CHECK_ABORT (retval > 0,
                    P4EST_STRING "_vtk: Error collecting point scalars");
    point_scalar_strlen += retval;

    /* now get the values */
    point_values[i] = point_data[i];
  }

  for (i = 0; i < num_cell_scalars; ++i)
  {
    cell_name = cell_names[i] = cell_data_names[i].c_str();
    retval = snprintf (cell_scalars + cell_scalar_strlen, BUFSIZ - cell_scalar_strlen,
                       "%s%s", i == 0 ? "" : ", ", cell_name);
    SC_CHECK_ABORT (retval > 0,
                    P4EST_STRING "_vtk: Error collecting point scalars");
    cell_scalar_strlen += retval;

    /* get the values */
    cell_values[i] = cell_data[i];
  }


  retval = my_p4est_vtk_write_header (p4est, nodes, ghost, filename);
  SC_CHECK_ABORT (!retval, P4EST_STRING "_vtk: Error writing header");

  /* now write the actual data */

  retval = my_p4est_vtk_write_point_scalar (p4est, nodes, ghost, filename,
                                            num_point_scalars, point_scalars, point_names, point_values);
  SC_CHECK_ABORT (!retval,
                  P4EST_STRING "_vtk: Error writing point scalars");

  retval = my_p4est_vtk_write_cell_scalar (p4est, ghost, write_rank, write_tree, filename,
                                           num_cell_scalars, cell_scalars, cell_names, cell_values);
  SC_CHECK_ABORT (!retval,
                  P4EST_STRING "_vtk: Error writing cell scalars");


  retval = my_p4est_vtk_write_footer (p4est, filename);
  SC_CHECK_ABORT (!retval, P4EST_STRING "_vtk: Error writing footer");

  P4EST_FREE (cell_values);
  P4EST_FREE (point_values);
  P4EST_FREE (cell_names);
  P4EST_FREE (point_names);

  ierr = PetscLogEventEnd(log_my_p4est_vtk_write_all, 0, 0, 0, 0); CHKERRV(ierr);
}<|MERGE_RESOLUTION|>--- conflicted
+++ resolved
@@ -1096,12 +1096,6 @@
     }
   }
 
-<<<<<<< HEAD
-  // done with scalar fields, let's do vectors
-#ifndef P4EST_VTK_ASCII
-  P4EST_FREE (float_data);
-  float_data = P4EST_ALLOC (P4EST_VTK_FLOAT_TYPE, 3*Ntotal);
-#endif
 
   for (i=0; i<num_vector_block+num_vector_by_component; ++i){
     /* write point position data */
@@ -1242,8 +1236,6 @@
       return -1;
     }
   }
-=======
->>>>>>> 5917a6b6
 
   fprintf (vtufile, "      </PointData>\n");
   if (fclose (vtufile)) {
