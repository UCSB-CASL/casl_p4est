/*
  This file is part of p4est.
  p4est is a C library to manage a collection (a forest) of multiple
  connected adaptive quadtrees or octrees in parallel.

  Copyright (C) 2010 The University of Texas System
  Written by Carsten Burstedde, Lucas C. Wilcox, and Tobin Isaac

  p4est is free software; you can redistribute it and/or modify
  it under the terms of the GNU General Public License as published by
  the Free Software Foundation; either version 2 of the License, or
  (at your option) any later version.

  p4est is distributed in the hope that it will be useful,
  but WITHOUT ANY WARRANTY; without even the implied warranty of
  MERCHANTABILITY or FITNESS FOR A PARTICULAR PURPOSE.  See the
  GNU General Public License for more details.

  You should have received a copy of the GNU General Public License
  along with p4est; if not, write to the Free Software Foundation, Inc.,
  51 Franklin Street, Fifth Floor, Boston, MA 02110-1301, USA.
*/

#ifndef MY_P4EST_VTK_H
#define MY_P4EST_VTK_H

#ifdef P4_TO_P8
#include "my_p8est_nodes.h"
#include <p8est_bits.h>
#else
#include "my_p4est_nodes.h"
#include <p4est_bits.h>
#endif

#include <vector>


/********************************************************************
 *                          IMPORTANT NOTE                          *
 *                                                                  *
 * The p4est_geometry interface will be removed shortly.            *
 * Please do NOT use this interface for newly written code.         *
 * It will be replaced with a generic transfinite blending scheme.  *
 ********************************************************************/

SC_EXTERN_C_BEGIN;

static const int VTK_POINT_DATA = 0;
static const int VTK_CELL_DATA  = 1;

#ifdef P4_TO_P8
#define P4EST_VTK_CELL_TYPE     11      /* VTK_VOXEL */
#else
#define P4EST_VTK_CELL_TYPE     8       /* VTK_PIXEL */
#endif

<<<<<<< HEAD
/*!
 * \brief my_p4est_vtk_write_all_general is the most general vtk exportation tool available to date [09/10/2019]
 * \param p4est                           the p4est to be exported
 * \param nodes                           the corresponding node structure
 * \param ghost                           the corresponding ghost layer
 * \param write_rank                      flag controlling the exportation of the process ranks (cell-sampled)
 * \param write_tree                      flag controlling the exportation of tree indices (cell-sampled)
 * \param num_node_scalars               Number of node-sampled scalar fields (VTK_POINT_DATA or VTK_NODE_SCALAR) to export.
 * \param num_node_vectors_by_component  Number of node-sampled vector fields given component by component (VTK_NODE_VECTOR_BY_COMPONENTS) to export.
 * \param num_node_vectors_block         Number of node-sampled vector fields given in a P4EST_DIM-block-structured way (VTK_NODE_VECTOR_BLOCK) to export.
 * \param num_cell_scalars                Number of cell-sampled scalar fields (VTK_CELL_DATA or VTK_CELL_SCALAR) to export.
 * \param num_cell_vectors_by_component   Number of cell-sampled vector fields given component by component (VTK_CELL_VECTOR_BY_COMPONENTS) to export.
 * \param num_cell_vectors_block          Number of cell-sampled vector fields given in a P4EST_DIM-block-structured way (VTK_CELL_VECTOR_BLOCK) to export.
 * \param filename                        (absolute) path of the exportation files, the created files are "filename.pvtu", "filename.visit" and as many
 *                                        "filename.vtu/%04d.vtu" as number of processes (where '%04d' is the proc's rank)
 * <\beginning of example\>
 * Example usage: say that you want to export a p4est structure with 2 node-sampled scalar fields (temperature "temp" and levelset "phi"), 1 block-structured
 * node-sampled vector field (say the normal vector, "normal"), 1 node-sampled vector field given component by component (say the velocity field "velocity"),
 * 1 cell-sampled scalar field (say the pressure, "pressure") and 1 cell-sampled vector field given component by component (say the gradieng of the hodge
 * variable "grad_hodge"). Also, say that you want the proc's ranks but not the tree idx. Then you would call the function in the following way:
 * my_p4est_vtk_write_all_general(p4est_n, nodes_n, ghost_n,
 *                                P4EST_TRUE, P4EST_TRUE,
 *                                2, // number of VTK_NODE_SCALAR
 *                                1, // number of VTK_NODE_VECTOR_BY_COMPONENTS
 *                                1, // number of VTK_NODE_VECTOR_BLOCK
 *                                1, // number of VTK_CELL_SCALAR
 *                                1, // number of VTK_CELL_VECTOR_BY_COMPONENTS
 *                                0, // number of VTK_CELL_VECTOR_BLOCK
 *                                name,
 *                                VTK_NODE_SCALAR, "phi", phi_p,
 *                                VTK_NODE_SCALAR, "temperature", phi_coarse_p,
 *                                VTK_NODE_VECTOR_BLOCK, "normal", normal_block_p,
 *                                VTK_NODE_VECTOR_BY_COMPONENTS, "velocity" , DIM(velocity_p[0], velocity_p[1], velocity_p[2]),
 *                                VTK_CELL_SCALAR, "pressure", pressure_p,
 *                                VTK_CELL_VECTOR_BY_COMPONENTS, "grad_hodge", DIM(grad_hodge_p[0], grad_hodge_p[1], grad_hodge_p[2]));
 * </end of example/>
 *
 * <\beginning of notes\>
 *  - VTK_NODE_SCALAR  is equivalent to (the former) VTK_POINT_DATA
 *  - VTK_CELL_SCALAR   is equivalent to (the former) VTK_CELL_DATA
 *  - calling the former (original) function my_p4est_vtk_write_all() is actually equivalent to calling this general function
 *    with num_node_vectors_by_component = num_node_vectors_block = num_cell_vectors_by_component =  num_cell_vectors_block = 0
 * </end of notes/>
 *
 * Original developper(s) unknown
 * Second developper: Raphael Egan (extension of the original features to node- and/or cell-sampled vector fields,
 * given either component by component or in a block-structured vector.
=======
/** This writes out the p4est and any number of point fields in VTK format.
 *
 * This is a convenience function that will abort if there is a file error.
 *
 * \param [in] p4est    The p4est to be written.
 * \param [in] geom     A p4est_geometry_t structure or NULL for identity.
 * \param [in] scale    Double value between 0 and 1 to scale each quadrant.
 * \param filename      First part of the name, see p4est_vtk_write_file.
 * \param num_cell_scalars   Number of scalar fields (CELL_DATA) to write.
 * \param num_point_scalars   Number of scalar fields (POINT_DATA) to write.
 *
 * The variable arguments need to be pairs of (fieldname, fieldvalues)
 * where the scalars come first, then the vectors.
>>>>>>> 5917a6b6
 */
void                my_p4est_vtk_write_all (p4est_t * p4est, p4est_nodes_t *nodes, p4est_ghost_t *ghost,
                                            int write_rank, int write_tree,
                                            int num_point_scalars, int num_cell_scalars,
                                            const char *filename, ...);

/** This will write the header of the vtu file.
 *
 * Writing a VTK file is split into a couple of routines.
 * The allows there to be an arbitrary number of
 * fields.  The calling sequence would be something like
 *
 * \begincode
 * p4est_vtk_write_header(p4est, geom, 1., 1, 1, 0, "output");
 * p4est_vtk_write_point_scalar (...);
 * ...
 * p4est_vtk_write_footer(p4est, "output");
 * \endcode
 *
 * \param p4est     The p4est to be written.
 * \param geom      A p4est_geometry_t structure or NULL for identity.
 * \param scale     The relative length factor of the quadrants.
 *                  Use 1.0 to fit quadrants exactly, less to create gaps.
 * \param filename  The first part of the name which will have
 *                  the proc number appended to it (i.e., the
 *                  output file will be filename_procNum.vtu).
 *
 * \return          This returns 0 if no error and -1 if there is an error.
 */
int                 my_p4est_vtk_write_header (p4est_t * p4est, p4est_nodes_t *nodes, p4est_ghost_t *ghost,
                                               const char *filename);

/** This will write a scalar field to the vtu file.
 *
 * It is good practice to make sure that the scalar field also
 * exists in the comma separated string \a point_scalars passed
 * to \c p4est_vtk_write_header.
 *
 * Writing a VTK file is split into a couple of routines.
 * The allows there to be an arbitrary number of fields.
 *
 * \param p4est     The p4est to be written.
 * \param geom      A p4est_geometry_t structure or NULL for identity.
 * \param filename  The first part of the name which will have
 *                  the proc number appended to it (i.e., the
 *                  output file will be filename_procNum.vtu).
 * \param scalar_name The name of the scalar field.
 * \param values    The point values that will be written.
 *
 * \return          This returns 0 if no error and -1 if there is an error.
 */

int                 my_p4est_vtk_write_point_scalar (p4est_t * p4est, p4est_nodes_t *nodes, p4est_ghost_t* ghost,
                                                     const char *filename,
                                                     const int num, const char *list_name, const char **scalar_names,
                                                     const double **values);
/** This will write a scalar field to the vtu file.
 *
 * It is good practice to make sure that the scalar field also
 * exists in the comma separated string \a point_scalars passed
 * to \c p4est_vtk_write_header.
 *
 * Writing a VTK file is split into a couple of routines.
 * The allows there to be an arbitrary number of fields.
 *
 * \param p4est     The p4est to be written.
 * \param geom      A p4est_geometry_t structure or NULL for identity.
 * \param filename  The first part of the name which will have
 *                  the proc number appended to it (i.e., the
 *                  output file will be filename_procNum.vtu).
 * \param scalar_name The name of the scalar field.
 * \param values    The point values that will be written.
 *
 * \return          This returns 0 if no error and -1 if there is an error.
 */
int                 my_p4est_vtk_write_cell_scalar (p4est_t * p4est, p4est_ghost_t *ghost,
                                                    int write_rank, int write_tree,
                                                    const char *filename, const int num,
                                                    const char *list_name, const char **scalar_names,
                                                    const double **values);


/** This will write the footer of the vtu file.
 *
 * Writing a VTK file is split into a couple of routines.
 * The allows there to be an arbitrary number of
 * fields.  To write out two fields the
 * calling sequence would be something like
 *
 * \begincode
 * p4est_vtk_write_header(p4est, ..., "output");
 * p4est_vtk_write_footer(p4est, "output");
 * \endcode
 *
 * \param p4est     The p4est to be written.
 * \param filename  The first part of the name which will have
 *                  the proc number appended to it (i.e., the
 *                  output file will be filename_procNum.vtu).
 *
 * \return          This returns 0 if no error and -1 if there is an error.
 */
int                 my_p4est_vtk_write_footer (p4est_t * p4est,
                                               const char *filename);

void my_p4est_vtk_write_ghost_layer(p4est_t *p4est, p4est_ghost_t *ghost);

void my_p4est_vtk_write_all_vector_form (p4est_t * p4est, p4est_nodes_t *nodes, p4est_ghost_t *ghost,
                                         int write_rank, int write_tree, const char *filename,
                                         std::vector<double *> point_data, std::vector<std::string> point_data_names,
                                         std::vector<double *> cell_data,  std::vector<std::string> cell_data_names);

SC_EXTERN_C_END;

#endif /* !MY_P4EST_VTK_H */<|MERGE_RESOLUTION|>--- conflicted
+++ resolved
@@ -54,7 +54,6 @@
 #define P4EST_VTK_CELL_TYPE     8       /* VTK_PIXEL */
 #endif
 
-<<<<<<< HEAD
 /*!
  * \brief my_p4est_vtk_write_all_general is the most general vtk exportation tool available to date [09/10/2019]
  * \param p4est                           the p4est to be exported
@@ -92,19 +91,6 @@
  *                                VTK_CELL_VECTOR_BY_COMPONENTS, "grad_hodge", DIM(grad_hodge_p[0], grad_hodge_p[1], grad_hodge_p[2]));
  * </end of example/>
  *
- * <\beginning of notes\>
- *  - VTK_NODE_SCALAR  is equivalent to (the former) VTK_POINT_DATA
- *  - VTK_CELL_SCALAR   is equivalent to (the former) VTK_CELL_DATA
- *  - calling the former (original) function my_p4est_vtk_write_all() is actually equivalent to calling this general function
- *    with num_node_vectors_by_component = num_node_vectors_block = num_cell_vectors_by_component =  num_cell_vectors_block = 0
- * </end of notes/>
- *
- * Original developper(s) unknown
- * Second developper: Raphael Egan (extension of the original features to node- and/or cell-sampled vector fields,
- * given either component by component or in a block-structured vector.
-=======
-/** This writes out the p4est and any number of point fields in VTK format.
- *
  * This is a convenience function that will abort if there is a file error.
  *
  * \param [in] p4est    The p4est to be written.
@@ -116,7 +102,6 @@
  *
  * The variable arguments need to be pairs of (fieldname, fieldvalues)
  * where the scalars come first, then the vectors.
->>>>>>> 5917a6b6
  */
 void                my_p4est_vtk_write_all (p4est_t * p4est, p4est_nodes_t *nodes, p4est_ghost_t *ghost,
                                             int write_rank, int write_tree,
