#ifdef P4_TO_P8
#include "my_p8est_xgfm_cells.h"
#include <p8est_communication.h>
#else
#include "my_p4est_xgfm_cells.h"
#include <p4est_communication.h>
#endif

#ifdef CASL_THROWS
#ifdef P4_TO_P8
#include <p8est_algorithms.h>
#else
#include <p4est_algorithms.h>
#endif
#endif

#include <src/petsc_compatibility.h>
#include <src/casl_math.h>
#include <algorithm>

// logging variables -- defined in src/petsc_logging.cpp
#ifndef CASL_LOG_EVENTS
#undef PetscLogEventBegin
#undef PetscLogEventEnd
#define PetscLogEventBegin(e, o1, o2, o3, o4) 0
#define PetscLogEventEnd(e, o1, o2, o3, o4) 0
#else
extern PetscLogEvent log_my_p4est_xgfm_cells_matrix_preallocation;
extern PetscLogEvent log_my_p4est_xgfm_cells_matrix_setup;
extern PetscLogEvent log_my_p4est_xgfm_cells_rhsvec_setup;
extern PetscLogEvent log_my_p4est_xgfm_cells_solve;
extern PetscLogEvent log_my_p4est_xgfm_cells_KSPSolve;
extern PetscLogEvent log_my_p4est_xgfm_cells_extend_field;
extern PetscLogEvent log_my_p4est_xgfm_cells_interpolate_coarse_cell_field_to_fine_nodes;
extern PetscLogEvent log_my_p4est_xgfm_cells_get_corrected_rhs;
#endif
#ifndef CASL_LOG_FLOPS
#undef PetscLogFlops
#define PetscLogFlops(n) 0
#endif
#define bcstrength 1.0

my_p4est_xgfm_cells_t::my_p4est_xgfm_cells_t(const my_p4est_cell_neighbors_t *ngbd_c,
                                             const my_p4est_node_neighbors_t *ngbd_n,
                                             const my_p4est_node_neighbors_t *fine_ngbd_n,
                                             const bool activate_x_)
  : cell_ngbd(ngbd_c), node_ngbd(ngbd_n),
    p4est(ngbd_c->p4est), nodes(ngbd_n->nodes), ghost(ngbd_c->ghost), brick(ngbd_c->myb),
    mu_m(1.0), mu_p(1.0), add_diag_m(0.0), add_diag_p(0.0),
    rhs(NULL), solution(NULL),
    fine_p4est(fine_ngbd_n->p4est), fine_nodes(fine_ngbd_n->nodes), fine_ghost(fine_ngbd_n->ghost),
    fine_node_ngbd(fine_ngbd_n),
    phi(NULL), jump_u(NULL),
    phi_has_been_set(false), normals_have_been_set(false), mus_have_been_set(false), jumps_have_been_set(false), second_derivatives_of_phi_are_set(false),
    corrected_rhs(NULL), extension_cell_values(NULL), extension_on_fine_nodes(NULL),
    bc(NULL),
    nullspace_use_fixed_point(false),
    A(NULL), A_null_space(NULL),
    null_space(NULL),
    is_matrix_built(false), matrix_has_nullspace(false),
    activate_x(activate_x_)
{
  // set up the KSP solver
  ierr = KSPCreate(p4est->mpicomm, &ksp); CHKERRXX(ierr);

  splitting_criteria_t *data        = (splitting_criteria_t*) p4est->user_pointer;
  splitting_criteria_t *data_fine   = (splitting_criteria_t*) fine_p4est->user_pointer;

  // compute grid parameters
  for(int dir=0; dir<P4EST_DIM; ++dir)
  {
    xyz_min[dir]          = p4est->connectivity->vertices[3*p4est->connectivity->tree_to_vertex[P4EST_CHILDREN*0                              +                0]  + dir];
    tree_dimensions[dir]  = p4est->connectivity->vertices[3*p4est->connectivity->tree_to_vertex[P4EST_CHILDREN*0                              + P4EST_CHILDREN-1]  + dir] - xyz_min[dir];
    xyz_max[dir]          = p4est->connectivity->vertices[3*p4est->connectivity->tree_to_vertex[P4EST_CHILDREN*(p4est->trees->elem_count - 1) + P4EST_CHILDREN-1]  + dir];
    dxyz_min[dir]         = tree_dimensions[dir] / pow(2.,(double) data->max_lvl);
    dxyz_min_fine[dir]    = (tree_dimensions[dir]) / pow(2.,(double) data_fine->max_lvl);
    periodicity[dir]      = is_periodic(p4est, dir);
  }

  d_min                   = MIN(DIM(dxyz_min[0], dxyz_min[1], dxyz_min[2]));
  diag_min                = sqrt(SUMD(SQR(dxyz_min[0]), SQR(dxyz_min[1]), SQR(dxyz_min[2])));
  cell_volume_min         = MULTD(dxyz_min[0], dxyz_min[1], dxyz_min[2]);

  for (short dim = 0; dim < P4EST_DIM; ++dim) {
    normals[dim]          = NULL;
    phi_second_der[dim]   = NULL;
    jump_mu_grad_u[dim]   = NULL;
  }
  map_of_interface_neighbors.clear();
  map_of_neighbors_is_initialized = false;
  extension_entries.clear(); extension_entries.resize(p4est->local_num_quadrants);
  extension_entries_are_set       = false;
  local_interpolator.clear(); local_interpolator.resize(fine_nodes->num_owned_indeps);
  local_interpolator_is_set       = false;
  interface_values_are_set        = false;
  solution_is_set                 = false;
  use_initial_guess               = false;
}

my_p4est_xgfm_cells_t::~my_p4est_xgfm_cells_t()
{
<<<<<<< HEAD
  if (A               != NULL)          { ierr = MatDestroy(A);                       CHKERRXX(ierr); }
  if (A_null_space    != NULL)          { ierr = MatNullSpaceDestroy (A_null_space);  CHKERRXX(ierr); }
  if (null_space      != NULL)          { ierr = VecDestroy(null_space);              CHKERRXX(ierr); }
  if (ksp             != NULL)          { ierr = KSPDestroy(ksp);                     CHKERRXX(ierr); }
  if (extension_cell_values != NULL)    { ierr = VecDestroy(extension_cell_values);   CHKERRXX(ierr); }
  if (extension_on_fine_nodes != NULL)  { ierr = VecDestroy(extension_on_fine_nodes); CHKERRXX(ierr); }
  if (corrected_rhs   != NULL)          { ierr = VecDestroy(corrected_rhs);           CHKERRXX(ierr); }
  if (solution        != NULL)          { ierr = VecDestroy(solution);                CHKERRXX(ierr); }
  if (jump_mu_grad_u  != NULL)          { ierr = VecDestroy(jump_mu_grad_u);          CHKERRXX(ierr); }
=======
  if (A             != NULL)          { ierr = MatDestroy(A);                       CHKERRXX(ierr); }
  if (A_null_space  != NULL)          { ierr = MatNullSpaceDestroy (A_null_space);  CHKERRXX(ierr); }
  if (null_space    != NULL)          { ierr = VecDestroy(null_space);              CHKERRXX(ierr); }
  if (ksp           != NULL)          { ierr = KSPDestroy(ksp);                     CHKERRXX(ierr); }
  if (extension_cell_values  != NULL) { ierr = VecDestroy(extension_cell_values);   CHKERRXX(ierr); }
  if (extension_on_fine_nodes != NULL){ ierr = VecDestroy(extension_on_fine_nodes); CHKERRXX(ierr); }
  if (corrected_rhs != NULL)          { ierr = VecDestroy(corrected_rhs);           CHKERRXX(ierr); }
  if (solution      != NULL)          { ierr = VecDestroy(solution);                CHKERRXX(ierr); }
  for (short dim = 0; dim < P4EST_DIM; ++dim) {
    if(jump_mu_grad_u[dim] != NULL)   { ierr = VecDestroy(jump_mu_grad_u[dim]);     CHKERRXX(ierr); }
  }
>>>>>>> 82cac1f9
}

#ifdef P4_TO_P8
void my_p4est_xgfm_cells_t::set_phi(Vec phi_on_fine_mesh, Vec phi_xx_on_fine_mesh, Vec phi_yy_on_fine_mesh, Vec phi_zz_on_fine_mesh)
#else
void my_p4est_xgfm_cells_t::set_phi(Vec phi_on_fine_mesh, Vec phi_xx_on_fine_mesh, Vec phi_yy_on_fine_mesh)
#endif
{
#ifdef P4_TO_P8
  second_derivatives_of_phi_are_set = ((phi_xx_on_fine_mesh != NULL) && (phi_yy_on_fine_mesh != NULL) && (phi_zz_on_fine_mesh != NULL));
#else
  second_derivatives_of_phi_are_set = ((phi_xx_on_fine_mesh != NULL) && (phi_yy_on_fine_mesh != NULL));
#endif
#ifdef CASL_THROWS
  // compare local size
  PetscInt local_size;
  ierr = VecGetLocalSize(phi_on_fine_mesh, &local_size); CHKERRXX(ierr);
  int my_error = ( ((PetscInt) fine_nodes->num_owned_indeps) != local_size);

  // compare global size
  PetscInt global_size;
  ierr = VecGetSize(phi_on_fine_mesh, &global_size); CHKERRXX(ierr);
  PetscInt global_nb_fine_nodes = 0;
  for (int r = 0; r<p4est->mpisize; ++r)
    global_nb_fine_nodes += (PetscInt)fine_nodes->global_owned_indeps[r];
  my_error = my_error || (global_size != global_nb_fine_nodes);

  // compare ghost layers
  PetscInt ghost_layer_size;
  Vec phi_fine_loc;
  ierr = VecGhostGetLocalForm(phi_on_fine_mesh, &phi_fine_loc); CHKERRXX(ierr);
  ierr = VecGetSize(phi_fine_loc, &ghost_layer_size); CHKERRXX(ierr);
  ierr = VecGhostRestoreLocalForm(phi_on_fine_mesh, &phi_fine_loc); CHKERRXX(ierr);
  ghost_layer_size -= local_size;
  my_error = my_error || (ghost_layer_size != ((PetscInt) (fine_nodes->indep_nodes.elem_count - fine_nodes->num_owned_indeps)));

  int mpiret = MPI_Allreduce(MPI_IN_PLACE, &my_error, 1, MPI_INT, MPI_LOR, p4est->mpicomm); SC_CHECK_MPI(mpiret);
  if(my_error)
    throw std::invalid_argument("my_p4est_xgfm_cells_t::set_phi(Vec) : the phi vector must be of the same size as the number of nodes in the fine mesh");

  // check the second derivatives if needed
#ifdef P4_TO_P8
  my_error = !(((phi_xx_on_fine_mesh == NULL) && (phi_yy_on_fine_mesh == NULL) && (phi_zz_on_fine_mesh == NULL)) ||
               ((phi_xx_on_fine_mesh != NULL) && (phi_yy_on_fine_mesh != NULL) && (phi_zz_on_fine_mesh != NULL)));
#else
  my_error = !(((phi_xx_on_fine_mesh == NULL) && (phi_yy_on_fine_mesh == NULL)) ||
               ((phi_xx_on_fine_mesh != NULL) && (phi_yy_on_fine_mesh != NULL)));
#endif
  mpiret = MPI_Allreduce(MPI_IN_PLACE, &my_error, 1, MPI_INT, MPI_LOR, p4est->mpicomm); SC_CHECK_MPI(mpiret);
  if(my_error)
#ifdef P4_TO_P8
    throw std::invalid_argument("my_p4est_xgfm_cells_t::set_phi(Vec, Vec, Vec, Vec) : the second derivatives of phi should either be all set or all disregarded");
#else
    throw std::invalid_argument("my_p4est_xgfm_cells_t::set_phi(Vec, Vec, Vec) : the second derivatives of phi should either be all set or all disregarded");
#endif

  if (second_derivatives_of_phi_are_set)
  {
    // check second derivatives of phi
    // compare local, global and ghost layer sizes

    // xx
    ierr = VecGetLocalSize(phi_xx_on_fine_mesh, &local_size); CHKERRXX(ierr);
    my_error = ( ((PetscInt) fine_nodes->num_owned_indeps) != local_size);
    ierr = VecGetSize(phi_xx_on_fine_mesh, &global_size); CHKERRXX(ierr);
    my_error = my_error || (global_size != global_nb_fine_nodes);
    Vec phi_xx_on_fine_mesh_loc;
    ierr = VecGhostGetLocalForm(phi_xx_on_fine_mesh, &phi_xx_on_fine_mesh_loc); CHKERRXX(ierr);
    ierr = VecGetSize(phi_xx_on_fine_mesh_loc, &ghost_layer_size); CHKERRXX(ierr);
    ierr = VecGhostRestoreLocalForm(phi_xx_on_fine_mesh, &phi_xx_on_fine_mesh_loc); CHKERRXX(ierr);
    ghost_layer_size -= local_size;
    my_error = my_error || (ghost_layer_size != ((PetscInt) (fine_nodes->indep_nodes.elem_count - fine_nodes->num_owned_indeps)));
    // yy
    ierr = VecGetLocalSize(phi_yy_on_fine_mesh, &local_size); CHKERRXX(ierr);
    my_error = ( ((PetscInt) fine_nodes->num_owned_indeps) != local_size);
    ierr = VecGetSize(phi_yy_on_fine_mesh, &global_size); CHKERRXX(ierr);
    my_error = my_error || (global_size != global_nb_fine_nodes);
    Vec phi_yy_on_fine_mesh_loc;
    ierr = VecGhostGetLocalForm(phi_yy_on_fine_mesh, &phi_yy_on_fine_mesh_loc); CHKERRXX(ierr);
    ierr = VecGetSize(phi_yy_on_fine_mesh_loc, &ghost_layer_size); CHKERRXX(ierr);
    ierr = VecGhostRestoreLocalForm(phi_yy_on_fine_mesh, &phi_yy_on_fine_mesh_loc); CHKERRXX(ierr);
    ghost_layer_size -= local_size;
    my_error = my_error || (ghost_layer_size != ((PetscInt) (fine_nodes->indep_nodes.elem_count - fine_nodes->num_owned_indeps)));
#ifdef P4_TO_P8
    // zz
    ierr = VecGetLocalSize(phi_zz_on_fine_mesh, &local_size); CHKERRXX(ierr);
    my_error = ( ((PetscInt) fine_nodes->num_owned_indeps) != local_size);
    ierr = VecGetSize(phi_zz_on_fine_mesh, &global_size); CHKERRXX(ierr);
    my_error = my_error || (global_size != global_nb_fine_nodes);
    Vec phi_zz_on_fine_mesh_loc;
    ierr = VecGhostGetLocalForm(phi_zz_on_fine_mesh, &phi_zz_on_fine_mesh_loc); CHKERRXX(ierr);
    ierr = VecGetSize(phi_zz_on_fine_mesh_loc, &ghost_layer_size); CHKERRXX(ierr);
    ierr = VecGhostRestoreLocalForm(phi_zz_on_fine_mesh, &phi_zz_on_fine_mesh_loc); CHKERRXX(ierr);
    ghost_layer_size -= local_size;
    my_error = my_error || (ghost_layer_size != ((PetscInt) (fine_nodes->indep_nodes.elem_count - fine_nodes->num_owned_indeps)));
#endif

    int mpiret = MPI_Allreduce(MPI_IN_PLACE, &my_error, 1, MPI_INT, MPI_LOR, p4est->mpicomm); SC_CHECK_MPI(mpiret);
    if(my_error)
#ifdef P4_TO_P8
      throw std::invalid_argument("my_p4est_xgfm_cells_t::set_phi(Vec, Vec, Vec, Vec) : the second derivatives of phi must be of the same size as the number of nodes in the fine mesh");
#else
      throw std::invalid_argument("my_p4est_xgfm_cells_t::set_phi(Vec, Vec, Vec) : the second derivatives of phi must be of the same size as the number of nodes in the fine mesh");
#endif


  }
#endif
  if(second_derivatives_of_phi_are_set)
  {
    phi_second_der[0] = phi_xx_on_fine_mesh;
    phi_second_der[1] = phi_yy_on_fine_mesh;
#ifdef P4_TO_P8
    phi_second_der[2] = phi_zz_on_fine_mesh;
#endif
  }

  phi = phi_on_fine_mesh;

  phi_has_been_set = true;
}

void my_p4est_xgfm_cells_t::set_normals(Vec normals_[])
{
#ifdef CASL_THROWS
  // compare local size
  PetscInt local_size[P4EST_DIM];
  for (short dim = 0; dim < P4EST_DIM; ++dim) {
    ierr = VecGetLocalSize(normals_[dim], &local_size[dim]); CHKERRXX(ierr);}

  int my_error = ( ((PetscInt) fine_nodes->num_owned_indeps) != local_size[0]);
  for (short dim = 1; dim < P4EST_DIM; ++dim)
    my_error = my_error || (local_size[dim] != local_size[dim-1]);

  // compare global size
  PetscInt global_size[P4EST_DIM];
  for (short dim = 0; dim < P4EST_DIM; ++dim) {
    ierr = VecGetSize(normals_[dim], &global_size[dim]); CHKERRXX(ierr);}

  PetscInt global_nb_fine_nodes = 0;
  for (int r = 0; r<p4est->mpisize; ++r)
    global_nb_fine_nodes += (PetscInt)fine_nodes->global_owned_indeps[r];
  my_error = my_error || (global_size[0] != global_nb_fine_nodes);
  for (short dim = 1; dim < P4EST_DIM; ++dim)
    my_error = my_error || (global_size[dim] != global_size[dim-1]);

  // compare ghost layers
  PetscInt ghost_layer_size[P4EST_DIM];
  Vec normals_loc[P4EST_DIM];
  for (short dim = 0; dim < P4EST_DIM; ++dim)
  {
    ierr = VecGhostGetLocalForm(normals_[dim], &normals_loc[dim]); CHKERRXX(ierr);
    ierr = VecGetSize(normals_loc[dim], &ghost_layer_size[dim]); CHKERRXX(ierr);
    ierr = VecGhostRestoreLocalForm(normals_[dim], &normals_loc[dim]); CHKERRXX(ierr);
    ghost_layer_size[dim] -= local_size[dim];
  }

  my_error = my_error || (ghost_layer_size[0] != ((PetscInt) (fine_nodes->indep_nodes.elem_count - fine_nodes->num_owned_indeps)));
  for (short dim = 1; dim < P4EST_DIM; ++dim)
    my_error = my_error || (ghost_layer_size[dim] != ghost_layer_size[dim-1]);

  int mpiret = MPI_Allreduce(MPI_IN_PLACE, &my_error, 1, MPI_INT, MPI_LOR, p4est->mpicomm); SC_CHECK_MPI(mpiret);
  if(my_error)
    throw std::invalid_argument("my_p4est_xgfm_cells_t::set_normals(Vec[]) : the normal vectors must be of the same size as the number of nodes in the fine mesh");
#endif
  for (short dim = 0; dim < P4EST_DIM; ++dim)
    normals[dim] = normals_[dim];

  normals_have_been_set = true;
}

void my_p4est_xgfm_cells_t::set_jumps(Vec jump_sol, Vec jump_normal_flux)
{
#ifdef CASL_THROWS
  // compare local size
  PetscInt local_size[2];
  ierr = VecGetLocalSize(jump_sol, &local_size[0]); CHKERRXX(ierr);
  ierr = VecGetLocalSize(jump_normal_flux, &local_size[1]); CHKERRXX(ierr);
  int my_error = (((PetscInt) fine_nodes->num_owned_indeps) != local_size[0]) || (local_size[0] != local_size[1]);

  // compare global size
  PetscInt global_size[2];
  ierr = VecGetSize(jump_sol, &global_size[0]); CHKERRXX(ierr);
  ierr = VecGetSize(jump_normal_flux, &global_size[1]); CHKERRXX(ierr);

  PetscInt global_nb_fine_nodes = 0;
  for (int r = 0; r<p4est->mpisize; ++r)
    global_nb_fine_nodes += (PetscInt)fine_nodes->global_owned_indeps[r];
  my_error = my_error || (global_size[0] != global_nb_fine_nodes) || (global_size[0] != global_size[1]);

  // compare ghost layers
  PetscInt ghost_layer_size[2];
  Vec jump_sol_loc, jump_normal_flux_loc;
  ierr = VecGhostGetLocalForm(jump_sol, &jump_sol_loc); CHKERRXX(ierr);
  ierr = VecGhostGetLocalForm(jump_normal_flux, &jump_normal_flux_loc); CHKERRXX(ierr);
  ierr = VecGetSize(jump_sol_loc, &ghost_layer_size[0]); CHKERRXX(ierr);
  ghost_layer_size[0] -= local_size[0];
  ierr = VecGetSize(jump_normal_flux_loc, &ghost_layer_size[1]); CHKERRXX(ierr);
  ghost_layer_size[1] -= local_size[1];
  ierr = VecGhostRestoreLocalForm(jump_normal_flux, &jump_normal_flux_loc); CHKERRXX(ierr);
  ierr = VecGhostRestoreLocalForm(jump_sol, &jump_sol_loc); CHKERRXX(ierr);
  my_error = my_error || (ghost_layer_size[0] != ((PetscInt) (fine_nodes->indep_nodes.elem_count - fine_nodes->num_owned_indeps))) || (ghost_layer_size[0] != ghost_layer_size[1]);

  int mpiret = MPI_Allreduce(MPI_IN_PLACE, &my_error, 1, MPI_INT, MPI_LOR, p4est->mpicomm); SC_CHECK_MPI(mpiret);
  if(my_error)
    throw std::invalid_argument("my_p4est_xgfm_cells_t::set_jumps(Vec, Vec): the vectors of jump values must be of the same size as the number of nodes in the fine mesh");

  if(!normals_have_been_set)
    throw std::invalid_argument("my_p4est_xgfm_cells_t::set_jumps(Vec, Vec): the normals must be set first!");
  if(!mus_have_been_set)
    throw std::invalid_argument("my_p4est_xgfm_cells_t::set_jumps(Vec, Vec): the values of the coefficients must be set first!");
#endif
  jump_u            = jump_sol;

  const double *jump_u_read_p, *jump_normal_flux_read_p, *normals_read_p[P4EST_DIM];
  ierr = VecGetArrayRead(jump_u, &jump_u_read_p); CHKERRXX(ierr);
  ierr = VecGetArrayRead(jump_normal_flux, &jump_normal_flux_read_p); CHKERRXX(ierr);
  double *jump_mu_grad_u_p[P4EST_DIM];
  for (short dim = 0; dim < P4EST_DIM; ++dim) {
    if(jump_mu_grad_u[dim] != NULL){
      ierr = VecDestroy(jump_mu_grad_u[dim]); CHKERRXX(ierr);}
    ierr = VecCreateGhostNodes(fine_p4est, fine_nodes, &jump_mu_grad_u[dim]); CHKERRXX(ierr);
    ierr = VecGetArray(jump_mu_grad_u[dim], &jump_mu_grad_u_p[dim]); CHKERRXX(ierr);
    ierr = VecGetArrayRead(normals[dim], &normals_read_p[dim]); CHKERRXX(ierr);
  }
  set_jump_mu_grad_u_for_nodes(fine_node_ngbd->layer_nodes, jump_mu_grad_u_p, jump_normal_flux_read_p, normals_read_p, jump_u_read_p);
  for (short dim = 0; dim < P4EST_DIM; ++dim) {
    ierr = VecGhostUpdateBegin(jump_mu_grad_u[dim], INSERT_VALUES, SCATTER_FORWARD); CHKERRXX(ierr);
  }
  set_jump_mu_grad_u_for_nodes(fine_node_ngbd->local_nodes, jump_mu_grad_u_p, jump_normal_flux_read_p, normals_read_p, jump_u_read_p);
  for (short dim = 0; dim < P4EST_DIM; ++dim) {
    ierr = VecGhostUpdateEnd(jump_mu_grad_u[dim], INSERT_VALUES, SCATTER_FORWARD); CHKERRXX(ierr);
  }

  for (short dim = 0; dim < P4EST_DIM; ++dim) {
    ierr = VecRestoreArrayRead(normals[dim], &normals_read_p[dim]); CHKERRXX(ierr);
    ierr = VecRestoreArray(jump_mu_grad_u[dim], &jump_mu_grad_u_p[dim]); CHKERRXX(ierr);
  }
  ierr = VecRestoreArrayRead(jump_normal_flux, &jump_normal_flux_read_p); CHKERRXX(ierr);
  ierr = VecRestoreArrayRead(jump_u, &jump_u_read_p); CHKERRXX(ierr);
  jumps_have_been_set = true;
}

void my_p4est_xgfm_cells_t::set_jump_mu_grad_u_for_nodes(const std::vector<p4est_locidx_t> &list_of_node_indices, double *jump_mu_grad_u_p[], const double *jump_normal_flux_read_p, const double *normals_read_p[], const double *jump_u_read_p)
{
  p4est_locidx_t node_idx;
  double grad_jump_u_cdot_normal = 0.0, norm_n;
  double grad_jump_u[P4EST_DIM], xyz_node[P4EST_DIM], n_comp[P4EST_DIM];
  const quad_neighbor_nodes_of_node_t *qnnn;
  for (size_t ii = 0; ii < list_of_node_indices.size(); ++ii) {
    node_idx = list_of_node_indices.at(ii);
    if(activate_x){
      node_xyz_fr_n(node_idx, fine_p4est, fine_nodes, xyz_node);
      fine_node_ngbd->get_neighbors(node_idx, qnnn);
      grad_jump_u_cdot_normal = 0.0;
    }
    norm_n = 0.0;
    if(activate_x)
      qnnn->gradient(jump_u_read_p, grad_jump_u);
    for (unsigned char dim = 0; dim < P4EST_DIM; ++dim)
    {
      n_comp[dim] = normals_read_p[dim][node_idx];
      if(activate_x)
        grad_jump_u_cdot_normal += n_comp[dim]*grad_jump_u[dim];
      norm_n += SQR(n_comp[dim]);
    }
    norm_n = sqrt(norm_n);
    if(norm_n > EPS)
    {
      if(activate_x)
        grad_jump_u_cdot_normal /= norm_n;
      for (unsigned char dim = 0; dim < P4EST_DIM; ++dim)
        n_comp[dim] /= norm_n;
    }
    else
    {
      if(activate_x)
        grad_jump_u_cdot_normal = 0.0;
      for (unsigned char dim = 0; dim < P4EST_DIM; ++dim)
        n_comp[dim] = 0.0;
    }
<<<<<<< HEAD
    for (unsigned char dim = 0; dim < P4EST_DIM; ++dim) {
      jump_mu_grad_u_p[P4EST_DIM*node_idx+dim] = jump_normal_flux_read_p[node_idx]*n_comp[dim] +
          (activate_x ? (mu_m_is_larger ? mu_p(xyz_node) : mu_m(xyz_node))*(grad_jump_u[dim] - grad_jump_u_cdot_normal*n_comp[dim]) : 0.0);
=======
    for (short dim = 0; dim < P4EST_DIM; ++dim) {
      jump_mu_grad_u_p[dim][node_idx] = jump_normal_flux_read_p[node_idx]*n_comp[dim] +
          ((activate_x) ? ((mu_m_is_larger)? mu_p(xyz_node) : mu_m(xyz_node))*(grad_jump_u[dim] - grad_jump_u_cdot_normal*n_comp[dim]) : 0.0);
>>>>>>> 82cac1f9
    }
  }
}

void my_p4est_xgfm_cells_t::preallocate_matrix()
{
  // enable logging for the preallocation
  ierr = PetscLogEventBegin(log_my_p4est_xgfm_cells_matrix_preallocation, A, 0, 0, 0); CHKERRXX(ierr);

  PetscInt num_owned_global = p4est->global_num_quadrants;
  PetscInt num_owned_local  = p4est->local_num_quadrants;

  set_of_neighboring_quadrants ngbd;

  if (A != NULL){
    ierr = MatDestroy(A); CHKERRXX(ierr);}

  // set up the matrix
  ierr = MatCreate(p4est->mpicomm, &A); CHKERRXX(ierr);
  ierr = MatSetType(A, MATAIJ); CHKERRXX(ierr);
  ierr = MatSetSizes(A, num_owned_local , num_owned_local,
                     num_owned_global, num_owned_global); CHKERRXX(ierr);
  ierr = MatSetFromOptions(A); CHKERRXX(ierr);

  std::vector<PetscInt> d_nnz(num_owned_local, 1), o_nnz(num_owned_local, 0);

  std::set<p4est_locidx_t> indices;
  std::pair<std::set<p4est_locidx_t>::iterator, bool> ret;

  for (p4est_topidx_t tree_idx = p4est->first_local_tree; tree_idx <= p4est->last_local_tree; ++tree_idx){
    p4est_tree_t *tree = p4est_tree_array_index(p4est->trees, tree_idx);
    for (size_t q = 0; q < tree->quadrants.elem_count; q++)
    {
      const p4est_quadrant_t *quad  = p4est_quadrant_array_index(&tree->quadrants, q);
      p4est_locidx_t quad_idx = q + tree->quadrants_offset;

      indices.clear();

      /*
     * Check for neighboring cells:
     * 1) If they exist and are local quads, increment d_nnz[n]
     * 2) If they exist but are not local quads, increment o_nnz[n]
     * 3) If they do not exist, simply skip
     */
      for(unsigned char dir = 0; dir < P4EST_FACES; ++dir)
      {
        ngbd.clear();
        cell_ngbd->find_neighbor_cells_of_cell(ngbd, quad_idx, tree_idx, dir);

        if(ngbd.size() == 1 && ngbd.begin()->level < quad->level)
        {
          p4est_locidx_t q_tmp = ngbd.begin()->p.piggy3.local_num;
          p4est_topidx_t t_tmp = ngbd.begin()->p.piggy3.which_tree;

          /* no need to add this one to "indices" since it can't be found with a search in another direction */
          // [Raphael:] --> I think that's wrong.... Consider the following for the X-quad, the top right cell
          // would be counted twice... So, I've decided to add it to indices
          //
          //   _________________________
          //   |     |     |            |
          //   |     |     |            |
          //   |_____|_____|            |
          //   |     |     |            |
          //   |     |  X  |            |
          //   |_____|_____|____________|
          //   |                        |
          //   |                        |
          //   |                        |
          //   |                        |
          //   |                        |
          //   |                        |
          //   |                        |
          //   |________________________|
          //

          ret = indices.insert(ngbd.begin()->p.piggy3.local_num);

          if(ret.second) // was not in there, yet
          {
            if(q_tmp < num_owned_local) d_nnz[quad_idx]++;
            else                        o_nnz[quad_idx]++;
          }

          ngbd.clear();
          cell_ngbd->find_neighbor_cells_of_cell(ngbd, q_tmp, t_tmp, dir%2 == 0 ? dir + 1 : dir - 1);
          for (set_of_neighboring_quadrants::const_iterator it = ngbd.begin(); it != ngbd.end(); ++it)
          {
            ret = indices.insert(it->p.piggy3.local_num);
            if(ret.second) // was not in there, yet
            {
              if(it->p.piggy3.local_num < num_owned_local)  d_nnz[quad_idx]++;
              else                                          o_nnz[quad_idx]++;
            }
          }
        }
        else
        {
          for (set_of_neighboring_quadrants::const_iterator it = ngbd.begin(); it != ngbd.end(); ++it)
          {
            ret = indices.insert(it->p.piggy3.local_num);
            if(ret.second) // was not in there, yet
            {
              if(it->p.piggy3.local_num < num_owned_local)  d_nnz[quad_idx]++;
              else                                          o_nnz[quad_idx]++;
            }
          }
        }

      }
    }
  }

  ierr = MatSeqAIJSetPreallocation(A, 0, (const PetscInt*)&d_nnz[0]); CHKERRXX(ierr);
  ierr = MatMPIAIJSetPreallocation(A, 0, (const PetscInt*)&d_nnz[0], 0, (const PetscInt*)&o_nnz[0]); CHKERRXX(ierr);

  ierr = PetscLogEventEnd(log_my_p4est_xgfm_cells_matrix_preallocation, A, 0, 0, 0); CHKERRXX(ierr);
}

void my_p4est_xgfm_cells_t::set_initial_guess(Vec& initial_guess)
{
#ifdef CASL_THROWS
  PetscInt local_size, global_size, ghost_layer_size;
  ierr = VecGetSize(initial_guess, &global_size); CHKERRXX(ierr);
  ierr = VecGetLocalSize(initial_guess, &local_size); CHKERRXX(ierr);
  Vec loc_initial_guess;
  ierr = VecGhostGetLocalForm(initial_guess, &loc_initial_guess); CHKERRXX(ierr);
  ierr = VecGetSize(loc_initial_guess, &ghost_layer_size); CHKERRXX(ierr);
  ierr = VecGhostRestoreLocalForm(initial_guess, &loc_initial_guess); CHKERRXX(ierr);
  ghost_layer_size -= local_size;
  int my_error = (local_size != p4est->local_num_quadrants) || (ghost_layer_size != (PetscInt) ghost->ghosts.elem_count) || (global_size != p4est->global_num_quadrants);
  int mpiret = MPI_Allreduce(MPI_IN_PLACE, &my_error, 1, MPI_INT, MPI_LOR, p4est->mpicomm); SC_CHECK_MPI(mpiret);
  if (my_error)
    throw std::invalid_argument("my_p4est_xgfm_cells_t::set_initial_guess(Vec): the vector must have the same layour as if constructed with VecCreateGhostCells on the computational (coarse) p4est");
#endif
  if(solution != NULL){
    ierr = VecDestroy(solution); CHKERRXX(ierr);} // make sure we don't have a memory leak here
  solution          = initial_guess;              // --> the solver gets the ownership of the object
  initial_guess     = NULL;                       // --> the user loses the ownership of the object
  use_initial_guess = true;                       // --> the solver will use this object as its initial guess!
}

void my_p4est_xgfm_cells_t::solve(KSPType ksp_type, PCType pc_type,
                                  double absolute_accuracy_threshold, double tolerance_on_rel_residual)
{
  ierr = PetscLogEventBegin(log_my_p4est_xgfm_cells_solve, A, rhs, ksp, 0); CHKERRXX(ierr);
  int mpiret;

#ifdef CASL_THROWS
  int my_error = (bc == NULL);
  mpiret = MPI_Allreduce(MPI_IN_PLACE, &my_error, 1, MPI_INT, MPI_LOR, p4est->mpicomm); SC_CHECK_MPI(mpiret);
  if(my_error) throw std::domain_error("my_p4est_xgfm_cells_t::solve(): the boundary conditions have not been set.");

  my_error = (absolute_accuracy_threshold < EPS);
  mpiret = MPI_Allreduce(MPI_IN_PLACE, &my_error, 1, MPI_INT, MPI_LOR, p4est->mpicomm); SC_CHECK_MPI(mpiret);
  if(my_error)
    throw std::invalid_argument("my_p4est_xgfm_cells_t::solve(): the absolute tolerance for the solution must be strictly positive (at least EPS)...");

  my_error = (tolerance_on_rel_residual < EPS);
  mpiret = MPI_Allreduce(MPI_IN_PLACE, &my_error, 1, MPI_INT, MPI_LOR, p4est->mpicomm); SC_CHECK_MPI(mpiret);
  if(my_error)
    throw std::invalid_argument("my_p4est_xgfm_cells_t::solve(): the relative tolerance on the residual for the solution must be strictly positive (at least EPS)...");

  my_error = !phi_has_been_set;
  mpiret = MPI_Allreduce(MPI_IN_PLACE, &my_error, 1, MPI_INT, MPI_LOR, p4est->mpicomm); SC_CHECK_MPI(mpiret);
  if(my_error)
    throw std::invalid_argument("my_p4est_xgfm_cells_t::solve(): the levelset must be set beforehand...");
  my_error = !normals_have_been_set;
  mpiret = MPI_Allreduce(MPI_IN_PLACE, &my_error, 1, MPI_INT, MPI_LOR, p4est->mpicomm); SC_CHECK_MPI(mpiret);
  if(my_error)
    throw std::invalid_argument("my_p4est_xgfm_cells_t::solve(): the normal vectors must be set beforehand...");
  my_error = !jumps_have_been_set;
  mpiret = MPI_Allreduce(MPI_IN_PLACE, &my_error, 1, MPI_INT, MPI_LOR, p4est->mpicomm); SC_CHECK_MPI(mpiret);
  if(my_error)
    throw std::invalid_argument("my_p4est_xgfm_cells_t::solve(): the jump values must be set beforehand...");
#endif

  P4EST_ASSERT((solution == NULL && !use_initial_guess) || (solution != NULL && use_initial_guess));
  if(solution == NULL){
    ierr = VecCreateGhostCells(p4est, ghost, &solution); CHKERRXX(ierr);}

  /* reinitialize the counters and montioring vectors */
  numbers_of_ksp_iterations.resize(0);
  max_corrections.resize(0);
  relative_residuals.resize(0);

  /*
   * Here we set the matrix, ksp, and pc. If the matrix is not changed during
   * successive solves, we will reuse the same preconditioner, otherwise we
   * have to recompute the preconditioner
   */
  if (!is_matrix_built)
  {
    matrix_has_nullspace = true;
    setup_negative_laplace_matrix_with_jumps();

    ierr = KSPSetOperators(ksp, A, A, SAME_NONZERO_PATTERN); CHKERRXX(ierr);
  } else {
    ierr = KSPSetOperators(ksp, A, A, SAME_PRECONDITIONER);  CHKERRXX(ierr);
  }

  // setup rhs
  setup_negative_laplace_rhsvec_with_jumps();

  // set ksp type
  ierr = KSPSetType(ksp, ksp_type); CHKERRXX(ierr);
  ierr = KSPSetTolerances(ksp, tolerance_on_rel_residual, PETSC_DEFAULT, PETSC_DEFAULT, PETSC_DEFAULT); CHKERRXX(ierr);
  if (use_initial_guess)
  {
    ierr = KSPSetInitialGuessNonzero(ksp, PETSC_TRUE); CHKERRXX(ierr);
  }
  ierr = KSPSetFromOptions(ksp); CHKERRXX(ierr);

  // set pc type
  PC pc;
  ierr = KSPGetPC(ksp, &pc); CHKERRXX(ierr);
  ierr = PCSetType(pc, pc_type); CHKERRXX(ierr);

  /* If using hypre, we can make some adjustments here. The most important parameters to be set are:
   * 1- Strong Threshold
   * 2- Coarsennig Type
   * 3- Truncation Factor
   *
   * Plerase refer to HYPRE manual for more information on the actual importance or check Mohammad Mirzadeh's
   * summary of HYPRE papers! Also for a complete list of all the options that can be set from PETSc, one can
   * consult the 'src/ksp/pc/impls/hypre.c' in the PETSc home directory.
   */
  if (!strcmp(pc_type, PCHYPRE)){
    /* 1- Strong threshold:
     * Between 0 to 1
     * "0 "gives better convergence rate (in 3D).
     * Suggested values (By Hypre manual): 0.25 for 2D, 0.5 for 3D
    */
    ierr = PetscOptionsSetValue("-pc_hypre_boomeramg_strong_threshold", "0.5"); CHKERRXX(ierr);

    /* 2- Coarsening type
     * Available Options:
     * "CLJP","Ruge-Stueben","modifiedRuge-Stueben","Falgout", "PMIS", "HMIS". Falgout is usually the best.
     */
    ierr = PetscOptionsSetValue("-pc_hypre_boomeramg_coarsen_type", "Falgout"); CHKERRXX(ierr);

    /* 3- Trancation factor
     * Greater than zero.
     * Use zero for the best convergence. However, if you have memory problems, use greate than zero to save some memory.
     */
    ierr = PetscOptionsSetValue("-pc_hypre_boomeramg_truncfactor", "0.1"); CHKERRXX(ierr);

    // Finally, if matrix has a nullspace, one should _NOT_ use Gaussian-Elimination as the smoother for the coarsest grid
    if (matrix_has_nullspace && !nullspace_use_fixed_point){
      ierr = PetscOptionsSetValue("-pc_hypre_boomeramg_relax_type_coarse", "symmetric-SOR/Jacobi"); CHKERRXX(ierr);
    }
  }
  ierr = PCSetFromOptions(pc); CHKERRXX(ierr);

  // Solve the system
  ierr = PetscLogEventBegin(log_my_p4est_xgfm_cells_KSPSolve, solution, rhs, ksp, 0); CHKERRXX(ierr);
  ierr = KSPSolve(ksp, rhs, solution); CHKERRXX(ierr);
  ierr = PetscLogEventEnd(log_my_p4est_xgfm_cells_KSPSolve, solution, rhs, ksp, 0); CHKERRXX(ierr);

  ierr = VecGhostUpdateBegin(solution, INSERT_VALUES, SCATTER_FORWARD); CHKERRXX(ierr);
  PetscInt nb_iterations;
  ierr = KSPGetIterationNumber(ksp, &nb_iterations); CHKERRXX(ierr);
  numbers_of_ksp_iterations.push_back(nb_iterations);
  max_corrections.push_back(0.0);
  relative_residuals.push_back(0.0);
  ierr = VecGhostUpdateEnd  (solution, INSERT_VALUES, SCATTER_FORWARD); CHKERRXX(ierr);
  if(activate_x && !mu_m_and_mu_p_equal)// no correction if mu_m = mu_p
  {
    // clear the workspace before we start...
    if(extension_cell_values != NULL){
      ierr = VecDestroy(extension_cell_values); CHKERRXX(ierr);}
    if(extension_on_fine_nodes != NULL){
      ierr = VecDestroy(extension_on_fine_nodes); extension_on_fine_nodes = NULL; CHKERRXX(ierr);}
    if(corrected_rhs != NULL){
      ierr = VecDestroy(corrected_rhs); corrected_rhs = NULL; CHKERRXX(ierr);}

    // extend interface values
    ierr = VecCreateGhostCells(p4est, ghost, &extension_cell_values); CHKERRXX(ierr);
    double *solution_p;
    ierr = VecGetArray(solution, &solution_p); CHKERRXX(ierr);
    extend_interface_values(solution_p, extension_cell_values, NULL);
    // interpolate it on the fine grid
    ierr = VecCreateGhostNodes(fine_p4est, fine_nodes, &extension_on_fine_nodes); CHKERRXX(ierr);
    double *extension_cell_values_p;
    ierr = VecGetArray(extension_cell_values, &extension_cell_values_p); CHKERRXX(ierr);
    interpolate_coarse_cell_field_to_fine_nodes(extension_cell_values_p, extension_on_fine_nodes);
    // calculate the correction for the rhs
    ierr = VecCreateNoGhostCells(p4est, &corrected_rhs); CHKERRXX(ierr);
    double *extension_on_fine_nodes_p;
    ierr = VecGetArray(extension_on_fine_nodes, &extension_on_fine_nodes_p); CHKERRXX(ierr);
    get_corrected_rhs(corrected_rhs, extension_on_fine_nodes_p);
    // calculate the residual of the current solution
    Vec residual;
    ierr = VecCreateNoGhostCells(p4est, &residual); CHKERRXX(ierr);
    ierr = VecRestoreArray(solution, &solution_p); CHKERRXX(ierr);
    ierr = MatMult(A, solution, residual); CHKERRXX(ierr);
    ierr = VecGetArray(solution, &solution_p); CHKERRXX(ierr);
    // finish the operation as residual -= corrected_rhs
    // --> can be done in the same loop as the calculation of relevant two-norms
    // done in the following for optimization
    // (knowingly avoiding separate Petsc operations that would multiply the number of such loops)
    double *residual_p, *corrected_rhs_p, norm_residual_and_corrected_rhs[2];
    norm_residual_and_corrected_rhs[0] = norm_residual_and_corrected_rhs[1] = 0.0;
    ierr = VecGetArray(residual, &residual_p); CHKERRXX(ierr);
    ierr = VecGetArray(corrected_rhs, &corrected_rhs_p); CHKERRXX(ierr);
    for (p4est_locidx_t qq = 0; qq < p4est->local_num_quadrants; ++qq) {
      residual_p[qq] -= corrected_rhs_p[qq];
      norm_residual_and_corrected_rhs[0] += SQR(residual_p[qq]);
      norm_residual_and_corrected_rhs[1] += SQR(corrected_rhs_p[qq]);
    }
    mpiret = MPI_Allreduce(MPI_IN_PLACE, norm_residual_and_corrected_rhs, 2, MPI_DOUBLE, MPI_SUM, p4est->mpicomm); SC_CHECK_MPI(mpiret);
    norm_residual_and_corrected_rhs[0] = sqrt(norm_residual_and_corrected_rhs[0]);
    norm_residual_and_corrected_rhs[1] = sqrt(norm_residual_and_corrected_rhs[1]);

    relative_residuals[0] = norm_residual_and_corrected_rhs[0]/norm_residual_and_corrected_rhs[1];

    double inner_products[2]; // inner_products[0] = <residual, residual - residual_tilde>; inner_products[1] = <residual - residual_tilde, residual - residual_tilde>;
    double step_size;
    Vec solution_tilde = NULL; double *solution_tilde_p = NULL;
    ierr = VecCreateGhostCells(p4est, ghost, &solution_tilde); CHKERRXX(ierr);
    ierr = VecGetArray(solution_tilde, &solution_tilde_p); CHKERRXX(ierr);
    // update solution_tilde <= solution to have a good initial guess for next KSP solve
    // the original vector's ghost values are already up-to-date, no need to GhostUpdate...
    // [knowingly avoiding separate Petsc operations, because of simplicity (no VecGhostGetLocalForm, etc.)]
    for (p4est_locidx_t qq = 0; qq < (p4est_locidx_t) (p4est->local_num_quadrants + ghost->ghosts.elem_count); ++qq)
      solution_tilde_p[qq]  = solution_p[qq];
    // other tilde vectors
    Vec extension_cell_values_tilde = NULL; double *extension_cell_values_tilde_p = NULL;
    Vec extension_on_fine_nodes_tilde = NULL; double *extension_on_fine_nodes_tilde_p = NULL;
    Vec corrected_rhs_tilde = NULL; double *corrected_rhs_tilde_p = NULL;
    Vec residual_tilde = NULL; double *residual_tilde_p = NULL;
    bool other_tilde_vectors_have_been_created = false;
    // convergence flag
    bool solver_has_converged = false;
    ierr = KSPSetInitialGuessNonzero(ksp, PETSC_TRUE); CHKERRXX(ierr);

    while (!solver_has_converged) {

      ierr = PetscLogEventBegin(log_my_p4est_xgfm_cells_KSPSolve, solution_tilde, corrected_rhs, ksp, 0); CHKERRXX(ierr);
      if (matrix_has_nullspace)
      {
        if(!nullspace_use_fixed_point){
          ierr = MatNullSpaceRemove(A_null_space, corrected_rhs, NULL); CHKERRXX(ierr);}
        else if(fixed_value_idx_l >= 0)
          corrected_rhs_p[fixed_value_idx_l] = 0;
      }
      ierr = KSPSolve(ksp, corrected_rhs, solution_tilde); CHKERRXX(ierr);
      ierr = PetscLogEventEnd(log_my_p4est_xgfm_cells_KSPSolve, solution_tilde, corrected_rhs, ksp, 0); CHKERRXX(ierr);
      ierr = KSPGetIterationNumber(ksp, &nb_iterations); CHKERRXX(ierr);
      if(nb_iterations == 0)
      {
        // the solver converged if the initial guess was so close that ksp did not run a single iteration --> fixed-point reached, no further correction to expect, break...
        numbers_of_ksp_iterations.push_back(nb_iterations);
        max_corrections.push_back(0.0);
        relative_residuals.push_back(relative_residuals[relative_residuals.size()-1]);
        break;
      }
      if(!other_tilde_vectors_have_been_created)
      {
        P4EST_ASSERT(extension_cell_values_tilde == NULL);
        ierr = VecCreateGhostCells(p4est, ghost, &extension_cell_values_tilde); CHKERRXX(ierr);
        ierr = VecGetArray(extension_cell_values_tilde, &extension_cell_values_tilde_p); CHKERRXX(ierr);
        P4EST_ASSERT(extension_on_fine_nodes_tilde == NULL);
        ierr = VecCreateGhostNodes(fine_p4est, fine_nodes, &extension_on_fine_nodes_tilde); CHKERRXX(ierr);
        ierr = VecGetArray(extension_on_fine_nodes_tilde, &extension_on_fine_nodes_tilde_p); CHKERRXX(ierr);
        P4EST_ASSERT(corrected_rhs_tilde == NULL);
        ierr = VecCreateNoGhostCells(p4est, &corrected_rhs_tilde); CHKERRXX(ierr);
        ierr = VecGetArray(corrected_rhs_tilde, &corrected_rhs_tilde_p); CHKERRXX(ierr);
        P4EST_ASSERT(residual_tilde == NULL);
        ierr = VecCreateNoGhostCells(p4est, &residual_tilde); CHKERRXX(ierr);
        ierr = VecGetArray(residual_tilde, &residual_tilde_p); CHKERRXX(ierr);
        // update extension_cell_values_tilde <= extension_cell_values as well for good initial guess
        // the original vector's ghost values are already up-to-date, no need to GhostUpdate...
        // [knowingly avoiding separate Petsc operations, because of simplicity (no VecGhostGetLocalForm, etc.)]
        for (p4est_locidx_t qq = 0; qq < (p4est_locidx_t) (p4est->local_num_quadrants + ghost->ghosts.elem_count); ++qq)
          extension_cell_values_tilde_p[qq] = extension_cell_values_p[qq];

        other_tilde_vectors_have_been_created = true;
      }


      ierr = VecGhostUpdateBegin(solution_tilde, INSERT_VALUES, SCATTER_FORWARD); CHKERRXX(ierr);
      ierr = VecGhostUpdateEnd(solution_tilde, INSERT_VALUES, SCATTER_FORWARD); CHKERRXX(ierr);

      extend_interface_values(solution_tilde_p, extension_cell_values_tilde, extension_on_fine_nodes_p);
      interpolate_coarse_cell_field_to_fine_nodes(extension_cell_values_tilde_p, extension_on_fine_nodes_tilde);
      get_corrected_rhs(corrected_rhs_tilde, extension_on_fine_nodes_tilde_p);

      ierr = MatMult(A, solution_tilde, residual_tilde); CHKERRXX(ierr);
      // finish the operation as residual -= corrected_rhs
      // --> can be done in the same loop as the calculation of relevant inner_product for min-res step
      // done in the following for optimization
      // (knowingly avoiding separate Petsc operations that would multiply the number of such loops)
      inner_products[0] = inner_products[1] = 0;
      for (p4est_locidx_t qq = 0; qq < p4est->local_num_quadrants; ++qq) {
        residual_tilde_p[qq]  -= corrected_rhs_tilde_p[qq];
        inner_products[0]     += residual_p[qq]*(residual_p[qq] - residual_tilde_p[qq]);
        inner_products[1]     += (residual_p[qq] - residual_tilde_p[qq])*(residual_p[qq] - residual_tilde_p[qq]);
      }
      mpiret = MPI_Allreduce(MPI_IN_PLACE, inner_products, 2, MPI_DOUBLE, MPI_SUM, p4est->mpicomm); SC_CHECK_MPI(mpiret);
      step_size = inner_products[0]/inner_products[1];

      double max_correction = 0.0;
      norm_residual_and_corrected_rhs[0] = norm_residual_and_corrected_rhs[1] = 0.0;
      for (p4est_locidx_t qq = 0; qq < p4est->local_num_quadrants; ++qq) {
        max_correction                      = MAX(max_correction, fabs(step_size*(solution_tilde_p[qq] - solution_p[qq])));
        residual_p[qq]                      = (1.0-step_size)*residual_p[qq] + step_size*residual_tilde_p[qq];
        corrected_rhs_p[qq]                 = (1.0-step_size)*corrected_rhs_p[qq] + step_size*corrected_rhs_tilde_p[qq];
        norm_residual_and_corrected_rhs[0] += SQR(residual_p[qq]);
        norm_residual_and_corrected_rhs[1] += SQR(corrected_rhs_p[qq]);
        solution_p[qq]                      = (1.0-step_size)*solution_p[qq] + step_size*solution_tilde_p[qq];
        solution_tilde_p[qq]                = solution_p[qq]; // update initial guess for next KSPSolve
        extension_cell_values_p[qq]         = (1.0-step_size)*extension_cell_values_p[qq] + step_size*extension_cell_values_tilde_p[qq];
        extension_cell_values_tilde_p[qq]   = extension_cell_values_p[qq]; // update next extension_cell_values_tilde for initial guess for extension
        if(qq < (p4est_locidx_t) fine_nodes->indep_nodes.elem_count)
          extension_on_fine_nodes_p[qq]     = (1.0-step_size)*extension_on_fine_nodes_p[qq] + step_size*extension_on_fine_nodes_tilde_p[qq];
      }
      mpiret = MPI_Allreduce(MPI_IN_PLACE, &max_correction, 1, MPI_DOUBLE, MPI_MAX, p4est->mpicomm); SC_CHECK_MPI(mpiret);
      mpiret = MPI_Allreduce(MPI_IN_PLACE, norm_residual_and_corrected_rhs, 2, MPI_DOUBLE, MPI_SUM, p4est->mpicomm); SC_CHECK_MPI(mpiret);
      norm_residual_and_corrected_rhs[0] = sqrt(norm_residual_and_corrected_rhs[0]);
      norm_residual_and_corrected_rhs[1] = sqrt(norm_residual_and_corrected_rhs[1]);
      // update the ghost elements of ghosted cell-vectors
      for (p4est_locidx_t qq = p4est->local_num_quadrants; qq < (p4est_locidx_t) (p4est->local_num_quadrants + ghost->ghosts.elem_count); ++qq) {
        solution_p[qq]                      = (1.0-step_size)*solution_p[qq] + step_size*solution_tilde_p[qq];
        solution_tilde_p[qq]                = solution_p[qq]; // update initial guess for next KSPSolve
        extension_cell_values_p[qq]         = (1.0-step_size)*extension_cell_values_p[qq] + step_size*extension_cell_values_tilde_p[qq];
        extension_cell_values_tilde_p[qq]   = extension_cell_values_p[qq]; // update next extension_cell_values_tilde for initial guess for extension
        if(qq < (p4est_locidx_t) fine_nodes->indep_nodes.elem_count)
          extension_on_fine_nodes_p[qq]     = (1.0-step_size)*extension_on_fine_nodes_p[qq] + step_size*extension_on_fine_nodes_tilde_p[qq];
      }
      // update the last element of extension_on_fine_nodes if needed
      if((p4est_locidx_t) fine_nodes->indep_nodes.elem_count > (p4est_locidx_t) (p4est->local_num_quadrants + ghost->ghosts.elem_count))
        for (p4est_locidx_t qq = (p4est_locidx_t) (p4est->local_num_quadrants + ghost->ghosts.elem_count); qq < (p4est_locidx_t) fine_nodes->indep_nodes.elem_count; ++qq)
          extension_on_fine_nodes_p[qq]     = (1.0-step_size)*extension_on_fine_nodes_p[qq] + step_size*extension_on_fine_nodes_tilde_p[qq];



      numbers_of_ksp_iterations.push_back(nb_iterations);
      max_corrections.push_back(max_correction);
      relative_residuals.push_back(norm_residual_and_corrected_rhs[0]/norm_residual_and_corrected_rhs[1]);

      size_t iter = relative_residuals.size() -1;
      solver_has_converged =
          (max_correction < absolute_accuracy_threshold) && // if_nb_iterations != 0, max_correction must be below the accuracy requirement AND
          ((norm_residual_and_corrected_rhs[0]/norm_residual_and_corrected_rhs[1] < tolerance_on_rel_residual) || // either the relative residual is below the desired threshold as well
          (fabs(relative_residuals[iter] - relative_residuals[iter-1]) < 1.0e-6*MAX(relative_residuals[iter], relative_residuals[iter-1]))); // or we have reached a fixed-point for which the relative residual is above the threshold but can't really be made any smaller apparently
    }

    ierr = VecRestoreArray(corrected_rhs, &corrected_rhs_p); CHKERRXX(ierr);
    ierr = VecRestoreArray(residual, &residual_p); CHKERRXX(ierr);
    ierr = VecRestoreArray(solution, &solution_p); CHKERRXX(ierr);
    ierr = VecRestoreArray(extension_cell_values, &extension_cell_values_p); CHKERRXX(ierr);
    ierr = VecRestoreArray(extension_on_fine_nodes, &extension_on_fine_nodes_p); CHKERRXX(ierr);

    correct_jump_mu_grad_u();

    P4EST_ASSERT(solution_tilde_p != NULL);
    ierr = VecRestoreArray(solution_tilde, &solution_tilde_p); CHKERRXX(ierr);
    P4EST_ASSERT(solution_tilde != NULL);
    ierr = VecDestroy(solution_tilde); CHKERRXX(ierr);
    if(other_tilde_vectors_have_been_created)
    {
      P4EST_ASSERT(extension_cell_values_tilde_p != NULL);
      ierr = VecRestoreArray(extension_cell_values_tilde, &extension_cell_values_tilde_p); CHKERRXX(ierr);
      P4EST_ASSERT(extension_cell_values_tilde != NULL);
      ierr = VecDestroy(extension_cell_values_tilde); CHKERRXX(ierr);
      P4EST_ASSERT(extension_on_fine_nodes_tilde_p != NULL);
      ierr = VecRestoreArray(extension_on_fine_nodes_tilde, &extension_on_fine_nodes_tilde_p); CHKERRXX(ierr);
      P4EST_ASSERT(extension_on_fine_nodes_tilde != NULL);
      ierr = VecDestroy(extension_on_fine_nodes_tilde); CHKERRXX(ierr);
      P4EST_ASSERT(corrected_rhs_tilde_p != NULL);
      ierr = VecRestoreArray(corrected_rhs_tilde, &corrected_rhs_tilde_p); CHKERRXX(ierr);
      P4EST_ASSERT(corrected_rhs_tilde != NULL);
      ierr = VecDestroy(corrected_rhs_tilde); CHKERRXX(ierr);
      P4EST_ASSERT(residual_tilde_p != NULL);
      ierr = VecRestoreArray(residual_tilde, &residual_tilde_p); CHKERRXX(ierr);
      P4EST_ASSERT(residual_tilde != NULL);
      ierr = VecDestroy(residual_tilde); CHKERRXX(ierr);
    }

    ierr  = VecDestroy(residual); CHKERRXX(ierr);
  }
  solution_is_set = true;
  ierr = PetscLogEventEnd(log_my_p4est_xgfm_cells_solve, A, rhs, ksp, 0); CHKERRXX(ierr);
}

bool my_p4est_xgfm_cells_t::interface_neighbor_is_found(const p4est_locidx_t &quad_idx, const int &dir, interface_neighbor& int_nb)
{
  P4EST_ASSERT((quad_idx>=0) && (quad_idx < p4est->local_num_quadrants) && (dir >=0) && (dir < P4EST_FACES));
  std::map<p4est_locidx_t, std::map<int, interface_neighbor> >::const_iterator it = map_of_interface_neighbors.find(quad_idx);
  if(it != map_of_interface_neighbors.end())
  {
    std::map<int, interface_neighbor>::const_iterator itt = (it->second).find(dir);
    if(itt != (it->second).end())
    {
      int_nb = itt->second;
      return true;
    }
  }
  // not found in map!
  return false;
}

interface_neighbor my_p4est_xgfm_cells_t::get_interface_neighbor(const p4est_locidx_t &quad_idx, const int &dir,
                                                                 const p4est_locidx_t &tmp_quad_idx, const p4est_locidx_t &quad_fine_node_idx, const p4est_locidx_t &tmp_fine_node_idx,
                                                                 const double *phi_read_p, const double *phi_dd_read_p[])
{
  P4EST_ASSERT(quad_idx >= 0 && quad_idx < p4est->local_num_quadrants && dir >= 0 && dir < P4EST_FACES);
#ifdef DEBUG
  set_of_neighboring_quadrants ngbd; ngbd.clear();
  p4est_topidx_t tree_idx = p4est->first_local_tree;
  while (tree_idx < p4est->last_local_tree && quad_idx >= p4est_tree_array_index(p4est->trees, tree_idx + 1)->quadrants_offset)
    tree_idx++;
  cell_ngbd->find_neighbor_cells_of_cell(ngbd, quad_idx, tree_idx, dir);
  P4EST_ASSERT(ngbd.size() == 1 && ngbd.begin()->p.piggy3.local_num == tmp_quad_idx);
  splitting_criteria_t *data = (splitting_criteria_t*) p4est->user_pointer;
  p4est_tree_t* tree = p4est_tree_array_index(p4est->trees, tree_idx);
  const p4est_quadrant_t* quadrant = p4est_quadrant_array_index(&tree->quadrants, quad_idx - tree->quadrants_offset);
  const p4est_quadrant_t* neighbor;
  if(tmp_quad_idx < p4est->local_num_quadrants)
  {
    p4est_topidx_t tree_idx_tmp = p4est->first_local_tree;
    while (tree_idx_tmp < p4est->last_local_tree && tmp_quad_idx >= p4est_tree_array_index(p4est->trees, tree_idx_tmp + 1)->quadrants_offset)
      tree_idx_tmp++;
    p4est_tree_t* tree_tmp = p4est_tree_array_index(p4est->trees, tree_idx_tmp);
    neighbor = p4est_quadrant_array_index(&tree_tmp->quadrants, tmp_quad_idx - tree_tmp->quadrants_offset);
  }
  else
    neighbor = p4est_quadrant_array_index(&ghost->ghosts, tmp_quad_idx - p4est->local_num_quadrants);
  P4EST_ASSERT((quadrant->level == neighbor->level) && (quadrant->level == ((int8_t) data->max_lvl)));
#endif

  interface_neighbor interface_nb;
  if(interface_neighbor_is_found(quad_idx, dir, interface_nb))
    return interface_nb;

  P4EST_ASSERT((quad_fine_node_idx >=0) && (quad_fine_node_idx < (p4est_locidx_t)(fine_nodes->indep_nodes.elem_count)));
  P4EST_ASSERT((tmp_fine_node_idx >=0) && (tmp_fine_node_idx < (p4est_locidx_t)(fine_nodes->indep_nodes.elem_count)));
  interface_nb.phi_q    = phi_read_p[quad_fine_node_idx];
  interface_nb.phi_tmp  = phi_read_p[tmp_fine_node_idx];
  P4EST_ASSERT(((interface_nb.phi_q > 0.0) && (interface_nb.phi_tmp <= 0.0)) || ((interface_nb.phi_q <= 0.0) && (interface_nb.phi_tmp > 0.0)));
  interface_nb.quad_tmp_idx             = tmp_quad_idx;
  interface_nb.quad_fine_node_idx       = quad_fine_node_idx;
  interface_nb.tmp_fine_node_idx        = tmp_fine_node_idx;
  interface_nb.mid_point_fine_node_idx  = fine_idx_of_direct_neighbor(fine_node_ngbd->neighbors[quad_fine_node_idx], dir);
  P4EST_ASSERT((interface_nb.mid_point_fine_node_idx >= 0) && (interface_nb.mid_point_fine_node_idx == fine_idx_of_direct_neighbor(fine_node_ngbd->neighbors[tmp_fine_node_idx], dir + (dir%2 == 0 ? +1 : -1))));


  double mid_point_phi = phi_read_p[interface_nb.mid_point_fine_node_idx];
  double dd_phi_q, dd_phi_mid_point, dd_phi_tmp;
  dd_phi_q = dd_phi_mid_point = dd_phi_tmp = 0.0;
  if(second_derivatives_of_phi_are_set)
  {
    dd_phi_q          = phi_dd_read_p[dir/2][quad_fine_node_idx];
    dd_phi_tmp        = phi_dd_read_p[dir/2][tmp_fine_node_idx];
    dd_phi_mid_point  = phi_dd_read_p[dir/2][interface_nb.mid_point_fine_node_idx];
  }

  double theta;
  if ((( mid_point_phi > 0.0) && (interface_nb.phi_q > 0.0)) || ((mid_point_phi <= 0.0) && (interface_nb.phi_q <= 0.0)))
  {
    // mid_point on same side
    if(second_derivatives_of_phi_are_set)
      theta = (interface_nb.phi_q <= 0.0 ?
            0.5*(1.0 + fraction_Interval_Covered_By_Irregular_Domain_using_2nd_Order_Derivatives(mid_point_phi, interface_nb.phi_tmp, dd_phi_mid_point, dd_phi_tmp, .5*dxyz_min[dir/2])):
        0.5*(2.0 - fraction_Interval_Covered_By_Irregular_Domain_using_2nd_Order_Derivatives(mid_point_phi, interface_nb.phi_tmp, dd_phi_mid_point, dd_phi_tmp, .5*dxyz_min[dir/2])));
    else
      theta = (interface_nb.phi_q <= 0.0 ?
            0.5*(1.0 + fraction_Interval_Covered_By_Irregular_Domain(mid_point_phi, interface_nb.phi_tmp, .5*dxyz_min[dir/2], .5*dxyz_min[dir/2])):
        0.5*(2.0 - fraction_Interval_Covered_By_Irregular_Domain(mid_point_phi, interface_nb.phi_tmp, .5*dxyz_min[dir/2], .5*dxyz_min[dir/2])));
  }
  else
  {
    // mid_point on the other side
    if(second_derivatives_of_phi_are_set)
      theta = (interface_nb.phi_q <= 0.0 ?
            0.5*(fraction_Interval_Covered_By_Irregular_Domain_using_2nd_Order_Derivatives(interface_nb.phi_q, mid_point_phi, dd_phi_q, dd_phi_mid_point, .5*dxyz_min[dir/2])):
        0.5*(1.0 - fraction_Interval_Covered_By_Irregular_Domain_using_2nd_Order_Derivatives(interface_nb.phi_q, mid_point_phi, dd_phi_q, dd_phi_mid_point, .5*dxyz_min[dir/2])));
    else
      theta = (interface_nb.phi_q <= 0.0 ?
            0.5*(fraction_Interval_Covered_By_Irregular_Domain(interface_nb.phi_q, mid_point_phi, .5*dxyz_min[dir/2], .5*dxyz_min[dir/2])):
        0.5*(1.0 - fraction_Interval_Covered_By_Irregular_Domain(interface_nb.phi_q, mid_point_phi, .5*dxyz_min[dir/2], .5*dxyz_min[dir/2])));
  }
  if(theta < EPS) theta = 0.0;
  if(theta > 1  ) theta = 1.0;

  interface_nb.theta = theta;

  interface_nb.mu_this_side   = (interface_nb.phi_q <= 0.0 ? (1.0 - .5*theta)*mu_m(quad_idx) + .5*theta*mu_m(tmp_quad_idx)          : (1.0 - .5*theta)*mu_p(quad_idx) + .5*theta*mu_p(tmp_quad_idx));
  interface_nb.mu_other_side  = (interface_nb.phi_q <= 0.0 ? .5*(1.0 - theta)*mu_p(quad_idx) + .5*(1.0 + theta)*mu_p(tmp_quad_idx)  : .5*(1.0 - theta)*mu_m(quad_idx) + .5*(1.0 + theta)*mu_m(tmp_quad_idx));

  map_of_interface_neighbors[quad_idx][dir] = interface_nb; // add it to the map so that future access is read in memory;
  return interface_nb;
}


void my_p4est_xgfm_cells_t::setup_negative_laplace_matrix_with_jumps()
{
  preallocate_matrix();

  double *null_space_p;
  if(!nullspace_use_fixed_point)
  {
    ierr = VecDuplicate(rhs, &null_space); CHKERRXX(ierr);
    ierr = VecGetArray(null_space, &null_space_p); CHKERRXX(ierr);
  }
  const double *phi_read_p, *phi_dd_read_p[P4EST_DIM];
  ierr = VecGetArrayRead(phi, &phi_read_p); CHKERRXX(ierr);
  if(second_derivatives_of_phi_are_set)
    for (short dim = 0; dim < P4EST_DIM; ++dim){
      ierr = VecGetArrayRead(phi_second_der[dim], &phi_dd_read_p[dim]); CHKERRXX(ierr);}
  bool is_quad_a_fine_node, is_tmp_a_fine_node;

  fixed_value_idx_g = p4est->global_num_quadrants;

  // register for logging purpose
  ierr = PetscLogEventBegin(log_my_p4est_xgfm_cells_matrix_setup, A, 0, 0, 0); CHKERRXX(ierr);

  set_of_neighboring_quadrants ngbd;
  double cell_dxyz[P4EST_DIM];
  p4est_qcoord_t qxyz_quad[P4EST_DIM], qxyz_tmp[P4EST_DIM];
  p4est_topidx_t nxyz_tree_quad[P4EST_DIM], nxyz_tree_tmp[P4EST_DIM];
  p4est_locidx_t local_fine_indices_for_quad_interp[P4EST_CHILDREN], local_fine_indices_for_tmp_interp[P4EST_CHILDREN];
  double interp_weights_for_quad_interp[P4EST_CHILDREN], interp_weights_for_tmp_interp[P4EST_CHILDREN];
#ifdef CASL_THROWS
  bool is_face_a_fine_node;
  p4est_locidx_t local_fine_indices_for_face_interp[P4EST_CHILDREN];
  double interp_weights_for_face_interp[P4EST_CHILDREN];
#endif

  for(p4est_topidx_t tree_idx = p4est->first_local_tree; tree_idx <= p4est->last_local_tree; ++tree_idx){
    p4est_tree_t *tree = p4est_tree_array_index(p4est->trees, tree_idx);
    for (unsigned char dim = 0; dim < P4EST_DIM; ++dim) {
      double rel_top_idx = (p4est->connectivity->vertices[3*p4est->connectivity->tree_to_vertex[P4EST_CHILDREN*tree_idx + 0] + dim] - xyz_min[dim])/tree_dimensions[dim];
      P4EST_ASSERT(fabs(rel_top_idx - floor(rel_top_idx)) < EPS);
      nxyz_tree_quad[dim]   = ((p4est_topidx_t) floor(rel_top_idx));
    }
    for (size_t q = 0; q < tree->quadrants.elem_count; ++q){
      const p4est_quadrant_t *quad = p4est_quadrant_array_index(&tree->quadrants, q);
      p4est_locidx_t quad_idx = q + tree->quadrants_offset;

      PetscInt quad_gloidx = quad_idx + p4est->global_first_quadrant[p4est->mpirank];

      qxyz_quad[0] = quad->x + P4EST_QUADRANT_LEN(quad->level + 1);
      qxyz_quad[1] = quad->y + P4EST_QUADRANT_LEN(quad->level + 1);
#ifdef P4_TO_P8
      qxyz_quad[2] = quad->z + P4EST_QUADRANT_LEN(quad->level + 1);
#endif
      is_quad_a_fine_node = multilinear_interpolation_weights(nxyz_tree_quad, qxyz_quad, local_fine_indices_for_quad_interp, interp_weights_for_quad_interp);

      double phi_q = phi_read_p[local_fine_indices_for_quad_interp[0]]*interp_weights_for_quad_interp[0];
      for (unsigned char ccc = 1; ccc < (is_quad_a_fine_node ? 0 : P4EST_CHILDREN); ++ccc)
        phi_q += phi_read_p[local_fine_indices_for_quad_interp[ccc]]*interp_weights_for_quad_interp[ccc];


      double dtmp = (double)P4EST_QUADRANT_LEN(quad->level)/(double)P4EST_ROOT_LEN;
      double cell_volume;
      cell_dxyz[0]  = tree_dimensions[0] * dtmp; cell_volume  = cell_dxyz[0];
      cell_dxyz[1]  = tree_dimensions[1] * dtmp; cell_volume *= cell_dxyz[1];
#ifdef P4_TO_P8
      cell_dxyz[2]  = tree_dimensions[2] * dtmp; cell_volume *= cell_dxyz[2];
#endif

      if(!nullspace_use_fixed_point) null_space_p[quad_idx] = 1;

      /* First add the diagonal term */
      double add_diag = (phi_q > 0.0 ? add_diag_p.get_value(): add_diag_m.get_value());
      if(fabs(add_diag) > EPS)
      {
        ierr = MatSetValue(A, quad_gloidx, quad_gloidx, cell_volume*add_diag, ADD_VALUES); CHKERRXX(ierr);
        matrix_has_nullspace = false;
      }

      for(unsigned char dir = 0; dir < P4EST_FACES; ++dir)
      {
        double face_area = cell_volume/cell_dxyz[dir/2];

        /* first check if the cell is a wall
         * We will assume that walls are not crossed by the interface, in a first attempt! */
        if(is_quad_Wall(p4est, tree_idx, quad, dir))
        {
          double wall_face_center[P4EST_DIM];
#ifdef CASL_THROWS
          p4est_qcoord_t qwall_face_center[P4EST_DIM];
#endif
          for (unsigned char dim = 0; dim < P4EST_DIM; ++dim) {
            wall_face_center[dim] = xyz_min[dim] + (nxyz_tree_quad[dim] + (((double) qxyz_quad[dim])/((double) P4EST_ROOT_LEN)))*tree_dimensions[dim] + (dim == dir/2 ? (dir%2 == 0 ? -.5*cell_dxyz[dir/2] : .5*cell_dxyz[dir/2]) : 0.0);
#ifdef CASL_THROWS
            qwall_face_center[dim]= qxyz_quad[dim]+ (dim == dir/2 ? (dir%2 == 0 ? -P4EST_QUADRANT_LEN(quad->level+1) : P4EST_QUADRANT_LEN(quad->level+1)) : 0.0);
#endif
          }
          if(bc->wallType(wall_face_center) == DIRICHLET)
          {
#ifdef CASL_THROWS
            is_face_a_fine_node = multilinear_interpolation_weights(nxyz_tree_quad, qwall_face_center, local_fine_indices_for_face_interp, interp_weights_for_face_interp);
            double phi_face = phi_read_p[local_fine_indices_for_face_interp[0]]*interp_weights_for_face_interp[0];
            for (unsigned char ccc = 1; ccc < (is_face_a_fine_node ? 0 : P4EST_CHILDREN) ; ++ccc)
              phi_face += phi_read_p[local_fine_indices_for_face_interp[ccc]]*interp_weights_for_face_interp[ccc];
            int is_wall_cell_crossed = ((phi_q > 0.0)  && (phi_face <= 0.0)) || ((phi_q <= 0.0) && (phi_face >  0.0));
            if(is_wall_cell_crossed)
              throw std::invalid_argument("my_p4est_xgfm_cells_t::setup_negative_laplace_matrix_with_jumps() : a wall-cell is crossed by an interface with Dirichlet boundary condition...");
#endif
            matrix_has_nullspace = false;
            double mu = (phi_q > 0.0 ? mu_p(wall_face_center): mu_m(wall_face_center));
            ierr = MatSetValue(A, quad_gloidx, quad_gloidx, 2*mu*face_area/cell_dxyz[dir/2], ADD_VALUES); CHKERRXX(ierr);
          }
          continue;
        }

        if(nullspace_use_fixed_point && quad_gloidx<fixed_value_idx_g)
        {
          fixed_value_idx_l = quad_idx;
          fixed_value_idx_g = quad_gloidx;
        }

        /* now get the neighbors */
        ngbd.clear();
        cell_ngbd->find_neighbor_cells_of_cell(ngbd, quad_idx, tree_idx, dir);

        if(ngbd.size() == 1)
        {
          int8_t level_tmp = ngbd.begin()->level;
          p4est_locidx_t quad_tmp_idx = ngbd.begin()->p.piggy3.local_num;
          p4est_topidx_t tree_tmp_idx = ngbd.begin()->p.piggy3.which_tree;

          for (unsigned char dim = 0; dim < P4EST_DIM; ++dim) {
            double rel_top_idx = (p4est->connectivity->vertices[3*p4est->connectivity->tree_to_vertex[P4EST_CHILDREN*tree_tmp_idx + 0] + dim] - xyz_min[dim])/tree_dimensions[dim];
            P4EST_ASSERT(fabs(rel_top_idx - floor(rel_top_idx)) < EPS);
            nxyz_tree_tmp[dim] = ((p4est_topidx_t) floor(rel_top_idx));
          }
          qxyz_tmp[0] = ngbd.begin()->x + P4EST_QUADRANT_LEN(ngbd.begin()->level+1);
          qxyz_tmp[1] = ngbd.begin()->y + P4EST_QUADRANT_LEN(ngbd.begin()->level+1);
#ifdef P4_TO_P8
          qxyz_tmp[2] = ngbd.begin()->z + P4EST_QUADRANT_LEN(ngbd.begin()->level+1);
#endif
          is_tmp_a_fine_node = multilinear_interpolation_weights(nxyz_tree_tmp, qxyz_tmp, local_fine_indices_for_tmp_interp, interp_weights_for_tmp_interp);
          double phi_tmp = phi_read_p[local_fine_indices_for_tmp_interp[0]]*interp_weights_for_tmp_interp[0];
          for (unsigned char ccc = 1; ccc < (is_tmp_a_fine_node ? 0: P4EST_CHILDREN); ++ccc)
            phi_tmp += phi_read_p[local_fine_indices_for_tmp_interp[ccc]]*interp_weights_for_tmp_interp[ccc];

          /* If interface across the two cells.
           * We assume that the interface is tesselated with uniform finest grid level */
          if((phi_q <= 0.0) != (phi_tmp <= 0.0))
          {
            P4EST_ASSERT(is_quad_a_fine_node && is_tmp_a_fine_node);
            interface_neighbor int_nb = get_interface_neighbor(quad_idx, dir, quad_tmp_idx, local_fine_indices_for_quad_interp[0], local_fine_indices_for_tmp_interp[0], phi_read_p, phi_dd_read_p);
            double mu_across = int_nb.mu_this_side*int_nb.mu_other_side/((1.0-int_nb.theta)*int_nb.mu_this_side + int_nb.theta*int_nb.mu_other_side);

            ierr = MatSetValue(A, quad_gloidx, quad_gloidx,                         mu_across * face_area/dxyz_min[dir/2], ADD_VALUES); CHKERRXX(ierr);
            ierr = MatSetValue(A, quad_gloidx, compute_global_index(quad_tmp_idx), -mu_across * face_area/dxyz_min[dir/2], ADD_VALUES); CHKERRXX(ierr);
          }
          /* no interface - regular discretization */
          else
          {
            double s_tmp = pow((double)P4EST_QUADRANT_LEN(ngbd.begin()->level)/(double)P4EST_ROOT_LEN, (double)P4EST_DIM-1);

            ngbd.clear();
            cell_ngbd->find_neighbor_cells_of_cell(ngbd, quad_tmp_idx, tree_tmp_idx, dir%2 == 0 ? dir + 1 : dir - 1);


            double d = 0.0;
            for (set_of_neighboring_quadrants::const_iterator it = ngbd.begin(); it != ngbd.end(); ++it)
            {
              double s_ng = pow((double)P4EST_QUADRANT_LEN(it->level)/(double)P4EST_ROOT_LEN, (double)P4EST_DIM-1);
              d += s_ng/s_tmp * 0.5 * (double)(P4EST_QUADRANT_LEN(level_tmp)+P4EST_QUADRANT_LEN(it->level))/(double)P4EST_ROOT_LEN;
            }
            d *= tree_dimensions[dir/2];

            double mu_tmp = 0.0;
            double mu_nb;
            double xyz_face[P4EST_DIM];
            for (set_of_neighboring_quadrants::const_iterator it = ngbd.begin(); it != ngbd.end(); ++it)
            {
              xyz_face[0] = quad_x_fr_q(it->p.piggy3.local_num, it->p.piggy3.which_tree, p4est, ghost);
              xyz_face[1] = quad_y_fr_q(it->p.piggy3.local_num, it->p.piggy3.which_tree, p4est, ghost);
#ifdef P4_TO_P8
              xyz_face[2] = quad_z_fr_q(it->p.piggy3.local_num, it->p.piggy3.which_tree, p4est, ghost);
#endif
              xyz_face[dir/2] += (dir%2 == 0 ? -1.0: +1.0)*(.5*((double)(P4EST_QUADRANT_LEN(it->level))/(double)P4EST_ROOT_LEN))*tree_dimensions[dir/2];

              mu_nb = (phi_q <= 0.0 ? mu_m(xyz_face) : mu_p(xyz_face));
              double s_ng = pow((double)P4EST_QUADRANT_LEN(it->level)/(double)P4EST_ROOT_LEN, (double)P4EST_DIM-1);
              ierr = MatSetValue(A, quad_gloidx, compute_global_index(it->p.piggy3.local_num), mu_nb*face_area * s_ng/s_tmp/d, ADD_VALUES); CHKERRXX(ierr);
              mu_tmp += mu_nb*s_ng/s_tmp;
            }

            ierr = MatSetValue(A, quad_gloidx, compute_global_index(quad_tmp_idx), -mu_tmp*face_area/d, ADD_VALUES); CHKERRXX(ierr);
          }
        }
        /* there is more than one neighbor, regular bulk case. This assumes uniform on interface ! */
        else if(ngbd.size() > 1)
        {

          double s_tmp = pow((double)P4EST_QUADRANT_LEN(quad->level)/(double)P4EST_ROOT_LEN, (double)P4EST_DIM-1);

          double d = 0.0;
          for (set_of_neighboring_quadrants::const_iterator it = ngbd.begin(); it != ngbd.end(); ++it)
          {
            double s_ng = pow((double)P4EST_QUADRANT_LEN(it->level)/(double)P4EST_ROOT_LEN, (double)P4EST_DIM-1);
            d += s_ng/s_tmp * 0.5 * (double)(P4EST_QUADRANT_LEN(quad->level)+P4EST_QUADRANT_LEN(it->level))/(double)P4EST_ROOT_LEN;
          }
          d *= tree_dimensions[dir/2];

          double mu_tmp = 0.0;
          double mu_nb;
          double xyz_face[P4EST_DIM];
          for (set_of_neighboring_quadrants::const_iterator it = ngbd.begin(); it != ngbd.end(); ++it)
          {
            xyz_face[0] = quad_x_fr_q(it->p.piggy3.local_num, it->p.piggy3.which_tree, p4est, ghost);
            xyz_face[1] = quad_y_fr_q(it->p.piggy3.local_num, it->p.piggy3.which_tree, p4est, ghost);
#ifdef P4_TO_P8
            xyz_face[2] = quad_z_fr_q(it->p.piggy3.local_num, it->p.piggy3.which_tree, p4est, ghost);
#endif
            xyz_face[dir/2] += (dir%2 == 0 ? +1.0: -1.0)*(.5*((double)(P4EST_QUADRANT_LEN(it->level))/(double)P4EST_ROOT_LEN))*tree_dimensions[dir/2];

            mu_nb = (phi_q <= 0.0 ? mu_m(xyz_face) : mu_p(xyz_face));
            double s_ng = pow((double)P4EST_QUADRANT_LEN(it->level)/(double)P4EST_ROOT_LEN, (double)P4EST_DIM-1);
            ierr = MatSetValue(A, quad_gloidx, compute_global_index(it->p.piggy3.local_num), -mu_nb*face_area * s_ng/s_tmp/d, ADD_VALUES); CHKERRXX(ierr);
            mu_tmp += mu_nb*s_ng/s_tmp;
          }

          ierr = MatSetValue(A, quad_gloidx, quad_gloidx, mu_tmp*face_area/d, ADD_VALUES); CHKERRXX(ierr);

        }
      }
    }
  }

  if(!nullspace_use_fixed_point)
  {
    ierr = VecRestoreArray(null_space, &null_space_p); CHKERRXX(ierr);
  }


  // Assemble the matrix
  ierr = MatAssemblyBegin(A, MAT_FINAL_ASSEMBLY); CHKERRXX(ierr);
  ierr = MatAssemblyEnd  (A, MAT_FINAL_ASSEMBLY); CHKERRXX(ierr);

  // check for null space
  ierr = MPI_Allreduce(MPI_IN_PLACE, &matrix_has_nullspace, 1, MPI_INT, MPI_LAND, p4est->mpicomm); CHKERRXX(ierr);
  if (matrix_has_nullspace)
  {
    if(!nullspace_use_fixed_point)
    {
      if(A_null_space != NULL){
        ierr = MatNullSpaceDestroy(A_null_space); CHKERRXX(ierr); }

      double norm;
      ierr = VecNormalize(null_space, &norm); CHKERRXX(ierr);
      ierr = MatNullSpaceCreate(p4est->mpicomm, PETSC_FALSE, 1, &null_space, &A_null_space); CHKERRXX(ierr);

      ierr = MatSetNullSpace(A, A_null_space); CHKERRXX(ierr);
      ierr = MatSetTransposeNullSpace(A, A_null_space); CHKERRXX(ierr);
    }
    else
    {
      ierr = MatSetOption(A, MAT_NO_OFF_PROC_ZERO_ROWS, PETSC_TRUE); CHKERRXX(ierr);
      p4est_gloidx_t fixed_value_idx;
      MPI_Allreduce(&fixed_value_idx_g, &fixed_value_idx, 1, MPI_LONG_LONG_INT, MPI_MIN, p4est->mpicomm);
      if(fixed_value_idx_g >= p4est->global_num_quadrants)
        throw std::invalid_argument("my_p4est_poisson_cells_t->setup_negative_laplace_matrix: could not fix value for all neumann problem. Maybe there is no point inside the domain and away from the interface?");
      if (fixed_value_idx_g != fixed_value_idx){ // we are not setting the fixed value
        fixed_value_idx_l = -1;
        fixed_value_idx_g = fixed_value_idx;
        ierr = MatZeroRows(A, 0, (PetscInt*)(&fixed_value_idx_g), 1.0, NULL, NULL); CHKERRXX(ierr);
      }
      else { // reset the value
        ierr = MatZeroRows(A, 1, (PetscInt*)(&fixed_value_idx_g), 1.0, NULL, NULL); CHKERRXX(ierr);}
    }
  }

  if(!nullspace_use_fixed_point)
  {
    ierr = VecDestroy(null_space); CHKERRXX(ierr);
  }

  is_matrix_built = true;

  ierr = VecRestoreArrayRead(phi, &phi_read_p); CHKERRXX(ierr);
  if(second_derivatives_of_phi_are_set)
    for (short dim = 0; dim < P4EST_DIM; ++dim)
    {
      ierr = VecRestoreArrayRead(phi_second_der[dim], &phi_dd_read_p[dim]); CHKERRXX(ierr);
    }

  ierr = PetscLogEventEnd(log_my_p4est_xgfm_cells_matrix_setup, A, 0, 0, 0); CHKERRXX(ierr);
}

void my_p4est_xgfm_cells_t::setup_negative_laplace_rhsvec_with_jumps()
{
  // register for logging purpose
  ierr = PetscLogEventBegin(log_my_p4est_xgfm_cells_rhsvec_setup, 0, 0, 0, 0); CHKERRXX(ierr);

  double *rhs_p;
  const double *phi_read_p, *phi_dd_read_p[P4EST_DIM], *jump_u_read_p, *jump_mu_grad_u_read_p[P4EST_DIM];
  ierr    = VecGetArray(rhs,    &rhs_p   ); CHKERRXX(ierr);
  ierr    = VecGetArrayRead(phi, &phi_read_p); CHKERRXX(ierr);
  ierr    = VecGetArrayRead(jump_u, &jump_u_read_p); CHKERRXX(ierr);
  for (short dim = 0; dim < P4EST_DIM; ++dim) {
    ierr  = VecGetArrayRead(jump_mu_grad_u[dim], &jump_mu_grad_u_read_p[dim]); CHKERRXX(ierr);
    if(second_derivatives_of_phi_are_set){
      ierr  = VecGetArrayRead(phi_second_der[dim], &phi_dd_read_p[dim]); CHKERRXX(ierr);}
  }
  bool is_quad_a_fine_node, is_tmp_a_fine_node;

  set_of_neighboring_quadrants ngbd;
  double cell_dxyz[P4EST_DIM];
  p4est_qcoord_t qxyz_quad[P4EST_DIM], qxyz_tmp[P4EST_DIM];
  p4est_topidx_t nxyz_tree_quad[P4EST_DIM], nxyz_tree_tmp[P4EST_DIM];
  p4est_locidx_t local_fine_indices_for_quad_interp[P4EST_CHILDREN], local_fine_indices_for_tmp_interp[P4EST_CHILDREN];
  double interp_weights_for_quad_interp[P4EST_CHILDREN], interp_weights_for_tmp_interp[P4EST_CHILDREN];
#ifdef CASL_THROWS
  bool is_face_a_fine_node;
  p4est_locidx_t local_fine_indices_for_face_interp[P4EST_CHILDREN];
  double interp_weights_for_face_interp[P4EST_CHILDREN];
#endif

  /* Main loop over all local quadrant */
  for(p4est_topidx_t tree_idx = p4est->first_local_tree; tree_idx <= p4est->last_local_tree; ++tree_idx){
    p4est_tree_t *tree = p4est_tree_array_index(p4est->trees, tree_idx);
    for (unsigned char dim = 0; dim < P4EST_DIM; ++dim) {
      double rel_top_idx = (p4est->connectivity->vertices[3*p4est->connectivity->tree_to_vertex[P4EST_CHILDREN*tree_idx + 0] + dim] - xyz_min[dim])/tree_dimensions[dim];
      P4EST_ASSERT(fabs(rel_top_idx - floor(rel_top_idx)) < EPS);
      nxyz_tree_quad[dim]   = ((p4est_topidx_t) floor(rel_top_idx));
    }

    for (size_t q = 0; q < tree->quadrants.elem_count; ++q){
      const p4est_quadrant_t *quad = p4est_quadrant_array_index(&tree->quadrants, q);
      p4est_locidx_t quad_idx = q + tree->quadrants_offset;

      qxyz_quad[0] = quad->x + P4EST_QUADRANT_LEN(quad->level+1);
      qxyz_quad[1] = quad->y + P4EST_QUADRANT_LEN(quad->level+1);
#ifdef P4_TO_P8
      qxyz_quad[2] = quad->z + P4EST_QUADRANT_LEN(quad->level+1);
#endif

      is_quad_a_fine_node = multilinear_interpolation_weights(nxyz_tree_quad, qxyz_quad, local_fine_indices_for_quad_interp, interp_weights_for_quad_interp);
      double phi_q = phi_read_p[local_fine_indices_for_quad_interp[0]]*interp_weights_for_quad_interp[0];
      for (unsigned char ccc = 1; ccc < (is_quad_a_fine_node ? 0 : P4EST_CHILDREN); ++ccc)
        phi_q += phi_read_p[local_fine_indices_for_quad_interp[ccc]]*interp_weights_for_quad_interp[ccc];

      double dtmp = (double)P4EST_QUADRANT_LEN(quad->level)/(double)P4EST_ROOT_LEN;
      double cell_volume;
      cell_dxyz[0]  = tree_dimensions[0] * dtmp; cell_volume  = cell_dxyz[0];
      cell_dxyz[1]  = tree_dimensions[1] * dtmp; cell_volume *= cell_dxyz[1];
#ifdef P4_TO_P8
      cell_dxyz[2]  = tree_dimensions[2] * dtmp; cell_volume *= cell_dxyz[2];
#endif
      rhs_p[quad_idx] *= cell_volume;

      for(unsigned char dir = 0; dir < P4EST_FACES; ++dir)
      {
        double face_area = cell_volume/cell_dxyz[dir/2];

        /* first check if the cell is a wall
         * We will assume that walls are not crossed by the interface, in a first attempt! */
        if(is_quad_Wall(p4est, tree_idx, quad, dir))
        {
          double wall_face_center[P4EST_DIM];
#ifdef CASL_THROWS
          p4est_qcoord_t qwall_face_center[P4EST_DIM];
#endif
          for (unsigned char dim = 0; dim < P4EST_DIM; ++dim) {
            wall_face_center[dim] = xyz_min[dim] + (nxyz_tree_quad[dim] + (((double) qxyz_quad[dim])/((double) P4EST_ROOT_LEN)))*tree_dimensions[dim] + (dim == dir/2 ? (dir%2 == 0 ? -.5*cell_dxyz[dir/2] : .5*cell_dxyz[dir/2]): 0.0);
#ifdef CASL_THROWS
            qwall_face_center[dim]= qxyz_quad[dim]+ (dim == dir/2 ? (dir%2 == 0 ? -P4EST_QUADRANT_LEN(quad->level+1) : P4EST_QUADRANT_LEN(quad->level+1)): 0.0);
#endif
          }
#ifdef CASL_THROWS
          is_face_a_fine_node = multilinear_interpolation_weights(nxyz_tree_quad, qwall_face_center, local_fine_indices_for_face_interp, interp_weights_for_face_interp);
          double phi_face = phi_read_p[local_fine_indices_for_face_interp[0]]*interp_weights_for_face_interp[0];
          for (unsigned char ccc = 1; ccc < (is_face_a_fine_node ? 0 : P4EST_CHILDREN) ; ++ccc)
            phi_face += phi_read_p[local_fine_indices_for_face_interp[ccc]]*interp_weights_for_face_interp[ccc];
          int is_wall_cell_crossed = ((phi_q > 0.0)  && (phi_face <= 0.0)) || ((phi_q <= 0.0) && (phi_face >  0.0));
          if(is_wall_cell_crossed)
            throw std::invalid_argument("my_p4est_xgfm_cells_t::setup_negative_laplace_rhsvec_with_jumps(): a wall-cell is crossed by the interface...");
#endif
          double mu           = (phi_q > 0.0 ? mu_p(wall_face_center): mu_m(wall_face_center));
          double val_wall     = bc->wallValue(wall_face_center);
          switch(bc->wallType(wall_face_center))
          {
          case DIRICHLET:
            rhs_p[quad_idx]  += 2.0*mu*face_area*val_wall/cell_dxyz[dir/2];
            break;
          case NEUMANN:
            rhs_p[quad_idx]  += mu*face_area*val_wall;
            break;
          default:
            throw std::invalid_argument("my_p4est_xgfm_cells_t::setup_negative_laplace_rhsvec_with_jumps(): unknown boundary condition on a wall.");
          }
          continue;
        }

        /* now get the neighbors */
        ngbd.clear();
        cell_ngbd->find_neighbor_cells_of_cell(ngbd, quad_idx, tree_idx, dir);

        if(ngbd.size() == 1)
        {
          p4est_locidx_t quad_tmp_idx = ngbd.begin()->p.piggy3.local_num;
          p4est_topidx_t tree_tmp_idx = ngbd.begin()->p.piggy3.which_tree;

          for (unsigned char dim = 0; dim < P4EST_DIM; ++dim) {
            double rel_top_idx = (p4est->connectivity->vertices[3*p4est->connectivity->tree_to_vertex[P4EST_CHILDREN*tree_tmp_idx + 0] + dim] - xyz_min[dim])/tree_dimensions[dim];
            P4EST_ASSERT(fabs(rel_top_idx - floor(rel_top_idx)) < EPS);
            nxyz_tree_tmp[dim] = ((p4est_topidx_t) floor(rel_top_idx));
          }
          qxyz_tmp[0] = ngbd.begin()->x + P4EST_QUADRANT_LEN(ngbd.begin()->level+1);
          qxyz_tmp[1] = ngbd.begin()->y + P4EST_QUADRANT_LEN(ngbd.begin()->level+1);
#ifdef P4_TO_P8
          qxyz_tmp[2] = ngbd.begin()->z + P4EST_QUADRANT_LEN(ngbd.begin()->level+1);
#endif
          is_tmp_a_fine_node = multilinear_interpolation_weights(nxyz_tree_tmp, qxyz_tmp, local_fine_indices_for_tmp_interp, interp_weights_for_tmp_interp);
          double phi_tmp = phi_read_p[local_fine_indices_for_tmp_interp[0]]*interp_weights_for_tmp_interp[0];
          for (unsigned char ccc = 1; ccc < (is_tmp_a_fine_node ? 0 : P4EST_CHILDREN); ++ccc)
            phi_tmp += phi_read_p[local_fine_indices_for_tmp_interp[ccc]]*interp_weights_for_tmp_interp[ccc];
          /* If interface across the two cells.
           * We assume that the interface is tesselated with uniform finest grid level */
          if((phi_q <= 0.0) != (phi_tmp <= 0.0))
          {
            P4EST_ASSERT(is_quad_a_fine_node && is_tmp_a_fine_node);
            interface_neighbor int_nb = get_interface_neighbor(quad_idx, dir, quad_tmp_idx, local_fine_indices_for_quad_interp[0], local_fine_indices_for_tmp_interp[0], phi_read_p, phi_dd_read_p);

            double mu_across = int_nb.mu_this_side*int_nb.mu_other_side/((1.0-int_nb.theta)*int_nb.mu_this_side + int_nb.theta*int_nb.mu_other_side);
            double jump_sol_across, jump_flux_comp_across;
            if (int_nb.theta >=0.5)
            {
              // mid_point on same side
              P4EST_ASSERT(int_nb.theta <= 1.0);
              jump_sol_across         = (2.0 - 2.0*int_nb.theta)*jump_u_read_p[int_nb.mid_point_fine_node_idx]                + (2.0*int_nb.theta - 1.0)*jump_u_read_p[int_nb.tmp_fine_node_idx];
              jump_flux_comp_across   = (2.0 - 2.0*int_nb.theta)*jump_mu_grad_u_read_p[dir/2][int_nb.mid_point_fine_node_idx] + (2.0*int_nb.theta - 1.0)*jump_mu_grad_u_read_p[dir/2][int_nb.tmp_fine_node_idx];
            }
            else
            {
              // mid_point on the other side
              P4EST_ASSERT(int_nb.theta >= 0.0);
              jump_sol_across         = 2.0*int_nb.theta*jump_u_read_p[int_nb.mid_point_fine_node_idx]                + (1.0 - 2.0*int_nb.theta)*jump_u_read_p[int_nb.quad_fine_node_idx];
              jump_flux_comp_across   = 2.0*int_nb.theta*jump_mu_grad_u_read_p[dir/2][int_nb.mid_point_fine_node_idx] + (1.0 - 2.0*int_nb.theta)*jump_mu_grad_u_read_p[dir/2][int_nb.quad_fine_node_idx];
            }
            double sign_jump = (phi_q > 0.0 ? +1.0 : -1.0);
            double sign_jump_in_flux_factor = (dir%2 == 0 ? -1.0 : +1.0);

            rhs_p[quad_idx] += sign_jump*mu_across*( sign_jump_in_flux_factor*jump_flux_comp_across*(1-int_nb.theta)/int_nb.mu_other_side + jump_sol_across/dxyz_min[dir/2])*face_area;
          }
        }
      }
    }
  }

  if (matrix_has_nullspace)
  {
    if(!nullspace_use_fixed_point){
      ierr = MatNullSpaceRemove(A_null_space, rhs, NULL); CHKERRXX(ierr); }
    else if(fixed_value_idx_l >= 0)
      rhs_p[fixed_value_idx_l] = 0;
  }

  // restore the pointers
  for (short dim = 0; dim < P4EST_DIM; ++dim) {
    ierr  = VecRestoreArrayRead(jump_mu_grad_u[dim], &jump_mu_grad_u_read_p[dim]); CHKERRXX(ierr);
    if(second_derivatives_of_phi_are_set)
    {
      ierr  = VecRestoreArrayRead(phi_second_der[dim], &phi_dd_read_p[dim]); CHKERRXX(ierr);
    }
  }
  ierr    = VecRestoreArrayRead(jump_u, &jump_u_read_p); CHKERRXX(ierr);
  ierr    = VecRestoreArrayRead(phi, &phi_read_p); CHKERRXX(ierr);
  ierr    = VecRestoreArray(rhs,    &rhs_p   ); CHKERRXX(ierr);

  ierr    = PetscLogEventEnd(log_my_p4est_xgfm_cells_rhsvec_setup, rhs, 0, 0, 0); CHKERRXX(ierr);
}

void my_p4est_xgfm_cells_t::update_interface_values(Vec new_cell_extension, const double *solution_read_p, const double *extension_on_fine_nodes_read_p)
{
#ifdef CASL_THROWS
  // compare local size, global size and ghost layers
  PetscInt local_size, global_size, ghost_layer_size;

  ierr = VecGetLocalSize(new_cell_extension, &local_size); CHKERRXX(ierr);
  int my_error = ( ((PetscInt) p4est->local_num_quadrants) != local_size);

  ierr = VecGetSize(new_cell_extension, &global_size); CHKERRXX(ierr);
  my_error = my_error || (global_size != ((PetscInt) p4est->global_num_quadrants));

  Vec new_cell_extension_loc;
  ierr = VecGhostGetLocalForm(new_cell_extension, &new_cell_extension_loc); CHKERRXX(ierr);
  ierr = VecGetSize(new_cell_extension_loc, &ghost_layer_size); CHKERRXX(ierr);
  ghost_layer_size -= local_size;
  my_error = my_error || (ghost_layer_size != ((PetscInt) (ghost->ghosts.elem_count)));
  ierr = VecGhostRestoreLocalForm(new_cell_extension, &new_cell_extension_loc); CHKERRXX(ierr);

  int mpiret = MPI_Allreduce(MPI_IN_PLACE, &my_error, 1, MPI_INT, MPI_LOR, p4est->mpicomm); SC_CHECK_MPI(mpiret);
  if(my_error)
    throw std::invalid_argument("my_p4est_xgfm_cells_t::extend_interface_values(const double *, Vec , const double* , bool, double, uint) : the second vector argument must be preallocated and have the same layout as if constructed with VecCreateGhostCells on the coarse grid...");

  my_error = !phi_has_been_set;
  mpiret = MPI_Allreduce(MPI_IN_PLACE, &my_error, 1, MPI_INT, MPI_LOR, p4est->mpicomm); SC_CHECK_MPI(mpiret);
  if(my_error)
    throw std::invalid_argument("my_p4est_xgfm_cells_t::extend_interface_values(const double *, Vec , const double* , bool, double, uint) : the levelset must be set beforehand...");
  my_error = !jumps_have_been_set;
  mpiret = MPI_Allreduce(MPI_IN_PLACE, &my_error, 1, MPI_INT, MPI_LOR, p4est->mpicomm); SC_CHECK_MPI(mpiret);
  if(my_error)
    throw std::invalid_argument("my_p4est_xgfm_cells_t::extend_interface_values(const double *, Vec , const double* , bool, double, uint) : the jump values must be set beforehand...");
#endif

#ifdef DEBUG
  bool fine_extension_is_defined = (extension_on_fine_nodes_read_p != NULL);
#endif
<<<<<<< HEAD
  P4EST_ASSERT(normals_have_been_set);
  P4EST_ASSERT(!interface_values_are_set ? !fine_extension_is_defined : fine_extension_is_defined);
=======
  P4EST_ASSERT((!interface_values_are_set? !fine_extension_is_defined : fine_extension_is_defined));
>>>>>>> 82cac1f9

  const double *phi_read_p, *normals_read_p[P4EST_DIM], *phi_dd_read_p[P4EST_DIM], *jump_u_read_p, *jump_mu_grad_u_read_p[P4EST_DIM];
  ierr = VecGetArrayRead(phi, &phi_read_p); CHKERRXX(ierr);
  for (short dim = 0; dim < P4EST_DIM; ++dim)
  {
    ierr = VecGetArrayRead(normals[dim], &normals_read_p[dim]); CHKERRXX(ierr);
    ierr = VecGetArrayRead(jump_mu_grad_u[dim], &jump_mu_grad_u_read_p[dim]); CHKERRXX(ierr);
    if(second_derivatives_of_phi_are_set){
      ierr = VecGetArrayRead(phi_second_der[dim], &phi_dd_read_p[dim]); CHKERRXX(ierr);}
  }
  ierr = VecGetArrayRead(jump_u, &jump_u_read_p); CHKERRXX(ierr);

  if(interface_values_are_set)
  {
    for (std::map<p4est_locidx_t, std::map<int, interface_neighbor> >::const_iterator it = map_of_interface_neighbors.begin();
         it != map_of_interface_neighbors.end(); ++it)
    {
      p4est_locidx_t quad_idx = it->first;
      for (std::map<int, interface_neighbor>::const_iterator itt = map_of_interface_neighbors[quad_idx].begin();
           itt != map_of_interface_neighbors[quad_idx].end(); ++itt)
      {
        int dir                     = itt->first;
        interface_neighbor& int_nb  = map_of_interface_neighbors[quad_idx][dir];
        P4EST_ASSERT(((int_nb.phi_q > 0.0) && (int_nb.phi_tmp <= 0.0)) || ((int_nb.phi_q <= 0.0) && (int_nb.phi_tmp > 0.0)));
        P4EST_ASSERT(int_nb.mid_point_fine_node_idx >= 0);

        double jump_sol_across, jump_flux_comp_across;
        double jump_mu_mid_point = .5*(mu_p(quad_idx) + mu_p(int_nb.quad_tmp_idx) - mu_m(quad_idx) - mu_m(int_nb.quad_tmp_idx));
        double jump_mu_other_fine_node;
        p4est_locidx_t other_fine_node_idx;
        if (int_nb.theta >= 0.5)
        {
          P4EST_ASSERT(int_nb.theta <= 1.0);
          // mid_point and point across are fine nodes!
          jump_sol_across         = (2.0 - 2.0*int_nb.theta)*jump_u_read_p[int_nb.mid_point_fine_node_idx]                + (2.0*int_nb.theta - 1.0)*jump_u_read_p[int_nb.tmp_fine_node_idx];
          jump_flux_comp_across   = (2.0 - 2.0*int_nb.theta)*jump_mu_grad_u_read_p[dir/2][int_nb.mid_point_fine_node_idx] + (2.0*int_nb.theta - 1.0)*jump_mu_grad_u_read_p[dir/2][int_nb.tmp_fine_node_idx];
          jump_mu_other_fine_node = mu_p(int_nb.quad_tmp_idx) - mu_m(int_nb.quad_tmp_idx);
          other_fine_node_idx     = int_nb.tmp_fine_node_idx;
        }
        else
        {
          P4EST_ASSERT(int_nb.theta>=0.0);
          // quad and mid-point are fine nodes!
          jump_sol_across         = 2.0*int_nb.theta*jump_u_read_p[int_nb.mid_point_fine_node_idx]                + (1.0 - 2.0*int_nb.theta)*jump_u_read_p[int_nb.quad_fine_node_idx];
          jump_flux_comp_across   = 2.0*int_nb.theta*jump_mu_grad_u_read_p[dir/2][int_nb.mid_point_fine_node_idx] + (1.0 - 2.0*int_nb.theta)*jump_mu_grad_u_read_p[dir/2][int_nb.quad_fine_node_idx];
          jump_mu_other_fine_node = mu_p(quad_idx) - mu_m(quad_idx);
          other_fine_node_idx     = int_nb.quad_fine_node_idx;
        }

        const quad_neighbor_nodes_of_node_t *qnnn_mid_point_fine_node, *qnnn_other_fine_node;
        qnnn_mid_point_fine_node  = &fine_node_ngbd->neighbors[int_nb.mid_point_fine_node_idx];
        qnnn_other_fine_node      = &fine_node_ngbd->neighbors[other_fine_node_idx];
        double jump_correction_mid_point[P4EST_DIM];
        double jump_correction_other_fine_node[P4EST_DIM];
        qnnn_mid_point_fine_node->gradient(extension_on_fine_nodes_read_p, jump_correction_mid_point);
        qnnn_other_fine_node->gradient(extension_on_fine_nodes_read_p, jump_correction_other_fine_node);
        for (unsigned char dim = 0; dim < P4EST_DIM; ++dim)
        {
          jump_correction_mid_point[dim]        *=jump_mu_mid_point;
          jump_correction_other_fine_node[dim]  *=jump_mu_other_fine_node;
        }
        double normal_vector_mid_point[P4EST_DIM], normal_vector_other_fine_node[P4EST_DIM], norm_normal_vector_mid_point, norm_normal_vector_other_fine_node, inner_product_mid_point, inner_product_other_fine_node;
        norm_normal_vector_mid_point          = norm_normal_vector_other_fine_node = inner_product_mid_point = inner_product_other_fine_node = 0.0;
        for (unsigned char dim = 0; dim < P4EST_DIM; ++dim)
        {
          normal_vector_mid_point[dim]        = normals_read_p[dim][int_nb.mid_point_fine_node_idx];
          normal_vector_other_fine_node[dim]  = normals_read_p[dim][other_fine_node_idx];
          norm_normal_vector_mid_point       += SQR(normal_vector_mid_point[dim]);
          norm_normal_vector_other_fine_node += SQR(normal_vector_other_fine_node[dim]);
          inner_product_mid_point            += jump_correction_mid_point[dim]*normal_vector_mid_point[dim];
          inner_product_other_fine_node      += jump_correction_other_fine_node[dim]*normal_vector_other_fine_node[dim];
        }
        norm_normal_vector_mid_point          = sqrt(norm_normal_vector_mid_point);
        norm_normal_vector_other_fine_node    = sqrt(norm_normal_vector_other_fine_node);
        P4EST_ASSERT((norm_normal_vector_mid_point > EPS) && (norm_normal_vector_other_fine_node > EPS));
        inner_product_mid_point              /= norm_normal_vector_mid_point;
        inner_product_other_fine_node        /= norm_normal_vector_other_fine_node;

        double jump_correction[P4EST_DIM];
        for (unsigned char dim = 0; dim < P4EST_DIM; ++dim)
        {
          normal_vector_mid_point[dim]         /= norm_normal_vector_mid_point;
          normal_vector_other_fine_node[dim]   /= norm_normal_vector_other_fine_node;
          jump_correction_mid_point[dim]       -= normal_vector_mid_point[dim]*inner_product_mid_point;
          jump_correction_other_fine_node[dim] -= normal_vector_other_fine_node[dim]*inner_product_other_fine_node;
          if (int_nb.theta >= 0.5) // mid_point and point across are fine nodes!
            jump_correction[dim]                = (2.0 - 2.0*int_nb.theta)*jump_correction_mid_point[dim] + (2.0*int_nb.theta - 1.0)*jump_correction_other_fine_node[dim];
          else // quad and mid-point are fine nodes!
            jump_correction[dim]                = 2.0*int_nb.theta*jump_correction_mid_point[dim] + (1.0 - 2.0*int_nb.theta)*jump_correction_other_fine_node[dim];
        }
        jump_flux_comp_across  += jump_correction[dir/2];

        int_nb.int_value =
            ((1.0-int_nb.theta)*int_nb.mu_this_side*solution_read_p[quad_idx]
             + int_nb.theta*int_nb.mu_other_side*solution_read_p[int_nb.quad_tmp_idx]
            + (dir%2 == 0 ? (int_nb.phi_q <= 0.0 ? +1.0 : -1.0) :
                            (int_nb.phi_q <= 0.0 ? -1.0 : +1.0))*int_nb.theta*(1.0 - int_nb.theta)*dxyz_min[dir/2]*jump_flux_comp_across
            + (mu_m_is_larger ? (int_nb.phi_q <= 0.0 ? -int_nb.mu_other_side*int_nb.theta : -int_nb.mu_this_side*(1.0 - int_nb.theta)) :
                                (int_nb.phi_q <= 0.0 ? +int_nb.mu_this_side*(1.0 - int_nb.theta) : +int_nb.mu_other_side*int_nb.theta))*jump_sol_across
            )/((1.0 - int_nb.theta)*int_nb.mu_this_side + int_nb.theta*int_nb.mu_other_side);
      }
    }
  }
  else
  {
    // The interface values are set but initial guesses for the extended values are built as well
    double *new_cell_extension_p;
    ierr = VecGetArray(new_cell_extension, &new_cell_extension_p); CHKERRXX(ierr);
    splitting_criteria_t *data = (splitting_criteria_t*) p4est->user_pointer;
    double rel_top_idx;
    p4est_topidx_t nxyz_tree_quad[P4EST_DIM], nxyz_tree_tmp[P4EST_DIM];
    p4est_qcoord_t qxyz_quad[P4EST_DIM], qxyz_tmp[P4EST_DIM];
    p4est_locidx_t local_fine_indices_for_quad_interp[P4EST_CHILDREN], local_fine_indices_for_tmp_interp[P4EST_CHILDREN];
    double interp_weights_for_quad_interp[P4EST_CHILDREN], interp_weights_for_tmp_interp[P4EST_CHILDREN];
    bool is_quad_a_fine_node, is_tmp_a_fine_node;
    set_of_neighboring_quadrants neighbor_cells;
    for(p4est_topidx_t tree_idx = p4est->first_local_tree; tree_idx <= p4est->last_local_tree; ++tree_idx){
      p4est_tree_t *tree = p4est_tree_array_index(p4est->trees, tree_idx);
      for (unsigned char dim = 0; dim < P4EST_DIM; ++dim)
      {
        rel_top_idx = (p4est->connectivity->vertices[3*p4est->connectivity->tree_to_vertex[P4EST_CHILDREN*tree_idx + 0] + dim] - xyz_min[dim])/tree_dimensions[dim];
        P4EST_ASSERT(fabs(rel_top_idx - floor(rel_top_idx)) < EPS);
        nxyz_tree_quad[dim]   = ((p4est_topidx_t) floor(rel_top_idx));
      }
      for (size_t q = 0; q < tree->quadrants.elem_count; ++q)
      {
        const p4est_quadrant_t *quad  = p4est_quadrant_array_index(&tree->quadrants, q);
        p4est_locidx_t quad_idx = q + tree->quadrants_offset;

        qxyz_quad[0] = quad->x + P4EST_QUADRANT_LEN(quad->level+1);
        qxyz_quad[1] = quad->y + P4EST_QUADRANT_LEN(quad->level+1);
#ifdef P4_TO_P8
        qxyz_quad[2] = quad->z + P4EST_QUADRANT_LEN(quad->level+1);
#endif
        is_quad_a_fine_node = multilinear_interpolation_weights(nxyz_tree_quad, qxyz_quad, local_fine_indices_for_quad_interp, interp_weights_for_quad_interp);
        double phi_q = phi_read_p[local_fine_indices_for_quad_interp[0]]*interp_weights_for_quad_interp[0];
        for (unsigned char ccc = 1; ccc < (is_quad_a_fine_node ? 0 : P4EST_CHILDREN); ++ccc)
          phi_q += phi_read_p[local_fine_indices_for_quad_interp[ccc]]*interp_weights_for_quad_interp[ccc];
        // build the educated guess
        new_cell_extension_p[quad_idx] = solution_read_p[quad_idx];
        double jump_u_at_quad = jump_u_read_p[local_fine_indices_for_quad_interp[0]]*interp_weights_for_quad_interp[0];
        for (unsigned char ccc = 1; ccc < (is_quad_a_fine_node ? 0 : P4EST_CHILDREN); ++ccc)
          jump_u_at_quad += jump_u_read_p[local_fine_indices_for_quad_interp[ccc]]*interp_weights_for_quad_interp[ccc];
        if(mu_m_is_larger && phi_q > 0.0)
          new_cell_extension_p[quad_idx] -= jump_u_at_quad;
        else if(!mu_m_is_larger && phi_q <= 0.0)
          new_cell_extension_p[quad_idx] += jump_u_at_quad;
        // set the interface values
        if(quad->level == data->max_lvl)
        {
          // finest quadrant, check if neighboring the interface and fill relevant data in std::vector structures
          for(int dir=0; dir<P4EST_FACES; ++dir)
          {
            neighbor_cells.clear();
            cell_ngbd->find_neighbor_cells_of_cell(neighbor_cells, quad_idx, tree_idx, dir);
            if(neighbor_cells.size() == 1 && neighbor_cells.begin()->level == quad->level)
            {
              p4est_locidx_t quad_tmp_idx = neighbor_cells.begin()->p.piggy3.local_num;
              p4est_topidx_t tree_tmp_idx = neighbor_cells.begin()->p.piggy3.which_tree;

              for (unsigned char dim = 0; dim < P4EST_DIM; ++dim) {
                rel_top_idx = (p4est->connectivity->vertices[3*p4est->connectivity->tree_to_vertex[P4EST_CHILDREN*tree_tmp_idx + 0] + dim] - xyz_min[dim])/tree_dimensions[dim];
                P4EST_ASSERT(fabs(rel_top_idx - floor(rel_top_idx)) < EPS);
                nxyz_tree_tmp[dim] = ((p4est_topidx_t) floor(rel_top_idx));
              }
              qxyz_tmp[0] = neighbor_cells.begin()->x + P4EST_QUADRANT_LEN(neighbor_cells.begin()->level+1);
              qxyz_tmp[1] = neighbor_cells.begin()->y + P4EST_QUADRANT_LEN(neighbor_cells.begin()->level+1);
#ifdef P4_TO_P8
              qxyz_tmp[2] = neighbor_cells.begin()->z + P4EST_QUADRANT_LEN(neighbor_cells.begin()->level+1);
#endif

              is_tmp_a_fine_node = multilinear_interpolation_weights(nxyz_tree_tmp, qxyz_tmp, local_fine_indices_for_tmp_interp, interp_weights_for_tmp_interp);
              double phi_tmp = phi_read_p[local_fine_indices_for_tmp_interp[0]]*interp_weights_for_tmp_interp[0];
              for (unsigned char ccc = 1; ccc < (is_tmp_a_fine_node ? 0 : P4EST_CHILDREN); ++ccc)
                phi_tmp += phi_read_p[local_fine_indices_for_tmp_interp[ccc]]*interp_weights_for_tmp_interp[ccc];
              if(((phi_q > 0.0) && (phi_tmp <= 0.0)) || ((phi_q <= 0.0) && (phi_tmp > 0.0)))
              {
                P4EST_ASSERT(is_quad_a_fine_node && is_tmp_a_fine_node);
                interface_neighbor int_nb = get_interface_neighbor(quad_idx, dir, quad_tmp_idx, local_fine_indices_for_quad_interp[0], local_fine_indices_for_tmp_interp[0], phi_read_p, phi_dd_read_p);
                P4EST_ASSERT(interface_neighbor_is_found(quad_idx, dir, int_nb));

                double jump_sol_across, jump_flux_comp_across;
                if (int_nb.theta >=0.5)
                {
                  // mid_point on same side
                  P4EST_ASSERT(int_nb.theta <= 1.0);
                  // mid_point and point across are fine nodes!
                  jump_sol_across         = (2.0 - 2.0*int_nb.theta)*jump_u_read_p[int_nb.mid_point_fine_node_idx]                + (2.0*int_nb.theta - 1.0)*jump_u_read_p[int_nb.tmp_fine_node_idx];
                  jump_flux_comp_across   = (2.0 - 2.0*int_nb.theta)*jump_mu_grad_u_read_p[dir/2][int_nb.mid_point_fine_node_idx] + (2.0*int_nb.theta - 1.0)*jump_mu_grad_u_read_p[dir/2][int_nb.tmp_fine_node_idx];
                }
                else
                {
                  // mid_point on the other side
                  P4EST_ASSERT(int_nb.theta >=0.0);
                  // quad and mid-point are fine nodes!
                  jump_sol_across         = 2.0*int_nb.theta*jump_u_read_p[int_nb.mid_point_fine_node_idx]                + (1.0 - 2.0*int_nb.theta)*jump_u_read_p[int_nb.quad_fine_node_idx];
                  jump_flux_comp_across   = 2.0*int_nb.theta*jump_mu_grad_u_read_p[dir/2][int_nb.mid_point_fine_node_idx] + (1.0 - 2.0*int_nb.theta)*jump_mu_grad_u_read_p[dir/2][int_nb.quad_fine_node_idx];
                }

                map_of_interface_neighbors[quad_idx][dir].int_value =
                    ((1.0-int_nb.theta)*int_nb.mu_this_side*solution_read_p[quad_idx]
                     + int_nb.theta*int_nb.mu_other_side*solution_read_p[quad_tmp_idx]
                     + (dir%2 == 0 ? (phi_q <= 0.0 ? +1.0 : -1.0) :
                                     (phi_q <= 0.0 ? -1.0 : +1.0))*int_nb.theta*(1.0 - int_nb.theta)*dxyz_min[dir/2]*jump_flux_comp_across
                    + (mu_m_is_larger ?  (phi_q <= 0.0 ? -int_nb.mu_other_side*int_nb.theta : -int_nb.mu_this_side*(1.0 - int_nb.theta)) :
                                         (phi_q <= 0.0 ? +int_nb.mu_this_side*(1.0 - int_nb.theta) : +int_nb.mu_other_side*int_nb.theta))*jump_sol_across
                    )/((1.0 - int_nb.theta)*int_nb.mu_this_side + int_nb.theta*int_nb.mu_other_side);
              }
            }
          }
        }
      }
    }
    ierr = VecGhostUpdateBegin(new_cell_extension, INSERT_VALUES, SCATTER_FORWARD); CHKERRXX(ierr);
#ifdef CASL_THROWS
    P4EST_ASSERT(is_map_consistent());
#endif
    ierr = VecGhostUpdateEnd(new_cell_extension, INSERT_VALUES, SCATTER_FORWARD); CHKERRXX(ierr);
    ierr = VecRestoreArray(new_cell_extension, &new_cell_extension_p); CHKERRXX(ierr);
  }
  ierr = VecRestoreArrayRead(jump_u, &jump_u_read_p); CHKERRXX(ierr);
  for (short dim = 0; dim < P4EST_DIM; ++dim)
  {
    ierr = VecRestoreArrayRead(jump_mu_grad_u[dim], &jump_mu_grad_u_read_p[dim]); CHKERRXX(ierr);
    if(second_derivatives_of_phi_are_set){
      ierr = VecRestoreArrayRead(phi_second_der[dim], &phi_dd_read_p[dim]); CHKERRXX(ierr);}
  }
  interface_values_are_set = true;
}

void my_p4est_xgfm_cells_t::cell_TVD_extension_of_interface_values(Vec new_cell_extension, const double& threshold, const uint& niter_max)
{
#ifdef CASL_THROWS
  // compare local size, global size and ghost layers
  PetscInt local_size, global_size, ghost_layer_size;

  ierr = VecGetLocalSize(new_cell_extension, &local_size); CHKERRXX(ierr);
  int my_error = ( ((PetscInt) p4est->local_num_quadrants) != local_size);

  ierr = VecGetSize(new_cell_extension, &global_size); CHKERRXX(ierr);
  my_error = my_error || (global_size != ((PetscInt) p4est->global_num_quadrants));

  Vec new_cell_extension_loc;
  ierr = VecGhostGetLocalForm(new_cell_extension, &new_cell_extension_loc); CHKERRXX(ierr);
  ierr = VecGetSize(new_cell_extension_loc, &ghost_layer_size); CHKERRXX(ierr);
  ghost_layer_size -= local_size;
  my_error = my_error || (ghost_layer_size != ((PetscInt) (ghost->ghosts.elem_count)));
  ierr = VecGhostRestoreLocalForm(new_cell_extension, &new_cell_extension_loc); CHKERRXX(ierr);

  int mpiret = MPI_Allreduce(MPI_IN_PLACE, &my_error, 1, MPI_INT, MPI_LOR, p4est->mpicomm); SC_CHECK_MPI(mpiret);
  if(my_error)
    throw std::invalid_argument("my_p4est_xgfm_cells_t::extend_interface_values(const double *, Vec , const double* , bool, double, uint) : the second vector argument must be preallocated and have the same layout as if constructed with VecCreateGhostCells on the coarse grid...");

  my_error = !phi_has_been_set;
  mpiret = MPI_Allreduce(MPI_IN_PLACE, &my_error, 1, MPI_INT, MPI_LOR, p4est->mpicomm); SC_CHECK_MPI(mpiret);
  if(my_error)
    throw std::invalid_argument("my_p4est_xgfm_cells_t::extend_interface_values(const double *, Vec , const double* , bool, double, uint) : the levelset must be set beforehand...");
  my_error = threshold < EPS;
  mpiret = MPI_Allreduce(MPI_IN_PLACE, &my_error, 1, MPI_INT, MPI_LOR, p4est->mpicomm); SC_CHECK_MPI(mpiret);
  if(my_error)
    throw std::invalid_argument("my_p4est_xgfm_cells_t::extend_interface_values(const double *, Vec , const double* , bool, double, uint) : the threshold value must be strictly positive...");
  my_error = niter_max == 0;
  mpiret = MPI_Allreduce(MPI_IN_PLACE, &my_error, 1, MPI_INT, MPI_LOR, p4est->mpicomm); SC_CHECK_MPI(mpiret);
  if(my_error)
    throw std::invalid_argument("my_p4est_xgfm_cells_t::extend_interface_values(const double *, Vec , const double* , bool, double, uint) : the max number of iterations must be strictly positive...");
#endif

  const double *phi_read_p, *normals_read_p[P4EST_DIM];
  ierr = VecGetArrayRead(phi, &phi_read_p); CHKERRXX(ierr);
  for (short dim = 0; dim < P4EST_DIM; ++dim){
    ierr = VecGetArrayRead(normals[dim], &normals_read_p[dim]); CHKERRXX(ierr);}
  double *new_cell_extension_p;
  ierr = VecGetArray(new_cell_extension, &new_cell_extension_p); CHKERRXX(ierr);

  double max_corr = 10.0*threshold;
  uint iter = 0;

  bool reverse_flag = true; // we reverse the z-ordering between two iterations to alleviate the slow convergence along the characteristic direction perpendicular to the main domain diagonal (z-order)
  while (max_corr > threshold && iter < niter_max)
  {
    max_corr = 0.0; // reset the measure;
    /* Main loop over all local quadrant */
    for (p4est_topidx_t tree_idx = (reverse_flag ? p4est->last_local_tree : p4est->first_local_tree) ;
         (reverse_flag ?  tree_idx >= p4est->first_local_tree : tree_idx <= p4est->last_local_tree) ;
         (reverse_flag ?  --tree_idx: ++tree_idx))
    {
      p4est_tree_t *tree = p4est_tree_array_index(p4est->trees, tree_idx);
      p4est_topidx_t nxyz_tree_quad[P4EST_DIM];
      for (unsigned char dim = 0; dim < P4EST_DIM; ++dim)
      {
        double rel_top_idx = (p4est->connectivity->vertices[3*p4est->connectivity->tree_to_vertex[P4EST_CHILDREN*tree_idx + 0] + dim] - xyz_min[dim])/tree_dimensions[dim];
        P4EST_ASSERT(fabs(rel_top_idx - floor(rel_top_idx)) < EPS);
        nxyz_tree_quad[dim]   = ((p4est_topidx_t) floor(rel_top_idx));
      }
      for (size_t q = 0 ; q < tree->quadrants.elem_count ; q++)
      {
        double phi_q;
        double increment = 0.0;
        p4est_locidx_t quad_idx = (reverse_flag ? tree->quadrants.elem_count - 1 - q : q) + tree->quadrants_offset;
        if(extension_entries_are_set)
        {
          if(extension_entries[quad_idx].too_close)
          {
            P4EST_ASSERT(fabs(extension_entries[quad_idx].diag_entry) < EPS);
            new_cell_extension_p[quad_idx]  = map_of_interface_neighbors[quad_idx][extension_entries[quad_idx].forced_interface_value_dir].int_value;
          }
          else
          {
            increment += (extension_entries[quad_idx].diag_entry)*new_cell_extension_p[quad_idx];
            for (size_t i = 0; i < extension_entries[quad_idx].interface_entries.size(); ++i)
              increment += (extension_entries[quad_idx].interface_entries[i].coeff)*(map_of_interface_neighbors[quad_idx][extension_entries[quad_idx].interface_entries[i].dir].int_value);
            for (size_t i = 0; i < extension_entries[quad_idx].quad_entries.size(); ++i)
              increment += (extension_entries[quad_idx].quad_entries[i].coeff)*(new_cell_extension_p[extension_entries[quad_idx].quad_entries[i].loc_idx]);
            increment *= extension_entries[quad_idx].dtau;
          }
          phi_q = extension_entries[quad_idx].phi_q;
        }
        else
        {
          // we'll build the extension matrix entries!
          // the extension procedure, can be formally written as
          // increment = A*cell_values + B*interface_values
          // where A and B are appropriate (sparse) matrices
          // here below, we build the entries of A and B.
          // For the local quadrant of index quad_idx,
          // - extension_entries[quad_idx].quad_entries = vector of structures encompassing i) the local number of a relevant neighbor ii) the coefficient by which this neighbor-value must be multiplied to contribute to -sgn_n*grad_u
          // - extension_entries[quad_idx].interface_entries = vector of structures encompassing i) the relevant direction in which the interface neighbor can be found, ii) the coefficient by which this neighbor-value must be multiplied to contribute to -sgn_n*grad_u
          // - extension_entries[quad_idx].diag_entry = value of the coefficient multiplying the local value of the current quadrant when contributing to -sgn_n*grad_u
          // - extension_entries[quad_idx].dtau = is the fictititious time step for the considered cell, satisfying the cfl condition;
          // - extension_entries[quad_idx].too_close is set to true when the cell value is an interface point --> enforcing the relevant interface value there;
          extension_entries[quad_idx].diag_entry = 0.0;
          const p4est_quadrant_t *quad  = p4est_quadrant_array_index(&tree->quadrants, (reverse_flag ? tree->quadrants.elem_count - 1 - q: q));
          p4est_qcoord_t qxyz_quad[P4EST_DIM];
          qxyz_quad[0] = quad->x + P4EST_QUADRANT_LEN(quad->level+1);
          qxyz_quad[1] = quad->y + P4EST_QUADRANT_LEN(quad->level+1);
#ifdef P4_TO_P8
          qxyz_quad[2] = quad->z + P4EST_QUADRANT_LEN(quad->level+1);
#endif

          p4est_locidx_t local_fine_indices_for_quad_interp[P4EST_CHILDREN];
          double interp_weights_for_quad_interp[P4EST_CHILDREN];
          bool is_quad_a_fine_node = multilinear_interpolation_weights(nxyz_tree_quad, qxyz_quad, local_fine_indices_for_quad_interp, interp_weights_for_quad_interp);
          double sgn_n[P4EST_DIM], norm;
          norm = 0.0;
          phi_q = phi_read_p[local_fine_indices_for_quad_interp[0]]*interp_weights_for_quad_interp[0];
<<<<<<< HEAD
          for (unsigned char dim = 0; dim < P4EST_DIM; ++dim)
            sgn_n[dim] = normals_read_p[P4EST_DIM*local_fine_indices_for_quad_interp[0]+dim]*interp_weights_for_quad_interp[0];
          for (unsigned char ccc = 1; ccc < (is_quad_a_fine_node ? 0 : P4EST_CHILDREN); ++ccc)
          {
            phi_q += phi_read_p[local_fine_indices_for_quad_interp[ccc]]*interp_weights_for_quad_interp[ccc];
            for (unsigned char dim = 0; dim < P4EST_DIM; ++dim)
              sgn_n[dim] += normals_read_p[P4EST_DIM*local_fine_indices_for_quad_interp[ccc]+dim]*interp_weights_for_quad_interp[ccc];
=======
          for (short dim = 0; dim < P4EST_DIM; ++dim)
            sgn_n[dim] = normals_read_p[dim][local_fine_indices_for_quad_interp[0]]*interp_weights_for_quad_interp[0];
          for (short ccc = 1; ccc < (is_quad_a_fine_node ? 0 : P4EST_CHILDREN); ++ccc)
          {
            phi_q += phi_read_p[local_fine_indices_for_quad_interp[ccc]]*interp_weights_for_quad_interp[ccc];
            for (short dim = 0; dim < P4EST_DIM; ++dim)
              sgn_n[dim] += normals_read_p[dim][local_fine_indices_for_quad_interp[ccc]]*interp_weights_for_quad_interp[ccc];
>>>>>>> 82cac1f9
          }

          for (unsigned char dim = 0; dim < P4EST_DIM; ++dim)
            norm       += SQR(sgn_n[dim]);
          norm = sqrt(norm);

          if (norm < EPS)
            for (unsigned char dim = 0; dim < P4EST_DIM; ++dim)
              sgn_n[dim] = 0.0;
          else
            for (unsigned char dim = 0; dim < P4EST_DIM; ++dim)
              sgn_n[dim] = (phi_q <= 0.0 ? -sgn_n[dim]/norm : sgn_n[dim]/norm);

          double dtau = DBL_MAX;
          for (unsigned char dim = 0; dim < P4EST_DIM; ++dim)
          {
            int dir = 2*dim + (sgn_n[dim] > 0.0 ? 0 : 1);
            if(is_quad_Wall(p4est, tree_idx, quad, dir))
              continue; // homogeneous Neumann boundary condition

            set_of_neighboring_quadrants neighbor_cells;
            neighbor_cells.clear();
            cell_ngbd->find_neighbor_cells_of_cell(neighbor_cells, quad_idx, tree_idx, dir);

            if(neighbor_cells.size() == 1)
            {
              int8_t level_tmp = neighbor_cells.begin()->level;
              p4est_locidx_t quad_tmp_idx = neighbor_cells.begin()->p.piggy3.local_num;
              p4est_topidx_t tree_tmp_idx = neighbor_cells.begin()->p.piggy3.which_tree;

              p4est_topidx_t nxyz_tree_tmp[P4EST_DIM];
              for (unsigned char ddim = 0; ddim < P4EST_DIM; ++ddim)
              {
                double rel_top_idx = (p4est->connectivity->vertices[3*p4est->connectivity->tree_to_vertex[P4EST_CHILDREN*tree_tmp_idx + 0] + ddim] - xyz_min[ddim])/tree_dimensions[ddim];
                P4EST_ASSERT(fabs(rel_top_idx - floor(rel_top_idx)) < EPS);
                nxyz_tree_tmp[ddim] = ((p4est_topidx_t) floor(rel_top_idx));
              }
              p4est_qcoord_t qxyz_tmp[P4EST_DIM];
              qxyz_tmp[0] = neighbor_cells.begin()->x + P4EST_QUADRANT_LEN(neighbor_cells.begin()->level+1);
              qxyz_tmp[1] = neighbor_cells.begin()->y + P4EST_QUADRANT_LEN(neighbor_cells.begin()->level+1);
#ifdef P4_TO_P8
              qxyz_tmp[2] = neighbor_cells.begin()->z + P4EST_QUADRANT_LEN(neighbor_cells.begin()->level+1);
#endif

              p4est_locidx_t local_fine_indices_for_tmp_interp[P4EST_CHILDREN];
              double interp_weights_for_tmp_interp[P4EST_CHILDREN];
              bool is_tmp_a_fine_node = multilinear_interpolation_weights(nxyz_tree_tmp, qxyz_tmp, local_fine_indices_for_tmp_interp, interp_weights_for_tmp_interp);
              double phi_tmp = phi_read_p[local_fine_indices_for_tmp_interp[0]]*interp_weights_for_tmp_interp[0];
              for (unsigned char ccc = 1; ccc < (is_tmp_a_fine_node ? 0: P4EST_CHILDREN); ++ccc)
                phi_tmp += phi_read_p[local_fine_indices_for_tmp_interp[ccc]]*interp_weights_for_tmp_interp[ccc];
              /* If interface across the two cells.
               * We assume that the interface is tesselated with uniform finest grid level */
              if((phi_q > 0.0 && phi_tmp <= 0.0) || (phi_q <= 0.0 && phi_tmp > 0.0))
              {
                double theta = map_of_interface_neighbors[quad_idx][dir].theta;
                double interface_value = map_of_interface_neighbors[quad_idx][dir].int_value;
                if(theta > EPS)
                {
                  increment      -= sgn_n[dir/2]*(dir%2 == 0 ? +1.0 : -1.0)*(new_cell_extension_p[quad_idx] - interface_value)/(theta*dxyz_min[dim]);
                  dtau            = MIN(dtau, theta*dxyz_min[dim]/((double) P4EST_DIM));
                  extension_interface_value_entry int_entry; int_entry.dir = dir; int_entry.coeff = +sgn_n[dir/2]*(dir%2 == 0 ? +1.0 : -1.0)/(theta*dxyz_min[dim]);
                  extension_entries[quad_idx].interface_entries.push_back(int_entry);
                  extension_entries[quad_idx].diag_entry -= sgn_n[dir/2]*(dir%2 == 0 ? +1.0 : -1.0)/(theta*dxyz_min[dim]);
                }
                else
                {
                  new_cell_extension_p[quad_idx]  = interface_value;
                  dtau                            = 0.0;
                  extension_entries[quad_idx].interface_entries.resize(0);
                  extension_entries[quad_idx].quad_entries.resize(0);
                  extension_entries[quad_idx].too_close = true;
                  extension_entries[quad_idx].diag_entry = 0.0;
                  extension_entries[quad_idx].forced_interface_value_dir = dir;
                }
              }
              /* no interface - regular discretization */
              else
              {
                double s_tmp = pow((double)P4EST_QUADRANT_LEN(neighbor_cells.begin()->level)/(double)P4EST_ROOT_LEN, (double)P4EST_DIM-1);

                neighbor_cells.clear();
                cell_ngbd->find_neighbor_cells_of_cell(neighbor_cells, quad_tmp_idx, tree_tmp_idx, (dir%2 == 0 ? dir + 1: dir - 1));

                double d = 0.0;
                for (set_of_neighboring_quadrants::const_iterator it = neighbor_cells.begin(); it != neighbor_cells.end(); ++it)
                {
                  double s_ng = pow((double)P4EST_QUADRANT_LEN(it->level)/(double)P4EST_ROOT_LEN, (double)P4EST_DIM-1);
                  d += s_ng/s_tmp * 0.5 * (double)(P4EST_QUADRANT_LEN(level_tmp)+P4EST_QUADRANT_LEN(it->level))/(double)P4EST_ROOT_LEN;
                }
                d *= tree_dimensions[dir/2];
                extension_matrix_entry tmp_mat_entry; tmp_mat_entry.loc_idx = quad_tmp_idx; tmp_mat_entry.coeff = 0.0;
                for (set_of_neighboring_quadrants::const_iterator it = neighbor_cells.begin(); it != neighbor_cells.end(); ++it)
                {
                  double s_ng = pow((double)P4EST_QUADRANT_LEN(it->level)/(double)P4EST_ROOT_LEN, (double)P4EST_DIM-1);
                  increment -= sgn_n[dir/2]*(dir%2 == 0 ? +1.0 : -1.0)*(new_cell_extension_p[it->p.piggy3.local_num] - new_cell_extension_p[quad_tmp_idx])*s_ng/s_tmp/d;
                  extension_matrix_entry mat_entry; mat_entry.loc_idx = it->p.piggy3.local_num; mat_entry.coeff = -sgn_n[dir/2]*(dir%2 == 0 ? +1.0 : -1.0)*s_ng/s_tmp/d;
                  extension_entries[quad_idx].quad_entries.push_back(mat_entry);
                  tmp_mat_entry.coeff += sgn_n[dir/2]*(dir%2 == 0 ? +1.0 : -1.0)*s_ng/s_tmp/d;
                }
                extension_entries[quad_idx].quad_entries.push_back(tmp_mat_entry);
                dtau = MIN(dtau, d/((double) P4EST_DIM));
              }
            }
            /* there is more than one neighbor, regular bulk case. This assumes uniform on interface ! */
            else
            {
              double s_tmp = pow((double)P4EST_QUADRANT_LEN(quad->level)/(double)P4EST_ROOT_LEN, (double)P4EST_DIM-1);
              double d = 0.0;
              for (set_of_neighboring_quadrants::const_iterator it = neighbor_cells.begin(); it != neighbor_cells.end(); ++it)
              {
                double s_ng = pow((double)P4EST_QUADRANT_LEN(it->level)/(double)P4EST_ROOT_LEN, (double)P4EST_DIM-1);
                d += s_ng/s_tmp * 0.5 * (double)(P4EST_QUADRANT_LEN(quad->level)+P4EST_QUADRANT_LEN(it->level))/(double)P4EST_ROOT_LEN;
              }
              d *= tree_dimensions[dir/2];
              for (set_of_neighboring_quadrants::const_iterator it = neighbor_cells.begin(); it != neighbor_cells.end(); ++it)
              {
                double s_ng = pow((double)P4EST_QUADRANT_LEN(it->level)/(double)P4EST_ROOT_LEN, (double)P4EST_DIM-1);
                increment -= sgn_n[dir/2]*(dir%2 == 0 ? -1.0 : +1.0)*(new_cell_extension_p[it->p.piggy3.local_num] - new_cell_extension_p[quad_idx])*s_ng/s_tmp/d;
                extension_matrix_entry mat_entry; mat_entry.loc_idx = it->p.piggy3.local_num; mat_entry.coeff = -sgn_n[dir/2]*(dir%2 == 0 ? -1.0 : +1.0)*s_ng/s_tmp/d;
                extension_entries[quad_idx].quad_entries.push_back(mat_entry);
                extension_entries[quad_idx].diag_entry += sgn_n[dir/2]*(dir%2 == 0 ? -1.0 : +1.0)*s_ng/s_tmp/d;
              }
              dtau = MIN(dtau, d/((double) P4EST_DIM));
            }
          }
          extension_entries[quad_idx].dtau = dtau;
          extension_entries[quad_idx].phi_q = phi_q;
          increment *= dtau;
        }
        new_cell_extension_p[quad_idx] += increment;

        if(fabs(phi_q) < 3.0*diag_min)
          max_corr = MAX(max_corr, fabs(increment));
      }
    }

    extension_entries_are_set = true;
    ierr = VecGhostUpdateBegin(new_cell_extension, INSERT_VALUES, SCATTER_FORWARD); CHKERRXX(ierr);
    int mpiret = MPI_Allreduce(MPI_IN_PLACE, &max_corr, 1, MPI_DOUBLE, MPI_MAX, p4est->mpicomm); SC_CHECK_MPI(mpiret);
    ierr = VecGhostUpdateEnd(new_cell_extension, INSERT_VALUES, SCATTER_FORWARD); CHKERRXX(ierr);

    reverse_flag = !reverse_flag;
    iter++;
  }

  ierr = VecRestoreArrayRead(phi, &phi_read_p); CHKERRXX(ierr);
  for (short dim = 0; dim < P4EST_DIM; ++dim)
  {
    ierr = VecRestoreArrayRead(normals[dim], &normals_read_p[dim]); CHKERRXX(ierr);
  }
  ierr = VecRestoreArray(new_cell_extension, &new_cell_extension_p); CHKERRXX(ierr);
}

void my_p4est_xgfm_cells_t::extend_interface_values(const double *solution_read_p, Vec new_cell_extension, const double* extension_on_fine_nodes_read_p, double threshold, uint niter_max)
{
  ierr = PetscLogEventBegin(log_my_p4est_xgfm_cells_extend_field, 0, 0, 0, 0); CHKERRXX(ierr);
#ifdef CASL_THROWS
  // compare local size, global size and ghost layers
  PetscInt local_size, global_size, ghost_layer_size;

  ierr = VecGetLocalSize(new_cell_extension, &local_size); CHKERRXX(ierr);
  int my_error = ( ((PetscInt) p4est->local_num_quadrants) != local_size);

  ierr = VecGetSize(new_cell_extension, &global_size); CHKERRXX(ierr);
  my_error = my_error || (global_size != ((PetscInt) p4est->global_num_quadrants));

  Vec new_cell_extension_loc;
  ierr = VecGhostGetLocalForm(new_cell_extension, &new_cell_extension_loc); CHKERRXX(ierr);
  ierr = VecGetSize(new_cell_extension_loc, &ghost_layer_size); CHKERRXX(ierr);
  ghost_layer_size -= local_size;
  my_error = my_error || (ghost_layer_size != ((PetscInt) (ghost->ghosts.elem_count)));
  ierr = VecGhostRestoreLocalForm(new_cell_extension, &new_cell_extension_loc); CHKERRXX(ierr);

  int mpiret = MPI_Allreduce(MPI_IN_PLACE, &my_error, 1, MPI_INT, MPI_LOR, p4est->mpicomm); SC_CHECK_MPI(mpiret);
  if(my_error)
    throw std::invalid_argument("my_p4est_xgfm_cells_t::extend_interface_values(const double *, Vec , const double* , bool, double, uint) : the second vector argument must be preallocated and have the same layout as if constructed with VecCreateGhostCells on the coarse grid...");

  my_error = !phi_has_been_set;
  mpiret = MPI_Allreduce(MPI_IN_PLACE, &my_error, 1, MPI_INT, MPI_LOR, p4est->mpicomm); SC_CHECK_MPI(mpiret);
  if(my_error)
    throw std::invalid_argument("my_p4est_xgfm_cells_t::extend_interface_values(const double *, Vec , const double* , bool, double, uint) : the levelset must be set beforehand...");
  my_error = !jumps_have_been_set;
  mpiret = MPI_Allreduce(MPI_IN_PLACE, &my_error, 1, MPI_INT, MPI_LOR, p4est->mpicomm); SC_CHECK_MPI(mpiret);
  if(my_error)
    throw std::invalid_argument("my_p4est_xgfm_cells_t::extend_interface_values(const double *, Vec , const double* , bool, double, uint) : the jump values must be set beforehand...");
  my_error = threshold < EPS;
  mpiret = MPI_Allreduce(MPI_IN_PLACE, &my_error, 1, MPI_INT, MPI_LOR, p4est->mpicomm); SC_CHECK_MPI(mpiret);
  if(my_error)
    throw std::invalid_argument("my_p4est_xgfm_cells_t::extend_interface_values(const double *, Vec , const double* , bool, double, uint) : the threshold value must be strictly positive...");
  my_error = niter_max == 0;
  mpiret = MPI_Allreduce(MPI_IN_PLACE, &my_error, 1, MPI_INT, MPI_LOR, p4est->mpicomm); SC_CHECK_MPI(mpiret);
  if(my_error)
    throw std::invalid_argument("my_p4est_xgfm_cells_t::extend_interface_values(const double *, Vec , const double* , bool, double, uint) : the max number of iterations must be strictly positive...");
#endif

  P4EST_ASSERT(new_cell_extension != NULL);

  // Update (or set) the map of interface information before iterative procedure
  // and build the educated guess for cell_extension_p if extension_not_defined_yet
  update_interface_values(new_cell_extension, solution_read_p, extension_on_fine_nodes_read_p);
  // TVD cell-centered extension
  cell_TVD_extension_of_interface_values(new_cell_extension, threshold, niter_max);

  ierr = PetscLogEventEnd(log_my_p4est_xgfm_cells_extend_field, 0, 0, 0, 0); CHKERRXX(ierr);
}

void my_p4est_xgfm_cells_t::interpolate_coarse_cell_field_to_fine_nodes(const double *cell_field_read_p, Vec fine_node_field)
{
  ierr = PetscLogEventBegin(log_my_p4est_xgfm_cells_interpolate_coarse_cell_field_to_fine_nodes, 0, 0, 0, 0); CHKERRXX(ierr);
#ifdef CASL_THROWS
  // compare local size, global size and ghost layers
  PetscInt local_size, global_size, ghost_layer_size;

  ierr = VecGetLocalSize(fine_node_field, &local_size); CHKERRXX(ierr);
  int my_error = ( ((PetscInt) fine_nodes->num_owned_indeps) != local_size);

  p4est_gloidx_t total_nb_fine_nodes = 0;
  for (int r = 0; r < p4est->mpisize; ++r)
    total_nb_fine_nodes += fine_nodes->global_owned_indeps[r];
  ierr = VecGetSize(fine_node_field, &global_size); CHKERRXX(ierr);
  my_error = my_error || (global_size != total_nb_fine_nodes);
  Vec fine_node_field_loc;
  ierr = VecGhostGetLocalForm(fine_node_field, &fine_node_field_loc); CHKERRXX(ierr);
  ierr = VecGetSize(fine_node_field_loc, &ghost_layer_size); CHKERRXX(ierr);
  ghost_layer_size -= local_size;
  my_error = my_error || (ghost_layer_size != ((PetscInt) (fine_nodes->indep_nodes.elem_count - fine_nodes->num_owned_indeps)));
  ierr = VecGhostRestoreLocalForm(fine_node_field, &fine_node_field_loc); CHKERRXX(ierr);

  int mpiret = MPI_Allreduce(MPI_IN_PLACE, &my_error, 1, MPI_INT, MPI_LOR, p4est->mpicomm); SC_CHECK_MPI(mpiret);
  if(my_error)
    throw std::invalid_argument("my_p4est_xgfm_cells_t::interpolate_coarse_cell_field_to_fine_nodes(const double*, Vec) : the second vector argument must be preallocated and have the same layout as if constructed with VecCreateGhostNodes on the fine grid...");
#endif

  double *fine_node_field_p;
  ierr = VecGetArray(fine_node_field, &fine_node_field_p); CHKERRXX(ierr);

  if(local_interpolator_is_set)
  {
    for (size_t nnn = 0; nnn < fine_node_ngbd->layer_nodes.size(); ++nnn) {
      p4est_locidx_t fine_node_idx = fine_node_ngbd->layer_nodes[nnn];
      double value = 0.0;
      for (size_t k = 0; k < local_interpolator[fine_node_idx].size(); ++k)
        value += cell_field_read_p[local_interpolator[fine_node_idx][k].quad_idx]*local_interpolator[fine_node_idx][k].weight;
      fine_node_field_p[fine_node_idx] = value;
    }
    // start updating the layer node values
    ierr = VecGhostUpdateBegin(fine_node_field, INSERT_VALUES, SCATTER_FORWARD); CHKERRXX(ierr);
    for (size_t nnn = 0; nnn < fine_node_ngbd->local_nodes.size(); ++nnn) {
      p4est_locidx_t fine_node_idx = fine_node_ngbd->local_nodes[nnn];
      double value = 0.0;
      for (size_t k = 0; k < local_interpolator[fine_node_idx].size(); ++k)
        value += cell_field_read_p[local_interpolator[fine_node_idx][k].quad_idx]*local_interpolator[fine_node_idx][k].weight;
      fine_node_field_p[fine_node_idx] = value;
    }
    ierr = VecGhostUpdateEnd(fine_node_field, INSERT_VALUES, SCATTER_FORWARD); CHKERRXX(ierr);
  }
  else
  {
    splitting_criteria_t *data_fine   = (splitting_criteria_t*) fine_p4est->user_pointer;
    std::vector<bool> fine_node_visited(fine_nodes->num_owned_indeps, false);
    double /*xyz_coarse_quad[P4EST_DIM], dxyz_coarse_quad[P4EST_DIM], xyz_fine_quad[P4EST_DIM], */ xyz_fine_node[P4EST_DIM];
    set_of_neighboring_quadrants ngbd_of_coarse_cells; ngbd_of_coarse_cells.clear();
    std::vector<p4est_quadrant_t> remote_matches; remote_matches.resize(0);
#ifdef DEBUG
    p4est_locidx_t num_visited = 0;
#endif

    for (size_t nnn = 0; nnn < fine_node_ngbd->layer_nodes.size(); ++nnn) {
      p4est_locidx_t fine_node_idx = fine_node_ngbd->layer_nodes[nnn];
      const p4est_indep_t* ni = (const p4est_indep_t*) sc_array_index(&fine_nodes->indep_nodes, fine_node_idx);
      fine_node_visited[fine_node_idx] = true;
#ifdef DEBUG
      num_visited++;
#endif
      node_xyz_fr_n(fine_node_idx, fine_p4est, fine_nodes, xyz_fine_node);
      p4est_quadrant_t best_fine_match;
      int rank = fine_node_ngbd->hierarchy->find_smallest_quadrant_containing_point(xyz_fine_node, best_fine_match, remote_matches);
      P4EST_ASSERT(rank != -1);
      p4est_quadrant_t best_coarse_match; remote_matches.resize(0);
      rank = cell_ngbd->hierarchy->find_smallest_quadrant_containing_point(xyz_fine_node, best_coarse_match, remote_matches, false, true);
//      p4est_tree_t* tree = p4est_tree_array_index(p4est->trees, best_coarse_match.p.piggy3.which_tree);
      P4EST_ASSERT(rank != -1); (void) rank;
      const p4est_locidx_t &best_coarse_match_local_idx = best_coarse_match.p.piggy3.local_num;
      interpolate_cell_field_at_fine_node(fine_node_idx, ni, cell_field_read_p, fine_node_field_p, (best_fine_match.level == data_fine->max_lvl),
                                          &best_coarse_match, best_coarse_match_local_idx, best_coarse_match.p.piggy3.which_tree, ngbd_of_coarse_cells);
    }

    // start updating the layer node values
    ierr = VecGhostUpdateBegin(fine_node_field, INSERT_VALUES, SCATTER_FORWARD); CHKERRXX(ierr);


    for (size_t nnn = 0; nnn < fine_node_ngbd->local_nodes.size(); ++nnn) {
      p4est_locidx_t fine_node_idx = fine_node_ngbd->local_nodes[nnn];
      const p4est_indep_t* ni = (const p4est_indep_t*) sc_array_index(&fine_nodes->indep_nodes, fine_node_idx);
      fine_node_visited[fine_node_idx] = true;
#ifdef DEBUG
      num_visited++;
#endif
      node_xyz_fr_n(fine_node_idx, fine_p4est, fine_nodes, xyz_fine_node);
      p4est_quadrant_t best_fine_match;
      int rank = fine_node_ngbd->hierarchy->find_smallest_quadrant_containing_point(xyz_fine_node, best_fine_match, remote_matches);
      P4EST_ASSERT(rank != -1);
      p4est_quadrant_t best_coarse_match; remote_matches.resize(0);
      rank = cell_ngbd->hierarchy->find_smallest_quadrant_containing_point(xyz_fine_node, best_coarse_match, remote_matches, false, true);
//      p4est_tree_t* tree = p4est_tree_array_index(p4est->trees, best_coarse_match.p.piggy3.which_tree);
      P4EST_ASSERT(rank != -1); (void) rank;
      const p4est_locidx_t &best_coarse_match_local_idx = best_coarse_match.p.piggy3.local_num;
      interpolate_cell_field_at_fine_node(fine_node_idx, ni, cell_field_read_p, fine_node_field_p, (best_fine_match.level == data_fine->max_lvl),
                                          &best_coarse_match, best_coarse_match_local_idx, best_coarse_match.p.piggy3.which_tree, ngbd_of_coarse_cells);
    }


    //    // evaluate the values for the local nodes
    //    // we pass through all quadrants of the fine grid and update the corresponding coarse quadrant and its neighborhood
    //    // as we progress to avoid calculating the same neighborhood several times
    //    for (p4est_topidx_t tree_idx = fine_p4est->first_local_tree; tree_idx <= fine_p4est->last_local_tree; ++tree_idx) {
    //      p4est_tree_t *fine_tree             = (p4est_tree_t*) sc_array_index(fine_p4est->trees, tree_idx);
    //      p4est_tree_t *tree                  = (p4est_tree_t*) sc_array_index(p4est->trees, tree_idx);
    //      const p4est_quadrant_t *coarse_quad = (const p4est_quadrant_t*) sc_array_index(&tree->quadrants, 0);
    //      p4est_locidx_t coarse_quad_idx      = tree->quadrants_offset;
    //      quad_xyz_fr_q(coarse_quad_idx, tree_idx, p4est, ghost, xyz_coarse_quad);
    //      for (unsigned char dim = 0; dim < P4EST_DIM; ++dim)
    //        dxyz_coarse_quad[dim] = tree_dimensions[dim]*((double) P4EST_QUADRANT_LEN(coarse_quad->level))/((double) P4EST_ROOT_LEN);
    //      ngbd_of_coarse_cells.resize(0);
    //      for(int ii=-1; ii<2; ++ii)
    //        for(int jj=-1; jj<2; ++jj)
    //#ifdef P4_TO_P8
    //          for(int kk=-1; kk<2; ++kk)
    //            cell_ngbd->find_neighbor_cells_of_cell(ngbd_of_coarse_cells, coarse_quad_idx, tree_idx, ii, jj, kk);
    //#else
    //          cell_ngbd->find_neighbor_cells_of_cell(ngbd_of_coarse_cells, coarse_quad_idx, tree_idx, ii, jj);
    //#endif

    //      for (size_t q = 0; q < fine_tree->quadrants.elem_count; ++q) {
    //        const p4est_quadrant_t *fine_quad = (const p4est_quadrant_t*) sc_array_index(&fine_tree->quadrants, q);
    //        p4est_locidx_t fine_quad_idx      = q + fine_tree->quadrants_offset;
    //        quad_xyz_fr_q(fine_quad_idx, tree_idx, fine_p4est, fine_ghost, xyz_fine_quad);
    //        if(!is_quad_in_quad(xyz_coarse_quad, dxyz_coarse_quad, coarse_quad->level, xyz_fine_quad, fine_quad->level))
    //        {
    //          coarse_quad = (const p4est_quadrant_t*) sc_array_index(&tree->quadrants, ++coarse_quad_idx - tree->quadrants_offset);
    //          quad_xyz_fr_q(coarse_quad_idx, tree_idx, p4est, ghost, xyz_coarse_quad);
    //          for (unsigned char dim = 0; dim < P4EST_DIM; ++dim)
    //            dxyz_coarse_quad[dim] = tree_dimensions[dim]*((double) P4EST_QUADRANT_LEN(coarse_quad->level))/((double) P4EST_ROOT_LEN);
    //          ngbd_of_coarse_cells.resize(0);
    //          for(int ii=-1; ii<2; ++ii)
    //            for(int jj=-1; jj<2; ++jj)
    //#ifdef P4_TO_P8
    //              for(int kk=-1; kk<2; ++kk)
    //                cell_ngbd->find_neighbor_cells_of_cell(ngbd_of_coarse_cells, coarse_quad_idx, tree_idx, ii, jj, kk);
    //#else
    //              cell_ngbd->find_neighbor_cells_of_cell(ngbd_of_coarse_cells, coarse_quad_idx, tree_idx, ii, jj);
    //#endif
    //          P4EST_ASSERT(is_quad_in_quad(xyz_coarse_quad, dxyz_coarse_quad, coarse_quad->level, xyz_fine_quad, fine_quad->level));
    //        }
    //        for (unsigned char ccc = 0; ccc < P4EST_CHILDREN; ++ccc) {
    //          p4est_locidx_t fine_node_idx = fine_nodes->local_nodes[P4EST_CHILDREN*fine_quad_idx + ccc];
    //          p4est_indep_t *ni = (p4est_indep_t*)sc_array_index(&fine_nodes->indep_nodes, fine_node_idx);
    //          if(fine_node_idx >= fine_nodes->num_owned_indeps || fine_node_visited[fine_node_idx] || ni->pad8 != 0)
    //            continue;
    //          fine_node_visited[fine_node_idx] = true;
    //#ifdef DEBUG
    //          num_visited++;
    //#endif
    //          interpolate_cell_field_at_fine_node(fine_node_idx, ni, cell_field_read_p, fine_node_field_p, (fine_quad->level == data_fine->max_lvl),
    //                                              coarse_quad, coarse_quad_idx, tree_idx, ngbd_of_coarse_cells);
    //        }
    //      }
    //    }
    ierr = VecGhostUpdateEnd(fine_node_field, INSERT_VALUES, SCATTER_FORWARD); CHKERRXX(ierr);
    P4EST_ASSERT(num_visited == fine_nodes->num_owned_indeps);
    local_interpolator_is_set = true;
  }

  ierr = VecRestoreArray(fine_node_field, &fine_node_field_p); CHKERRXX(ierr);
  ierr = PetscLogEventEnd(log_my_p4est_xgfm_cells_interpolate_coarse_cell_field_to_fine_nodes, 0, 0, 0, 0); CHKERRXX(ierr);
}

void my_p4est_xgfm_cells_t::interpolate_cell_field_at_fine_node(const p4est_locidx_t &fine_node_idx, const p4est_indep_t* ni,
                                                                const double *cell_field_read_p, double *fine_node_field_p,
                                                                const bool& super_fine_node, const p4est_quadrant_t* coarse_quad, const p4est_locidx_t& coarse_quad_idx,
                                                                const p4est_topidx_t& tree_idx_for_coarse_quad, const set_of_neighboring_quadrants& ngbd_of_coarse_cells)
{

  P4EST_ASSERT(!local_interpolator_is_set);
  set_of_neighboring_quadrants lsqr_neighbors;

  if(super_fine_node)
  {
    // On the coarse grid, the fine node is either
    // - a cell-center;
    // - a mid-edge point; (in 3D)
    // - a face-center;
    // - a vertex;
    // in the uniform level region of the coarse grid; --> we don't want lsqr interpolation for those
    // - or not entirely surrounded by uniform grids (T-junction) --> lsqr is fine there...
    p4est_qcoord_t qxyz_quad[P4EST_DIM], qxyz_fine_node[P4EST_DIM];
    p4est_topidx_t nxyz_tree_quad[P4EST_DIM], nxyz_tree_node[P4EST_DIM];
    double rel_top_idx;
    for (unsigned char dim = 0; dim < P4EST_DIM; ++dim) {
      rel_top_idx = (fine_p4est->connectivity->vertices[3*fine_p4est->connectivity->tree_to_vertex[P4EST_CHILDREN*tree_idx_for_coarse_quad + 0] + dim] - xyz_min[dim])/tree_dimensions[dim];
      P4EST_ASSERT(fabs(rel_top_idx - floor(rel_top_idx)) < EPS);
      nxyz_tree_quad[dim] = ((p4est_topidx_t) floor(rel_top_idx));

      rel_top_idx = (fine_p4est->connectivity->vertices[3*fine_p4est->connectivity->tree_to_vertex[P4EST_CHILDREN*ni->p.piggy3.which_tree + 0] + dim] - xyz_min[dim])/tree_dimensions[dim];
      P4EST_ASSERT(fabs(rel_top_idx - floor(rel_top_idx)) < EPS);
      nxyz_tree_node[dim] = ((p4est_topidx_t) floor(rel_top_idx));
      P4EST_ASSERT((nxyz_tree_quad[dim] == nxyz_tree_node[dim]) || (nxyz_tree_quad[dim] == (nxyz_tree_node[dim] - 1)) || (nxyz_tree_quad[dim] == (nxyz_tree_node[dim] + 1)));
    }
    qxyz_quad[0]      = coarse_quad->x + P4EST_QUADRANT_LEN(coarse_quad->level+1);
    qxyz_fine_node[0] = (ni->x == P4EST_ROOT_LEN - 1 ? P4EST_ROOT_LEN : ni->x);
    qxyz_quad[1]      = coarse_quad->y + P4EST_QUADRANT_LEN(coarse_quad->level+1);
    qxyz_fine_node[1] = (ni->y == P4EST_ROOT_LEN - 1 ? P4EST_ROOT_LEN : ni->y);
#ifdef P4_TO_P8
    qxyz_quad[2]      = coarse_quad->z + P4EST_QUADRANT_LEN(coarse_quad->level+1);
    qxyz_fine_node[2] = (ni->z == P4EST_ROOT_LEN - 1 ? P4EST_ROOT_LEN : ni->z);
#endif
    for (unsigned char dim = 0; dim < P4EST_DIM; ++dim){
      if((nxyz_tree_quad[dim] != nxyz_tree_node[dim]) || (periodicity[dim] && (abs(nxyz_tree_node[dim]-nxyz_tree_quad[dim]) == (brick->nxyztrees[dim]-1))))
      {
        P4EST_ASSERT(((nxyz_tree_node[dim] == nxyz_tree_quad[dim] - 1) && (qxyz_fine_node[dim] == P4EST_ROOT_LEN)) ||
                     ((nxyz_tree_node[dim] == nxyz_tree_quad[dim] + 1) && (qxyz_fine_node[dim] == 0)) ||
                     (periodicity[dim] && (abs(nxyz_tree_node[dim]-nxyz_tree_quad[dim]) == (brick->nxyztrees[dim]-1))));
        if(periodicity[dim] && (abs(nxyz_tree_node[dim]-nxyz_tree_quad[dim]) == (brick->nxyztrees[dim]-1)) &&
           (((qxyz_fine_node[dim] == 0) && (qxyz_quad[dim] == P4EST_ROOT_LEN - P4EST_QUADRANT_LEN(coarse_quad->level+1))) ||
            ((qxyz_fine_node[dim] == P4EST_ROOT_LEN) && (qxyz_quad[dim] == P4EST_QUADRANT_LEN(coarse_quad->level+1))) ))
        {
          if(qxyz_fine_node[dim] == 0)
          {
            P4EST_ASSERT((nxyz_tree_node[dim] == 0) && (nxyz_tree_quad[dim] == brick->nxyztrees[dim] - 1) && (qxyz_quad[dim] = P4EST_ROOT_LEN - P4EST_QUADRANT_LEN(coarse_quad->level+1)));
            nxyz_tree_node[dim] = brick->nxyztrees[dim]-1;
            qxyz_fine_node[dim] = P4EST_ROOT_LEN;
          }
          else
          {
            P4EST_ASSERT((nxyz_tree_node[dim] == brick->nxyztrees[dim] - 1) && (nxyz_tree_quad[dim] == 0) && (qxyz_quad[dim] = P4EST_QUADRANT_LEN(coarse_quad->level+1)));
            nxyz_tree_node[dim] = 0;
            qxyz_fine_node[dim] = 0;
          }
        }
        else
        {
          qxyz_fine_node[dim] += (nxyz_tree_node[dim] - nxyz_tree_quad[dim])*P4EST_ROOT_LEN;
          nxyz_tree_node[dim] += (nxyz_tree_quad[dim] - nxyz_tree_node[dim]);
        }
      }
    }
#ifdef DEBUG
    for (unsigned char dim = 0; dim < P4EST_DIM; ++dim)
      P4EST_ASSERT((nxyz_tree_node[dim] == nxyz_tree_quad[dim]) && (qxyz_fine_node[dim] >= 0) && (qxyz_fine_node[dim] <= P4EST_ROOT_LEN));
#endif

    int logical_dir_in_quad[P4EST_DIM];
    for (unsigned char dim = 0; dim < P4EST_DIM; ++dim) {
      logical_dir_in_quad[dim] = (qxyz_fine_node[dim] - qxyz_quad[dim])/P4EST_QUADRANT_LEN(coarse_quad->level+1);
      P4EST_ASSERT((logical_dir_in_quad[dim] == -1) || (logical_dir_in_quad[dim] == 0) || (logical_dir_in_quad[dim] == 1));
    }

    bool lsqr_is_needed = false;
    set_of_neighboring_quadrants direct_neighbor;
    lsqr_neighbors.clear();
    double count = 1.0;

    local_interpolator[fine_node_idx].resize(0);
    interpolation_factor interp_factor; interp_factor.quad_idx = coarse_quad_idx;
    fine_node_field_p[fine_node_idx] = cell_field_read_p[coarse_quad_idx]; local_interpolator[fine_node_idx].push_back(interp_factor);
    for(int ii = -1; ii < 2; ++ii)
      for(int jj = -1; jj < 2; ++jj)
#ifdef P4_TO_P8
        for(int kk = -1; kk < 2; ++kk)
#endif
        {
          direct_neighbor.clear();
          cell_ngbd->find_neighbor_cells_of_cell(direct_neighbor, coarse_quad_idx, tree_idx_for_coarse_quad, DIM(ii, jj, kk));
          if(direct_neighbor.size() == 0)
          {
            // If the coarse quad is a wall-quad, we won't fine the expected neighbor.
            // In that case, we disregard the expected neighbor: equivalent to considering homoegenous Neumann boundary condition for the extension on the Wall
            P4EST_ASSERT(ORD(ii != 0, jj != 0, kk != 0));
            P4EST_ASSERT(ORD((ii == -1 ? is_quad_xmWall(p4est, tree_idx_for_coarse_quad, coarse_quad) : (ii == 1 ? is_quad_xpWall(p4est, tree_idx_for_coarse_quad, coarse_quad) : false)),
                             (jj == -1 ? is_quad_ymWall(p4est, tree_idx_for_coarse_quad, coarse_quad) : (jj == 1 ? is_quad_ypWall(p4est, tree_idx_for_coarse_quad, coarse_quad) : false)),
                             (kk == -1 ? is_quad_zmWall(p4est, tree_idx_for_coarse_quad, coarse_quad) : (kk == 1 ? is_quad_zpWall(p4est, tree_idx_for_coarse_quad, coarse_quad) : false))));
            continue;
          }
          P4EST_ASSERT(direct_neighbor.size() == 1);
          lsqr_neighbors.insert(*direct_neighbor.begin());
          if(ANDD(ii == logical_dir_in_quad[0] || ii == 0, jj == logical_dir_in_quad[1] || jj == 0, kk == logical_dir_in_quad[2] || kk == 0) && ORD(ii != 0, jj != 0, kk != 0))
          {
            lsqr_is_needed = lsqr_is_needed || (direct_neighbor.begin()->level < coarse_quad->level);
            fine_node_field_p[fine_node_idx] += cell_field_read_p[direct_neighbor.begin()->p.piggy3.local_num];
            interp_factor.quad_idx = direct_neighbor.begin()->p.piggy3.local_num; local_interpolator[fine_node_idx].push_back(interp_factor);
            count += 1.0;
          }
        }
    fine_node_field_p[fine_node_idx] /= count;
    if(lsqr_is_needed)
    {
      double xyz_fine_node[P4EST_DIM]; node_xyz_fr_n(fine_node_idx, fine_p4est, fine_nodes, xyz_fine_node);
      fine_node_field_p[fine_node_idx] = get_lsqr_interpolation_at(ni, xyz_fine_node, lsqr_neighbors, cell_field_read_p, local_interpolator[fine_node_idx]);
    }
    else
      for (size_t i = 0; i < local_interpolator[fine_node_idx].size(); ++i)
        local_interpolator[fine_node_idx][i].weight = 1.0/count;
  }
  else
  {
    double xyz_fine_node[P4EST_DIM]; node_xyz_fr_n(fine_node_idx, fine_p4est, fine_nodes, xyz_fine_node);
    if(ngbd_of_coarse_cells.size() > 0)
      fine_node_field_p[fine_node_idx] = get_lsqr_interpolation_at(ni, xyz_fine_node, ngbd_of_coarse_cells, cell_field_read_p, local_interpolator[fine_node_idx]);
    else
    {
      lsqr_neighbors.clear();
      for(int ii = -1; ii < 2; ++ii)
        for(int jj = -1; jj < 2; ++jj)
#ifdef P4_TO_P8
          for(int kk = -1; kk < 2; ++kk)
#endif
            cell_ngbd->find_neighbor_cells_of_cell(lsqr_neighbors, coarse_quad_idx, tree_idx_for_coarse_quad, DIM(ii, jj, kk));
      fine_node_field_p[fine_node_idx] = get_lsqr_interpolation_at(ni, xyz_fine_node, lsqr_neighbors, cell_field_read_p, local_interpolator[fine_node_idx]);
    }
  }

#ifdef DEBUG
  double value_check = 0.0;
  double accuracy_threshold = 0.0;
  for (size_t i = 0; i < local_interpolator[fine_node_idx].size(); ++i)
  {
    value_check += cell_field_read_p[local_interpolator[fine_node_idx][i].quad_idx]*local_interpolator[fine_node_idx][i].weight;
<<<<<<< HEAD
    if(ISNAN(cell_field_read_p[local_interpolator[fine_node_idx][i].quad_idx]) || ISNAN(local_interpolator[fine_node_idx][i].weight))
    {
      std::cout << "cell_field_read_p[local_interpolator[fine_node_idx][i].quad_idx] = " << cell_field_read_p[local_interpolator[fine_node_idx][i].quad_idx] << std::endl;
      std::cout << "local_interpolator[fine_node_idx][i].weight = " << local_interpolator[fine_node_idx][i].weight << std::endl;
    }
  }
  P4EST_ASSERT(fabs(value_check - fine_node_field_p[fine_node_idx]) < MAX(EPS, 0.000001*MAX(fabs(value_check), fabs(fine_node_field_p[fine_node_idx]))));
=======
    accuracy_threshold = MAX(accuracy_threshold, EPS*fabs(cell_field_read_p[local_interpolator[fine_node_idx][i].quad_idx]));
  }
  if(fabs(value_check - fine_node_field_p[fine_node_idx]) > accuracy_threshold)
    std::cerr << "PROBLEM WITH NODE " << fine_node_idx << ": value_check = " << value_check << " while fine_node_field_p[fine_node_idx] = " << fine_node_field_p[fine_node_idx] << " super_fine_node = " << super_fine_node << std::endl;
  P4EST_ASSERT(fabs(value_check - fine_node_field_p[fine_node_idx]) < accuracy_threshold /*0.000001*MAX(fabs(value_check), fabs(fine_node_field_p[fine_node_idx]))*/);
>>>>>>> 82cac1f9
#endif
}

void my_p4est_xgfm_cells_t::get_corrected_rhs(Vec corrected_rhs, const double *fine_extension_interface_values_read_p)
{
  ierr = PetscLogEventBegin(log_my_p4est_xgfm_cells_get_corrected_rhs, 0, 0, 0, 0); CHKERRXX(ierr);
#ifdef CASL_THROWS
  // compare local size, global size and ghost layers
  PetscInt local_size, global_size;
  ierr = VecGetLocalSize(corrected_rhs, &local_size); CHKERRXX(ierr);
  int my_error = ( ((PetscInt) p4est->local_num_quadrants) != local_size);

  ierr = VecGetSize(corrected_rhs, &global_size); CHKERRXX(ierr);
  my_error = my_error || (global_size != ((PetscInt) p4est->global_num_quadrants));

  int mpiret = MPI_Allreduce(MPI_IN_PLACE, &my_error, 1, MPI_INT, MPI_LOR, p4est->mpicomm); SC_CHECK_MPI(mpiret);
  if(my_error)
    throw std::invalid_argument("my_p4est_xgfm_cells_t::get_corrected_rhs(Vec, const double*): the first vector argument must be preallocated and have the same layout as if constructed with VecCreateCellsNoGhost(p4est, &Vec) on the coarse p4est...");

  my_error = !interface_values_are_set;
  if(my_error)
    throw std::invalid_argument("my_p4est_xgfm_cells_t::get_corrected_rhs(Vec, const double*): the corrected_rhs cannot be calculated before the first pass in the extension (the map of neighbor interface values must be set first)...");
#endif

  // reset corrected_rhs!
  ierr = VecCopy(rhs, corrected_rhs); CHKERRXX(ierr);

  // correct it!
  double *corrected_rhs_p;
  ierr = VecGetArray(corrected_rhs, &corrected_rhs_p); CHKERRXX(ierr);
  const double *phi_read_p, *normals_read_p[P4EST_DIM];
  ierr = VecGetArrayRead(phi, &phi_read_p); CHKERRXX(ierr);
  for (short dim = 0; dim < P4EST_DIM; ++dim) {
    ierr = VecGetArrayRead(normals[dim], &normals_read_p[dim]); CHKERRXX(ierr);}
#ifdef DEBUG
  splitting_criteria_t* data = (splitting_criteria_t*) p4est->user_pointer;
#endif

  for (std::map<p4est_locidx_t, std::map<int, interface_neighbor> >::const_iterator it = map_of_interface_neighbors.begin();
       it != map_of_interface_neighbors.end(); ++it)
  {
    p4est_locidx_t quad_idx  = it->first;
    // find tree_idx
    p4est_topidx_t tree_idx  = p4est->first_local_tree;
    while(tree_idx < p4est->last_local_tree && quad_idx >= p4est_tree_array_index(p4est->trees, tree_idx+1)->quadrants_offset){ tree_idx++; }
    // get the quadrant
    p4est_tree_t* tree  = p4est_tree_array_index(p4est->trees, tree_idx);
    P4EST_ASSERT(quad_idx - tree->quadrants_offset >=0);
    const p4est_quadrant_t *quad  = p4est_quadrant_array_index(&tree->quadrants, quad_idx - tree->quadrants_offset);
    P4EST_ASSERT(quad->level == data->max_lvl);

    double logical_size_of_quad  = (double)P4EST_QUADRANT_LEN(quad->level)/(double)P4EST_ROOT_LEN;
    double cell_dxyz[P4EST_DIM], cell_volume;
    cell_dxyz[0]          = tree_dimensions[0] * logical_size_of_quad; cell_volume  = cell_dxyz[0];
    cell_dxyz[1]          = tree_dimensions[1] * logical_size_of_quad; cell_volume *= cell_dxyz[1];
#ifdef P4_TO_P8
    cell_dxyz[2]          = tree_dimensions[2] * logical_size_of_quad; cell_volume *= cell_dxyz[2];
#endif

    for (std::map<int, interface_neighbor>::const_iterator itt = map_of_interface_neighbors[quad_idx].begin();
         itt != map_of_interface_neighbors[quad_idx].end(); ++itt)
    {
      int dir                           = itt->first;
      const interface_neighbor& int_nb  = map_of_interface_neighbors[quad_idx][dir];
      P4EST_ASSERT(((int_nb.phi_q > 0.0) && (int_nb.phi_tmp <= 0.0)) || ((int_nb.phi_q <= 0.0) && (int_nb.phi_tmp > 0.0)));

      P4EST_ASSERT(int_nb.mid_point_fine_node_idx >= 0);

      double jump_correction[P4EST_DIM];
      double jump_mu_mid_point = .5*(mu_p(quad_idx) + mu_p(int_nb.quad_tmp_idx) - mu_m(quad_idx) - mu_m(int_nb.quad_tmp_idx));
      double jump_mu_other_fine_node;
      p4est_locidx_t other_fine_node_idx;
      if (int_nb.theta >= 0.5)
      {
        P4EST_ASSERT(int_nb.theta<=1.0);
        // mid_point and point across are fine nodes!
        jump_mu_other_fine_node = mu_p(int_nb.quad_tmp_idx) - mu_m(int_nb.quad_tmp_idx);
        other_fine_node_idx     = int_nb.tmp_fine_node_idx;
      }
      else
      {
        P4EST_ASSERT(int_nb.theta>=0.0);
        // quad and mid-point are fine nodes!
        jump_mu_other_fine_node = mu_p(quad_idx) - mu_m(quad_idx);
        other_fine_node_idx     = int_nb.quad_fine_node_idx;
      }

      const quad_neighbor_nodes_of_node_t *qnnn_mid_point_fine_node, *qnnn_other_fine_node;
      qnnn_mid_point_fine_node  = &fine_node_ngbd->neighbors[int_nb.mid_point_fine_node_idx];
      qnnn_other_fine_node      = &fine_node_ngbd->neighbors[other_fine_node_idx];
      double jump_correction_mid_point[P4EST_DIM];
      double jump_correction_other_fine_node[P4EST_DIM];
      qnnn_mid_point_fine_node->gradient(fine_extension_interface_values_read_p, jump_correction_mid_point);
      qnnn_other_fine_node->gradient(fine_extension_interface_values_read_p, jump_correction_other_fine_node);
      for (unsigned char dir = 0; dir < P4EST_DIM; ++dir)
      {
        jump_correction_mid_point[dir]        *= jump_mu_mid_point;
        jump_correction_other_fine_node[dir]  *= jump_mu_other_fine_node;

      }

      double normal_vector_mid_point[P4EST_DIM], normal_vector_other_fine_node[P4EST_DIM], norm_normal_vector_mid_point, norm_normal_vector_other_fine_node, inner_product_mid_point, inner_product_other_fine_node;
      norm_normal_vector_mid_point          = norm_normal_vector_other_fine_node = inner_product_mid_point = inner_product_other_fine_node = 0.0;
<<<<<<< HEAD
      for (unsigned char dim = 0; dim < P4EST_DIM; ++dim) {
        normal_vector_mid_point[dim]        = normals_read_p[P4EST_DIM*int_nb.mid_point_fine_node_idx + dim];
        normal_vector_other_fine_node[dim]  = normals_read_p[P4EST_DIM*other_fine_node_idx + dim];
=======
      for (short dim = 0; dim < P4EST_DIM; ++dim) {
        normal_vector_mid_point[dim]        = normals_read_p[dim][int_nb.mid_point_fine_node_idx];
        normal_vector_other_fine_node[dim]  = normals_read_p[dim][other_fine_node_idx];
>>>>>>> 82cac1f9
        norm_normal_vector_mid_point       += SQR(normal_vector_mid_point[dim]);
        norm_normal_vector_other_fine_node += SQR(normal_vector_other_fine_node[dim]);
        inner_product_mid_point            += jump_correction_mid_point[dim]*normal_vector_mid_point[dim];
        inner_product_other_fine_node      += jump_correction_other_fine_node[dim]*normal_vector_other_fine_node[dim];
      }
      norm_normal_vector_mid_point          = sqrt(norm_normal_vector_mid_point);
      norm_normal_vector_other_fine_node    = sqrt(norm_normal_vector_other_fine_node);
      P4EST_ASSERT((norm_normal_vector_mid_point > EPS) && (norm_normal_vector_other_fine_node > EPS));
      inner_product_mid_point              /= norm_normal_vector_mid_point;
      inner_product_other_fine_node        /= norm_normal_vector_other_fine_node;

      for (unsigned char dim = 0; dim < P4EST_DIM; ++dim) {
        normal_vector_mid_point[dim]         /= norm_normal_vector_mid_point;
        normal_vector_other_fine_node[dim]   /= norm_normal_vector_other_fine_node;
        jump_correction_mid_point[dim]       -= normal_vector_mid_point[dim]*inner_product_mid_point;
        jump_correction_other_fine_node[dim] -= normal_vector_other_fine_node[dim]*inner_product_other_fine_node;
        if (int_nb.theta >= 0.5 )
        {
          P4EST_ASSERT(int_nb.theta<=1.0);
          // mid_point and point across are fine nodes!
          jump_correction[dim]                = (2.0 - 2.0*int_nb.theta)*jump_correction_mid_point[dim] + (2.0*int_nb.theta - 1.0)*jump_correction_other_fine_node[dim];
        }
        else
        {
          P4EST_ASSERT(int_nb.theta>=0.0);
          // quad and mid-point are fine nodes!
          jump_correction[dim]                = 2.0*int_nb.theta*jump_correction_mid_point[dim] + (1.0 - 2.0*int_nb.theta)*jump_correction_other_fine_node[dim];
        }
      }

      double sign_jump                = (int_nb.phi_q > 0.0 ? +1.0 : -1.0);
      double sign_jump_in_flux_factor = (dir%2 == 0 ? -1.0 : +1.0);
      double mu_across                = int_nb.mu_this_side*int_nb.mu_other_side/((1.0-int_nb.theta)*int_nb.mu_this_side + int_nb.theta*int_nb.mu_other_side);
      double face_area                = cell_volume/cell_dxyz[dir/2];

      corrected_rhs_p[quad_idx]  += sign_jump*mu_across*sign_jump_in_flux_factor*(jump_correction[dir/2]*(1-int_nb.theta)/int_nb.mu_other_side)*face_area;

    }
  }

  for (short dim = 0; dim < P4EST_DIM; ++dim) {
    ierr = VecRestoreArrayRead(normals[dim], &normals_read_p[dim]); CHKERRXX(ierr);}
  ierr = VecRestoreArrayRead(phi, &phi_read_p); CHKERRXX(ierr);
  ierr = VecRestoreArray(corrected_rhs, &corrected_rhs_p); CHKERRXX(ierr);

  ierr = PetscLogEventEnd(log_my_p4est_xgfm_cells_get_corrected_rhs, 0, 0, 0, 0); CHKERRXX(ierr);
}

void my_p4est_xgfm_cells_t::correct_jump_mu_grad_u()
{
  double *jump_mu_grad_u_p[P4EST_DIM];
  const double *extension_on_fine_nodes_read_p, *normals_read_p[P4EST_DIM];
  for (short dim = 0; dim < P4EST_DIM; ++dim) {
    ierr = VecGetArray(jump_mu_grad_u[dim], &jump_mu_grad_u_p[dim]); CHKERRXX(ierr);
    ierr = VecGetArrayRead(normals[dim], &normals_read_p[dim]); CHKERRXX(ierr);
  }
  ierr = VecGetArrayRead(extension_on_fine_nodes, &extension_on_fine_nodes_read_p); CHKERRXX(ierr);

  double normal[P4EST_DIM], jump_correction[P4EST_DIM], norm_normal, inner_product;
  const quad_neighbor_nodes_of_node_t *qnnn;

  for (size_t nn = 0; nn < fine_node_ngbd->layer_nodes.size(); ++nn) {
    p4est_locidx_t node_idx = fine_node_ngbd->layer_nodes[nn];
    qnnn = &fine_node_ngbd->neighbors[node_idx];
    qnnn->gradient(extension_on_fine_nodes_read_p, jump_correction);
    for (unsigned char dir = 0; dir < P4EST_DIM; ++dir)
      jump_correction[dir] *= (mu_p.get_value() - mu_m.get_value());
    norm_normal = inner_product = 0.0;
    for (unsigned char dim = 0; dim < P4EST_DIM; ++dim)
    {
      normal[dim]   = normals_read_p[dim][node_idx];
      inner_product += jump_correction[dim]*normal[dim];
      norm_normal   += SQR(normal[dim]);
    }
    norm_normal = sqrt(norm_normal);
    if(norm_normal > EPS)
      inner_product /= norm_normal;
    else
      inner_product = 0.0;

    for (unsigned char dim = 0; dim < P4EST_DIM; ++dim)
    {
      if(norm_normal > EPS)
        normal[dim] /= norm_normal;
      else
        normal[dim]         = 0.0;
      jump_correction[dim] -= normal[dim]*inner_product;
      jump_mu_grad_u_p[dim][node_idx] +=  jump_correction[dim];
    }
  }
  for (short dim = 0; dim < P4EST_DIM; ++dim) {
    ierr = VecGhostUpdateBegin(jump_mu_grad_u[dim], INSERT_VALUES, SCATTER_FORWARD); CHKERRXX(ierr);}

  for (size_t nn = 0; nn < fine_node_ngbd->local_nodes.size(); ++nn) {
    p4est_locidx_t node_idx = fine_node_ngbd->local_nodes[nn];
    qnnn = &fine_node_ngbd->neighbors[node_idx];
    qnnn->gradient(extension_on_fine_nodes_read_p, jump_correction);
    for (unsigned char dir = 0; dir < P4EST_DIM; ++dir)
      jump_correction[dir] *= (mu_p.get_value() - mu_m.get_value());
    norm_normal = inner_product = 0.0;
    for (unsigned char dim = 0; dim < P4EST_DIM; ++dim)
    {
      normal[dim]   = normals_read_p[dim][node_idx];
      inner_product += jump_correction[dim]*normal[dim];
      norm_normal   += SQR(normal[dim]);
    }
    norm_normal = sqrt(norm_normal);
    if(norm_normal > EPS)
      inner_product /= norm_normal;
    else
      inner_product = 0.0;

    for (unsigned char dim = 0; dim < P4EST_DIM; ++dim)
    {
      if(norm_normal > EPS)
        normal[dim] /= norm_normal;
      else
        normal[dim]         = 0.0;
      jump_correction[dim] -= normal[dim]*inner_product;
      jump_mu_grad_u_p[dim][node_idx] +=  jump_correction[dim];
    }
  }
  for (short dim = 0; dim < P4EST_DIM; ++dim) {
    ierr = VecGhostUpdateEnd(jump_mu_grad_u[dim], INSERT_VALUES, SCATTER_FORWARD); CHKERRXX(ierr);}

  ierr = VecRestoreArrayRead(extension_on_fine_nodes, &extension_on_fine_nodes_read_p); CHKERRXX(ierr);
  for (short dim = 0; dim < P4EST_DIM; ++dim) {
    ierr = VecRestoreArray(jump_mu_grad_u[dim], &jump_mu_grad_u_p[dim]); CHKERRXX(ierr);
    ierr = VecRestoreArrayRead(normals[dim], &normals_read_p[dim]); CHKERRXX(ierr);
  }
}

void my_p4est_xgfm_cells_t::get_flux_components_and_subtract_them_from_velocities(Vec flux[], my_p4est_faces_t *faces, Vec vstar[], Vec vnp1[])
{
#ifdef CASL_THROWS
  // make sure the faces are properly defined (from the computational grid)
  int my_error = !p4est_is_equal(p4est, faces->p4est, P4EST_FALSE);
  if(my_error)
    throw std::invalid_argument("my_p4est_xgfm_cells_t::get_flux_components_and_subtract_them_from_velocities(Vec [], my_p4est_faces_t*, Vec [], Vec []): the faces must be built from the computational (i.e. coarse) p4est.");

  // compare local sizes and ghost layer sizes
  PetscInt local_size, ghost_layer_size, global_size, global_nb_faces[P4EST_DIM];
  Vec loc_ghost_form;
  for (unsigned char dim = 0; dim < P4EST_DIM; ++dim) {
    global_nb_faces[dim] = 0;
    for (int rank = 0; rank < p4est->mpisize; ++rank)
      global_nb_faces[dim] += faces->global_owned_indeps[dim][rank];
    ierr = VecGetSize(flux[dim], &global_size); CHKERRXX(ierr);
    ierr = VecGetLocalSize(flux[dim], &local_size); CHKERRXX(ierr);
    ierr = VecGhostGetLocalForm(flux[dim], &loc_ghost_form); CHKERRXX(ierr);
    ierr = VecGetSize(loc_ghost_form, &ghost_layer_size); CHKERRXX(ierr);
    ghost_layer_size -= local_size;
    my_error = my_error || (local_size != faces->num_local[dim]) || (ghost_layer_size != faces->num_ghost[dim]) || (global_size != global_nb_faces[dim]);
    ierr = VecGhostRestoreLocalForm(flux[dim], &loc_ghost_form); CHKERRXX(ierr);
  }
  int mpiret = MPI_Allreduce(MPI_IN_PLACE, &my_error, 1, MPI_INT, MPI_LOR, p4est->mpicomm); SC_CHECK_MPI(mpiret);
  if(my_error)
    throw std::invalid_argument("my_p4est_xgfm_cells_t::get_flux_components_and_subtract_them_from_velocities(Vec [], my_p4est_faces_t*, Vec [], Vec[]): the flux vectors must have the same layout as if constructed with VecCreateGhostFaces(...) on the computational (coarse) grid.");

  for (short dim = 0; dim < P4EST_DIM; ++dim)
    my_error = my_error || (jump_mu_grad_u[dim] == NULL);
  if(my_error)
    throw std::invalid_argument("my_p4est_xgfm_cells_t::get_flux_components_and_subtract_them_from_velocities(Vec [], my_p4est_faces_t*, Vec [], Vec[]): the flux vectors cannot be calculated if the jumps in mu*grad_u have been returned to the used beforehand.");

  my_error = my_error || (solution_is_set && solution == NULL);
  mpiret = MPI_Allreduce(MPI_IN_PLACE, &my_error, 1, MPI_INT, MPI_LOR, p4est->mpicomm); SC_CHECK_MPI(mpiret);
  if(my_error)
    throw std::invalid_argument("my_p4est_xgfm_cells_t::get_flux_components_and_subtract_them_from_velocities(Vec [], my_p4est_faces_t*, Vec [], Vec[]): the flux vectors cannot be calculated if the solution has been returned to the user beforehand.");

<<<<<<< HEAD
  my_error = my_error || ((vstar != NULL || vnp1_minus != NULL || vnp1_plus != NULL) && (vstar == NULL || vnp1_minus == NULL || vnp1_plus == NULL));
=======
  my_error = my_error || (((vstar != NULL) || (vnp1 != NULL)) && ((vstar == NULL) || (vnp1 == NULL)));
>>>>>>> 82cac1f9
  mpiret = MPI_Allreduce(MPI_IN_PLACE, &my_error, 1, MPI_INT, MPI_LOR, p4est->mpicomm); SC_CHECK_MPI(mpiret);
  if(my_error)
    throw std::invalid_argument("my_p4est_xgfm_cells_t::get_flux_components(Vec [], my_p4est_faces_t*, Vec [], Vec[]): the velocities vstart and vnp1 vectors vectors must either be both defined or be both NULL.");

  if(vstar != NULL && vnp1 != NULL)
  {
    Vec* vel;
<<<<<<< HEAD
    for (unsigned char flag = 0; flag < 3; ++flag) {
      vel = (flag == 0 ? vstar: (flag == 1 ? vnp1_minus : vnp1_plus));
      for (unsigned char dim = 0; dim < P4EST_DIM; ++dim) {
=======
    for (short flag = 0; flag < 2; ++flag) {
      vel = ((flag)? vnp1: vstar);
      for (short dim = 0; dim < P4EST_DIM; ++dim) {
>>>>>>> 82cac1f9
        ierr = VecGetSize(vel[dim], &global_size); CHKERRXX(ierr);
        ierr = VecGetLocalSize(vel[dim], &local_size); CHKERRXX(ierr);
        ierr = VecGhostGetLocalForm(vel[dim], &loc_ghost_form); CHKERRXX(ierr);
        ierr = VecGetSize(loc_ghost_form, &ghost_layer_size); CHKERRXX(ierr);
        ghost_layer_size -= local_size;
        my_error = my_error || (local_size != faces->num_local[dim]) || (ghost_layer_size != faces->num_ghost[dim]) || (global_size != global_nb_faces[dim]);
        ierr = VecGhostRestoreLocalForm(vel[dim], &loc_ghost_form); CHKERRXX(ierr);
      }
    }
    if(my_error)
      throw std::invalid_argument("my_p4est_xgfm_cells_t::get_flux_components_and_subtract_them_from_velocities(Vec [], my_p4est_faces_t*, Vec [], Vec []): the velocities vectors must have the same layout as if constructed with VecCreateGhostFaces(...) on the computational (coarse) grid.");
  }
#endif
  if(!solution_is_set)
    solve();

<<<<<<< HEAD
  P4EST_ASSERT(solution_is_set && solution != NULL);
  P4EST_ASSERT((vstar == NULL && vnp1_minus == NULL && vnp1_plus == NULL) || (vstar != NULL && vnp1_minus != NULL && vnp1_plus != NULL));
  bool velocities_are_defined = (vstar != NULL && vnp1_minus != NULL && vnp1_plus != NULL);
=======
  P4EST_ASSERT(solution_is_set && (solution != NULL));
  P4EST_ASSERT((((vstar == NULL) && (vnp1 == NULL)) || ((vstar != NULL) && (vnp1 != NULL))));
  bool velocities_are_defined = ((vstar != NULL) && (vnp1 != NULL));
>>>>>>> 82cac1f9


  const double *vstar_read_p[P4EST_DIM], *phi_read_p, *solution_read_p, *jump_u_read_p, *jump_mu_grad_u_read_p[P4EST_DIM], *phi_dd_read_p[P4EST_DIM];
  double *vnp1_p[P4EST_DIM], *flux_p[P4EST_DIM];
  std::vector<bool> visited_faces[P4EST_DIM];
  p4est_locidx_t num_visited_faces[P4EST_DIM];
  ierr = VecGetArrayRead(phi, &phi_read_p); CHKERRXX(ierr);
  ierr = VecGetArrayRead(solution, &solution_read_p); CHKERRXX(ierr);
  ierr = VecGetArrayRead(jump_u, &jump_u_read_p); CHKERRXX(ierr);
<<<<<<< HEAD
  ierr = VecGetArrayRead(jump_mu_grad_u, &jump_mu_grad_u_read_p); CHKERRXX(ierr);
  if(second_derivatives_of_phi_are_set){
    ierr = VecGetArrayRead(phi_xxyyzz, &phi_xxyyzz_read_p); CHKERRXX(ierr); }
  for (unsigned char dim = 0; dim < P4EST_DIM; ++dim) {
=======
  for (short dim = 0; dim < P4EST_DIM; ++dim) {
>>>>>>> 82cac1f9
    visited_faces[dim].resize(faces->num_local[dim], false);
    num_visited_faces[dim] = 0;
    ierr = VecGetArray(flux[dim], &flux_p[dim]); CHKERRXX(ierr);
    ierr = VecGetArrayRead(jump_mu_grad_u[dim], &jump_mu_grad_u_read_p[dim]); CHKERRXX(ierr);
    if(velocities_are_defined){
      ierr = VecGetArrayRead(vstar[dim], &vstar_read_p[dim]); CHKERRXX(ierr);
      ierr = VecGetArray(vnp1[dim], &vnp1_p[dim]); CHKERRXX(ierr);
    }
    if(second_derivatives_of_phi_are_set){
      ierr = VecGetArrayRead(phi_second_der[dim], &phi_dd_read_p[dim]); CHKERRXX(ierr);}
  }


  p4est_locidx_t local_fine_indices_for_quad_interp[P4EST_CHILDREN], local_fine_indices_for_tmp_interp[P4EST_CHILDREN], local_fine_indices_for_face_interp[P4EST_CHILDREN];
  double quad_interp_weights[P4EST_CHILDREN], tmp_interp_weights[P4EST_CHILDREN], face_interp_weights[P4EST_CHILDREN];
  double cell_volume, cell_dxyz[P4EST_DIM], face_xyz[P4EST_DIM];
  p4est_topidx_t nxyz_tree_quad[P4EST_DIM], nxyz_tree_tmp[P4EST_DIM];
  p4est_qcoord_t qxyz_quad[P4EST_DIM], qxyz_tmp[P4EST_DIM], qxyz_face[P4EST_DIM];
  set_of_neighboring_quadrants ngbd;

  for (p4est_topidx_t tree_idx = p4est->first_local_tree; tree_idx <= p4est->last_local_tree; ++tree_idx) {
    p4est_tree_t* tree = p4est_tree_array_index(p4est->trees, tree_idx);
    for (unsigned char dim = 0; dim < P4EST_DIM; ++dim) {
      double rel_top_idx = (p4est->connectivity->vertices[3*p4est->connectivity->tree_to_vertex[P4EST_CHILDREN*tree_idx + 0] + dim] - xyz_min[dim])/tree_dimensions[dim];
      P4EST_ASSERT(fabs(rel_top_idx - floor(rel_top_idx)) < EPS);
      nxyz_tree_quad[dim]   = ((p4est_topidx_t) floor(rel_top_idx));
    }
    for (size_t q = 0; q < tree->quadrants.elem_count; ++q) {
      p4est_quadrant_t* quad  = p4est_quadrant_array_index(&tree->quadrants, q);
      p4est_locidx_t quad_idx = q + tree->quadrants_offset;
      qxyz_quad[0] = quad->x + P4EST_QUADRANT_LEN(quad->level + 1); cell_dxyz[0] = tree_dimensions[0]*((double) P4EST_QUADRANT_LEN(quad->level)/((double) P4EST_ROOT_LEN)); cell_volume  = cell_dxyz[0];
      qxyz_quad[1] = quad->y + P4EST_QUADRANT_LEN(quad->level + 1); cell_dxyz[1] = tree_dimensions[1]*((double) P4EST_QUADRANT_LEN(quad->level)/((double) P4EST_ROOT_LEN)); cell_volume *= cell_dxyz[1];
#ifdef P4_TO_P8
      qxyz_quad[2] = quad->z + P4EST_QUADRANT_LEN(quad->level + 1); cell_dxyz[2] = tree_dimensions[2]*((double) P4EST_QUADRANT_LEN(quad->level)/((double) P4EST_ROOT_LEN)); cell_volume *= cell_dxyz[2];
#endif
      bool is_quad_a_fine_node = multilinear_interpolation_weights(nxyz_tree_quad, qxyz_quad, local_fine_indices_for_quad_interp, quad_interp_weights);
      double phi_q = phi_read_p[local_fine_indices_for_quad_interp[0]]*quad_interp_weights[0];
      for (unsigned char ccc = 1; ccc < (is_quad_a_fine_node ? 0 : P4EST_CHILDREN); ++ccc)
        phi_q += phi_read_p[local_fine_indices_for_quad_interp[ccc]]*quad_interp_weights[ccc];

      for (unsigned char dir = 0; dir < P4EST_FACES; ++dir) {
        p4est_locidx_t face_idx = faces->q2f(quad_idx, dir);
        if (face_idx >= faces->num_local[dir/2] || (face_idx != NO_VELOCITY && visited_faces[dir/2][face_idx]))
          continue;

        for (unsigned char dim = 0; dim < P4EST_DIM; ++dim)
          qxyz_face[dim] = qxyz_quad[dim] + (dim == dir/2 ? ((dir%2 == 1 ? 1 : -1)*P4EST_QUADRANT_LEN(quad->level + 1)) : 0);
        bool is_face_a_fine_node = multilinear_interpolation_weights(nxyz_tree_quad, qxyz_face, local_fine_indices_for_face_interp, face_interp_weights);
        double phi_face = phi_read_p[local_fine_indices_for_face_interp[0]]*face_interp_weights[0];
        for (unsigned char ccc = 1; ccc < (is_face_a_fine_node ? 0 : P4EST_CHILDREN); ++ccc)
          phi_face += phi_read_p[local_fine_indices_for_face_interp[ccc]]*face_interp_weights[ccc];
        if(is_quad_Wall(p4est, tree_idx, quad, dir))
        {
          P4EST_ASSERT(face_idx != NO_VELOCITY);
          for (unsigned char dim = 0; dim < P4EST_DIM; ++dim)
            face_xyz[dim] = xyz_min[dim] + tree_dimensions[dim]*((double) nxyz_tree_quad[dim]+ ((double) qxyz_face[dim])/((double) P4EST_ROOT_LEN));
#ifdef CASL_THROWS
          int is_wall_cell_crossed = (phi_q > 0.0  && phi_face <= 0.0) || (phi_q <= 0.0 && phi_face >  0.0);
          if(is_wall_cell_crossed)
            throw std::invalid_argument("my_p4est_xgfm_cells_t::get_flux_components_and_subtract_them_from_velocities(): a wall-cell is crossed by the interface...");
#endif
          double mu_face   = (phi_face > 0.0 ? mu_p(quad_idx) : mu_m(quad_idx));
          double val_wall  = bc->wallValue(face_xyz);
          switch(bc->wallType(face_xyz))
          {
          case DIRICHLET:
            flux_p[dir/2][face_idx] = (dir%2 == 1 ? +1.0 : -1.0)*(2.0*mu_face*(val_wall - solution_read_p[quad_idx])/cell_dxyz[dir/2]);
            break;
          case NEUMANN:
            flux_p[dir/2][face_idx] = (dir%2 == 1 ? +1.0 : -1.0)*mu_face*val_wall;
            break;
          default:
            throw std::invalid_argument("my_p4est_xgfm_cells_t::get_flux_components_and_subtract_them_from_velocities(): unknown boundary condition on a wall.");
          }
          if(velocities_are_defined)
            vnp1_p[dir/2][face_idx] = vstar_read_p[dir/2][face_idx] - flux_p[dir][face_idx];
          visited_faces[dir/2][face_idx] = true;
          num_visited_faces[dir/2]++;
          continue;
        }
        /* now get the neighbors */
        ngbd.clear();
        cell_ngbd->find_neighbor_cells_of_cell(ngbd, quad_idx, tree_idx, dir);
        if(ngbd.size() == 1)
        {
          P4EST_ASSERT(face_idx != NO_VELOCITY);
          int8_t level_tmp            = ngbd.begin()->level;
          p4est_locidx_t quad_tmp_idx = ngbd.begin()->p.piggy3.local_num;
          p4est_topidx_t tree_tmp_idx = ngbd.begin()->p.piggy3.which_tree;
          for (unsigned char dim = 0; dim < P4EST_DIM; ++dim) {
            double rel_top_idx = (p4est->connectivity->vertices[3*p4est->connectivity->tree_to_vertex[P4EST_CHILDREN*tree_tmp_idx + 0] + dim] - xyz_min[dim])/tree_dimensions[dim];
            P4EST_ASSERT(fabs(rel_top_idx - floor(rel_top_idx)) < EPS);
            nxyz_tree_tmp[dim] = ((p4est_topidx_t) floor(rel_top_idx));
          }
          qxyz_tmp[0] = ngbd.begin()->x + P4EST_QUADRANT_LEN(ngbd.begin()->level + 1);
          qxyz_tmp[1] = ngbd.begin()->y + P4EST_QUADRANT_LEN(ngbd.begin()->level + 1);
#ifdef P4_TO_P8
          qxyz_tmp[2] = ngbd.begin()->z + P4EST_QUADRANT_LEN(ngbd.begin()->level + 1);
#endif
          bool is_tmp_a_fine_node = multilinear_interpolation_weights(nxyz_tree_tmp, qxyz_tmp, local_fine_indices_for_tmp_interp, tmp_interp_weights);
          double phi_tmp = phi_read_p[local_fine_indices_for_tmp_interp[0]]*tmp_interp_weights[0];
          for (unsigned char ccc = 1; ccc < (is_tmp_a_fine_node ? 0: P4EST_CHILDREN); ++ccc)
            phi_tmp += phi_read_p[local_fine_indices_for_tmp_interp[ccc]]*tmp_interp_weights[ccc];

          /* If interface across the two cells.
           * We assume that the interface is tesselated with uniform finest grid level */
          if(((phi_q <= 0.0) != (phi_face <= 0.0)) || ((phi_tmp <= 0.0) != (phi_face <= 0.0)))
          {
            P4EST_ASSERT(quad->level == level_tmp && quad->level == ((splitting_criteria_t*)(p4est->user_pointer))->max_lvl);
            P4EST_ASSERT(!visited_faces[dir/2][face_idx]);
            P4EST_ASSERT(is_quad_a_fine_node && is_tmp_a_fine_node && is_face_a_fine_node);

            if(!((phi_q <= 0.0) == (phi_tmp <= 0.0) && (phi_q <= 0.0) != (phi_face <= 0.0)))// not under-resolved
            {
              const interface_neighbor int_nb = get_interface_neighbor(quad_idx, dir, quad_tmp_idx, local_fine_indices_for_quad_interp[0], local_fine_indices_for_tmp_interp[0], phi_read_p, phi_dd_read_p);
              P4EST_ASSERT(int_nb.mid_point_fine_node_idx == local_fine_indices_for_face_interp[0]);

              if(int_nb.theta >= 0.5)
              {
                P4EST_ASSERT(phi_face > 0.0 ? (int_nb.phi_tmp <= 0.0): (int_nb.phi_tmp > 0.0));
                P4EST_ASSERT(phi_face > 0.0 ? (int_nb.phi_q > 0.0)   : (int_nb.phi_q <= 0.0));
                P4EST_ASSERT(int_nb.theta <= 1.0);
                double mu_tilde       = (1.0 - int_nb.theta)*int_nb.mu_this_side + int_nb.theta*int_nb.mu_other_side;
                flux_p[dir/2][face_idx] =
<<<<<<< HEAD
                    (phi_face <= 0.0? .5*mu_m(quad_idx) + .5*mu_m(int_nb.quad_tmp_idx) : .5*mu_p(quad_idx) + .5*mu_p(int_nb.quad_tmp_idx))*
                    ((dir%2 == 1?  1.0 : -1.0)*(int_nb.mu_other_side/mu_tilde)*(solution_read_p[int_nb.quad_tmp_idx] + (int_nb.phi_q <= 0.0 ? -1.0 : 1.0)*((2.0*int_nb.theta - 1.0)*jump_u_read_p[int_nb.tmp_fine_node_idx] + (2.0 - 2.0*int_nb.theta)*jump_u_read_p[int_nb.mid_point_fine_node_idx]) - solution_read_p[quad_idx])/cell_dxyz[dir/2] +
                    (int_nb.phi_q <= 0.0 ? -1.0 : +1.0)*((2.0*int_nb.theta - 1.0)*jump_mu_grad_u_read_p[P4EST_DIM*int_nb.tmp_fine_node_idx + (dir/2)] + + (2.0 - 2.0*int_nb.theta)*jump_mu_grad_u_read_p[P4EST_DIM*int_nb.mid_point_fine_node_idx + (dir/2)])*(1.0 - int_nb.theta)/mu_tilde);
=======
                    ((phi_face <=0.0)? (.5*mu_m(quad_idx) + .5*mu_m(int_nb.quad_tmp_idx)): (.5*mu_p(quad_idx) + .5*mu_p(int_nb.quad_tmp_idx)))*
                    (((dir%2 == 1)?  1.0: -1.0)*(int_nb.mu_other_side/mu_tilde)*(solution_read_p[int_nb.quad_tmp_idx] + ((int_nb.phi_q <=0.0)?-1.0:1.0)*((2.0*int_nb.theta - 1.0)*jump_u_read_p[int_nb.tmp_fine_node_idx] + (2.0 - 2.0*int_nb.theta)*jump_u_read_p[int_nb.mid_point_fine_node_idx]) - solution_read_p[quad_idx])/cell_dxyz[dir/2] +
                    ((int_nb.phi_q <= 0.0)? -1.0: +1.0)*((2.0*int_nb.theta - 1.0)*jump_mu_grad_u_read_p[dir/2][int_nb.tmp_fine_node_idx] + (2.0 - 2.0*int_nb.theta)*jump_mu_grad_u_read_p[dir/2][int_nb.mid_point_fine_node_idx])*(1.0 - int_nb.theta)/mu_tilde);
>>>>>>> 82cac1f9
                visited_faces[dir/2][face_idx] = true;
                num_visited_faces[dir/2]++;
              }
              else
              {
                P4EST_ASSERT(phi_face > 0.0 ? (int_nb.phi_tmp > 0.0): (int_nb.phi_tmp <= 0.0));
                P4EST_ASSERT(phi_face > 0.0 ? (int_nb.phi_q <= 0.0) : (int_nb.phi_q > 0.0));
                P4EST_ASSERT(int_nb.theta >= 0.0);
                double mu_tilde       = (1.0 - int_nb.theta)*int_nb.mu_this_side + int_nb.theta*int_nb.mu_other_side;
                flux_p[dir/2][face_idx] =
<<<<<<< HEAD
                    (phi_face <= 0.0 ? .5*mu_m(quad_idx) + .5*mu_m(int_nb.quad_tmp_idx) : .5*mu_p(quad_idx) + .5*mu_p(int_nb.quad_tmp_idx))*
                    ((dir%2 == 1 ? 1.0 : -1.0)*(int_nb.mu_this_side/mu_tilde)*(solution_read_p[int_nb.quad_tmp_idx] + (int_nb.phi_q <= 0.0 ? -1.0 : 1.0)*(2.0*int_nb.theta*jump_u_read_p[int_nb.mid_point_fine_node_idx] + (1.0 - 2.0*int_nb.theta)*jump_u_read_p[int_nb.quad_fine_node_idx]) - solution_read_p[quad_idx])/cell_dxyz[dir/2] +
                    (int_nb.phi_q <= 0.0 ? +1.0 : -1.0)*(2.0*int_nb.theta*jump_mu_grad_u_read_p[P4EST_DIM*int_nb.mid_point_fine_node_idx + (dir/2)] + (1.0 - 2.0*int_nb.theta)*jump_mu_grad_u_read_p[P4EST_DIM*int_nb.quad_fine_node_idx + (dir/2)])*int_nb.theta/mu_tilde);
=======
                    ((phi_face <=0)? (.5*mu_m(quad_idx) + .5*mu_m(int_nb.quad_tmp_idx)): (.5*mu_p(quad_idx) + .5*mu_p(int_nb.quad_tmp_idx)))*
                    (((dir%2 == 1)? 1.0: -1.0)*(int_nb.mu_this_side/mu_tilde)*(solution_read_p[int_nb.quad_tmp_idx] + ((int_nb.phi_q <=0.0)?-1.0:1.0)*(2.0*int_nb.theta*jump_u_read_p[int_nb.mid_point_fine_node_idx] + (1.0 - 2.0*int_nb.theta)*jump_u_read_p[int_nb.quad_fine_node_idx]) - solution_read_p[quad_idx])/cell_dxyz[dir/2] +
                    ((int_nb.phi_q <=0.0)?+1.0:-1.0)*(2.0*int_nb.theta*jump_mu_grad_u_read_p[dir/2][int_nb.mid_point_fine_node_idx] + (1.0 - 2.0*int_nb.theta)*jump_mu_grad_u_read_p[dir/2][int_nb.quad_fine_node_idx])*int_nb.theta/mu_tilde);
>>>>>>> 82cac1f9
                visited_faces[dir/2][face_idx] = true;
                num_visited_faces[dir/2]++;
              }
            }
            else
            {
<<<<<<< HEAD
              P4EST_ASSERT(phi_face > 0.0 ? (phi_q <= 0.0 && phi_tmp <= 0.0) : (phi_q > 0.0 && phi_tmp > 0.0));
              flux_p[dir/2][face_idx] = (phi_face > 0.0 ? .5*mu_m(quad_idx) + .5*mu_m(quad_tmp_idx) : (.5*mu_p(quad_idx) + .5*mu_p(quad_tmp_idx)))*(solution_read_p[quad_tmp_idx] - solution_read_p[quad_idx])/cell_dxyz[dir/2] + (phi_face > 0.0 ? +1.0 : -1.0)*jump_mu_grad_u_read_p[P4EST_DIM*local_fine_indices_for_face_interp[0] + (dir/2)];
=======
              P4EST_ASSERT((phi_face > 0.0)? ((phi_q <= 0.0) && (phi_tmp <= 0.0)):((phi_q > 0.0) && (phi_tmp > 0.0)));
              flux_p[dir/2][face_idx] = ((phi_face > 0.0)? (.5*mu_m(quad_idx) + .5*mu_m(quad_tmp_idx)): (.5*mu_p(quad_idx) + .5*mu_p(quad_tmp_idx)))*(solution_read_p[quad_tmp_idx] - solution_read_p[quad_idx])/cell_dxyz[dir/2] + ((phi_face > 0.0) ? +1.0 : -1.0)*jump_mu_grad_u_read_p[dir/2][local_fine_indices_for_face_interp[0]];
>>>>>>> 82cac1f9
              visited_faces[dir/2][face_idx] = true;
              num_visited_faces[dir/2]++;
            }

            if(velocities_are_defined)
              vnp1_p[dir/2][face_idx] = vstar_read_p[dir/2][face_idx] - flux_p[dir][face_idx];
          }
          /* no interface - regular discretization */
          else
          {
            double s_tmp = pow((double)P4EST_QUADRANT_LEN(ngbd.begin()->level)/(double)P4EST_ROOT_LEN, (double)P4EST_DIM-1);
            ngbd.clear();
            cell_ngbd->find_neighbor_cells_of_cell(ngbd, quad_tmp_idx, tree_tmp_idx, dir%2 == 0 ? dir + 1 : dir - 1);
#ifdef DEBUG
            double check_sum = 0.0;
#endif
            double weighted_distance = 0.0;
            double local_flux = 0.0;
            for (set_of_neighboring_quadrants::const_iterator it = ngbd.begin(); it != ngbd.end(); ++it)
            {
<<<<<<< HEAD
              quad_xyz_fr_q(it->p.piggy3.local_num, it->p.piggy3.which_tree, p4est, ghost, face_xyz);
              face_xyz[dir/2] += (dir%2 == 0 ? -1.0: +1.0)*(((double)(P4EST_QUADRANT_LEN(it->level +1))/(double)P4EST_ROOT_LEN))*tree_dimensions[dir/2];
              double mu_face = (phi_face <= 0.0 ? mu_m(face_xyz) : mu_p(face_xyz));
              double s_nb = pow((double)P4EST_QUADRANT_LEN(it->level)/(double)P4EST_ROOT_LEN, (double)P4EST_DIM-1);
              weighted_distance += (s_nb/s_tmp) * 0.5 * (double)(P4EST_QUADRANT_LEN(level_tmp)+P4EST_QUADRANT_LEN(it->level))/(double)P4EST_ROOT_LEN;
              local_flux += mu_face*(solution_read_p[quad_tmp_idx] - solution_read_p[it->p.piggy3.local_num])*s_nb/s_tmp;
#ifdef DEBUG
=======
              quad_xyz_fr_q(ngbd[i].p.piggy3.local_num, ngbd[i].p.piggy3.which_tree, p4est, ghost, face_xyz);
              face_xyz[dir/2] += ((dir%2 == 0)? -1.0: +1.0)*(((double)(P4EST_QUADRANT_LEN(ngbd[i].level +1))/(double)P4EST_ROOT_LEN))*tree_dimensions[dir/2];
              double mu_face = (phi_face <= 0.0)? mu_m(face_xyz) : mu_p(face_xyz);
              double s_nb = pow((double)P4EST_QUADRANT_LEN(ngbd[i].level)/(double)P4EST_ROOT_LEN, (double)P4EST_DIM-1);
              weighted_distance += (s_nb/s_tmp) * 0.5 * (double)(P4EST_QUADRANT_LEN(level_tmp)+P4EST_QUADRANT_LEN(ngbd[i].level))/(double)P4EST_ROOT_LEN;
              local_flux += mu_face*(solution_read_p[quad_tmp_idx] - solution_read_p[ngbd[i].p.piggy3.local_num])*s_nb/s_tmp;
  #ifdef DEBUG
>>>>>>> 82cac1f9
              check_sum += s_nb/s_tmp;
  #endif
            }
            P4EST_ASSERT(fabs(check_sum - 1.0) < EPS);
            weighted_distance *= tree_dimensions[dir/2];
            local_flux *= (dir%2 == 1 ? +1.0 : -1.0)/weighted_distance;
            for (set_of_neighboring_quadrants::const_iterator it = ngbd.begin(); it != ngbd.end(); ++it)
            {
              face_idx = faces->q2f(it->p.piggy3.local_num, dir);
              P4EST_ASSERT(face_idx != NO_VELOCITY);
              if(face_idx < faces->num_local[dir/2] && !visited_faces[dir/2][face_idx])
              {
                flux_p[dir/2][face_idx]         = local_flux;
                visited_faces[dir/2][face_idx]  = true;
                num_visited_faces[dir/2]++;
                if(velocities_are_defined)
                  vnp1_p[dir/2][face_idx] = vstar_read_p[dir/2][face_idx] - flux_p[dir][face_idx];
              }
            }
          }
        }
        /* There is more than one neighbor, regular bulk case.
         * The current face_idx is (must be) NO_VELOCITY, but all neighbors have a well-defined velocity dof.
         * The flux component is identical for all those neighbor's well-defined face dofs, by construction.
         * --> Update all of them simultaneously
         * We assumes a uniform tesselation on the interface ! */
        else if(ngbd.size() > 1)
        {
          P4EST_ASSERT(face_idx == NO_VELOCITY);
          double s_quad = pow((double)P4EST_QUADRANT_LEN(quad->level)/(double)P4EST_ROOT_LEN, (double)P4EST_DIM-1);
#ifdef DEBUG
          double check_sum = 0.0;
#endif
          double weighted_distance = 0.0;
          double local_flux = 0.0;
          for (set_of_neighboring_quadrants::const_iterator it = ngbd.begin(); it != ngbd.end(); ++it)
          {
            quad_xyz_fr_q(it->p.piggy3.local_num, it->p.piggy3.which_tree, p4est, ghost, face_xyz);
            face_xyz[dir/2] += (dir%2 == 0 ? +1.0 : -1.0)*(((double)(P4EST_QUADRANT_LEN(it->level +1))/(double)P4EST_ROOT_LEN))*tree_dimensions[dir/2];
            double mu_face = (phi_face <= 0.0 ? mu_m(face_xyz) : mu_p(face_xyz));
            double s_nb = pow((double)P4EST_QUADRANT_LEN(it->level)/(double)P4EST_ROOT_LEN, (double)P4EST_DIM-1);
            weighted_distance += (s_nb/s_quad) * 0.5 * (double)(P4EST_QUADRANT_LEN(quad->level)+P4EST_QUADRANT_LEN(it->level))/(double)P4EST_ROOT_LEN;
            local_flux += mu_face*(solution_read_p[it->p.piggy3.local_num] - solution_read_p[quad_idx])*s_nb/s_quad;
#ifdef DEBUG
            check_sum += s_nb/s_quad;
#endif
          }
          P4EST_ASSERT(fabs(check_sum - 1.0) < EPS);
          weighted_distance *= tree_dimensions[dir/2];
          local_flux *= (dir%2 == 1 ? +1.0:-1.0)/weighted_distance;
          for (set_of_neighboring_quadrants::const_iterator it = ngbd.begin(); it != ngbd.end(); ++it)
          {
            face_idx = faces->q2f(it->p.piggy3.local_num, dir + (dir%2 == 1 ? -1: +1));
            P4EST_ASSERT(face_idx != NO_VELOCITY);
            if(face_idx < faces->num_local[dir/2] && !visited_faces[dir/2][face_idx])
            {
              flux_p[dir/2][face_idx]         = local_flux;
              visited_faces[dir/2][face_idx]  = true;
              num_visited_faces[dir/2]++;
              if(velocities_are_defined)
                vnp1_p[dir/2][face_idx] = vstar_read_p[dir/2][face_idx] - flux_p[dir][face_idx];
            }
          }
        }
      }
    }
  }

  ierr = VecRestoreArrayRead(phi, &phi_read_p); CHKERRXX(ierr);
  ierr = VecRestoreArrayRead(solution, &solution_read_p); CHKERRXX(ierr);
  ierr = VecRestoreArrayRead(jump_u, &jump_u_read_p); CHKERRXX(ierr);
<<<<<<< HEAD
  ierr = VecRestoreArrayRead(jump_mu_grad_u, &jump_mu_grad_u_read_p); CHKERRXX(ierr);
  if(second_derivatives_of_phi_are_set){
    ierr = VecRestoreArrayRead(phi_xxyyzz, &phi_xxyyzz_read_p); CHKERRXX(ierr);}
  for (unsigned char dim = 0; dim < P4EST_DIM; ++dim) {
=======
  for (short dim = 0; dim < P4EST_DIM; ++dim) {
>>>>>>> 82cac1f9
    P4EST_ASSERT(num_visited_faces[dim] == faces->num_local[dim]);
    ierr = VecRestoreArray(flux[dim], &flux_p[dim]); CHKERRXX(ierr);
    ierr = VecRestoreArrayRead(jump_mu_grad_u[dim], &jump_mu_grad_u_read_p[dim]); CHKERRXX(ierr);
    ierr = VecGhostUpdateBegin(flux[dim], INSERT_VALUES, SCATTER_FORWARD); CHKERRXX(ierr);
    if(velocities_are_defined){
      ierr = VecRestoreArrayRead(vstar[dim], &vstar_read_p[dim]); CHKERRXX(ierr);
      ierr = VecGhostUpdateBegin(vnp1[dim], INSERT_VALUES, SCATTER_FORWARD); CHKERRXX(ierr);
      ierr = VecGhostUpdateEnd  (vnp1[dim], INSERT_VALUES, SCATTER_FORWARD); CHKERRXX(ierr);
      ierr = VecRestoreArray(vnp1[dim], &vnp1_p[dim]); CHKERRXX(ierr);
    }
    if(second_derivatives_of_phi_are_set){
      ierr = VecRestoreArrayRead(phi_second_der[dim], &phi_dd_read_p[dim]); CHKERRXX(ierr);}
    ierr = VecGhostUpdateEnd  (flux[dim], INSERT_VALUES, SCATTER_FORWARD); CHKERRXX(ierr);
  }

}

#ifdef DEBUG
int my_p4est_xgfm_cells_t::is_map_consistent() const
{

  int mpiret;

  std::vector<int> senders(p4est->mpisize, 0);
  int num_expected_replies = 0;

  int it_is_alright = true;
  std::map<int, std::vector<which_interface_nb> > map_of_query_interface_neighbors; map_of_query_interface_neighbors.clear();
  std::map<int, std::vector<which_interface_nb> > map_of_mirrors; map_of_mirrors.clear();
  for (std::map<p4est_locidx_t, std::map<int, interface_neighbor> >::const_iterator it = map_of_interface_neighbors.begin();
       it != map_of_interface_neighbors.end(); ++it)
  {
    p4est_locidx_t quad_idx = it->first;
    for (std::map<int, interface_neighbor>::const_iterator itt = (map_of_interface_neighbors.at(quad_idx)).begin();
         itt != (map_of_interface_neighbors.at(quad_idx)).end(); ++itt)
    {
      int dir = itt->first;
      // the neighbor is a local quad
      if(((map_of_interface_neighbors.at(quad_idx)).at(dir)).quad_tmp_idx < p4est->local_num_quadrants)
      {
        p4est_locidx_t loc_quad_idx_tmp = ((map_of_interface_neighbors.at(quad_idx)).at(dir)).quad_tmp_idx;
        it_is_alright = it_is_alright && ((map_of_interface_neighbors.at(quad_idx)).at(dir)).is_consistent_with_neighbor_across(((map_of_interface_neighbors.at(loc_quad_idx_tmp)).at(dir + (dir%2 == 0 ? 1 : -1))));
        if(!it_is_alright && !((map_of_interface_neighbors.at(quad_idx)).at(dir)).is_consistent_with_neighbor_across(((map_of_interface_neighbors.at(loc_quad_idx_tmp)).at(dir + (dir%2 == 0 ? 1 : -1)))))
          std::cerr << "quad " << quad_idx << " on proc " << p4est->mpirank << " has quad " << loc_quad_idx_tmp << " as a neighbor on proc " << p4est->mpirank << " across and the interface value is " << ((map_of_interface_neighbors.at(quad_idx)).at(dir)).int_value << " while the value from the other is " << ((map_of_interface_neighbors.at(loc_quad_idx_tmp)).at(dir + (dir%2 == 0 ? 1 : -1))).int_value <<  std::endl;
      }
      else
      {
        const p4est_quadrant_t* ghost_nb_quad = p4est_quadrant_array_index(&ghost->ghosts, ((map_of_interface_neighbors.at(quad_idx)).at(dir)).quad_tmp_idx - p4est->local_num_quadrants);
        int rank_owner = p4est_comm_find_owner(p4est, ghost_nb_quad->p.piggy3.which_tree, ghost_nb_quad, p4est->mpirank);
        P4EST_ASSERT(rank_owner != p4est->mpirank);
        num_expected_replies += (senders[rank_owner] == 1 ? 0 : 1);
        senders[rank_owner] = 1;
        which_interface_nb new_query;

        new_query.loc_idx = ghost_nb_quad->p.piggy3.local_num;
        new_query.dir = dir + (dir%2 == 0 ? 1 : -1);
        map_of_query_interface_neighbors[rank_owner].push_back(new_query);
        which_interface_nb this_one;
        this_one.loc_idx  = quad_idx;
        this_one.dir      = dir;
        map_of_mirrors[rank_owner].push_back(this_one);
      }
    }
  }

  std::vector<int> recvcount(p4est->mpisize, 1);
  int num_remaining_queries = 0;
  mpiret = MPI_Reduce_scatter(&senders[0], &num_remaining_queries, &recvcount[0], MPI_INT, MPI_SUM, p4est->mpicomm); SC_CHECK_MPI(mpiret);

  std::vector<MPI_Request> mpi_query_requests; mpi_query_requests.resize(0);
  std::vector<MPI_Request> mpi_reply_requests; mpi_reply_requests.resize(0);

  // send the requests...
  for (std::map<int, std::vector<which_interface_nb> >::const_iterator it = map_of_query_interface_neighbors.begin();
       it != map_of_query_interface_neighbors.end(); ++it) {
    if (it->first == p4est->mpirank)
      continue;

    int rank = it->first;
    P4EST_ASSERT(senders[rank] == 1);

    MPI_Request req;
    mpiret = MPI_Isend((void*)&map_of_query_interface_neighbors[rank][0], sizeof(which_interface_nb)*(map_of_query_interface_neighbors[rank].size()), MPI_BYTE, it->first, 15351, p4est->mpicomm, &req); SC_CHECK_MPI(mpiret);
    mpi_query_requests.push_back(req);
  }

  std::map<int, std::vector<interface_neighbor> > map_of_responses; map_of_responses.clear();

  MPI_Status status;
  bool done = (num_expected_replies == 0 && num_remaining_queries == 0);
  while (!done) {
    if(num_remaining_queries > 0)
    {
      int is_msg_pending;
      mpiret = MPI_Iprobe(MPI_ANY_SOURCE, 15351, p4est->mpicomm, &is_msg_pending, &status); SC_CHECK_MPI(mpiret);
      if (is_msg_pending)
      {
        int byte_count;
        mpiret = MPI_Get_count(&status, MPI_BYTE, &byte_count); SC_CHECK_MPI(mpiret);
        P4EST_ASSERT(byte_count%sizeof(which_interface_nb) == 0);
        std::vector<which_interface_nb> queried_indices(byte_count/sizeof(which_interface_nb));

        mpiret = MPI_Recv((void*) &queried_indices[0], byte_count, MPI_BYTE, status.MPI_SOURCE, 15351, p4est->mpicomm, MPI_STATUS_IGNORE); SC_CHECK_MPI(mpiret);

        std::vector<interface_neighbor>& response = map_of_responses[status.MPI_SOURCE];
        response.resize(byte_count/sizeof(which_interface_nb));

        for (size_t kk = 0; kk < response.size(); ++kk)
          response[kk] = (map_of_interface_neighbors.at(queried_indices[kk].loc_idx)).at(queried_indices[kk].dir);

        // we are done, lets send the buffer back
        MPI_Request req;
        mpiret = MPI_Isend((void*)&response[0], (response.size())*sizeof(interface_neighbor), MPI_BYTE, status.MPI_SOURCE, 42624, p4est->mpicomm, &req); SC_CHECK_MPI(mpiret);
        mpi_reply_requests.push_back(req);
        num_remaining_queries--;
      }
    }

    if(num_expected_replies > 0)
    {
      int is_msg_pending;
      mpiret = MPI_Iprobe(MPI_ANY_SOURCE, 42624, p4est->mpicomm, &is_msg_pending, &status); SC_CHECK_MPI(mpiret);
      if (is_msg_pending)
      {

        int byte_count;
        mpiret = MPI_Get_count(&status, MPI_BYTE, &byte_count); SC_CHECK_MPI(mpiret);
        P4EST_ASSERT(byte_count%sizeof(interface_neighbor) == 0);
        std::vector<interface_neighbor> reply_buffer (byte_count / sizeof(interface_neighbor));

        mpiret = MPI_Recv((void*)&reply_buffer[0], byte_count, MPI_BYTE, status.MPI_SOURCE, 42624, p4est->mpicomm, MPI_STATUS_IGNORE);  SC_CHECK_MPI(mpiret);
        for (size_t kk = 0; kk < reply_buffer.size(); ++kk) {
          which_interface_nb mirror   = map_of_mirrors[status.MPI_SOURCE][kk];
          which_interface_nb queried  = map_of_query_interface_neighbors[status.MPI_SOURCE][kk];
          it_is_alright = it_is_alright && ((map_of_interface_neighbors.at(mirror.loc_idx)).at(mirror.dir)).is_consistent_with_neighbor_across(reply_buffer[kk]);
          if(!it_is_alright && !((map_of_interface_neighbors.at(mirror.loc_idx)).at(mirror.dir)).is_consistent_with_neighbor_across(reply_buffer[kk]))
            std::cerr << "quad " << mirror.loc_idx << " on proc " << p4est->mpirank << " has quad " << queried.loc_idx << " as a neighbor on proc " << status.MPI_SOURCE << " across and the interface value is " << ((map_of_interface_neighbors.at(mirror.loc_idx)).at(mirror.dir)).int_value << " while the value from the other is " << reply_buffer[kk].int_value <<  std::endl;
        }

        num_expected_replies--;
      }
    }
    done = (num_expected_replies == 0 && num_remaining_queries == 0);
  }

  mpiret = MPI_Waitall(mpi_query_requests.size(), &mpi_query_requests[0], MPI_STATUSES_IGNORE); SC_CHECK_MPI(mpiret);
  mpiret = MPI_Waitall(mpi_reply_requests.size(), &mpi_reply_requests[0], MPI_STATUSES_IGNORE); SC_CHECK_MPI(mpiret);
  mpi_query_requests.clear();
  mpi_reply_requests.clear();

  mpiret = MPI_Allreduce(MPI_IN_PLACE, &it_is_alright, 1, MPI_INT, MPI_LAND, p4est->mpicomm); SC_CHECK_MPI(mpiret);

  return it_is_alright;
}
#endif<|MERGE_RESOLUTION|>--- conflicted
+++ resolved
@@ -99,7 +99,6 @@
 
 my_p4est_xgfm_cells_t::~my_p4est_xgfm_cells_t()
 {
-<<<<<<< HEAD
   if (A               != NULL)          { ierr = MatDestroy(A);                       CHKERRXX(ierr); }
   if (A_null_space    != NULL)          { ierr = MatNullSpaceDestroy (A_null_space);  CHKERRXX(ierr); }
   if (null_space      != NULL)          { ierr = VecDestroy(null_space);              CHKERRXX(ierr); }
@@ -109,19 +108,6 @@
   if (corrected_rhs   != NULL)          { ierr = VecDestroy(corrected_rhs);           CHKERRXX(ierr); }
   if (solution        != NULL)          { ierr = VecDestroy(solution);                CHKERRXX(ierr); }
   if (jump_mu_grad_u  != NULL)          { ierr = VecDestroy(jump_mu_grad_u);          CHKERRXX(ierr); }
-=======
-  if (A             != NULL)          { ierr = MatDestroy(A);                       CHKERRXX(ierr); }
-  if (A_null_space  != NULL)          { ierr = MatNullSpaceDestroy (A_null_space);  CHKERRXX(ierr); }
-  if (null_space    != NULL)          { ierr = VecDestroy(null_space);              CHKERRXX(ierr); }
-  if (ksp           != NULL)          { ierr = KSPDestroy(ksp);                     CHKERRXX(ierr); }
-  if (extension_cell_values  != NULL) { ierr = VecDestroy(extension_cell_values);   CHKERRXX(ierr); }
-  if (extension_on_fine_nodes != NULL){ ierr = VecDestroy(extension_on_fine_nodes); CHKERRXX(ierr); }
-  if (corrected_rhs != NULL)          { ierr = VecDestroy(corrected_rhs);           CHKERRXX(ierr); }
-  if (solution      != NULL)          { ierr = VecDestroy(solution);                CHKERRXX(ierr); }
-  for (short dim = 0; dim < P4EST_DIM; ++dim) {
-    if(jump_mu_grad_u[dim] != NULL)   { ierr = VecDestroy(jump_mu_grad_u[dim]);     CHKERRXX(ierr); }
-  }
->>>>>>> 82cac1f9
 }
 
 #ifdef P4_TO_P8
@@ -403,15 +389,9 @@
       for (unsigned char dim = 0; dim < P4EST_DIM; ++dim)
         n_comp[dim] = 0.0;
     }
-<<<<<<< HEAD
     for (unsigned char dim = 0; dim < P4EST_DIM; ++dim) {
       jump_mu_grad_u_p[P4EST_DIM*node_idx+dim] = jump_normal_flux_read_p[node_idx]*n_comp[dim] +
           (activate_x ? (mu_m_is_larger ? mu_p(xyz_node) : mu_m(xyz_node))*(grad_jump_u[dim] - grad_jump_u_cdot_normal*n_comp[dim]) : 0.0);
-=======
-    for (short dim = 0; dim < P4EST_DIM; ++dim) {
-      jump_mu_grad_u_p[dim][node_idx] = jump_normal_flux_read_p[node_idx]*n_comp[dim] +
-          ((activate_x) ? ((mu_m_is_larger)? mu_p(xyz_node) : mu_m(xyz_node))*(grad_jump_u[dim] - grad_jump_u_cdot_normal*n_comp[dim]) : 0.0);
->>>>>>> 82cac1f9
     }
   }
 }
@@ -1519,12 +1499,8 @@
 #ifdef DEBUG
   bool fine_extension_is_defined = (extension_on_fine_nodes_read_p != NULL);
 #endif
-<<<<<<< HEAD
   P4EST_ASSERT(normals_have_been_set);
   P4EST_ASSERT(!interface_values_are_set ? !fine_extension_is_defined : fine_extension_is_defined);
-=======
-  P4EST_ASSERT((!interface_values_are_set? !fine_extension_is_defined : fine_extension_is_defined));
->>>>>>> 82cac1f9
 
   const double *phi_read_p, *normals_read_p[P4EST_DIM], *phi_dd_read_p[P4EST_DIM], *jump_u_read_p, *jump_mu_grad_u_read_p[P4EST_DIM];
   ierr = VecGetArrayRead(phi, &phi_read_p); CHKERRXX(ierr);
@@ -1870,7 +1846,6 @@
           double sgn_n[P4EST_DIM], norm;
           norm = 0.0;
           phi_q = phi_read_p[local_fine_indices_for_quad_interp[0]]*interp_weights_for_quad_interp[0];
-<<<<<<< HEAD
           for (unsigned char dim = 0; dim < P4EST_DIM; ++dim)
             sgn_n[dim] = normals_read_p[P4EST_DIM*local_fine_indices_for_quad_interp[0]+dim]*interp_weights_for_quad_interp[0];
           for (unsigned char ccc = 1; ccc < (is_quad_a_fine_node ? 0 : P4EST_CHILDREN); ++ccc)
@@ -1878,15 +1853,6 @@
             phi_q += phi_read_p[local_fine_indices_for_quad_interp[ccc]]*interp_weights_for_quad_interp[ccc];
             for (unsigned char dim = 0; dim < P4EST_DIM; ++dim)
               sgn_n[dim] += normals_read_p[P4EST_DIM*local_fine_indices_for_quad_interp[ccc]+dim]*interp_weights_for_quad_interp[ccc];
-=======
-          for (short dim = 0; dim < P4EST_DIM; ++dim)
-            sgn_n[dim] = normals_read_p[dim][local_fine_indices_for_quad_interp[0]]*interp_weights_for_quad_interp[0];
-          for (short ccc = 1; ccc < (is_quad_a_fine_node ? 0 : P4EST_CHILDREN); ++ccc)
-          {
-            phi_q += phi_read_p[local_fine_indices_for_quad_interp[ccc]]*interp_weights_for_quad_interp[ccc];
-            for (short dim = 0; dim < P4EST_DIM; ++dim)
-              sgn_n[dim] += normals_read_p[dim][local_fine_indices_for_quad_interp[ccc]]*interp_weights_for_quad_interp[ccc];
->>>>>>> 82cac1f9
           }
 
           for (unsigned char dim = 0; dim < P4EST_DIM; ++dim)
@@ -2414,7 +2380,6 @@
   for (size_t i = 0; i < local_interpolator[fine_node_idx].size(); ++i)
   {
     value_check += cell_field_read_p[local_interpolator[fine_node_idx][i].quad_idx]*local_interpolator[fine_node_idx][i].weight;
-<<<<<<< HEAD
     if(ISNAN(cell_field_read_p[local_interpolator[fine_node_idx][i].quad_idx]) || ISNAN(local_interpolator[fine_node_idx][i].weight))
     {
       std::cout << "cell_field_read_p[local_interpolator[fine_node_idx][i].quad_idx] = " << cell_field_read_p[local_interpolator[fine_node_idx][i].quad_idx] << std::endl;
@@ -2422,13 +2387,6 @@
     }
   }
   P4EST_ASSERT(fabs(value_check - fine_node_field_p[fine_node_idx]) < MAX(EPS, 0.000001*MAX(fabs(value_check), fabs(fine_node_field_p[fine_node_idx]))));
-=======
-    accuracy_threshold = MAX(accuracy_threshold, EPS*fabs(cell_field_read_p[local_interpolator[fine_node_idx][i].quad_idx]));
-  }
-  if(fabs(value_check - fine_node_field_p[fine_node_idx]) > accuracy_threshold)
-    std::cerr << "PROBLEM WITH NODE " << fine_node_idx << ": value_check = " << value_check << " while fine_node_field_p[fine_node_idx] = " << fine_node_field_p[fine_node_idx] << " super_fine_node = " << super_fine_node << std::endl;
-  P4EST_ASSERT(fabs(value_check - fine_node_field_p[fine_node_idx]) < accuracy_threshold /*0.000001*MAX(fabs(value_check), fabs(fine_node_field_p[fine_node_idx]))*/);
->>>>>>> 82cac1f9
 #endif
 }
 
@@ -2532,15 +2490,9 @@
 
       double normal_vector_mid_point[P4EST_DIM], normal_vector_other_fine_node[P4EST_DIM], norm_normal_vector_mid_point, norm_normal_vector_other_fine_node, inner_product_mid_point, inner_product_other_fine_node;
       norm_normal_vector_mid_point          = norm_normal_vector_other_fine_node = inner_product_mid_point = inner_product_other_fine_node = 0.0;
-<<<<<<< HEAD
       for (unsigned char dim = 0; dim < P4EST_DIM; ++dim) {
         normal_vector_mid_point[dim]        = normals_read_p[P4EST_DIM*int_nb.mid_point_fine_node_idx + dim];
         normal_vector_other_fine_node[dim]  = normals_read_p[P4EST_DIM*other_fine_node_idx + dim];
-=======
-      for (short dim = 0; dim < P4EST_DIM; ++dim) {
-        normal_vector_mid_point[dim]        = normals_read_p[dim][int_nb.mid_point_fine_node_idx];
-        normal_vector_other_fine_node[dim]  = normals_read_p[dim][other_fine_node_idx];
->>>>>>> 82cac1f9
         norm_normal_vector_mid_point       += SQR(normal_vector_mid_point[dim]);
         norm_normal_vector_other_fine_node += SQR(normal_vector_other_fine_node[dim]);
         inner_product_mid_point            += jump_correction_mid_point[dim]*normal_vector_mid_point[dim];
@@ -2710,11 +2662,7 @@
   if(my_error)
     throw std::invalid_argument("my_p4est_xgfm_cells_t::get_flux_components_and_subtract_them_from_velocities(Vec [], my_p4est_faces_t*, Vec [], Vec[]): the flux vectors cannot be calculated if the solution has been returned to the user beforehand.");
 
-<<<<<<< HEAD
   my_error = my_error || ((vstar != NULL || vnp1_minus != NULL || vnp1_plus != NULL) && (vstar == NULL || vnp1_minus == NULL || vnp1_plus == NULL));
-=======
-  my_error = my_error || (((vstar != NULL) || (vnp1 != NULL)) && ((vstar == NULL) || (vnp1 == NULL)));
->>>>>>> 82cac1f9
   mpiret = MPI_Allreduce(MPI_IN_PLACE, &my_error, 1, MPI_INT, MPI_LOR, p4est->mpicomm); SC_CHECK_MPI(mpiret);
   if(my_error)
     throw std::invalid_argument("my_p4est_xgfm_cells_t::get_flux_components(Vec [], my_p4est_faces_t*, Vec [], Vec[]): the velocities vstart and vnp1 vectors vectors must either be both defined or be both NULL.");
@@ -2722,15 +2670,9 @@
   if(vstar != NULL && vnp1 != NULL)
   {
     Vec* vel;
-<<<<<<< HEAD
     for (unsigned char flag = 0; flag < 3; ++flag) {
       vel = (flag == 0 ? vstar: (flag == 1 ? vnp1_minus : vnp1_plus));
       for (unsigned char dim = 0; dim < P4EST_DIM; ++dim) {
-=======
-    for (short flag = 0; flag < 2; ++flag) {
-      vel = ((flag)? vnp1: vstar);
-      for (short dim = 0; dim < P4EST_DIM; ++dim) {
->>>>>>> 82cac1f9
         ierr = VecGetSize(vel[dim], &global_size); CHKERRXX(ierr);
         ierr = VecGetLocalSize(vel[dim], &local_size); CHKERRXX(ierr);
         ierr = VecGhostGetLocalForm(vel[dim], &loc_ghost_form); CHKERRXX(ierr);
@@ -2747,15 +2689,9 @@
   if(!solution_is_set)
     solve();
 
-<<<<<<< HEAD
   P4EST_ASSERT(solution_is_set && solution != NULL);
   P4EST_ASSERT((vstar == NULL && vnp1_minus == NULL && vnp1_plus == NULL) || (vstar != NULL && vnp1_minus != NULL && vnp1_plus != NULL));
   bool velocities_are_defined = (vstar != NULL && vnp1_minus != NULL && vnp1_plus != NULL);
-=======
-  P4EST_ASSERT(solution_is_set && (solution != NULL));
-  P4EST_ASSERT((((vstar == NULL) && (vnp1 == NULL)) || ((vstar != NULL) && (vnp1 != NULL))));
-  bool velocities_are_defined = ((vstar != NULL) && (vnp1 != NULL));
->>>>>>> 82cac1f9
 
 
   const double *vstar_read_p[P4EST_DIM], *phi_read_p, *solution_read_p, *jump_u_read_p, *jump_mu_grad_u_read_p[P4EST_DIM], *phi_dd_read_p[P4EST_DIM];
@@ -2765,14 +2701,10 @@
   ierr = VecGetArrayRead(phi, &phi_read_p); CHKERRXX(ierr);
   ierr = VecGetArrayRead(solution, &solution_read_p); CHKERRXX(ierr);
   ierr = VecGetArrayRead(jump_u, &jump_u_read_p); CHKERRXX(ierr);
-<<<<<<< HEAD
   ierr = VecGetArrayRead(jump_mu_grad_u, &jump_mu_grad_u_read_p); CHKERRXX(ierr);
   if(second_derivatives_of_phi_are_set){
     ierr = VecGetArrayRead(phi_xxyyzz, &phi_xxyyzz_read_p); CHKERRXX(ierr); }
   for (unsigned char dim = 0; dim < P4EST_DIM; ++dim) {
-=======
-  for (short dim = 0; dim < P4EST_DIM; ++dim) {
->>>>>>> 82cac1f9
     visited_faces[dim].resize(faces->num_local[dim], false);
     num_visited_faces[dim] = 0;
     ierr = VecGetArray(flux[dim], &flux_p[dim]); CHKERRXX(ierr);
@@ -2897,15 +2829,9 @@
                 P4EST_ASSERT(int_nb.theta <= 1.0);
                 double mu_tilde       = (1.0 - int_nb.theta)*int_nb.mu_this_side + int_nb.theta*int_nb.mu_other_side;
                 flux_p[dir/2][face_idx] =
-<<<<<<< HEAD
                     (phi_face <= 0.0? .5*mu_m(quad_idx) + .5*mu_m(int_nb.quad_tmp_idx) : .5*mu_p(quad_idx) + .5*mu_p(int_nb.quad_tmp_idx))*
                     ((dir%2 == 1?  1.0 : -1.0)*(int_nb.mu_other_side/mu_tilde)*(solution_read_p[int_nb.quad_tmp_idx] + (int_nb.phi_q <= 0.0 ? -1.0 : 1.0)*((2.0*int_nb.theta - 1.0)*jump_u_read_p[int_nb.tmp_fine_node_idx] + (2.0 - 2.0*int_nb.theta)*jump_u_read_p[int_nb.mid_point_fine_node_idx]) - solution_read_p[quad_idx])/cell_dxyz[dir/2] +
                     (int_nb.phi_q <= 0.0 ? -1.0 : +1.0)*((2.0*int_nb.theta - 1.0)*jump_mu_grad_u_read_p[P4EST_DIM*int_nb.tmp_fine_node_idx + (dir/2)] + + (2.0 - 2.0*int_nb.theta)*jump_mu_grad_u_read_p[P4EST_DIM*int_nb.mid_point_fine_node_idx + (dir/2)])*(1.0 - int_nb.theta)/mu_tilde);
-=======
-                    ((phi_face <=0.0)? (.5*mu_m(quad_idx) + .5*mu_m(int_nb.quad_tmp_idx)): (.5*mu_p(quad_idx) + .5*mu_p(int_nb.quad_tmp_idx)))*
-                    (((dir%2 == 1)?  1.0: -1.0)*(int_nb.mu_other_side/mu_tilde)*(solution_read_p[int_nb.quad_tmp_idx] + ((int_nb.phi_q <=0.0)?-1.0:1.0)*((2.0*int_nb.theta - 1.0)*jump_u_read_p[int_nb.tmp_fine_node_idx] + (2.0 - 2.0*int_nb.theta)*jump_u_read_p[int_nb.mid_point_fine_node_idx]) - solution_read_p[quad_idx])/cell_dxyz[dir/2] +
-                    ((int_nb.phi_q <= 0.0)? -1.0: +1.0)*((2.0*int_nb.theta - 1.0)*jump_mu_grad_u_read_p[dir/2][int_nb.tmp_fine_node_idx] + (2.0 - 2.0*int_nb.theta)*jump_mu_grad_u_read_p[dir/2][int_nb.mid_point_fine_node_idx])*(1.0 - int_nb.theta)/mu_tilde);
->>>>>>> 82cac1f9
                 visited_faces[dir/2][face_idx] = true;
                 num_visited_faces[dir/2]++;
               }
@@ -2916,28 +2842,17 @@
                 P4EST_ASSERT(int_nb.theta >= 0.0);
                 double mu_tilde       = (1.0 - int_nb.theta)*int_nb.mu_this_side + int_nb.theta*int_nb.mu_other_side;
                 flux_p[dir/2][face_idx] =
-<<<<<<< HEAD
                     (phi_face <= 0.0 ? .5*mu_m(quad_idx) + .5*mu_m(int_nb.quad_tmp_idx) : .5*mu_p(quad_idx) + .5*mu_p(int_nb.quad_tmp_idx))*
                     ((dir%2 == 1 ? 1.0 : -1.0)*(int_nb.mu_this_side/mu_tilde)*(solution_read_p[int_nb.quad_tmp_idx] + (int_nb.phi_q <= 0.0 ? -1.0 : 1.0)*(2.0*int_nb.theta*jump_u_read_p[int_nb.mid_point_fine_node_idx] + (1.0 - 2.0*int_nb.theta)*jump_u_read_p[int_nb.quad_fine_node_idx]) - solution_read_p[quad_idx])/cell_dxyz[dir/2] +
                     (int_nb.phi_q <= 0.0 ? +1.0 : -1.0)*(2.0*int_nb.theta*jump_mu_grad_u_read_p[P4EST_DIM*int_nb.mid_point_fine_node_idx + (dir/2)] + (1.0 - 2.0*int_nb.theta)*jump_mu_grad_u_read_p[P4EST_DIM*int_nb.quad_fine_node_idx + (dir/2)])*int_nb.theta/mu_tilde);
-=======
-                    ((phi_face <=0)? (.5*mu_m(quad_idx) + .5*mu_m(int_nb.quad_tmp_idx)): (.5*mu_p(quad_idx) + .5*mu_p(int_nb.quad_tmp_idx)))*
-                    (((dir%2 == 1)? 1.0: -1.0)*(int_nb.mu_this_side/mu_tilde)*(solution_read_p[int_nb.quad_tmp_idx] + ((int_nb.phi_q <=0.0)?-1.0:1.0)*(2.0*int_nb.theta*jump_u_read_p[int_nb.mid_point_fine_node_idx] + (1.0 - 2.0*int_nb.theta)*jump_u_read_p[int_nb.quad_fine_node_idx]) - solution_read_p[quad_idx])/cell_dxyz[dir/2] +
-                    ((int_nb.phi_q <=0.0)?+1.0:-1.0)*(2.0*int_nb.theta*jump_mu_grad_u_read_p[dir/2][int_nb.mid_point_fine_node_idx] + (1.0 - 2.0*int_nb.theta)*jump_mu_grad_u_read_p[dir/2][int_nb.quad_fine_node_idx])*int_nb.theta/mu_tilde);
->>>>>>> 82cac1f9
                 visited_faces[dir/2][face_idx] = true;
                 num_visited_faces[dir/2]++;
               }
             }
             else
             {
-<<<<<<< HEAD
               P4EST_ASSERT(phi_face > 0.0 ? (phi_q <= 0.0 && phi_tmp <= 0.0) : (phi_q > 0.0 && phi_tmp > 0.0));
               flux_p[dir/2][face_idx] = (phi_face > 0.0 ? .5*mu_m(quad_idx) + .5*mu_m(quad_tmp_idx) : (.5*mu_p(quad_idx) + .5*mu_p(quad_tmp_idx)))*(solution_read_p[quad_tmp_idx] - solution_read_p[quad_idx])/cell_dxyz[dir/2] + (phi_face > 0.0 ? +1.0 : -1.0)*jump_mu_grad_u_read_p[P4EST_DIM*local_fine_indices_for_face_interp[0] + (dir/2)];
-=======
-              P4EST_ASSERT((phi_face > 0.0)? ((phi_q <= 0.0) && (phi_tmp <= 0.0)):((phi_q > 0.0) && (phi_tmp > 0.0)));
-              flux_p[dir/2][face_idx] = ((phi_face > 0.0)? (.5*mu_m(quad_idx) + .5*mu_m(quad_tmp_idx)): (.5*mu_p(quad_idx) + .5*mu_p(quad_tmp_idx)))*(solution_read_p[quad_tmp_idx] - solution_read_p[quad_idx])/cell_dxyz[dir/2] + ((phi_face > 0.0) ? +1.0 : -1.0)*jump_mu_grad_u_read_p[dir/2][local_fine_indices_for_face_interp[0]];
->>>>>>> 82cac1f9
               visited_faces[dir/2][face_idx] = true;
               num_visited_faces[dir/2]++;
             }
@@ -2958,7 +2873,6 @@
             double local_flux = 0.0;
             for (set_of_neighboring_quadrants::const_iterator it = ngbd.begin(); it != ngbd.end(); ++it)
             {
-<<<<<<< HEAD
               quad_xyz_fr_q(it->p.piggy3.local_num, it->p.piggy3.which_tree, p4est, ghost, face_xyz);
               face_xyz[dir/2] += (dir%2 == 0 ? -1.0: +1.0)*(((double)(P4EST_QUADRANT_LEN(it->level +1))/(double)P4EST_ROOT_LEN))*tree_dimensions[dir/2];
               double mu_face = (phi_face <= 0.0 ? mu_m(face_xyz) : mu_p(face_xyz));
@@ -2966,15 +2880,6 @@
               weighted_distance += (s_nb/s_tmp) * 0.5 * (double)(P4EST_QUADRANT_LEN(level_tmp)+P4EST_QUADRANT_LEN(it->level))/(double)P4EST_ROOT_LEN;
               local_flux += mu_face*(solution_read_p[quad_tmp_idx] - solution_read_p[it->p.piggy3.local_num])*s_nb/s_tmp;
 #ifdef DEBUG
-=======
-              quad_xyz_fr_q(ngbd[i].p.piggy3.local_num, ngbd[i].p.piggy3.which_tree, p4est, ghost, face_xyz);
-              face_xyz[dir/2] += ((dir%2 == 0)? -1.0: +1.0)*(((double)(P4EST_QUADRANT_LEN(ngbd[i].level +1))/(double)P4EST_ROOT_LEN))*tree_dimensions[dir/2];
-              double mu_face = (phi_face <= 0.0)? mu_m(face_xyz) : mu_p(face_xyz);
-              double s_nb = pow((double)P4EST_QUADRANT_LEN(ngbd[i].level)/(double)P4EST_ROOT_LEN, (double)P4EST_DIM-1);
-              weighted_distance += (s_nb/s_tmp) * 0.5 * (double)(P4EST_QUADRANT_LEN(level_tmp)+P4EST_QUADRANT_LEN(ngbd[i].level))/(double)P4EST_ROOT_LEN;
-              local_flux += mu_face*(solution_read_p[quad_tmp_idx] - solution_read_p[ngbd[i].p.piggy3.local_num])*s_nb/s_tmp;
-  #ifdef DEBUG
->>>>>>> 82cac1f9
               check_sum += s_nb/s_tmp;
   #endif
             }
@@ -3046,14 +2951,10 @@
   ierr = VecRestoreArrayRead(phi, &phi_read_p); CHKERRXX(ierr);
   ierr = VecRestoreArrayRead(solution, &solution_read_p); CHKERRXX(ierr);
   ierr = VecRestoreArrayRead(jump_u, &jump_u_read_p); CHKERRXX(ierr);
-<<<<<<< HEAD
   ierr = VecRestoreArrayRead(jump_mu_grad_u, &jump_mu_grad_u_read_p); CHKERRXX(ierr);
   if(second_derivatives_of_phi_are_set){
     ierr = VecRestoreArrayRead(phi_xxyyzz, &phi_xxyyzz_read_p); CHKERRXX(ierr);}
   for (unsigned char dim = 0; dim < P4EST_DIM; ++dim) {
-=======
-  for (short dim = 0; dim < P4EST_DIM; ++dim) {
->>>>>>> 82cac1f9
     P4EST_ASSERT(num_visited_faces[dim] == faces->num_local[dim]);
     ierr = VecRestoreArray(flux[dim], &flux_p[dim]); CHKERRXX(ierr);
     ierr = VecRestoreArrayRead(jump_mu_grad_u[dim], &jump_mu_grad_u_read_p[dim]); CHKERRXX(ierr);
