#ifndef MY_P4EST_XGFM_CELLS_H
#define MY_P4EST_XGFM_CELLS_H

#include <petsc.h>

#ifdef P4_TO_P8
#include <src/my_p8est_cell_neighbors.h>
#include <src/my_p8est_node_neighbors.h>
#include <src/my_p8est_utils.h>
#include <src/my_p8est_faces.h>
#include <p8est_nodes.h>
#else
#include <src/my_p4est_cell_neighbors.h>
#include <src/my_p4est_node_neighbors.h>
#include <src/my_p4est_utils.h>
#include <src/my_p4est_faces.h>
#include <p4est_nodes.h>
#endif

#include <src/matrix.h>
#include <src/my_p4est_solve_lsqr.h>
#include <algorithm>
#include <map>

const static double xgfm_threshold_cond_number_lsqr = 1.0e4;

/*!
 * \brief The interface_neighbor struct contains all relevant data regarding
 * interface-neighbor, i.e. intersection between the interface and the segment
 * joining the actual neighbor cell of interest.
 * --> used in the extension routine
 * phi_q: value of the level-set at the cell-center of interest;
 * phi_tmp: value of the level-set at the center of the actual neighbor cell (across the interface);
 * theta: fraction of the grid spacing covered by the domain in which the cell of interest is;
 * mu_this_side: value of the diffusion coefficient as seen by the cell of interest;
 * mu_other_side: value of the diffusion coefficient as seen by the cell of interest;
 * int_value: value of u^- (or u^+) at the interface point;
 * quad_tmp_idx: local index of the actual neighbor cell in the computational grid (coarse grid)
 * mid_point_fine_node_idx: local index of the grid node in between those two cells in the interface_capturing grid (fine grid)
 * quad_fine_node_idx: local index of the grid node that coincides with the center of the cell of interest in the interface_capturing grid (fine grid)
 * tmp_fine_node_idx: local index of the grid node that coincides with the center of the actual neighbor cell across the interface in the interface_capturing grid (fine grid)
 */
struct interface_neighbor
{
  double  phi_q;
  double  phi_tmp;
  double  theta;
  double  mu_this_side;
  double  mu_other_side;
  double  int_value;
  p4est_locidx_t quad_tmp_idx;
  p4est_locidx_t mid_point_fine_node_idx;
  p4est_locidx_t quad_fine_node_idx;
  p4est_locidx_t tmp_fine_node_idx;
#ifdef DEBUG
  bool is_consistent_with_neighbor_across(const interface_neighbor nb_across) const
  {
    bool to_return = ((phi_q > 0.0) && (nb_across.phi_q <= 0.0)) || ((phi_q <= 0.0) && (nb_across.phi_q > 0.0));
    to_return = to_return && (fabs(phi_q - nb_across.phi_tmp) < EPS*MAX(fabs(phi_q), fabs(phi_tmp)));
    to_return = to_return && (fabs(phi_tmp - nb_across.phi_q) < EPS*MAX(fabs(phi_q), fabs(phi_tmp)));
    to_return = to_return && (fabs(theta - (1.0 - nb_across.theta)) < EPS);
    to_return = to_return && (fabs(mu_this_side - nb_across.mu_other_side) < EPS*MAX(mu_this_side, mu_other_side));
    to_return = to_return && (fabs(mu_other_side - nb_across.mu_this_side) < EPS*MAX(mu_this_side, mu_other_side));
    to_return = to_return && (fabs(int_value - nb_across.int_value) < EPS*MAX(fabs(int_value), 1.0));
    return to_return;
  }
#endif
};

#ifdef DEBUG
struct which_interface_nb
{
  p4est_locidx_t loc_idx;
  int dir;
};
#endif

struct extension_matrix_entry
{
  p4est_locidx_t loc_idx;
  double coeff;
};
struct extension_interface_value_entry
{
  int dir;
  double coeff;
};

struct extension_affine_map
{
  bool too_close;
  int forced_interface_value_dir;
  double diag_entry, dtau, phi_q;
  std::vector<extension_interface_value_entry> interface_entries;
  std::vector<extension_matrix_entry> quad_entries;
  extension_affine_map() {
    interface_entries.resize(0);
    quad_entries.resize(0);
    too_close = false;
    diag_entry = 0.0;
    forced_interface_value_dir = -1;
  }
};

struct interpolation_factor
{
  p4est_locidx_t quad_idx;
  double weight;
  bool operator ==(const interpolation_factor &other) const {return (this->quad_idx == other.quad_idx);}
};

class my_p4est_xgfm_cells_t
{
  class constant_scalar: public CF_DIM
  {
  private:
    double value;
  public:
    constant_scalar(){ value = -1.0; }
    constant_scalar(double value_){ value = value_; }
    void set(double value_) {this->value = value_; }
    double operator()(DIM(double, double, double)) const
    {
      return value;
    }
    double operator()(double *) const
    {
      return value;
    }
    double operator()(p4est_locidx_t) const
    {
      return value;
    }
    double get_value() const { return value;}
  };

  // defined on/from the computational grid
  const my_p4est_cell_neighbors_t *cell_ngbd;
  const my_p4est_node_neighbors_t *node_ngbd;
  p4est_t *p4est;
  p4est_nodes_t *nodes;
  p4est_ghost_t *ghost;
  // computational domain
  my_p4est_brick_t *brick;
  double xyz_min[P4EST_DIM], xyz_max[P4EST_DIM], tree_dimensions[P4EST_DIM];
  double dxyz_min[P4EST_DIM], dxyz_min_fine[P4EST_DIM];
  double d_min, diag_min, cell_volume_min;
  bool periodicity[P4EST_DIM];
  // equation parameters
  constant_scalar mu_m, mu_p, add_diag_m, add_diag_p;
  bool mu_m_is_larger, mu_m_and_mu_p_equal;
  // vectors of cell-centered values
  Vec rhs; // set by user, not owned by this object (hence not destroyed at destruction)
  Vec solution; // constructed and owned by solver except if returned to user, hence destroyed at destruction if not returned.

  // defined on/from the fine, interface-capturing grid
  p4est_t *fine_p4est;
  p4est_nodes_t *fine_nodes;
  p4est_ghost_t *fine_ghost;
  const my_p4est_node_neighbors_t *fine_node_ngbd;
<<<<<<< HEAD
  Vec phi, jump_u;
  Vec normals, phi_xxyyzz; // P4EST_DIM block-structured, not owned by the solver
  bool phi_has_been_set, normals_have_been_set, mus_have_been_set, jumps_have_been_set, second_derivatives_of_phi_are_set;
  Vec corrected_rhs; // constructed and owned by solver, hence destroyed at destruction
  Vec jump_mu_grad_u; // P4EST_DIM block-structured constructed and owned by solver, hence destroyed at destruction
=======
  Vec phi, jump_u, normals[P4EST_DIM], phi_second_der[P4EST_DIM];
  bool phi_has_been_set, normals_have_been_set, mus_have_been_set, jumps_have_been_set, second_derivatives_of_phi_are_set;
  Vec corrected_rhs; // constructed and owned by solver, hence destroyed at destruction
  Vec jump_mu_grad_u[P4EST_DIM]; // constructed and owned by solver, hence destroyed at destruction
>>>>>>> 82cac1f9
  Vec extension_cell_values, extension_on_fine_nodes; // constructed and owned by solver, hence destroyed at destruction

  BoundaryConditionsDIM *bc;

  // solver monitoring
  std::vector<PetscInt>   numbers_of_ksp_iterations;
  std::vector<double> max_corrections, relative_residuals;


  // PETSc objects
  bool nullspace_use_fixed_point;
  Mat A;
  MatNullSpace A_null_space;
  Vec null_space;
  p4est_gloidx_t fixed_value_idx_g;
  p4est_gloidx_t fixed_value_idx_l;
  KSP ksp;
  PetscErrorCode ierr;

  // flags
  bool is_matrix_built;
  int matrix_has_nullspace; // type int because of required MPI operations
  bool interface_values_are_set, map_of_neighbors_is_initialized;
  bool solution_is_set, use_initial_guess;
  const bool activate_x;

  // map of interface_neighbors:
  // key    = local index of the considered quadrant
  // value  = another map such that
  //      - key   = direction of the interface neighbor;
  //      - value = structure encapsulating theta (normalized distance to the interface) and the interface value.
  std::map<p4est_locidx_t, std::map<int, interface_neighbor> > map_of_interface_neighbors;

  // memorized local extension operators
  std::vector<extension_affine_map> extension_entries;
  bool extension_entries_are_set;
  // memorized local interpolation operators
  std::vector< std::vector<interpolation_factor> > local_interpolator;
  bool local_interpolator_is_set;

  // disallow copy ctr and copy assignment
  my_p4est_xgfm_cells_t(const my_p4est_xgfm_cells_t& other);
  my_p4est_xgfm_cells_t& operator=(const my_p4est_xgfm_cells_t& other);

  // internal procedures
  void preallocate_matrix();
  void setup_negative_laplace_matrix_with_jumps();
  void setup_negative_laplace_rhsvec_with_jumps();

  inline p4est_gloidx_t compute_global_index(p4est_locidx_t quad_idx) const
  {
    if(quad_idx<p4est->local_num_quadrants)
      return p4est->global_first_quadrant[p4est->mpirank] + quad_idx;

    const p4est_quadrant_t *quad = (const p4est_quadrant_t*)sc_array_index(&ghost->ghosts, quad_idx-p4est->local_num_quadrants);
    return p4est->global_first_quadrant[quad_find_ghost_owner(ghost, quad_idx-p4est->local_num_quadrants)] + quad->p.piggy3.local_num;
  }


  bool multilinear_interpolation_weights(const p4est_topidx_t const_tree_qxyz[], const p4est_qcoord_t const_qxyz_node[], p4est_locidx_t node_indices[], double weights[])
  {
    splitting_criteria_t *data_fine   = (splitting_criteria_t*) fine_p4est->user_pointer;
    // create the logical coordinates of the fine node clamped in a quadrant of the fine grid
    // Far right/top/front wall nodes are mapped to the other mirror wall in case of periodic boundaries;
    p4est_topidx_t tree_qxyz[P4EST_DIM];
    p4est_qcoord_t qxyz_node[P4EST_DIM];
    // We also get the logical coordinates of the center of a (fictitious) finest quadrant on the fine grid containing the above node, called the "clamped node".
    // If accessible, we take the fictitious ppp quad. If not (because of walls), we take the mirror (p --> m)
    p4est_qcoord_t qxyz_clamped[P4EST_DIM];
    for (unsigned char dim = 0; dim < P4EST_DIM; ++dim) {
      P4EST_ASSERT((const_tree_qxyz[dim] >=0) && (const_tree_qxyz[dim] < brick->nxyztrees[dim]) && (const_qxyz_node[dim] >=0) && (const_qxyz_node[dim] <= P4EST_ROOT_LEN));
      qxyz_node[dim]          = const_qxyz_node[dim];
      tree_qxyz[dim]          = const_tree_qxyz[dim];
      if(qxyz_node[dim] <= P4EST_ROOT_LEN-P4EST_QUADRANT_LEN(data_fine->max_lvl))
        qxyz_clamped[dim]     = qxyz_node[dim] + P4EST_QUADRANT_LEN(data_fine->max_lvl+1);
      else
      {
        P4EST_ASSERT(qxyz_node[dim] == P4EST_ROOT_LEN);
        if(tree_qxyz[dim] < (brick->nxyztrees[dim] - 1))
        {
          tree_qxyz[dim]++;
          qxyz_node[dim]     -= P4EST_ROOT_LEN;
          qxyz_clamped[dim]   = qxyz_node[dim] + P4EST_QUADRANT_LEN(data_fine->max_lvl+1);
        }
        else
        {
          P4EST_ASSERT(tree_qxyz[dim] == brick->nxyztrees[dim]-1);
          if(periodicity[dim])
          {
            tree_qxyz[dim]    = 0;
            qxyz_node[dim]   -= P4EST_ROOT_LEN;
            qxyz_clamped[dim] = qxyz_node[dim] + P4EST_QUADRANT_LEN(data_fine->max_lvl+1);
          }
          else
            qxyz_clamped[dim] = qxyz_node[dim] - P4EST_QUADRANT_LEN(data_fine->max_lvl+1);
        }
      }
    }
#ifdef DEBUG
    for (unsigned char dim = 0; dim < P4EST_DIM; ++dim)
      P4EST_ASSERT((tree_qxyz[dim] >=0) && (tree_qxyz[dim] < brick->nxyztrees[dim]) &&
                   (qxyz_clamped[dim] > 0) && (qxyz_clamped[dim] < P4EST_ROOT_LEN) &&
                   (qxyz_node[dim] >=0) && (qxyz_node[dim] <= (tree_qxyz[dim] < brick->nxyztrees[dim] - 1 || periodicity[dim] ? P4EST_ROOT_LEN - P4EST_QUADRANT_LEN(data_fine->max_lvl) : P4EST_ROOT_LEN)));
#endif

    double xyz_clamped[P4EST_DIM];
    for (unsigned char dim = 0; dim < P4EST_DIM; ++dim)
      xyz_clamped[dim]   = xyz_min[dim] + tree_dimensions[dim]*(tree_qxyz[dim] + ((double) qxyz_clamped[dim])/((double) P4EST_ROOT_LEN));
#ifdef DEBUG
    for (unsigned char dim = 0; dim < P4EST_DIM; ++dim)
      P4EST_ASSERT((xyz_clamped[dim] > xyz_min[dim]) && (xyz_clamped[dim] < xyz_max[dim]));
#endif
    p4est_quadrant_t best_match;
    std::vector<p4est_quadrant_t> remote_matches;
    int rank_found = fine_node_ngbd->hierarchy->find_smallest_quadrant_containing_point(xyz_clamped, best_match, remote_matches, false, true);
    P4EST_ASSERT(rank_found != -1); (void) rank_found;
    const p4est_locidx_t& quad_idx = best_match.p.piggy3.local_num;

    p4est_qcoord_t best_match_qsize = P4EST_QUADRANT_LEN(best_match.level);
    p4est_qcoord_t best_match_qxyz_min[P4EST_DIM];
#ifdef DEBUG
    p4est_topidx_t v_m  = p4est->connectivity->tree_to_vertex[best_match.p.piggy3.which_tree*P4EST_CHILDREN + 0];
    p4est_topidx_t best_match_tree_qxyz[P4EST_DIM];
    for (unsigned char dim = 0; dim < P4EST_DIM; ++dim) {
      double rel_top_idx = (p4est->connectivity->vertices[3*v_m + dim] - xyz_min[dim])/tree_dimensions[dim];
      P4EST_ASSERT(fabs(rel_top_idx - floor(rel_top_idx)) < EPS);
      best_match_tree_qxyz[dim] = (p4est_topidx_t) floor(rel_top_idx);
    }
#endif
    best_match_qxyz_min[0] = best_match.x;
    best_match_qxyz_min[1] = best_match.y;
#ifdef P4_TO_P8
    best_match_qxyz_min[2] = best_match.z;
#endif
#ifdef DEBUG
    for (unsigned char dim = 0; dim < P4EST_DIM; ++dim)
      P4EST_ASSERT((best_match_tree_qxyz[dim] == tree_qxyz[dim]) &&
                   (best_match_qxyz_min[dim] <= qxyz_node[dim]) && (best_match_qxyz_min[dim]+best_match_qsize >= qxyz_node[dim]));
#endif

    bool it_is_a_node_on_the_fine_grid = true;
    double d_m[P4EST_DIM];
    for (unsigned char dim = 0; dim < P4EST_DIM; ++dim){
      d_m[dim] = ((double) (qxyz_node[dim] - best_match_qxyz_min[dim]))/((double) best_match_qsize);
      it_is_a_node_on_the_fine_grid = it_is_a_node_on_the_fine_grid && ((qxyz_node[dim] - best_match_qxyz_min[dim] == 0) || (qxyz_node[dim] - best_match_qxyz_min[dim] == best_match_qsize));
    }

    unsigned char ccc_max = 0;
    double max_weight = 0.0;
    double sum_weight = 0.0;
    for (unsigned char ccc = 0; ccc < P4EST_CHILDREN; ++ccc) {
      node_indices[ccc] = fine_nodes->local_nodes[quad_idx*P4EST_CHILDREN + ccc];
      weights[ccc]      = ((ccc%2 == 0 ? 1.0 - d_m[0] : d_m[0])*((ccc/2)%2 == 0 ? 1.0 - d_m[1] : d_m[1])ONLY3D(*((ccc/4)%2 == 0 ? 1.0 - d_m[2] : d_m[2])));
      if(weights[ccc] > max_weight)
      {
        max_weight      = weights[ccc];
        ccc_max         = ccc;
      }
      sum_weight       += weights[ccc];
    }
    P4EST_ASSERT(fabs(sum_weight - 1.0) < EPS);
    if(ccc_max != 0)
    {
      // put most important weight first
      double weight_tmp           = weights[0];
      p4est_locidx_t node_idx_tmp = node_indices[0];
      weights[0]                  = weights[ccc_max];
      node_indices[0]             = node_indices[ccc_max];
      weights[ccc_max]            = weight_tmp;
      node_indices[ccc_max]       = node_idx_tmp;
    }

    P4EST_ASSERT(it_is_a_node_on_the_fine_grid ? fabs(weights[0] - 1.0) < EPS : true);
    // return true if the point is a node of the fine grid
    return it_is_a_node_on_the_fine_grid;
  }

  p4est_locidx_t fine_idx_of_direct_neighbor(const quad_neighbor_nodes_of_node_t& qnnn, int dir)
  {
    switch (dir) {
    case dir::f_m00:
#ifdef P4_TO_P8
      return (fabs(qnnn.d_m00_m0) < EPS*tree_dimensions[1] ? (fabs(qnnn.d_m00_0m) < EPS*tree_dimensions[2] ? qnnn.node_m00_mm : (fabs(qnnn.d_m00_0p) < EPS*tree_dimensions[2] ? qnnn.node_m00_mp : -1))
          : (fabs(qnnn.d_m00_p0) < EPS*tree_dimensions[1] ? (fabs(qnnn.d_m00_0m) < EPS*tree_dimensions[2] ? qnnn.node_m00_pm : (fabs(qnnn.d_m00_0p) < EPS*tree_dimensions[2] ? qnnn.node_m00_pp : -1)) : -1));
#else
      return (fabs(qnnn.d_m00_m0) < EPS*tree_dimensions[1] ? qnnn.node_m00_mm : (fabs(qnnn.d_m00_p0) < EPS*tree_dimensions[1] ? qnnn.node_m00_pm : -1));
#endif
      break;
    case dir::f_p00:
#ifdef P4_TO_P8
      return (fabs(qnnn.d_p00_m0) < EPS*tree_dimensions[1] ? (fabs(qnnn.d_p00_0m) < EPS*tree_dimensions[2] ? qnnn.node_p00_mm : (fabs(qnnn.d_p00_0p) < EPS*tree_dimensions[2] ? qnnn.node_p00_mp : -1))
          : (fabs(qnnn.d_p00_p0) < EPS*tree_dimensions[1] ? (fabs(qnnn.d_p00_0m) < EPS*tree_dimensions[2] ? qnnn.node_p00_pm : (fabs(qnnn.d_p00_0p) < EPS*tree_dimensions[2] ? qnnn.node_p00_pp : -1)) : -1));
#else
      return (fabs(qnnn.d_p00_m0) < EPS*tree_dimensions[1] ? qnnn.node_p00_mm : (fabs(qnnn.d_p00_p0) < EPS*tree_dimensions[1] ? qnnn.node_p00_pm : -1));
#endif
      break;
    case dir::f_0m0:
#ifdef P4_TO_P8
      return (fabs(qnnn.d_0m0_m0) < EPS*tree_dimensions[0] ? (fabs(qnnn.d_0m0_0m) < EPS*tree_dimensions[2] ? qnnn.node_0m0_mm : (fabs(qnnn.d_0m0_0p) < EPS*tree_dimensions[2] ? qnnn.node_0m0_mp : -1))
          : (fabs(qnnn.d_0m0_p0) < EPS*tree_dimensions[0] ? (fabs(qnnn.d_0m0_0m) < EPS*tree_dimensions[2] ? qnnn.node_0m0_pm : (fabs(qnnn.d_0m0_0p) < EPS*tree_dimensions[2] ? qnnn.node_0m0_pp : -1)) : -1));
#else
      return (fabs(qnnn.d_0m0_m0) < EPS*tree_dimensions[0] ? qnnn.node_0m0_mm : (fabs(qnnn.d_0m0_p0) < EPS*tree_dimensions[0] ? qnnn.node_0m0_pm : -1));
#endif
      break;
    case dir::f_0p0:
#ifdef P4_TO_P8
      return (fabs(qnnn.d_0p0_m0) < EPS*tree_dimensions[0] ? (fabs(qnnn.d_0p0_0m) < EPS*tree_dimensions[2] ? qnnn.node_0p0_mm : (fabs(qnnn.d_0p0_0p) < EPS*tree_dimensions[2] ? qnnn.node_0p0_mp : -1))
          : (fabs(qnnn.d_0p0_p0) < EPS*tree_dimensions[0] ? (fabs(qnnn.d_0p0_0m) < EPS*tree_dimensions[2] ? qnnn.node_0p0_pm : (fabs(qnnn.d_0p0_0p) < EPS*tree_dimensions[2] ? qnnn.node_0p0_pp : -1)) : -1));
#else
      return (fabs(qnnn.d_0p0_m0) < EPS*tree_dimensions[0] ? qnnn.node_0p0_mm : (fabs(qnnn.d_0p0_p0) < EPS*tree_dimensions[0] ? qnnn.node_0p0_pm : -1));
#endif
      break;
#ifdef P4_TO_P8
    case dir::f_00m:
      return (fabs(qnnn.d_00m_m0) < EPS*tree_dimensions[0] ? (fabs(qnnn.d_00m_0m) < EPS*tree_dimensions[1] ? qnnn.node_00m_mm : (fabs(qnnn.d_00m_0p) < EPS*tree_dimensions[1] ? qnnn.node_00m_mp : -1))
          : (fabs(qnnn.d_00m_p0) < EPS*tree_dimensions[0] ? (fabs(qnnn.d_00m_0m) < EPS*tree_dimensions[1] ? qnnn.node_00m_pm : (fabs(qnnn.d_00m_0p) < EPS*tree_dimensions[1] ? qnnn.node_00m_pp : -1)) : -1));
      break;
    case dir::f_00p:
          return (fabs(qnnn.d_00p_m0) < EPS*tree_dimensions[0] ? (fabs(qnnn.d_00p_0m) < EPS*tree_dimensions[1] ? qnnn.node_00p_mm : (fabs(qnnn.d_00p_0p) < EPS*tree_dimensions[1] ? qnnn.node_00p_mp : -1))
              : (fabs(qnnn.d_00p_p0) < EPS*tree_dimensions[0] ? (fabs(qnnn.d_00p_0m) < EPS*tree_dimensions[1] ? qnnn.node_00p_pm : (fabs(qnnn.d_00p_0p) < EPS*tree_dimensions[1] ? qnnn.node_00p_pp : -1)) : -1));
      break;
#endif
    default:
      throw std::invalid_argument("my_p4est_xgfm_cells_t::fine_idx_of_direct_neighbor(): unknown direction");
    }
  }

  inline bool is_quad_in_quad(const double xyz_candidate_container_quad[], const double dxyz_candidate_container_quad[], const int8_t& level_candidate_container_quad, const double xyz_other_quad[], const int8_t& level_other_quad) const
  {
      return ((xyz_other_quad[0] > xyz_candidate_container_quad[0] - .5*dxyz_candidate_container_quad[0])
      && (xyz_other_quad[0] < xyz_candidate_container_quad[0] + .5*dxyz_candidate_container_quad[0])
      && (xyz_other_quad[1] > xyz_candidate_container_quad[1] - .5*dxyz_candidate_container_quad[1])
      && (xyz_other_quad[1] < xyz_candidate_container_quad[1] + .5*dxyz_candidate_container_quad[1])
#ifdef P4_TO_P8
      && (xyz_other_quad[2] > xyz_candidate_container_quad[2] - .5*dxyz_candidate_container_quad[2])
      && (xyz_other_quad[2] < xyz_candidate_container_quad[2] + .5*dxyz_candidate_container_quad[2])
#endif
      && (level_other_quad >= level_candidate_container_quad));
  }

  inline double get_lsqr_interpolation_at(const p4est_indep_t* ni, const double xyz[], const set_of_neighboring_quadrants& ngbd_of_coarse_cells, const double *coarse_cell_data_read_p, std::vector<interpolation_factor>& interpolator)
  {
    matrix_t A;
    std::vector<double> lsqr_rhs;
    std::set<int64_t> rel_qcoord[P4EST_DIM];
    double scaling = DBL_MAX;

    P4EST_ASSERT(ngbd_of_coarse_cells.size() > 0);
    interpolator.resize(0);
    for (set_of_neighboring_quadrants::const_iterator it = ngbd_of_coarse_cells.begin(); it != ngbd_of_coarse_cells.end(); ++it)
      scaling = MIN(scaling, (double)P4EST_QUADRANT_LEN(it->level)/(double)P4EST_ROOT_LEN);

    lsqr_rhs.resize(0);
    for (unsigned char dim = 0; dim < P4EST_DIM; ++dim)
      rel_qcoord[dim].clear();
    A.resize(1, 1 + P4EST_DIM + P4EST_DIM*(P4EST_DIM + 1)/2);
    scaling *= .5*MIN(DIM(tree_dimensions[0], tree_dimensions[1], tree_dimensions[2]));

    for (set_of_neighboring_quadrants::const_iterator it = ngbd_of_coarse_cells.begin(); it != ngbd_of_coarse_cells.end(); ++it)
    {
      p4est_locidx_t qm_idx = it->p.piggy3.local_num;
      interpolation_factor interp_term; interp_term.quad_idx = qm_idx;
      if(std::find(interpolator.begin(), interpolator.end(), interp_term) == interpolator.end())
      {
        double xyz_t[P4EST_DIM];
        int64_t logical_qcoord_diff[P4EST_DIM];
        rel_qxyz_quad_fr_node(p4est, *it, xyz, ni, tree_dimensions, brick, xyz_t, logical_qcoord_diff);
        for(unsigned char dim = 0; dim < P4EST_DIM; ++dim)
        {
          xyz_t[dim] /= scaling;
          rel_qcoord[dim].insert(logical_qcoord_diff[dim]);
        }

        double w = MAX(1.0e-6, 1./MAX(1.0e-6, sqrt(SUMD(SQR(xyz_t[0]), SQR(xyz_t[1]), SQR(xyz_t[2])))));
        A.set_value(interpolator.size(),                0, 1                 * w);
        A.set_value(interpolator.size(),                1, xyz_t[0]          * w);
        A.set_value(interpolator.size(),                2, xyz_t[1]          * w);
#ifdef P4_TO_P8
        A.set_value(interpolator.size(),                3, xyz_t[2]          * w);
#endif
        A.set_value(interpolator.size(),    1 + P4EST_DIM, xyz_t[0]*xyz_t[0] * w);
        A.set_value(interpolator.size(),    2 + P4EST_DIM, xyz_t[0]*xyz_t[1] * w);
#ifdef P4_TO_P8
        A.set_value(interpolator.size(),    3 + P4EST_DIM, xyz_t[0]*xyz_t[2] * w);
#endif
        A.set_value(interpolator.size(),  1 + 2*P4EST_DIM, xyz_t[1]*xyz_t[1] * w);
#ifdef P4_TO_P8
        A.set_value(interpolator.size(),  2 + 2*P4EST_DIM, xyz_t[1]*xyz_t[2] * w);
        A.set_value(interpolator.size(),  3 + 2*P4EST_DIM, xyz_t[2]*xyz_t[2] * w);
#endif
        interp_term.weight = w;
        interpolator.push_back(interp_term);
        lsqr_rhs.push_back(coarse_cell_data_read_p[qm_idx]*w);
      }
    }
    double abs_max = A.scale_by_maxabs(lsqr_rhs);

    P4EST_ASSERT(interpolator.size() > 0);
    std::vector<double> interp_weights;
    double value_to_return = solve_lsqr_system_and_get_coefficients(A, lsqr_rhs, DIM(rel_qcoord[0].size(), rel_qcoord[1].size(), rel_qcoord[2].size()), interp_weights, xgfm_threshold_cond_number_lsqr);
    interpolator.resize(interp_weights.size());
    for (size_t ii = 0; ii < interpolator.size(); ++ii)
      interpolator[ii].weight *= interp_weights[ii]/abs_max;

    return value_to_return;
  }

  void interpolate_cell_field_at_fine_node(const p4est_locidx_t &fine_node_idx, const p4est_indep_t* ni,
                                           const double *cell_field_read_p, double *fine_node_field_p,
                                           const bool& super_fine_node, const p4est_quadrant_t* coarse_quad, const p4est_locidx_t& coarse_quad_idx,
                                           const p4est_topidx_t& tree_idx_for_coarse_quad, const set_of_neighboring_quadrants& ngbd_of_coarse_cells);

  // using PDE extrapolation
  void extend_interface_values(const double *solution_p, Vec new_cell_extension, const double* extension_on_fine_nodes_read_p, double threshold = 1.0e-10, uint niter_max = 20);
  // multilinear interpolation at superfine nodes, lsqr interpolation otherwise, no interface consideration
  void interpolate_coarse_cell_field_to_fine_nodes(const double *cell_field_read_p, Vec fine_node_field);
  // get the correction jump terms
  void get_corrected_rhs(Vec corrected_rhs_p, const double *fine_extension_interface_values_read_p);

#ifdef DEBUG
  int is_map_consistent() const;
#endif

  void correct_jump_mu_grad_u();

  void set_jump_mu_grad_u_for_nodes(const std::vector<p4est_locidx_t>& list_of_node_indices, double *jump_mu_grad_u_p[P4EST_DIM], const double *jump_normal_flux_read_p, const double *normals_read_p[P4EST_DIM], const double *jump_u_read_p);

  bool interface_neighbor_is_found(const p4est_locidx_t& quad_idx, const int& dir, interface_neighbor& int_nb);
  interface_neighbor get_interface_neighbor(const p4est_locidx_t& quad_idx, const int& dir,
                                            const p4est_locidx_t& tmp_quad_idx,
                                            const p4est_locidx_t& quad_fine_node_idx,
                                            const p4est_locidx_t& tmp_fine_node_idx,
                                            const double *phi_read_p, const double *phi_dd_read_p[P4EST_DIM]);

  void update_interface_values(Vec new_cell_extension, const double *solution_read_p, const double *extension_on_fine_nodes_read_p);
  void cell_TVD_extension_of_interface_values(Vec new_cell_extension, const double& threshold, const uint& niter_max);
public:

  /* ! VERY IMPORTANT ! QUALITY OF THE GRID, LAYER OF FINE CELLS, and so on... */

  my_p4est_xgfm_cells_t(const my_p4est_cell_neighbors_t *ngbd_c, const my_p4est_node_neighbors_t *ngbd_n, const my_p4est_node_neighbors_t *fine_ls, const bool activate_x_ = true);
  ~my_p4est_xgfm_cells_t();

#ifdef P4_TO_P8
  void set_phi(Vec phi_on_fine_mesh, Vec phi_xx_on_fine_mesh = NULL, Vec phi_yy_on_fine_mesh = NULL, Vec phi_zz_on_fine_mesh = NULL);
#else
  void set_phi(Vec phi_on_fine_mesh, Vec phi_xx_on_fine_mesh = NULL, Vec phi_yy_on_fine_mesh = NULL);
#endif

  void set_normals(Vec normals[]);
  void set_jumps(Vec jump_u, Vec jump_normal_flux);

  inline void set_bc(BoundaryConditionsDIM& bc)            {this->bc       = &bc; is_matrix_built = false;}

  inline void set_mus(double mu_m_, double mu_p_)         {
    jumps_have_been_set   = jumps_have_been_set && (fabs(mu_m_ - mu_m.get_value()) < EPS*MAX(mu_m_, mu_m.get_value())) && (fabs(mu_p_ - mu_p.get_value()) < EPS*MAX(mu_p_, mu_p.get_value()));
    this->mu_m.set(mu_m_); this->mu_p.set(mu_p_);
    mu_m_is_larger        = (mu_m_ >= mu_p_);
    mu_m_and_mu_p_equal   = fabs(mu_m_ - mu_p_) < EPS*MAX(fabs(mu_m_), fabs(mu_p_));
    is_matrix_built       = false;
    mus_have_been_set     = true;
  }
  inline void set_diagonals(double add_m_, double add_p_) { this->add_diag_m.set(add_m_); this->add_diag_p.set(add_p_); is_matrix_built = false;}
  inline void set_rhs(Vec rhs_)
  {
#ifdef CASL_THROWS
    // compare local size, global size and ghost layers
    PetscInt local_size, global_size;

    ierr = VecGetLocalSize(rhs_, &local_size); CHKERRXX(ierr);
    int my_error = ( ((PetscInt) p4est->local_num_quadrants) != local_size);

    ierr = VecGetSize(rhs_, &global_size); CHKERRXX(ierr);
    my_error = my_error || (global_size != ((PetscInt) p4est->global_num_quadrants));

    int mpiret = MPI_Allreduce(MPI_IN_PLACE, &my_error, 1, MPI_INT, MPI_LOR, p4est->mpicomm); SC_CHECK_MPI(mpiret);
    if(my_error)
      throw std::invalid_argument("my_p4est_xgfm_cells_t::set_rhs(Vec): the vector argument must be preallocated and have the same layout as if constructed with VecCreateMPI(p4est->mpicomm, p4est->local_num_quadrants, p4est->global_num_quadrants, &Vec) on the coarse p4est...");
#endif
    this->rhs = rhs_;
  }
  inline bool get_matrix_has_nullspace()                  { return matrix_has_nullspace; }

  /* Benchmark tests revealed that PCHYPRE is MUCH faster than PCSOR as PCType!
   * The linear systme is supposed to be symmetric positive (semi-) definite, so KSPCG is ok as KSPType
   * Note: a low threshold for tolerance_on_rel_residual is critical to ensure accuracy in cases with large differences in diffusion coefficients!
   * */
  void solve(KSPType ksp_type = KSPCG, PCType pc_type = PCHYPRE, double absolute_accuracy_threshold = 1e-8, double tolerance_on_rel_residual = 1e-12);
//  void solve(KSPType ksp_type = KSPBCGS, PCType pc_type = PCSOR, double absolute_accuracy_threshold = 1e-8, double tolerance_on_rel_residual = 1e-12);

  void get_extended_interface_values(Vec& cell_centered_extension, Vec& fine_node_sampled_extension)
  {
#ifdef CASL_THROWS
    int my_error = (solution_is_set && (solution == NULL) && (extension_cell_values == NULL));
    int mpiret = MPI_Allreduce(MPI_IN_PLACE, &my_error, 1, MPI_INT, MPI_LOR, p4est->mpicomm); SC_CHECK_MPI(mpiret);
    if(my_error)
      throw std::invalid_argument("my_p4est_xgfm_cells_t::get_extended_interface_values(Vec&, Vec&): the extended interface values cannot be calculated if the solution has been returned to the user beforehand.");
#endif
    if(!solution_is_set)
      solve();
    if(extension_cell_values == NULL)
    {
#ifdef CASL_THROWS
      for (short dim = 0; dim < P4EST_DIM; ++dim)
        my_error = my_error || (jump_mu_grad_u[dim] == NULL);
      if(my_error)
        throw std::invalid_argument("my_p4est_xgfm_cells_t::get_extended_interface_values(Vec&, Vec&): the extended interface values cannot be calculated if the jumps in mu*grad_u have been returned to the used beforehand.");
#endif
      P4EST_ASSERT((!activate_x || mu_m_and_mu_p_equal) && (extension_on_fine_nodes == NULL));

      const double *solution_read_p;
      ierr = VecGetArrayRead(solution, &solution_read_p); CHKERRXX(ierr);
      ierr = VecCreateGhostCells(p4est, ghost, &extension_cell_values); CHKERRXX(ierr);
      extend_interface_values(solution_read_p, extension_cell_values, NULL);
      const double *extension_cell_values_read_p;
      ierr = VecGetArrayRead(extension_cell_values, &extension_cell_values_read_p); CHKERRXX(ierr);
      ierr = VecCreateGhostNodes(fine_p4est, fine_nodes, &extension_on_fine_nodes); CHKERRXX(ierr);
      interpolate_coarse_cell_field_to_fine_nodes(extension_cell_values_read_p, extension_on_fine_nodes);
      ierr = VecRestoreArrayRead(solution, &solution_read_p); CHKERRXX(ierr);
      ierr = VecRestoreArrayRead(extension_cell_values, &extension_cell_values_read_p); CHKERRXX(ierr);
    }
    cell_centered_extension = extension_cell_values;
    extension_cell_values = NULL; // will be handled by the new owner (hopefully :-P)...
    fine_node_sampled_extension = extension_on_fine_nodes;
    extension_on_fine_nodes = NULL; // will be handled by the new owner (hopefully :-P)...
  }

  void get_jump_mu_grad_u(Vec to_return[P4EST_DIM])
  {
    if(activate_x && !solution_is_set)
      solve();
    for (short dim = 0; dim < P4EST_DIM; ++dim)
    {
      to_return[dim]      = jump_mu_grad_u[dim];
      jump_mu_grad_u[dim] = NULL; // will be handled by the new owner (hopefully :-P)...
    }
  };

  int get_number_of_corrections() const {return numbers_of_ksp_iterations.size()-1; }
  std::vector<PetscInt> get_numbers_of_ksp_iterations() const {return numbers_of_ksp_iterations; }
  std::vector<double> get_max_corrections() const {return max_corrections; }
  std::vector<double> get_relative_residuals() const {return relative_residuals; }

  void get_flux_components_and_subtract_them_from_velocities(Vec flux[P4EST_DIM], my_p4est_faces_t *faces, Vec vstar[P4EST_DIM] = NULL, Vec vnp1[P4EST_DIM] = NULL);
  void get_flux_components(Vec flux[P4EST_DIM], my_p4est_faces_t* faces)
  {
    get_flux_components_and_subtract_them_from_velocities(flux, faces);
  }

  Vec get_solution()
  {
    if(!solution_is_set)
      solve();
    Vec to_return = solution;
    solution = NULL; // will be handled by user, hopefully!
    return to_return;
  }

  void set_initial_guess(Vec& initial_guess);

};

#endif // MY_P4EST_XGFM_CELLS_H
<|MERGE_RESOLUTION|>--- conflicted
+++ resolved
@@ -158,18 +158,11 @@
   p4est_nodes_t *fine_nodes;
   p4est_ghost_t *fine_ghost;
   const my_p4est_node_neighbors_t *fine_node_ngbd;
-<<<<<<< HEAD
   Vec phi, jump_u;
   Vec normals, phi_xxyyzz; // P4EST_DIM block-structured, not owned by the solver
   bool phi_has_been_set, normals_have_been_set, mus_have_been_set, jumps_have_been_set, second_derivatives_of_phi_are_set;
   Vec corrected_rhs; // constructed and owned by solver, hence destroyed at destruction
   Vec jump_mu_grad_u; // P4EST_DIM block-structured constructed and owned by solver, hence destroyed at destruction
-=======
-  Vec phi, jump_u, normals[P4EST_DIM], phi_second_der[P4EST_DIM];
-  bool phi_has_been_set, normals_have_been_set, mus_have_been_set, jumps_have_been_set, second_derivatives_of_phi_are_set;
-  Vec corrected_rhs; // constructed and owned by solver, hence destroyed at destruction
-  Vec jump_mu_grad_u[P4EST_DIM]; // constructed and owned by solver, hence destroyed at destruction
->>>>>>> 82cac1f9
   Vec extension_cell_values, extension_on_fine_nodes; // constructed and owned by solver, hence destroyed at destruction
 
   BoundaryConditionsDIM *bc;
