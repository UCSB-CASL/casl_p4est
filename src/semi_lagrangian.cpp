--- conflicted
+++ resolved
@@ -11,11 +11,7 @@
 #include <vector>
 #include <algorithm>
 
-<<<<<<< HEAD
-SemiLagrangian::SemiLagrangian(p4est_t **p4est, p4est_nodes_t **nodes, my_p4est_brick_t *myb)
-=======
 SemiLagrangian::SemiLagrangian(p4est_t **p4est, p4est_nodes_t **nodes, p4est_ghost_t **ghost, my_p4est_brick_t *myb)
->>>>>>> 6201daae
   : p_p4est_(p4est), p4est_(*p4est),
     p_nodes_(nodes), nodes_(*nodes),
     p_ghost_(ghost), ghost_(*ghost),
@@ -80,7 +76,6 @@
     };
 
     // make the domain periodic
-    // TODO: the domain in not necessarily periodic ! idea : clip the coordinates to find the smallest cell and do interpolation on the original coordinates ... do that inside the interpolation procedure
     if (xy_departure[0] > xmax)
       xy_departure[0] -= xmax - xmin;
     else if (xy_departure[0] < xmin)
