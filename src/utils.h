#ifndef UTILS_H
#define UTILS_H

// casl_p4est
#include <p4est_nodes.h>
#include <src/petsc_logging.h>

// p4est
#include <p4est.h>

// PETSc
#include <petsc.h>

// System
#include <stdexcept>
#include <sstream>

class CF_1
{
public:
  double lip;
  virtual double operator()(double x) const=0 ;
  virtual ~CF_1() {}
};


class CF_2
{
public:
  double lip;
  virtual double operator()(double x, double y) const=0 ;
  virtual ~CF_2() {}
};

class CF_3
{
public:
  double lip;
  virtual double operator()(double x, double y,double z) const=0 ;
  virtual ~CF_3() {}
};

typedef enum {
  DIRICHLET,
  NEUMANN,
  NOINTERFACE,
  MIXED
} BoundaryConditionType;

std::ostream& operator << (std::ostream& os, BoundaryConditionType  type);
std::istream& operator >> (std::istream& is, BoundaryConditionType& type);

class WallBC2D
{
public:
  virtual BoundaryConditionType operator()( double x, double y ) const=0 ;
};

class WallBC3D
{
public:
  virtual BoundaryConditionType operator()( double x, double y, double z ) const=0 ;
};


class BoundaryConditions2D
{
private:
  const WallBC2D* WallType_;
  BoundaryConditionType InterfaceType_;

  const CF_2 *p_WallValue;
  const CF_2 *p_InterfaceValue;

public:
  BoundaryConditions2D()
  {
    WallType_ = NULL;
    p_WallValue = NULL;
    InterfaceType_ = NOINTERFACE;
    p_InterfaceValue = NULL;
  }

  inline void setWallTypes( const WallBC2D& w )
  {
    WallType_ = &w;
  }

  inline const WallBC2D& getWallType() const
  {
    return *WallType_;
  }

  inline void setWallValues( const CF_2& v ){
    p_WallValue = &v;
  }

  inline void setInterfaceType(BoundaryConditionType bc){
    InterfaceType_ = bc;
  }

  inline void setInterfaceValue(const CF_2& in){
    p_InterfaceValue = &in;
  }

  inline BoundaryConditionType wallType( double x, double y ) const
  {
#ifdef CASL_THROWS
    if(WallType_ == NULL) throw std::invalid_argument("[CASL_ERROR]: The type of boundary conditions has not been set on the walls.");
#endif
    return (*WallType_)(x,y);
  }

  inline BoundaryConditionType interfaceType() const{ return InterfaceType_;}

  inline double wallValue(double x, double y) const
  {
#ifdef CASL_THROWS
    if(p_WallValue == NULL) throw std::invalid_argument("[CASL_ERROR]: The value of the boundary conditions has not been set on the walls.");
#endif
    return p_WallValue->operator ()(x,y);
  }

  inline double interfaceValue(double x, double y) const
  {
#ifdef CASL_THROWS
    if(p_InterfaceValue == NULL) throw std::invalid_argument("[CASL_ERROR]: The value of the boundary conditions has not been set on the interface.");
#endif
    return p_InterfaceValue->operator ()(x,y);
  }
};

class BoundaryConditions3D
{
private:
  const WallBC3D* WallType_;
  BoundaryConditionType InterfaceType_;

  const CF_3 *p_WallValue;
  const CF_3 *p_InterfaceValue;

public:
  BoundaryConditions3D()
  {
    WallType_ = NULL;
    p_WallValue = NULL;
    InterfaceType_ = NOINTERFACE;
    p_InterfaceValue = NULL;
  }

  inline void setWallTypes( const WallBC3D& w )
  {
    WallType_ = &w;
  }

  inline const WallBC3D& getWallType() const
  {
    return *WallType_;
  }

  inline void setWallValues( const CF_3& v ){
    p_WallValue = &v;
  }

  inline void setInterfaceType(BoundaryConditionType bc){
    InterfaceType_ = bc;
  }

  inline void setInterfaceValue(const CF_3& in){
    p_InterfaceValue = &in;
  }

  inline BoundaryConditionType wallType( double x, double y, double z ) const
  {
#ifdef CASL_THROWS
    if(WallType_ == NULL) throw std::invalid_argument("[CASL_ERROR]: The type of boundary conditions has not been set on the walls.");
#endif
    return (*WallType_)(x,y,z);
  }

  inline BoundaryConditionType interfaceType() const{ return InterfaceType_;}

  inline double wallValue(double x, double y, double z) const
  {
#ifdef CASL_THROWS
    if(p_WallValue == NULL) throw std::invalid_argument("[CASL_ERROR]: The value of the boundary conditions has not been set on the walls.");
#endif
    return p_WallValue->operator ()(x,y,z);
  }

  inline double interfaceValue(double x, double y, double z) const
  {
#ifdef CASL_THROWS
    if(p_InterfaceValue == NULL) throw std::invalid_argument("[CASL_ERROR]: The value of the boundary conditions has not been set on the interface.");
#endif
    return p_InterfaceValue->operator ()(x,y,z);
  }
};

// p4est boolean type
typedef int p4est_bool_t;
#define P4EST_TRUE  1
#define P4EST_FALSE 0

// Some Macros
#define EPS 1e-13
#ifndef ABS
#define ABS(a) ((a)>0 ? (a) : -(a))
#endif

#ifndef MIN
#define MIN(a,b) ((a)>(b)?(b):(a))
#endif

#ifndef MAX
#define MAX(a,b) ((a)<(b)?(b):(a))
#endif

#ifndef SQR
#define SQR(a) (a)*(a)
#endif

inline double DELTA( double x, double h )
{
  if( x > h ) return 0;
  if( x <-h ) return 0;
  else      return (1+cos(M_PI*x/h))*0.5/h;
}

inline double HVY( double x, double h )
{
  if( x > h ) return 1;
  if( x <-h ) return 0;
  else      return (1+x/h+sin(M_PI*x/h)/M_PI)*0.5;
}

inline double SIGN(double a)
{
  return (a>0) ? 1:-1;
}

inline double MINMOD( double a, double b )
{
  if(a*b<=0) return 0;
  else
  {
    if((fabs(a))<(fabs(b))) return a;
    else                    return b;
  }
}

inline double HARMOD( double a, double b )
{
  if(a*b<=0) return 0;
  else
  {
    if(a<0) a=-a;
    if(b<0) b=-b;

    return 2*a*b/(a+b);
  }
}

inline double ENO2( double a, double b )
{
  if(a*b<=0) return 0;
  else
  {
    if((ABS(a))<(ABS(b))) return a;
    else                  return b;
  }
}

inline double SUPERBEE( double a, double b )
{
  if(a*b<=0) return 0;
  else
  {
    double theta = b/a;
    if(theta<0.5) return 2*b;
    if(theta<1.0) return a;
    if(theta<2.0) return b;
    else          return 2*a;
  }
}

/*!
 * \brief c2p_coordinate_transform Converts local (within tree [0,1]) coordinates into global coordinates
 * \param p4est the forest
 * \param tree_id the current tree in which the point is located
 * \param x will be ignored if set to NULL
 * \param y will be ignored if set to NULL
 * \param z will be ignored if set to NULL
 */
void c2p_coordinate_transform(p4est_t *p4est, p4est_topidx_t tree_id, double *x, double *y, double *z);

/*!
 * \brief dx_dy_dz_quadrant finds the actual dx_dy_dz of a quadrant
 * \param p4est the forest
 * \param tree_id the current tree in which quadrant is located
 * \param quad the current quadrant
 * \param dx will be ignored if set to NULL
 * \param dy will be ignored if set to NULL
 * \param dz will be ignored if set to NULL
 */
void dx_dy_dz_quadrant(p4est_t *p4est, p4est_topidx_t& tree_id, p4est_quadrant_t* quad, double *dx, double *dy, double *dz);

/*!
 * \brief xyz_quadrant finds the global x_y_z of a quadrant
 * \param p4est the forest
 * \param tree_id the current tree that owns the quadrant
 * \param quad the current quadrant
 * \param x will be ignored if set to NULL
 * \param y will be ignored if set to NULL
 * \param z will be ignored if set to NULL
 */
void xyz_quadrant(p4est_t *p4est, p4est_topidx_t& tree_id, p4est_quadrant_t* quad, double *x, double *y, double *z);

/*!
 * \brief bilinear_interpolation performs bilinear interpolation for a point
 * \param p4est the forest
 * \param tree_id the current tree that owns the quadrant
 * \param quad the current quarant
 * \param F a simple C-style array of size 4, containing the values of the function at the vertices of the quadrant. __MUST__ be z-ordered
 * \param x_global global x-coordinate of the point
 * \param y_global global y-coordinate of the point
 * \return interpolated value
 */
double bilinear_interpolation(p4est_t *p4est, p4est_topidx_t tree_id, const p4est_quadrant_t &quad, const double *F, const double *xy_global);

/*!
 * \brief non_oscilatory_quadratic_interpolation performs non-oscilatory quadratic interpolation for a point
 * \param p4est the forest
 * \param tree_id the current tree that owns the quadrant
 * \param quad the current quarant
 * \param F a simple C-style array of size 4, containing the values of the function at the vertices of the quadrant. __MUST__ be z-ordered
 * \param Fxx a simple C-style array of size 4, containing the values of the xx derivative of function at the vertices of the quadrant. does not need to be z-ordered
 * \param Fyy a simple C-style array of size 4, containing the values of the yy derivative of function at the vertices of the quadrant. does not need to be z-ordered
 * \param x_global global x-coordinate ointerface_location_with_second_order_derivativef the point
 * \param y_global global y-coordinate of the point
 * \return interpolated value
 */
double quadratic_non_oscillatory_interpolation(p4est_t *p4est, p4est_topidx_t tree_id, const p4est_quadrant_t &quad, const double *F, const double *Fxx, const double *Fyy, const double *xy_global);

/*!
 * \brief quadratic_interpolation performs quadratic interpolation for a point
 * \param p4est the forest
 * \param tree_id the current tree that owns the quadrant
 * \param quad the current quarant
 * \param F a simple C-style array of size 4, containing the values of the function at the vertices of the quadrant. __MUST__ be z-ordered
 * \param Fxx a simple C-style array of size 4, containing the values of the xx derivative of function at the vertices of the quadrant. does not need to be z-ordered
 * \param Fyy a simple C-style array of size 4, containing the values of the yy derivative of function at the vertices of the quadrant. does not need to be z-ordered
 * \param x_global global x-coordinate of the point
 * \param y_global global y-coordinate of the point
 * \return interpolated value
 */
double quadratic_interpolation(p4est_t *interface_location_with_second_order_derivativep4est, p4est_topidx_t tree_id, const p4est_quadrant_t &quad, const double *F, const double *Fxx, const double *Fyy, const double *xy_global);

/*!
 * \brief p4est_VecCreate Creates a normal PETSc parallel vector based on p4est node ordering
 * \param p4est the forest
 * \param nodes the nodes numbering data structure
 * \param v PETSc vector type
 */
PetscErrorCode VecCreateGhost(p4est_t *p4est, p4est_nodes_t *nodes, Vec* v);

/*!
 * \brief p4est2petsc_local_numbering converts p4est local node numbering convention to petsc local numbering convention
 * \param nodes the nodes numbering structure
 * \param p4est_node_locidx local numbering in p4est convention
 * \return local numbering in petsc convention
 */
p4est_locidx_t p4est2petsc_local_numbering(p4est_nodes_t *nodes, p4est_locidx_t p4est_node_locidx);

inline double int2double_coordinate_transform(p4est_qcoord_t a){
  return static_cast<double>(a)/static_cast<double>(P4EST_ROOT_LEN);
}

/*!
 * \brief integrate_over_negative_domain_in_one_quadrant
 */
double integrate_over_negative_domain_in_one_quadrant(p4est_t *p4est, p4est_nodes_t *nodes, p4est_quadrant_t *quad, p4est_locidx_t quad_idx, Vec phi, Vec f);

/*!
 * \brief integrate_over_negative_domain integrate a quantity f over the negative domain defined by phi
 *        note: second order convergence
 * \param p4est the p4est
 * \param nodes the nodes structure associated to p4est
 * \param phi
 * \param f the scalar to integrate
 * \return the integral of f over the phi<0 domain, \int_{\phi<0} f
 */
double integrate_over_negative_domain(p4est_t *p4est, p4est_nodes_t *nodes, Vec phi, Vec f);

/*!
 * \brief area_in_negative_domain_in_one_quadrant
 */
double area_in_negative_domain_in_one_quadrant(p4est_t *p4est, p4est_nodes_t *nodes, p4est_quadrant_t *quad, p4est_locidx_t quad_idx, Vec phi);

/*!
 * \brief area_in_negative_domain compute the area of the negative domain defined by phi
 *        note: second order convergence
 * \param p4est the p4est
 * \param nodes the nodes structure associated to p4est
 * \param phi the level-set function
 * \return the area in the negative phi domain, i.e. \int_{phi<0} 1
 */
double area_in_negative_domain(p4est_t *p4est, p4est_nodes_t *nodes, Vec phi);

/*!
 * \brief integrate_over_interface_in_one_quadrant
 */
double integrate_over_interface_in_one_quadrant(p4est_t *p4est, p4est_nodes_t *nodes, p4est_quadrant_t *quad, p4est_locidx_t quad_idx, Vec phi, Vec f);

/*!
 * \brief integrate_over_interface integrate a scalar f over the 0-contour of the level-set function phi.
 *        note: first order convergence only
 * \param p4est the p4est
 * \param nodes the nodes structure associated to p4est
 * \param phi the level-set function
 * \param f the scalar to integrate
 * \return the integral of f over the contour defined by phi, i.e. \int_{phi=0} f
 */
double integrate_over_interface(p4est_t *p4est, p4est_nodes_t *nodes, Vec phi, Vec f);

/*!
 * \brief is_node_xmWall checks if a node is on x^- domain boundary
 * \param p4est [in] p4est
 * \param ni    [in] pointer to the node structure
 * \return true if the point is on the left domain boundary and p4est is _NOT_ periodic
 */
bool is_node_xmWall(const p4est_t *p4est, const p4est_indep_t *ni);

/*!
 * \brief is_node_xpWall checks if a node is on x^+ domain boundary
 * \param p4est [in] p4est
 * \param ni    [in] pointer to the node structure
 * \return true if the point is on the right domain boundary and p4est is _NOT_ periodic
 */
bool is_node_xpWall(const p4est_t *p4est, const p4est_indep_t *ni);

/*!
 * \brief is_node_ymWall checks if a node is on y^- domain boundary
 * \param p4est [in] p4est
 * \param ni    [in] pointer to the node structure
 * \return true if the point is on the domain bottom boundary and p4est is _NOT_ periodic
 */
bool is_node_ymWall(const p4est_t *p4est, const p4est_indep_t *ni);

/*!
 * \brief is_node_ymWall checks if a node is on y^+ domain boundary
 * \param p4est [in] p4est
 * \param ni    [in] pointer to the node structure
 * \return true if the point is on the domain top boundary and p4est is _NOT_ periodic
 */
bool is_node_ypWall(const p4est_t *p4est, const p4est_indep_t *ni);

/*!
 * \brief is_node_Wall checks if a node is on any of domain boundaries
 * \param p4est [in] p4est
 * \param ni    [in] pointer to the node structure
 * \return true if the point is on the domain boundary and p4est is _NOT_ periodic
 */
bool is_node_Wall  (const p4est_t *p4est, const p4est_indep_t *ni);

/*!
 * \brief sample_cf_on_nodes samples a cf function on the nodes. both local and ghost poinst are considered
 * \param p4est [in] the p4est object
 * \param nodes [in] the nodes data structure
 * \param cf    [in] the cf function. It is assumed that the function can be evaluated at _ANY_ point, whether local or remote
 * \param f     [in, out] a PETSc Vec object to store the result. It is assumed that the vector is allocated. A check
 * is performed to ensure enough memory is available in the Vec object.
 */
void sample_cf_on_nodes(p4est_t *p4est, p4est_nodes_t *nodes, const CF_2& cf, Vec f);

template<typename T>
T ranged_rand(T a, T b, int seed = 0){
  if (seed) srand(seed);
  return static_cast<T>(static_cast<double>(rand())/static_cast<double>(RAND_MAX) * (b-a) + a);
}

/*!
 * \brief prepares MPI, PETSc, p4est, and sc libraries
 */
class Session{
  PetscLogStage stage;
  PetscErrorCode ierr;
public:
  ~Session(){
    ierr = PetscFinalize(); CHKERRXX(ierr);
  }

  void init(int argc, char **argv, MPI_Comm mpicomm){
    ierr = PetscInitialize(&argc, &argv, NULL, NULL); CHKERRXX(ierr);
<<<<<<< HEAD
    sc_init (mpicomm, 0, 0, NULL, SC_LP_SILENT);
=======
    sc_init (mpicomm, P4EST_FALSE, P4EST_FALSE, NULL, SC_LP_SILENT);
>>>>>>> 8a2e4b8b
    p4est_init (NULL, SC_LP_SILENT);
#ifdef CASL_LOG_EVENTS
    register_petsc_logs();
#endif
  }

};

class parStopWatch{
public:
  typedef enum{
    root_timings,
    all_timings
  } stopwatch_timing;

private:
  double ts, tf;
  MPI_Comm comm_;
  int mpirank;
  std::string msg_;
  stopwatch_timing timing_;

public:   

  parStopWatch(stopwatch_timing timing = root_timings, MPI_Comm comm = MPI_COMM_WORLD)
    : comm_(comm), timing_(timing)
  {
    MPI_Comm_rank(comm_, &mpirank);
  }

  void start(const std::string& msg){
    msg_ = msg;
    PetscPrintf(comm_, "%s ... \n", msg.c_str());
    ts = MPI_Wtime();
  }

  void stop(){
    tf = MPI_Wtime();
  }

  double read_duration(){
    double elap = tf - ts;

    PetscPrintf(comm_, "%s ... done in ", msg_.c_str());
    if (timing_ == all_timings){
      PetscSynchronizedPrintf(comm_, "\n   %.4lf secs. on process %2d",elap, mpirank);
      PetscSynchronizedFlush(comm_);
      PetscPrintf(comm_, "\n");
    } else {
      PetscPrintf(comm_, " %.4lf secs. on process %d [Note: only showing root's timings]\n", elap, mpirank);
    }
    return elap;
  }
};

typedef struct
{
  MPI_Comm            mpicomm;
  int                 mpisize;
  int                 mpirank;
}
mpi_context_t;

#endif // UTILS_H<|MERGE_RESOLUTION|>--- conflicted
+++ resolved
@@ -492,11 +492,7 @@
 
   void init(int argc, char **argv, MPI_Comm mpicomm){
     ierr = PetscInitialize(&argc, &argv, NULL, NULL); CHKERRXX(ierr);
-<<<<<<< HEAD
-    sc_init (mpicomm, 0, 0, NULL, SC_LP_SILENT);
-=======
     sc_init (mpicomm, P4EST_FALSE, P4EST_FALSE, NULL, SC_LP_SILENT);
->>>>>>> 8a2e4b8b
     p4est_init (NULL, SC_LP_SILENT);
 #ifdef CASL_LOG_EVENTS
     register_petsc_logs();
