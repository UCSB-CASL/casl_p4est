--- conflicted
+++ resolved
@@ -82,10 +82,6 @@
   for(unsigned int m=0; m<nb_seeds.size(); m++)
     if(nb_seeds[m].n == n)
       return;
-<<<<<<< HEAD
-  /* note: technically wrong if one wants to add TWO WALL_parallel_to_face points, but that can happen only
-   * if the grid is VERY coarse in theory, so I do not check for it... [Raphael] */
-=======
   add_point(n, x, y, periodicity, xyz_min, xyz_max);
 }
 
@@ -102,7 +98,6 @@
   }
 }
 
->>>>>>> af9bda32
 
 void Voronoi2D::add_point( int n, double x, double y, const bool* periodicity, const double* xyz_min, const double* xyz_max)
 {
