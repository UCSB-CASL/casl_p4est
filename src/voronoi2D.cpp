--- conflicted
+++ resolved
@@ -69,10 +69,22 @@
   for(unsigned int m=0; m<nb_seeds.size(); m++)
     if(nb_seeds[m].n == n)
       return;
-<<<<<<< HEAD
   /* note: technically wrong if one wants to add TWO WALL_parallel_to_face points, but that can happen only
    * if the grid is VERY coarse in theory, so I do not check for it... [Raphael] */
-
+  add_point(n, x, y, periodicity, xyz_min, xyz_max);
+}
+
+void Voronoi2D::assemble_from_set_of_faces(const std::set<indexed_and_located_face>& set_of_neighbor_faces, const bool* periodicity, const double* xyz_min, const double* xyz_max)
+{
+  nb_seeds.clear();
+  for (std::set<indexed_and_located_face>::const_iterator got_it= set_of_neighbor_faces.begin(); got_it != set_of_neighbor_faces.end(); ++got_it) {
+    P4EST_ASSERT((*got_it).face_idx >= 0);
+    add_point((*got_it).face_idx, (*got_it).xyz_face[0], (*got_it).xyz_face[1], periodicity, xyz_min, xyz_max); // no need to check for duplicates by definition of std::set
+  }
+}
+
+void Voronoi2D::add_point( int n, double x, double y, const bool* periodicity, const double* xyz_min, const double* xyz_max)
+{
   ngbd2Dseed p;
   p.n     = n;
   p.p.x   = x;
@@ -152,102 +164,6 @@
 
 void Voronoi2D::set_center_point(double x, double y)
 {
-=======
-  add_point(n, x, y, periodicity, xyz_min, xyz_max);
-}
-
-void Voronoi2D::assemble_from_set_of_faces(const std::set<indexed_and_located_face>& set_of_neighbor_faces, const bool* periodicity, const double* xyz_min, const double* xyz_max)
-{
-  nb_seeds.clear();
-  for (std::set<indexed_and_located_face>::const_iterator got_it= set_of_neighbor_faces.begin(); got_it != set_of_neighbor_faces.end(); ++got_it) {
-    P4EST_ASSERT((*got_it).face_idx >= 0);
-    add_point((*got_it).face_idx, (*got_it).xyz_face[0], (*got_it).xyz_face[1], periodicity, xyz_min, xyz_max); // no need to check for duplicates by definition of std::set
-  }
-}
-
-
-void Voronoi2D::add_point( int n, double x, double y, const bool* periodicity, const double* xyz_min, const double* xyz_max)
-{
-  ngbd2Dseed p;
-  p.n     = n;
-  p.p.x   = x;
-  p.p.y   = y;
-  p.dist  = (p.p - center_seed).norm_L2();
-  p.theta = DBL_MAX;
-  nb_seeds.push_back(p);
-  if(periodicity[0] || periodicity[1]) // some periodicity ?
-  {
-    const double domain_diag = sqrt(SQR(xyz_max[0] - xyz_min[0]) + SQR(xyz_max[1] - xyz_min[1]));
-    if(periodicity[0]) // x periodic
-    {
-      // we use 0.49 instead of 0.5 to ensure everything goes fine even for a 1/1 grid
-      int x_coeff = (fabs(x-center_seed.x) > 0.49*(xyz_max[0] - xyz_min[0]))? ((x<center_seed.x)?+1:-1): 0;
-      if(x_coeff != 0)
-      {
-        ngbd2Dseed x_wrapped_neighbor;
-        x_wrapped_neighbor.n      = n;
-        x_wrapped_neighbor.p.x    = x + ((double) x_coeff)*(xyz_max[0] - xyz_min[0]);
-        x_wrapped_neighbor.p.y    = y;
-        x_wrapped_neighbor.dist   = (x_wrapped_neighbor.p - center_seed).norm_L2();
-        x_wrapped_neighbor.theta  = DBL_MAX;
-        if(x_wrapped_neighbor.dist < 0.51*domain_diag)
-          nb_seeds.push_back(x_wrapped_neighbor);
-      }
-      if(periodicity[1]) // x periodic AND y periodic
-      {
-        int y_coeff = (fabs(y-center_seed.y) > 0.49*(xyz_max[1] - xyz_min[1]))? ((y<center_seed.y)?+1:-1): 0;
-        // first add the y-wrapped if needed
-        if(y_coeff != 0)
-        {
-          ngbd2Dseed y_wrapped_neighbor;
-          y_wrapped_neighbor.n      = n;
-          y_wrapped_neighbor.p.x    = x;
-          y_wrapped_neighbor.p.y    = y + ((double) y_coeff)*(xyz_max[1] - xyz_min[1]);
-          y_wrapped_neighbor.dist   = (y_wrapped_neighbor.p - center_seed).norm_L2();
-          y_wrapped_neighbor.theta  = DBL_MAX;
-          if(y_wrapped_neighbor.dist < 0.51*domain_diag)
-            nb_seeds.push_back(y_wrapped_neighbor);
-        }
-        // then add the xy-wrapped if need
-        if(x_coeff != 0)
-        {
-          ngbd2Dseed xy_wrapped_neighbor;
-          xy_wrapped_neighbor.n     = n;
-          xy_wrapped_neighbor.p.x   = x + ((double) x_coeff)*(xyz_max[0] - xyz_min[0]);
-          xy_wrapped_neighbor.p.y   = y + ((double) y_coeff)*(xyz_max[1] - xyz_min[1]);
-          xy_wrapped_neighbor.dist  = (xy_wrapped_neighbor.p - center_seed).norm_L2();
-          xy_wrapped_neighbor.theta = DBL_MAX;
-          if(xy_wrapped_neighbor.dist < 0.51*domain_diag)
-            nb_seeds.push_back(xy_wrapped_neighbor);
-        }
-      }
-    }
-    else // only y-periodic
-    {
-      int y_coeff = (fabs(y-center_seed.y) > 0.49*(xyz_max[1] - xyz_min[1]))? ((y<center_seed.y)?+1:-1): 0;
-      if(y_coeff != 0)
-      {
-        ngbd2Dseed y_wrapped_neighbor;
-        y_wrapped_neighbor.n      = n;
-        y_wrapped_neighbor.p.x    = x;
-        y_wrapped_neighbor.p.y    = y + ((double) y_coeff)*(xyz_max[1] - xyz_min[1]);
-        y_wrapped_neighbor.dist   = (y_wrapped_neighbor.p - center_seed).norm_L2();
-        y_wrapped_neighbor.theta  = DBL_MAX;
-        if(y_wrapped_neighbor.dist < 0.51*domain_diag)
-          nb_seeds.push_back(y_wrapped_neighbor);
-      }
-    }
-  }
-}
-
-void Voronoi2D::set_center_point(Point2 center_seed_ )
-{
-  this->center_seed = center_seed_;
-}
-
-void Voronoi2D::set_center_point(double x, double y)
-{
->>>>>>> 3779518e
   center_seed.x = x;
   center_seed.y = y;
 }
@@ -370,11 +286,7 @@
 void Voronoi2D::clip_interface()
 {
 #ifdef CASL_THROWS
-<<<<<<< HEAD
-  if(phi_values.size()!=nb_seeds.size() || phi_values.size()!= partition.size())
-=======
   if(phi_values.size() != nb_seeds.size() || phi_values.size() != partition.size())
->>>>>>> 3779518e
     throw std::invalid_argument("[CASL_THROWS]: Voronoi2D: the lists of points, vertices and/or level-set values do not have the same length.");
 #endif
 
@@ -461,38 +373,22 @@
         continue;
       }
 
-<<<<<<< HEAD
-      u /= u.norm_L2();
-      ngbd2Dseed tmp;
-      tmp.n = INTERFACE;
-      Point2 n; n.x = u.y; n.y = -u.x;
-      double d = (u.x*(center_seed.y-pmk.y) - u.y*(center_seed.x-pmk.x)) / n.cross(u);
-      tmp.p = center_seed + n*2*d;
-=======
       u /= u.norm_L2(); // --> norm of u is 1.0
       ngbd2Dseed tmp;
       tmp.n = INTERFACE;
       const Point2 center_to_pmk = pmk - center_seed;
       tmp.p = center_seed + (center_to_pmk - u*(center_to_pmk.dot(u)))*2.0; // mirror point of the center seed across the (straight) INTERFACE partition segment
 
->>>>>>> 3779518e
 
       partition[k] = pmk;
       phi_values[k] = 0.0;
 
       if(k == l)
       {
-<<<<<<< HEAD
-        partition.insert(partition.begin()+r, plr);
-        phi_values.insert(phi_values.begin()+r, 0);
-        nb_seeds.insert(nb_seeds.begin()+r, tmp);
-        if(r<=m0) m0++;
-=======
         partition.insert(partition.begin() + r, plr);
         phi_values.insert(phi_values.begin() + r, 0);
         nb_seeds.insert(nb_seeds.begin() + r, tmp);
         if(r <= m0) m0++;
->>>>>>> 3779518e
 
         /* move on to next point */
         m = mod(r + 1, partition.size());
@@ -500,11 +396,7 @@
       else
       {
         partition[l] = plr;
-<<<<<<< HEAD
-        phi_values[l] = 0;
-=======
         phi_values[l] = 0.0;
->>>>>>> 3779518e
         nb_seeds[l] = tmp;
 
         /* move on to next point */
@@ -518,11 +410,7 @@
   } while(k != m0 && m != m0);
 
 #ifdef CASL_THROWS
-<<<<<<< HEAD
-  if(partition.size()!=nb_seeds.size() || phi_values.size()!=nb_seeds.size())
-=======
   if(partition.size() != nb_seeds.size() || phi_values.size() != nb_seeds.size())
->>>>>>> 3779518e
     throw std::invalid_argument("[CASL_ERROR]: Voronoi2D->clip_Interface: error while clipping the interface.");
 #endif
 
@@ -532,11 +420,7 @@
 
 bool Voronoi2D::is_interface() const
 {
-<<<<<<< HEAD
-  for(unsigned int n=0; n<nb_seeds.size(); ++n)
-=======
   for(size_t n = 0; n < nb_seeds.size(); ++n)
->>>>>>> 3779518e
     if(nb_seeds[n].n == INTERFACE)
       return true;
   return false;
