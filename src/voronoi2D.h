#ifndef VORONOI2D_H
#define VORONOI2D_H

#include <fstream>
#include <vector>

#include <src/my_p4est_utils.h>
#include <src/casl_math.h>
#include <src/point2.h>

#ifdef Voronoi_DIM
#undef Voronoi_DIM
#endif
#ifdef ngbdDIMseed
#undef ngbdDIMseed
#endif

#define Voronoi_DIM Voronoi2D
#define ngbdDIMseed ngbd2Dseed

using std::vector;

struct ngbd2Dseed
{
  /*!
     * \brief the index of the point
     */
  int n;

  /*!
     * \brief the coordinates of the point
     */
  Point2 p;

  /*!
     * \brief the angle theta with the reference point
     */
  double theta;

  /*!
   * \brief the distance from this neighbor Voronoi seed to the cell center seed
   */
  double dist;

  void operator=(ngbd2Dseed v)
<<<<<<< HEAD
  {
    n = v.n; p = v.p; theta = v.theta; dist = v.dist;
  }
  inline bool operator<(const ngbd2Dseed& v) const
  {
    return (((this->theta <= 2.0*PI) && (this->theta >=0.0) && (v.theta <= 2.0*PI) && (v.theta >=0.0) && (fabs(this->theta - v.theta) > 2.0*PI*EPS))? (this->theta < v.theta):(this->dist < v.dist));
=======
  {
    n = v.n; p = v.p; theta = v.theta; dist = v.dist;
  }
  inline bool operator<(const ngbd2Dseed& v) const
  {
    return ((this->theta <= 2.0*PI && this->theta >= 0.0 && v.theta <= 2.0*PI && v.theta >=0.0 && fabs(this->theta - v.theta) > 2.0*PI*EPS)? this->theta < v.theta : this->dist < v.dist);
>>>>>>> 3779518e
  }
};


/*!
 * \brief The Voronoi2D class construct a Voronoi partition for a point given its surrounding points.
 * This class also provides functions to compute the volume of the Voronoi partition around the point.
 */
class Voronoi2D
{
  friend class my_p4est_faces_t;
private:
  Point2 center_seed;
  vector<ngbd2Dseed> nb_seeds;
  vector<Point2> partition;
  vector<double> phi_values;
  double phi_c;
  double volume;

  /*!
     * \brief add a point to the list of collocation points, WITHOUT making sure there is no repetition
     * \param n the index of the point to add
     * \param x the first coordinate of the point to add
     * \param y the second coordinate of the point to add
     * \param periodicity the periodicity flag for the computational domain
     * \param xyz_min the coordinates of the lower left corner of the computational domain
     * \param xyz_min the coordinates of the upper right corner of the computational domain
     */
  void add_point( int n, double x, double y, const bool* periodicity, const double* xyz_min, const double* xyz_max);

public:
  /*!
     * \brief default constructor for the Voronoi2D class
     */
  Voronoi2D() { center_seed.x=DBL_MAX; center_seed.y=DBL_MAX; }

//  bool comparison (ngbd2Dseed nb_left, ngbd2Dseed nb_right) {return (nb_left.dist < nb_right.dist);}

  /*!
     * \brief reset the voronoi partition
     */
  void clear();

  /*!
   * \brief operator = copy an existing Voronoi2D
   * \param voro the existing Voronoi2D to be copied
   */
  void operator=( const Voronoi2D& voro );

  /*!
     * \brief get the partition after it has been built using construct_Partition
     * \param points the list of neighbor points used to create the partition
     * \param partition the list of vertices that define the cell around the center point
     *
     * The vertices of the voronoi partition associated with the point number m are m and m+1, i.e. points(m) corresponds to vertices partition(m) and partition(m+1).
     */
  void get_neighbor_seeds( const vector<ngbd2Dseed> *&neighbors) const;
  void get_partition( const vector<Point2> *&partition_ ) const;
  void get_neighbor_seeds(vector<ngbd2Dseed> *&neighbors);
  void get_partition( vector<Point2> *&partition_ );

  /*!
     * \brief update the partition
     * \param partition the new partition
     */
  void set_partition( vector<Point2>& partition );

  /*!
     * \brief set the precomputed voronoi cell
     * \param neighbors_ the voronoi neighbors
     * \param partition_ the new partition
     * \param volume_ the volume/area of the partition
     */
  void set_neighbors_and_partition( vector<ngbd2Dseed>& neighbors_, vector<Point2>& partition_, double volume_ );

  /*!
     * \brief set the level-set values at the vertices of the voronoi partition
     * \param ls a continuous description of the level-set function
     */
  void set_level_set_values( const CF_2& ls );

  /*!
     * \brief set the level-set values at the vertices of the voronoi partition
     * \param phi_values the list of the level-set values
     * \param phi_c the value of the level-set at the center point
     */
  void set_level_set_values( vector<double>& phi_values, double phi_c );

  /*!
     * \brief set the point at the center of the partition
     * \param center_seed_ the coordinates of the point
     */
  void set_center_point( Point2 center_seed_ );

  /*!
     * \brief set the coordinates of the point at the center of the partition
     * \param x the first coordinate of the point
     * \param y the second coordinate of the point
     */
  void set_center_point( double x, double y );
<<<<<<< HEAD
=======
  inline void set_center_point(const double* xyz) {set_center_point(xyz[0], xyz[1]);}
>>>>>>> 3779518e

  /*!
     * \brief get the point at the center of the partition
     * \return center_seed the coordinates of the point
     */
  inline const Point2& get_center_point() const { return center_seed; }
<<<<<<< HEAD
=======
  /*!
     * \brief get the coordinates of the center of the partition
     */
  inline void get_center_point(double *xyz) const { xyz[0] = center_seed.x; xyz[1] = center_seed.y; }
>>>>>>> 3779518e

  /*!
     * \brief add a point to the list of collocation points, making sure there is no repetition
     * \param n the index of the point to add
     * \param x the first coordinate of the point to add
     * \param y the second coordinate of the point to add
     * \param periodicity the periodicity flag for the computational domain
     * \param xyz_min the coordinates of the lower left corner of the computational domain
     * \param xyz_min the coordinates of the upper right corner of the computational domain
     */
  void push( int n, double x, double y, const bool* periodicity, const double* xyz_min, const double* xyz_max);
<<<<<<< HEAD
=======

  void assemble_from_set_of_faces(const std::set<indexed_and_located_face>& set_of_neighbor_faces, const bool* periodicity, const double* xyz_min, const double* xyz_max);
>>>>>>> 3779518e

  /*!
     * \brief modify the coordinates of the points to take in account the periodicity
     * \param p_x periodic in x
     * \param p_y periodic in y
     * \param xmin
     * \param xmax
     * \param ymin
     * \param ymax
     * example: if the center point is (0,1) for a domain [0 1]x[0 2] periodic in x, with a neighbor point
     *  that has coordinates (0.9,1), the point should be transformed to (-0.1,1)
     */
  void enforce_periodicity( bool p_x, bool p_y, double xmin, double xmax, double ymin, double ymax );

  /*!
<<<<<<< HEAD
     * \brief construct the voronoi partition around point center_seed using the neighborhood given in nb_seeds
     */
=======
   * \brief construct_partition constructs the voronoi partition around point center_seed using
   * the neighborhood given in nb_seeds
   * \return a flag that is true if one of the neighbor is a Wall
   */
>>>>>>> 3779518e
  void construct_partition();

  /*!
     * \brief clip the voronoi partition to exclude the points in the positive domain
     *
     * This function remove the points located outside of the negative domain and clips the partition
     * to the negative domain. It also updates the level-set values at the vertices of the partition
     */
  void clip_interface( const CF_2& ls );

  /*!
     * \brief clip the voronoi partition to exclude the points in the positive domain
     *
     * This function remove the points located outside of the negative domain and clips the partition
     * to the negative domain. It also updates the level-set values at the vertices of the partition
     */
  void clip_interface();

  /*!
   * \brief Check if the voronoi cell is crossed by the irregular interface
   * \return true if the cell is crossed by the interface, false otherwise
   */
  bool is_interface() const;

  /*!
     * \brief compute the volume enclosed by the voronoi partition
     */
  void compute_volume();

  /*!
     * \brief get the area inside the voronoi partition
     * \return the area of the voronoi partition containing center_seed and built using the provided points
     */
  inline double get_volume() const { return volume; }

  /*!
   * \brief is_Wall
   * \return true if the voronoi cell is in contact with a wall, false otherwise
   */
  bool is_wall() const;

  /*!
   * \brief area_In_Negative_Domain
   * \param ls the level-set function
   * \return the area of the voronoi partition in the negative domain
   */
  double area_in_negative_domain( const CF_2& ls ) const;

  /*!
   * \brief area_In_Negative_Domain you must have set a level-set function prior to calling this routine
   * \return the area of the voronoi partition in the negative domain
   */
  double area_in_negative_domain() const;

  /*!
   * \brief integral of a field f over the negative domain
   * \param ls the level-set function
   * \param fc the value of f at the center point of the voronoi partition
   * \param f the values of f at the vertices of the voronoi partition
   * \return the integral of the quantity f over the negative domain defined by the level-set function
   */
  double integral( const CF_2& ls, double fc, vector<double> &f ) const;

  /*!
   * \brief integral you must have set a level-set function prior to calling this routine
   * \param fc the value of f at the center point of the voronoi partition
   * \param f the values of f at the vertices of the voronoi partition
   * \return the integral of the quantity f over the negative domain defined by the level-set function
   */
  double integral( double fc, vector<double> &f ) const;

  /*!
   * \brief integrate_Over_Interface you must have set a level-set function prior to calling this routine
   * \param fc the value of f at the center point of the voronoi partition
   * \param f the values of f at the vertices of the voronoi partition
   * \return the integral of the quantity f over the interface
   */
  double integrate_over_interface( double fc, vector<double> &f ) const;

  /*!
   * \brief integrate_Over_Interface you must have set a level-set function prior to calling this routine
   * \param f the continuous function describing fngbd2Dseed
   * \return the integral of the quantity f over the interface
   */
  double integrate_over_interface( const CF_2& f ) const;

  /*!
     * \brief save the voronoi partition in the .vtk format
     * \param voro the list of voronoi partitions to save
     * \param file_name the file in which the voronoi partition is to be saved
     */
  static void print_VTK_format( const vector<Voronoi2D>& voro, std::string file_name );

  static void print_VTK_format( const vector<Voronoi2D> &voro, const vector<double> &f, std::string data_name, std::string file_name );

  static void print_VTK_format( const vector<Voronoi2D> &voro, const vector<double> &u, const vector<double> &v, std::string data_name, std::string file_name );

  /*!
     * \brief overload the << operator for Voronoi2D
     */
  friend std::ostream& operator<<(std::ostream& os, const Voronoi2D& v);
};

#endif /* VORONOI2D_H */<|MERGE_RESOLUTION|>--- conflicted
+++ resolved
@@ -43,21 +43,12 @@
   double dist;
 
   void operator=(ngbd2Dseed v)
-<<<<<<< HEAD
-  {
-    n = v.n; p = v.p; theta = v.theta; dist = v.dist;
-  }
-  inline bool operator<(const ngbd2Dseed& v) const
-  {
-    return (((this->theta <= 2.0*PI) && (this->theta >=0.0) && (v.theta <= 2.0*PI) && (v.theta >=0.0) && (fabs(this->theta - v.theta) > 2.0*PI*EPS))? (this->theta < v.theta):(this->dist < v.dist));
-=======
   {
     n = v.n; p = v.p; theta = v.theta; dist = v.dist;
   }
   inline bool operator<(const ngbd2Dseed& v) const
   {
     return ((this->theta <= 2.0*PI && this->theta >= 0.0 && v.theta <= 2.0*PI && v.theta >=0.0 && fabs(this->theta - v.theta) > 2.0*PI*EPS)? this->theta < v.theta : this->dist < v.dist);
->>>>>>> 3779518e
   }
 };
 
@@ -158,23 +149,17 @@
      * \param y the second coordinate of the point
      */
   void set_center_point( double x, double y );
-<<<<<<< HEAD
-=======
   inline void set_center_point(const double* xyz) {set_center_point(xyz[0], xyz[1]);}
->>>>>>> 3779518e
 
   /*!
      * \brief get the point at the center of the partition
      * \return center_seed the coordinates of the point
      */
   inline const Point2& get_center_point() const { return center_seed; }
-<<<<<<< HEAD
-=======
   /*!
      * \brief get the coordinates of the center of the partition
      */
   inline void get_center_point(double *xyz) const { xyz[0] = center_seed.x; xyz[1] = center_seed.y; }
->>>>>>> 3779518e
 
   /*!
      * \brief add a point to the list of collocation points, making sure there is no repetition
@@ -186,11 +171,8 @@
      * \param xyz_min the coordinates of the upper right corner of the computational domain
      */
   void push( int n, double x, double y, const bool* periodicity, const double* xyz_min, const double* xyz_max);
-<<<<<<< HEAD
-=======
 
   void assemble_from_set_of_faces(const std::set<indexed_and_located_face>& set_of_neighbor_faces, const bool* periodicity, const double* xyz_min, const double* xyz_max);
->>>>>>> 3779518e
 
   /*!
      * \brief modify the coordinates of the points to take in account the periodicity
@@ -206,15 +188,10 @@
   void enforce_periodicity( bool p_x, bool p_y, double xmin, double xmax, double ymin, double ymax );
 
   /*!
-<<<<<<< HEAD
-     * \brief construct the voronoi partition around point center_seed using the neighborhood given in nb_seeds
-     */
-=======
    * \brief construct_partition constructs the voronoi partition around point center_seed using
    * the neighborhood given in nb_seeds
    * \return a flag that is true if one of the neighbor is a Wall
    */
->>>>>>> 3779518e
   void construct_partition();
 
   /*!
