--- conflicted
+++ resolved
@@ -2,19 +2,11 @@
 #include <vector>
 
 #include <algorithm>
-<<<<<<< HEAD
-=======
 
 void Voronoi3D::clear()
 {
   points.resize(0);
 }
-
-void Voronoi3D::get_Points( const vector<Voronoi3DPoint>*& points) const
-{
-  points = &this->points;
-}
->>>>>>> 8ed46a31
 
 void Voronoi3D::set_cell(vector<ngbd3Dseed> &neighbors, double volume )
 {
@@ -269,14 +261,7 @@
   voro::particle_order po;
 
   /* add the center point */
-<<<<<<< HEAD
   voronoi.put(po, idx_center_seed, 0.0, 0.0, 0.0);
-=======
-  double x_tmp = ((fabs(pc.x-xyz_min[0])<(xyz_max[0] - xyz_min[0])*eps) ? (xyz_min[0]+(xyz_max[0] - xyz_min[0])*eps) : ((fabs(pc.x-xyz_max[0])<(xyz_max[0] - xyz_min[0])*eps) ? (xyz_max[0]-(xyz_max[0] - xyz_min[0])*eps) : pc.x));
-  double y_tmp = ((fabs(pc.y-xyz_min[1])<(xyz_max[1] - xyz_min[1])*eps) ? (xyz_min[1]+(xyz_max[1] - xyz_min[1])*eps) : ((fabs(pc.y-xyz_max[1])<(xyz_max[1] - xyz_min[1])*eps) ? (xyz_max[1]-(xyz_max[1] - xyz_min[1])*eps) : pc.y));
-  double z_tmp = ((fabs(pc.z-xyz_min[2])<(xyz_max[2] - xyz_min[2])*eps) ? (xyz_min[2]+(xyz_max[2] - xyz_min[2])*eps) : ((fabs(pc.z-xyz_max[2])<(xyz_max[2] - xyz_min[2])*eps) ? (xyz_max[2]-(xyz_max[2] - xyz_min[2])*eps) : pc.z));
-  voronoi.put(po, nc, x_tmp, y_tmp, z_tmp);
->>>>>>> 8ed46a31
 
   std::vector<double> point_distances(points.size());
   std::vector<unsigned int> index(points.size(), 0);
@@ -295,23 +280,11 @@
   /* add the points potentially involved in the voronoi partition */
   for(unsigned int m=0; m<nb_seeds.size(); ++m)
   {
-<<<<<<< HEAD
     double x_tmp = (((fabs(nb_seeds[m].p.x-xyz_min[0])<(xyz_max[0] - xyz_min[0])*EPS) && (!periodic[0]) )? (xyz_min[0]+(xyz_max[0] - xyz_min[0])*EPS) : (((fabs(nb_seeds[m].p.x-xyz_max[0])<(xyz_max[0] - xyz_min[0])*EPS) && (!periodic[0]) )? (xyz_max[0]-(xyz_max[0] - xyz_min[0])*EPS) : nb_seeds[m].p.x));
     double y_tmp = (((fabs(nb_seeds[m].p.y-xyz_min[1])<(xyz_max[1] - xyz_min[1])*EPS) && (!periodic[1]) )? (xyz_min[1]+(xyz_max[1] - xyz_min[1])*EPS) : (((fabs(nb_seeds[m].p.y-xyz_max[1])<(xyz_max[1] - xyz_min[1])*EPS) && (!periodic[1]) )? (xyz_max[1]-(xyz_max[1] - xyz_min[1])*EPS) : nb_seeds[m].p.y));
     double z_tmp = (((fabs(nb_seeds[m].p.z-xyz_min[2])<(xyz_max[2] - xyz_min[2])*EPS) && (!periodic[2]) )? (xyz_min[2]+(xyz_max[2] - xyz_min[2])*EPS) : (((fabs(nb_seeds[m].p.z-xyz_max[2])<(xyz_max[2] - xyz_min[2])*EPS) && (!periodic[2]) )? (xyz_max[2]-(xyz_max[2] - xyz_min[2])*EPS) : nb_seeds[m].p.z));
 //    voronoi.put(po, nb_seeds[m].n, x_tmp, y_tmp, z_tmp);
     voronoi.put(po, nb_seeds[m].n, (x_tmp - x_center)/min_dist, (y_tmp - y_center)/min_dist, (z_tmp - z_center)/min_dist);
-=======
-    unsigned int idx = index.at(m);
-    double x_tmp = ((fabs(points[idx].p.x-xyz_min[0])<(xyz_max[0] - xyz_min[0])*eps) ? (xyz_min[0]+(xyz_max[0] - xyz_min[0])*eps) : ((fabs(points[idx].p.x-xyz_max[0])<(xyz_max[0] - xyz_min[0])*eps) ? (xyz_max[0]-(xyz_max[0] - xyz_min[0])*eps) : points[idx].p.x));
-    double y_tmp = ((fabs(points[idx].p.y-xyz_min[1])<(xyz_max[1] - xyz_min[1])*eps) ? (xyz_min[1]+(xyz_max[1] - xyz_min[1])*eps) : ((fabs(points[idx].p.y-xyz_max[1])<(xyz_max[1] - xyz_min[1])*eps) ? (xyz_max[1]-(xyz_max[1] - xyz_min[1])*eps) : points[idx].p.y));
-    double z_tmp = ((fabs(points[idx].p.z-xyz_min[2])<(xyz_max[2] - xyz_min[2])*eps) ? (xyz_min[2]+(xyz_max[2] - xyz_min[2])*eps) : ((fabs(points[idx].p.z-xyz_max[2])<(xyz_max[2] - xyz_min[2])*eps) ? (xyz_max[2]-(xyz_max[2] - xyz_min[2])*eps) : points[idx].p.z));
-    voronoi.put(po, points[idx].n, x_tmp, y_tmp, z_tmp);
-//    double x_tmp = ((fabs(points[m].p.x-xyz_min[0])<(xyz_max[0] - xyz_min[0])*eps) ? (xyz_min[0]+(xyz_max[0] - xyz_min[0])*eps) : ((fabs(points[m].p.x-xyz_max[0])<(xyz_max[0] - xyz_min[0])*eps) ? (xyz_max[0]-(xyz_max[0] - xyz_min[0])*eps) : points[m].p.x));
-//    double y_tmp = ((fabs(points[m].p.y-xyz_min[1])<(xyz_max[1] - xyz_min[1])*eps) ? (xyz_min[1]+(xyz_max[1] - xyz_min[1])*eps) : ((fabs(points[m].p.y-xyz_max[1])<(xyz_max[1] - xyz_min[1])*eps) ? (xyz_max[1]-(xyz_max[1] - xyz_min[1])*eps) : points[m].p.y));
-//    double z_tmp = ((fabs(points[m].p.z-xyz_min[2])<(xyz_max[2] - xyz_min[2])*eps) ? (xyz_min[2]+(xyz_max[2] - xyz_min[2])*eps) : ((fabs(points[m].p.z-xyz_max[2])<(xyz_max[2] - xyz_min[2])*eps) ? (xyz_max[2]-(xyz_max[2] - xyz_min[2])*eps) : points[m].p.z));
-//    voronoi.put(po, points[m].n, x_tmp, y_tmp, z_tmp);
->>>>>>> 8ed46a31
   }
 
   voro::voronoicell_neighbor voro_cell;
@@ -326,13 +299,10 @@
     volume = min_dist*min_dist*min_dist*voro_cell.volume();
     voro_cell.neighbors(neigh);
     voro_cell.face_areas(areas);
-<<<<<<< HEAD
-=======
     double max_area = 0.0;
     for(unsigned int n=0; n<neigh.size(); n++)
       max_area = MAX(max_area, areas[n]);
 
->>>>>>> 8ed46a31
     for(unsigned int n=0; n<neigh.size(); n++)
     {
       ngbd3Dseed new_voro_nb;
@@ -377,13 +347,9 @@
           }
         }
       }
-<<<<<<< HEAD
-      final_nb_seeds.push_back(new_voro_nb);
-=======
 
       if(new_voro_nb.s > EPS*max_area)
         final_points.push_back(new_voro_nb);
->>>>>>> 8ed46a31
     }
     nb_seeds.clear();
     nb_seeds = final_nb_seeds;
@@ -393,12 +359,6 @@
     // the cell could not be constructed...
     std::cerr << "We're in SERIOUS TROUBLE, dude..." << std::endl;
     std::cerr << "min_dist = " << min_dist << std::endl;
-    std::cerr << "cl.start() = " << cl.start()  << std::endl;
-    std::cerr << "voronoi.compute_cell(voro_cell,cl) = " << voronoi.compute_cell(voro_cell,cl) << std::endl;
-  }
-  else
-  {
-    std::cerr << "We're in SERIOUS TROUBLE, dude..." << std::endl;
     std::cerr << "cl.start() = " << cl.start()  << std::endl;
     std::cerr << "voronoi.compute_cell(voro_cell,cl) = " << voronoi.compute_cell(voro_cell,cl) << std::endl;
   }
@@ -420,32 +380,18 @@
                                                    1, 1, 1, periodic[0], periodic[1], periodic[2], 8);
       voro_global[n].po = new voro::particle_order;
 
-<<<<<<< HEAD
       double x_c = ((fabs(voro[n].center_seed.x-xyz_min[0])<(xyz_max[0] - xyz_min[0])*EPS) ? (xyz_min[0]+(xyz_max[0] - xyz_min[0])*EPS) : ((fabs(voro[n].center_seed.x-xyz_max[0])<(xyz_max[0] - xyz_min[0])*EPS) ? (xyz_max[0]-(xyz_max[0] - xyz_min[0])*EPS) : voro[n].center_seed.x));
       double y_c = ((fabs(voro[n].center_seed.y-xyz_min[1])<(xyz_max[1] - xyz_min[1])*EPS) ? (xyz_min[1]+(xyz_max[1] - xyz_min[1])*EPS) : ((fabs(voro[n].center_seed.y-xyz_max[1])<(xyz_max[1] - xyz_min[1])*EPS) ? (xyz_max[1]-(xyz_max[1] - xyz_min[1])*EPS) : voro[n].center_seed.y));
       double z_c = ((fabs(voro[n].center_seed.z-xyz_min[2])<(xyz_max[2] - xyz_min[2])*EPS) ? (xyz_min[2]+(xyz_max[2] - xyz_min[2])*EPS) : ((fabs(voro[n].center_seed.z-xyz_max[2])<(xyz_max[2] - xyz_min[2])*EPS) ? (xyz_max[2]-(xyz_max[2] - xyz_min[2])*EPS) : voro[n].center_seed.z));
       voro_global[n].voronoi->put(*voro_global[n].po, voro[n].idx_center_seed, x_c, y_c, z_c);
-=======
-      double x_c = ((fabs(voro[n].pc.x-xyz_min[0])<(xyz_max[0] - xyz_min[0])*eps) ? (xyz_min[0]+(xyz_max[0] - xyz_min[0])*eps) : ((fabs(voro[n].pc.x-xyz_max[0])<(xyz_max[0] - xyz_min[0])*eps) ? (xyz_max[0]-(xyz_max[0] - xyz_min[0])*eps) : voro[n].pc.x));
-      double y_c = ((fabs(voro[n].pc.y-xyz_min[1])<(xyz_max[1] - xyz_min[1])*eps) ? (xyz_min[1]+(xyz_max[1] - xyz_min[1])*eps) : ((fabs(voro[n].pc.y-xyz_max[1])<(xyz_max[1] - xyz_min[1])*eps) ? (xyz_max[1]-(xyz_max[1] - xyz_min[1])*eps) : voro[n].pc.y));
-      double z_c = ((fabs(voro[n].pc.z-xyz_min[2])<(xyz_max[2] - xyz_min[2])*eps) ? (xyz_min[2]+(xyz_max[2] - xyz_min[2])*eps) : ((fabs(voro[n].pc.z-xyz_max[2])<(xyz_max[2] - xyz_min[2])*eps) ? (xyz_max[2]-(xyz_max[2] - xyz_min[2])*eps) : voro[n].pc.z));
-      voro_global[n].voronoi->put(*voro_global[n].po, voro[n].nc, x_c, y_c, z_c);
->>>>>>> 8ed46a31
 
       for(unsigned int m=0; m<voro[n].nb_seeds.size(); ++m)
         if(voro[n].nb_seeds[m].n>=0)
         {
-<<<<<<< HEAD
           double x_m = ((fabs(voro[n].nb_seeds[m].p.x-xyz_min[0])<(xyz_max[0] - xyz_min[0])*EPS) ? (xyz_min[0]+(xyz_max[0] - xyz_min[0])*EPS) : ((fabs(voro[n].nb_seeds[m].p.x-xyz_max[0])<(xyz_max[0] - xyz_min[0])*EPS) ? (xyz_max[0]-(xyz_max[0] - xyz_min[0])*EPS) : voro[n].nb_seeds[m].p.x));
           double y_m = ((fabs(voro[n].nb_seeds[m].p.y-xyz_min[1])<(xyz_max[1] - xyz_min[1])*EPS) ? (xyz_min[1]+(xyz_max[1] - xyz_min[1])*EPS) : ((fabs(voro[n].nb_seeds[m].p.y-xyz_max[1])<(xyz_max[1] - xyz_min[1])*EPS) ? (xyz_max[1]-(xyz_max[1] - xyz_min[1])*EPS) : voro[n].nb_seeds[m].p.y));
           double z_m = ((fabs(voro[n].nb_seeds[m].p.z-xyz_min[2])<(xyz_max[2] - xyz_min[2])*EPS) ? (xyz_min[2]+(xyz_max[2] - xyz_min[2])*EPS) : ((fabs(voro[n].nb_seeds[m].p.z-xyz_max[2])<(xyz_max[2] - xyz_min[2])*EPS) ? (xyz_max[2]-(xyz_max[2] - xyz_min[2])*EPS) : voro[n].nb_seeds[m].p.z));
           voro_global[n].voronoi->put(*voro_global[n].po, voro[n].nb_seeds[m].n, x_m, y_m, z_m);
-=======
-          double x_m = ((fabs(voro[n].points[m].p.x-xyz_min[0])<(xyz_max[0] - xyz_min[0])*eps) ? (xyz_min[0]+(xyz_max[0] - xyz_min[0])*eps) : ((fabs(voro[n].points[m].p.x-xyz_max[0])<(xyz_max[0] - xyz_min[0])*eps) ? (xyz_max[0]-(xyz_max[0] - xyz_min[0])*eps) : voro[n].points[m].p.x));
-          double y_m = ((fabs(voro[n].points[m].p.y-xyz_min[1])<(xyz_max[1] - xyz_min[1])*eps) ? (xyz_min[1]+(xyz_max[1] - xyz_min[1])*eps) : ((fabs(voro[n].points[m].p.y-xyz_max[1])<(xyz_max[1] - xyz_min[1])*eps) ? (xyz_max[1]-(xyz_max[1] - xyz_min[1])*eps) : voro[n].points[m].p.y));
-          double z_m = ((fabs(voro[n].points[m].p.z-xyz_min[2])<(xyz_max[2] - xyz_min[2])*eps) ? (xyz_min[2]+(xyz_max[2] - xyz_min[2])*eps) : ((fabs(voro[n].points[m].p.z-xyz_max[2])<(xyz_max[2] - xyz_min[2])*eps) ? (xyz_max[2]-(xyz_max[2] - xyz_min[2])*eps) : voro[n].points[m].p.z));
-          voro_global[n].voronoi->put(*voro_global[n].po, voro[n].points[m].n, x_m, y_m, z_m);
->>>>>>> 8ed46a31
         }
     }
 
