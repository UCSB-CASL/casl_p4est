#include "voronoi3D.h"
#include <vector>

#include <algorithm>

void Voronoi3D::set_cell(vector<ngbd3Dseed> &neighbors, double volume )
{
  this->nb_seeds = neighbors;
  this->volume = volume;
}

void Voronoi3D::push( int n, Point3 &pt, const bool* periodicity, const double* xyz_min, const double* xyz_max )
{
  if(n == idx_center_seed)
    return;
  for(unsigned int m=0; m<nb_seeds.size(); m++)
  {
    if(nb_seeds[m].n == n)
    {
      return;
    }
  }

  ngbd3Dseed ngbd_seed;
  ngbd_seed.n = n;
  ngbd_seed.p = pt;
  ngbd_seed.dist = (pt-center_seed).norm_L2();
  nb_seeds.push_back(ngbd_seed);

  if(periodicity[0] || periodicity[1] || periodicity[2]) // some periodicity ?
  {
    const double domain_diag = sqrt(SQR(xyz_max[0] - xyz_min[0]) + SQR(xyz_max[1] - xyz_min[1]) + SQR(xyz_max[2] - xyz_min[2]));
    if(periodicity[0]) // x periodic
    {
      // we use 0.49 instead of 0.5 to ensure everything goes fine even for a 1/1 grid
      int x_coeff = (fabs(pt.x-center_seed.x) > 0.49*(xyz_max[0] - xyz_min[0]))? ((pt.x<center_seed.x)?+1:-1): 0;
      if(x_coeff != 0) // add the x-wrapped if needed
      {
        ngbd3Dseed x_wrapped_neighbor;
        x_wrapped_neighbor.n      = n;
        x_wrapped_neighbor.p.x    = pt.x + ((double) x_coeff)*(xyz_max[0] - xyz_min[0]);
        x_wrapped_neighbor.p.y    = pt.y;
        x_wrapped_neighbor.p.z    = pt.z;
        x_wrapped_neighbor.dist   = (x_wrapped_neighbor.p - center_seed).norm_L2();
        if(x_wrapped_neighbor.dist < 0.51*domain_diag)
          nb_seeds.push_back(x_wrapped_neighbor);
      }
      if(periodicity[1]) // x periodic AND y periodic
      {
        int y_coeff = (fabs(pt.y-center_seed.y) > 0.49*(xyz_max[1] - xyz_min[1]))? ((pt.y<center_seed.y)?+1:-1): 0;
        // first add the y-wrapped if needed
        if(y_coeff != 0)
        {
          ngbd3Dseed y_wrapped_neighbor;
          y_wrapped_neighbor.n      = n;
          y_wrapped_neighbor.p.x    = pt.x;
          y_wrapped_neighbor.p.y    = pt.y + ((double) y_coeff)*(xyz_max[1] - xyz_min[1]);
          y_wrapped_neighbor.p.z    = pt.z;
          y_wrapped_neighbor.dist   = (y_wrapped_neighbor.p - center_seed).norm_L2();
          if(y_wrapped_neighbor.dist < 0.51*domain_diag)
            nb_seeds.push_back(y_wrapped_neighbor);
        }
        // then add the xy-wrapped if needed
        if(x_coeff != 0 && y_coeff != 0)
        {
          ngbd3Dseed xy_wrapped_neighbor;
          xy_wrapped_neighbor.n     = n;
          xy_wrapped_neighbor.p.x   = pt.x + ((double) x_coeff)*(xyz_max[0] - xyz_min[0]);
          xy_wrapped_neighbor.p.y   = pt.y + ((double) y_coeff)*(xyz_max[1] - xyz_min[1]);
          xy_wrapped_neighbor.p.z   = pt.z;
          xy_wrapped_neighbor.dist  = (xy_wrapped_neighbor.p - center_seed).norm_L2();
          if(xy_wrapped_neighbor.dist < 0.51*domain_diag)
            nb_seeds.push_back(xy_wrapped_neighbor);
        }
        if(periodicity[2]) // x periodic AND y periodic AND z periodic
        {
          int z_coeff = (fabs(pt.z-center_seed.z) > 0.49*(xyz_max[2] - xyz_min[2]))? ((pt.z<center_seed.z)?+1:-1): 0;
          // first add the z-wrapped if needed
          if(z_coeff != 0)
          {
            ngbd3Dseed z_wrapped_neighbor;
            z_wrapped_neighbor.n      = n;
            z_wrapped_neighbor.p.x    = pt.x;
            z_wrapped_neighbor.p.y    = pt.y;
            z_wrapped_neighbor.p.z    = pt.z + ((double) z_coeff)*(xyz_max[2] - xyz_min[2]);
            z_wrapped_neighbor.dist   = (z_wrapped_neighbor.p - center_seed).norm_L2();
            if(z_wrapped_neighbor.dist < 0.51*domain_diag)
              nb_seeds.push_back(z_wrapped_neighbor);
          }
          // then add the xz-wrapped if needed
          if(x_coeff != 0 && z_coeff != 0)
          {
            ngbd3Dseed xz_wrapped_neighbor;
            xz_wrapped_neighbor.n     = n;
            xz_wrapped_neighbor.p.x   = pt.x + ((double) x_coeff)*(xyz_max[0] - xyz_min[0]);
            xz_wrapped_neighbor.p.y   = pt.y;
            xz_wrapped_neighbor.p.z   = pt.z + ((double) z_coeff)*(xyz_max[2] - xyz_min[2]);
            xz_wrapped_neighbor.dist  = (xz_wrapped_neighbor.p - center_seed).norm_L2();
            if(xz_wrapped_neighbor.dist < 0.51*domain_diag)
              nb_seeds.push_back(xz_wrapped_neighbor);
          }
          // then add the yz-wrapped if needed
          if(y_coeff != 0 && z_coeff != 0)
          {
            ngbd3Dseed yz_wrapped_neighbor;
            yz_wrapped_neighbor.n     = n;
            yz_wrapped_neighbor.p.x   = pt.x;
            yz_wrapped_neighbor.p.y   = pt.y + ((double) y_coeff)*(xyz_max[1] - xyz_min[1]);
            yz_wrapped_neighbor.p.z   = pt.z + ((double) z_coeff)*(xyz_max[2] - xyz_min[2]);
            yz_wrapped_neighbor.dist  = (yz_wrapped_neighbor.p - center_seed).norm_L2();
            if(yz_wrapped_neighbor.dist < 0.51*domain_diag)
              nb_seeds.push_back(yz_wrapped_neighbor);
          }
          // then add the xyz-wrapped if needed
          if(x_coeff != 0 && y_coeff != 0 && z_coeff != 0)
          {
            ngbd3Dseed xyz_wrapped_neighbor;
            xyz_wrapped_neighbor.n     = n;
            xyz_wrapped_neighbor.p.x   = pt.x + ((double) x_coeff)*(xyz_max[0] - xyz_min[0]);
            xyz_wrapped_neighbor.p.y   = pt.y + ((double) y_coeff)*(xyz_max[1] - xyz_min[1]);
            xyz_wrapped_neighbor.p.z   = pt.z + ((double) z_coeff)*(xyz_max[2] - xyz_min[2]);
            xyz_wrapped_neighbor.dist  = (xyz_wrapped_neighbor.p - center_seed).norm_L2();
            if(xyz_wrapped_neighbor.dist < 0.51*domain_diag)
              nb_seeds.push_back(xyz_wrapped_neighbor);
          }
        }
      }
      else if (periodicity[2]) // x periodic, NOT periodic in y, but z-periodic
      {
        int z_coeff = (fabs(pt.z-center_seed.z) > 0.49*(xyz_max[2] - xyz_min[2]))? ((pt.z<center_seed.z)?+1:-1): 0;
        // first add the z-wrapped if needed
        if(z_coeff != 0)
        {
          ngbd3Dseed z_wrapped_neighbor;
          z_wrapped_neighbor.n      = n;
          z_wrapped_neighbor.p.x    = pt.x;
          z_wrapped_neighbor.p.y    = pt.y;
          z_wrapped_neighbor.p.z    = pt.z + ((double) z_coeff)*(xyz_max[2] - xyz_min[2]);
          z_wrapped_neighbor.dist   = (z_wrapped_neighbor.p - center_seed).norm_L2();
          if(z_wrapped_neighbor.dist < 0.51*domain_diag)
            nb_seeds.push_back(z_wrapped_neighbor);
        }
        // then add the xz-wrapped if needed
        if(x_coeff != 0 && z_coeff != 0)
        {
          ngbd3Dseed xz_wrapped_neighbor;
          xz_wrapped_neighbor.n     = n;
          xz_wrapped_neighbor.p.x   = pt.x + ((double) x_coeff)*(xyz_max[0] - xyz_min[0]);
          xz_wrapped_neighbor.p.y   = pt.y;
          xz_wrapped_neighbor.p.z   = pt.z + ((double) z_coeff)*(xyz_max[2] - xyz_min[2]);
          xz_wrapped_neighbor.dist  = (xz_wrapped_neighbor.p - center_seed).norm_L2();
          if(xz_wrapped_neighbor.dist < 0.51*domain_diag)
            nb_seeds.push_back(xz_wrapped_neighbor);
        }
      }
    }
    else // NOT x-periodic
    {
      if(periodicity[1]) // but y-periodic
      {
        int y_coeff = (fabs(pt.y-center_seed.y) > 0.49*(xyz_max[1] - xyz_min[1]))? ((pt.y<center_seed.y)?+1:-1): 0;
        if(y_coeff != 0)
        {
          ngbd3Dseed y_wrapped_neighbor;
          y_wrapped_neighbor.n      = n;
          y_wrapped_neighbor.p.x    = pt.x;
          y_wrapped_neighbor.p.y    = pt.y + ((double) y_coeff)*(xyz_max[1] - xyz_min[1]);
          y_wrapped_neighbor.p.z    = pt.z;
          y_wrapped_neighbor.dist   = (y_wrapped_neighbor.p - center_seed).norm_L2();
          if(y_wrapped_neighbor.dist < 0.51*domain_diag)
            nb_seeds.push_back(y_wrapped_neighbor);
        }
        if(periodicity[2]) // not periodic in x but periodic in y AND z
        {
          int z_coeff = (fabs(pt.z-center_seed.z) > 0.49*(xyz_max[2] - xyz_min[2]))? ((pt.z<center_seed.z)?+1:-1): 0;
          // first add the z-wrapped if needed
          if(z_coeff != 0)
          {
            ngbd3Dseed z_wrapped_neighbor;
            z_wrapped_neighbor.n      = n;
            z_wrapped_neighbor.p.x    = pt.x;
            z_wrapped_neighbor.p.y    = pt.y;
            z_wrapped_neighbor.p.z    = pt.z + ((double) z_coeff)*(xyz_max[2] - xyz_min[2]);
            z_wrapped_neighbor.dist   = (z_wrapped_neighbor.p - center_seed).norm_L2();
            if(z_wrapped_neighbor.dist < 0.51*domain_diag)
              nb_seeds.push_back(z_wrapped_neighbor);
          }
          // then add the yz-wrapped if needed
          if(y_coeff != 0 && z_coeff != 0)
          {
            ngbd3Dseed yz_wrapped_neighbor;
            yz_wrapped_neighbor.n     = n;
            yz_wrapped_neighbor.p.x   = pt.x;
            yz_wrapped_neighbor.p.y   = pt.y + ((double) y_coeff)*(xyz_max[1] - xyz_min[1]);
            yz_wrapped_neighbor.p.z   = pt.z + ((double) z_coeff)*(xyz_max[2] - xyz_min[2]);
            yz_wrapped_neighbor.dist  = (yz_wrapped_neighbor.p - center_seed).norm_L2();
            if(yz_wrapped_neighbor.dist < 0.51*domain_diag)
              nb_seeds.push_back(yz_wrapped_neighbor);
          }
        }
      }
      else // only z-periodic
      {
        // add the z-wrapped if needed
        int z_coeff = (fabs(pt.z-center_seed.z) > 0.49*(xyz_max[2] - xyz_min[2]))? ((pt.z<center_seed.z)?+1:-1): 0;
        if(z_coeff != 0)
        {
          ngbd3Dseed z_wrapped_neighbor;
          z_wrapped_neighbor.n      = n;
          z_wrapped_neighbor.p.x    = pt.x;
          z_wrapped_neighbor.p.y    = pt.y;
          z_wrapped_neighbor.p.z    = pt.z + ((double) z_coeff)*(xyz_max[2] - xyz_min[2]);
          z_wrapped_neighbor.dist   = (z_wrapped_neighbor.p - center_seed).norm_L2();
          if(z_wrapped_neighbor.dist < 0.51*domain_diag)
            nb_seeds.push_back(z_wrapped_neighbor);
        }
      }
    }
  }
}


void Voronoi3D::set_center_point( int idx_center_seed_, Point3 &center_seed_ )
{
  this->idx_center_seed = idx_center_seed_;
  this->center_seed = center_seed_;
}

void Voronoi3D::construct_partition(const double *xyz_min, const double *xyz_max, const bool *periodic)
{
  // sort the neighbor seeds by increasing distance first (behaves much better in voro++)
  sort(nb_seeds.begin(), nb_seeds.end());

  // get the scaling factor
  const double min_dist = nb_seeds[0].dist;
  P4EST_ASSERT(min_dist > EPS*sqrt(SQR(xyz_max[0] - xyz_min[0]) + SQR(xyz_max[1] - xyz_min[1]) + SQR(xyz_max[2] - xyz_min[2])));
  const double max_dist = nb_seeds.back().dist;
  // get the seed coordinates (clamp them in case of non-periodic walls)
  double x_center = (((fabs(center_seed.x-xyz_min[0])<(xyz_max[0] - xyz_min[0])*EPS) && (!periodic[0]) )? (xyz_min[0]+(xyz_max[0] - xyz_min[0])*EPS) : (((fabs(center_seed.x-xyz_max[0])<(xyz_max[0] - xyz_min[0])*EPS) && (!periodic[0]) )? (xyz_max[0]-(xyz_max[0] - xyz_min[0])*EPS) : center_seed.x));
  double y_center = (((fabs(center_seed.y-xyz_min[1])<(xyz_max[1] - xyz_min[1])*EPS) && (!periodic[1]) )? (xyz_min[1]+(xyz_max[1] - xyz_min[1])*EPS) : (((fabs(center_seed.y-xyz_max[1])<(xyz_max[1] - xyz_min[1])*EPS) && (!periodic[1]) )? (xyz_max[1]-(xyz_max[1] - xyz_min[1])*EPS) : center_seed.y));
  double z_center = (((fabs(center_seed.z-xyz_min[2])<(xyz_max[2] - xyz_min[2])*EPS) && (!periodic[2]) )? (xyz_min[2]+(xyz_max[2] - xyz_min[2])*EPS) : (((fabs(center_seed.z-xyz_max[2])<(xyz_max[2] - xyz_min[2])*EPS) && (!periodic[2]) )? (xyz_max[2]-(xyz_max[2] - xyz_min[2])*EPS) : center_seed.z));

  // the 4.0*max_dist/min_dist are kinda arbitrary...
  const double xyz_min_tmp[3] = {periodic[0]?-4.0*max_dist/min_dist:(xyz_min[0] - x_center)/min_dist,
                                 periodic[1]?-4.0*max_dist/min_dist:(xyz_min[1] - y_center)/min_dist,
                                 periodic[2]?-4.0*max_dist/min_dist:(xyz_min[2] - z_center)/min_dist};
  const double xyz_max_tmp[3] = {periodic[0]?+4.0*max_dist/min_dist:(xyz_max[0] - x_center)/min_dist,
                                 periodic[1]?+4.0*max_dist/min_dist:(xyz_max[1] - y_center)/min_dist,
                                 periodic[2]?+4.0*max_dist/min_dist:(xyz_max[2] - z_center)/min_dist};

  /* create a container for the particles */
  voro::container voronoi(xyz_min_tmp[0], xyz_max_tmp[0], xyz_min_tmp[1], xyz_max_tmp[1], xyz_min_tmp[2], xyz_max_tmp[2],
                          1, 1, 1, periodic[0], periodic[1], periodic[2], 8);

  /* store the order in which the particles are added to the container */
  voro::particle_order po;

  /* add the center point */
  voronoi.put(po, idx_center_seed, 0.0, 0.0, 0.0);

  std::vector<double> point_distances(nb_seeds.size());
  std::vector<unsigned int> index(nb_seeds.size(), 0);
  for(unsigned int m=0; m<nb_seeds.size(); ++m)
  {
    point_distances.at(m) = (nb_seeds[m].p - center_seed).norm_L2();
    index.at(m) = m;
  }

  sort(index.begin(), index.end(),
      [&](const int& a, const int& b) {
          return (point_distances[a] < point_distances[b]);
      }
  );

  /* add the points potentially involved in the voronoi partition */
  for(unsigned int m=0; m<nb_seeds.size(); ++m)
  {
    double x_tmp = (((fabs(nb_seeds[m].p.x-xyz_min[0])<(xyz_max[0] - xyz_min[0])*EPS) && (!periodic[0]) )? (xyz_min[0]+(xyz_max[0] - xyz_min[0])*EPS) : (((fabs(nb_seeds[m].p.x-xyz_max[0])<(xyz_max[0] - xyz_min[0])*EPS) && (!periodic[0]) )? (xyz_max[0]-(xyz_max[0] - xyz_min[0])*EPS) : nb_seeds[m].p.x));
    double y_tmp = (((fabs(nb_seeds[m].p.y-xyz_min[1])<(xyz_max[1] - xyz_min[1])*EPS) && (!periodic[1]) )? (xyz_min[1]+(xyz_max[1] - xyz_min[1])*EPS) : (((fabs(nb_seeds[m].p.y-xyz_max[1])<(xyz_max[1] - xyz_min[1])*EPS) && (!periodic[1]) )? (xyz_max[1]-(xyz_max[1] - xyz_min[1])*EPS) : nb_seeds[m].p.y));
    double z_tmp = (((fabs(nb_seeds[m].p.z-xyz_min[2])<(xyz_max[2] - xyz_min[2])*EPS) && (!periodic[2]) )? (xyz_min[2]+(xyz_max[2] - xyz_min[2])*EPS) : (((fabs(nb_seeds[m].p.z-xyz_max[2])<(xyz_max[2] - xyz_min[2])*EPS) && (!periodic[2]) )? (xyz_max[2]-(xyz_max[2] - xyz_min[2])*EPS) : nb_seeds[m].p.z));
//    voronoi.put(po, nb_seeds[m].n, x_tmp, y_tmp, z_tmp);
    voronoi.put(po, nb_seeds[m].n, (x_tmp - x_center)/min_dist, (y_tmp - y_center)/min_dist, (z_tmp - z_center)/min_dist);
  }

  voro::voronoicell_neighbor voro_cell;
  vector<int> neigh;
  vector<double> areas;

  voro::c_loop_order cl(voronoi, po);
  if(cl.start() && voronoi.compute_cell(voro_cell,cl))
  {
    vector<ngbd3Dseed> final_nb_seeds;

    volume = min_dist*min_dist*min_dist*voro_cell.volume();
    voro_cell.neighbors(neigh);
    voro_cell.face_areas(areas);
    double max_area = 0.0;
    for(unsigned int n=0; n<neigh.size(); n++)
      max_area = MAX(max_area, areas[n]);

    for(unsigned int n=0; n<neigh.size(); n++)
    {
      ngbd3Dseed new_voro_nb;
      new_voro_nb.n = neigh[n];
      new_voro_nb.s = min_dist*min_dist*areas[n];

      if(neigh[n]<0)
      {
        switch(neigh[n])
        {
        case WALL_m00:
          new_voro_nb.p.x = xyz_min[0]-(center_seed.x-xyz_min[0]); new_voro_nb.p.y = center_seed.y; new_voro_nb.p.z = center_seed.z; new_voro_nb.dist = fabs(2.0*(center_seed.x - xyz_min[0]));
          break;
        case WALL_p00:
          new_voro_nb.p.x = xyz_max[0]+(xyz_max[0]-center_seed.x); new_voro_nb.p.y = center_seed.y; new_voro_nb.p.z = center_seed.z; new_voro_nb.dist = fabs(2.0*(xyz_max[0] - center_seed.x));
          break;
        case WALL_0m0:
          new_voro_nb.p.x = center_seed.x; new_voro_nb.p.y = xyz_min[1]-(center_seed.y-xyz_min[1]); new_voro_nb.p.z = center_seed.z; new_voro_nb.dist = fabs(2.0*(center_seed.y - xyz_min[1]));
          break;
        case WALL_0p0:
          new_voro_nb.p.x = center_seed.x; new_voro_nb.p.y = xyz_max[1]+(xyz_max[1]-center_seed.y); new_voro_nb.p.z = center_seed.z; new_voro_nb.dist = fabs(2.0*(xyz_max[1] - center_seed.y));
          break;
        case WALL_00m:
          new_voro_nb.p.x = center_seed.x; new_voro_nb.p.y = center_seed.y; new_voro_nb.p.z = xyz_min[2]-(center_seed.z-xyz_min[2]); new_voro_nb.dist = fabs(2.0*(center_seed.z - xyz_min[2]));
          break;
        case WALL_00p:
          new_voro_nb.p.x = center_seed.x; new_voro_nb.p.y = center_seed.y; new_voro_nb.p.z = xyz_max[2]+(xyz_max[2]-center_seed.z); new_voro_nb.dist = fabs(2.0*(xyz_max[2] - center_seed.z));
          break;
        default:
          throw std::invalid_argument("[CASL_ERROR]: Voronoi3D->construct_partition: unknown boundary.");
        }
      }
      else
      {
        for(unsigned int m=0; m<nb_seeds.size(); ++m)
        {
          if(nb_seeds[m].n==neigh[n])
          {
            new_voro_nb.p = nb_seeds[m].p;
            new_voro_nb.dist = nb_seeds[m].dist;
            break;
          }
        }
      }

      if(new_voro_nb.s > EPS*max_area)
        final_nb_seeds.push_back(new_voro_nb);
    }
    nb_seeds.clear();
    nb_seeds = final_nb_seeds;
  }
  else
  {
    // the cell could not be constructed...
    std::cerr << "We're in SERIOUS TROUBLE, dude..." << std::endl;
    std::cerr << "min_dist = " << min_dist << std::endl;
    std::cerr << "cl.start() = " << cl.start()  << std::endl;
    std::cerr << "voronoi.compute_cell(voro_cell,cl) = " << voronoi.compute_cell(voro_cell,cl) << std::endl;
  }
}

<<<<<<< HEAD


void Voronoi3D::print_VTK_Format( const std::vector<Voronoi3D>& voro, const char* file_name,
                                  const double *xyz_min, const double *xyz_max, const bool *periodic, double *vn_p, double *sol_voro_p)
=======
void Voronoi3D::print_VTK_format( const vector<Voronoi3D>& voro, const char* file_name,
                                  const double *xyz_min, const double *xyz_max, const bool *periodic)
>>>>>>> 15be4206
{
  FILE* f;
  f = fopen(file_name, "w");
#ifdef CASL_THROWS
  if(f==NULL) throw std::invalid_argument("[CASL_ERROR]: Voronoi3D: cannot open file.");
#endif

  vector<VoroNgbd> voro_global(voro.size());
    for(unsigned int n=0; n<voro.size(); ++n)
    {
      voro_global[n].voronoi = new voro::container(xyz_min[0], xyz_max[0], xyz_min[1], xyz_max[1], xyz_min[2], xyz_max[2],
                                                   1, 1, 1, periodic[0], periodic[1], periodic[2], 8);
      voro_global[n].po = new voro::particle_order;

      double x_c = ((fabs(voro[n].center_seed.x-xyz_min[0])<(xyz_max[0] - xyz_min[0])*EPS) ? (xyz_min[0]+(xyz_max[0] - xyz_min[0])*EPS) : ((fabs(voro[n].center_seed.x-xyz_max[0])<(xyz_max[0] - xyz_min[0])*EPS) ? (xyz_max[0]-(xyz_max[0] - xyz_min[0])*EPS) : voro[n].center_seed.x));
      double y_c = ((fabs(voro[n].center_seed.y-xyz_min[1])<(xyz_max[1] - xyz_min[1])*EPS) ? (xyz_min[1]+(xyz_max[1] - xyz_min[1])*EPS) : ((fabs(voro[n].center_seed.y-xyz_max[1])<(xyz_max[1] - xyz_min[1])*EPS) ? (xyz_max[1]-(xyz_max[1] - xyz_min[1])*EPS) : voro[n].center_seed.y));
      double z_c = ((fabs(voro[n].center_seed.z-xyz_min[2])<(xyz_max[2] - xyz_min[2])*EPS) ? (xyz_min[2]+(xyz_max[2] - xyz_min[2])*EPS) : ((fabs(voro[n].center_seed.z-xyz_max[2])<(xyz_max[2] - xyz_min[2])*EPS) ? (xyz_max[2]-(xyz_max[2] - xyz_min[2])*EPS) : voro[n].center_seed.z));
      voro_global[n].voronoi->put(*voro_global[n].po, voro[n].idx_center_seed, x_c, y_c, z_c);

      for(unsigned int m=0; m<voro[n].nb_seeds.size(); ++m)
        if(voro[n].nb_seeds[m].n>=0)
        {
          double x_m = ((fabs(voro[n].nb_seeds[m].p.x-xyz_min[0])<(xyz_max[0] - xyz_min[0])*EPS) ? (xyz_min[0]+(xyz_max[0] - xyz_min[0])*EPS) : ((fabs(voro[n].nb_seeds[m].p.x-xyz_max[0])<(xyz_max[0] - xyz_min[0])*EPS) ? (xyz_max[0]-(xyz_max[0] - xyz_min[0])*EPS) : voro[n].nb_seeds[m].p.x));
          double y_m = ((fabs(voro[n].nb_seeds[m].p.y-xyz_min[1])<(xyz_max[1] - xyz_min[1])*EPS) ? (xyz_min[1]+(xyz_max[1] - xyz_min[1])*EPS) : ((fabs(voro[n].nb_seeds[m].p.y-xyz_max[1])<(xyz_max[1] - xyz_min[1])*EPS) ? (xyz_max[1]-(xyz_max[1] - xyz_min[1])*EPS) : voro[n].nb_seeds[m].p.y));
          double z_m = ((fabs(voro[n].nb_seeds[m].p.z-xyz_min[2])<(xyz_max[2] - xyz_min[2])*EPS) ? (xyz_min[2]+(xyz_max[2] - xyz_min[2])*EPS) : ((fabs(voro[n].nb_seeds[m].p.z-xyz_max[2])<(xyz_max[2] - xyz_min[2])*EPS) ? (xyz_max[2]-(xyz_max[2] - xyz_min[2])*EPS) : voro[n].nb_seeds[m].p.z));
          voro_global[n].voronoi->put(*voro_global[n].po, voro[n].nb_seeds[m].n, x_m, y_m, z_m);
        }
    }

  voro::voronoicell_neighbor c;
  vector<int> neigh, f_vert;
  vector<double> v;
  double x, y, z;
  int pid; double r;
  int j, k;
  unsigned int i;

  int nb_vertices = 0;
  int nb_polygons = 0;
  int nb_poly_vert = 0;

  // first count the number of vertices and polygons
  for(unsigned int n=0; n<voro_global.size(); n++)
  {
    if(voro_global[n].voronoi!=NULL && voro[n].nb_seeds.size()>0)
    {
      voro::c_loop_order cl(*voro_global[n].voronoi,*voro_global[n].po);
      if(cl.start() && cl.pid()==(int) voro[n].idx_center_seed && voro_global[n].voronoi->compute_cell(c,cl))
      {
        cl.pos(pid,x,y,z,r);
        c.neighbors(neigh);
        c.vertices(v);
        c.face_vertices(f_vert);

        nb_vertices += v.size() / 3;
        nb_polygons += neigh.size();
        nb_poly_vert += f_vert.size();
      }
    }
  }

  // add the vertices information to the VTK file
  fprintf(f, "# vtk DataFile Version 2.0\n");
  fprintf(f, "Voronoi partition\n");
  fprintf(f, "ASCII\n");
  fprintf(f, "DATASET UNSTRUCTURED_GRID\n\n");

  /* output the list of points */
  fprintf(f, "POINTS %d double\n", nb_vertices);

  for(unsigned int n=0; n<voro_global.size(); n++)
  {
    if(voro_global[n].voronoi!=NULL && voro[n].nb_seeds.size()>0)
    {
      voro::c_loop_order cl(*voro_global[n].voronoi,*voro_global[n].po);
      if(cl.start() && cl.pid()==(int) voro[n].idx_center_seed && voro_global[n].voronoi->compute_cell(c,cl))
      {
        cl.pos(pid,x,y,z,r);
        c.vertices(x,y,z,v);

        for(i=0; i<v.size(); i+=3)
          fprintf(f, "%e %e %e\n", v[i], v[i+1], v[i+2]);
      }
    }
  }

  /* output the list of polygons */
  fprintf(f, "\nCELLS %d %d\n", nb_polygons, nb_poly_vert);
  int offset = 0;
  for(unsigned int n=0; n<voro_global.size(); n++)
  {
    if(voro_global[n].voronoi!=NULL && voro[n].nb_seeds.size()>0)
    {
      voro::c_loop_order cl(*voro_global[n].voronoi,*voro_global[n].po);
      if(cl.start() && cl.pid()==(int) voro[n].idx_center_seed && voro_global[n].voronoi->compute_cell(c,cl))
      {
        cl.pos(pid,x,y,z,r);
        c.neighbors(neigh);
        c.face_vertices(f_vert);
        c.vertices(x,y,z,v);

        for(j=0, i=0; i<neigh.size(); i++)
        {
          fprintf(f, "%d", f_vert[j]);
          for(k=0; k<f_vert[j]; k++)
            fprintf(f, " %d", f_vert[j+k+1]+offset);
          fprintf(f, "\n");
          j += f_vert[j]+1;
        }
        offset += v.size()/3;
      }
    }
  }

  /* now specify the type of each polygon, here a VTK_POLYGON (=7) */
  fprintf(f, "\nCELL_TYPES %d\n", nb_polygons);
  for(unsigned int n=0; n<voro_global.size(); n++)
  {
    if(voro_global[n].voronoi!=NULL && voro[n].nb_seeds.size()>0)
    {
      voro::c_loop_order cl(*voro_global[n].voronoi,*voro_global[n].po);
      if(cl.start() && cl.pid()==(int) voro[n].idx_center_seed && voro_global[n].voronoi->compute_cell(c,cl))
      {
        cl.pos(pid,x,y,z,r);
        c.neighbors(neigh);

        for(i=0; i<neigh.size(); i++)
          fprintf(f, "7\n");
      }
    }
  }
  fprintf(f, "\nCELL_DATA %d\n", nb_polygons);
  fprintf(f, "\nSCALARS vn float 1\n");
  fprintf(f, "\nLOOKUP_TABLE default\n");

  for(unsigned int n=0; n<voro_global.size(); n++)
  {
    if(voro_global[n].voronoi!=NULL && voro[n].points.size()>0)
    {
      voro::c_loop_order cl(*voro_global[n].voronoi,*voro_global[n].po);
      if(cl.start() && cl.pid()==(int) voro[n].nc && voro_global[n].voronoi->compute_cell(c,cl))
      {
        cl.pos(pid,x,y,z,r);
        c.neighbors(neigh);

        for(i=0; i<neigh.size(); i++)
          fprintf(f, "%e\n",vn_p[neigh[i]]);
      }
    }
  }



  fclose(f);


  printf("Saved voronoi partition in %s\n", file_name);
}


void Voronoi3D::print_VTK_Format( const std::vector<Voronoi3D>& voro, const char* file_name,
                                  const double *xyz_min, const double *xyz_max, const bool *periodic)
{
  FILE* f;
  f = fopen(file_name, "w");
#ifdef CASL_THROWS
  if(f==NULL) throw std::invalid_argument("[CASL_ERROR]: Voronoi3D: cannot open file.");
#endif

  double eps = EPS;

  vector<VoroNgbd> voro_global(voro.size());
    for(unsigned int n=0; n<voro.size(); ++n)
    {
      voro_global[n].voronoi = new voro::container(xyz_min[0], xyz_max[0], xyz_min[1], xyz_max[1], xyz_min[2], xyz_max[2],
                                                   1, 1, 1, periodic[0], periodic[1], periodic[2], 8);
      voro_global[n].po = new voro::particle_order;

      double x_c = fabs(voro[n].pc.x-xyz_min[0])<eps ? xyz_min[0]+eps : fabs(voro[n].pc.x-xyz_max[0])<eps ? xyz_max[0]-eps : voro[n].pc.x;
      double y_c = fabs(voro[n].pc.y-xyz_min[1])<eps ? xyz_min[1]+eps : fabs(voro[n].pc.y-xyz_max[1])<eps ? xyz_max[1]-eps : voro[n].pc.y;
      double z_c = fabs(voro[n].pc.z-xyz_min[2])<eps ? xyz_min[2]+eps : fabs(voro[n].pc.z-xyz_max[2])<eps ? xyz_max[2]-eps : voro[n].pc.z;
      voro_global[n].voronoi->put(*voro_global[n].po, voro[n].nc, x_c, y_c, z_c);

      for(unsigned int m=0; m<voro[n].points.size(); ++m)
        if(voro[n].points[m].n>=0)
        {
          double x_m = fabs(voro[n].points[m].p.x-xyz_min[0])<eps ? xyz_min[0]+eps : fabs(voro[n].points[m].p.x-xyz_max[0])<eps ? xyz_max[0]-eps : voro[n].points[m].p.x;
          double y_m = fabs(voro[n].points[m].p.y-xyz_min[1])<eps ? xyz_min[1]+eps : fabs(voro[n].points[m].p.y-xyz_max[1])<eps ? xyz_max[1]-eps : voro[n].points[m].p.y;
          double z_m = fabs(voro[n].points[m].p.z-xyz_min[2])<eps ? xyz_min[2]+eps : fabs(voro[n].points[m].p.z-xyz_max[2])<eps ? xyz_max[2]-eps : voro[n].points[m].p.z;
          voro_global[n].voronoi->put(*voro_global[n].po, voro[n].points[m].n, x_m, y_m, z_m);
        }
    }

  voro::voronoicell_neighbor c;
  vector<int> neigh, f_vert;
  vector<double> v;
  double x, y, z;
  int pid; double r;
  int j, k;
  unsigned int i;

  int nb_vertices = 0;
  int nb_polygons = 0;
  int nb_poly_vert = 0;

  // first count the number of vertices and polygons
  for(unsigned int n=0; n<voro_global.size(); n++)
  {
    if(voro_global[n].voronoi!=NULL && voro[n].points.size()>0)
    {
      voro::c_loop_order cl(*voro_global[n].voronoi,*voro_global[n].po);
      if(cl.start() && cl.pid()==(int) voro[n].nc && voro_global[n].voronoi->compute_cell(c,cl))
      {
        cl.pos(pid,x,y,z,r);
        c.neighbors(neigh);
        c.vertices(v);
        c.face_vertices(f_vert);

        nb_vertices += v.size() / 3;
        nb_polygons += neigh.size();
        nb_poly_vert += f_vert.size();
      }
    }
  }

  // add the vertices information to the VTK file
  fprintf(f, "# vtk DataFile Version 2.0\n");
  fprintf(f, "Voronoi partition\n");
  fprintf(f, "ASCII\n");
  fprintf(f, "DATASET UNSTRUCTURED_GRID\n\n");

  /* output the list of points */
  fprintf(f, "POINTS %d double\n", nb_vertices);

  for(unsigned int n=0; n<voro_global.size(); n++)
  {
    if(voro_global[n].voronoi!=NULL && voro[n].points.size()>0)
    {
      voro::c_loop_order cl(*voro_global[n].voronoi,*voro_global[n].po);
      if(cl.start() && cl.pid()==(int) voro[n].nc && voro_global[n].voronoi->compute_cell(c,cl))
      {
        cl.pos(pid,x,y,z,r);
        c.vertices(x,y,z,v);

        for(i=0; i<v.size(); i+=3)
          fprintf(f, "%e %e %e\n", v[i], v[i+1], v[i+2]);
      }
    }
  }

  /* output the list of polygons */
  fprintf(f, "\nCELLS %d %d\n", nb_polygons, nb_poly_vert);
  int offset = 0;
  for(unsigned int n=0; n<voro_global.size(); n++)
  {
    if(voro_global[n].voronoi!=NULL && voro[n].points.size()>0)
    {
      voro::c_loop_order cl(*voro_global[n].voronoi,*voro_global[n].po);
      if(cl.start() && cl.pid()==(int) voro[n].nc && voro_global[n].voronoi->compute_cell(c,cl))
      {
        cl.pos(pid,x,y,z,r);
        c.neighbors(neigh);
        c.face_vertices(f_vert);
        c.vertices(x,y,z,v);

        for(j=0, i=0; i<neigh.size(); i++)
        {
          fprintf(f, "%d", f_vert[j]);
          for(k=0; k<f_vert[j]; k++)
            fprintf(f, " %d", f_vert[j+k+1]+offset);
          fprintf(f, "\n");
          j += f_vert[j]+1;
        }
        offset += v.size()/3;
      }
    }
  }

  /* now specify the type of each polygon, here a VTK_POLYGON (=7) */
  fprintf(f, "\nCELL_TYPES %d\n", nb_polygons);
  for(unsigned int n=0; n<voro_global.size(); n++)
  {
    if(voro_global[n].voronoi!=NULL && voro[n].points.size()>0)
    {
      voro::c_loop_order cl(*voro_global[n].voronoi,*voro_global[n].po);
      if(cl.start() && cl.pid()==(int) voro[n].nc && voro_global[n].voronoi->compute_cell(c,cl))
      {
        cl.pos(pid,x,y,z,r);
        c.neighbors(neigh);

        for(i=0; i<neigh.size(); i++)
          fprintf(f, "7\n");
      }
    }
  }
  fclose(f);

  printf("Saved voronoi partition in %s\n", file_name);
}<|MERGE_RESOLUTION|>--- conflicted
+++ resolved
@@ -1,262 +1,126 @@
 #include "voronoi3D.h"
 #include <vector>
 
-#include <algorithm>
-
-void Voronoi3D::set_cell(vector<ngbd3Dseed> &neighbors, double volume )
-{
-  this->nb_seeds = neighbors;
+void Voronoi3D::clear()
+{
+  points.resize(0);
+}
+
+void Voronoi3D::get_Points( const vector<Voronoi3DPoint>*& points) const
+{
+  points = &this->points;
+}
+
+void Voronoi3D::set_Points( vector<Voronoi3DPoint> &points, double volume )
+{
+  this->points = points;
   this->volume = volume;
 }
 
-void Voronoi3D::push( int n, Point3 &pt, const bool* periodicity, const double* xyz_min, const double* xyz_max )
-{
-  if(n == idx_center_seed)
-    return;
-  for(unsigned int m=0; m<nb_seeds.size(); m++)
-  {
-    if(nb_seeds[m].n == n)
+void Voronoi3D::push( int n, double x, double y,double z )
+{
+  for(unsigned int m=0; m<points.size(); m++)
+  {
+    if(points[m].n == n)
     {
       return;
     }
   }
 
-  ngbd3Dseed ngbd_seed;
-  ngbd_seed.n = n;
-  ngbd_seed.p = pt;
-  ngbd_seed.dist = (pt-center_seed).norm_L2();
-  nb_seeds.push_back(ngbd_seed);
-
-  if(periodicity[0] || periodicity[1] || periodicity[2]) // some periodicity ?
-  {
-    const double domain_diag = sqrt(SQR(xyz_max[0] - xyz_min[0]) + SQR(xyz_max[1] - xyz_min[1]) + SQR(xyz_max[2] - xyz_min[2]));
-    if(periodicity[0]) // x periodic
-    {
-      // we use 0.49 instead of 0.5 to ensure everything goes fine even for a 1/1 grid
-      int x_coeff = (fabs(pt.x-center_seed.x) > 0.49*(xyz_max[0] - xyz_min[0]))? ((pt.x<center_seed.x)?+1:-1): 0;
-      if(x_coeff != 0) // add the x-wrapped if needed
-      {
-        ngbd3Dseed x_wrapped_neighbor;
-        x_wrapped_neighbor.n      = n;
-        x_wrapped_neighbor.p.x    = pt.x + ((double) x_coeff)*(xyz_max[0] - xyz_min[0]);
-        x_wrapped_neighbor.p.y    = pt.y;
-        x_wrapped_neighbor.p.z    = pt.z;
-        x_wrapped_neighbor.dist   = (x_wrapped_neighbor.p - center_seed).norm_L2();
-        if(x_wrapped_neighbor.dist < 0.51*domain_diag)
-          nb_seeds.push_back(x_wrapped_neighbor);
-      }
-      if(periodicity[1]) // x periodic AND y periodic
-      {
-        int y_coeff = (fabs(pt.y-center_seed.y) > 0.49*(xyz_max[1] - xyz_min[1]))? ((pt.y<center_seed.y)?+1:-1): 0;
-        // first add the y-wrapped if needed
-        if(y_coeff != 0)
-        {
-          ngbd3Dseed y_wrapped_neighbor;
-          y_wrapped_neighbor.n      = n;
-          y_wrapped_neighbor.p.x    = pt.x;
-          y_wrapped_neighbor.p.y    = pt.y + ((double) y_coeff)*(xyz_max[1] - xyz_min[1]);
-          y_wrapped_neighbor.p.z    = pt.z;
-          y_wrapped_neighbor.dist   = (y_wrapped_neighbor.p - center_seed).norm_L2();
-          if(y_wrapped_neighbor.dist < 0.51*domain_diag)
-            nb_seeds.push_back(y_wrapped_neighbor);
-        }
-        // then add the xy-wrapped if needed
-        if(x_coeff != 0 && y_coeff != 0)
-        {
-          ngbd3Dseed xy_wrapped_neighbor;
-          xy_wrapped_neighbor.n     = n;
-          xy_wrapped_neighbor.p.x   = pt.x + ((double) x_coeff)*(xyz_max[0] - xyz_min[0]);
-          xy_wrapped_neighbor.p.y   = pt.y + ((double) y_coeff)*(xyz_max[1] - xyz_min[1]);
-          xy_wrapped_neighbor.p.z   = pt.z;
-          xy_wrapped_neighbor.dist  = (xy_wrapped_neighbor.p - center_seed).norm_L2();
-          if(xy_wrapped_neighbor.dist < 0.51*domain_diag)
-            nb_seeds.push_back(xy_wrapped_neighbor);
-        }
-        if(periodicity[2]) // x periodic AND y periodic AND z periodic
-        {
-          int z_coeff = (fabs(pt.z-center_seed.z) > 0.49*(xyz_max[2] - xyz_min[2]))? ((pt.z<center_seed.z)?+1:-1): 0;
-          // first add the z-wrapped if needed
-          if(z_coeff != 0)
-          {
-            ngbd3Dseed z_wrapped_neighbor;
-            z_wrapped_neighbor.n      = n;
-            z_wrapped_neighbor.p.x    = pt.x;
-            z_wrapped_neighbor.p.y    = pt.y;
-            z_wrapped_neighbor.p.z    = pt.z + ((double) z_coeff)*(xyz_max[2] - xyz_min[2]);
-            z_wrapped_neighbor.dist   = (z_wrapped_neighbor.p - center_seed).norm_L2();
-            if(z_wrapped_neighbor.dist < 0.51*domain_diag)
-              nb_seeds.push_back(z_wrapped_neighbor);
-          }
-          // then add the xz-wrapped if needed
-          if(x_coeff != 0 && z_coeff != 0)
-          {
-            ngbd3Dseed xz_wrapped_neighbor;
-            xz_wrapped_neighbor.n     = n;
-            xz_wrapped_neighbor.p.x   = pt.x + ((double) x_coeff)*(xyz_max[0] - xyz_min[0]);
-            xz_wrapped_neighbor.p.y   = pt.y;
-            xz_wrapped_neighbor.p.z   = pt.z + ((double) z_coeff)*(xyz_max[2] - xyz_min[2]);
-            xz_wrapped_neighbor.dist  = (xz_wrapped_neighbor.p - center_seed).norm_L2();
-            if(xz_wrapped_neighbor.dist < 0.51*domain_diag)
-              nb_seeds.push_back(xz_wrapped_neighbor);
-          }
-          // then add the yz-wrapped if needed
-          if(y_coeff != 0 && z_coeff != 0)
-          {
-            ngbd3Dseed yz_wrapped_neighbor;
-            yz_wrapped_neighbor.n     = n;
-            yz_wrapped_neighbor.p.x   = pt.x;
-            yz_wrapped_neighbor.p.y   = pt.y + ((double) y_coeff)*(xyz_max[1] - xyz_min[1]);
-            yz_wrapped_neighbor.p.z   = pt.z + ((double) z_coeff)*(xyz_max[2] - xyz_min[2]);
-            yz_wrapped_neighbor.dist  = (yz_wrapped_neighbor.p - center_seed).norm_L2();
-            if(yz_wrapped_neighbor.dist < 0.51*domain_diag)
-              nb_seeds.push_back(yz_wrapped_neighbor);
-          }
-          // then add the xyz-wrapped if needed
-          if(x_coeff != 0 && y_coeff != 0 && z_coeff != 0)
-          {
-            ngbd3Dseed xyz_wrapped_neighbor;
-            xyz_wrapped_neighbor.n     = n;
-            xyz_wrapped_neighbor.p.x   = pt.x + ((double) x_coeff)*(xyz_max[0] - xyz_min[0]);
-            xyz_wrapped_neighbor.p.y   = pt.y + ((double) y_coeff)*(xyz_max[1] - xyz_min[1]);
-            xyz_wrapped_neighbor.p.z   = pt.z + ((double) z_coeff)*(xyz_max[2] - xyz_min[2]);
-            xyz_wrapped_neighbor.dist  = (xyz_wrapped_neighbor.p - center_seed).norm_L2();
-            if(xyz_wrapped_neighbor.dist < 0.51*domain_diag)
-              nb_seeds.push_back(xyz_wrapped_neighbor);
-          }
-        }
-      }
-      else if (periodicity[2]) // x periodic, NOT periodic in y, but z-periodic
-      {
-        int z_coeff = (fabs(pt.z-center_seed.z) > 0.49*(xyz_max[2] - xyz_min[2]))? ((pt.z<center_seed.z)?+1:-1): 0;
-        // first add the z-wrapped if needed
-        if(z_coeff != 0)
-        {
-          ngbd3Dseed z_wrapped_neighbor;
-          z_wrapped_neighbor.n      = n;
-          z_wrapped_neighbor.p.x    = pt.x;
-          z_wrapped_neighbor.p.y    = pt.y;
-          z_wrapped_neighbor.p.z    = pt.z + ((double) z_coeff)*(xyz_max[2] - xyz_min[2]);
-          z_wrapped_neighbor.dist   = (z_wrapped_neighbor.p - center_seed).norm_L2();
-          if(z_wrapped_neighbor.dist < 0.51*domain_diag)
-            nb_seeds.push_back(z_wrapped_neighbor);
-        }
-        // then add the xz-wrapped if needed
-        if(x_coeff != 0 && z_coeff != 0)
-        {
-          ngbd3Dseed xz_wrapped_neighbor;
-          xz_wrapped_neighbor.n     = n;
-          xz_wrapped_neighbor.p.x   = pt.x + ((double) x_coeff)*(xyz_max[0] - xyz_min[0]);
-          xz_wrapped_neighbor.p.y   = pt.y;
-          xz_wrapped_neighbor.p.z   = pt.z + ((double) z_coeff)*(xyz_max[2] - xyz_min[2]);
-          xz_wrapped_neighbor.dist  = (xz_wrapped_neighbor.p - center_seed).norm_L2();
-          if(xz_wrapped_neighbor.dist < 0.51*domain_diag)
-            nb_seeds.push_back(xz_wrapped_neighbor);
-        }
-      }
-    }
-    else // NOT x-periodic
-    {
-      if(periodicity[1]) // but y-periodic
-      {
-        int y_coeff = (fabs(pt.y-center_seed.y) > 0.49*(xyz_max[1] - xyz_min[1]))? ((pt.y<center_seed.y)?+1:-1): 0;
-        if(y_coeff != 0)
-        {
-          ngbd3Dseed y_wrapped_neighbor;
-          y_wrapped_neighbor.n      = n;
-          y_wrapped_neighbor.p.x    = pt.x;
-          y_wrapped_neighbor.p.y    = pt.y + ((double) y_coeff)*(xyz_max[1] - xyz_min[1]);
-          y_wrapped_neighbor.p.z    = pt.z;
-          y_wrapped_neighbor.dist   = (y_wrapped_neighbor.p - center_seed).norm_L2();
-          if(y_wrapped_neighbor.dist < 0.51*domain_diag)
-            nb_seeds.push_back(y_wrapped_neighbor);
-        }
-        if(periodicity[2]) // not periodic in x but periodic in y AND z
-        {
-          int z_coeff = (fabs(pt.z-center_seed.z) > 0.49*(xyz_max[2] - xyz_min[2]))? ((pt.z<center_seed.z)?+1:-1): 0;
-          // first add the z-wrapped if needed
-          if(z_coeff != 0)
-          {
-            ngbd3Dseed z_wrapped_neighbor;
-            z_wrapped_neighbor.n      = n;
-            z_wrapped_neighbor.p.x    = pt.x;
-            z_wrapped_neighbor.p.y    = pt.y;
-            z_wrapped_neighbor.p.z    = pt.z + ((double) z_coeff)*(xyz_max[2] - xyz_min[2]);
-            z_wrapped_neighbor.dist   = (z_wrapped_neighbor.p - center_seed).norm_L2();
-            if(z_wrapped_neighbor.dist < 0.51*domain_diag)
-              nb_seeds.push_back(z_wrapped_neighbor);
-          }
-          // then add the yz-wrapped if needed
-          if(y_coeff != 0 && z_coeff != 0)
-          {
-            ngbd3Dseed yz_wrapped_neighbor;
-            yz_wrapped_neighbor.n     = n;
-            yz_wrapped_neighbor.p.x   = pt.x;
-            yz_wrapped_neighbor.p.y   = pt.y + ((double) y_coeff)*(xyz_max[1] - xyz_min[1]);
-            yz_wrapped_neighbor.p.z   = pt.z + ((double) z_coeff)*(xyz_max[2] - xyz_min[2]);
-            yz_wrapped_neighbor.dist  = (yz_wrapped_neighbor.p - center_seed).norm_L2();
-            if(yz_wrapped_neighbor.dist < 0.51*domain_diag)
-              nb_seeds.push_back(yz_wrapped_neighbor);
-          }
-        }
-      }
-      else // only z-periodic
-      {
-        // add the z-wrapped if needed
-        int z_coeff = (fabs(pt.z-center_seed.z) > 0.49*(xyz_max[2] - xyz_min[2]))? ((pt.z<center_seed.z)?+1:-1): 0;
-        if(z_coeff != 0)
-        {
-          ngbd3Dseed z_wrapped_neighbor;
-          z_wrapped_neighbor.n      = n;
-          z_wrapped_neighbor.p.x    = pt.x;
-          z_wrapped_neighbor.p.y    = pt.y;
-          z_wrapped_neighbor.p.z    = pt.z + ((double) z_coeff)*(xyz_max[2] - xyz_min[2]);
-          z_wrapped_neighbor.dist   = (z_wrapped_neighbor.p - center_seed).norm_L2();
-          if(z_wrapped_neighbor.dist < 0.51*domain_diag)
-            nb_seeds.push_back(z_wrapped_neighbor);
-        }
-      }
-    }
-  }
-}
-
-
-void Voronoi3D::set_center_point( int idx_center_seed_, Point3 &center_seed_ )
-{
-  this->idx_center_seed = idx_center_seed_;
-  this->center_seed = center_seed_;
-}
-
-void Voronoi3D::construct_partition(const double *xyz_min, const double *xyz_max, const bool *periodic)
-{
-  // sort the neighbor seeds by increasing distance first (behaves much better in voro++)
-  sort(nb_seeds.begin(), nb_seeds.end());
-
-  // get the scaling factor
-  const double min_dist = nb_seeds[0].dist;
-  P4EST_ASSERT(min_dist > EPS*sqrt(SQR(xyz_max[0] - xyz_min[0]) + SQR(xyz_max[1] - xyz_min[1]) + SQR(xyz_max[2] - xyz_min[2])));
-  const double max_dist = nb_seeds.back().dist;
-  // get the seed coordinates (clamp them in case of non-periodic walls)
-  double x_center = (((fabs(center_seed.x-xyz_min[0])<(xyz_max[0] - xyz_min[0])*EPS) && (!periodic[0]) )? (xyz_min[0]+(xyz_max[0] - xyz_min[0])*EPS) : (((fabs(center_seed.x-xyz_max[0])<(xyz_max[0] - xyz_min[0])*EPS) && (!periodic[0]) )? (xyz_max[0]-(xyz_max[0] - xyz_min[0])*EPS) : center_seed.x));
-  double y_center = (((fabs(center_seed.y-xyz_min[1])<(xyz_max[1] - xyz_min[1])*EPS) && (!periodic[1]) )? (xyz_min[1]+(xyz_max[1] - xyz_min[1])*EPS) : (((fabs(center_seed.y-xyz_max[1])<(xyz_max[1] - xyz_min[1])*EPS) && (!periodic[1]) )? (xyz_max[1]-(xyz_max[1] - xyz_min[1])*EPS) : center_seed.y));
-  double z_center = (((fabs(center_seed.z-xyz_min[2])<(xyz_max[2] - xyz_min[2])*EPS) && (!periodic[2]) )? (xyz_min[2]+(xyz_max[2] - xyz_min[2])*EPS) : (((fabs(center_seed.z-xyz_max[2])<(xyz_max[2] - xyz_min[2])*EPS) && (!periodic[2]) )? (xyz_max[2]-(xyz_max[2] - xyz_min[2])*EPS) : center_seed.z));
-
-  // the 4.0*max_dist/min_dist are kinda arbitrary...
-  const double xyz_min_tmp[3] = {periodic[0]?-4.0*max_dist/min_dist:(xyz_min[0] - x_center)/min_dist,
-                                 periodic[1]?-4.0*max_dist/min_dist:(xyz_min[1] - y_center)/min_dist,
-                                 periodic[2]?-4.0*max_dist/min_dist:(xyz_min[2] - z_center)/min_dist};
-  const double xyz_max_tmp[3] = {periodic[0]?+4.0*max_dist/min_dist:(xyz_max[0] - x_center)/min_dist,
-                                 periodic[1]?+4.0*max_dist/min_dist:(xyz_max[1] - y_center)/min_dist,
-                                 periodic[2]?+4.0*max_dist/min_dist:(xyz_max[2] - z_center)/min_dist};
+  Voronoi3DPoint p;
+  p.n = n;
+  p.p.x = x;
+  p.p.y = y;
+  p.p.z = z;
+  points.push_back(p);
+}
+
+void Voronoi3D::push( int n, Point3 &pt )
+{
+  for(unsigned int m=0; m<points.size(); m++)
+  {
+    if(points[m].n == n)
+    {
+      return;
+    }
+  }
+
+  Voronoi3DPoint p;
+  p.n = n;
+  p.p = pt;
+  points.push_back(p);
+}
+
+void Voronoi3D::set_Center_Point( int nc, Point3 &pc )
+{
+  this->nc = nc;
+  this->pc = pc;
+}
+
+void Voronoi3D::set_Center_Point( int nc, double x, double y, double z)
+{
+  this->nc = nc;
+  pc.x = x;
+  pc.y = y;
+  pc.z = z;
+}
+
+void Voronoi3D::construct_Partition(const double *xyz_min, const double *xyz_max, const bool *periodic)
+{
+
+//  double xmin_ = MAX((xmin-pc.x)/scaling-10, (xmin-pc.x)/scaling);
+//  double xmax_ = MIN((xmax-pc.x)/scaling+10, (xmax-pc.x)/scaling);
+//  double ymin_ = MAX((ymin-pc.y)/scaling-10, (ymin-pc.y)/scaling);
+//  double ymax_ = MIN((ymax-pc.y)/scaling+10, (ymax-pc.y)/scaling);
+//  double zmin_ = MAX((zmin-pc.z)/scaling-10, (zmin-pc.z)/scaling);
+//  double zmax_ = MIN((zmax-pc.z)/scaling+10, (zmax-pc.z)/scaling);
+
+//  /* create a container for the particles */
+//  voro::container voronoi(xmin_, xmax_, ymin_, ymax_, zmin_, zmax_,
+//                          1, 1, 1, periodic_x, periodic_y, periodic_z, 8);
+
+//  /* store the order in which the particles are added to the container */
+//  voro::particle_order po;
+
+//  /* add the center point */
+//  double x_tmp = 0; //pc.x/scaling;
+//  double y_tmp = 0; //pc.y/scaling;
+//  double z_tmp = 0; //pc.z/scaling;
+//  x_tmp = ABS(x_tmp-xmin_)<EPS ? x_tmp+EPS : ABS(x_tmp-xmax_)<EPS ? x_tmp-EPS : x_tmp;
+//  y_tmp = ABS(y_tmp-ymin_)<EPS ? y_tmp+EPS : ABS(y_tmp-ymax_)<EPS ? y_tmp-EPS : y_tmp;
+//  z_tmp = ABS(z_tmp-zmin_)<EPS ? z_tmp+EPS : ABS(z_tmp-zmax_)<EPS ? z_tmp-EPS : z_tmp;
+//  voronoi.put(po, nc, x_tmp, y_tmp, z_tmp);
+
+//  /* add the points potentially involved in the voronoi partition */
+//  for(unsigned int m=0; m<points.size(); ++m)
+//  {
+//    double x_tmp = (points[m].p.x-pc.x)/scaling;
+//    double y_tmp = (points[m].p.y-pc.y)/scaling;
+//    double z_tmp = (points[m].p.z-pc.z)/scaling;
+//    x_tmp = ABS(x_tmp-xmin_)<EPS ? x_tmp+EPS : ABS(x_tmp-xmax_)<EPS ? x_tmp-EPS : x_tmp;
+//    y_tmp = ABS(y_tmp-ymin_)<EPS ? y_tmp+EPS : ABS(y_tmp-ymax_)<EPS ? y_tmp-EPS : y_tmp;
+//    z_tmp = ABS(z_tmp-zmin_)<EPS ? z_tmp+EPS : ABS(z_tmp-zmax_)<EPS ? z_tmp-EPS : z_tmp;
+//    voronoi.put(po, points[m].n, x_tmp, y_tmp, z_tmp);
+//  }
+
+
+  double eps = EPS;
 
   /* create a container for the particles */
-  voro::container voronoi(xyz_min_tmp[0], xyz_max_tmp[0], xyz_min_tmp[1], xyz_max_tmp[1], xyz_min_tmp[2], xyz_max_tmp[2],
+  voro::container voronoi(xyz_min[0], xyz_max[0], xyz_min[1], xyz_max[1], xyz_min[2], xyz_max[2],
                           1, 1, 1, periodic[0], periodic[1], periodic[2], 8);
+//  voro::container voronoi(MAX(xmin,pc.x-kk), MIN(xmax,pc.x+kk), MAX(ymin,pc.y-kk), MIN(ymax,pc.y+kk), MAX(zmin,pc.z-kk), MIN(zmax,pc.z+kk),
+//                          1, 1, 1, periodic_x, periodic_y, periodic_z, 16);
+
 
   /* store the order in which the particles are added to the container */
   voro::particle_order po;
 
   /* add the center point */
-  voronoi.put(po, idx_center_seed, 0.0, 0.0, 0.0);
+  double x_tmp = fabs(pc.x-xyz_min[0])<eps ? xyz_min[0]+eps : fabs(pc.x-xyz_max[0])<eps ? xyz_max[0]-eps : pc.x;
+  double y_tmp = fabs(pc.y-xyz_min[1])<eps ? xyz_min[1]+eps : fabs(pc.y-xyz_max[1])<eps ? xyz_max[1]-eps : pc.y;
+  double z_tmp = fabs(pc.z-xyz_min[2])<eps ? xyz_min[2]+eps : fabs(pc.z-xyz_max[2])<eps ? xyz_max[2]-eps : pc.z;
+  voronoi.put(po, nc, x_tmp, y_tmp, z_tmp);
 
   std::vector<double> point_distances(nb_seeds.size());
   std::vector<unsigned int> index(nb_seeds.size(), 0);
@@ -273,25 +137,27 @@
   );
 
   /* add the points potentially involved in the voronoi partition */
-  for(unsigned int m=0; m<nb_seeds.size(); ++m)
-  {
-    double x_tmp = (((fabs(nb_seeds[m].p.x-xyz_min[0])<(xyz_max[0] - xyz_min[0])*EPS) && (!periodic[0]) )? (xyz_min[0]+(xyz_max[0] - xyz_min[0])*EPS) : (((fabs(nb_seeds[m].p.x-xyz_max[0])<(xyz_max[0] - xyz_min[0])*EPS) && (!periodic[0]) )? (xyz_max[0]-(xyz_max[0] - xyz_min[0])*EPS) : nb_seeds[m].p.x));
-    double y_tmp = (((fabs(nb_seeds[m].p.y-xyz_min[1])<(xyz_max[1] - xyz_min[1])*EPS) && (!periodic[1]) )? (xyz_min[1]+(xyz_max[1] - xyz_min[1])*EPS) : (((fabs(nb_seeds[m].p.y-xyz_max[1])<(xyz_max[1] - xyz_min[1])*EPS) && (!periodic[1]) )? (xyz_max[1]-(xyz_max[1] - xyz_min[1])*EPS) : nb_seeds[m].p.y));
-    double z_tmp = (((fabs(nb_seeds[m].p.z-xyz_min[2])<(xyz_max[2] - xyz_min[2])*EPS) && (!periodic[2]) )? (xyz_min[2]+(xyz_max[2] - xyz_min[2])*EPS) : (((fabs(nb_seeds[m].p.z-xyz_max[2])<(xyz_max[2] - xyz_min[2])*EPS) && (!periodic[2]) )? (xyz_max[2]-(xyz_max[2] - xyz_min[2])*EPS) : nb_seeds[m].p.z));
-//    voronoi.put(po, nb_seeds[m].n, x_tmp, y_tmp, z_tmp);
-    voronoi.put(po, nb_seeds[m].n, (x_tmp - x_center)/min_dist, (y_tmp - y_center)/min_dist, (z_tmp - z_center)/min_dist);
-  }
+  for(unsigned int m=0; m<points.size(); ++m)
+  {
+    double x_tmp = fabs(points[m].p.x-xyz_min[0])<eps ? xyz_min[0]+eps : fabs(points[m].p.x-xyz_max[0])<eps ? xyz_max[0]-eps : points[m].p.x;
+    double y_tmp = fabs(points[m].p.y-xyz_min[1])<eps ? xyz_min[1]+eps : fabs(points[m].p.y-xyz_max[1])<eps ? xyz_max[1]-eps : points[m].p.y;
+    double z_tmp = fabs(points[m].p.z-xyz_min[2])<eps ? xyz_min[2]+eps : fabs(points[m].p.z-xyz_max[2])<eps ? xyz_max[2]-eps : points[m].p.z;
+    voronoi.put(po, points[m].n, x_tmp, y_tmp, z_tmp);
+  }
+
+
 
   voro::voronoicell_neighbor voro_cell;
-  vector<int> neigh;
-  vector<double> areas;
+  std::vector<int> neigh;
+  std::vector<double> areas;
 
   voro::c_loop_order cl(voronoi, po);
   if(cl.start() && voronoi.compute_cell(voro_cell,cl))
   {
-    vector<ngbd3Dseed> final_nb_seeds;
-
-    volume = min_dist*min_dist*min_dist*voro_cell.volume();
+    vector<Voronoi3DPoint> final_points;
+//    volume_ = voro_cell.volume() / (scaling*scaling*scaling);
+    volume = voro_cell.volume();
+
     voro_cell.neighbors(neigh);
     voro_cell.face_areas(areas);
     double max_area = 0.0;
@@ -300,44 +166,44 @@
 
     for(unsigned int n=0; n<neigh.size(); n++)
     {
-      ngbd3Dseed new_voro_nb;
+      struct Voronoi3DPoint new_voro_nb;
       new_voro_nb.n = neigh[n];
-      new_voro_nb.s = min_dist*min_dist*areas[n];
+//      new_voro_nb.s = areas[n] / (scaling*scaling);
+      new_voro_nb.s = areas[n];
 
       if(neigh[n]<0)
       {
         switch(neigh[n])
         {
         case WALL_m00:
-          new_voro_nb.p.x = xyz_min[0]-(center_seed.x-xyz_min[0]); new_voro_nb.p.y = center_seed.y; new_voro_nb.p.z = center_seed.z; new_voro_nb.dist = fabs(2.0*(center_seed.x - xyz_min[0]));
+          new_voro_nb.p.x = xyz_min[0]-(pc.x-xyz_min[0]); new_voro_nb.p.y = pc.y; new_voro_nb.p.z = pc.z;
           break;
         case WALL_p00:
-          new_voro_nb.p.x = xyz_max[0]+(xyz_max[0]-center_seed.x); new_voro_nb.p.y = center_seed.y; new_voro_nb.p.z = center_seed.z; new_voro_nb.dist = fabs(2.0*(xyz_max[0] - center_seed.x));
+          new_voro_nb.p.x = xyz_max[0]+(xyz_max[0]-pc.x); new_voro_nb.p.y = pc.y; new_voro_nb.p.z = pc.z;
           break;
         case WALL_0m0:
-          new_voro_nb.p.x = center_seed.x; new_voro_nb.p.y = xyz_min[1]-(center_seed.y-xyz_min[1]); new_voro_nb.p.z = center_seed.z; new_voro_nb.dist = fabs(2.0*(center_seed.y - xyz_min[1]));
+          new_voro_nb.p.x = pc.x; new_voro_nb.p.y = xyz_min[1]-(pc.y-xyz_min[1]); new_voro_nb.p.z = pc.z;
           break;
         case WALL_0p0:
-          new_voro_nb.p.x = center_seed.x; new_voro_nb.p.y = xyz_max[1]+(xyz_max[1]-center_seed.y); new_voro_nb.p.z = center_seed.z; new_voro_nb.dist = fabs(2.0*(xyz_max[1] - center_seed.y));
+          new_voro_nb.p.x = pc.x; new_voro_nb.p.y = xyz_max[1]+(xyz_max[1]-pc.y); new_voro_nb.p.z = pc.z;
           break;
         case WALL_00m:
-          new_voro_nb.p.x = center_seed.x; new_voro_nb.p.y = center_seed.y; new_voro_nb.p.z = xyz_min[2]-(center_seed.z-xyz_min[2]); new_voro_nb.dist = fabs(2.0*(center_seed.z - xyz_min[2]));
+          new_voro_nb.p.x = pc.x; new_voro_nb.p.y = pc.y; new_voro_nb.p.z = xyz_min[2]-(pc.z-xyz_min[2]);
           break;
         case WALL_00p:
-          new_voro_nb.p.x = center_seed.x; new_voro_nb.p.y = center_seed.y; new_voro_nb.p.z = xyz_max[2]+(xyz_max[2]-center_seed.z); new_voro_nb.dist = fabs(2.0*(xyz_max[2] - center_seed.z));
+          new_voro_nb.p.x = pc.x; new_voro_nb.p.y = pc.y; new_voro_nb.p.z = xyz_max[2]+(xyz_max[2]-pc.z);
           break;
         default:
-          throw std::invalid_argument("[CASL_ERROR]: Voronoi3D->construct_partition: unknown boundary.");
+          throw std::invalid_argument("[CASL_ERROR]: Voronoi3D->construct_Partition: unknown boundary.");
         }
       }
       else
       {
-        for(unsigned int m=0; m<nb_seeds.size(); ++m)
+        for(unsigned int m=0; m<points.size(); ++m)
         {
-          if(nb_seeds[m].n==neigh[n])
+          if(points[m].n==neigh[n])
           {
-            new_voro_nb.p = nb_seeds[m].p;
-            new_voro_nb.dist = nb_seeds[m].dist;
+            new_voro_nb.p = points[m].p;
             break;
           }
         }
@@ -346,28 +212,15 @@
       if(new_voro_nb.s > EPS*max_area)
         final_nb_seeds.push_back(new_voro_nb);
     }
-    nb_seeds.clear();
-    nb_seeds = final_nb_seeds;
-  }
-  else
-  {
-    // the cell could not be constructed...
-    std::cerr << "We're in SERIOUS TROUBLE, dude..." << std::endl;
-    std::cerr << "min_dist = " << min_dist << std::endl;
-    std::cerr << "cl.start() = " << cl.start()  << std::endl;
-    std::cerr << "voronoi.compute_cell(voro_cell,cl) = " << voronoi.compute_cell(voro_cell,cl) << std::endl;
-  }
-}
-
-<<<<<<< HEAD
+    points.clear();
+    points = final_points;
+  }
+}
+
 
 
 void Voronoi3D::print_VTK_Format( const std::vector<Voronoi3D>& voro, const char* file_name,
                                   const double *xyz_min, const double *xyz_max, const bool *periodic, double *vn_p, double *sol_voro_p)
-=======
-void Voronoi3D::print_VTK_format( const vector<Voronoi3D>& voro, const char* file_name,
-                                  const double *xyz_min, const double *xyz_max, const bool *periodic)
->>>>>>> 15be4206
 {
   FILE* f;
   f = fopen(file_name, "w");
@@ -375,6 +228,8 @@
   if(f==NULL) throw std::invalid_argument("[CASL_ERROR]: Voronoi3D: cannot open file.");
 #endif
 
+  double eps = EPS;
+
   vector<VoroNgbd> voro_global(voro.size());
     for(unsigned int n=0; n<voro.size(); ++n)
     {
@@ -382,18 +237,18 @@
                                                    1, 1, 1, periodic[0], periodic[1], periodic[2], 8);
       voro_global[n].po = new voro::particle_order;
 
-      double x_c = ((fabs(voro[n].center_seed.x-xyz_min[0])<(xyz_max[0] - xyz_min[0])*EPS) ? (xyz_min[0]+(xyz_max[0] - xyz_min[0])*EPS) : ((fabs(voro[n].center_seed.x-xyz_max[0])<(xyz_max[0] - xyz_min[0])*EPS) ? (xyz_max[0]-(xyz_max[0] - xyz_min[0])*EPS) : voro[n].center_seed.x));
-      double y_c = ((fabs(voro[n].center_seed.y-xyz_min[1])<(xyz_max[1] - xyz_min[1])*EPS) ? (xyz_min[1]+(xyz_max[1] - xyz_min[1])*EPS) : ((fabs(voro[n].center_seed.y-xyz_max[1])<(xyz_max[1] - xyz_min[1])*EPS) ? (xyz_max[1]-(xyz_max[1] - xyz_min[1])*EPS) : voro[n].center_seed.y));
-      double z_c = ((fabs(voro[n].center_seed.z-xyz_min[2])<(xyz_max[2] - xyz_min[2])*EPS) ? (xyz_min[2]+(xyz_max[2] - xyz_min[2])*EPS) : ((fabs(voro[n].center_seed.z-xyz_max[2])<(xyz_max[2] - xyz_min[2])*EPS) ? (xyz_max[2]-(xyz_max[2] - xyz_min[2])*EPS) : voro[n].center_seed.z));
-      voro_global[n].voronoi->put(*voro_global[n].po, voro[n].idx_center_seed, x_c, y_c, z_c);
-
-      for(unsigned int m=0; m<voro[n].nb_seeds.size(); ++m)
-        if(voro[n].nb_seeds[m].n>=0)
+      double x_c = fabs(voro[n].pc.x-xyz_min[0])<eps ? xyz_min[0]+eps : fabs(voro[n].pc.x-xyz_max[0])<eps ? xyz_max[0]-eps : voro[n].pc.x;
+      double y_c = fabs(voro[n].pc.y-xyz_min[1])<eps ? xyz_min[1]+eps : fabs(voro[n].pc.y-xyz_max[1])<eps ? xyz_max[1]-eps : voro[n].pc.y;
+      double z_c = fabs(voro[n].pc.z-xyz_min[2])<eps ? xyz_min[2]+eps : fabs(voro[n].pc.z-xyz_max[2])<eps ? xyz_max[2]-eps : voro[n].pc.z;
+      voro_global[n].voronoi->put(*voro_global[n].po, voro[n].nc, x_c, y_c, z_c);
+
+      for(unsigned int m=0; m<voro[n].points.size(); ++m)
+        if(voro[n].points[m].n>=0)
         {
-          double x_m = ((fabs(voro[n].nb_seeds[m].p.x-xyz_min[0])<(xyz_max[0] - xyz_min[0])*EPS) ? (xyz_min[0]+(xyz_max[0] - xyz_min[0])*EPS) : ((fabs(voro[n].nb_seeds[m].p.x-xyz_max[0])<(xyz_max[0] - xyz_min[0])*EPS) ? (xyz_max[0]-(xyz_max[0] - xyz_min[0])*EPS) : voro[n].nb_seeds[m].p.x));
-          double y_m = ((fabs(voro[n].nb_seeds[m].p.y-xyz_min[1])<(xyz_max[1] - xyz_min[1])*EPS) ? (xyz_min[1]+(xyz_max[1] - xyz_min[1])*EPS) : ((fabs(voro[n].nb_seeds[m].p.y-xyz_max[1])<(xyz_max[1] - xyz_min[1])*EPS) ? (xyz_max[1]-(xyz_max[1] - xyz_min[1])*EPS) : voro[n].nb_seeds[m].p.y));
-          double z_m = ((fabs(voro[n].nb_seeds[m].p.z-xyz_min[2])<(xyz_max[2] - xyz_min[2])*EPS) ? (xyz_min[2]+(xyz_max[2] - xyz_min[2])*EPS) : ((fabs(voro[n].nb_seeds[m].p.z-xyz_max[2])<(xyz_max[2] - xyz_min[2])*EPS) ? (xyz_max[2]-(xyz_max[2] - xyz_min[2])*EPS) : voro[n].nb_seeds[m].p.z));
-          voro_global[n].voronoi->put(*voro_global[n].po, voro[n].nb_seeds[m].n, x_m, y_m, z_m);
+          double x_m = fabs(voro[n].points[m].p.x-xyz_min[0])<eps ? xyz_min[0]+eps : fabs(voro[n].points[m].p.x-xyz_max[0])<eps ? xyz_max[0]-eps : voro[n].points[m].p.x;
+          double y_m = fabs(voro[n].points[m].p.y-xyz_min[1])<eps ? xyz_min[1]+eps : fabs(voro[n].points[m].p.y-xyz_max[1])<eps ? xyz_max[1]-eps : voro[n].points[m].p.y;
+          double z_m = fabs(voro[n].points[m].p.z-xyz_min[2])<eps ? xyz_min[2]+eps : fabs(voro[n].points[m].p.z-xyz_max[2])<eps ? xyz_max[2]-eps : voro[n].points[m].p.z;
+          voro_global[n].voronoi->put(*voro_global[n].po, voro[n].points[m].n, x_m, y_m, z_m);
         }
     }
 
@@ -412,10 +267,10 @@
   // first count the number of vertices and polygons
   for(unsigned int n=0; n<voro_global.size(); n++)
   {
-    if(voro_global[n].voronoi!=NULL && voro[n].nb_seeds.size()>0)
-    {
-      voro::c_loop_order cl(*voro_global[n].voronoi,*voro_global[n].po);
-      if(cl.start() && cl.pid()==(int) voro[n].idx_center_seed && voro_global[n].voronoi->compute_cell(c,cl))
+    if(voro_global[n].voronoi!=NULL && voro[n].points.size()>0)
+    {
+      voro::c_loop_order cl(*voro_global[n].voronoi,*voro_global[n].po);
+      if(cl.start() && cl.pid()==(int) voro[n].nc && voro_global[n].voronoi->compute_cell(c,cl))
       {
         cl.pos(pid,x,y,z,r);
         c.neighbors(neigh);
@@ -440,10 +295,10 @@
 
   for(unsigned int n=0; n<voro_global.size(); n++)
   {
-    if(voro_global[n].voronoi!=NULL && voro[n].nb_seeds.size()>0)
-    {
-      voro::c_loop_order cl(*voro_global[n].voronoi,*voro_global[n].po);
-      if(cl.start() && cl.pid()==(int) voro[n].idx_center_seed && voro_global[n].voronoi->compute_cell(c,cl))
+    if(voro_global[n].voronoi!=NULL && voro[n].points.size()>0)
+    {
+      voro::c_loop_order cl(*voro_global[n].voronoi,*voro_global[n].po);
+      if(cl.start() && cl.pid()==(int) voro[n].nc && voro_global[n].voronoi->compute_cell(c,cl))
       {
         cl.pos(pid,x,y,z,r);
         c.vertices(x,y,z,v);
@@ -459,10 +314,10 @@
   int offset = 0;
   for(unsigned int n=0; n<voro_global.size(); n++)
   {
-    if(voro_global[n].voronoi!=NULL && voro[n].nb_seeds.size()>0)
-    {
-      voro::c_loop_order cl(*voro_global[n].voronoi,*voro_global[n].po);
-      if(cl.start() && cl.pid()==(int) voro[n].idx_center_seed && voro_global[n].voronoi->compute_cell(c,cl))
+    if(voro_global[n].voronoi!=NULL && voro[n].points.size()>0)
+    {
+      voro::c_loop_order cl(*voro_global[n].voronoi,*voro_global[n].po);
+      if(cl.start() && cl.pid()==(int) voro[n].nc && voro_global[n].voronoi->compute_cell(c,cl))
       {
         cl.pos(pid,x,y,z,r);
         c.neighbors(neigh);
@@ -486,10 +341,10 @@
   fprintf(f, "\nCELL_TYPES %d\n", nb_polygons);
   for(unsigned int n=0; n<voro_global.size(); n++)
   {
-    if(voro_global[n].voronoi!=NULL && voro[n].nb_seeds.size()>0)
-    {
-      voro::c_loop_order cl(*voro_global[n].voronoi,*voro_global[n].po);
-      if(cl.start() && cl.pid()==(int) voro[n].idx_center_seed && voro_global[n].voronoi->compute_cell(c,cl))
+    if(voro_global[n].voronoi!=NULL && voro[n].points.size()>0)
+    {
+      voro::c_loop_order cl(*voro_global[n].voronoi,*voro_global[n].po);
+      if(cl.start() && cl.pid()==(int) voro[n].nc && voro_global[n].voronoi->compute_cell(c,cl))
       {
         cl.pos(pid,x,y,z,r);
         c.neighbors(neigh);
