--- conflicted
+++ resolved
@@ -5,12 +5,8 @@
 #include <fstream>
 #include <vector>
 
-<<<<<<< HEAD
 // We are in 3D (you, idiot!), so include p8est headers immediately, no p4est...
 #include <src/my_p8est_utils.h>
-=======
-#include <src/my_p4est_utils.h>
->>>>>>> 82cac1f9
 #include <src/casl_math.h>
 #include <src/point3.h>
 
@@ -91,7 +87,6 @@
   vector<ngbd3Dseed> nb_seeds;
   double volume;
 
-<<<<<<< HEAD
   /*!
    * \brief add a neighbor seed, WITHOUT making sure there is no repetition
    * \param n the index of the point to add
@@ -107,8 +102,6 @@
     add_point(n, pt, periodicity, xyz_min, xyz_max);
   }
 
-=======
->>>>>>> 82cac1f9
 public:
   /*!
      * \brief default constructor for the Voronoi3D class
@@ -158,12 +151,9 @@
   // overloading
   void push( int n, double x, double y, double z, const bool* periodicity, const double* xyz_min, const double* xyz_max) { Point3 tmp(x, y, z); push(n, tmp, periodicity, xyz_min, xyz_max); }
 
-<<<<<<< HEAD
 
   void assemble_from_set_of_faces(const std::set<indexed_and_located_face>& set_of_neighbor_faces, const bool* periodicity, const double* xyz_min, const double* xyz_max);
 
-=======
->>>>>>> 82cac1f9
   /*!
    * \brief construct_partition constructs the voronoi cell around point pc using the neighborhood given in nb_seeds
    * \param [in] xyz_min:   minimal bounds of the domain
