#ifndef CASL_VORONOI3D_H
#define CASL_VORONOI3D_H
#include <float.h>
#include <fstream>
#include <vector>

// We are in 3D (you, idiot!), so include p8est headers immediately
#include <src/my_p8est_utils.h>
//#include <src/my_p8est_faces.h>
#include <src/casl_math.h>
#include <src/point3.h>

#include <voro++.hh>

#ifdef Voronoi_DIM
#undef Voronoi_DIM
#endif
#ifdef ngbdDIMseed
#undef ngbdDIMseed
#endif
#define Voronoi_DIM Voronoi3D
#define ngbdDIMseed ngbd3Dseed

using std::vector;

struct VoroNgbd {
  voro::container* voronoi;
  voro::particle_order* po;
  VoroNgbd() : voronoi(NULL), po(NULL) {}
  ~VoroNgbd()
  {
    if(voronoi!=NULL) delete voronoi;
    if(po!=NULL) delete po;
  }
};

struct ngbd3Dseed
{
  /*!
     * \brief the index of the neighbor seed
     */
  int n;

  /*!
     * \brief the coordinates of the neighbor seed
     */
  Point3 p;

  /*!
   * \brief the surface of the face separating the center seed from this neighbor seed
   */
  double s;

  /*!
   * \brief dist distance from the center seed to this neighbor seed
   */
  double dist;

  void operator=(ngbd3Dseed v)
  {
    n = v.n; p = v.p; s=v.s; dist = v.dist;
  }
  inline bool operator<(const ngbd3Dseed& v) const
  {
    return (this->dist < v.dist);
  }
};

/*!
 * \brief The Voronoi3D class construct a Voronoi partition for a point (the seed) given its surrounding
 * points (neighbor seeds).
 * This class also provides functions to compute the volume of the Voronoi partition around the point.
 */
class Voronoi3D
{
private:
  Point3 center_seed;
  int idx_center_seed;
  vector<ngbd3Dseed> nb_seeds;
  double volume;

  /*!
   * \brief add a neighbor seed, WITHOUT making sure there is no repetition
   * \param n the index of the point to add
   * \param pt coordinates of the candidate neighbor seed to add
   * \param periodicity the periodicity flag for the computational domain
   * \param xyz_min the coordinates of the lower left corner of the computational domain
   * \param xyz_min the coordinates of the upper right corner of the computational domain
   */
  void add_point( int n, Point3 &pt, const bool* periodicity, const double* xyz_min, const double* xyz_max);
  inline void add_point( int n, double x, double y, double z, const bool* periodicity, const double* xyz_min, const double* xyz_max)
  {
    Point3 pt(x, y, z);
    add_point(n, pt, periodicity, xyz_min, xyz_max);
  }

public:
  /*!
     * \brief default constructor for the Voronoi3D class
     */
  Voronoi3D() { center_seed.x=DBL_MAX; center_seed.y=DBL_MAX; center_seed.z=DBL_MAX; }

  /*!
     * \brief reset the Voronoi partition
     */
  void clear() { nb_seeds.resize(0); }

  /*!
     * \brief get the partition after it has been built using construct_partition
     * \param neighbors the list of neighbor points used to create the partition (actual direct neighbors)
     */
  void get_neighbor_seeds( const vector<ngbd3Dseed>*& neighbor_seeds) const { neighbor_seeds = &this->nb_seeds; }

  /*!
   * \brief set the voronoi cell with precomputed values
   * \param neighbors the list of neighbor seeds with their properties
   * \param the volume of the Voronoi cell
   */
  void set_cell( vector<ngbd3Dseed> &neighbors, double volume );

  /*!
     * \brief set the center seed of the partition
     * \param center_seed_ the coordinates of the center seed
     */
  void set_center_point( int idx_center_seed_, Point3 &center_seed_);
  // overloading
  void set_center_point( int idx_center_seed_, double x, double y, double z) { Point3 tmp(x, y, z); set_center_point(idx_center_seed_, tmp); }
<<<<<<< HEAD
=======
  void set_center_point( int idx_center_seed_, const double* xyz) { set_center_point(idx_center_seed_, xyz[0], xyz[1], xyz[2]); }
>>>>>>> 3779518e

  /*!
     * \brief get the center seed of the partition
     * \param return the coordinates of the point
     */
  inline const Point3& get_center_point() const { return center_seed; }

<<<<<<< HEAD
  /*!
   * \brief add a potential neighbor seed candidate, making sure there is no repetition
   * \param n the index of the point to add
   * \param pt coordinates of the candidate neighbor seed to add
=======
  inline void get_center_point(double *xyz) const { xyz[0] = center_seed.x; xyz[1] = center_seed.y; xyz[2] = center_seed.z; }

  /*!
   * \brief add a potential neighbor seed candidate, after making sure there is no repetition
   * \param n the index of the point to add
   * \param pt coordinates of the candidate neighbor seed to add
   * \param periodicity the periodicity flag for the computational domain
   * \param xyz_min the coordinates of the lower left corner of the computational domain
   * \param xyz_min the coordinates of the upper right corner of the computational domain
>>>>>>> 3779518e
   */
  void push( int n, Point3 &pt, const bool* periodicity, const double* xyz_min, const double* xyz_max);
  // overloading
  void push( int n, double x, double y, double z, const bool* periodicity, const double* xyz_min, const double* xyz_max) { Point3 tmp(x, y, z); push(n, tmp, periodicity, xyz_min, xyz_max); }
<<<<<<< HEAD

  /*!
     * \brief construct the voronoi parition around point pc using the neighborhood given in nb_seeds
     */
=======


  void assemble_from_set_of_faces(const std::set<indexed_and_located_face>& set_of_neighbor_faces, const bool* periodicity, const double* xyz_min, const double* xyz_max);

  /*!
   * \brief construct_partition constructs the voronoi cell around point pc using the neighborhood given in nb_seeds
   * \param [in] xyz_min:   minimal bounds of the domain
   * \param [in] xyz_max:   maximal bounds of the domain
   * \param [in] periodic:  periodicity flags for each cartesian direction
   * \return a flag that is true iff the constructed cell has a wall neighbor.
   */
>>>>>>> 3779518e
  void construct_partition(const double *xyz_min, const double *xyz_max, const bool *periodic);

  inline double get_volume() const { return this->volume; }

  /*!
     * \brief save the voronoi partition in the .vtk format
     * \param voro the list of voronoi partitions to save
     * \param file_name the file in which the voronoi partition is to be saved
     */
  static void print_VTK_format( const std::vector<Voronoi3D>& voro, const char* file_name,
                                const double *xyz_min, const double *xyz_max, const bool *periodic);
};

#endif // CASL_VORONOI3D_H<|MERGE_RESOLUTION|>--- conflicted
+++ resolved
@@ -125,10 +125,7 @@
   void set_center_point( int idx_center_seed_, Point3 &center_seed_);
   // overloading
   void set_center_point( int idx_center_seed_, double x, double y, double z) { Point3 tmp(x, y, z); set_center_point(idx_center_seed_, tmp); }
-<<<<<<< HEAD
-=======
   void set_center_point( int idx_center_seed_, const double* xyz) { set_center_point(idx_center_seed_, xyz[0], xyz[1], xyz[2]); }
->>>>>>> 3779518e
 
   /*!
      * \brief get the center seed of the partition
@@ -136,12 +133,6 @@
      */
   inline const Point3& get_center_point() const { return center_seed; }
 
-<<<<<<< HEAD
-  /*!
-   * \brief add a potential neighbor seed candidate, making sure there is no repetition
-   * \param n the index of the point to add
-   * \param pt coordinates of the candidate neighbor seed to add
-=======
   inline void get_center_point(double *xyz) const { xyz[0] = center_seed.x; xyz[1] = center_seed.y; xyz[2] = center_seed.z; }
 
   /*!
@@ -151,17 +142,10 @@
    * \param periodicity the periodicity flag for the computational domain
    * \param xyz_min the coordinates of the lower left corner of the computational domain
    * \param xyz_min the coordinates of the upper right corner of the computational domain
->>>>>>> 3779518e
    */
   void push( int n, Point3 &pt, const bool* periodicity, const double* xyz_min, const double* xyz_max);
   // overloading
   void push( int n, double x, double y, double z, const bool* periodicity, const double* xyz_min, const double* xyz_max) { Point3 tmp(x, y, z); push(n, tmp, periodicity, xyz_min, xyz_max); }
-<<<<<<< HEAD
-
-  /*!
-     * \brief construct the voronoi parition around point pc using the neighborhood given in nb_seeds
-     */
-=======
 
 
   void assemble_from_set_of_faces(const std::set<indexed_and_located_face>& set_of_neighbor_faces, const bool* periodicity, const double* xyz_min, const double* xyz_max);
@@ -173,7 +157,6 @@
    * \param [in] periodic:  periodicity flags for each cartesian direction
    * \return a flag that is true iff the constructed cell has a wall neighbor.
    */
->>>>>>> 3779518e
   void construct_partition(const double *xyz_min, const double *xyz_max, const bool *periodic);
 
   inline double get_volume() const { return this->volume; }
